# mypy: ignore-errors

"""
``torch.fx.experimental.symbolic_shapes`` provides interfaces for interacting with
our symbolic shapes reasoning system that is used heavily in torch.compile.  Although
this is not generally considered public API, when writing framework code in PyTorch
as well as extensions to PyTorch (e.g., in custom operator implementations), you may
need to make use of these APIs to setup dynamic shapes support appropriately.
"""


import atexit
import builtins
import collections
import functools
import inspect
import itertools
import logging
import math
import operator
import os
import re
import sys
import threading
import traceback
from collections import defaultdict
from contextlib import contextmanager
from dataclasses import dataclass, field
from enum import Enum
from typing import (
    Any,
    Callable,
    cast,
    Dict,
    Iterable,
    List,
    Optional,
    Sequence,
    Set,
    Tuple,
    Type,
    TYPE_CHECKING,
    Union,
)
from typing_extensions import TypeAlias

import torch
import torch.fx
import torch.fx.traceback as fx_traceback
import torch.utils._pytree as pytree

# NB: The sym_* functions are used via getattr() and must be imported here.
from torch import SymBool, SymFloat, SymInt
from torch._guards import ShapeGuard, SLoc, Source, TracingContext
from torch._logging import LazyString, structured, trace_structured
from torch._subclasses.meta_utils import is_sparse_any
from torch._utils_internal import signpost_event
from torch.fx.experimental import _config as config
from torch.fx.experimental.recording import (
    FakeTensorMeta,
    record_shapeenv_event,
    replay_shape_env_events,
    shape_env_check_state_equal,
    ShapeEnvEvent,
)
from torch.fx.experimental.sym_node import SymNode, SymTypes
from torch.utils._python_dispatch import is_traceable_wrapper_subclass
from torch.utils._sympy.functions import (
    Application,
    CeilToInt,
    CleanDiv,
    FloorDiv,
    FloorToInt,
    IsNonOverlappingAndDenseIndicator,
    Mod,
    PythonMod,
)
from torch.utils._sympy.numbers import int_oo
from torch.utils._sympy.singleton_int import SingletonInt
from torch.utils._sympy.solve import try_solve
from torch.utils._sympy.symbol import make_symbol, symbol_is_type, SymT
from torch.utils._sympy.value_ranges import (
    bound_sympy,
    SymPyValueRangeAnalysis,
    ValueRangeError,
    ValueRanges,
)
from torch.utils._traceback import CapturedTraceback, format_frame


if TYPE_CHECKING:
    from torch._dynamo.source import TensorPropertySource

InputList = List
DimList = List

log = logging.getLogger(__name__)

import sympy
from sympy.printing.precedence import PRECEDENCE, precedence
from sympy.printing.str import StrPrinter


class GuardOnDataDependentSymNode(RuntimeError):
    cond: sympy.Expr

    def __init__(self, cond, *args):
        super().__init__(*args)
        self.cond = cond


class PendingUnbackedSymbolNotFound(RuntimeError):
    pass


aten = torch._ops.ops.aten  # type: ignore[has-type]

__all__ = [
<<<<<<< HEAD
    "has_symbolic_sizes_strides", "create_contiguous", "ShapeEnv", "is_concrete_int",
    "guard_int", "guard_float", "guard_scalar", "canonicalize_bool_expr",
    "hint_int", "SYMPY_INTERP", "free_symbols", "is_symbol_binding_fx_node",
    "is_concrete_bool", "is_nested_int", "SHAPEENV_EVENT_KEY", "CURRENT_NODE_KEY",
    "has_free_symbols", "sym_eq", "SymbolicContext", "StatelessSymbolicContext",
    "StatefulSymbolicContext", "SubclassSymbolicContext", "statically_known_true",
    "guard_size_oblivious", "check_consistent",
    "compute_unbacked_bindings", "ConvertIntKey",
    "rebind_unbacked", "resolve_unbacked_bindings", "is_accessor_node",
    "SymIntEqByExpr",
=======
    "has_symbolic_sizes_strides",
    "create_contiguous",
    "ShapeEnv",
    "is_concrete_int",
    "guard_int",
    "guard_float",
    "guard_scalar",
    "canonicalize_bool_expr",
    "hint_int",
    "SYMPY_INTERP",
    "free_symbols",
    "is_symbol_binding_fx_node",
    "is_concrete_bool",
    "is_nested_int",
    "SHAPEENV_EVENT_KEY",
    "CURRENT_NODE_KEY",
    "has_free_symbols",
    "sym_eq",
    "SymbolicContext",
    "StatelessSymbolicContext",
    "StatefulSymbolicContext",
    "SubclassSymbolicContext",
    "statically_known_true",
    "guard_size_oblivious",
    "check_consistent",
    "compute_unbacked_bindings",
    "ConvertIntKey",
    "rebind_unbacked",
    "resolve_unbacked_bindings",
    "is_accessor_node",
    "ValueRangesSLoc",
>>>>>>> 11f1fc7c
]

# FX node metadata keys for symbolic shape FX graph.
SHAPEENV_EVENT_KEY = "shapeenv_event"
CURRENT_NODE_KEY = "current_node"


def log_lru_cache_stats(wrapped_f):
    log.debug(
        "lru_cache_stats %s: %s", wrapped_f.__name__, wrapped_f.cumulative_cache_info()
    )


class SymIntEqByExpr:
    """
    This is a wrapper around SymInt which has alternative semantics for
    equality.  Specifically, instead of erroring or guarding, we
    instead will hash/compare equality based on the underlying sympy
    expression; e.g., s0 and s1 will always compare as False.

    NB: This does NOT do fancy analysis that maybe_evaluate_static does;
    we can only reason through equalities that occur because to expressions
    canonicalize to the same expression via regular simplification.
    """
    val: Union[torch.SymInt, int]

    def __init__(self, val):
        self.val = val

    def __repr__(self):
        return repr(self.val)

    def _extract(self):
        if isinstance(self.val, torch.SymInt):
            return self.val.node.expr
        else:
            return sympy.Integer(self.val)

    def __eq__(self, other):
        # int equality fastpath
        if type(self.val) is int and type(other.val) is int:
            return self.val == other.val

        return self._extract() == other._extract()

    def __hash__(self):
        return hash(self._extract())


# Wrapper on lru_cache that reports statistics at process end
def lru_cache(maxsize):
    def inner(f):
        wrapped_f = functools.lru_cache(maxsize)(f)
        old_cache_clear = wrapped_f.cache_clear
        prev_hits = 0
        prev_misses = 0

        # TODO: There's a ref-cycle here (wrapped_f -> cumulative_cache_info
        # -> wrapped_f) but cannot be solved with weakref as wrapped_f is not
        # weakref'able on some versions of Python

        def cumulative_cache_info():
            cur = wrapped_f.cache_info()
            return functools._CacheInfo(
                prev_hits + cur.hits,
                prev_misses + cur.misses,
                cur.maxsize,
                cur.currsize,
            )

        def new_cache_clear():
            nonlocal prev_hits, prev_misses
            cur = wrapped_f.cache_info()
            prev_hits += cur.hits
            prev_misses += cur.misses
            old_cache_clear()

        wrapped_f.cache_clear = new_cache_clear
        wrapped_f.cumulative_cache_info = cumulative_cache_info
        if log.isEnabledFor(logging.DEBUG):
            atexit.register(log_lru_cache_stats, wrapped_f)
        return wrapped_f

    return inner


# These are modules that contain generic code for interacting with ShapeEnv
# which are unlikely to identify a particular interesting guard statement
@lru_cache(None)
def uninteresting_files() -> Set[str]:
    import torch._inductor.sizevars
    import torch._library.fake_impl
    import torch._subclasses.fake_tensor
    import torch._subclasses.meta_utils

    mods = [
        sys.modules[__name__],
        torch.fx.experimental.recording,
        torch.fx.experimental.sym_node,
        torch.fx.interpreter,
        torch,
        torch._inductor.sizevars,
        torch._library.fake_impl,
        torch._subclasses.meta_utils,
        torch._subclasses.fake_tensor,
    ]
    return {inspect.getfile(m) for m in mods}


# We don't bother with the metaclass as all of the dispatching logic happens
# entirely from Python
#
# Didn't bother with ancestors for now, unlikely to have multiple modes for
# symints right now


class ConstraintViolationError(RuntimeError):
    pass


def has_symbolic_sizes_strides(elem) -> bool:
    return elem._has_symbolic_sizes_strides


Int = Union[torch.SymInt, int]


def create_contiguous(shape: Sequence[Int]) -> List[Int]:
    strides: List[Int] = [1]
    for dim in reversed(shape[:-1]):
        strides.append(dim * strides[-1])
    return list(reversed(strides))


def hint_int(a: Union[torch.SymInt, int], fallback: Optional[int] = None) -> int:
    """
    Retrieve the hint for an int (based on the underlying real values as observed
    at runtime).  If no hint is available (e.g., because data dependent shapes),
    if fallback is not None, use that instead (otherwise raise an error).
    """
    if isinstance(a, torch.SymInt):
        return a.node.require_hint(fallback)
    assert type(a) is int, a
    return a


Scalar = Union[torch.SymInt, torch.SymFloat, torch.SymBool, int, float, bool]


def has_hint(a: Scalar) -> bool:
    if isinstance(a, SymTypes):
        return a.node.has_hint()
    return True


def is_concrete_int(a: Union[int, SymInt]) -> bool:
    r"""Utility to check if underlying object
    in SymInt is concrete value. Also returns
    true if integer is passed in.

    Args:
        a (SymInt or int): Object to test if it int
    """
    assert isinstance(a, (SymInt, int))

    if isinstance(a, int):
        return True

    if isinstance(a.node.expr, sympy.core.numbers.Integer):
        return True

    return False


# In obscure Meta only situations, sympy.logic.boolalg doesn't exist at runtime.
# So make sure only type checker evaluates this alias.
# Xref: https://www.internalfb.com/diff/D53324783
SympyBoolean: TypeAlias = "sympy.logic.boolalg.Boolean"


def guard_size_oblivious(expr: Union[torch.SymBool, bool]) -> bool:
    """
    Perform a guard on a symbolic boolean expression in a size oblivious way.
    This is typically used when a non-oblivious test would result in a guard
    on a data dependent value of which we don't know the value of at compile time.
    When a guard is tested this way, we may diverge in behavior from how regular
    PyTorch semantics would treat it.  For more information, see
    https://github.com/pytorch/pytorch/pull/118579
    """
    if isinstance(expr, torch.SymBool):
        return expr.node.guard_size_oblivious("", 0)
    else:
        assert isinstance(expr, bool), expr
        return expr


def check_consistent(new, old) -> None:
    """
    Test that two "meta" values (typically either Tensor or SymInt) have
    the same values, e.g., after retracing.  If we don't understand the
    quantities in question, we'll just skip the consistency check.
    """
    # TODO: do boolean equality test too, see
    # https://github.com/pytorch/pytorch/issues/124110
    scalar_types = (torch.SymInt, torch.SymFloat, int, float)

    if isinstance(new, torch.Tensor):
        assert isinstance(old, torch.Tensor)
        torch._check(
            old.dim() == new.dim(), lambda: f"{old.shape} != {new.shape} (old != new)"
        )
        # Do this manually so that each individual test is irrefutable
        # (TODO: should be a helper for this, maybe sym_eq?  That
        # gives us a compound expression and I'm not sure it
        # simplifies right now)
        for i, j in zip(old.shape, new.shape):
            torch._check(i == j, lambda: f"{old.shape} != {new.shape} (old != new)")
    # NB: bool is subclass of int
    elif isinstance(new, scalar_types) and not isinstance(new, bool):
        assert isinstance(old, scalar_types) and not isinstance(
            old, bool
        ), f"{old} != {new}"
        torch._check(old == new, lambda: f"{old} != {new} (old != new)")


def resolve_unbacked_bindings(shape_env, bindings):
    if bindings is None:
        return None
    return {shape_env.unbacked_renamings.get(k, k): v for k, v in bindings.items()}


def rebind_unbacked(shape_env, n: torch.fx.Node, result):
    """
    Suppose we are retracing a pre-existing FX graph that previously had
    fake tensor propagation (and therefore unbacked SymInts).  When we retrace,
    we re-propagate fake tensors, which results in new unbacked SymInts.
    When this happens, we need to tell the shape environment about the equivalence
    of the old and new unbacked SymInts.  Pass us the old torch.fx.Node (which
    has the old binding information) and the new result (which we can extract the
    new unbacked SymInts out from).
    """
    from torch._dynamo.tensor_version_op import _tensor_version

    # Inputs never need rebinding
    if n.op == "placeholder":
        return

    if bindings := resolve_unbacked_bindings(
        shape_env, n.meta.get("unbacked_bindings")
    ):
        for raw_u0, path in bindings.items():
            u1 = pytree.key_get(result, path)
            # tensor_version ops get specialized after AOTAutograd, it's OK,
            # we don't actually want to do asserts on them.  This is all a bit
            # questionable though
            if isinstance(u1, int) and n.target is _tensor_version:
                log.info(
                    "rebind_unbacked: discard _tensor_version %s %s -> %s",
                    raw_u0,
                    path,
                    u1,
                )
                continue
            raw_u1 = u1.node.expr
            # Simplify SymBool binding
            if (
                isinstance(raw_u1, sympy.Piecewise)
                and len(raw_u1.args) == 2
                and raw_u1.args[0][0] == 1
                and isinstance(eq := raw_u1.args[0][1], sympy.Eq)
                and isinstance(new_raw_u1 := eq.lhs, sympy.Symbol)
                and shape_env.var_to_range[new_raw_u1].issubset(ValueRanges(0, 1))
                and eq.rhs == 1
                and raw_u1.args[1] == (0, True)
            ):
                # This is what the pattern match above is testing
                repacked = _sympy_cast_symbool_to_symint_guardless(
                    sympy.Eq(new_raw_u1, 1)
                )
                assert repacked == raw_u1, f"{repacked} != {raw_u1}"
                # Cancel the to_int(to_bool(x)). This is sound because x in
                # [0, 1]
                raw_u1 = new_raw_u1
            assert isinstance(raw_u1, sympy.Symbol)
            # The old and new could be the same if you improperly hit the memo
            # while retracing.  Make sure you updated FakeTensorMode.epoch
            assert raw_u0 != raw_u1, f"{raw_u0} possible memo disaster"
            # Reuse the OLD symbol name
            shape_env._rename_unbacked_to(raw_u1, raw_u0)


# NB: You could try to expand this to cover more cases by simply
# detecting whenever you have an int output, but this is a bit
# dangerous in case someone adds a function that returns an int but is
# mutating.  So manually whitelist for now.
def is_accessor_node(node: torch.fx.Node) -> bool:
    # Dynamo only exercised condition
    if (
        node.op == "call_method"
        and isinstance(node.args[0].meta.get("example_value"), torch.Tensor)
        and node.target in ["size", "stride", "storage_offset", "item"]
    ):
        return True
    if node.op == "call_function" and node.target in [
        torch.ops.aten.sym_size,
        torch.ops.aten.sym_size.default,
        torch.ops.aten.sym_size.int,
        torch.ops.aten.sym_stride,
        torch.ops.aten.sym_stride.default,
        torch.ops.aten.sym_stride.int,
        torch.ops.aten.sym_storage_offset,
        torch.ops.aten.sym_storage_offset.default,
        torch.ops.aten.sym_numel.default,
    ]:
        return True
    return False


def canonicalize_bool_expr(expr: SympyBoolean) -> SympyBoolean:
    r"""Canonicalize a boolean expression by transforming it into a lt / le
    inequality and moving all the non-constant terms to the rhs.
    We canonicalize And / Ors / Not via cnf and then canonicalize their subexpr
    recursively
    nb. sympy.Rel.canonical is not good enough https://github.com/sympy/sympy/issues/25924

    Args:
        expr (sympy.Expr): Expression to canonicalize
    """
    # Canonicalise an inequality by transforming it into a lt / le
    # inequality and moving all the non-constant terms to the rhs
    # We canonicalise And / Ors / Not via cnf
    # nb. Relational.canonical in sympy is broken
    # https://github.com/sympy/sympy/issues/25924

    if not isinstance(
        expr, (sympy.Rel, sympy.And, sympy.Or, sympy.Not, sympy.Eq, sympy.Ne)
    ):
        return expr

    if isinstance(expr, (sympy.And, sympy.Or, sympy.Not)):
        expr = sympy.logic.boolalg.to_cnf(expr)
    return _canonicalize_bool_expr_impl(expr)


def _sympy_from_args(
    cls: type,
    args: List[sympy.Expr],
    sort: bool = True,
    is_commutative: Optional[bool] = None,
) -> sympy.Expr:
    if not args:
        return cls.identity
    # These args are already in canonical form, so we avoid calling
    # Add(*args) to avoid expensive Add.flatten operation
    if sort:
        if cls is sympy.Add:
            sort_fn = sympy.core.add._addsort
        elif cls is sympy.Mul:
            sort_fn = sympy.core.mul._mulsort
        else:
            raise ValueError(f"Unknown cls: {cls}")

        # we don't support non commutative with sort
        assert is_commutative is True
        if args[0].is_Number:
            rest = args[1:]
            sort_fn(rest)
            return cls._from_args([args[0]] + rest, is_commutative=is_commutative)
        else:
            args = args.copy()
            sort_fn(args)
            return cls._from_args(args, is_commutative=is_commutative)
    else:
        # if the args are already sorted, we create directly
        return cls._from_args(args, is_commutative=is_commutative)


def _canonicalize_bool_expr_impl(expr: SympyBoolean) -> SympyBoolean:
    """
    After canonicalization, we are guaranteed to have eliminated Ge/Gt relations
    (rewriting them to Le/Lt, respectively).
    """
    if isinstance(expr, (sympy.And, sympy.Or)):
        return type(expr)(*map(canonicalize_bool_expr, expr.args))

    opposite = {sympy.Gt: sympy.Lt, sympy.Ge: sympy.Le}
    if isinstance(expr, tuple(opposite.keys())):
        rhs = expr.lhs - expr.rhs
        t = opposite[type(expr)]
    else:
        assert isinstance(expr, (sympy.Lt, sympy.Le, sympy.Eq, sympy.Ne))
        rhs = expr.rhs - expr.lhs
        t = type(expr)

    def is_neg(t):
        return (t.is_Number and t.is_negative) or (
            isinstance(t, sympy.Mul) and t.args[0].is_Number and t.args[0].is_negative
        )

    lhs = 0
    rhs = _reduce_to_lowest_terms(rhs)
    if isinstance(rhs, sympy.Add):
        pos = []
        neg = []
        for term in rhs.args:
            if is_neg(term):
                neg.append(-term)
            else:
                pos.append(term)
        # these are already sorted
        rhs = _sympy_from_args(sympy.Add, pos, sort=False, is_commutative=True)
        # the terms were changed, so needs a sorting
        lhs = _sympy_from_args(sympy.Add, neg, sort=True, is_commutative=True)
    elif is_neg(rhs):
        # lhs == 0
        lhs, rhs = -rhs, 0
    # We don't have to evaluate here because lhs, rhs came from a Boolean
    # and it was already simplified
    return t(lhs, rhs, evaluate=False)


def _reduce_to_lowest_terms(expr: sympy.Expr) -> sympy.Expr:
    """
    Eliminates any integer factor from a given expression.
    E.g., 6x + 4y reduces to 3x + 2y.

    Useful when an expression is == or != to 0.
    """

    def integer_coefficient(x):
        if x.is_Integer:
            return abs(int(x))
        elif x.is_Mul:
            # If one of the args of a Mul is an Integer, it is the
            # first arg. eg: args(2*x*3*y) == (6, x, y)
            return abs(int(x.args[0])) if x.args[0].is_Integer else 1
        else:
            return 1

    def div_by_factor(x, factor):
        if x.is_Integer:
            return x / factor
        elif x.is_Mul:
            if x.args[0] != factor:
                args = [x.args[0] / factor, *x.args[1:]]
            else:
                # Mul._from_args require a canonical list of args
                # so we remove the first arg (x.args[0] / factor) if it was 1
                args = list(x.args[1:])
            return _sympy_from_args(sympy.Mul, args, is_commutative=x.is_commutative)

    if expr.is_Add:
        atoms = expr.args
        factor = functools.reduce(math.gcd, map(integer_coefficient, atoms))
        if factor == 1:
            return expr
        atoms = [div_by_factor(x, factor) for x in atoms]
        return _sympy_from_args(
            sympy.Add, atoms, sort=True, is_commutative=expr.is_commutative
        )
    elif expr.is_Integer:
        return sympy.One
    elif expr.is_Mul:
        return div_by_factor(expr, integer_coefficient(expr))
    return expr


def is_concrete_bool(a: Union[bool, SymBool]) -> bool:
    r"""Utility to check if underlying object
    in SymBool is concrete value. Also returns
    true if integer is passed in.
    Args:
        a (SymBool or bool): Object to test if it bool
    """
    assert isinstance(a, (SymBool, bool))

    if isinstance(a, bool):
        return True

    if isinstance(
        a.node.expr, (sympy.logic.boolalg.BooleanTrue, sympy.logic.boolalg.BooleanFalse)
    ):
        return True

    return False


def is_nested_int(s):
    return isinstance(s, torch.SymInt) and s.node.is_nested_int()


def _iterate_exprs(val: Union[SymInt, torch.Tensor]) -> Iterable[sympy.Basic]:
    if isinstance(val, SymTypes):
        # This allow applies to the jagged layout NestedTensor case as
        # nested ints are not symbolic
        if is_symbolic(val):
            yield val.node.expr
    elif isinstance(val, sympy.Basic):
        yield val
    elif isinstance(val, (int, float, bool)):
        pass
    elif isinstance(val, (tuple, list)):
        for s in val:
            yield from _iterate_exprs(s)
    elif is_sparse_any(val):
        yield from _iterate_exprs(val.size())
    elif isinstance(val, torch.Tensor):
        yield from _iterate_exprs(val.size())
        yield from _iterate_exprs(val.stride())
        yield from _iterate_exprs(val.storage_offset())
    elif val is None:
        pass
    else:
        raise AssertionError(f"cannot extract sympy expressions from {val} {type(val)}")


def free_symbols(val: Union[SymInt, sympy.Expr, torch.Tensor]) -> Set[sympy.Symbol]:
    if val is None:
        return set()
    itr = _iterate_exprs(val)
    # we need at least 1 to call union, so we hand code the identity
    try:
        first_expr = next(itr)
    except StopIteration:
        return set()

    return first_expr.free_symbols.union(*(e.free_symbols for e in itr))


def has_free_symbols(val: Union[SymInt, torch.Tensor]) -> bool:
    """Faster version of bool(free_symbols(val))"""
    return not all(e.is_number for e in _iterate_exprs(val))


# Like free_symbols, but filtered to only report unbacked symbols
def free_unbacked_symbols(x):
    # NB: keep synced with is_unbacked_symint
    return {
        s
        for s in free_symbols(x)
        if symbol_is_type(s, (SymT.UNBACKED_INT, SymT.UNBACKED_FLOAT))
    }


# WARNING: Don't use this on Dynamo produced graphs, they don't have meta
# setup!
def is_symbol_binding_fx_node(node) -> Optional[sympy.Symbol]:
    if (
        "val" in node.meta
        and isinstance(node.meta["val"], torch.SymInt)
        and isinstance(node.meta["val"].node.expr, sympy.Symbol)
        and (
            node.op == "placeholder"
            or free_unbacked_symbols(node.meta["val"].node.expr)
        )
    ):
        return node.meta["val"].node.expr
    return None


def find_symbol_binding_fx_nodes(graph):
    r = {}
    # NB: Prefer first occurrence of symbol
    for node in graph.nodes:
        if is_symbol_binding_fx_node(node) and node.meta["val"].node.expr not in r:
            r[node.meta["val"].node.expr] = node
    return r


# Analogous to ConvertIntSource
@dataclass(frozen=True)
class ConvertIntKey:
    def __str__(self) -> str:
        return ".cast_symbool_to_symint_guardless()"

    def get(self, b: bool) -> int:
        """Get the int value from bool"""
        return cast_symbool_to_symint_guardless(b)


@dataclass(frozen=True)
class CallMethodKey:
    name: str

    def __str__(self) -> str:
        return f".{self.name}()"

    def get(self, o: Any) -> Any:
        """Call the method on object"""
        return getattr(o, self.name)()


@dataclass(frozen=True)
class InnerTensorKey:
    inner_name: str

    def __str__(self) -> str:
        return f".{self.inner_name}"

    def get(self, o: Any) -> Any:
        """Get the inner tensor attribute"""
        return getattr(o, self.inner_name)


@dataclass(frozen=True)
class DivideByKey:
    divisor: int

    def __str__(self) -> str:
        return f".__floordiv__({self.divisor})"

    def get(self, o: int) -> int:
        """Divide object by divisor"""
        return o // self.divisor


def compute_unbacked_bindings(
    shape_env, example_value, old_example_value=None, peek=False
):
    """
    After having run fake tensor propagation and producing example_value
    result, traverse example_value looking for freshly bound unbacked
    symbols and record their paths for later.  It is an error if
    we have allocated an unbacked SymInt but it cannot be found in
    example_value.  (NB: this means if you have a multi-output
    function, you must call this on the tuple of tensor output, you
    cannot wait!)

    The peek parameter lets you check out what the bindings are without
    changing the affected list.  This is primarily useful for ensuring
    unbacked_var_to_val is promptly populated when propagate_real_tensors is on.
    """
    if shape_env is None:
        return
    fs = shape_env.pending_fresh_unbacked_symbols
    pending = set(fs)
    if pending:
        if not peek:
            log.info("compute_unbacked_bindings %s", fs)
            fs.clear()

        def free_unbacked_symbols_with_path(
            a, path, real=None
        ) -> Dict[sympy.Symbol, pytree.KeyPath]:
            r = {}
            if isinstance(a, (tuple, list)):
                for i in range(len(a)):
                    r.update(
                        free_unbacked_symbols_with_path(
                            a[i],
                            path + (pytree.SequenceKey(i),),
                            real=real[i] if real is not None else None,
                        )
                    )
            elif is_traceable_wrapper_subclass(a):
                # TODO: Determine if this is correct
                attrs, _ = a.__tensor_flatten__()
                for attr in attrs:
                    sub = getattr(a, attr)
                    r.update(
                        free_unbacked_symbols_with_path(
                            sub, path + (InnerTensorKey(attr),)
                        )
                    )
            elif isinstance(a, torch.Tensor):
                r.update(
                    free_unbacked_symbols_with_path(
                        a.size(),
                        path + (CallMethodKey("size"),),
                        real=a.real_tensor.size()
                        if a.real_tensor is not None
                        else None,
                    )
                )
                r.update(
                    free_unbacked_symbols_with_path(
                        a.stride(),
                        path + (CallMethodKey("stride"),),
                        real=a.real_tensor.stride()
                        if a.real_tensor is not None
                        else None,
                    )
                )
                r.update(
                    free_unbacked_symbols_with_path(
                        a.storage_offset(),
                        path + (CallMethodKey("storage_offset"),),
                        real=a.real_tensor.storage_offset()
                        if a.real_tensor is not None
                        else None,
                    )
                )

            # NB: Intentionally access _expr, not expr, do not want
            # simplification!
            elif (
                isinstance(a, (torch.SymInt, torch.SymFloat))
                and isinstance(s := a.node._expr, sympy.Symbol)
                and s in pending
            ):
                r[s] = path
                if real is not None:
                    shape_env.set_unbacked_var_to_val(s, real)
                pending.remove(s)
            # When an unbacked SymInt is perfectly divisible by an integer
            # constant, we replace it with the integer constant to improve
            # reasoning capabilities.  However, in synthetic examples, it is
            # then possible that the factor never is explicitly allocated.
            # Fortunately, we can compute it by division.
            elif (
                isinstance(a, torch.SymInt)
                and isinstance(s := a.node._expr, sympy.Mul)
                and len(s.args) == 2
                and isinstance(lhs := s.args[0], sympy.Integer)
                and isinstance(rhs := s.args[1], sympy.Symbol)
                and rhs in pending
            ):
                # TODO: DivideByKey needs to test divisibility at runtime!
                r[s] = path + (DivideByKey(int(lhs)),)
                if real is not None:
                    shape_env.set_unbacked_var_to_val(s, real // int(lhs))
                pending.remove(rhs)
            # The annoyance here arises from the fact that SymBool is
            # allocated by allocating a SymInt and then testing if it's equal
            # to one.  So you have a complicated binding site logic for this.
            elif (
                isinstance(a, torch.SymBool)
                and isinstance(s := a.node._expr, sympy.Eq)
                # This must match create_unbacked_symbool EXACTLY
                and isinstance(s.lhs, sympy.Symbol)
                and s.rhs == 1
                and s.lhs in pending
            ):
                r[s.lhs] = path + (ConvertIntKey(),)
                if real is not None:
                    shape_env.set_unbacked_var_to_val(s, int(real))
                pending.remove(s.lhs)

            return r

        symbol_to_path = free_unbacked_symbols_with_path(example_value, ())
        if not peek and pending:
            extra = (
                repr((example_value.stride(), example_value.storage_offset()))
                if isinstance(example_value, torch.Tensor)
                else ""
            )
            raise PendingUnbackedSymbolNotFound(
                f"Pending unbacked symbols {pending} not in returned outputs {example_value} {extra}.\n"
                "Did you accidentally call new_dynamic_size() or item() more times "
                "than you needed to in your fake implementation?\n"
                "For more help, see https://docs.google.com/document/d/1RWrH-3wLEpzR9kCS6gGBNen_-Fs-8PVbWWFE5AcgeWE/edit"
            )

        # Why do we have to do some rebinding here?  If the original FX node
        # wasn't a binding site because you had a memo hit, but post
        # translation you aren't a memo hit anymore, there's now a new binding
        # site... but we know (because it's the same FX node) that the value
        # is actually the same, they're just not obviously equal anymore.
        #
        # The logic here is written carefully, because unlike the
        # bind_unbacked case, we are not guaranteed to have a symbol for
        # old_sym.  If we have a symbol, do regular rename unbacked to; but if
        # we don't, we need to specially eliminate the fresh unbacked symbol
        # (NB: we are /trusting/ that the memoization is correct, and that we
        # don't need to generate a new runtime assert.  This is load bearing,
        # as repropagation can happen after we've frozen runtime asserts.)
        if old_example_value is not None:
            for keypath in symbol_to_path.values():
                old_sym = pytree.key_get(old_example_value, keypath)
                new_sym = pytree.key_get(example_value, keypath)
                if isinstance(new_sym, SymTypes) and isinstance(
                    new_s := new_sym.node.expr, sympy.Symbol
                ):
                    if (
                        isinstance(old_sym, SymTypes)
                        and (old_s := old_sym.node.expr) != new_s
                    ):
                        if isinstance(old_s, sympy.Symbol):
                            shape_env._rename_unbacked_to(new_s, old_s)
                        else:
                            shape_env._eliminate_unbacked(new_s, old_s)
                    elif not isinstance(old_sym, SymTypes):
                        shape_env._eliminate_unbacked(new_s, sympy.sympify(old_sym))

        return symbol_to_path


def definitely_true(a):
    """
    Returns True only if we can tell that a is True, possibly introducing
    a guard in the process.  If a depends on some unbacked SymInt, we may
    return False even though there may exist a possible value of the SymInt
    that would cause the expression to return True.

    When is it appropriate to use definitely_true?  First, if you can use
    a higher level combinator like parallel_or/parallel_and, prefer using
    those instead, they are definitely safe (modulo short-circuiting).
    Second, it can be used if the program would behave equivalently if
    definitely_true always returned False (parallel_or/parallel_and are
    examples of this pattern, modulo short-circuiting).  Finally, it even
    be OK if the program wouldn't behave equivalently, so long as the
    change is semantics preserving.  It can be semantics preserving if
    the program errors in more cases than it did previously (but otherwise
    behaves identically), or if it changes some quantity in a way that
    doesn't matter (e.g., strides often fall in this bucket.)
    """
    if isinstance(a, SymBool):
        if a.node.has_hint():
            return guard_bool(a)
        else:
            return False
    return bool(a)


def definitely_false(a):
    """
    Returns True only if we can tell that a is False, possibly introducing
    a guard in the process.  If a depends on some unbacked SymInt, we may
    return False even though there may exist a possible value of the SymInt
    that would cause the expression a to be False.  See definitely_true
    for more usage guidance.
    """
    if isinstance(a, SymBool):
        if a.node.has_hint():
            return not guard_bool(a)
        else:
            return False
    return not bool(a)


def statically_known_true(x: Union[bool, SymBool]) -> bool:
    """Returns True if x can be simplified to a constant and is true.

    .. note::
        This function doesn't introduce new guards, so the expression may end
        up evaluating to true at runtime even if this function returns False.

    Args:
        x (bool, SymBool): The expression to try statically evaluating

    """
    if isinstance(x, SymBool):
        expr = x.node.expr
        shape_env = x.node.shape_env
        try:
            simplified = shape_env._maybe_evaluate_static(expr)
            if simplified is not None:
                return bool(simplified)
        except Exception:
            log.debug("Could not simplify %s", expr)
        return False
    assert isinstance(x, bool)
    return x


def parallel_or(*args):
    """
    Evaluate the logical OR of several arguments, avoiding guarding on
    unbacked SymInts if another argument is definitely True.
    """
    if any(statically_known_true(a) for a in args):
        return True
    if any(definitely_true(a) for a in args):
        return True
    return any(args)


def parallel_and(*args):
    """
    Evaluate the logical FALSE of several arguments, avoiding guarding on
    unbacked SymInts if another argument is definitely False.
    """
    if any(statically_known_true(torch.sym_not(a)) for a in args):
        return False
    if any(definitely_false(a) for a in args):
        return False
    return all(args)


def sym_eq(x, y):
    """
    Like ==, but when run on list/tuple, it will recursively test equality
    and use sym_and to join the results together, without guarding.
    """
    if (isinstance(x, tuple) and isinstance(y, tuple)) or (
        isinstance(x, list) and isinstance(y, list)
    ):
        if len(x) != len(y):
            return False
        return functools.reduce(operator.and_, map(sym_eq, x, y), True)
    elif isinstance(x, (int, torch.SymInt)) and isinstance(y, (int, torch.SymInt)):
        return x == y
    else:
        raise AssertionError(f"unexpected sym_eq between {type(x)} {type(y)}")


def guard_scalar(a):
    if isinstance(a, (SymBool, bool)):
        return guard_bool(a)
    elif isinstance(a, (SymInt, int)):
        return guard_int(a)
    elif isinstance(a, (SymFloat, float)):
        return guard_float(a)
    else:
        raise AssertionError(f"unrecognized scalar {a}")


def _constrain_symbol_range(
    shape_env, s: sympy.Symbol, compiler_min: int, compiler_max: int
):
    shape_env.constrain_symbol_range(s, compiler_min, compiler_max)


def _advise_is_size(a):
    """
    Don't use this directly; use torch._check_is_size instead.

    This is a softer version of _constrain_range_for_size (with min=0,
    max=Inf).  Instead of forcibly constraining a variable (and erroring if we
    failed to constrain it), it will simply advise us that a size is
    constrained in some way.  We will always defer a runtime assert for this
    constraint if we cannot prove it at compile-time, but we we only
    *sometimes* learn useful extra information at compile-time with this
    information.  This is in contrast to constrain_range_for_size, where if
    you don't call that on a fresh unbacked symint, chances are we will choke.

    TODO: Make Dynamo handle this appropriately if this is seen in Dynamo-ed
    code.  Right now this is only really used in code with AOTAutograd trace
    through, so it is not a big problem that this isn't supported, but in
    principle all of this code should be Dynamo'able too.

    TODO: I didn't support min/max because I didn't have a use case where this
    actually helped.  In principle we can support it, it just makes the
    implementation below more complicated.
    """

    # This must always succeed, because the sole allowed caller _check_is_size
    # was responsible for expect_true'ing this
    # This assert triggers expensive sym compute, do not do it until its cheap.
    # assert a >= 0

    # NB: it's important not to constrain range for size for *hinted* SymInts,
    # because it is not only unsound, it will immediately trip our asserts
    # that hints have to be consistent with static analysis!  If you somehow
    # have an unbounded SymInt that later constrains to 1, this will be
    # inconsistent with the range
    if (
        isinstance(a, SymInt)
        and isinstance(a.node, SymNode)
        and isinstance(a.node.expr, sympy.Symbol)
        and a.node.shape_env.is_unbacked_symint(a.node.expr)
    ):
        _constrain_range_for_size(a)


def _constrain_range_for_size(a, min: Optional[int] = None, max: Optional[int] = None):
    """
    This function is NOT INTENDED to be used by itself.
    """

    if isinstance(a, (SymFloat, SymBool)):
        raise ValueError("Constraining SymFloat/SymBool is nyi")

    assert isinstance(a, SymInt), "can only constrain range for SymInt"
    assert isinstance(a.node.expr, sympy.Symbol), "constraining non-Symbols NYI"

    a.node.shape_env._constrain_range_for_size(a.node.expr, min, max)


# inclusive both ways
def constrain_range(a, *, min: Optional[int], max: Optional[int] = None):
    """
    Applies a constraint that the passed in SymInt must lie between min-max
    inclusive-inclusive, WITHOUT introducing a guard on the SymInt (meaning
    that it can be used on unbacked SymInts).  If min/max are None, we assume
    that the dimension is unbounded in that direction.  Repeated application
    of constrain_range intersects the ranges.  This is a fairly low level API
    that doesn't have a lot of safety guarantees (TODO: provide higher level
    APIs).

    Currently, we use this API in the following circumstance: when we allocate
    an unbacked SymInt, denoting an integer quantity which is data dependent,
    we ordinarily do not know anything about what values it may take.  This
    means that any sort of guard on it will immediately fail.  However, in
    many cases, we know something about the unbacked SymInt: for example, we
    know that nonzero(x).size(0) must be >= 0.  We use constrain_range to
    narrow the possible range, declaring that negative symbols are impossible.
    This permits to definitely answer True to queries like 'nnz >= 0', even if
    we don't know what the actual (hinted) value of 'nnz' is.  In fact, we
    actually use constrain_range to unsoundly discharge common guards: for an
    unbacked SymInt produced by nonzero, we will also assume that it is not
    equal to 0/1 (even though these are perfectly possible values at runtime),
    because we generally expect graphs that are valid for N=2 to also be valid
    for N=1.
    """
    if min is None:
        min = -int_oo
    if max is None:
        max = int_oo

    if max < min:
        raise ValueError(
            "Maximum value to constrain_as_size can't be less than the specified min value, "
            "received min={min} and max={max}"
        )

    if isinstance(a, int):
        if not (min <= a <= max):
            raise ValueError(f"Invalid value {a} for range [{min}:{max}]")
        return

    a.node.shape_env._constrain_range(a.node.expr, min, max)


def constrain_unify(a: torch.SymInt, b: torch.SymInt) -> None:
    """
    Given two SymInts, constrain them so that they must be equal.  NB:
    this will not work with SymInts that represent nontrivial expressions
    (yet!)
    """
    if not isinstance(a, SymInt):
        if not isinstance(b, SymInt):
            assert a == b
            return
        else:
            shape_env = b.node.shape_env
    else:
        shape_env = a.node.shape_env

    shape_env._constrain_unify(a, b)


# Assume that a boolean is true for the purposes of subsequent symbolic
# reasoning.  This will keep track of corresponding runtime checks to verify
# that the result is upheld: either as a regular guard, or as a special set
# of asserts which are triggered when an unbacked SymInt is allocated.
#
# DO NOT use this function for these cases:
#
#  - This is inappropriate for "branching" conditions (where both
#    true and false result in valid programs).  We will always assume
#    the condition evaluates true, and so it will never be possible
#    to trace the false condition when you use it.  For true branching
#    on unbacked SymInts, you must use torch.cond; if you incorrectly
#    use expect_true in this case, you will make the false branch
#    unreachable (as we will simply assume that only the true branch
#    is ever exercised).
#
#  - This is inappropriate for situations where you know some other system
#    invariant guarantees that this property holds, since you don't
#    really need to insert a runtime check in that case.  Use something
#    like constrain_range in that case.
#
# This API has a hitch.  To avoid having to reimplement error reporting
# capabilities, this function CAN return False.  The invariant is that
# the surrounding code must raise an error when this function returns
# False.  This is quite low level, so we recommend using other functions
# like check() which enforce this in a more intuitive way.
#
# By the way, this name is a nod to the __builtin_expect macro,
# which is used similarly (but unlike __builtin_expect, you MUST fail
# in the unlikely branch.)  (I think expect is a good name; in recent
# versions of C++, this is replaced with [[likely]], which is weaker
# and not accurate for this function!)
def expect_true(a, skip: int = 0):
    if isinstance(a, SymBool):
        # TODO: check perf implications of this
        frame = inspect.currentframe()
        for _ in range(skip + 1):  # always run this loop at least once
            frame = frame.f_back
        return a.node.expect_true(frame.f_code.co_filename, frame.f_lineno)
    assert type(a) is bool, a
    return a


def guard_bool(a):
    if isinstance(a, SymBool):
        return a.node.guard_bool("", 0)  # NB: uses Python backtrace
    assert type(a) is bool, a
    return a


def guard_int(a):
    if isinstance(a, SymInt):
        return a.node.guard_int("", 0)  # NB: uses Python backtrace
    assert type(a) is int, a
    return a


def guard_float(a):
    if isinstance(a, SymFloat):
        return a.node.guard_float("", 0)  # NB: uses Python backtrace
    assert isinstance(a, float), a
    return a


# Given a GraphModule, return all the FakeTensors for all the placeholders
def fx_placeholder_vals(gm):
    return [n.meta["val"] for n in gm.graph.nodes if n.op == "placeholder"]


def fx_placeholder_targets(gm):
    return [n.target for n in gm.graph.nodes if n.op == "placeholder"]


# Given a GraphModule and arguments to run it with, evaluate that the guards
# for its associated ShapeEnv are satisfied by the passed arguments.  This
# WILL check for duck sizing.
def eval_guards(gm, *args, ignore_static=True):
    return gm.shape_env.evaluate_guards_for_args(
        fx_placeholder_vals(gm), args, ignore_static=ignore_static
    )


def bind_symbols(gm, *args):
    return gm.shape_env.bind_symbols(fx_placeholder_vals(gm), args)


class DimDynamic(Enum):
    """
    Controls how to perform symbol allocation for a dimension.  It is always
    sound to default this to DYNAMIC, but the policies DUCK and STATIC can
    result in better trace-time and compile-time performance, as they reduce
    the number of allocated symbols and generally make your graph more static.

    NB: If we notice you've applied a constraint to the dimension, we will
    force it to DYNAMIC for simplicity.

    DimDynamic is controlled by a variety of higher level UX features.
    Currently:

    - In eager mode, the default policy is DUCK.
        - The default is changed to STATIC with assume_static_by_default.
        - An individual dim is marked DYNAMIC if you mark_dynamic_dim.
    - In export mode, the default policy is STATIC.
        - An individual dim is marked DYNAMIC if you specify it in
          dynamic_shapes passed to export.
    """

    # Treat the dimension symbolically
    DYNAMIC = 0
    # Treat the dimension symbolically, but if its hint matches another
    # dynamic dimension, unify the two symbols ("duck sizing")
    DUCK = 1
    # Treat the dimension statically based on its hint
    STATIC = 2
    # Treat the dimension as a size-like unbacked
    SIZE_LIKE_UNBACKED = 3
    # Infer the strides from stride. If size is static, strides will be static as well.
    INFER_STRIDE = 4


# NB: These constraints affect both clients and backends: given some
# constraint C, the client must pass inputs that satisfy the constraint,
# while a backend must not introduce guards BEYOND this constraint.
# For clarity, we document the implications on both sides for both the client
# and the backend.
#
# NB: These constraints are on a *single* dimension.  In principle, we could
# also have multi-dimension constraints, but our guess is that this is not
# actually useful and so we are not supporting it right now.
#
# NB: Strict constraints are typically only suitable for export, as in eager
# a backend like inductor may validly introduce extra, discretionary guards
# to improve performance of code.  A StrictMinMaxConstraint would be brittle
# under future optimizations performed by inductor; we don't guarantee
# eager code with StrictMinMaxConstraint will keep working in the future!


@dataclass(frozen=True)
class Constraint:
    warn_only: bool


@dataclass(frozen=True)
class StrictMinMaxConstraint(Constraint):
    """
    For clients: the size at this dimension must be within 'vr' (which
    specifies a lower and upper bound, inclusive-inclusive) AND it
    must be non-negative and should not be 0 or 1 (but see NB below).

    For backends: there must not be any guards on this dimension which
    are not implied by the given lower and upper bound.  Regardless of
    the lower bound, the backend can assume the size is non-negative
    and that it is not 0 or 1.

    An unbounded StrictMinMaxConstraint can be thought of as a strict version
    of "RelaxedUnspecConstraint".

    NB: Export will often unsoundly assume that a graph works for 0/1, even
    though at trace time we assumed size is not 0 or 1.  The idea is that
    if we produce a graph that works for a range of values, it will be OK
    for N=0/1 too.
    """

    vr: ValueRanges

    def render(self, source: Source):
        """Format the constrain equation"""
        # TODO: better printing for -oo and oo
        return f"{self.vr.lower} <= {source.name()} <= {self.vr.upper}"


@dataclass(frozen=True)
class RelaxedUnspecConstraint(Constraint):
    """
    For clients: no explicit constraint; constraint is whatever is implicitly
    inferred by guards from tracing.

    For backends: there must exist at least TWO possible values for the
    size at this dimension which satisfy the guards for this dimension.

    In other words, this constraint helps us distinguish between "we don't
    care if this dimension specializes or not" versus "this dimension must be
    unspecialized."  However, this constraint doesn't say very much about what
    specialization is permitted; for example, if we guard on a size being
    even, this would still be acceptable under an unspec constraint.  This
    makes RelaxedUnspecConstraint useful for eager mode, where your backend compiler
    may add constraints to otherwise dynamic dimensions; we can't assert that
    there are NO guards as this is brittle because compilers should be able to
    add extra constraints.  If you want to assert that there are no guards,
    use StrictMinMaxConstraint with an unbounded ValueRanges.
    """

    def render(self, source: Source):
        return f"RelaxedUnspecConstraint({source.name()})"


# NB: None here indicates the client constraint is whatever is implicitly
# inferred by guards from tracing, and that a backend can add whatever guards
# it wants (including fully specializing the value).
DimConstraint = Union[StrictMinMaxConstraint, RelaxedUnspecConstraint, None]


@dataclass(frozen=True)
class EqualityConstraint(Constraint):
    """
    Represent and decide various kinds of equality constraints between input sources.

    A "source pair" is a pair of input sources for dynamic dimensions that
    are specified equal. We represent `source_pairs` in a union-find forest
    so that we can efficiently check whether two such sources are transitively equal.

    A "derived equality" relates an input source to an expression over a root.
    The root can be another input source, corresponding to some dynamic dimension,
    or a phantom symbol that does not directly represent any dynamic dimension. We
    represent `derived_equalities` involving input sources in a transitively-closed map
    so that we can efficiently check whether an input source is transitively equal to
    a given expression over another input source.
    (NOTE: In contrast, it is easy to decide whether an input source is transitively equal
    to a given expression over a phantom symbol; such expressions are already in canonical
    form and so the problem reduces to symbolic expression equality.)
    """

    source_pairs: List[Tuple[Source, Source]]
    derived_equalities: List[
        Tuple[Source, Union[Source, sympy.Symbol], Callable[[sympy.Expr], sympy.Expr]]
    ]
    phantom_symbols: List[sympy.Symbol]

    def __post_init__(self):
        """Pre-processing to answer queries `is_equal` and `is_derived` below.

        Example: Suppose we are given:
          source_pairs [a = b, b = c]
          derived_equalities [d = c + 1, e = d - 1]
        We first construct a union find with source_pairs:
          _parents = {a: a, b: a, c: a}
        Then we compute canonical symbolic expressions, recursively applying derived_equalities
        until we bottom out:
          _defs = {d: c + 1, e: (c + 1) - 1 aka c}
        """

        # self._parents is a map from input sources to input sources where, conceptually,
        # these are directed edges in a union-find forest
        _parents: Dict[Source, Source] = {}
        object.__setattr__(self, "_parents", _parents)
        # self._defs is a map from input sources to "canonical" symbolic expressions,
        # i.e., unary expressions with symbols that corresponds to regular Dims (i.e.,
        # not derived Dims)
        _defs: Dict[Source, sympy.Expr] = {}
        object.__setattr__(self, "_defs", _defs)

        for source1, source2 in self.source_pairs:
            # preprocess into a union-find forest
            self._union(self._find(source1), self._find(source2))
        for source, root, fn in self.derived_equalities:
            # preprocess into a transitively-closed map
            # NOTE(avik): we reuse the union-find forest for canonicalizing input sources
            if isinstance(root, sympy.Symbol):
                self._defs[self._find(source)] = fn(root)
            else:
                self._defs[self._find(source)] = fn(self._rewrite(root))

    def _find(self, source):
        # chase edges to find the root of this equivalence class
        if source in self._parents:
            return self._find(self._parents[source])
        else:
            return source

    def _union(self, root1, root2):
        # merge two equivalence classes by adding an edge from one root to the other
        if root1 != root2:
            self._parents[root1] = root2

    def _rewrite(self, src):
        # always represent the given source by the root of its equivalence class
        src = self._find(src)
        if src in self._defs:
            # simply look up the definition if it exists
            # NOTE(avik): This works because definitions are always transitively-closed;
            # otherwise we would have to do recursive rewriting.
            return self._defs[src]
        else:
            # otherwise, create a symbol representing the source
            return sympy.Symbol(src.name())

    def is_equal(self, source1, source2):
        return (
            # check whether source1 and source2 have the same root
            self._find(source1) == self._find(source2)
            or
            # check whether source1 is derived equal to source2
            self.is_derived(source1, source2, lambda x: x)
        )

    def is_derived(self, src, symbol_src, fn):
        # check whether both src and symbol_src have the same definition
        return self._rewrite(src) == fn(self._rewrite(symbol_src))


def _assert_symbol_context(symbolic_context):
    assert isinstance(
        symbolic_context, SymbolicContext
    ), "Invalid symbolic_context object"
    assert (
        type(symbolic_context) is not SymbolicContext
    ), "Illegal usage of symbolic_context ABC"


def _is_supported_equivalence(expr):
    # Currently supported Dim ops are linear expressions with integer coefficients.
    # So check that expr only contains +, *, ints, and a single occurrence of a symbol.
    # (See also documentation of dynamic_shapes._DerivedDim.)
    if isinstance(expr, (sympy.Add, sympy.Mul)):
        if len(expr.args) > 2:
            return False
        lhs, rhs = expr.args
        return (_is_supported_equivalence(lhs) and isinstance(rhs, sympy.Integer)) or (
            isinstance(lhs, sympy.Integer) and _is_supported_equivalence(rhs)
        )
    return isinstance(expr, sympy.Symbol)


def _has_uninterpretable_sympy_function(expr) -> bool:
    """
    Add functions that our sympy interpreter can't reify into FX nodes
    """
    return expr.has(
        torch.utils._sympy.functions.ToFloat,
        torch.utils._sympy.functions.TruncToInt,
        torch.utils._sympy.functions.CeilToInt,
    )


@dataclass(frozen=True)
class SymbolicContext:
    """
    Data structure specifying how we should create symbols in
    ``create_symbolic_sizes_strides_storage_offset``; e.g., should
    they be static or dynamic.

    This is an abstract base class because we are probably going to add
    another version of this that says "use exactly these SymInts, don't
    allocate fresh symbols."
    """


@dataclass(frozen=True)
class StatelessSymbolicContext(SymbolicContext):
    """
    Create symbols in ``create_symbolic_sizes_strides_storage_offset`` via
    a symbolic_context determination as given by ``DimDynamic`` and ``DimConstraint``.
    This will cause fresh symbols to be allocated
    """

    dynamic_sizes: DimList[DimDynamic]
    dynamic_strides: DimList[DimDynamic] = None
    constraint_sizes: DimList[DimConstraint] = None
    constraint_strides: DimList[DimConstraint] = None
    # If the tensor is a view, this should be populated for the base. It contains
    # information on how to allocate symbols when recursively fakeifying the base
    # during view fake-ification.
    view_base_context: Optional[SymbolicContext] = None
    # TODO: add storage offset and stride symbolic_context

    def __post_init__(self):
        if self.dynamic_strides is None:
            object.__setattr__(
                self,
                "dynamic_strides",
                [DimDynamic.INFER_STRIDE] * len(self.dynamic_sizes),
            )
        if self.constraint_sizes is None:
            object.__setattr__(
                self, "constraint_sizes", [None] * len(self.dynamic_sizes)
            )
        if self.constraint_strides is None:
            object.__setattr__(
                self, "constraint_strides", [None] * len(self.dynamic_sizes)
            )
        assert all(
            stride in (DimDynamic.INFER_STRIDE, DimDynamic.DYNAMIC, DimDynamic.DUCK)
            for stride in self.dynamic_strides
        )


# note [Tensor Fakification and Symbol Caching]
#
# As of the time of this note, dynamo creates a fresh fake tensor mode for backends.
# The reason we do this is because there are certain classes of operations, namely,
# metadata mutations, that change tensor size, stride, etc. This means that the fake tensor
# state at the end of a dynamo trace is different than the fake tensor state at the beginning
# of a trace. Backends like aot_autograd need a fresh fake tensor to correctly track metadata mutation,
# view relationships, etc.
#
# As we create a new fake mode, we also lose the memoization that comes with it. Rather than
# transfer the memoization cache, we instead transfer the shape env. However, with this
# comes nuance - as dynamo is selective in how it makes symbolic shapes. Due to strategies in
# automatic dynamic and constraints, the policy for which dims are dynamic is nuanced and varies across
# recompilations.
#
# In order to preserve the symbolic decisions made during dynamo tensor fakification, we pass
# a StatefulSymbolicContext at creation time. This object is tracked, per tensor, on the TracingContext.
# The lifecycle of this object should match the lifecycle of the original dynamo tracked tensor, and it is
# safe to reuse this object as many times as necessary to create a fake tensor. Fake tensors
# created with new fake modes should produce the same exact symbols as the original, providing the same shape_env
# is used.
# TODO(voz): Shape env validation
@dataclass(frozen=True)
class StatefulSymbolicContext(StatelessSymbolicContext):
    """
    Create symbols in ``create_symbolic_sizes_strides_storage_offset`` via
    a symbolic_context determination as given by a cache of Source:Symbol. A cache hit
    will reuse a stored symbol, and a cache miss will write to this cache.

    This behaves like StatelessSymbolicContext, except the cache supersedes the
    other values - dynamic_sizes and constraint_sizes will not be read if we cache
    hit.

    It is the cache owners responsibility to maintain the lifecycle of the cache
    w/r/t different shape_envs, clearing, etc.
    """

    tensor_source: Source = None
    # Why is this keyd on int first?
    # That integer is actually the id of the shape_env. This cache short-circuits symbol
    # creation, and we must store it per shape env. Now, while tracing invariants are a single
    # shape env per tracing context, and every new frame gets a new shape_env. So where would we have
    # multiple shape envs? The answer lies in recording. When we are replaying, replay_shape_env_events
    # is invoked, and creates a new shape_env. Replaying events against this new shape_env will
    # cause it to fail with unknown symbols, as the symbols cached here will skip creation, and never
    # get recorded in var_to_val, etc.
    # TODO(voz): consider a weakref to the shape_env here
    shape_env_to_source_to_symbol_cache: Dict[
        int, Dict["TensorPropertySource", "sympy.Expr"]
    ] = None

    def __post_init__(self):
        super().__post_init__()
        # The None default is annoying, but required because of dataclass limitations
        assert self.tensor_source is not None
        if not self.shape_env_to_source_to_symbol_cache:
            object.__setattr__(self, "shape_env_to_source_to_symbol_cache", {})


@dataclass(frozen=True)
class SubclassSymbolicContext(StatefulSymbolicContext):
    """
    The correct symbolic context for a given inner tensor of a traceable tensor subclass
    may differ from that of the outer symbolic context. This structure allows for this
    flexibility, with inner symbolic contexts mapped via attr -> symbolic context.
    """

    inner_contexts: Dict[str, SymbolicContext] = None

    def __post_init__(self):
        super().__post_init__()
        if self.inner_contexts is None:
            self.inner_contexts = {}


def is_symbolic(val: Union[int, SymInt, float, SymFloat, bool, SymBool]) -> bool:
    if isinstance(val, (int, float, bool)):
        return False
    return val.node.is_symbolic()


IndicatorTypes = (IsNonOverlappingAndDenseIndicator,)


def _expandsums(args: List[sympy.Expr]) -> Tuple[sympy.Expr, bool]:
    adds, other = [], []
    for arg in args:
        if arg.is_Add:
            adds.append(arg)
        else:
            other.append(arg)

    result = [sympy.Mul(*other)]
    for add in adds:
        result = [a * b for a, b in itertools.product(result, add.args)]

    result = sympy.Add(*result)
    return result, len(adds) > 1 or (len(adds) > 0 and len(other) > 0)


def _fast_expand(expr: sympy.Expr) -> sympy.Expr:
    # The expand algorithm in sympy is slow due to all the features is supports
    # For eg: e^(-x)*(x-1)/(x+1) is expanded to (x-1)/(e^x + e^x*x) if x is
    # positive and (e^(-x)*x-e^(-x))/(x+1) if x is negative. We do not implement
    # such features here to avoid expensive checks. We also make sure that we
    # only re-create the objects if any of the args changed to avoid expensive
    # checks when re-creating objects.
    new_args = [_fast_expand(arg) for arg in expr.args]
    if any(arg is not new_arg for arg, new_arg in zip(expr.args, new_args)):
        return _fast_expand(expr.func(*new_args))

    if expr.is_Pow:
        base, exp = expr.args
        if exp.is_Integer and base.is_Add:
            if exp > 1:
                return sympy.expand_multinomial(expr, deep=False)
            elif exp < 0:
                return 1 / sympy.expand_multinomial(1 / expr, deep=False)
    elif expr.is_Mul:
        num, den = [], []
        for arg in expr.args:
            if arg.is_Pow and arg.args[1] == -1:
                den.append(1 / arg)
            else:
                num.append(arg)

        num, num_changed = _expandsums(num)
        den, den_changed = _expandsums(den)
        if num_changed or den_changed:
            return num / den

    return expr


@lru_cache(256)
def safe_expand(r):
    if hasattr(r, "expand"):
        try:
            return _fast_expand(r)
        except RecursionError:
            log.warning("RecursionError in _fast_expand(%s)", r)
            return r
    else:
        return r


@lru_cache(None)
def _maybe_evaluate_static_worker(
    expr: sympy.Expr,
    symbol_info: Tuple[Tuple[sympy.Symbol, ValueRanges, sympy.Integer, bool], ...],
    unbacked_only: bool,
    size_oblivious: bool,
):
    """
    This variant of ShapeEnv._maybe_evaluate_static has no dependence on
    ShapeEnv and thus can be cached indefinitely.  It does the "heavy" lifting
    for static evaluation, including nontrivial reliance on Sympy simplification
    that occurs when we reallocate the symbols
    """

    # Simplify making use of value range lower bound
    new_shape_env = {}
    new_range_env = {}
    for idx, sinfo in enumerate(symbol_info):
        k, vr, val, is_size_like = sinfo
        if isinstance(val, SingletonInt):
            # Skip var_ranges logic for SingletonInt which is only used
            # for jagged layout NestedTensors today
            continue
        if size_oblivious and is_size_like:
            lower = max(2, vr.lower)
            # Clamping size-oblivious to some quantity below sys.maxsize
            # helps us determine that f(u0) != sys.maxsize, which is a
            # test that is looking for sys.maxsize as a sentinel, but you
            # don't really want to worry about it for unbacked SymInts.
            # This is similar to the flavor where size oblivious omits
            # 0/1, it changes semantics but in a benign way.
            upper = min(2**48, vr.upper)
            # This is a bit dodgy: what this means is that there was a
            # size-like unbacked symbol whose upper bound < 2.  This
            # causes... problems.
            if lower <= upper:
                vr = ValueRanges(lower, upper)
        else:
            lower = vr.lower
        # Don't do anything if we don't have a nontrivial lower bound
        # Also don't do anything if we asked only to simplify unbacked
        # SymInt
        if lower is -int_oo or (unbacked_only and val is not None) or not vr.is_int:
            new_range_env[k] = vr
            continue
        # The goal is to take our symbols which have various lower bounds
        # and reallocate them into new symbols which are exactly positive;
        # e.g., if we have s0 in [2, inf], we want to turn it into ess0 in
        # [1, inf], where s0 = ess0 + 1.  This gives the most information
        # to sympy for subsequent simplifications.
        #
        # Positive means >= 1
        # Positive - 1 means >= 0
        # Positive + lower - 1 means >= lower
        # The new symbol 's' is "too low", so when we substitute it in
        # we have to increase it by offset (and conversely, the new
        # variables have to have their value range bounds adjusted as
        # well)
        s = sympy.Symbol(f"evaluate_static_shape_{idx}", positive=True, integer=True)

        # Note:
        #   Offset might be a fraction(e.g. aten.split.Tensor), but shapes are always integers.
        #   Sympy might give unexepected results when comparing an integer with a non-integer
        #   Therefore, we cast offset to int here.
        #   For example:
        #       shape_0 = sympy.Symbol("shape_0", positive=True, integer=True)
        #       expr = sympy.Eq(shape_0 - 1/3, 4)
        #       expr.xreplace({}) # False
        offset = int(lower - 1)
        new_shape_env[k] = s + offset
        new_range_env[s] = SymPyValueRangeAnalysis.add(vr, -offset)

    try:
        new_expr = expr.xreplace(new_shape_env)
    except RecursionError:
        log.warning("RecursionError in sympy.xreplace(%s, %s)", expr, new_shape_env)
        return None

    # We need to canonicalize, as after expand we may have something like `a + b = a` and
    # sympy will not simplify the a. The two appeareances of the a will then make value ranges
    # analysis give lose bounds
    new_expr = canonicalize_bool_expr(safe_expand(new_expr))
    if new_expr.is_number:
        return new_expr

    # Check if the range can solve it statically
    out = bound_sympy(new_expr, new_range_env)
    if out.is_singleton():
        return out.lower

    return new_expr if unbacked_only else None


def error():
    raise AssertionError("shouldn't be hit")


# TODO: Deduplicate this with torch/_prims_common/__init__.py
def eval_is_non_overlapping_and_dense(sizes, strides):
    return int(guard_bool(_eval_is_non_overlapping_and_dense(sizes, strides)))


def _eval_is_non_overlapping_and_dense(sizes, strides):
    dim = len(sizes)

    # Short-circuits for tensors of rank one, which are
    # non-overlapping and "dense" if their stride is one
    # or it is a 0/1 element tensor
    if dim == 1:
        return strides[0] == 1 or sizes[0] < 2

    # Checks that there exists a permutation of the strides s.t. the tensor would be contiguous
    # Sorts (length, stride) pairs by stride
    lengths_and_strides = sorted(zip(sizes, strides), key=operator.itemgetter(1))

    # Unlike the C++ code, we don't move the 0/1 size dimensions to the
    # end.  So we have to keep going for this code.
    expected_stride = 1
    for length, stride in lengths_and_strides:
        if length == 1:
            continue

        if stride != expected_stride:
            return False

        expected_stride *= length

    return True


def _sympy_cast_symbool_to_symint_guardless(x: sympy.Expr) -> sympy.Expr:
    return sympy.Piecewise((1, x), (0, True))


def cast_symbool_to_symint_guardless(symbool: torch.SymBool) -> torch.SymInt:
    if isinstance(symbool, bool):
        return 1 if symbool else 0
    int_sym = _sympy_cast_symbool_to_symint_guardless(symbool.node.expr)
    return symbool.node.shape_env.create_symintnode(
        int_sym, hint=int(symbool.node.require_hint()) if has_hint(symbool) else None
    )


SYMPY_INTERP = {
    "Abs": operator.abs,
    "Eq": operator.eq,
    "Ne": operator.ne,
    "Gt": operator.gt,
    "Lt": operator.lt,
    "Le": operator.le,
    "Ge": operator.ge,
    "Min": min,
    "Max": max,
    "Mod": operator.mod,
    "PythonMod": operator.mod,
    "FloorDiv": operator.floordiv,
    "TrueDiv": operator.truediv,
    "PowByNatural": operator.pow,
    "IsNonOverlappingAndDenseIndicator": eval_is_non_overlapping_and_dense,
    "floor": math.floor,
    "ceiling": math.ceil,
    "FloorToInt": math.floor,
    "FloatPow": math.pow,
    "CeilToInt": math.ceil,
    "cast_symbool_to_symint_guardless": cast_symbool_to_symint_guardless,
    "RoundToInt": builtins.round,
    "RoundDecimal": builtins.round,
    "TruncToInt": math.trunc,
    "IntTrueDiv": operator.truediv,
    "FloatTrueDiv": operator.truediv,
    "ToFloat": builtins.float,
}


def _lru_cache(fn, maxsize=None):
    """
    Wrapper around lru_cache that clears when new info about shapes has been
    updated.

    Use lru_cache if the output is always the same, regardless of the
    constraints we know now (i.e. evaluate_expr)

    Use _lru_cache otherwise.

    Also note that this depends on _update_version_counter being called on the
    shape environment whenever the constraints are updated, otherwise the cache
    will not be cleared.
    """
    fn_cache = lru_cache(maxsize)(fn)
    prior_version = 0

    if config.validate_shape_env_version_key:
        prior_key = None

        @functools.wraps(fn)
        def wrapper(self, *args, **kwargs):
            nonlocal prior_version, prior_key
            if prior_key is None:
                prior_key = self._get_key()

            if prior_version != self._version_counter:
                fn_cache.cache_clear()
                prior_version = self._version_counter
                prior_key = self._get_key()
            else:
                assert (
                    prior_key == self._get_key()
                ), "ShapeEnv cache key changed without version being updated!"

            return fn_cache(self, *args, **kwargs)

    else:

        @functools.wraps(fn)
        def wrapper(self, *args, **kwargs):
            nonlocal prior_version
            if prior_version != self._version_counter:
                fn_cache.cache_clear()
                prior_version = self._version_counter

            return fn_cache(self, *args, **kwargs)

    wrapper.cache_clear = fn_cache.cache_clear
    wrapper.cache_info = fn_cache.cache_info  # type: ignore[attr-defined]
    return wrapper


# This is pretty similar to ShapeGuard but it also comes with a message,
# and is exclusively used for things that MUST be true (unlike guards,
# which can evaluate False, in which case you just choose not to use
# a particular specialization)
@dataclass(frozen=True)
class RuntimeAssert:
    expr: sympy.Expr
    msg: str = field(repr=False)
    stack: str = field(repr=False)


# Used for printing SymExprs in compile_fx
class SymExprPrinter(StrPrinter):
    def _print_Float(self, expr):
        return str(float(expr))


class ShapeGuardPrinter(SymExprPrinter):
    def __init__(
        self,
        symbol_to_source,
        source_ref,
        var_to_sources,
    ):
        super().__init__()
        self.symbol_to_source = symbol_to_source
        self.source_ref = source_ref
        self.var_to_sources = var_to_sources

    def _print_Not(self, expr):
        return "not {}".format(self.parenthesize(expr.args[0], PRECEDENCE["Not"]))

    def _print_And(self, expr):
        return self.stringify(expr.args, " and ", PRECEDENCE["And"])

    def _print_Or(self, expr):
        return self.stringify(expr.args, " or ", PRECEDENCE["Or"])

    def _print_Symbol(self, expr) -> str:
        assert isinstance(expr, sympy.Symbol), str(type(expr))

        def repr_symbol_to_source():
            return repr(
                {
                    symbol: [s.name() for s in sources]
                    for symbol, sources in self.symbol_to_source.items()
                }
            )

        assert self.symbol_to_source.get(expr), (
            f"{expr} (could be from {[s.name() for s in self.var_to_sources[expr]]}) "
            f"not in {repr_symbol_to_source()}.  If this assert is failing, it could be "
            "due to the issue described in https://github.com/pytorch/pytorch/pull/90665"
        )
        return self.source_ref(self.symbol_to_source[expr][0])


class LoggingShapeGuardPrinter(ShapeGuardPrinter):
    def __init__(self, var_to_sources):
        super().__init__(var_to_sources, lambda n: n.name(), var_to_sources)


class DynamicDimConstraintPrinter(StrPrinter):
    """
    Printer for dynamic dim constraints.
    - Instead of symbol s_k it prints its source t.size()[i]
    - Instead of Eq(_, _), Mod(_, _), etc. it prints _ == _, _ % _, etc.

    We use this to suggest code for specifying dynamic dim constraints.
    """

    def __init__(self, symbol_to_source, source_name_to_debug_name):
        super().__init__()
        self.symbol_to_source = symbol_to_source
        self.source_name_to_debug_name = source_name_to_debug_name

    def _print_Symbol(self, expr) -> str:
        assert isinstance(expr, sympy.Symbol), str(type(expr))
        assert self.symbol_to_source.get(
            expr
        ), f"Unknown symbol {expr} created by constraints solver"
        return self.symbol_to_source[expr][0].name()

    def _print_Relational(self, expr):
        return f"{self.parenthesize(expr.lhs, precedence(expr))} {expr.rel_op} {self.parenthesize(expr.rhs, precedence(expr))}"


class DimConstraints:
    """
    Custom solver for a system of constraints on symbolic dimensions.
    Solutions are "static" values or simplified "dynamic" constraints.
    """

    def __init__(
        self,
        symbol_to_source,
        var_to_val,
        marked_dynamic,
        source_name_to_debug_name,
    ):
        # We try to solve systems of inequalities with 1 free variable.
        self._univariate_inequalities: Dict[
            sympy.Symbol, Set[sympy.Expr]
        ] = defaultdict(set)
        # Among them, we prioritize solving for a free variable that has equalities.
        # NOTE: _symbols_with_equalities is always a subset of _univariate_inequalities.keys()
        # and removing a symbol from the former => removing it from the latter.
        self._symbols_with_equalities: Set[sympy.Symbol] = set()
        # A solution of a free variable with equalities becomes a substitution.
        # We use these substitutions to simplify other constraints.
        # NOTE: removing a symbol from _symbols_with_equalities => adding it to _substitutions.
        self._substitutions: Dict[sympy.Symbol, sympy.Integer] = {}

        # In general, constraints may have // and % operations.
        # Of course, // can be expressed in terms of / and %.
        # Our inequality solver can handle / but not %. So we need to transform them away.
        # We do so by using the values of variables as hints to evaluate %.
        # For soundness we record additional congruence guards and solve them separately.
        self._var_to_val: Dict[sympy.Symbol, sympy.Integer] = var_to_val
        self._congruences: Set[sympy.Expr] = defaultdict(set)

        # We do not try to (directly) solve inequalities with > 1 free variables.
        # NOTE: free variables in these inequalities cannot also be in _substitutions.
        self._multivariate_inequalities: Set[sympy.Expr] = set()

        # We park external equalities between free variables here.
        self._symbolic_equivalences: List[Tuple[Source, sympy.Expr]] = []

        # Solutions come in two forms:
        # - (static) specializations
        # - (dynamic) inequalities / congruences
        self._static_results: Set[str] = set()
        self._dynamic_results: Set[str] = set()

        # printer for solutions
        self._dcp = DynamicDimConstraintPrinter(
            symbol_to_source, source_name_to_debug_name
        )

        # inconsistencies found on substituting with concrete values / static solutions
        self._inconsistencies: List[str] = []

        # symbols that are marked dynamic
        self._marked_dynamic = marked_dynamic

        # track supported sympy functions and subtract from list of all sympy functions
        self._supported_sympy_functions: Set[sympy.Function] = {
            Application,
            Mod,
            PythonMod,
            FloorDiv,
        }
        self._enumerate_sympy_functions()

    def rewrite_with_congruences(self, s, expr):
        """
        Eliminate expressions of the form b // d and b % d while adding congruences of the form b % d == k.
        This leaves rational operators (in particular of the form b / d) that our inequality solver can handle.
        We solve the added congruences separately (using our congruence solver, see below).
        """

        def mod_handler(*args):
            # Suppose that we have an expression of the form b % d with free variable s.
            # Using the value of s as a "hint," we can evaluate b % d to a value k.
            # Then we can rewrite b % d to k while adding the guard b % d == k.

            # NOTE(avik): This abstraction is provably sound but, in general, incomplete. It is complete IFF
            # the original expression always evaluates to a constant value (i.e., it does not vary with s).
            # In other words,
            # - solutions of s with the rewritten expression are guaranteed to also be solutions of s with
            #   the original expression;
            # - while it may be possible to find solutions of s with the original expression that are not
            #   solutions with the rewritten expression, in that case the original expression cannot evaluate
            #   to the same value for all solutions of s.
            #
            # Should we be worried about this incompleteness? No, because of the following reasons:
            # 1. It unblocks dramatic simplification that would not be otherwise possible with current tech
            #    (i.e., "don't let perfect be the enemy of the good").
            # 2. We already have a tradition of using hints to add guards in the compiler for making progress.
            # 3. We have not yet seen a counterexample arise in practice! In particular, any congruence guards
            #    we generate (or simplify to) seem to be of the form b % d == k where k is a constant.
            #
            # Here's a theoretical counterexample: 3*s % (s + 1) == s - 2, that is satisfied by all s >= 2.
            # With any hint (say) s = k, we'd rewrite this to: 3*s % (s + 1) == k - 2. But, substituting, we
            # would then get k - 2 == s - 2, and thus s = k as the (only, constant) solution!
            base, divisor = args
            base, divisor = self.rewrite_with_congruences(
                s, base
            ), self.rewrite_with_congruences(s, divisor)
            mod_reduced = base.xreplace(self._var_to_val) % divisor.xreplace(
                self._var_to_val
            )
            congruence = (base - mod_reduced) % divisor
            if congruence != 0:
                self._congruences[s].add(congruence)
            return mod_reduced

        def floor_div_handler(*args):
            # Suppose that we have an expression of the form b // d with free variable s.
            # Using the value of s, we can evaluate b % d to a value k.
            # Then we can rewrite b // d to (b - k) / d, while adding the guard b % d == k.

            # NOTE(avik): This is exactly equivalent to rewriting b // d as (b - (b % d)) / d
            # and eliminating b % d as above.
            base, divisor = args
            base, divisor = self.rewrite_with_congruences(
                s, base
            ), self.rewrite_with_congruences(s, divisor)
            mod_reduced = base.xreplace(self._var_to_val) % divisor.xreplace(
                self._var_to_val
            )
            congruence = (base - mod_reduced) % divisor
            if congruence != 0:
                self._congruences[s].add(congruence)
            # NB: Must not be CleanDiv, it needs to be regular sympy division
            # so inequality solver works.  This is sort of problematic for
            # is_integer tests though haha
            return (base - mod_reduced) / divisor

        if expr.has(Mod):
            expr = expr.replace(Mod, mod_handler)
        # 7 // -3 is -3, 7 % -3 is -2, and 7 - (-2) / -3 is -3.0 so negative
        # arguments should be OK.
        if expr.has(PythonMod):
            expr = expr.replace(PythonMod, mod_handler)
        if expr.has(FloorDiv):
            expr = expr.replace(FloorDiv, floor_div_handler)
        return expr

    def _enumerate_sympy_functions(self):
        module = torch.utils._sympy.functions
        all_functions = set()
        for attr in dir(module):
            if isinstance(func := getattr(module, attr), sympy.FunctionClass):
                all_functions.add(func)
        self._unsupported_sympy_functions = all_functions.difference(
            self._supported_sympy_functions
        )

    def _has_unsupported_sympy_function(self, expr) -> bool:
        """
        Tracks list of sympy.Functions the export solver doesn't know how to handle.
        """
        return expr.has(*self._unsupported_sympy_functions)

    def add(self, expr) -> bool:
        """Add an expression to the set of constraints.

        Return whether the expression is a trivial constraint (i.e., an obvious tautology).
        """
        if expr == sympy.true:
            return True
        orig_expr = expr
        orig_reduced = orig_expr.xreplace(self._var_to_val)
        # TODO(avik): https://github.com/pytorch/pytorch/issues/101093
        # It is possible that `expr` will fail the consistency check because of
        # precision errors. Specifically, on substituting its free symbols with
        # their concrete values, we might end up comparing floats. Until we have
        # a fix for this issue, we delay raising such failures. See solve().
        if orig_reduced == sympy.false:
            self._inconsistencies.append(f"{orig_expr} is inconsistent!")
        if isinstance(expr, sympy.Ne) or self._has_unsupported_sympy_function(expr):
            # we're not going to do anything useful with these, so drop them
            return False
        free_symbols = expr.free_symbols
        assert free_symbols, f"Did not expect constraint with no free variables: {expr}"
        if len(free_symbols) > 1:
            # multivariate: record and move on
            self._multivariate_inequalities.add(expr)
        else:
            # univariate: can solve these immediately
            s = next(iter(free_symbols))
            # eliminate // and % (see documentation of `rewrite_with_congruences` above)
            old_n_congruences = len(self._congruences[s])
            expr = self.rewrite_with_congruences(s, expr)
            new_n_congruences = len(self._congruences[s])
            if expr == sympy.true:
                return old_n_congruences == new_n_congruences
            reduced = expr.xreplace(self._var_to_val)
            if reduced == sympy.false:
                self._inconsistencies.append(
                    f"{expr}, obtained by rewriting {orig_expr} with congruences, "
                    "is inconsistent!"
                )
            if isinstance(expr, sympy.Eq):
                # special status for symbols that have equalities (see `solve` below)
                self._symbols_with_equalities.add(s)
            self._univariate_inequalities[s].add(expr)
        return False

    def add_equality(self, source, expr):
        """Add an equality constraint"""
        if expr.is_number:
            # specialization, right here
            self._static_results.add(f"{source.name()} == {expr}")
        else:
            # these will resolve to either specializations or dynamic equality constraints
            self._symbolic_equivalences.append((source, expr))

    def _reduce_congruences(self):
        reduced_congruences = {}
        for s, congruences in self._congruences.items():
            remainder_modulus_pairs = []
            congruences_to_check = set()
            for congruence in congruences:
                base, divisor = congruence.args
                # We are given a congruence of the form base % divisor == 0 with a free variable s. So:
                # - we transform this into an equation of the form base = divisor * tmp;
                # - we solve this equation for s to get a linear solution with free variable tmp.
                tmp = sympy.Symbol("reduce_congruences_tmp", integer=True)
                symbol, solution = sympy.solve_linear(base - divisor * tmp, symbols=[s])
                # See https://docs.sympy.org/latest/modules/solvers/solvers.html#sympy.solvers.solvers.solve_linear
                # for how to interpret the results.
                if s == symbol:
                    # This means the solution is of the form s = modulus*tmp + remainder.
                    modulus, remainder = sympy.polys.polytools.div(solution, tmp)
                    if isinstance(modulus, sympy.Integer) and isinstance(
                        remainder, sympy.Integer
                    ):
                        # Make sure 0 <= remainder <= modulus.
                        remainder = remainder % modulus
                        remainder_modulus_pairs.append((remainder, modulus))
                        continue
                # This means that we did not get a unique solution to the equation.
                # No problem, we will check it.
                congruences_to_check.add(congruence)
            # Finally we solve for a congruence s such that s = r_i mod m_i for each (r_i, m_i).
            # The solution will be a congruence of the form s = r mod m.
            # NOTE(avik): Since the given m_i may not be pairwise coprime, we can't just use CRT.
            if remainder_modulus_pairs:
                remainder, modulus = sympy.ntheory.modular.solve_congruence(
                    *remainder_modulus_pairs
                )
                reduced_congruences[s] = {(s - remainder) % modulus}
                substitution = {
                    s: modulus * sympy.Symbol("tmp", integer=True) + remainder
                }
                reduced_congruences[s].update(
                    congruence
                    for congruence in congruences_to_check
                    if not sympy.checksol(congruence, substitution)
                )
            else:
                reduced_congruences[s] = congruences_to_check

        return reduced_congruences

    def _raise_inconsistencies(self):
        if self._inconsistencies:
            msg = "\n".join(self._inconsistencies)
            self._inconsistencies.clear()
            raise ValueError(f"The following inconsistencies were found:\n{msg}")

    def solve(self):
        """Solve the system of constraint equations to find simplified constraints"""
        self._raise_inconsistencies()
        # as long as there are symbols with equalities, solve for them
        # NOTE(avik): this is guaranteed to terminate (#iterations <= #symbols)
        while self._symbols_with_equalities:
            s = self._symbols_with_equalities.pop()
            exprs = self._univariate_inequalities.pop(s)
            solution = sympy.solvers.inequalities.reduce_inequalities(exprs, s)
            if isinstance(solution, sympy.And):
                solution = next(
                    (arg for arg in solution.args if isinstance(arg, sympy.Eq)),
                    solution,
                )
            assert isinstance(
                solution, sympy.Eq
            ), f"Expected an equality constraint for {s}, got {solution}"
            symbol, val = solution.args
            assert symbol == s, f"Expected a constraint on {s} instead of on {symbol}"
            # because this is univariate, the solution is a specialization
            self._static_results.add(
                f"{self._dcp.symbol_to_source[s][0].name()} == {val}"
            )
            # add this as a substitution to simplify other constraints
            self._substitutions[s] = val

            # simplify multivariate inequalities: some of them will now become univariate!
            multivariate_inequalities = self._multivariate_inequalities
            self._multivariate_inequalities = set()
            for expr in multivariate_inequalities:
                self.add(expr.xreplace({s: self._substitutions[s]}))
            self._raise_inconsistencies()

        # solve linear congruences
        # NOTE(avik): We do not need to solve them for symbols that have already been specialized.
        reduced_congruences = self._reduce_congruences()
        for s, congruences in reduced_congruences.items():
            for congruence in congruences:
                # any congruence that cannot be checked becomes a dynamic constraint as well
                if s not in self._substitutions or not sympy.checksol(
                    congruence, {s: self._substitutions[s]}
                ):
                    if self._is_supported_congruence(congruence):
                        base, divisor = congruence.args
                        tmp_name = f"_{self._dcp.source_name_to_debug_name[self._dcp.symbol_to_source[s][0].name()]}"
                        tmp = sympy.Symbol(tmp_name, integer=True)
                        from torch._dynamo.source import ConstantSource

                        self._dcp.symbol_to_source[tmp] = [ConstantSource(tmp_name)]
                        r = try_solve(sympy.Eq(base, divisor * tmp), s)
                        self._dynamic_results.add(self._dcp.doprint(sympy.Eq(s, r[1])))

        # remaining symbols have only pure inequalities (no equalities)
        for s, exprs in self._univariate_inequalities.items():
            try:
                solution = sympy.solvers.inequalities.reduce_inequalities(exprs, s)
                # because this is univariate, the solution is a dynamic (range) constraint
                if isinstance(solution, sympy.Or):
                    solution = next(
                        iter(
                            arg
                            for arg in solution.args
                            if arg.xreplace(self._var_to_val)
                        )
                    )
                if isinstance(solution, sympy.And):
                    for arg in solution.args:
                        self._dynamic_results.add(self._dcp.doprint(arg))
                else:
                    self._dynamic_results.add(self._dcp.doprint(solution))
            except (NotImplementedError, AssertionError) as e:
                log.warning("Failed to reduce inequalities: %s", e)
                for expr in exprs:
                    self._dynamic_results.add(self._dcp.doprint(expr))

        # simplify symbolic equivalences: some of them will now become specializations!
        symbolic_equivalences = self._symbolic_equivalences
        self._symbolic_equivalences = []
        for source, expr in symbolic_equivalences:
            self.add_equality(source, expr.xreplace(self._substitutions))

        # remaining symbolic equivalences become dynamic equality constraints
        for source, expr in self._symbolic_equivalences:
            self._dynamic_results.add(f"{source.name()} == {self._dcp.doprint(expr)}")

    @classmethod
    def _is_supported_congruence(cls, congruence):
        base, divisor = congruence.args
        # Congruences that can be currently expressed with supported Dim ops are
        # of the form (x + a) % b == 0, where x is a Dim and a and b are constants.
        # This allows us to derive x as b*y - a for some Dim y.
        # (See also documentation of dynamic_shapes._DerivedDim.)
        if isinstance(base, sympy.Add):
            lhs, rhs = base.args
            cond = (
                isinstance(lhs, sympy.Symbol) and isinstance(rhs, sympy.Integer)
            ) or (isinstance(lhs, sympy.Integer) and isinstance(rhs, sympy.Symbol))
        else:
            cond = isinstance(base, sympy.Symbol)
        cond = cond and isinstance(divisor, sympy.Integer)
        return cond

    def forced_specializations(self):
        """Returns a dictionary of the names of symbols to their specialized value"""

        def debug_name(src):
            name = src.name()
            if self._dcp.source_name_to_debug_name:
                return f"{self._dcp.source_name_to_debug_name[name]} = {name}"
            else:
                return name

        return {
            debug_name(self._dcp.symbol_to_source[s][0]): val
            for s, val in self._substitutions.items()
            if s in self._marked_dynamic
        }

    def _is_derived_dim(self, dim):
        return isinstance(dim, torch.export.dynamic_shapes._DerivedDim)

    def _is_dim(self, dim):
        return isinstance(dim, torch.export.dynamic_shapes._Dim) and not isinstance(
            dim, torch.export.dynamic_shapes._DerivedDim
        )

    def _process_derived_dim_roots(
        self,
        results: Dict[str, Dict[str, Any]],
        name_to_dim: Dict[str, Any],
    ) -> None:
        """
        Here we resolve 2 concerns with derived dims suggested fixes: 1) newly introduced roots,
        and 2) root swapping.

        1) Newly introduced roots appear with modulo guards, e.g. Mod(dx, 2) = 0 suggests
        dx is a derived dim equal to 2 * _dx, introducing a new root _dx. Currently the final
        suggested fixes handle this correctly, but we can get intermediate results that look like
        {"dy": {"eq": "dx + 1"}, "dx": {"eq": "2 * _dx + 1, "min": 3, "max": 15}}
        and this routine prettifies this by unifying to a single root, and making each suggestion
        either a derived dim or min/max range, not both.

        2) With suggested fixes for derived dims, roots can be swapped,
        e.g. dx, dx - 1 -> dy + 1, dy. Here we don't want to print out the attached name,
        since this leads to messages like "dx - 1 = Dim("dx - 1", ...)".
        Instead we evaluate the new root value, and remove results for its derivations.

        First we find all the original roots (specified in dynamic_shapes), that are found in the
        values of results (i.e. used for computing suggesting fix values). These original roots
        (suppose `dx`) are either specialized, unchanged, refined, or swapped
        (expressed as a derived dim). If any of the first 3 cases happen, we suggest `dx`'s value
        in results, and remove suggestions for derivations of `dx`, assuming the derived relation
        is valid. If swapped, we find the new root, and use the fix to evaluate `dx`'s new value,
        and then do the same with `dx`'s derivations.

        Assuming the originally specified derived relations are correct is valid, because:
            1) if the relations are plain wrong (e.g. input shape = (6, 4) with spec (dx, dx - 1))
               produce_guards() will catch this and crash before hand.
            2) if the relations are numerically correct but do not match the emitted guard,
               for example:

                    def forward(self, x, y):
                        return x.reshape([-1]) + y  # guard: s0 * 2 = s1
                    inputs = (torch.randn(6, 2), torch.randn(12))
                    dx = Dim("dx", min=2, max=32)
                    dynamic_shapes={"x": (dx, 2), "y": (dx + 6, )}  # this matches values but not op

               then this leads to 2 linear equations, and a) produce_guards() is able to solve for
               the unique solution of dx = 6 and specialize, and b) the export constraint solver will
               raise an issue due to range constraints (a unique solution means not all values in a
               range satisfy a guard) and also force specializations.
        """
        from torch.export.dynamic_shapes import Dim

        def _check_same_range(c, dim):
            # returns True if c & dim are both min/max ranges with same values
            return (
                self._is_dim(dim)
                and ("min" in c or "max" in c)
                and (
                    (dim.min < 2 and c.get("min", 2) == 2) or dim.min == c.get("min", 2)
                )  # let pass if analysis min = 2 and specified min = 0/1
                and dim.max == c.get("max", int_oo)
            )

        # 1) newly introduced roots
        # this part we handle adding newly introduced roots
        # these arise from guards like "x.shape[0] % 3 == 0"
        # leading to suggested fixes like "dx = 3*_dx"
        # extract _dx, and find appropriate min/max values
        #
        # before, we have something like:
        # {"dx": {"eq": 3*_dx+1, "min": 4, "max": 10}, "dy": dx+1, "dz": dx+2}
        # we want instead:
        # {"_dx": {"min": 1, "max": 4}, "dx": 3*_dx+1, "dy": 3*_dx+2, "dz": 3*_dx+3}
        introduced_roots: Dict[str, str] = {}  # map new root -> old root
        for k, c in list(results.items()):
            if "eq" in c and isinstance(c["eq"], sympy.Expr):  # derived dim
                root = next(iter(c["eq"].free_symbols))
                if str(root) not in name_to_dim:
                    introduced_roots[str(root)] = k
                    # calculate necessary min & max
                    modulus, remainder = sympy.polys.polytools.div(c["eq"], root)
                    c_min = c.get("min", 2)
                    min_ = math.ceil((c_min - remainder) / modulus)
                    c_max = c.get("max", int_oo)
                    max_ = math.floor((c_max - remainder) / modulus)
                    # create result & dim
                    results[str(root)] = {"min": min_, "max": max_}
                    name_to_dim[str(root)] = Dim(str(root), min=min_, max=max_)
                    # remove old root min/max bounds
                    c.pop("min", None)
                    c.pop("max", None)

        # alter derivations that depend on old root, to unify to new root
        # e.g. dx=3*_dx+1, dy=dx+1 -> dy=3*_dx+2
        for old_root in introduced_roots.values():
            for k, c in list(results.items()):
                if (
                    "eq" in c
                    and isinstance(c["eq"], sympy.Expr)
                    and str(symbol := next(iter(c["eq"].free_symbols))) == old_root
                ):  # derived dim with root = old_root
                    new_root_expr = results[str(old_root)]["eq"]  # dx=3*_dx+1
                    new_expr = c["eq"].subs({symbol: new_root_expr})  # dy=(3*_dx+1)+1
                    c["eq"] = new_expr

        # 2) root swapping
        # collect all the original roots that are used for calculating values of suggested fixes
        # this consists of:
        # 1) {"dx": {"min": ..., "max": ...}} -> dx: refined root dim
        # 2) {"dy": "dx + 1"} -> dx: root for suggested fix
        modified_roots: Set[str] = set()
        for k, c in results.items():
            if k not in name_to_dim:  # _dynamo.export() may handle source directly
                continue
            if self._is_dim(name_to_dim[k]) and ("min" in c or "max" in c):  # case 1)
                modified_roots.add(k)
            elif "eq" in c and isinstance(c["eq"], sympy.Expr):  # case 2)
                root = next(iter(c["eq"].free_symbols))
                assert root is not None
                modified_roots.add(str(root))

        # exclude newly introduced roots, we've already processed these
        modified_roots = modified_roots.difference(introduced_roots)

        # evaluate the new value for each root
        # this is now either 1) unchanged, 2) refined with a new range,
        # or 3) specialized to a concrete value
        modified_root_values: Dict[str, Dict[str, Any]] = {}
        for root in modified_roots:
            swapped_root = True
            if root in results:
                c = results[root]
                if ("min" in c or "max" in c) or isinstance(  # range
                    c["eq"], int
                ):  # specialized
                    # here, the original root is a root Dim or concrete value in results.
                    # if it is a derived dim, it is swapped, and we handle that below.
                    if not _check_same_range(
                        c, name_to_dim[root]
                    ):  # ignore if unchanged
                        modified_root_values[root] = c
                    swapped_root = False

            if swapped_root:
                # if the original root has been swapped in results, that means the new root
                # is a range (if it had specialized, the original root would have too).
                # find this new root, and solve for the original root's range.
                for k, c in results.items():
                    if k not in name_to_dim:
                        continue
                    dim = name_to_dim[k]
                    if (
                        dim.__class__.__name__ == "_DerivedDim"
                        and dim.root.__name__ == root
                    ):
                        # only look for min/max root, otherwise root would have specialized
                        if "min" in c or "max" in c:
                            expr = sympy.sympify(k)
                            s = next(iter(expr.free_symbols))
                            result = {
                                "min": try_solve(sympy.Eq(expr, c["min"]), s)[1],  # type: ignore[arg-type]
                                "max": try_solve(sympy.Eq(expr, c["max"]), s)[1],  # type: ignore[arg-type]
                            }
                            if not _check_same_range(
                                result, name_to_dim[root]
                            ):  # ignore if unchanged
                                modified_root_values[root] = result
                                break

        # filter out results where the key is a derived dim (e.g. {"dx - 1" : 4})
        # we only want to suggest fixes for the root, to avoid derived names.
        # also, remove anything in modified_roots, since we either add new modified values after this,
        # or have decided they are unchanged.
        for k in list(results.keys()):
            if k not in name_to_dim:
                continue
            if self._is_derived_dim(name_to_dim[k]) or k in modified_roots:
                del results[k]

        # update results with modified root values
        # now results has the following properties:
        # - only contains original roots as keys
        # - each root is now either specialized, refined, or derived from another original root
        results.update(modified_root_values)

    def prettify_results(
        self,
        original_signature: inspect.Signature,
        dynamic_shapes: Optional[Union[Dict[str, Any], Tuple[Any], List[Any]]] = None,
        constraint_violation_error=None,
        forced_specializations=None,
    ):
        """Format a message for constraint violation erros"""
        from torch.export.dynamic_shapes import _get_dim_name_mapping

        if not self._dcp.source_name_to_debug_name:
            # nothing to do
            return ""

        def transform(s, inverse=False):
            for k, v in self._dcp.source_name_to_debug_name.items():
                s = s.replace(k, v) if not inverse else s.replace(v, k)
            return s

        results = defaultdict(dict)
        if dynamic_shapes is None:
            dynamic_shapes = {}

        def flip(op):
            if op == "<=":
                return ">="
            if op == ">=":
                return "<="
            if op == "<":
                return ">"
            if op == ">":
                return "<"
            assert op == "=="
            return op

        def relation_with_digit(expr, op, digit):
            if op == "<=":
                results[expr]["max"] = digit
            elif op == "<":
                results[expr]["max"] = digit - 1
            elif op == ">=":
                results[expr]["min"] = digit
            elif op == ">":
                results[expr]["min"] = digit + 1
            else:
                assert op == "=="
                results[expr]["eq"] = digit

        # retrieve dynamic shapes
        name_to_dim = _get_dim_name_mapping(dynamic_shapes)

        for s in self._static_results.union(self._dynamic_results):
            t = transform(s)
            if t == s:
                continue
            left, op, right = re.split(r"( == | <= | >= | < | > )", t)
            op = op.strip()
            if op == "==" and left == right:
                continue
            if right.isdigit():
                relation_with_digit(left, op, int(right))
            elif left.isdigit():
                relation_with_digit(right, flip(op), int(left))
            else:
                assert op == "==", t
                results[left]["eq"] = sympy.sympify(right)

        # order forced specializations based on name
        forced_specializations = {
            k: forced_specializations[k]
            for k in sorted(
                forced_specializations.keys(),
                key=lambda x: x.split(" = ")[1],
            )
        }

        buf = ""
        if forced_specializations:
            debug_names = set()
            for k in forced_specializations:
                dim = name_to_dim[k.split(" = ")[0]]
                if self._is_derived_dim(dim):
                    debug_names.add(dim.root.__name__)
                else:
                    debug_names.add(dim.__name__)

            buf += (
                f"Specializations unexpectedly required ({', '.join(sorted(debug_names))})! "
                'For more information, run with TORCH_LOGS="+dynamic".\n'
            )
            for s, val in forced_specializations.items():
                buf += f"  - solving the guards generated for {s} resulted in a specialized value of {val}.\n"

        self._process_derived_dim_roots(results, name_to_dim)

        dims = []
        others = []

        # order results by source name
        results = {
            k: results[k]
            for k in sorted(
                results.keys(),
                key=lambda x: transform(x, inverse=True),
            )
        }
        for k, c in results.items():
            if "eq" in c:
                other = c["eq"]
                if isinstance(other, int):
                    others.append(f"{k} = {other}")
                elif _is_supported_equivalence(other):
                    others.append(f"{k} = {other}")
            else:
                min_ = c.get("min", None)
                if min_ == 2:
                    min_ = None
                max_ = c.get("max", None)
                if min_ is not None and max_ is not None:
                    dims.append(f"{k} = Dim('{k}', min={min_}, max={max_})")
                elif min_ is not None:
                    dims.append(f"{k} = Dim('{k}', min={min_})")
                elif max_ is not None:
                    dims.append(f"{k} = Dim('{k}', max={max_})")
                else:
                    dims.append(f"{k} = Dim('{k}')")

        # results will get filtered out if no new suggestions,
        # this can happen if guards are too complex.
        # in that case don't suggest fix
        if dims or others:
            buf += "\nSuggested fixes:\n  "
            buf += "\n  ".join(dims + others)

        return buf


TLS = threading.local()


@dataclass(frozen=True)
class ShapeEnvSettings:
    """
    Encapsulates all shape env settings that could potentially affect
    FakeTensor dispatch. Used when creating dispatch cache keys.
    """

    allow_scalar_outputs: bool
    allow_dynamic_output_shape_ops: bool
    assume_static_by_default: bool
    specialize_zero_one: bool
    duck_shape: bool
    prefer_deferred_runtime_asserts_over_guards: bool
    allow_complex_guards_as_runtime_asserts: bool


@dataclass
class ValueRangesSLoc:
    """
    Locations of the guards that triggered lower and upper bound.
    """

    lower: SLoc
    upper: SLoc


class ShapeEnv:
    # This is a wrapper over the actual __init__ function.
    #
    # Where to add a new constructor parameter to ShapeEnv?
    # =====================================================
    # This __init__ function should be used only for parameters related to event recording.
    # These are parameters that we don't wish to pass down the road to new ShapeEnv instances
    # created from replaying events.
    #
    # If you wish to add a parameter to the constructor of ShapeEnv, unrelated to event
    # recording, do so in the _init function.
    def __init__(
        self,
        *,
        should_record_events: Optional[bool] = None,
        tracked_fakes: Optional[List[Any]] = None,
        **kwargs,
    ) -> None:
        self._init(**kwargs)

        # Disable event recording when replaying.
        kwargs["should_record_events"] = False

        from torch.fx.experimental.validator import translation_validation_enabled

        self._translation_validation_enabled = translation_validation_enabled()

        # If not specified, enable event recording if both:
        #   - Translation validation is on
        #   - Translation validation bisection is not disabled
        self.should_record_events = (
            should_record_events
            if should_record_events is not None
            else (
                self._translation_validation_enabled
                and not config.translation_validation_no_bisect
            )
        )

        # Enable event recording check if both:
        #   - It should record events
        #   - The recording check is enabled
        self.check_recorded_events = (
            self.should_record_events and config.check_shape_env_recorded_events
        )

        # This will make sure we only record the top-level function call.
        self.is_recording = not self.should_record_events
        # Keep track of the list of tracked fakes.
        self.tracked_fakes = tracked_fakes
        # List of events for reconstructing ShapeEnv at arbitrary points in time.
        self.events: List[ShapeEnvEvent] = (
            [ShapeEnvEvent(ShapeEnv, kwargs=kwargs)]
            if self.should_record_events
            else []
        )

        # FakeTensor per-ShapeEnv operation cache. This is used for caching
        # operations that contain symbolic shapes which have guards on the
        # ShapeEnv (so are ShapeEnv-dependent).
        #
        # NOTE: It's important that SymNodes in this cache have their ShapeEnv
        # stripped otherwise you end up with cycles which can only be cleaned
        # with the GC.
        self.fake_tensor_cache: Dict[
            torch._subclasses.fake_tensor._DispatchCacheKey,
            torch._subclasses.fake_tensor._DispatchCacheEntry,
        ] = {}

    # Pro-tip: if you add new field to ShapeEnv, this affects some accept
    # tests.  Accept their output with:
    #
    #   EXPECTTEST_ACCEPT=1 python test/dynamo/test_dynamic_shapes.py -k test_shape_env_equal
    #
    def _init(
        self,
        *,
        allow_scalar_outputs=True,
        allow_dynamic_output_shape_ops=True,
        # NB: These are legacy configuration that help us make good choices
        # when the constraint/dynamic dims are not explicitly passed to us.
        # Ideally we will fix all call sites to be explicit and not have
        # implicit choices, but this apparently was pretty involved.
        assume_static_by_default=False,
        # Note - On 0/1 specialization
        #
        # The following options affect decisions we make about eager
        # specialization.  Disabling them will increase trace time (as we do
        # more symbolic reasoning) and can also harm the quality of generated
        # code (because inductor may not be able to specialize for bounds
        # being equal--although if we later respecialize because of a guard,
        # your code may be just as good as it was before.)
        #
        # When True, eagerly specialize input sizes which have 0/1.
        specialize_zero_one=True,
        # When True, assume input sizes which have the same size are
        # symbolically equal.
        duck_shape: Optional[bool] = None,
        # For debugging
        co_fields=None,
        # When True, whenever safe, we will generate a deferred runtime assert
        # instead of a guard whenever we know that an expression must be True,
        # otherwise it would be an error, even for backed SymInts (where we
        # could ostensibly unconditionally generate guards).  This is useful
        # for export, where preventing "error checking" sizes from showing up
        # in guards is helpful, since these guards in some sense are overly
        # pedantic.  See also https://github.com/pytorch/pytorch/issues/121749
        prefer_deferred_runtime_asserts_over_guards=False,
        # When True, does not emit or raise constraint violation errors on
        # implicit guards generated by ops, and defers to runtime assertions
        # in the graph instead. For export.
        allow_complex_guards_as_runtime_asserts=False,
        # XXX Add any new settings that could affect FakeTensor evaluation
        # to: torch._subclasses.fake_tensor._ShapeEnvSettings
    ):
        if duck_shape is None:
            duck_shape = config.use_duck_shape

        self.settings = ShapeEnvSettings(
            # Not directly used by ShapeEnv; indirectly used by FakeTensor
            allow_scalar_outputs=allow_scalar_outputs,
            allow_dynamic_output_shape_ops=allow_dynamic_output_shape_ops,
            # End
            assume_static_by_default=assume_static_by_default,
            specialize_zero_one=specialize_zero_one,
            duck_shape=duck_shape,
            prefer_deferred_runtime_asserts_over_guards=prefer_deferred_runtime_asserts_over_guards,
            allow_complex_guards_as_runtime_asserts=allow_complex_guards_as_runtime_asserts,
        )

        self.guards: List[ShapeGuard] = []
        self.axioms: Dict[sympy.Expr, sympy.Expr] = {}
        # Maps symbolic ints to their original concrete values
        # Currently populated from tensors
        self.var_to_val: Dict[sympy.Symbol, sympy.Integer] = {}
        # Like var_to_val, but only set when propagate_real_tensors is on.
        # Used as last resort to avoid GuardOnDataDependent error
        self.unbacked_var_to_val: Dict[sympy.Symbol, sympy.Integer] = {}
        # Maps symbolic ints to their min/max range.  These ranges
        # are conservative: the int MUST fall in the range, but the
        # range may contain ints which may not actually appear in
        # practice
        self.var_to_range: Dict[sympy.Symbol, ValueRanges] = {}
        self.var_to_range_sloc: Dict[sympy.Symbol, ValueRangesSLoc] = {}
        self.source_name_to_debug_name: Dict[str, str] = {}
        self.var_to_sources: Dict[sympy.Symbol, List[Source]] = {}
        self.var_to_stack: Dict[sympy.Symbol, CapturedTraceback] = {}
        # Maps a source to the *original* symbol that was assigned to it
        self.source_to_var: Dict[str, sympy.Symbol] = {}
        # Maps from sympy ints to expressions representing them
        # Populated from equality guards (i.e. a.shape[0] == b.shape[0])
        self.replacements: Dict[sympy.Symbol, sympy.Expr] = {}
        # The sloc of the guard that triggered this replacement to be added
        self.replacements_slocs: Dict[sympy.Symbol, SLoc] = {}
        self.unbacked_renamings: Dict[sympy.Symbol, sympy.Symbol] = {}
        # Set holds a % b expressions that evaluate to 0.
        self.divisible: Set[sympy.Expr] = set()
        # Set that holds "size-like" symbols.  When we perform
        # "size-oblivious" tests, these can be assumed to be >= 2.
        self.size_like: Set[sympy.Symbol] = set()
        # Duck-shaping says that if two input tensors have the same size,
        # they get assigned the same symbolic variable
        self.val_to_var: Dict[int, sympy.Expr] = {}
        if specialize_zero_one:
            self.val_to_var = {0: sympy.Integer(0), 1: sympy.Integer(1)}
        self.unbacked_symfloat_counter = itertools.count()
        self.unbacked_symint_counter = itertools.count()
        # Similar to guards, but these MUST evaluate to true and can
        # only be evaluated at runtime midway through (i.e., they always
        # involve unbacked symints)
        #
        # For efficiency reasons, we index in the following way.  Suppose you have
        # a runtime assert i0 + i1 <= s1.  We pick the most recently allocated
        # symbol in the source expression and add the assert to the list for
        # that symbol e.g., {i1: [i0 + i1 <= s1]}.
        #
        # We access the runtime asserts in two situations:
        #
        #   - When we are guarding on an expression, we will attempt to
        #     statically evaluate it, in case the unbacked SymInts can
        #     simplify away.  If we have a runtime assert, we may be able
        #     to discharge the guard entirely.  We only need to attempt
        #     runtime asserts that mention freevars of the expression in
        #     question.
        #
        #   - When we are performing codegen (in Inductor for eager, or
        #     when finalizing the export FX graph), we need to know what
        #     extra runtime asserts to insert.  Whenever an unbacked
        #     SymInt comes into scope, all runtime asserts involving it
        #     become eligible for insertion (so long as all of their other
        #     free unbacked symbols are also in scope).  We technically
        #     can handle any choice of key by kicking inexpressible asserts
        #     to the next unbacked symbol to wait on, but if we choose the
        #     latest key, an assert will only show up at the moment when
        #     we can actually codegen it.
        self.deferred_runtime_asserts: Dict[sympy.Symbol, List[RuntimeAssert]] = {}
        # This exists so we can efficiently invalidate the cache (it's used as
        # part of the cache key); otherwise we'd have to iterate through
        # deferred_runtime_asserts to compute its length
        self.num_deferred_runtime_asserts = 0
        self.log = log
        self.log.debug("create_env")
        self.frozen = False
        self.runtime_asserts_frozen = False
        self.dim_constraints: Optional[DimConstraints] = None
        self.counter = collections.Counter()
        # Mapping from sympy.Symbol to the number of guards which mention this
        # symbol
        self.symbol_guard_counter = collections.Counter()
        # A selection of important fields on co_field; solely used for
        # signpost_event
        self.co_fields = co_fields if co_fields else {}

        # Whenever we allocate a fresh unbacked Symbol, we add it to this
        # pending list.  Unbacked symbol allocation can occur at unpredictable
        # points during meta tensor propagation, but at some point, the we
        # have to know what the binding site for an unbacked symbol is, and
        # this is computed when we actually place the node in the graph.  The
        # important thing is that we always actually handle every unaccounted
        # for unbacked symbol, so this list helps us keep track of them and
        # then make sure they are all accounted for.
        #
        # We could potentially give rise to errors earlier by lexically
        # scoping when we do propagation, and only allowing unbacked symbols
        # to be allocated at this point in time.  However this is inconvenient
        # to do in Dynamo, because fake tensor propagation is far from when we
        # analyze binding sites (set_example_value), so we do it in a more
        # mutatey way.
        #
        # NB: fresh unbacked symbols NEVER get substitutions applied to them,
        # they are binding sites!
        self.pending_fresh_unbacked_symbols: List[sympy.Symbol] = []

        # Version counter used to invalidate cached values
        self._prev_cache_key = self._get_key()
        self._version_counter = 0

        # Cache for FX nodes.
        # Maps an already built node a tuple of:
        #   1. node's target
        #   2. list of arguments
        # This drastically reduces the size of the FX graph, avoiding
        # duplicated nodes.
        self.fx_node_cache: Dict[Tuple[Callable, Tuple[Any, ...]], torch.fx.Node] = {}
        self.source_to_symbol: Dict[str, sympy.Symbol] = {}

        # Suppose you want to replace an unbacked symbol with another
        # unbacked symbol.  This is error prone because you can cause
        # references to unbacked symbols to time travel backwards.  E.g.,
        #
        # u1 = x.item()
        # ... use of u1 ...
        # u2 = y.item()
        # u3 = z.item()
        # torch._check(u1 == u2 + u3)
        #
        # If you replace u1 with u2 + u3, then the use of u1 now
        # references u2 and u3 prior to them actually being bound at
        # runtime.
        #
        # To control for this, we track the order unbacked symbols
        # were allocated, and only allow substitutions if they respect
        # the dependency from this order; an unbacked symbol can only
        # be substituted with unbacked symbols that come before it in the
        # order.
        #
        # This also imposes an ordering on the unbacked symbol binding
        # sites themselves: you are not allowed to reorder unbacked symbol
        # bindings.  At the moment, this is not tracked, but we potentially
        # could track this at the IR level using a higher order operator
        # with something like effect token tracking.
        self.unbacked_alloc_order: Dict[sympy.Symbol, int] = {}

        from torch.fx.experimental.validator import translation_validation_enabled

        self._translation_validation_enabled = translation_validation_enabled()

        if self._translation_validation_enabled:
            from torch.fx.experimental.validator import TranslationValidator

            self.validator = TranslationValidator()
            self.graph = torch.fx.Graph()
            # Create an output graph and start inserting before that.
            # This is needed when 'deepcopy'-ing this object.
            self.graph.inserting_before(self.graph.output(None))

            # Mapping of each node name to the node itself.
            #
            # This is useful for matching an FX node from a recorded ShapeEnv.graph
            # to the FX node of the ShapeEnv we are running the event on.
            #
            # Whenever you add a node to self.graph, you must add a mapping to this
            # variable. Otherwise, the built FX graph on the replayed ShapeEnv will
            # not be valid.
            self.name_to_node: Dict[str, torch.fx.Node] = {}

    @property
    def allow_scalar_outputs(self):
        return self.settings.allow_scalar_outputs

    @property
    def allow_dynamic_output_shape_ops(self):
        return self.settings.allow_dynamic_output_shape_ops

    @property
    def assume_static_by_default(self):
        return self.settings.assume_static_by_default

    @property
    def specialize_zero_one(self):
        return self.settings.specialize_zero_one

    @property
    def duck_shape(self):
        return self.settings.duck_shape

    @property
    def prefer_deferred_runtime_asserts_over_guards(self):
        return self.settings.prefer_deferred_runtime_asserts_over_guards

    @property
    def allow_complex_guards_as_runtime_asserts(self):
        return self.settings.allow_complex_guards_as_runtime_asserts

    def check_equal(self, other: "ShapeEnv") -> None:
        """Compare another ShapeEnv for equivalence"""
        # ShapeEnv fields that are not relevant for the outcome of
        # ShapeEnv.produce_guards call:
        #   - Debugging variables
        #   - Translation validation related variables
        #   - Events recording related variables
        non_state_variable_names = (
            "counter",
            "log",
            "var_to_stack",
            "fx_node_cache",
            "graph",
            "validator",
            "check_recorded_events",
            "should_record_events",
            "is_recording",
            "tracked_fakes",
            "events",
            "source_name_to_debug_name",
            "_prev_cache_key",
            "_version_counter",
            "dim_constraints",
            # source locations are OK to diverge
            "var_to_range_sloc",
            "replacements_slocs",
        )

        # Mapping of the value of each to-be-compared field into the values that
        # should actually be compared.
        #
        # You should modify this if, for example, the field that holds state and
        # debugging information. e.g. ShapeGuard holds the actual guard (sympy.Expr)
        # and the stack when it was added to the set of guards. In order to compare
        # it, we throw away the stack information.
        def map_value(key: str, value: Any) -> Any:
            if key in ("unbacked_symfloat_counter", "unbacked_symint_counter"):
                from copy import copy

                # For itertools.count(), we compare the next integer returned
                # by the count iterators. Not that we need to copy the iterator
                # first. Otherwise we are mutating the object.
                return next(copy(value))
            elif key == "guards":
                # Transform the list of ShapeGuard into a list of expressions.
                return [g.expr for g in value]
            elif key == "deferred_runtime_asserts":
                # Transform the list of RuntimeAsserts into a list of expressions.
                return {s: [ra.expr for ra in ras] for s, ras in value.items()}
            elif key == "name_to_node":
                # Compare just the set of keys is the same.
                return set(value.keys())
            elif key in (
                "symbol_guard_counter",
                "pending_fresh_unbacked_symbols",
                "fake_tensor_cache",
            ):
                # Skip this for comparisons
                return None
            return value

        shape_env_check_state_equal(self, other, non_state_variable_names, map_value)

    def _snapshot_tracked_fakes(self) -> Optional[List[Any]]:
        if self.tracked_fakes is None:
            return None

        from torch._dynamo.variables.builder import TrackedFake

        def maybe_transform_fake(fake: TrackedFake):
            inner_fake = (
                fake.fake
                if isinstance(fake.fake, (torch.SymInt, torch.SymFloat))
                else FakeTensorMeta.from_fake(fake.fake)
            )
            # Even though TrackedFake accepts either a Union[SymInt, FakeTensor], here we give it a
            # FakeTensorMeta for two reasons:
            #   1. this is all the information we need when recording ShapeEnvEvents.
            #   2. it works even if each TrackedFake changes its metadata.
            return TrackedFake(inner_fake, fake.source, fake.symbolic_context)  # type: ignore[arg-type]

        return [maybe_transform_fake(fake) for fake in self.tracked_fakes]

    def _last_event_index(self) -> int:
        return len(self.events) - 1

    @contextmanager
    def _recording(self):
        self.is_recording = True
        try:
            yield
        finally:
            self.is_recording = False

    @record_shapeenv_event()
    def _eliminate_unbacked(self, orig_s: sympy.Symbol, new_s: sympy.Expr):
        self._set_replacement(orig_s, new_s, "eliminate_unbacked")

    @record_shapeenv_event()
    def set_unbacked_var_to_val(self, k: sympy.Symbol, v: int) -> None:
        """Used only when propagate_real_tensors; registers a value for an
        unbacked symbol, which can be used last resort to resolve hints."""
        log.info("set_unbacked_var_to_val %s = %s", k, v)
        self.unbacked_var_to_val[k] = sympy.sympify(v)

    # Unlike set_replacement, this records a shapeenv event
    @record_shapeenv_event()
    def _rename_unbacked_to(self, orig_s: sympy.Symbol, new_s: sympy.Symbol):
        assert isinstance(orig_s, sympy.Symbol), orig_s
        assert isinstance(new_s, sympy.Symbol), new_s
        assert free_unbacked_symbols(new_s), new_s
        assert free_unbacked_symbols(orig_s), orig_s
        dest = self.replacements.get(orig_s)
        assert not free_unbacked_symbols(dest), f"{orig_s} -> {dest}"
        self._set_replacement(orig_s, new_s, "rename_unbacked_to")
        self.unbacked_renamings[orig_s] = new_s
        if dest is not None:
            self._set_replacement(new_s, dest, "rename_unbacked_to_dest")

    @record_shapeenv_event()
    def _constrain_range_for_size(
        self, a: sympy.Symbol, min: Optional[int] = None, max: Optional[int] = None
    ):
        if min is None:
            min = 0
        if max is None:
            max = int_oo

        if max < min:
            raise ValueError(
                "Maximum value to constrain_as_size can't be less than the specified min value, "
                "received min={min} and max={max}"
            )

        self.constrain_symbol_range(
            a,
            compiler_min=min,
            compiler_max=max,
        )
        self.size_like.add(a)

    @record_shapeenv_event()
    def _constrain_range(self, a: sympy.Expr, min: int, max: int):
        if isinstance(a, sympy.Integer):
            if not (min <= int(a) <= max):
                raise ValueRangeError(f"Invalid value {int(a)} for range [{min}:{max}]")
            return

        # TODO: Shouldn't we install a guard if the symbol is backed?  Or is the
        # semantics that this is an "unchecked" assert (but it this actually
        # something useful?  Might be better to restrict only for unbacked
        # SymInt).
        if isinstance(a, sympy.Symbol):
            self.constrain_symbol_range(
                a,
                compiler_min=min,
                compiler_max=max,
            )

    @record_shapeenv_event()
    def _constrain_unify(self, a, b):
        """
        Given two SymInts, constrain them so that they must be equal.  NB:
        this will not work with SymInts that represent nontrivial expressions
        (yet!)
        """
        # TODO: this does not install a deferred runtime assert yet

        # TODO: Maybe dedupe this with _maybe_guard_rel?
        # Update Feb 2024: this is extra important to do, this doesn't handle
        # unbacked replacements properly nor does it generate deferred runtime
        # asserts
        if not isinstance(a, SymInt):
            if not isinstance(b, SymInt):
                assert a == b
            else:
                assert isinstance(
                    b.node.expr, sympy.Symbol
                ), "constraining non-Symbols NYI"
                assert b.node.shape_env is self
                self.replacements[b.node.expr] = sympy.Integer(a)
        else:
            # TODO: Actually, we can support this as long as one of them is a symbol.
            # NB: We can't actually do "unification" as our operators are not
            # injective
            assert isinstance(a.node.expr, sympy.Symbol), "constraining non-Symbols NYI"
            assert a.node.shape_env is self
            if not isinstance(b, SymInt):
                self.replacements[a.node.expr] = sympy.Integer(b)
            else:
                assert a.node.shape_env is b.node.shape_env
                assert isinstance(
                    b.node.expr, sympy.Symbol
                ), "constraining non-Symbols NYI"
                new_var = self._find(a.node.expr)
                self.replacements[b.node.expr] = new_var

    def _ignore_fresh_unbacked_symbols_tls(self):
        return getattr(TLS, "ignore_fresh_unbacked_symbols", False)

    @record_shapeenv_event()
    def _ignore_fresh_unbacked_symbols_enter(self):
        TLS.ignore_fresh_unbacked_symbols = True

    @record_shapeenv_event()
    def _ignore_fresh_unbacked_symbols_exit(self):
        TLS.ignore_fresh_unbacked_symbols = False

    @contextmanager
    def ignore_fresh_unbacked_symbols(self):
        """
        Indicates that the newly allocated unbacked SymInts are being
        discarded
        """
        self._ignore_fresh_unbacked_symbols_enter()
        try:
            yield
        finally:
            self._ignore_fresh_unbacked_symbols_exit()

    @record_shapeenv_event()
    def freeze(self):
        """Freeze this ShapeEnv to stop accumulating guards

        A frozen ShapeEnv will ignore any further guards generated on it and
        only emit a warning which may lead to accuracy problems.
        """
        self.frozen = True

    @record_shapeenv_event()
    def freeze_runtime_asserts(self):
        """Freeze this ShapeEnv to stop adding deferred runtime asserts.

        We will error if you try to install a new runtime assert when it is
        frozen.  This would indicate a lowering violation, or perhaps something
        we know statically is already True but we are checking it again in a way
        that is not clearly dischargeable.
        """
        # self.prefer_deferred_runtime_asserts_over_guards = False
        self.runtime_asserts_frozen = True

    def _create_symbol_for_source(self, source: Source) -> Optional[sympy.Symbol]:
        if not self._translation_validation_enabled:
            return None
        srcname = source.name()
        if source not in self.source_to_symbol:
            self.source_to_symbol[srcname] = sympy.Symbol(srcname, integer=True)
        return self.source_to_symbol[srcname]

    def _add_z3var(self, symbol: sympy.Symbol, type: Type) -> None:
        if self._translation_validation_enabled:
            self.validator.add_var(symbol, type)

    def _add_target_expr(self, expr) -> None:
        if self._translation_validation_enabled:
            self.validator.add_target_expr(expr)

    def _add_assertion(self, expr) -> None:
        if self._translation_validation_enabled:
            self.validator.add_assertion(expr)

    def _check_translation_validate(self) -> None:
        if self._translation_validation_enabled:
            self.validator.validate()

    @record_shapeenv_event()
    def _create_fx_call_function(
        self,
        op: Callable,
        args: Tuple,
    ) -> Tuple[Optional[torch.fx.Node], bool]:
        # Cache this tuple in order to avoid duplicated nodes.
        node_key = (op, args)
        # Flags whether the returned node was cached or not.
        fresh = False

        if self._translation_validation_enabled and node_key not in self.fx_node_cache:
            # Presence of None in the arguments implies that we should ignore this operation.
            if any(a is None for a in args):
                # We check if we are not mixing SymNode that should not be ignored
                # (fx_node is not None) with those that should (fx_node is None).
                assert all(not isinstance(a, torch.fx.Node) for a in args)
                return None, fresh

            fresh = True

            # If translation validation is enabled, all arguments must have its
            # own FX node.
            assert all(
                a is not None for a in args
            ), f"missing arg in FX graph ({op.__name__}): {args}"
            node = self.fx_node_cache[node_key] = self.graph.call_function(op, args)
            self.name_to_node[node.name] = node

        return self.fx_node_cache.get(node_key, None), fresh

    def _create_fx_placeholder_and_z3var(
        self,
        symbol: sympy.Symbol,
        type: Type,
    ) -> Optional[torch.fx.Node]:
        if not self._translation_validation_enabled:
            return None

        node_key = (self.graph.placeholder, (symbol,))

        # Check if we haven't added this symbol already.
        # If so, skip the placeholder creation, as it
        # generates invalid Python code.
        if node_key not in self.fx_node_cache:
            # Add a Z3 variable according to 'type'.
            self._add_z3var(symbol, type)
            # Create the FX placeholder out of a mangled name.
            mangled_name = re.sub(
                r"[^a-zA-Z0-9]", "_", re.sub(r"[()]", "", symbol.name)
            )
            node = self.fx_node_cache[node_key] = self.graph.placeholder(mangled_name)
            self.name_to_node[node.name] = node
            # Attach the 'symbol' to the placeholder so that we can retrieve
            # the Z3 variable later.
            node.meta["symbol"] = symbol

        return self.fx_node_cache[node_key]

    def _remove_fx_node(self, node: Optional[torch.fx.Node]) -> None:
        if self._translation_validation_enabled and node is not None:
            self.name_to_node.pop(node.name)
            self.graph.erase_node(node)

    def _add_fx_node_metadata(self, node: torch.fx.Node) -> None:
        from torch._dynamo.utils import get_current_node

        if self.should_record_events:
            node.meta[SHAPEENV_EVENT_KEY] = self._last_event_index()
            node.meta[CURRENT_NODE_KEY] = get_current_node()

    def _suppress_guards_tls(self):
        return getattr(TLS, "suppress_guards", False)

    @record_shapeenv_event()
    def _suppress_guards_enter(self):
        TLS.suppress_guards = True

    @record_shapeenv_event()
    def _suppress_guards_exit(self):
        TLS.suppress_guards = False

    @contextmanager
    def suppress_guards(self):
        """Context manager to ignore all guards generated inside"""
        self._suppress_guards_enter()
        try:
            yield
        finally:
            self._suppress_guards_exit()

    def _get_key(self):
        """
        Defines the current "state" of the guards we've accumulated in this ShapeEnv.
        Determines when we need to invalidate our cache
        """
        return (
            len(self.replacements),
            len(self.divisible),
            self.num_deferred_runtime_asserts,
            len(self.unbacked_var_to_val),
        )

    def _update_version_counter(self):
        # The shape environment is queried orders of magnitude more often than
        # it is changed, so we summarise the cache key into a linearly
        # increasing version counter which is cheaper to check in _lru_cache

        # Only update version counter if the state actually changed
        cur_key = self._get_key()
        if self._prev_cache_key != cur_key:
            self._prev_cache_key = cur_key
            self._version_counter += 1

    def _produce_dyn_sizes(
        self, ex_size: Sequence[int], source: Source, symbolic_context: SymbolicContext
    ) -> List[sympy.Expr]:
        return self._produce_dyn_sizes_from_int_tuple(
            tuple(ex_size), source, symbolic_context
        )

    def _produce_dyn_sizes_from_int_tuple(
        self,
        tensor_size: Tuple[int],
        source: Source,
        symbolic_context: SymbolicContext,
    ) -> List[sympy.Expr]:
        assert all(
            not is_symbolic(val) for val in tensor_size
        ), f"Expect size to be a plain tuple of ints but got {tensor_size}"
        from torch._dynamo.source import TensorProperty, TensorPropertySource

        _assert_symbol_context(symbolic_context)
        dynamic_dims = symbolic_context.dynamic_sizes
        constraint_dims = symbolic_context.constraint_sizes
        size = []
        for i, val in enumerate(tensor_size):
            size.append(
                self.create_symbol(
                    val,
                    TensorPropertySource(source, TensorProperty.SIZE, i),
                    dynamic_dims[i],
                    constraint_dims[i],
                    symbolic_context=symbolic_context,
                )
            )
        return size

    def create_symbolic_sizes_strides_storage_offset(
        self,
        ex: torch.Tensor,
        source: Source,
        *,
        symbolic_context: Optional[SymbolicContext] = None,
    ):
        """
        Returns a list of symbolic sizes and strides for the given tensor.
        We try our best to express stride in terms of the sizes, so as to not
        introduce new symbolic variables.
        """

        ex_size = tuple(
            self._maybe_specialize_sym_int_with_hint(sz) for sz in ex.size()
        )
        ex_stride = tuple(
            self._maybe_specialize_sym_int_with_hint(sd) for sd in ex.stride()
        )
        ex_storage_offset = self._maybe_specialize_sym_int_with_hint(
            ex.storage_offset()
        )

        return self._create_symbolic_sizes_strides_storage_offset(
            ex_size,
            ex_stride,
            ex_storage_offset,
            [_is_dim_dynamic(ex, i) for i in range(ex.dim())],
            source,
            symbolic_context=symbolic_context,
        )

    # Dynamo may want to wrap FakeTensors with SymInt sizes up e.g. make_fx(opt_f(), tracing_mode="symbolic").
    # We create symbols in shape_env using the backed hints behind SymInt.

    # Case 1: when SymInt is backed, dynamo can proceed with FakeTensors that have concrete shape.
    # produce_guards will trigger specializations on the outer stuff

    # Case 2: when the SymInt is unbacked, we will throw an data dependent error in require_hint().
    #
    # It's probably good for now but it's important to note that this approach has implications for
    # the original shape_env when checking guards in different order.

    # Example:
    # ---------
    # Consider a function "opt_f" as shown below:

    # @torch.compile()
    # def opt_f(x: bool, y: Tensor):
    #   if x == True:
    #     return y + torch.randn([4])
    #   else:
    #     return y
    # Depending on the sequence of calls, we might install two different sets of guards:

    # 1. opt_f(False, y):
    #    - "x == False" (always works for any size y)

    # 2. opt_f(True, y):
    #    - Triggers recompilation and results in guards like:
    #      - "x == True and y.size(0) == 4"
    #      - (or "y.size(0) == 4 and x == True")

    # The order of checking the guards matters. In this specific example:
    # If True branch guard check precedes False branch and for True branch, y.size(0) check precedes x == True,
    # we may have an unnessary shape speciliazation for y.
    def _maybe_specialize_sym_int_with_hint(self, maybe_sym) -> int:
        assert isinstance(maybe_sym, (int, torch.SymInt))
        if is_symbolic(maybe_sym):
            assert (
                maybe_sym.node.shape_env is not self
            ), "expect the symbol is created from an shape env other than current one."
            return maybe_sym.node.require_hint()
        return maybe_sym

    @record_shapeenv_event()
    def _create_symbolic_sizes_strides_storage_offset(
        self,
        ex_size: Sequence[int],
        ex_stride: Sequence[int],
        ex_storage_offset: int,
        is_dim_dynamic: Sequence[bool],
        source: Source,
        *,
        symbolic_context: Optional[SymbolicContext] = None,
    ):
        dim = len(ex_size)

        # Reimplement the legacy behavior
        if symbolic_context is None:
            constraint_sizes = [None] * dim
            constraint_strides = [None] * dim
            dynamic_dims = []
            dynamic_strides = []
            for i in range(dim):
                # NB: This is encapsulation breaking!  Legacy behavior was
                # bad.
                if is_dim_dynamic[i]:
                    r = DimDynamic.DYNAMIC
                elif self.assume_static_by_default:
                    r = DimDynamic.STATIC
                else:
                    r = DimDynamic.DUCK
                dynamic_dims.append(r)
                dynamic_strides.append(r)
            dynamic_dims = [DimDynamic.DUCK] * dim
            dynamic_strides = [DimDynamic.INFER_STRIDE] * dim
            # symbolic_context is None - set one
            symbolic_context = StatelessSymbolicContext(
                dynamic_sizes=dynamic_dims,
                dynamic_strides=dynamic_strides,
                constraint_sizes=constraint_sizes,
                constraint_strides=constraint_strides,
            )
        # We got a StatelessSymbolicContext
        _assert_symbol_context(symbolic_context)
        constraint_sizes = symbolic_context.constraint_sizes
        constraint_strides = symbolic_context.constraint_strides
        dynamic_sizes = symbolic_context.dynamic_sizes
        dynamic_strides = symbolic_context.dynamic_strides

        # TODO: make this configurable from outside symbolic_context; we made a symbolic_context
        # decision here where if all sizes are static, we are going to
        # specialize all of the inner strides/offset too. We don't have to
        # do this, and arguably we should ALWAYS allow for dynamic offset,
        # this is cheap.
        # TODO: This should be DYNAMIC, using DUCK for BC
        dynamic_offset = (
            DimDynamic.STATIC
            if all(r == DimDynamic.STATIC for r in dynamic_sizes)
            else DimDynamic.DUCK
        )
        are_sizes_static = all(r == DimDynamic.STATIC for r in dynamic_sizes)

        assert len(dynamic_sizes) == dim, f"{len(dynamic_sizes)} != {dim}"
        assert len(dynamic_strides) == dim, f"{len(dynamic_sizes)} != {dim}"
        assert len(constraint_sizes) == dim
        assert len(constraint_strides) == dim

        from torch._dynamo.source import TensorProperty, TensorPropertySource

        size: List[sympy.Expr] = self._produce_dyn_sizes_from_int_tuple(
            ex_size, source, symbolic_context
        )
        stride: List[Optional[sympy.Expr]] = [None] * len(size)
        for i, val in enumerate(ex_stride):
            if val in (0, 1):
                stride[i] = sympy.Integer(val)
        while any(x is None for x in stride):
            candidates = {
                ex_size[i] * ex_stride[i]: size[i] * stride[i]
                for i in range(len(size))
                if stride[i] is not None and ex_stride[i] >= 0
            }

            # iterate over unbound strides in sorted order
            def _nested_int_aware_sort(tup):
                return (
                    # Order nested ints by their coefficients.
                    # 1 here to order nested ints after non-nested-ints.
                    (1, tup[0].node.nested_int_coeff(), tup[1])
                    if is_nested_int(tup[0])
                    else (0, *tup)
                )

            val_list = sorted(
                [(ex_stride[i], i) for i in range(len(stride)) if stride[i] is None],
                key=_nested_int_aware_sort,
            )
            for _, i in val_list:
                # Set stride to a candidate only for DimDynamic.INFER_STRIDE
                if (
                    stride[i] is None
                    and dynamic_strides[i] == DimDynamic.INFER_STRIDE
                    and ex_stride[i] in candidates
                ):
                    stride[i] = candidates[ex_stride[i]]
                    candidates[ex_size[i] * ex_stride[i]] = size[i] * stride[i]

            if any(x is None for x in stride):
                # bind the smallest unbound stride to a new variable
                val, i = min(
                    [
                        (ex_stride[i], i)
                        for i in range(len(stride))
                        if stride[i] is None
                    ],
                    key=_nested_int_aware_sort,
                )
                # Set INFER_STRIDE to STATIC or DUCK depending on sizes
                dyn_stride = dynamic_strides[i]
                if dynamic_strides[i] == DimDynamic.INFER_STRIDE:
                    dyn_stride = (
                        DimDynamic.STATIC if are_sizes_static else DimDynamic.DUCK
                    )
                stride[i] = self.create_symbol(
                    val,
                    TensorPropertySource(source, TensorProperty.STRIDE, i),
                    dynamic_dim=dyn_stride,
                    constraint_dim=constraint_strides[i],
                    symbolic_context=symbolic_context,
                )
        assert all(x is not None for x in stride)

        sym_sizes = [
            self.create_symintnode(
                sym,
                hint=hint,
                source=TensorPropertySource(source, TensorProperty.SIZE, i),
            )
            for i, (sym, hint) in enumerate(zip(size, ex_size))
        ]
        sym_stride = []
        for i, stride_expr in enumerate(stride):
            # NB: Don't duck size the stride; instead use the expression
            # we computed
            assert stride_expr is not None
            sym_stride.append(
                self.create_symintnode(
                    stride_expr,
                    hint=ex_stride[i],
                    source=TensorPropertySource(source, TensorProperty.STRIDE, i),
                )
            )
        sym_storage_offset = self.create_symintnode(
            self.create_symbol(
                ex_storage_offset,
                TensorPropertySource(source, TensorProperty.STORAGE_OFFSET),
                dynamic_dim=dynamic_offset,
                constraint_dim=None,
                symbolic_context=symbolic_context,
            ),
            hint=ex_storage_offset,
            source=TensorPropertySource(source, TensorProperty.STORAGE_OFFSET),
        )
        return tuple(sym_sizes), tuple(sym_stride), sym_storage_offset

    @record_shapeenv_event()
    def create_symintnode(
        self,
        sym: "sympy.Expr",
        *,
        hint: Optional[int],
        source: Optional[Source] = None,
    ):
        """Create a SymInt value from a symbolic expression

        If you know what the current hint value of the SymInt to be created
        is, pass it into hint.  Otherwise, pass None and we will make our best
        guess

        """
        source_name = source.name() if source else None

        if self._translation_validation_enabled and source is not None:
            # Create a new symbol for this source.
            symbol = self._create_symbol_for_source(source)
            assert symbol is not None

            # Create a new FX placeholder and Z3 variable for 'symbol'.
            fx_node = self._create_fx_placeholder_and_z3var(symbol, int)

            # Add an equality assertion for the newly created symbol and 'sym'.
            self._add_assertion(sympy.Eq(symbol, sym))
        else:
            fx_node = None

        if isinstance(sym, sympy.Integer):
            if hint is not None:
                assert int(sym) == hint
            out = int(sym)
        else:
            # How can this occur? When we mark_unbacked, we end up with a real
            # tensor that has hints for all sizes, but we MUST NOT create a
            # SymNode with a hint, because we're hiding the hint from our eyes
            # with the unbacked Symbol.  And in fact, the hint compute may be
            # inconsistent with size oblivious tests.
            if free_unbacked_symbols(sym):
                hint = None
            out = SymInt(SymNode(sym, self, int, hint, fx_node=fx_node))
        return out

    @record_shapeenv_event()
    def create_symfloatnode(
        self,
        sym: "sympy.Expr",
        *,
        hint: Optional[int],
        source: Optional[Source] = None,
    ):
        """Create a SymFloat value from a symbolic expression"""
        source_name = source.name() if source else None

        if self._translation_validation_enabled and source is not None:
            # Create a new symbol for this source.
            symbol = self._create_symbol_for_source(source)
            assert symbol is not None

            # Create a new FX placeholder and Z3 variable for 'symbol'.
            fx_node = self._create_fx_placeholder_and_z3var(symbol, float)

            # Add an equality assertion for the newly created symbol and 'sym'.
            self._add_assertion(sympy.Eq(symbol, sym))
        else:
            fx_node = None

        if isinstance(sym, sympy.Float):
            if hint is not None:
                assert float(sym) == hint
            out = float(sym)
        else:
            # You could give this the same treatment as SymInt above if
            # you supported mark_unbacked on a float, but it's a kind of
            # strange thing to do though because floats don't get 0/1
            # specialization anyway
            if free_unbacked_symbols(sym):
                assert hint is None, sym
            out = SymFloat(SymNode(sym, self, float, hint, fx_node=fx_node))
        return out

    @record_shapeenv_event()
    def create_unspecified_symint_and_symbol(self, value, source, dynamic_dim):
        """Create a SymInt wrapping a new unspecified symbol"""
        return self.create_symintnode(
            self.create_unspecified_symbol(
                value,
                source=source,
                dynamic_dim=dynamic_dim,
            ),
            hint=value,
            source=source,
        )

    def create_symboolnode(self, sym: "sympy.Expr"):
        """Create a SymBool object from a sympy boolean expression"""
        # This function is only being used in serialization, so we do not track it
        # for validation.
        return SymBool(SymNode(sym, self, bool, None))

    def _log_create_unbacked_symbol(self, prefix: str, symbol, vr: ValueRanges):
        is_debug = config.extended_debug_create_symbol is not None and str(
            symbol
        ) in config.extended_debug_create_symbol.split(",")
        sloc, maybe_extra_debug = self._get_stack_summary(is_debug)
        log.info(
            "%s %s [%s, %s] %s%s",
            prefix,
            symbol,
            vr.lower,
            vr.upper,
            sloc,
            maybe_extra_debug,
            stack_info=is_debug,
        )

    @record_shapeenv_event()
    def create_unbacked_symfloat(self):
        """Create a symbolic float without a hint value"""
        symbol: sympy.Symbol = make_symbol(
            SymT.UNBACKED_FLOAT, next(self.unbacked_symfloat_counter)
        )
        self.counter["create_unbacked_symbol"] += 1
        if not self._ignore_fresh_unbacked_symbols_tls():
            self.pending_fresh_unbacked_symbols.append(symbol)
        self.var_to_stack[symbol] = CapturedTraceback.extract(skip=1)
        vr = self.var_to_range[symbol] = ValueRanges.unknown()
        assert vr.is_float
        sloc = self._get_sloc()
        self.var_to_range_sloc[symbol] = ValueRangesSLoc(sloc, sloc)

        # Create a new FX placeholder and Z3 variable for 'symbol'.
        fx_node = self._create_fx_placeholder_and_z3var(symbol, float)

        self._log_create_unbacked_symbol("create_unbacked_symfloat", symbol, vr)

        return SymFloat(SymNode(symbol, self, float, None, fx_node=fx_node))

    @record_shapeenv_event()
    def create_unbacked_symint(self):
        """Create a symbolic integer without a hint value"""
        symbol: sympy.Symbol = make_symbol(
            SymT.UNBACKED_INT, next(self.unbacked_symint_counter), integer=True
        )
        if not self._ignore_fresh_unbacked_symbols_tls():
            self.pending_fresh_unbacked_symbols.append(symbol)
        self.counter["create_unbacked_symbol"] += 1
        self.var_to_stack[symbol] = CapturedTraceback.extract(skip=1)
        vr = self.var_to_range[symbol] = self._default_unspecified_value_range()
        assert vr.is_int
        sloc = self._get_sloc()
        self.var_to_range_sloc[symbol] = ValueRangesSLoc(sloc, sloc)

        # Create a new FX placeholder and Z3 variable for 'symbol'.
        fx_node = self._create_fx_placeholder_and_z3var(symbol, int)

        self._log_create_unbacked_symbol("create_unbacked_symint", symbol, vr)

        return SymInt(SymNode(symbol, self, int, None, fx_node=fx_node))

    def is_unbacked_symint(self, symbol: sympy.Symbol) -> bool:
        """Check if a sympy symbol matches the naming convention for unbacked symbols"""
        return symbol_is_type(symbol, SymT.UNBACKED_INT)

    @record_shapeenv_event()
    def create_unbacked_symbool(self):
        """Create a symbolic boolean without a hint value"""
        symbol: sympy.Symbol = make_symbol(
            SymT.UNBACKED_INT, next(self.unbacked_symint_counter), integer=True
        )
        if not self._ignore_fresh_unbacked_symbols_tls():
            self.pending_fresh_unbacked_symbols.append(symbol)
        self.counter["create_unbacked_symbol"] += 1
        self.var_to_stack[symbol] = CapturedTraceback.extract(skip=1)
        vr = self.var_to_range[symbol] = ValueRanges(0, 1)
        assert vr.is_int
        sloc = self._get_sloc("default value range for unbacked SymBool")
        self.var_to_range_sloc[symbol] = ValueRangesSLoc(sloc, sloc)

        # Create a new FX placeholder and Z3 variable for 'symbol'.
        fx_node = self._create_fx_placeholder_and_z3var(symbol, bool)

        self._log_create_unbacked_symbol("create_unbacked_symbool", symbol, vr)

        return SymBool(SymNode(sympy.Eq(symbol, 1), self, bool, None, fx_node=fx_node))

    @record_shapeenv_event()
    def create_unspecified_symbol(
        self,
        val: Union[int, SymInt, float, SymFloat],
        source: Source,
        dynamic_dim: DimDynamic = DimDynamic.DUCK,
        constraint_dim: DimConstraint = None,  # NB: includes None
    ) -> "sympy.Expr":
        """Create a symbol with an unspecified value

        Compared to standard symbols we do not assume the value is positive,
        nor do we specialze on zero or one values.
        """
        # 'positive' is None for unspecified symbols, since we can't
        # assume that it will be neither positive nor negative.

        # We don't want to specialize zero one val for unspecified symbol
        # so that we can always get a new symbol despite val.
        return self.create_symbol(
            val,
            source,
            dynamic_dim,
            constraint_dim,
            positive=None,
            do_not_specialize_zero_one=True,
            symbolic_context=None,
        )

    @record_shapeenv_event()
    def create_symbol(
        self,
        val: int,
        source: Source,
        dynamic_dim: DimDynamic = DimDynamic.DUCK,
        constraint_dim: DimConstraint = None,  # NB: includes None
        positive: Optional[bool] = True,
        do_not_specialize_zero_one: bool = False,
        symbolic_context=None,
    ) -> "sympy.Expr":
        """Create a new symbol which is tracked by this ShapeEnv"""
        # check if constraint_dim is actually static integer
        if (
            isinstance(constraint_dim, StrictMinMaxConstraint)
            and constraint_dim.vr.lower == constraint_dim.vr.upper
        ):
            dynamic_dim = DimDynamic.STATIC
            if constraint_dim.vr.lower != val:
                raise ConstraintViolationError(
                    f"Static shape constraint of {constraint_dim.vr.lower} does not match input size of {val}, "
                    f"for {source.name()}"
                )
            if symbolic_context:
                symbolic_context.dynamic_sizes[source.idx] = dynamic_dim
                symbolic_context.constraint_sizes[source.idx] = None
            constraint_dim = None

        # see note [Tensor Fakification and Symbol Caching]
        source_name = source.name()
        if (
            isinstance(symbolic_context, StatefulSymbolicContext)
            and id(self) not in symbolic_context.shape_env_to_source_to_symbol_cache
        ):
            symbolic_context.shape_env_to_source_to_symbol_cache[id(self)] = {}

        if (
            isinstance(symbolic_context, StatefulSymbolicContext)
            and source_name
            and (
                source_name
                in symbolic_context.shape_env_to_source_to_symbol_cache[id(self)]
            )
        ):
            return symbolic_context.shape_env_to_source_to_symbol_cache[id(self)][
                source_name
            ]

        if dynamic_dim is DimDynamic.SIZE_LIKE_UNBACKED:
            out = self.create_unbacked_symint().node.expr
            self._constrain_range_for_size(out)
            # TODO: maybe put the hint somewhere
            if isinstance(symbolic_context, StatefulSymbolicContext) and source_name:
                symbolic_context.shape_env_to_source_to_symbol_cache[id(self)][
                    source_name
                ] = out
            return out

        if do_not_specialize_zero_one:
            specialize_zero_one = False
        else:
            specialize_zero_one = self.specialize_zero_one

        assert isinstance(source, Source), f"{type(source)} {source}"
        assert not (positive and val < 0), f"positive set for negative value: {val}"
        # It's always sound to allocate a symbol as DYNAMIC.  If the user
        # constrained the symbol, force the symbolic_context to DYNAMIC, because our
        # constraint code will do weird stuff if, e.g., it's duck shaped
        if constraint_dim is not None:
            dynamic_dim = DimDynamic.DYNAMIC

        if dynamic_dim is DimDynamic.STATIC:
            out = sympy.Integer(val)
            if isinstance(symbolic_context, StatefulSymbolicContext) and source_name:
                symbolic_context.shape_env_to_source_to_symbol_cache[id(self)][
                    source_name
                ] = out
            return out

        elif dynamic_dim is DimDynamic.DUCK:
            # duck_shape can be used to globally turn off duck shaping, even
            # if it was requested
            duck = self.duck_shape
        elif dynamic_dim is DimDynamic.DYNAMIC:
            duck = False
        else:
            raise AssertionError(f"unhandled dynamic_dim {dynamic_dim}")

        sloc = self._get_sloc()

        if val in (0, 1) and specialize_zero_one:
            r = self.val_to_var[val]
        elif not duck or val not in self.val_to_var:
            # If we're not duck shaping, we always create a new symbol
            # Even if we're duck shaping, if we haven't seen this particular
            # value before, we also create a new symbol
            if type(val) is int or is_nested_int(val):
                sympy_expr = make_symbol(
                    SymT.SIZE, len(self.var_to_val), positive=positive, integer=True
                )
            else:
                sympy_expr = make_symbol(
                    SymT.FLOAT, len(self.var_to_val), positive=positive, real=True
                )
            self.source_to_var[source_name] = sympy_expr
            # We always associate vars to vals
            if isinstance(val, int):
                self.var_to_val[sympy_expr] = sympy.Integer(val)
            elif isinstance(val, float):
                self.var_to_val[sympy_expr] = sympy.Float(val)
            else:
                # Only used for jagged layout nested tensors
                self.var_to_val[sympy_expr] = SingletonInt(
                    val.node.nested_int(), coeff=val.node.nested_int_coeff()
                )

            # Do the appending later, because we always want to populate this
            self.var_to_sources[sympy_expr] = []
            # Create a Z3 variable for the new symbol.
            self._add_z3var(sympy_expr, int)

            if duck:
                # Make sure to reuse this symbol for subsequent duck shaping
                self.val_to_var[val] = sympy_expr

            if isinstance(val, int):
                if positive:
                    # Add assertions for the newly created symbols
                    self._add_assertion(sympy_expr > 1)

                    # Apply default range, which assumes not zero-one
                    self.var_to_range[sympy_expr] = self._default_value_range()
                    self.var_to_range_sloc[sympy_expr] = ValueRangesSLoc(
                        self._get_sloc(
                            "user code shown is first use of this value--the guard itself is not "
                            "due user code but due to 0/1 specialization in the framework; to "
                            "avoid specialization try torch._dynamo.mark_unbacked(tensor, dim)"
                            if self.specialize_zero_one
                            else None
                        ),
                        sloc,
                    )
                else:
                    self.var_to_range[
                        sympy_expr
                    ] = self._default_unspecified_value_range()
                    self.var_to_range_sloc[sympy_expr] = ValueRangesSLoc(sloc, sloc)

                # Small performance optimization: if we have a min-max constraint,
                # we can proactively narrow to that range
                if isinstance(constraint_dim, StrictMinMaxConstraint):
                    assert not duck
                    self._update_var_to_range(
                        sympy_expr, constraint_dim.vr, is_constraint=True
                    )

                vr = self.var_to_range[sympy_expr]
                assert vr.is_int

                if val not in vr:
                    raise ConstraintViolationError(
                        f"{val} not in range [{vr.lower}, {vr.upper}]"
                    )

                range_str = f"[{vr.lower}, {vr.upper}]"
            elif isinstance(val, float):
                self.var_to_range[sympy_expr] = vr = ValueRanges(-sympy.oo, sympy.oo)
                self.var_to_range_sloc[sympy_expr] = ValueRangesSLoc(sloc, sloc)
                range_str = f"[{vr.lower}, {vr.upper}]"
                assert vr.is_float
            else:
                # Skip var_range logic for SingletonInt
                # Only used for jagged layout nested tensors
                range_str = ""

            r = sympy_expr

            is_debug = config.extended_debug_create_symbol is not None and str(
                sympy_expr
            ) in config.extended_debug_create_symbol.split(",")
            maybe_more_info = ""
            if not is_debug:
                maybe_more_info = (
                    ", for more info run with "
                    f'TORCHDYNAMO_EXTENDED_DEBUG_CREATE_SYMBOL="{sympy_expr}"'
                )
            sloc, maybe_extra_debug = self._get_stack_summary(is_debug)
            self.log.info(
                "create_symbol %s = %s for %s %s %s%s%s",
                sympy_expr,
                val,
                source.name(),
                range_str,
                sloc,
                maybe_more_info,
                maybe_extra_debug,
                stack_info=is_debug,
            )

            self.counter["create_symbol"] += 1
        else:
            # This implements duck-shaping: input sizes that match are assigned
            # the same symint
            r = self.val_to_var[val]
            self.source_to_var[source_name] = r
            self.log.debug("create_symbol %s duck sized %s", r, source.name())

        if isinstance(r, sympy.Symbol):
            r_sources = self.var_to_sources[r]
            r_sources.append(source)
            if not source.is_ephemeral() and r_sources[0].is_ephemeral():
                # prefer non-ephemeral source first since it may be guarded on later
                r_sources[0], r_sources[-1] = r_sources[-1], r_sources[0]

            # This ensures we get zeros in symbol_guard_counts, which makes
            # some queries simpler (since we will accumulate mass on 0 this
            # way)
            self.symbol_guard_counter[r] = 0

        if isinstance(symbolic_context, StatefulSymbolicContext) and source_name:
            symbolic_context.shape_env_to_source_to_symbol_cache[id(self)][
                source_name
            ] = r
        return r

    def add_var_to_val(self, expr: sympy.Symbol, val: int):
        """Adds a new symbol to the symbolic environment."""
        log.debug("add_var_to_val %s %s", expr, val, stack_info=True)
        assert expr not in self.var_to_val, f"{expr} already exists"
        self.var_to_val[expr] = sympy.Integer(val)

    def _debug_name(self, source):
        src_name = source.name()
        return self.source_name_to_debug_name.get(src_name, src_name)

    def _render_range_for_constraint_violation(self, source, c):
        if isinstance(c, StrictMinMaxConstraint):
            lower, upper = c.vr.lower, c.vr.upper
            default = self._default_value_range()
            if lower <= default.lower:
                lower = None
            if upper >= default.upper:
                upper = None
            c_render = (
                f"{self._debug_name(source)} = {source.name()} in the specified range"
            )
            if lower is not None and upper is not None:
                c_render += f" {lower} <= {self._debug_name(source)} <= {upper}"
            elif lower is None and upper is not None:
                c_render += f" {self._debug_name(source)} <= {upper}"
            elif lower is not None and upper is None:
                c_render += f" {lower} <= {self._debug_name(source)}"
            return c_render
        return c.render(source)

    def produce_guards(self, *args, **kwargs) -> List[str]:
        """
        Like produce_guards_verbose, but only returns the non-verbose guard expressions
        (no verbose guards produced.)
        """
        return self.produce_guards_verbose(*args, **kwargs)[0]

    def produce_guards_verbose(
        self,
        placeholders,
        sources,
        source_ref=lambda n: n.name(),
        *,
        guards: List[ShapeGuard] = None,
        input_contexts: Optional[DimList[SymbolicContext]] = None,
        # Encodes user-specified input shape equations of the form s = s' and s = fn(s').
        # (See docs on EqualityConstraint for details of the encoding.)
        equalities_inputs: Optional[EqualityConstraint] = None,
        _simplified=False,
        # Indicates if we should produce guards for known static values.
        ignore_static=True,
    ) -> Tuple[List[str], List[str]]:  # regular, verbose
        """
        Generates a list of guards strings which, when evaluated in a context that
        defines tensors for all the sources, returns True or False depending
        on if the guards in the list evaluated to True or not.  Primarily used by Dynamo,
        but this is also helpful for manual testing of guards (see
        evaluate_guards_for_args)

        For convenience in testing, a source is allowed to be a str,
        in which case we will assume it is a LocalSource

        simplified lets you omit duck sizing, equality and 0/1 guards.
        This is useful for testing when you don't care about the boilerplate
        guards, and it may be helpful for user output too (be careful though;
        some equality guards are nontrivial!  It would be nice to get simplified
        output to print them too).  It's private because it's not
        intended for normal use
        """
        self.log.info("produce_guards")

        # Check if we get to the same ShapeEnv state by replaying the recorded events.
        # This will create a new ShapeEnv instance, and call all recorded function
        # calls on this new instance. Finally, it will check whether this new instance
        # has equal state.
        #
        # It's important that we do it in the begining of this function, since it modifies
        # self.dim_constraints through its execution. Changes that happen in this method
        # aren't interesting, since this is the function call we wish to reproduce at the
        # end. If we wish to simply reproduce ShapeEnv instances even after this call,
        # this method should also be recorded.
        if self.check_recorded_events:
            shape_env = replay_shape_env_events(self.events)
            self.check_equal(shape_env)

        assert len(placeholders) == len(
            sources
        ), f"len({placeholders}) != len({sources})"
        Tensorlike = (torch.Tensor, FakeTensorMeta)

        def _create_no_constraints_context(t):
            return StatelessSymbolicContext(
                # Ignored; only the constraints part is relevant below.
                dynamic_sizes=[DimDynamic.DYNAMIC] * t.dim(),
                dynamic_strides=[DimDynamic.INFER_STRIDE] * t.dim(),
                constraint_sizes=[None] * t.dim(),
                constraint_strides=[None] * t.dim(),
            )

        # Expand optional inputs, or verify invariants are upheld
        if input_contexts is None:
            input_contexts = [
                _create_no_constraints_context(t) if isinstance(t, Tensorlike) else None
                for t in placeholders
            ]
        else:
            assert len(input_contexts) == len(placeholders)
            for i, (t, context) in enumerate(zip(placeholders, input_contexts)):
                if isinstance(t, Tensorlike):
                    if context is None:
                        input_contexts[i] = _create_no_constraints_context(t)
                else:
                    assert isinstance(t, (SymInt, int, SymFloat, float))
                    assert not isinstance(context, list)

        # It took a lot of sweat to figure out the algorithm here.  Let's
        # explain how it works.
        #
        # The ShapeEnv lifecycle looks something like this:
        #
        # - For each input, you either generate a fresh Sympy symbol (s0) to
        #   represent its value (a binding site), or you reuse some
        #   preexisting symbol or expression, skipping the symbol allocation
        #   (e.g., duck sizing to a preexisting symbol, or expressing a
        #   stride as a multiplication of a separate stride and size.)
        #   Naively, you might expect to bind a fresh Sympy symbol for
        #   every input, but this is fairly wasteful as most of these
        #   symbols immediately simplify away, and if you don't eagerly
        #   specialize, e.g., 0/1 symbols, you end up with very complicated
        #   expressions that are not optimizable in practice.
        #
        # - You perform some compute on these symbols, occasionally
        #   introducing guards on boolean expressions on these symbols.
        #   In particular, whenever we guard on equality (_maybe_guard_rel),
        #   we can simplify shapes; e.g., when s0 == s1 * 2, we can now
        #   replace all occurrences of s0 with s1 * 2.  Sometimes, a
        #   boolean expression evaluation doesn't introduce a guard, as
        #   the guard is already entailed by the simplifications we have
        #   applied.
        #
        # - In the end, you have a bunch of replacements (saying how to
        #   simplify shapes) and a bunch of guards (all the equality guards
        #   are trivial, because they're covered by the replacements).
        #
        # From the ShapeEnv, we must generate a Python expression that, when
        # evaluated on a set of inputs, tells us whether or not these boolean
        # expressions would have evaluated in the same way.  However,
        # we cannot easily compute this, as we elide recording boolean
        # expressions when we think they are vacuously true.  Thus, we seek
        # an approximation: we must generate an expression, if true, would have
        # produced an "equivalent" ShapeEnv, which would answer guard
        # expressions in the same way.
        #
        # Our notion of equivalence is a bit subtle.  For example, consider
        # the ShapeEnv created from an input of size (5, 4) versus (4, 4)
        # (no other guards.)  Duck sizing would generate (s0, s1) in the first
        # case but (s0, s0) in the second.  We do NOT assume that size
        # variables are disjoint; so in fact a graph that assumes the input
        # could be (s0, s1) subsumes (s0, s0) (setting s0 == s1), but not
        # vice versa.  However, consider an analogous case (1,) versus (2,).
        # Duck sizing generates (1,) and (s0,); the (s0,) graph does NOT
        # subsume the (1,) graph because we assume that any size variables
        # is NOT 0/1 (and make simplifications according to this; e.g., if
        # we queried s0 == 0, we would immediately return False without
        # returning a guard.)
        #
        # So, it is perhaps easier to flip things on their head: the guard
        # expressions we generate here say what simplifications are valid,
        # and what are not.  Below, we explain each of the guard expressions
        # we generate

        # TODO: Make this more efficient by binding all the size/stride/offsets
        # to locals before performing tests on them.

        from torch._dynamo.source import TensorProperty, TensorPropertySource

        # Actual codegen must be delayed as we don't necessarily know what
        # the symbol mapping is
        input_guards = []

        symbol_to_source = collections.defaultdict(list)
        symbol_to_constraints = collections.defaultdict(set)
        constraint_violations: List[Tuple[bool, str, Callable[[], str]]] = []

        def record_constraint_violation(warn_only, debug_name, msg, hint=None):
            constraint_violations.append(
                (warn_only, debug_name, lambda: f"{msg}{hint()}" if hint else msg)
            )

        def is_dim(src):
            return (
                isinstance(src, TensorPropertySource)
                and src.prop is TensorProperty.SIZE
            )

        if equalities_inputs:
            source_index = {}
            for i, src in enumerate(sources):
                source_index[src.name()] = i

            def get_expression(tensor_dim_src):
                fake = placeholders[source_index[tensor_dim_src.base.name()]]
                symint = fake.shape[tensor_dim_src.idx]
                if isinstance(symint, torch.SymInt):
                    return symint.node.expr
                else:
                    assert type(symint) is int, f"Expected int, got {type(symint)}"
                    return symint

            for src1, src2 in equalities_inputs.source_pairs:
                expr1, expr2 = get_expression(src1), get_expression(src2)
                # Check whether given input shape values satisfy a specified equation s = s'.
                # - Raise when the equation was violated by the given input shape values.
                # - Otherwise issue a guard to constrain them.
                concrete_val = self.evaluate_expr(sympy.Eq(expr1, expr2))
                if not concrete_val:
                    raise ConstraintViolationError(
                        f"{src1.name()} = {expr1 if isinstance(expr1, int) else expr1.xreplace(self.var_to_val)}"
                        " is not equal to "
                        f"{src2.name()} = {expr2 if isinstance(expr2, int) else expr2.xreplace(self.var_to_val)}"
                    )

            for src, root, fn in equalities_inputs.derived_equalities:
                expr1 = get_expression(src)
                # recall that root is either a phantom symbol or an input source
                expr2, debug_name = (
                    (root, self.var_to_sources[root][0].name())
                    if isinstance(root, sympy.Symbol)
                    else (get_expression(root), self._debug_name(root))
                )
                expr2_ = fn(expr2)
                # Check whether given input shape values satisfy a specified equation s = fn(s').
                # - Raise when the equation was violated by the given input shape values.
                # - Otherwise issue a guard to constrain them.
                concrete_val = self.evaluate_expr(sympy.Eq(expr1, expr2_))
                if not concrete_val:
                    raise ConstraintViolationError(
                        f"Expected input {src.name()} to be equal to "
                        f"{fn(sympy.Symbol(debug_name))}, "
                        f"where {debug_name} = {expr2.xreplace(self.var_to_val)}, "
                        f"but got {expr1.xreplace(self.var_to_val)}"
                    )

            for phantom_symbol in equalities_inputs.phantom_symbols:
                # we created additional phantom symbols that are not input shape dimensions
                symbol_to_source[phantom_symbol].extend(
                    self.var_to_sources[phantom_symbol]
                )

        # How do we know what the value of s0 is?  Fresh variables can only be
        # bound by inputs, so there MUST be some other input which binds the
        # variable.  If there is no such input, this is an error in our
        # system.  We record where all symbols come from, to help you diagnose
        # why those symbols didn't occur.
        #
        # In fact, generally speaking it is only possible for the "outermost"
        # user of a ShapeEnv to evaluate the guards, because some inputs may
        # not be available to inner levels.  For example, Dynamo can guard on
        # tensors that never actually become graph arguments (they are
        # pruned).  In this case, only Dynamo knows about these arguments.
        def track_symint(source, val, constraint=None):
            log.debug("track_symint %s %s %s", LazyString(source.name), val, constraint)
            assert not isinstance(val, SymInt) or is_symbolic(val)

            if isinstance(val, SymInt) and val.node.maybe_as_int() is not None:
                val = val.node.maybe_as_int()

            if isinstance(val, SymInt):
                s = val.node.expr
                if isinstance(s, sympy.Symbol):
                    symbol_to_source[s].append(source)
                    if constraint is not None and not isinstance(
                        constraint, RelaxedUnspecConstraint
                    ):
                        symbol_to_constraints[s].add(constraint)
                else:
                    constraint_violated = False
                    if isinstance(constraint, StrictMinMaxConstraint):
                        # try inferring the ranges of the expr s
                        sym_vrs = {
                            x: self.var_to_range.get(x, None) for x in s.free_symbols
                        }
                        if any(vr is None for vr in sym_vrs.values()):
                            # some of the free symbols in s don't have ranges
                            constraint_violated = True
                    elif isinstance(constraint, RelaxedUnspecConstraint):
                        if s.is_number:
                            i = int(s)
                            # Don't complain about 0/1 specialization, we
                            # expect to have to compile in this case anyway
                            if i not in (0, 1):
                                constraint_violated = True
                    if constraint_violated:

                        def hint(s):
                            sexpr = ShapeGuardPrinter(
                                symbol_to_source, source_ref, self.var_to_sources
                            ).doprint(s)
                            return f"{sexpr}."

                        var_with_range = self._render_range_for_constraint_violation(
                            source, constraint
                        )
                        msg = (
                            f"Not all values of {var_with_range} are valid because "
                            f"{self._debug_name(source)} was inferred to be equal to "
                        )
                        record_constraint_violation(
                            constraint.warn_only,
                            self._debug_name(source),
                            msg,
                            hint=functools.partial(hint, s),
                        )

                input_guards.append((source, s))
            else:
                s = sympy.Integer(val)
                input_guards.append((source, s))
                constraint_violated = False
                if isinstance(constraint, StrictMinMaxConstraint):
                    if not (
                        s == constraint.vr.lower == constraint.vr.upper
                    ):  # allow static constraints
                        constraint_violated = True
                elif isinstance(constraint, RelaxedUnspecConstraint):
                    # Don't complain about 0/1 specialization, we
                    # expect to have to compile in this case anyway
                    if val not in (0, 1):
                        constraint_violated = True
                if constraint_violated:
                    var_with_range = self._render_range_for_constraint_violation(
                        source, constraint
                    )
                    msg = (
                        f"Not all values of {var_with_range} are valid because "
                        f"{self._debug_name(source)} was inferred to be a constant ({val})."
                    )
                    record_constraint_violation(
                        constraint.warn_only, self._debug_name(source), msg
                    )

        def track_symfloat(source, val):
            log.debug("track_symfloat %s %s", LazyString(source.name), val)
            assert not isinstance(val, SymFloat) or is_symbolic(val)

            if isinstance(val, SymFloat) and val.node.maybe_as_float() is not None:
                val = val.node.maybe_as_float()

            if isinstance(val, SymFloat):
                s = val.node.expr
                if isinstance(s, sympy.Symbol):
                    symbol_to_source[s].append(source)
                input_guards.append((source, s))
            else:
                s = sympy.Float(val)
                input_guards.append((source, s))

        for t, source, context in zip(placeholders, sources, input_contexts):
            if isinstance(source, str):
                from torch._dynamo.source import LocalSource

                source = LocalSource(source)
            assert isinstance(source, Source)
            if t is None:
                continue
            if isinstance(t, (SymInt, int)):
                track_symint(source, t)
                continue
            elif isinstance(t, (SymFloat, float)):
                track_symfloat(source, t)
                continue
            assert isinstance(t, Tensorlike)
            if is_traceable_wrapper_subclass(t):
                from torch._dynamo.source import AttrSource

                assert isinstance(context, SubclassSymbolicContext)

                # For subclasses, we need to track symints on BOTH the outer
                # and inner tensors.
                sources_tensors_constraints = [
                    (source, t, context.constraint_sizes, context.constraint_strides)
                ]
                attrs, _ = t.__tensor_flatten__()
                for attr in attrs:
                    inner_t = getattr(t, attr)
                    inner_context = context.inner_contexts[attr]
                    sources_tensors_constraints.append(
                        (
                            AttrSource(source, attr),
                            inner_t,
                            inner_context.constraint_sizes,
                            inner_context.constraint_strides,
                        )
                    )
            else:
                sources_tensors_constraints = [
                    (source, t, context.constraint_sizes, context.constraint_strides)
                ]

            for (
                src,
                curr_t,
                constraint_size,
                constraint_stride,
            ) in sources_tensors_constraints:
                if is_sparse_any(curr_t):
                    for i, ss in enumerate(curr_t.size()):
                        property_source = TensorPropertySource(
                            src, TensorProperty.SIZE, i
                        )
                        track_symint(property_source, ss, constraint_size[i])
                else:
                    for i, ss in enumerate(curr_t.size()):
                        property_source = TensorPropertySource(
                            src, TensorProperty.SIZE, i
                        )
                        track_symint(property_source, ss, constraint_size[i])
                    for i, ss in enumerate(curr_t.stride()):
                        property_source = TensorPropertySource(
                            src, TensorProperty.STRIDE, i
                        )
                        track_symint(property_source, ss, constraint_stride[i])
                    track_symint(
                        TensorPropertySource(src, TensorProperty.STORAGE_OFFSET),
                        curr_t.storage_offset(),
                    )

        # 1. Every input must equal the final simplified symbolic expression
        #    stored on the placeholder.  Given a placeholder (s0*2, s1),
        #    if we have an input (2, 3), we must show s0*2 == 2 and s1 == 3.
        #    This does a lot of work: it covers duck sizing and equality guards.
        exprs = []
        verbose_exprs = []
        self.dim_constraints = DimConstraints(
            symbol_to_source,
            self.var_to_val,
            set(symbol_to_constraints.keys()),
            self.source_name_to_debug_name,
        )

        if not _simplified:
            for source, expr in input_guards:
                srcname = source.name()
                if self._translation_validation_enabled:
                    # Ignore sources that were not turned into SymInts.
                    if srcname in self.source_to_symbol:
                        self._add_target_expr(
                            sympy.Eq(self.source_to_symbol[srcname], expr)
                        )

                # Small optimization
                if (
                    isinstance(expr, sympy.Symbol)
                    and symbol_to_source.get(expr)
                    and source == symbol_to_source[expr][0]
                ):
                    continue

                # This logic excludes static values found on tensors from guarding, because
                # dynamo's check_tensor_fn does that (see guards.cpp).
                # However, for non tensor sources, we still need to guard here.
                if ignore_static and isinstance(source, TensorPropertySource):
                    if expr.is_number:
                        self.log.debug(
                            "Skipping guard %s", f"{source_ref(source)} == {expr}"
                        )
                        continue

                if is_dim(source):
                    self.dim_constraints.add_equality(source, expr)

                sexpr = ShapeGuardPrinter(
                    symbol_to_source, source_ref, self.var_to_sources
                ).doprint(expr)
                res = f"{source_ref(source)} == {sexpr}"
                exprs.append(res)
                if (s0 := self.source_to_var.get(srcname)) is not None:
                    if source != (canonical_source := self.var_to_sources[s0][0]):
                        verbose_exprs.append(
                            f"{res}  # duck sizing added this equality because these "
                            f"variables had the same size {self.var_to_val[s0]} "
                            "(to avoid this specialization, set torch.fx.experimental._config.use_duck_shape = False)"
                        )
                    elif (sloc := self.replacements_slocs.get(s0)) is not None:
                        verbose_exprs.append(f"{res}  # {sloc}")
                    else:
                        verbose_exprs.append(
                            f"{res}  # (unknown var {s0}, please file a bug)"
                        )
                else:
                    verbose_exprs.append(
                        f"{res}  # (unknown source {srcname}, please file a bug)"
                    )

                if (
                    isinstance(source, TensorPropertySource)
                    and source.prop is TensorProperty.SIZE
                    and equalities_inputs
                    and len(expr.free_symbols) == 1
                ):
                    symbol = next(iter(expr.free_symbols))
                    if (
                        isinstance(expr, sympy.Symbol)
                        and expr in symbol_to_constraints
                        and not equalities_inputs.is_equal(
                            source, symbol_to_source[expr][0]
                        )
                    ):
                        msg = (
                            f"The values of {self._debug_name(source)} = {source.name()} and "
                            f"{self._debug_name(symbol_to_source[expr][0])} = {symbol_to_source[expr][0].name()} "
                            "must always be equal."
                        )
                        record_constraint_violation(
                            equalities_inputs.warn_only, self._debug_name(source), msg
                        )

                    if (
                        not isinstance(expr, sympy.Symbol)
                        and symbol in symbol_to_constraints
                        and not equalities_inputs.is_derived(
                            source,
                            symbol_to_source[symbol][0],
                            lambda x: expr.xreplace({symbol: x}),
                        )
                    ):
                        src = symbol_to_source[symbol][0]
                        msg = (
                            f"The values of {self._debug_name(source)} = {source.name()} must always be related to "
                            f"the values of {self._debug_name(src)} = {src.name()} by "
                            f"{self._debug_name(source)} = {expr.xreplace({symbol: sympy.sympify(self._debug_name(src))})}."
                        )
                        record_constraint_violation(
                            equalities_inputs.warn_only, self._debug_name(source), msg
                        )

                # NB: Not necessary to report constraint violations here:
                # constraints are guaranteed to be on symbols (we've already
                # caught constants and non-atomic expressions), so we only
                # have relational constraints, but we don't support those
                # at the moment

        # 2. Every guard must evaluate to True (but remember many guards
        #    like s0 == s1*2 because trivial due to simplification)
        issued = set()

        def issue_guard(guard: ShapeGuard) -> None:
            expr = self.simplify(guard.expr)

            # Avoid re-issueing the same guard.
            if expr in issued:
                return

            issued.add(expr)

            try:
                is_trivial = False
                if any(
                    is_dim(source)
                    for s in expr.free_symbols
                    for source in symbol_to_source[s]
                ):
                    is_trivial = self.dim_constraints.add(expr)
                guard_expr = ShapeGuardPrinter(
                    symbol_to_source, source_ref, self.var_to_sources
                ).doprint(expr)
                exprs.append(guard_expr)
                verbose_exprs.append(f"{guard_expr}  # {guard.sloc}")
                self._add_target_expr(expr)
                # A non-relational constraint on a single sizevar can violate
                # a constraint
                if not is_trivial and len(expr.free_symbols) == 1:
                    symbol = next(iter(expr.free_symbols))
                    source = symbol_to_source[symbol][0]
                    constraints = symbol_to_constraints[symbol]
                    for c in constraints:
                        if isinstance(c, StrictMinMaxConstraint):
                            var_with_range = (
                                self._render_range_for_constraint_violation(source, c)
                            )
                            msg = (
                                f"Not all values of {var_with_range} "
                                f"satisfy the generated guard {guard_expr}."
                            )
                            record_constraint_violation(
                                c.warn_only, self._debug_name(source), msg
                            )
                        elif isinstance(c, RelaxedUnspecConstraint):
                            # This is fine, we allow guards here as long as it
                            # didn't constrain it to one value  (we don't
                            # actually know this; this depends on our
                            # ValueRanges reasoning capability)
                            pass
                        else:
                            raise AssertionError(f"unrecognized constraint {c}")
            except Exception:
                self.log.warning("Failing guard allocated at %s", guard.sloc)
                raise

        # First, issue all guards.
        # This removes all the checks that follow from bounds
        # We could simply emit those and also the bounds 2 <= size when necessary
        for guard in guards if guards is not None else self.guards:
            if self._maybe_evaluate_static(guard.expr, axioms=()) is not None:
                continue
            issue_guard(guard)

        # Because there are guards that export's constraint solver can suggest good fixes for, that we may have
        # deferred as runtime asserts, and that produce_guards() alone won't do anything with (e.g. divisiblity guards),
        # we want to send runtime asserts to export's constraint solver too. These will still stay in the graph as asserts,
        # but export's constraint solver can decide whether to do anything with them (i.e. raise an error and provide
        # suggested fixes, or decide it's out of scope and leave as a runtime assert in the graph).
        for ra in self.deferred_runtime_asserts.get(None, []):
            if self._maybe_evaluate_static(ra.expr, axioms=()) is not None:
                continue
            expr = self.simplify(ra.expr)
            self.dim_constraints.add(expr)

        # 3. Every symbol must be within its value range (this handles 0/1
        # specialization too).
        for symbol, sources in symbol_to_source.items():
            r = self.var_to_range.get(symbol)
            if r is None:
                continue
            vr_sloc = self.var_to_range_sloc[symbol]

            assert sources
            bounds = []
            rf = source_ref(sources[0])
            if r.lower not in (-sympy.oo, -int_oo):
                if any(is_dim(source) for source in sources):
                    self.dim_constraints.add(sympy.Ge(symbol, r.lower))
                # Only print lower bound in simplified mode if it is not the
                # default
                if not _simplified or r.lower != self._default_value_range().lower:
                    bounds.append(str(r.lower))
                verbose_exprs.append(f"{r.lower} <= {rf}  # {vr_sloc.lower}")
            bounds.append(rf)
            if r.upper not in (sympy.oo, int_oo):
                if any(is_dim(source) for source in sources):
                    self.dim_constraints.add(sympy.Le(symbol, r.upper))
                # nontrivial upper bound is always interesting
                bounds.append(str(r.upper))
                verbose_exprs.append(f"{rf} <= {r.upper}  # {vr_sloc.upper}")
            if len(bounds) > 1:
                exprs.append(" <= ".join(bounds))
                # NB: verbose_exprs are done above

                # Check constraints
                constraints = symbol_to_constraints[symbol]
                for c in constraints:
                    if isinstance(c, StrictMinMaxConstraint):
                        # TODO: With int_oo, I think this condition is a noop
                        # now
                        if not (c.vr & self._default_value_range()).issubset(r):
                            source = sources[0]

                            expr = sympy.And(
                                sympy.Le(r.lower, symbol), sympy.Le(symbol, r.upper)
                            )
                            guard_expr = ShapeGuardPrinter(
                                symbol_to_source, source_ref, self.var_to_sources
                            ).doprint(expr)
                            var_with_range = (
                                self._render_range_for_constraint_violation(source, c)
                            )
                            msg = f"Not all values of {var_with_range} satisfy the generated guard {guard_expr}"
                            record_constraint_violation(
                                c.warn_only,
                                self._debug_name(source),
                                msg,
                            )
            # We NaN specialize, which means similar to 0/1 specialization we
            # should assume that the float is NOT nan.  This is load bearing
            # if you have something like an equality guard, nan will play
            # merry hell with the reasoning.
            if symbol_is_type(symbol, SymT.FLOAT):
                res = f"not __math_isnan({source_ref(sources[0])})"
                exprs.append(res)
                verbose_exprs.append(
                    f"{res}  # implicit guard for float input due to NaN specialization in the framework"
                )

        if constraint_violations:
            warn_msgs = []
            error_msgs = []
            debug_names = set()
            for warn_only, debug_name, msg in constraint_violations:
                if warn_only:
                    msg = f"  {len(warn_msgs) + 1}. {msg()}"
                    warn_msgs.append(msg)
                else:
                    msg = f"  - {msg()}"
                    error_msgs.append(msg)
                    debug_names.add(debug_name)
            if len(error_msgs) > 0:
                debug_names = ", ".join(sorted(debug_names))
                err = "\n".join(error_msgs)
                raise ConstraintViolationError(
                    f"Constraints violated ({debug_names})! "
                    'For more information, run with TORCH_LOGS="+dynamic".\n'
                    f"{err}"
                )
            elif len(warn_msgs) > 0:
                log.debug("%s Warning only constraints violated", len(warn_msgs))

        signpost_event(
            "dynamic",
            "produce_guards",
            {
                **self.co_fields,
                **self.counter,
                "num_guards": len(exprs),
                "free_symbols": sum(1 for v in symbol_to_source.values() if v),
                # The keys are meaningless from an aggregate perspective, so
                # don't include them.  Biggest first.
                "symbol_guard_counts": sorted(
                    self.symbol_guard_counter.values(), reverse=True
                ),
            },
        )

        if self._translation_validation_enabled:
            from torch.fx.experimental.validator import PopulateValidator

            # Add all deferred runtime assertions; these are not technically
            # handled by produce_guards but we need to put them in the target
            # set
            for ras in self.deferred_runtime_asserts.values():
                for ra in ras:
                    self._add_target_expr(ra.expr)

            # Add value range bound guards for all symbols with no trivial bounds.
            # Reason: '_maybe_evaluate_static' may eliminate guards based on the
            # refined value ranges.
            for sym, vr in self.var_to_range.items():
                if vr.lower not in (-sympy.oo, -int_oo):
                    self._add_target_expr(sympy.Le(vr.lower, sym))
                if vr.upper not in (sympy.oo, int_oo):
                    self._add_target_expr(sympy.Le(sym, vr.upper))

            # Before validating, populate the input of the validator with the
            # built FX graph.
            with fx_traceback.preserve_node_meta():
                PopulateValidator(self.graph, self.validator).run()

        # Only run translation validation when we are not passing custom guards
        if guards is None:
            self._check_translation_validate()
        return exprs, verbose_exprs

    def produce_guards_expression(
        self,
        placeholders,
        *,
        guards: Optional[List[ShapeGuard]] = None,
        ignore_static=True,
    ):
        """
        Expected to be used with evaluate_guards_expression(). Produces the guards
        for the given placeholders and returns a string expression to be evaluated
        by evaluate_guards_expression given concrete values for the placeholders.
        """
        from torch._dynamo.source import LocalSource

        arg_names = [f"t{i}" for i in range(len(placeholders))]
        produced_guards = self.produce_guards(
            placeholders,
            [LocalSource(a) for a in arg_names],
            guards=guards,
            ignore_static=ignore_static,
        )
        if produced_guards:
            return " and ".join(produced_guards)
        return None

    def evaluate_symexpr(self, code):
        """
        To be used by compile_fx to evaluate symexprs
        """
        args = {str(e): val for e, val in self.var_to_val.items()}
        return eval(code, SYMPY_INTERP, args)

    def evaluate_guards_expression(self, code, args):
        """
        Expected to be used with produce_guards_expression(). Evaluates an expression
        generated by produce_guards_expression for the given concrete args.
        """
        arg_names = [f"t{i}" for i in range(len(args))]
        return eval(code, SYMPY_INTERP, {"L": dict(zip(arg_names, args))})

    def evaluate_guards_for_args(self, placeholders, args, *, ignore_static=True):
        """Generate guards for a graph's placeholder values and evaluate the guards with args"""
        code = self.produce_guards_expression(placeholders, ignore_static=ignore_static)
        if code:
            return self.evaluate_guards_expression(code, args)
        return True

    def get_pruned_guards(self, symints):
        """
        Get a list of guards, but pruned so it only provides guards that
        reference symints from the passed in input
        """
        symints = {
            s.node.expr for s in symints if isinstance(s.node.expr, sympy.Symbol)
        }
        guards = []
        for g in self.guards:
            if all(s in symints for s in g.expr.free_symbols):
                guards.append(g)
        return guards

    def bind_symbols(self, placeholders, args):
        """
        Given a paired list of placeholders (fake tensors with
        symbolic sizes) and concrete arguments (regular tensors
        with real sizes), returns a dictionary mapping each
        symbol to its real value.  So for example, if you
        have a placeholder with size (s0, s1), binding
        (2, 4) to it will give you {s0: 2, s1: 4}.  This is
        not guaranteed to bind ALL symbols in the ShapeEnv;
        we can't bind a symbol if it doesn't occur in any placeholder,
        and symbols that already have replacements won't get bindings.

        This is a little duplicative with evaluate_guards but
        it's different enough that it seemed cleanest to make
        another copy.  This assumes the guards are already checked,
        though if it's cheap we'll check for shenanigans
        """
        bindings: Dict[sympy.Symbol, int] = {}

        def bind_symint(arg, val):
            if isinstance(val, SymInt):
                s = val.node.expr

                if isinstance(s, sympy.Symbol):
                    if s in bindings:
                        assert bindings[s] == arg, f"{bindings[s]} != {arg}"
                    else:
                        bindings[s] = arg
                elif isinstance(-s, sympy.Symbol):
                    if -s in bindings:
                        assert bindings[-s] == -arg, f"{bindings[-s]} != {-arg}"
                    else:
                        bindings[-s] = -arg

        for t, arg in zip(placeholders, args):
            if t is None:
                continue
            if isinstance(t, SymInt):
                bind_symint(arg, t)
                continue
            assert isinstance(t, torch.Tensor)
            for i, s in enumerate(t.size()):
                bind_symint(arg.size(i), s)
            for i, s in enumerate(t.stride()):
                bind_symint(arg.stride(i), s)
            bind_symint(arg.storage_offset(), t.storage_offset())

        return bindings

    def get_nontrivial_guards(self):
        """Returns a list of guard expressions that aren't statically known (i.e. not trivial)"""
        return [
            self.simplify(guard.expr)
            for guard in self.guards
            if self._maybe_evaluate_static(guard.expr, axioms=()) is None
        ]

    def format_guards(self, verbose=False):
        """Format this shape env's guard expressions with optional traceback info if verbose"""

        def format_tb(tb):
            if not verbose:
                return ""
            return f"\n   Guarded at:\n{''.join('   ' + l for l in tb.format())}"

        return "\n".join(
            f" - {guard.expr}{' ' + str(guard.sloc) if verbose else ''}"
            for guard in self.guards
        )

    def bound_sympy(
        self, expr: sympy.Expr, size_oblivious: bool = False
    ) -> ValueRanges:
        """Given a sympy expression, computes a ValueRanges bound for what values it can be"""
        var_to_range = {x: self.var_to_range.get(x, None) for x in expr.free_symbols}
        if size_oblivious:
            # Clamp values of size-like variables
            # NB: discarding the old upper bound in intentional, per
            # https://github.com/pytorch/pytorch/pull/123675
            for x in self.size_like & var_to_range.keys():
                if var_to_range[x] is not None:
                    # NB: do NOT set upper to 2 ** 48, we're using this solely
                    # to determine if we can do size-like replacement, the
                    # upper bound is irrelevant here
                    var_to_range[x] = ValueRanges(2, int_oo)
                    assert var_to_range[x].is_int
        return bound_sympy(expr, var_to_range)

    @_lru_cache
    def get_axioms(
        self,
        symbols: Optional[Tuple["sympy.Symbol"]] = None,
        compute_hint: bool = False,
    ) -> Tuple["sympy.Expr"]:
        """
        Given the symbols in an expression, it returns all the runtime asserts that have those symbols
        concatenated with all the guards.
        If symbols is None, it returns all the runtime asserts (and all the guards)
        """
        if symbols is None:
            runtime_asserts = (
                r.expr for rs in self.deferred_runtime_asserts.values() for r in rs
            )
        else:
            runtime_asserts = (
                r.expr
                for s in symbols
                if s not in self.var_to_val
                for r in self.deferred_runtime_asserts.get(s, ())
            )
        guards = (g.expr for g in self.guards)
        axioms = itertools.chain(guards, runtime_asserts)
        if compute_hint:
            axioms = (
                canonicalize_bool_expr(a.xreplace(self.var_to_val)) for a in axioms
            )
        return tuple(dict.fromkeys(axioms).keys())

    @lru_cache(None)
    def get_implications(
        self, e: "sympy.Expr"
    ) -> Tuple[Tuple["sympy.Expr", "sympy.logic.boolalg.BooleanAtom"]]:
        """Given a expression, it returns a list of predicates that follow from it"""
        equiv = {}

        def add_expr(expr):
            expr = canonicalize_bool_expr(expr)
            if isinstance(expr, (sympy.Eq, sympy.Ne)):
                # No need to canonicalize
                # TODO We could further canonicalize Eq ordering the lhs and rhs somehow
                # With this, we could remove the need for the commutativity part
                opposite = sympy.Eq if isinstance(expr, sympy.Ne) else sympy.Ne
                # Commutativity of == and !=
                equiv[type(expr)(expr.lhs, expr.rhs)] = sympy.true
                equiv[type(expr)(expr.rhs, expr.lhs)] = sympy.true
                equiv[opposite(expr.lhs, expr.rhs)] = sympy.false
                equiv[opposite(expr.rhs, expr.lhs)] = sympy.false
            else:
                # Expr and negation
                equiv[expr] = sympy.true
                equiv[canonicalize_bool_expr(sympy.Not(expr))] = sympy.false

        add_expr(e)
        # Other relational expressions this expression implies
        if isinstance(e, sympy.Eq):
            add_expr(sympy.Le(e.lhs, e.rhs))
            add_expr(sympy.Ge(e.lhs, e.rhs))
        elif isinstance(e, sympy.Lt):
            add_expr(sympy.Le(e.lhs, e.rhs))
            add_expr(sympy.Ne(e.lhs, e.rhs))
            if e.lhs.is_integer and e.rhs.is_integer:
                add_expr(sympy.Le(e.lhs, e.rhs - 1))
        elif isinstance(e, sympy.Le):
            add_expr(sympy.Lt(e.lhs, e.rhs + 1))
        return tuple(equiv.items())

    @_lru_cache
    def _maybe_evaluate_static(
        self,
        expr: "sympy.Expr",
        *,
        unbacked_only: bool = False,
        compute_hint: bool = False,
        size_oblivious: bool = False,
        axioms: Optional[Tuple[sympy.Expr]] = None,
        var_to_range: Optional[Tuple[Tuple[sympy.Symbol, ValueRanges]]] = None,
    ) -> "Optional[sympy.Expr]":
        """
        Tries to evaluate expr without introducing guards

        If unbacked_only == True, then we only do substitutions on
        unbacked SymInts (leaving regular hinted integers alone).  This could
        result in an expression that still contains backed SymInts, which you
        could then potentially guard on.

        Use compute_hint == True if you are trying to compute a non-binding
        hint for the particular hint values of backed SymInts, e.g., if
        s0 happens to be 3 this run, compute_hint will subsitute s0 with 3.
        """

        # axioms with compute hint NYE
        assert not compute_hint or not axioms

        expr = self.simplify(expr)

        if compute_hint:
            expr = expr.xreplace(self.var_to_val)

        expr = canonicalize_bool_expr(expr)

        # Pattern matching
        if axioms is None:
            subst = self.axioms
        else:
            subst = {}
            for e in axioms:
                if e.free_symbols.issubset(expr.free_symbols):
                    subst.update(dict(self.get_implications(self.simplify(e))))

        expr = expr.xreplace(subst)
        # TODO: compute hint might have gotten broken here

        fs = expr.free_symbols

        if not fs and (expr.is_number or expr.is_Boolean):
            return expr

        if var_to_range is None:
            var_ranges = self.var_to_range
        else:
            var_ranges = dict(var_to_range)

        symbol_info = tuple(
            (s, var_ranges.get(s), self.var_to_val.get(s), s in self.size_like)
            for s in sorted(fs, key=lambda s: str(s))  # TODO: speed up sort?
        )

        r = _maybe_evaluate_static_worker(
            expr, symbol_info, unbacked_only, size_oblivious
        )
        return r

    @_lru_cache
    def replace(self, expr: "sympy.Expr") -> "sympy.Expr":
        """Apply symbol replacements to any symbols in the given expression"""
        replacements = {}
        for s in expr.free_symbols:
            r = self._find(cast(sympy.Symbol, s))
            # Micro-optimization: only do replacements if r and s are different
            # Otherwise, xreplace is not a no-op and will trigger expensive
            # assumption queries if expr has a relational node.
            if not r.is_Symbol or r != s:
                replacements[s] = r
        if replacements:
            return safe_expand(expr.xreplace(replacements))
        else:
            return expr

    @_lru_cache
    def _update_divisible(self):
        new_divisible = set()
        for k in self.divisible:
            res = self.replace(k)
            if not res.is_number:
                new_divisible.add(k)

        self.divisible = new_divisible
        self._update_version_counter()

    @_lru_cache
    def simplify(self, expr: "sympy.Expr") -> "sympy.Expr":
        """Use known constraints and replacements to simplify the given expr"""
        expr = self.replace(expr)
        # TODO it would seem that this pass is not necessary given the
        # below replacement of // with /, but for nested FloorDivs
        # the non-recursive replacement doesn't work, and
        # recursive makes it hard to look up divisibility,
        # because existing divisibility info has FloorDiv in it, not /
        # for now just do a separate pass to catch common nested case
        if expr.has(FloorDiv):
            self._update_divisible()
            div_replacements = {}
            for atom in expr.atoms(FloorDiv):
                base, divisor = atom.args
                if isinstance(divisor, FloorDiv):
                    base1, divisor1 = divisor.args
                    if (
                        self.replace(Mod(base, divisor)) in self.divisible
                        and base == base1
                        and self.replace(Mod(base1, divisor1)) in self.divisible
                    ):
                        div_replacements[atom] = divisor1
            if div_replacements:
                expr = expr.xreplace(div_replacements)
                expr = safe_expand(expr)
        if expr.has(FloorDiv):
            div_replacements = {}
            pows = expr.atoms(sympy.Pow)
            rationals = expr.atoms(sympy.Rational).difference(expr.atoms(sympy.Integer))
            for fd in expr.atoms(FloorDiv):
                base, divisor = fd.args
                if self.replace(Mod(base, divisor)) in self.divisible:
                    div_replacements[fd] = CleanDiv(base, divisor)
            if div_replacements:
                new_expr = expr.xreplace(div_replacements)
                new_expr = safe_expand(new_expr)
                new_pows = new_expr.atoms(sympy.Pow)
                new_rationals = new_expr.atoms(sympy.Rational).difference(
                    new_expr.atoms(sympy.Integer)
                )
                # divisions simplified away
                if new_pows.issubset(pows) and new_rationals.issubset(rationals):
                    expr = new_expr
        return expr

    @lru_cache(256)
    def size_hint(self, expr: "sympy.Expr", *, allow_none=False):
        """
        Gets a size hint for a given expression from the underlying shapes we had.
        Does not introduce a guard, so only use this when you can guarantee that
        your code is still valid for arbitrary shapes (such as optimization decisions)
        """
        result_expr = safe_expand(expr).xreplace(self.var_to_val)
        if not result_expr.is_number:
            from torch.utils._sympy.singleton_int import SingletonInt

            if isinstance(result_expr, SingletonInt):
                return None
            r = self._maybe_evaluate_static(result_expr, compute_hint=True)
            if r is not None:
                return r
            if allow_none:
                return None

            if self.unbacked_var_to_val:
                unsound_expr = result_expr.xreplace(self.unbacked_var_to_val)
                if not unsound_expr.free_symbols:
                    log.warning(
                        "propagate_real_tensors size_hint(%s) -> %s", expr, unsound_expr
                    )
                    trace_structured(
                        "propagate_real_tensors",
                        metadata_fn=lambda: {
                            "expr": repr(expr),
                            "result": repr(unsound_expr),
                            "stack": structured.from_traceback(
                                CapturedTraceback.extract(skip=1).summary()
                            ),
                        },
                    )
                    self.defer_runtime_assert(
                        sympy.Eq(result_expr, unsound_expr),
                        f"propagate_real_tensors: {result_expr} == {unsound_expr}",
                    )
                    return unsound_expr

            raise self._make_data_dependent_error(result_expr, expr)
        return result_expr

    # NB: keep in sync with size_hint
    @lru_cache(256)
    def has_hint(self, expr: "sympy.Expr"):
        result_expr = safe_expand(expr).xreplace(self.var_to_val)
        return (
            result_expr.is_number
            or self._maybe_evaluate_static(result_expr) is not None
        )

    def _make_data_dependent_error(
        self, expr, unhinted_expr, *, size_oblivious_result: Optional[bool] = None
    ):
        # TODO: in a Dynamo context, having user code, and having the
        # name of the local, will be much better
        size_like_symbols = []
        for s in expr.free_symbols:
            stacktrace = "".join(self.var_to_stack[s].format())
            self.log.debug(
                "Data dependent variable '%s' allocated at:\n%s", s, stacktrace
            )
            if s in self.size_like:
                size_like_symbols.append(s)
        size_oblivious_result_msg = ""
        if size_oblivious_result is not None:
            size_oblivious_result_msg = (
                f"ATTENTION: guard_size_oblivious would fix the error, evaluating expression to {size_oblivious_result}.\n"
                "Maybe you need to add guard_size_oblivious to framework code, see doc below for more guidance.\n\n"
            )
        sloc, maybe_extra_debug = self._get_stack_summary(True)
        if expr.is_integer:
            desc = (
                "Could not extract specialized integer from data-dependent expression"
            )
        else:
            desc = "Could not guard on data-dependent expression"
        msg = (
            f"{desc} {expr} (unhinted: {unhinted_expr}).  "
            f"(Size-like symbols: {', '.join(map(str, size_like_symbols)) or 'none'})\n\n"
            f"{size_oblivious_result_msg}"
            "Caused by: {sloc}\n"
            'For more information, run with TORCH_LOGS="dynamic"\n'
            "For extended logs when we create symbols, also add "
            f"TORCHDYNAMO_EXTENDED_DEBUG_CREATE_SYMBOL=\"{','.join(map(str, expr.free_symbols))}\"\n"
            "If you suspect the guard was triggered from C++, add TORCHDYNAMO_EXTENDED_DEBUG_CPP=1\n"
            "For more debugging help, see "
            "https://docs.google.com/document/d/1HSuTTVvYH1pTew89Rtpeu84Ht3nQEFTYhAX3Ypa_xJs/edit?usp=sharing\n"
            + maybe_extra_debug
            # TODO: Help text about how to use our runtime tests to fix this
            # problem
        )
        return GuardOnDataDependentSymNode(expr, msg)

    def _update_var_to_range(
        self,
        symbol,
        vr,
        vr_sloc: Optional[ValueRangesSLoc] = None,
        *,
        is_constraint=False,
    ):
        lower, upper = vr.lower, vr.upper

        # If we have a size-like unbacked SymInt, refuse to refine the range to be
        # less than two.  This is because when we intersect this range
        # with [2, inf] for size oblivious tests, the range would be
        # unsatisfiable.  In other words, once you have a size-like
        # unbacked SymInt, we can never learn that it is exactly zero or one,
        # because we would now give inconsistent results for all size
        # oblivous tests!
        if upper < 2 and symbol in self.size_like:
            upper = 2

        # Updates the range and the guards corresponding to each bound of the symbol.
        if symbol not in self.var_to_range:
            r = ValueRanges(lower, upper)
            self.log.debug("_update_var_to_range %s = %s (new)", symbol, r)
            self.var_to_range[symbol] = r
            if vr_sloc is None:
                sloc = self._get_sloc()
                vr_sloc = ValueRangesSLoc(sloc, sloc)
            self.var_to_range_sloc[symbol] = vr_sloc
        else:
            old = self.var_to_range[symbol]
            new = old & ValueRanges(lower, upper)
            if new != old:
                if vr_sloc is None:
                    sloc = self._get_sloc()
                    vr_sloc = ValueRangesSLoc(sloc, sloc)
                if new.lower != old.lower:
                    self.var_to_range_sloc[symbol].lower = vr_sloc.lower
                if new.upper != old.upper:
                    self.var_to_range_sloc[symbol].upper = vr_sloc.upper
                self.var_to_range[symbol] = new
                self.log.debug("_update_var_to_range %s = %s (update)", symbol, new)

        if (v := self.var_to_val.get(symbol)) is not None:
            r = self.var_to_range[symbol]
            if v not in r:
                # For constraint failure, delay this for later
                # TODO: Rework all of this, the constraint logic is very
                # duplicative with regular reasoning
                if not is_constraint:
                    assert v in r, f"{v} not in {r}"

    def _set_replacement(self, a: "sympy.Symbol", tgt: "sympy.Expr", msg: str) -> None:
        """
        Adds or updates a replacement for a symbol.
        Use this instead of `self.replacements[a] = tgt`.
        """

        if tgt == self.replacements.get(a, None):
            return

        # Precondition: a == tgt
        assert isinstance(a, sympy.Symbol)

        if (
            self.allow_complex_guards_as_runtime_asserts
            and not _is_supported_equivalence(tgt)
        ):
            return  # continuing leads to placeholder shapes having complex expressions that we can't resolve

        # Handles nested tensor symbolic variables which don't have
        # var_to_range bounds
        tgt_bound = None
        if a in self.var_to_range:
            src_bound = self.var_to_range[a]

            # First, refine the value range of a based on the computed value range
            # of tgt.  This is always OK to do, even if we decide not to do the
            # substitution in the end.  This might be a no-op, if a already has
            # a tighter bound
            tgt_bound = self.bound_sympy(tgt)
            self._update_var_to_range(a, tgt_bound)

            # Next, check if we can update the range of free symbols in tgt
            # based on the range in a. But only do it if:
            #  - the source bound non-trivially improves over what we get out of
            #    the existing bounds.
            #  - the replacement is univariate and we can invert the tgt expression
            if not tgt_bound.issubset(src_bound) and len(tgt.free_symbols) == 1:
                b = next(iter(tgt.free_symbols))
                # Try to invert the equality
                r = try_solve(sympy.Eq(a, tgt), b, floordiv_inequality=False)
                if r is not None:
                    self.log.debug(
                        "set_replacement: solve for %s in %s == %s gives %s",
                        b,
                        a,
                        tgt,
                        r,
                    )
                    # The solution here can be non-integral, for example, if
                    # we have s0 = 2*s1, then s1 = s0/2.  What we would like
                    # to do is calculated the bounds in arbitrary precision,
                    # and then requantize the bound to integers when we are
                    # done.
                    rat_b_bound = self.bound_sympy(r[1])
                    b_bound = ValueRanges(
                        CeilToInt(rat_b_bound.lower), FloorToInt(rat_b_bound.upper)
                    )
                    self._update_var_to_range(b, b_bound, self.var_to_range_sloc[a])
                    tgt_bound = self.bound_sympy(tgt)
                    assert tgt_bound.issubset(src_bound)

            # TODO: Should we propagate size-like-ness?
            #
            # Pros: if u0 is size-like, intuitively u0 == u1 should cause u1
            # to become size-like.
            #
            # Cons: if u0 is size-like, what about u0 - 1 == u1?  You CAN'T
            # propagate in this case, because what if u0 == 0, then u1 is negative
            # and clearly isn't a size.  So, at minimum, any f(x) whose value
            # range isn't [0, inf] given x in [0, inf] cannot propagate
            # size-like-ness.  But there are many situations where you could
            # imagine u1 is going to be size-like and actually you just didn't
            # have a refined enough value range on u0.  Since even innocuous
            # looking arithmetic operations can destroy size-like-ness, it's
            # best to not propagate it at all and force the user to annotate it
            # as necessary.
            #
            # Compromise: we preserve size-like-ness only for exact equality
            # and nothing else.
            if a in self.size_like and isinstance(tgt, sympy.Symbol):
                self.size_like.add(tgt)
            elif isinstance(tgt, sympy.Symbol) and tgt in self.size_like:
                self.size_like.add(a)

            # Now, decide if we will do the substitution.
            #
            #  - If the source has a non-trivial range, only substitute if
            #    we preserve this range.  Note that we may have propagated
            #    the src_range to free variables in tgt when tgt is univariate
            #    and we could find an inverse, which helps us achieve this.
            #    This ensures we never "forget" about user defined ranges,
            #    even if they end up being defined on composite formulas
            #    like s0 + s1.
            #
            #  - If the variable is unbacked, only substitute if the substitution
            #    would preserve the bounds also under size-like-ness conditions.

            if not tgt_bound.issubset(src_bound):
                self.log.debug(
                    "skipped set_replacement %s = %s (%s) [%s not subset of %s]",
                    a,
                    tgt,
                    msg,
                    tgt_bound,
                    src_bound,
                )
                return
            elif a in self.size_like:
                tgt_bound_so = self.bound_sympy(tgt, size_oblivious=True)
                src_bound_so = self.bound_sympy(a, size_oblivious=True)
                if not tgt_bound_so.issubset(src_bound_so):
                    self.log.debug(
                        "skipped set_replacement %s = %s (%s) "
                        "[%s not subset of %s (size-oblivious conditions)]",
                        a,
                        tgt,
                        msg,
                        tgt_bound_so,
                        src_bound_so,
                    )
                    return

        if isinstance(tgt, (sympy.Integer, sympy.Float)):
            # specializing to a constant, which is likely unexpected (unless
            # you specified dynamic=True)

            user_tb = TracingContext.extract_stack()
            trace_structured(
                "symbolic_shape_specialization",
                metadata_fn=lambda: {
                    "symbol": repr(a),
                    "sources": [s.name() for s in self.var_to_sources.get(a, [])],
                    "value": repr(tgt),
                    "reason": msg,
                    "stack": structured.from_traceback(
                        CapturedTraceback.extract(skip=1).summary()
                    ),
                    "user_stack": structured.from_traceback(user_tb)
                    if user_tb
                    else None,
                },
            )

            if config.print_specializations:
                self.log.warning(
                    "Specializing %s to %s", self.var_to_sources[a][0].name(), tgt
                )
                self.log.debug("SPECIALIZATION", stack_info=True)
        log.info("set_replacement %s = %s (%s) %s", a, tgt, msg, tgt_bound)
        self.replacements[a] = tgt
        # NB: the replacement may get refined, but the user will find the
        # FIRST one most useful (TODO: Maybe we could consider tracking all of
        # them)
        if a not in self.replacements_slocs:
            self.replacements_slocs[a] = self._get_sloc()
        self._update_version_counter()

        # When specializing 'a == tgt', the equality should be also conveyed to
        # Z3, in case an expression uses 'a'.
        self._add_target_expr(sympy.Eq(a, tgt, evaluate=False))

    def _add_divisible(self, expr: "sympy.Expr"):
        self.divisible.add(expr)
        self._update_version_counter()

    @_lru_cache
    @record_shapeenv_event()
    def _find(self, a: "sympy.Symbol") -> "sympy.Expr":
        """
        Implements a DSU-like algorithm to find the variable that represents a
        Also handles transitive non-identity replacements.

        a: b + c
        c: d
        """
        if a not in self.replacements:
            return a
        res = self.replacements[a]
        cur_replace = {s: self._find(s) for s in res.free_symbols}
        replaced, changed = self.replacements[a]._xreplace(cur_replace)
        if changed:
            self._set_replacement(a, replaced, "find")
        return self.replacements[a]

    @lru_cache(256)
    def _maybe_guard_rel(self, expr: "sympy.Rel") -> None:
        """
        The relational guard is guarded to be true.  Use this information to
        simplify shapes (i.e. a == b or a % 5 == 0)
        """
        assert isinstance(expr, sympy.Rel)

        # A good example of what goes wrong if you don't do this is
        # python test/functorch/test_aotdispatch.py -k
        # test_aot_autograd_symbolic_module_exhaustive_nn_LazyConv3d_cpu_float32
        if isinstance(expr, sympy.Ne):
            return

        free = list(expr.free_symbols)

        assert (
            len(free) > 0
        ), f"The expression should not be static by this point: {expr}"
        # In case of really gnarly expression, we don't blow up
        if len(free) > 5:
            return

        # Prioritize unbacked symints for solving by ordering them last.
        # Prefer to simplify out lexicographically higher symbols (i.e. simplify out s4 over s3).
        #   (NB: this unfortunately isn't strictly equivalent to simplifying out newer symbols)
        # Prefer to simplify out symbols with ephemeral sources.
        def _smart_symbol_sort(x):
            has_only_ephemeral_sources = x in self.var_to_sources and all(
                s.is_ephemeral() for s in self.var_to_sources[x]
            )
            # NB: size_hint is int, not sympy.Expr, do not use int_oo here
            size = self.size_hint(x, allow_none=True) or sys.maxsize
            name = x.name
            # 1 puts ephemeral sourced symbols first when sorting in reverse
            return (1 if has_only_ephemeral_sources else 0, size, name)

        free = sorted(free, key=_smart_symbol_sort, reverse=True)  # type: ignore[attr-defined]
        lhs = expr.lhs
        rhs = expr.rhs

        self._refine_ranges(expr)

        # The rest of this stuff is for equality only
        if not isinstance(expr, sympy.Eq):
            return

        if not expr.has(Mod):
            try:
                floor_div_atoms = lhs.atoms(FloorDiv).union(rhs.atoms(FloorDiv))
                if len(floor_div_atoms) > 0 and any(
                    a.divisor != 1 for a in floor_div_atoms
                ):
                    raise NotImplementedError

                # Never replace unbacked symbols with other unbacked symbols.
                # This is error prone because you can cause references to
                # unbacked symbols to time travel backwards.  E.g.,
                #
                # u1 = x.item()
                # ... use of u1 ...
                # u2 = y.item()
                # u3 = z.item()
                # torch._check(u1 == u2 + u3)
                #
                # If you replace u1 with u2 + u3, then the use of u1 now
                # references u2 and u3 prior to them actually being bound at
                # runtime.  It's pretty inconvenient to setup control
                # dependencies for substitutions, so ban it entirely.
                def trivial_solve(lhs, rhs):
                    if isinstance(lhs, sympy.Symbol):
                        if free_unbacked_symbols(lhs) and not free_unbacked_symbols(
                            rhs
                        ):
                            return True
                        if symbol_is_type(lhs, SymT.FLOAT):
                            return True
                        # TODO: Maybe trivial solutions for int should also be
                        # done?
                    return False

                # short-circuit when no solving is needed
                if trivial_solve(lhs, rhs):
                    self._set_replacement(lhs, self._find(rhs), "trivial_lhs")
                elif trivial_solve(rhs, lhs):
                    self._set_replacement(rhs, self._find(lhs), "trivial_rhs")
                else:
                    r = try_solve(expr, free[0], floordiv_inequality=False)
                    if r is not None and all(
                        t.is_integer for t in sympy.preorder_traversal(r[1])
                    ):
                        new_var = self._find(r[1])
                        ok = len(free_unbacked_symbols(new_var)) == 0
                        if ok:
                            self._set_replacement(
                                cast(sympy.Symbol, free[0]), new_var, "solve"
                            )
            except NotImplementedError:
                pass
        if expr.has(Mod):
            mod_expr = next(iter(expr.atoms(Mod)))
            try:
                r = try_solve(expr, mod_expr, floordiv_inequality=False)
                if r is not None and r[1] == 0:
                    self._add_divisible(mod_expr)
                    # This is a little bit of extra logic to make things like
                    # torch.empty(i0, q).view(c, -1, q) work out
                    p, q = mod_expr.args
                    if (
                        isinstance(q, sympy.Number)
                        and isinstance(p, sympy.Mul)
                        and len(p.args) == 2
                    ):
                        c, i0 = p.args
                        # Given Mod(c * i0, q) == 0
                        if (
                            isinstance(c, sympy.Number)
                            and isinstance(i0, sympy.Symbol)
                            and self.is_unbacked_symint(i0)
                        ):
                            # We have Mod(i0, q / c) == 0, which means we can
                            # rewrite i0 as (q / gcd(q, c)) * i1
                            d = q / sympy.gcd(q, c)  # TODO: CleanDiv?
                            i1 = self.create_unbacked_symint().node.expr
                            # Propagate the value ranges.  It doesn't really
                            # matter if we use truediv or floordiv, because we
                            # have established divisibility.
                            self._update_var_to_range(
                                i1,
                                SymPyValueRangeAnalysis.floordiv(
                                    self.var_to_range[i0], ValueRanges.wrap(d)
                                ),
                            )
                            # Propagate size-like-ness
                            if i0 in self.size_like:
                                self.size_like.add(i1)
                            self._set_replacement(i0, d * i1, "divisibility")

            except NotImplementedError:
                pass
        return

    # See: Note - On 0/1 specialization
    def _default_value_range(self) -> ValueRanges:
        lower = 2 if self.specialize_zero_one else 0
        return ValueRanges(lower, int_oo)

    def _default_unspecified_value_range(self) -> ValueRanges:
        return ValueRanges(-int_oo, int_oo)

    @_lru_cache
    def _simplify_floor_div(self, expr):
        floor_divs = tuple(expr.atoms(FloorDiv))
        # we expect floor_divs to be exact,
        # and thus add the guards for the exact floordivs,
        # even if tracing doesn't require them otherwise
        for fd in reversed(floor_divs):
            base, divisor = fd.args
            mod_expr = Mod(base, divisor)
            eq_expr = sympy.Eq(mod_expr, 0)
            # add necessary mod guards
            self.evaluate_expr(eq_expr)
        return self.simplify(expr)

    # We're about to add a guard/runtime assert, check if the ShapeEnv is frozen
    # and if so issue a warning
    def _check_frozen(self, expr, concrete_val):
        if self.frozen:
            self.counter["ignored_backward_guard"] += 1
            signpost_event(
                "dynamic",
                "evaluate_expr_frozen",
                {
                    **self.co_fields,
                    "ignored_guard": f"{expr} == {concrete_val}",
                    # no version = original state (this signpost is expected)
                    # version 2 = dynamic backwards is eagerly compiled
                    "version": 2,
                },
            )
            log.warning(
                "Ignored guard %s == %s, this could result in accuracy problems",
                expr,
                concrete_val,
                stack_info=True,
            )

    def _get_stack_summary(
        self, is_debug: bool = False, framework_loc: Optional[str] = None
    ) -> Tuple[SLoc, str]:
        if framework_loc is None:
            frame = inspect.currentframe()
            try:
                while frame is not None:
                    if frame.f_code.co_filename not in uninteresting_files():
                        framework_loc = traceback.FrameSummary(
                            frame.f_code.co_filename,
                            frame.f_lineno,
                            frame.f_code.co_name,
                        )
                        break
                    frame = frame.f_back
            finally:
                del frame

        # NB: this stack is truncated, but it's fine because the main
        # stack_info will give you the rest of the info you need
        maybe_user_loc = None
        user_tb = TracingContext.extract_stack()
        if user_tb:
            maybe_user_loc = format_frame(user_tb[-1], line=True)

        maybe_extra_debug = ""
        if is_debug and user_tb:
            maybe_extra_debug = (
                "\nUser Stack (most recent call last):\n"
                + "  (snipped, see stack below for prefix)\n"
                + "".join(traceback.format_list(user_tb))
            )
        if is_debug and config.extended_debug_cpp:
            cpp_stack = CapturedTraceback.extract(cpp=True)
            maybe_extra_debug += "\nC++ stack trace:\n" + "".join(cpp_stack.format())
        elif is_debug:
            maybe_extra_debug += (
                "\nFor C++ stack trace, run with " "TORCHDYNAMO_EXTENDED_DEBUG_CPP=1"
            )

        return SLoc(framework_loc, maybe_user_loc), maybe_extra_debug

    # Pass in framework_loc to override the framework location info
    def _get_sloc(self, framework_loc: Optional[str] = None) -> SLoc:
        sloc, _ = self._get_stack_summary(framework_loc=framework_loc)
        return sloc

    def _log_guard(self, prefix: str, g, forcing_spec: bool):
        if self.log.isEnabledFor(logging.INFO):
            str_g = str(g)
            is_debug = (
                config.extended_debug_guard_added is not None
                and str_g == config.extended_debug_guard_added
            )
            sloc, maybe_extra_debug = self._get_stack_summary(is_debug)
            maybe_more_info = ""
            if not is_debug:
                maybe_more_info = (
                    ", for more info run with "
                    f'TORCHDYNAMO_EXTENDED_DEBUG_GUARD_ADDED="{str_g}"'
                )
            self.log.info(
                "%s %s [guard added] %s%s%s",
                prefix if not forcing_spec else f"{prefix} (forcing_spec)",
                str_g,
                sloc,
                maybe_more_info,
                maybe_extra_debug,
                stack_info=is_debug,
            )

    @lru_cache(256)
    @record_shapeenv_event(save_tracked_fakes=True)
    def evaluate_expr(
        self,
        orig_expr: "sympy.Expr",
        hint=None,
        fx_node=None,
        size_oblivious: bool = False,
        *,
        forcing_spec: bool = False,
    ):
        try:
            return self._evaluate_expr(
                orig_expr, hint, fx_node, size_oblivious, forcing_spec=forcing_spec
            )
        except Exception:
            self.log.warning(
                "failed during evaluate_expr(%s, hint=%s, size_oblivious=%s, forcing_spec=%s",
                orig_expr,
                hint,
                size_oblivious,
                forcing_spec,
            )
            raise

    def _evaluate_expr(
        self,
        orig_expr: "sympy.Expr",
        hint=None,
        fx_node=None,
        size_oblivious: bool = False,
        *,
        forcing_spec: bool = False,
    ):
        """
        Given an expression, evaluates it, adding guards if necessary
        """

        # TODO: split conjunctions and evaluate them separately

        # Don't track this one
        @functools.lru_cache(None)
        def compute_concrete_val():
            if hint is None:
                return self.size_hint(orig_expr)
            else:
                return sympy.sympify(hint)

        # Check if:
        #   1. 'translation_validation' is set
        #   2. the corresponding 'fx_node' is not 'None'
        #   3. the guard should not be suppressed
        #
        # If all of the above check, we create an FX node representing the
        # actual expression to be guarded.
        node = None
        fresh = False
        if (
            self._translation_validation_enabled
            and fx_node is not None
            and not self._suppress_guards_tls()
            and not size_oblivious
        ):
            concrete_val = compute_concrete_val()
            if concrete_val is sympy.true:
                node, fresh = self._create_fx_call_function(torch._assert, (fx_node,))
            elif concrete_val is sympy.false:
                neg, _ = self._create_fx_call_function(operator.not_, (fx_node,))
                node, fresh = self._create_fx_call_function(torch._assert, (neg,))
            else:
                eql, _ = self._create_fx_call_function(
                    operator.eq, (fx_node, concrete_val)
                )
                node, fresh = self._create_fx_call_function(torch._assert, (eql,))

            assert node is not None
            # If this is a fresh node, we have to remember the event index that
            # corresponds to this assertion node.
            # Reason: so that, given an assertion node, we can replay the ShapeEnv
            # events until the point where this assertion node was freshly created.
            if fresh:
                self._add_fx_node_metadata(node)

        # After creating the FX node corresponding to orig_expr, we must make sure that
        # no error will be raised until the end of this function.
        #
        # Reason: the translation validation may become invalid otherwise.
        #
        # If an error is raised before the end of this function, we remove the FX node
        # inserted, and re-raise the error.
        guard = None
        tb = None

        try:
            if orig_expr.is_number:
                self.log.debug("eval %s [trivial]", orig_expr)
                if hint is not None:
                    assert orig_expr == hint, f"{orig_expr} != {hint}"
                return orig_expr

            expr = orig_expr

            static_expr = self._maybe_evaluate_static(
                expr, size_oblivious=size_oblivious
            )
            if static_expr is not None:
                self.log.debug(
                    "eval %s == %s [statically known]", orig_expr, static_expr
                )
                if hint is not None:
                    assert static_expr == hint, f"{static_expr} != {hint}"
                return static_expr

            transmute_into_runtime_assert = False

            concrete_val = None
            if not (expr.free_symbols <= self.var_to_val.keys()):
                # TODO: dedupe this with _maybe_evaluate_static
                # Attempt to eliminate the unbacked SymInt
                new_expr = self._maybe_evaluate_static(expr, unbacked_only=True)
                if not (new_expr.free_symbols <= self.var_to_val.keys()):
                    size_oblivious_result = None
                    if not size_oblivious:
                        size_oblivious_result = self._maybe_evaluate_static(
                            expr, size_oblivious=True
                        )

                    # Last ditch
                    if (
                        self.unbacked_var_to_val
                        and not (
                            unsound_result := orig_expr.xreplace(
                                self.unbacked_var_to_val
                            )
                        ).free_symbols
                    ):
                        log.warning(
                            "propagate_real_tensors evaluate_expr(%s) -> %s",
                            orig_expr,
                            unsound_result,
                        )
                        trace_structured(
                            "propagate_real_tensors",
                            metadata_fn=lambda: {
                                "expr": repr(orig_expr),
                                "result": repr(unsound_result),
                                "stack": structured.from_traceback(
                                    CapturedTraceback.extract(skip=1).summary()
                                ),
                            },
                        )
                        transmute_into_runtime_assert = True
                        concrete_val = unsound_result
                    else:
                        raise self._make_data_dependent_error(
                            expr.xreplace(self.var_to_val),
                            expr,
                            size_oblivious_result=size_oblivious_result,
                        )
                else:
                    expr = new_expr

            if concrete_val is None:
                concrete_val = compute_concrete_val()
            self._check_frozen(expr, concrete_val)

            if (
                config.inject_EVALUATE_EXPR_flip_equality_TESTING_ONLY
                and isinstance(hint, bool)
                and isinstance(expr, (sympy.Eq, sympy.Ne))
            ):
                expr = sympy.Not(expr)

            # Turn this into a boolean expression, no longer need to consult
            # concrete_val
            if concrete_val is sympy.true:
                g = expr
            elif concrete_val is sympy.false:
                g = sympy.Not(expr)
            else:
                g = sympy.Eq(expr, concrete_val)  # type: ignore[arg-type]

            if transmute_into_runtime_assert:
                self.defer_runtime_assert(
                    g, f"propagate_real_tensors: {orig_expr} == {unsound_result}"
                )
                return concrete_val

            if not self._suppress_guards_tls():
                if isinstance(g, sympy.Rel):
                    # TODO: If we successfully eliminate a symbol via equality, it
                    # is not actually necessary to save a guard for the equality,
                    # as we will implicitly generate a guard when we match that
                    # input against the symbol.  Probably the easiest way to
                    # implement this is to have maybe_guard_rel return a bool
                    # saying if it "subsumed" the guard (and therefore the guard
                    # is no longer necessary)
                    self._maybe_guard_rel(g)

                if not self.allow_complex_guards_as_runtime_asserts:
                    # at this point, we've evaluated the concrete expr value, and have
                    # flipped/negated the guard if necessary. Now we know what to guard
                    # or defer to runtime assert on.
                    guard = ShapeGuard(g, self._get_sloc())
                    self.guards.append(guard)
                    self.axioms.update(dict(self.get_implications(self.simplify(g))))
                else:
                    # it's fine to defer simple guards here without checking,
                    # the _maybe_guard_rel() call above will set replacements if possible,
                    # and so the result here will be statically known
                    self.defer_runtime_assert(g, f"evaluate_expr: {orig_expr}")

        except Exception:
            if fresh:
                self._remove_fx_node(node)
            raise
        else:
            if not self._suppress_guards_tls():
                if guard is not None:  # we might have deferred this to runtime assert
                    self._log_guard("eval", g, forcing_spec=forcing_spec)

                    for s in g.free_symbols:
                        self.symbol_guard_counter[s] += 1
                        # Forcing_spec to avoid infinite recursion
                        if (
                            not forcing_spec
                            and config.symbol_guard_limit_before_specialize is not None
                            and self.symbol_guard_counter[s]
                            > config.symbol_guard_limit_before_specialize
                        ):
                            # Force specialization
                            self.log.info(
                                "symbol_guard_limit_before_specialize=%s exceeded on %s",
                                config.symbol_guard_limit_before_specialize,
                                s,
                            )
                            self.evaluate_expr(s, forcing_spec=True)
            else:
                self._log_guard("eval [guard suppressed]", g, forcing_spec=forcing_spec)

        return concrete_val

    def cleanup(self):
        """
        Break reference cycles.

        This destroys the stacks. If you really want to keep them, we
        just need some way to break references on code objects.
        """
        for s in self.var_to_stack.values():
            s.cleanup()
        for ras in self.deferred_runtime_asserts.values():
            for ra in ras:
                ra.stack.cleanup()

    @record_shapeenv_event(save_tracked_fakes=True)
    def defer_runtime_assert(self, orig_expr: "sympy.Expr", msg, fx_node=None):
        """Create an assert that is checked at runtime

        Args:
            orig_expr (sympy.Expr): Boolean expression to assert is true
            msg (str): Message to display on assertion failure
            fx_node (Optional, torch.fx.Node): node in ``self.graph`` corresponding
                to the expression, if applicable

        """
        expr = orig_expr

        # TODO: split conjunctions and evaluate them separately

        static_expr = self._maybe_evaluate_static(expr)
        if static_expr is not None:
            self.log.debug(
                "runtime_assert %s == %s [statically known]", orig_expr, static_expr
            )
            return static_expr

        # Attempt to eliminate the unbacked SymInt
        new_expr = self._maybe_evaluate_static(expr, unbacked_only=True)
        if (
            not self.prefer_deferred_runtime_asserts_over_guards
            and new_expr.free_symbols <= self.var_to_val.keys()
        ):
            # Do a normal guard
            return self.evaluate_expr(new_expr, fx_node=fx_node)
        # NB: Don't use new_expr as expr; it could contain gunk like shape0
        # which we don't want to guard on

        # OK, we're definitely doing a runtime assert now
        if (
            self._translation_validation_enabled
            and fx_node is not None
            and not self._suppress_guards_tls()
        ):
            node, fresh = self._create_fx_call_function(torch._assert, (fx_node,))
            assert node is not None
            if fresh:
                self._add_fx_node_metadata(node)

        if not self._suppress_guards_tls():
            # If you're here because of this assert, read Note [Backwards runtime asserts]
            # in torch/_inductor/graph.py
            assert not self.runtime_asserts_frozen, expr

            self._check_frozen(expr, sympy.true)

            # eliminate symbols on equality tests / refine ranges
            if isinstance(expr, sympy.Rel):
                self._maybe_guard_rel(expr)

            # canonicalise to remove equations that are trivially equal
            orig_expr = expr
            expr = canonicalize_bool_expr(expr)
            stack = CapturedTraceback.extract(skip=1)
            ra = RuntimeAssert(expr, msg, stack)
            # TODO: Do this in a way that is less janky than int(s.name[1:])
            cands = sorted(
                (s for s in expr.free_symbols if symbol_is_type(s, SymT.UNBACKED_INT)),
                key=lambda s: int(s.name[1:]),
            )
            # Is None when prefer_deferred_runtime_asserts_over_guards=True
            # and the guard in question has no unbacked SymInts in front
            ix = cands[-1] if cands else None
            self.deferred_runtime_asserts.setdefault(ix, []).append(ra)
            self.axioms.update(dict(self.get_implications(self.simplify(expr))))
            self.num_deferred_runtime_asserts += 1
            self._update_version_counter()
            self._log_guard("runtime_assert", orig_expr, forcing_spec=False)
        else:
            self._log_guard(
                "runtime_assert [guard suppressed]", orig_expr, forcing_spec=False
            )

        return True

    # Refines the ranges of the variables present in 'guard'.
    #
    # This function tries to refine the range of the variables inside
    # 'guard' by reasoning about it. Specifically, when 'guard' is a
    # 'sympy.Relational' operation.
    #
    # It does mainly 3 things:
    #   1. Tries to isolate a variable in the left-hand side
    #   2. Compute the value range of the right-hand side
    #   3. Update the value range of the variable, if better
    def _refine_ranges(self, expr: sympy.Expr) -> None:
        expr = self.simplify(expr)

        for symbol in expr.free_symbols:
            assert isinstance(symbol, sympy.Symbol)

            if isinstance(self.var_to_val.get(symbol, None), SingletonInt):
                # Skip var_to_range logic for SingletonInt which is only used
                # for jagged layout NestedTensors today
                continue

            r = try_solve(expr, symbol)

            if r is None or not (symbol.is_integer and r[1].is_integer):
                # Range refinement only supports integer symbols for now.
                # There are lots of SymPy bugs when it comes to comparing
                # reals and integers, so we skip that for now.
                continue

            r_expr, rhs = r
            vr = self.var_to_range[symbol]
            lower, upper = vr.lower, vr.upper

            rhs_vr = bound_sympy(rhs, self.var_to_range)

            # Let's suppose that we have a preexisting range for x [0, 100].
            # Now, we issue a guard x > y, where the range for y is [50, 150].
            # Then, lower = 0, rhs_vr.lower = 50 and therefore refinement can happen,
            # refining x to [51, 100], since x must be greater than y, but the lowest
            # y could be is 50.
            #
            # sympy.Eq may update both lower and upper bounds.
            # sympy.G{t,e} may update the lower bound, only.
            # sympy.L{t,e} may update the upper bound, only.
            if lower < rhs_vr.lower and isinstance(
                r_expr, (sympy.Eq, sympy.Ge, sympy.Gt)
            ):
                # Strictly greater relations allow us to refine a bit more, since
                # x < y implies that the lower bound for x is: y + 1.
                lower = rhs_vr.lower + int(isinstance(r_expr, sympy.Gt))
            if upper > rhs_vr.upper and isinstance(
                r_expr, (sympy.Eq, sympy.Le, sympy.Lt)
            ):
                upper = rhs_vr.upper - int(isinstance(r_expr, sympy.Lt))

            # Do nothing if the new value range is no better than what we already have.
            if vr == ValueRanges(lower, upper):
                continue

            # Updates the range and the guards corresponding to each bound of the symbol.
            self._update_var_to_range(symbol, ValueRanges(lower, upper))
            # If the range is refined to singleton, set replacement
            if self.var_to_range[symbol].is_singleton():
                self._set_replacement(
                    symbol,
                    self.var_to_range[symbol].lower,
                    "range_refined_to_singleton",
                )

            # Clears the cache, since this update can change the result.
            self._maybe_evaluate_static.cache_clear()

    @lru_cache(maxsize=None)
    @record_shapeenv_event()
    def constrain_symbol_range(
        self, s: sympy.Symbol, compiler_min: int, compiler_max: int
    ):
        upd_vr = ValueRanges(compiler_min, compiler_max)
        old_vr = self.var_to_range.get(s, ValueRanges.unknown())
        self._update_var_to_range(s, upd_vr)
        if (new_vr := self.var_to_range[s]) != old_vr:
            log.info(
                "constrain_symbol_range %s [%s, %s]", s, new_vr.lower, new_vr.upper
            )


def _is_int(expr):
    return isinstance(expr, SymInt) and expr.node.expr.is_number


# WARNING: This is legacy, DO NOT USE
def _is_dim_dynamic(t, d):
    return hasattr(t, "_dynamo_dynamic_indices") and d in t._dynamo_dynamic_indices


class PropagateUnbackedSymInts(torch.fx.Interpreter):
    def run_node(self, n: torch.fx.Node):
        """
        Run an FX node, propagating unbacked Symbol bindings to the new fake tensor
        """
        from torch._guards import detect_fake_mode

        result = super().run_node(n)
        rebind_unbacked(detect_fake_mode().shape_env, n, result)
        return result


def _find_user_code_frame():
    frame = inspect.currentframe()
    while frame is not None:
        if not frame.f_code.co_filename.startswith(
            os.path.dirname(inspect.getfile(torch)) + os.path.sep
        ):
            break
        frame = frame.f_back
    return frame


def _blame_user_code(e, frame):
    frame_summary = traceback.FrameSummary(
        frame.f_code.co_filename,
        frame.f_lineno,
        frame.f_code.co_name,
    )
    msg = e.args[0]
    msg += "\n\nThe following call raised this error:\n" + "".join(
        traceback.StackSummary.from_list([frame_summary]).format()
    )
    e.args = (msg,)


class _PythonPrinter(sympy.printing.str.StrPrinter):
    """
    Util printer that replaces sympy symbols with their source-level names
    and renders sympy relational operators (e.g., Eq, Ne, Ge, Le) inline
    (i.e., as ==, !=, >, <).
    """

    def __init__(self, src_map):
        super().__init__()
        self.src_map = src_map

    def _print_Symbol(self, sym):
        return self.src_map[sym.name][0]

    def _print_Relational(self, expr):
        lhs = self.parenthesize(expr.lhs, sympy.printing.precedence.precedence(expr))
        rel_op = expr.rel_op
        rhs = self.parenthesize(expr.rhs, sympy.printing.precedence.precedence(expr))
        return f"{lhs} {rel_op} {rhs}"


def _suggest_torch_checks(e, src_map):
    # extract the unresolved condition on unbacked symints in the error
    cond = e.cond
    diff = ", ".join(s.name for s in cond.free_symbols if s.name not in src_map)
    if diff:
        log.warning("Unable to find user code corresponding to {%s}", diff)
        return
    printer = _PythonPrinter(src_map)
    msg = e.args[0]
    msg += "\nTo fix the error, insert one of the following checks before this call:"
    # suggested fixes to resolve `cond`` are to tell the compiler to assume
    # either `cond` or its negation (the user will need to select which)
    suggested_fixes = [
        f"torch._check({printer.doprint(cond)})",
        f"torch._check({printer.doprint(sympy.Not(cond))})",
    ]
    for i, fix in enumerate(suggested_fixes):
        msg += f"\n  {i+1}. {fix}"
    src_mapped = ", ".join(
        f"`{s}` with {' or '.join(src_map[s])}"
        for s in sorted(s.name for s in cond.free_symbols)
    )
    msg += f"\n\n(These suggested fixes were derived by replacing {src_mapped} in {cond} and its negation.)"
    e.args = (msg,)


def _suggest_fixes_for_data_dependent_error_non_strict(e):
    """
    Given a raised data-dependent error, add the following to the error message:
    1. the closest user code location that raised the error;
    2. suggested fixes for the error in terms of live variables at that location.
    """

    # walk the stack up from the data-dependent error until a non-torch frame is found
    frame = _find_user_code_frame()
    if frame is not None:
        # add frame info to error message
        _blame_user_code(e, frame)

        # map symbol names reachable via frame locals to their source-level names
        src_map = defaultdict(list)
        for var, val in frame.f_locals.items():
            try:
                tree_leaves_with_path = pytree.tree_leaves_with_path(val)
            except ValueError:
                log.warning(
                    "pytree.tree_leaves_with_path failed for value of type {%s} in local variable {%s}",
                    type(val),
                    var,
                )
                continue
            # figure out how to access any symbol inside `val` through `var`
            for path, leaf in tree_leaves_with_path:
                name = var + pytree.keystr(path)
                if isinstance(leaf, torch.SymInt):
                    src_map[str(leaf.node.expr)].append(name)
                elif isinstance(leaf, torch.Tensor):
                    for i, dim in enumerate(leaf.shape):
                        if isinstance(dim, torch.SymInt):
                            src_map[str(dim.node.expr)].append(f"{name}.shape[{i}]")

        # add suggested torch.check()s based on `src_map` to the error message
        # replacing unbacked symints in the unresolved condition in the error
        _suggest_torch_checks(e, src_map)<|MERGE_RESOLUTION|>--- conflicted
+++ resolved
@@ -116,18 +116,6 @@
 aten = torch._ops.ops.aten  # type: ignore[has-type]
 
 __all__ = [
-<<<<<<< HEAD
-    "has_symbolic_sizes_strides", "create_contiguous", "ShapeEnv", "is_concrete_int",
-    "guard_int", "guard_float", "guard_scalar", "canonicalize_bool_expr",
-    "hint_int", "SYMPY_INTERP", "free_symbols", "is_symbol_binding_fx_node",
-    "is_concrete_bool", "is_nested_int", "SHAPEENV_EVENT_KEY", "CURRENT_NODE_KEY",
-    "has_free_symbols", "sym_eq", "SymbolicContext", "StatelessSymbolicContext",
-    "StatefulSymbolicContext", "SubclassSymbolicContext", "statically_known_true",
-    "guard_size_oblivious", "check_consistent",
-    "compute_unbacked_bindings", "ConvertIntKey",
-    "rebind_unbacked", "resolve_unbacked_bindings", "is_accessor_node",
-    "SymIntEqByExpr",
-=======
     "has_symbolic_sizes_strides",
     "create_contiguous",
     "ShapeEnv",
@@ -159,7 +147,7 @@
     "resolve_unbacked_bindings",
     "is_accessor_node",
     "ValueRangesSLoc",
->>>>>>> 11f1fc7c
+    "SymIntEqByExpr",
 ]
 
 # FX node metadata keys for symbolic shape FX graph.
@@ -184,6 +172,7 @@
     we can only reason through equalities that occur because to expressions
     canonicalize to the same expression via regular simplification.
     """
+
     val: Union[torch.SymInt, int]
 
     def __init__(self, val):
