import builtins
import collections
import functools
import inspect
import itertools
import logging
import math
import operator
import re
import sys
import threading
import traceback
from collections import defaultdict
from contextlib import contextmanager
from dataclasses import dataclass, field
from enum import Enum
from functools import lru_cache
from typing import Any, cast, Callable, Dict, List, Optional, Sequence, Set, Tuple, Type, Union, Iterable

import torch
import torch.fx
import torch.fx.traceback as fx_traceback

from torch.fx.experimental.recording import (
    FakeTensorMeta,
    ShapeEnvEvent,
    record_shapeenv_event,
    replay_shape_env_events,
    shape_env_check_state_equal
)
from torch.fx.experimental.sym_node import SymNode, SymTypes

# NB: The sym_* functions are used via getattr() and must be imported here.
from torch import SymBool, SymFloat, SymInt
from torch._guards import ShapeGuard, Source, TracingContext
from torch.utils._python_dispatch import is_traceable_wrapper_subclass
from torch.utils._sympy.functions import FloorDiv, Mod, IsNonOverlappingAndDenseIndicator
from torch.utils._sympy.solve import try_solve
from torch.utils._sympy.value_ranges import bound_sympy, SymPyValueRangeAnalysis, ValueRanges, ValueRangeError
from torch.utils._sympy.singleton_int import SingletonInt
from torch.utils._traceback import format_frame, CapturedTraceback
from torch._utils_internal import signpost_event

InputList = List
DimList = List

log = logging.getLogger(__name__)

class GuardOnDataDependentSymNode(RuntimeError):
    pass

import sympy
from sympy.printing.str import StrPrinter
from sympy.printing.precedence import precedence

aten = torch._ops.ops.aten  # type: ignore[has-type]

__all__ = [
    "has_symbolic_sizes_strides", "create_contiguous", "ShapeEnv", "is_concrete_int",
    "guard_int", "guard_float", "guard_scalar",
    "hint_int", "SYMPY_INTERP", "free_symbols", "is_symbol_binding_fx_node",
    "is_concrete_bool", "SHAPEENV_EVENT_KEY", "CURRENT_NODE_KEY",
    "has_free_symbols",
]

# FX node metadata keys for symbolic shape FX graph.
SHAPEENV_EVENT_KEY = "shapeenv_event"
CURRENT_NODE_KEY = "current_node"

# These are modules that contain generic code for interacting with ShapeEnv
# which are unlikely to identify a particular interesting guard statement
@lru_cache(None)
def uninteresting_files():
    import torch._inductor.sizevars
    import torch._library.abstract_impl
    mods = [
        sys.modules[__name__],
        torch.fx.experimental.recording,
        torch,
        torch._inductor.sizevars,
        torch._library.abstract_impl,
    ]
    return {inspect.getfile(m) for m in mods}

# We don't bother with the metaclass as all of the dispatching logic happens
# entirely from Python
#
# Didn't bother with ancestors for now, unlikely to have multiple modes for
# symints right now

class ConstraintViolationError(RuntimeError):
    pass

def has_symbolic_sizes_strides(elem):
    return elem._has_symbolic_sizes_strides

def create_contiguous(shape):
    strides = [1]
    for dim in reversed(shape[:-1]):
        strides.append(dim * strides[-1])
    return list(reversed(strides))

def hint_int(a):
    if isinstance(a, torch.SymInt):
        return a.node.require_hint()
    assert type(a) is int, a
    return a

def has_hint(a):
    if isinstance(a, SymTypes):
        return a.node.has_hint()
    return True

def is_concrete_int(a: Union[int, SymInt]):
    r""" Utility to check if underlying object
    in SymInt is concrete value. Also returns
    true if integer is passed in.

    Args:
        a (SymInt or int): Object to test if it int
    """
    assert isinstance(a, (SymInt, int))

    if isinstance(a, int):
        return True

    if isinstance(a.node.expr, sympy.core.numbers.Integer):
        return True

    return False

def is_concrete_bool(a: Union[bool, SymBool]):
    r""" Utility to check if underlying object
    in SymBool is concrete value. Also returns
    true if integer is passed in.
    Args:
        a (SymBool or bool): Object to test if it bool
    """
    assert isinstance(a, (SymBool, bool))

    if isinstance(a, bool):
        return True

    if isinstance(a.node.expr, (sympy.logic.boolalg.BooleanTrue, sympy.logic.boolalg.BooleanFalse)):
        return True

    return False

# Returns True if every size dim on the tensor has a hint
# TODO: Should this include strides too?  For now it doesn't matter,
# that's quite an obscure case
def tensor_has_hints(t):
    return all(has_hint(s) for s in t.size())

def _iterate_exprs(val: Union[SymInt, torch.Tensor]) -> Iterable[sympy.Expr]:
    if isinstance(val, SymTypes):
        # This allow applies to the jagged layout NestedTensor case as
        # singleton ints are not symbolic
        if is_symbolic(val):
            yield val.node.expr
    elif isinstance(val, sympy.Expr):
        yield val
    elif isinstance(val, (int, float, bool)):
        pass
    elif isinstance(val, torch.Tensor):
        yield from _iterate_exprs(val.size())
        yield from _iterate_exprs(val.stride())
        yield from _iterate_exprs(val.storage_offset())
    elif isinstance(val, (tuple, list)):
        for s in val:
            yield from _iterate_exprs(s)
    else:
        raise AssertionError(f"cannot extract sympy expressions from {val} {type(val)}")

def free_symbols(val: Union[SymInt, torch.Tensor]) -> Set[sympy.Symbol]:
    itr = _iterate_exprs(val)
    # we need at least 1 to call union, so we hand code the identity
    try:
        first_expr = next(itr)
    except StopIteration:
        return set()

    return first_expr.free_symbols.union(*(e.free_symbols for e in itr))

def has_free_symbols(val: Union[SymInt, torch.Tensor]) -> bool:
    """Faster version of bool(free_symbols(val))"""
    return not all(e.is_number for e in _iterate_exprs(val))

# Like free_symbols, but filtered to only report unbacked symbols
def free_unbacked_symbols(x):
    # NB: keep synced with is_unbacked_symint
    return {s for s in free_symbols(x) if s.name.startswith("i")}

# WARNING: Don't use this on Dynamo produced graphs, they don't have meta
# setup!
def is_symbol_binding_fx_node(node) -> Optional[sympy.Symbol]:
    if (
        node.op == "placeholder" and
        "val" in node.meta and
        isinstance(node.meta["val"], torch.SymInt) and
        isinstance(node.meta["val"].node.expr, sympy.Symbol)
    ):
        return node.meta["val"].node.expr
    return None

def find_symbol_binding_fx_nodes(graph):
    return {
        node.meta["val"].node.expr: node
        for node in graph.nodes
        if is_symbol_binding_fx_node(node)
    }

def definitely_true(a):
    """
    Returns True only if we can tell that a is True, possibly introducing
    a guard in the process.  If a depends on some unbacked SymInt, we may
    return False even though there may exist a possible value of the SymInt
    that would cause the expression to return True.

    When is it appropriate to use definitely_true?  First, if you can use
    a higher level combinator like parallel_or/parallel_and, prefer using
    those instead, they are definitely safe (modulo short-circuiting).
    Second, it can be used if the program would behave equivalently if
    definitely_true always returned False (parallel_or/parallel_and are
    examples of this pattern, modulo short-circuiting).  Finally, it even
    be OK if the program wouldn't behave equivalently, so long as the
    change is semantics preserving.  It can be semantics preserving if
    the program errors in more cases than it did previously (but otherwise
    behaves identically), or if it changes some quantity in a way that
    doesn't matter (e.g., strides often fall in this bucket.)
    """
    if isinstance(a, SymBool):
        if a.node.has_hint():
            return guard_bool(a)
        else:
            return False
    return bool(a)

def definitely_false(a):
    """
    Returns True only if we can tell that a is False, possibly introducing
    a guard in the process.  If a depends on some unbacked SymInt, we may
    return False even though there may exist a possible value of the SymInt
    that would cause the expression a to be False.  See definitely_true
    for more usage guidance.
    """
    if isinstance(a, SymBool):
        if a.node.has_hint():
            return not guard_bool(a)
        else:
            return False
    return not bool(a)

# TODO: could improve parallel_or/parallel_and by avoiding guards
# if there exists a quantity that can be handled un-guardedly.  However,
# for backed SymInts, avoiding guards doesn't really matter in practice,
# so I chose not to do it.

def parallel_or(*args):
    """
    Evaluate the logical OR of several arguments, avoiding guarding on
    unbacked SymInts if another argument is definitely True.
    """
    if any(definitely_true(a) for a in args):
        return True
    return any(args)

def parallel_and(*args):
    """
    Evaluate the logical FALSE of several arguments, avoiding guarding on
    unbacked SymInts if another argument is definitely False.
    """
    if any(definitely_false(a) for a in args):
        return False
    return all(args)

def guard_scalar(a):
    if isinstance(a, (SymBool, bool)):
        return guard_bool(a)
    elif isinstance(a, (SymInt, int)):
        return guard_int(a)
    elif isinstance(a, (SymFloat, float)):
        return guard_float(a)
    else:
        raise AssertionError(f"unrecognized scalar {a}")


@record_shapeenv_event()
def _constrain_symbol_range(shape_env, s: sympy.Symbol, compiler_min: int, compiler_max: int, runtime_min: int, runtime_max: int):
    log.debug("_constrain_symbol_range %s [%s, %s] [%s, %s]", s, compiler_min, compiler_max, runtime_min, runtime_max)
    if r := shape_env.var_to_range.get(s, None):
        shape_env.var_to_range[s] = ValueRanges(
            builtins.max(r.lower, compiler_min), builtins.min(r.upper, compiler_max)
        )
    else:
        shape_env.var_to_range[s] = ValueRanges(compiler_min, compiler_max)

    if r := shape_env.runtime_var_to_range.get(s, None):
        shape_env.runtime_var_to_range[s] = ValueRanges(
            builtins.max(r.lower, runtime_min), builtins.min(r.upper, runtime_max)
        )
    else:
        shape_env.runtime_var_to_range[s] = ValueRanges(runtime_min, runtime_max)


def _advise_is_size(a):
    """
    Don't use this directly; use torch._check_is_size instead.

    This is a softer version of _constrain_range_for_size (with min=0,
    max=Inf).  Instead of forcibly constraining a variable (and erroring if we
    failed to constrain it), it will simply advise us that a size is
    constrained in some way.  We will always defer a runtime assert for this
    constraint if we cannot prove it at compile-time, but we we only
    *sometimes* learn useful extra information at compile-time with this
    information.  This is in contrast to constrain_range_for_size, where if
    you don't call that on a fresh unbacked symint, chances are we will choke.

    TODO: Make Dynamo handle this appropriately if this is seen in Dynamo-ed
    code.  Right now this is only really used in code with AOTAutograd trace
    through, so it is not a big problem that this isn't supported, but in
    principle all of this code should be Dynamo'able too.

    TODO: I didn't support min/max because I didn't have a use case where this
    actually helped.  In principle we can support it, it just makes the
    implementation below more complicated.
    """

    # This must always succeed, because the sole allowed caller _check_is_size
    # was responsible for expect_true'ing this
    assert a >= 0

    # NB: it's important not to constrain range for size for *hinted* SymInts,
    # because it is not only unsound, it will immediately trip our asserts
    # that hints have to be consistent with static analysis!  If you somehow
    # have an unbounded SymInt that later constrains to 1, this will be
    # inconsistent with the range
    if (
        isinstance(a, SymInt)
        and isinstance(a.node, SymNode)
        and not a.node.has_hint()
        and isinstance(a.node.expr, sympy.Symbol)
    ):
        _constrain_range_for_size(a)

@record_shapeenv_event()
def _constrain_range_for_size(a, min: Optional[int] = None, max: Optional[int] = None):
    """
    This function is NOT INTENDED to be used by itself.
    """

    if isinstance(a, (SymFloat, SymBool)):
        raise ValueError("Constraining SymFloat/SymBool is nyi")

    assert isinstance(a, SymInt), "can only constrain range for SymInt"
    assert isinstance(a.node.expr, sympy.Symbol), "constraining non-Symbols NYI"

    if min is None:
        min = 0
    if max is None:
        max = sympy.oo

    if max <= 2:
        raise ValueError(f"Maximum value to constrain_as_size must be greater than 2, but was {max}")

    if max < min:
        raise ValueError(
            "Maximum value to constrain_as_size can't be less than the specified min value, "
            "received min={min} and max={max}"
        )

    compiler_min = 2 if min < 2 else min

    _constrain_symbol_range(
        a.node.shape_env,
        a.node.expr,
        compiler_min=compiler_min,
        compiler_max=max,
        runtime_min=min,
        runtime_max=max
    )


# inclusive both ways
@record_shapeenv_event()
def constrain_range(a, *, min: Optional[int], max: Optional[int] = None):
    """
    Applies a constraint that the passed in SymInt must lie between min-max
    inclusive-inclusive, WITHOUT introducing a guard on the SymInt (meaning
    that it can be used on unbacked SymInts).  If min/max are None, we assume
    that the dimension is unbounded in that direction.  Repeated application
    of constrain_range intersects the ranges.  This is a fairly low level API
    that doesn't have a lot of safety guarantees (TODO: provide higher level
    APIs).

    Currently, we use this API in the following circumstance: when we allocate
    an unbacked SymInt, denoting an integer quantity which is data dependent,
    we ordinarily do not know anything about what values it may take.  This
    means that any sort of guard on it will immediately fail.  However, in
    many cases, we know something about the unbacked SymInt: for example, we
    know that nonzero(x).size(0) must be >= 0.  We use constrain_range to
    narrow the possible range, declaring that negative symbols are impossible.
    This permits to definitely answer True to queries like 'nnz >= 0', even if
    we don't know what the actual (hinted) value of 'nnz' is.  In fact, we
    actually use constrain_range to unsoundly discharge common guards: for an
    unbacked SymInt produced by nonzero, we will also assume that it is not
    equal to 0/1 (even though these are perfectly possible values at runtime),
    because we generally expect graphs that are valid for N=2 to also be valid
    for N=1.

    .. warning::
        If you use constrain_range in the context of tracing, we do NOT check
        that the constraint was actually valid at runtime!  In fact, we
        cannot (easily) do so, as we currently unsoundly assume that unbacked
        SymInt can never be zero/one, even if it may actually take on these
        values at runtime (we assume that a graph that is valid for N=2 will
        also be valid for N=1).
    """
    if min is None:
        min = -sympy.oo
    if max is None:
        max = sympy.oo

    if max < min:
        raise ValueError(
            "Maximum value to constrain_as_size can't be less than the specified min value, "
            "received min={min} and max={max}"
        )

    if isinstance(a, int):
        if not (min <= a <= max):
            raise ValueError(f"Invalid value {a} for range [{min}:{max}]")
        return

    if isinstance(a.node.expr, sympy.Integer):
        if not (min <= int(a.node.expr) <= max):
            raise ValueRangeError(f"Invalid value {int(a.node.expr)} for range [{min}:{max}]")
        return
    assert isinstance(a.node.expr, sympy.Symbol), "constraining non-Symbols NYI"

    # TODO: Shouldn't we install a guard if the symbol is backed?  Or is the
    # semantics that this is an "unchecked" assert (but it this actually
    # something useful?  Might be better to restrict only for unbacked
    # SymInt).
    _constrain_symbol_range(
        a.node.shape_env,
        a.node.expr,
        compiler_min=min,
        compiler_max=max,
        runtime_min=min,
        runtime_max=max
    )


@record_shapeenv_event()
def constrain_unify(a, b):
    """
    Given two SymInts, constrain them so that they must be equal.  NB:
    this will not work with SymInts that represent nontrivial expressions
    (yet!)
    """
    # TODO: Maybe dedupe this with _maybe_guard_eq?
    if not isinstance(a, SymInt):
        if not isinstance(b, SymInt):
            assert a == b
        else:
            assert isinstance(b.node.expr, sympy.Symbol), "constraining non-Symbols NYI"
            shape_env = b.node.shape_env
            shape_env.replacements[b.node.expr] = sympy.Integer(a)
    else:
        # TODO: Actually, we can support this as long as one of them is a symbol.
        # NB: We can't actually do "unification" as our operators are not
        # injective
        assert isinstance(a.node.expr, sympy.Symbol), "constraining non-Symbols NYI"
        shape_env = a.node.shape_env
        if not isinstance(b, SymInt):
            shape_env.replacements[a.node.expr] = sympy.Integer(b)
        else:
            assert a.node.shape_env is b.node.shape_env
            assert isinstance(b.node.expr, sympy.Symbol), "constraining non-Symbols NYI"
            new_var = shape_env._find(a.node.expr)
            shape_env.replacements[b.node.expr] = new_var

# Assume that a boolean is true for the purposes of subsequent symbolic
# reasoning.  This will keep track of corresponding runtime checks to verify
# that the result is upheld: either as a regular guard, or as a special set
# of asserts which are triggered when an unbacked SymInt is allocated.
#
# DO NOT use this function for these cases:
#
#  - This is inappropriate for "branching" conditions (where both
#    true and false result in valid programs).  We will always assume
#    the condition evaluates true, and so it will never be possible
#    to trace the false condition when you use it.  For true branching
#    on unbacked SymInts, you must use torch.cond; if you incorrectly
#    use expect_true in this case, you will make the false branch
#    unreachable (as we will simply assume that only the true branch
#    is ever exercised).
#
#  - This is inappropriate for situations where you know some other system
#    invariant guarantees that this property holds, since you don't
#    really need to insert a runtime check in that case.  Use something
#    like constrain_range in that case.
#
# This API has a hitch.  To avoid having to reimplement error reporting
# capabilities, this function CAN return False.  The invariant is that
# the surrounding code must raise an error when this function returns
# False.  This is quite low level, so we recommend using other functions
# like check() which enforce this in a more intuitive way.
#
# By the way, this name is a nod to the __builtin_expect macro,
# which is used similarly (but unlike __builtin_expect, you MUST fail
# in the unlikely branch.)  (I think expect is a good name; in recent
# versions of C++, this is replaced with [[likely]], which is weaker
# and not accurate for this function!)
def expect_true(a, skip: int = 0):
    if isinstance(a, SymBool):
        # TODO: check perf implications of this
        frame = inspect.currentframe()
        for _ in range(skip + 1):  # always run this loop at least once
            frame = frame.f_back
        return a.node.expect_true(frame.f_code.co_filename, frame.f_lineno)
    assert type(a) is bool, a
    return a

def guard_bool(a):
    if isinstance(a, SymBool):
        return a.node.guard_bool("", 0)  # NB: uses Python backtrace
    assert type(a) is bool, a
    return a

def guard_int(a):
    if isinstance(a, SymInt):
        return a.node.guard_int("", 0)  # NB: uses Python backtrace
    assert type(a) is int, a
    return a

def guard_float(a):
    if isinstance(a, SymFloat):
        return a.node.guard_float("", 0)  # NB: uses Python backtrace
    assert isinstance(a, float), a
    return a

# Given a GraphModule, return all the FakeTensors for all the placeholders
def fx_placeholder_vals(gm):
    return [n.meta['val'] for n in gm.graph.nodes if n.op == "placeholder"]

def fx_placeholder_targets(gm):
    return [n.target for n in gm.graph.nodes if n.op == "placeholder"]

# Given a GraphModule and arguments to run it with, evaluate that the guards
# for its associated ShapeEnv are satisfied by the passed arguments.  This
# WILL check for duck sizing.
def eval_guards(gm, *args, ignore_static=True):
    return gm.shape_env.evaluate_guards_for_args(fx_placeholder_vals(gm), args, ignore_static=ignore_static)

def bind_symbols(gm, *args):
    return gm.shape_env.bind_symbols(fx_placeholder_vals(gm), args)

def _assert_bound_is_rational(expr: sympy.Expr, bound: ValueRanges):
    """
    We assert that the bounds are either Boolean, or not finite, or can be computed
    in exact prevision via rational arithmetic.
    The only exception to this is the rare case when the user calls `sqrt(s0)`
    sqrt is turned into sympy.Pow so we just match for that (it matches more things, but still)
    """
    assert bound.lower.is_rational or bound.lower.is_Boolean or not bound.lower.is_finite or expr.has(sympy.Pow), (bound, expr)
    assert bound.upper.is_rational or bound.upper.is_Boolean or not bound.upper.is_finite or expr.has(sympy.Pow), (bound, expr)

class DimDynamic(Enum):
    """
    Controls how to perform symbol allocation for a dimension.  It is always
    sound to default this to DYNAMIC, but the policies DUCK and STATIC can
    result in better trace-time and compile-time performance, as they reduce
    the number of allocated symbols and generally make your graph more static.

    NB: If we notice you've applied a constraint to the dimension, we will
    force it to DYNAMIC for simplicity.

    DimDynamic is controlled by a variety of higher level UX features.
    Currently:

    - In eager mode, the default policy is DUCK.
        - The default is changed to STATIC with assume_static_by_default.
        - An individual dim is marked DYNAMIC if you mark_dynamic_dim.
    - In export mode, the default policy is STATIC.
        - An individual dim is marked DYNAMIC if you mention it as dynamic_dim
          in the constraints kwarg.
    """
    # Treat the dimension symbolically
    DYNAMIC = 0
    # Treat the dimension symbolically, but if its hint matches another
    # dynamic dimension, unify the two symbols ("duck sizing")
    DUCK = 1
    # Treat the dimension statically based on its hint
    STATIC = 2

# NB: These constraints affect both clients and backends: given some
# constraint C, the client must pass inputs that satisfy the constraint,
# while a backend must not introduce guards BEYOND this constraint.
# For clarity, we document the implications on both sides for both the client
# and the backend.
#
# NB: These constraints are on a *single* dimension.  In principle, we could
# also have multi-dimension constraints, but our guess is that this is not
# actually useful and so we are not supporting it right now.
#
# NB: Strict constraints are typically only suitable for export, as in eager
# a backend like inductor may validly introduce extra, discretionary guards
# to improve performance of code.  A StrictMinMaxConstraint would be brittle
# under future optimizations performed by inductor; we don't guarantee
# eager code with StrictMinMaxConstraint will keep working in the future!

@dataclass(frozen=True)
class Constraint:
    warn_only: bool

@dataclass(frozen=True)
class StrictMinMaxConstraint(Constraint):
    """
    For clients: the size at this dimension must be within 'vr' (which
    specifies a lower and upper bound, inclusive-inclusive) AND it
    must be non-negative and should not be 0 or 1 (but see NB below).

    For backends: there must not be any guards on this dimension which
    are not implied by the given lower and upper bound.  Regardless of
    the lower bound, the backend can assume the size is non-negative
    and that it is not 0 or 1.

    An unbounded StrictMinMaxConstraint can be thought of as a strict version
    of "RelaxedUnspecConstraint".

    NB: Export will often unsoundly assume that a graph works for 0/1, even
    though at trace time we assumed size is not 0 or 1.  The idea is that
    if we produce a graph that works for a range of values, it will be OK
    for N=0/1 too.
    """
    vr: ValueRanges

    def render(self, source: Source):
        # TODO: better printing for -oo and oo
        return f"{self.vr.lower} <= {source.name()} <= {self.vr.upper}"

@dataclass(frozen=True)
class RelaxedUnspecConstraint(Constraint):
    """
    For clients: no explicit constraint; constraint is whatever is implicitly
    inferred by guards from tracing.

    For backends: there must exist at least TWO possible values for the
    size at this dimension which satisfy the guards for this dimension.

    In other words, this constraint helps us distinguish between "we don't
    care if this dimension specializes or not" versus "this dimension must be
    unspecialized."  However, this constraint doesn't say very much about what
    specialization is permitted; for example, if we guard on a size being
    even, this would still be acceptable under an unspec constraint.  This
    makes RelaxedUnspecConstraint useful for eager mode, where your backend compiler
    may add constraints to otherwise dynamic dimensions; we can't assert that
    there are NO guards as this is brittle because compilers should be able to
    add extra constraints.  If you want to assert that there are no guards,
    use StrictMinMaxConstraint with an unbounded ValueRanges.
    """
    def render(self, source: Source):
        return f"RelaxedUnspecConstraint({source.name()})"

# NB: None here indicates the client constraint is whatever is implicitly
# inferred by guards from tracing, and that a backend can add whatever guards
# it wants (including fully specializing the value).
DimConstraint = Union[StrictMinMaxConstraint, RelaxedUnspecConstraint, None]

@dataclass(frozen=True)
class EqualityConstraint(Constraint):
    """
    Given pairs of sources corresponding to pairs of dynamic dimensions that
    are specified equal, represent them in a union-find data structure so that
    we can efficiently check whether two such sources are transitively equal.
    """
    source_pairs: List[Tuple[Source, Source]]

    def __post_init__(self):
        object.__setattr__(self, "_parents", {})
        for source1, source2 in self.source_pairs:
            self._union(self._find(source1), self._find(source2))

    def _find(self, source):
        if source in self._parents:
            return self._find(self._parents[source])
        else:
            return source

    def _union(self, root1, root2):
        if root1 != root2:
            self._parents[root1] = root2

    def render(self):
        buf = ", ".join(
            f"{source1.name()} == {source2.name()}"
            for (source1, source2) in self.source_pairs
        )
        return "{" + buf + "}"

    def is_equal(self, source1, source2):
        return self._find(source1) == self._find(source2)

def is_symbolic(val: Union[int, SymInt, float, SymFloat, bool, SymBool]) -> bool:
    if isinstance(val, (int, float, bool)):
        return False
    return val.node.is_symbolic()

IndicatorTypes = (IsNonOverlappingAndDenseIndicator,)

@lru_cache(256)
def safe_expand(r):
    if hasattr(r, 'expand'):
        try:
            return sympy.expand(r)
        except RecursionError:
            log.warning("RecursionError in sympy.expand(%s)", r)
            return r
    else:
        return r

def error():
    raise AssertionError("shouldn't be hit")


# TODO: Deduplicate this with torch/_prims_common/__init__.py
def eval_is_non_overlapping_and_dense(sizes, strides):
    return int(guard_bool(_eval_is_non_overlapping_and_dense(sizes, strides)))

def _eval_is_non_overlapping_and_dense(sizes, strides):
    dim = len(sizes)

    # Short-circuits for tensors of rank one, which are
    # non-overlapping and "dense" if their stride is one
    # or it is a 0/1 element tensor
    if dim == 1:
        return strides[0] == 1 or sizes[0] < 2

    # Checks that there exists a permutation of the strides s.t. the tensor would be contiguous
    # Sorts (length, stride) pairs by stride
    lengths_and_strides = sorted(
        zip(sizes, strides), key=operator.itemgetter(1)
    )

    # Unlike the C++ code, we don't move the 0/1 size dimensions to the
    # end.  So we have to keep going for this code.
    expected_stride = 1
    for length, stride in lengths_and_strides:

        if length == 1:
            continue

        if stride != expected_stride:
            return False

        expected_stride *= length

    return True


def cast_symbool_to_symint_guardless(symbool: torch.SymBool) -> torch.SymInt:
    int_sym = sympy.Piecewise((1, symbool.node.expr), (0, True))
    return symbool.node.shape_env.create_symintnode(int_sym, hint=int(symbool.node.require_hint()))

SYMPY_INTERP = {
    'Abs': operator.abs,
    'Eq': operator.eq,
    'Ne': operator.ne,
    'Gt': operator.gt,
    'Lt': operator.lt,
    'Le': operator.le,
    'Ge': operator.ge,
    'Min': min,
    'Max': max,
    'Mod': operator.mod,
    'FloorDiv': operator.floordiv,
    'TrueDiv': operator.truediv,
    'IsNonOverlappingAndDenseIndicator': eval_is_non_overlapping_and_dense,
    'floor': math.floor,
    'ceiling': math.ceil,
    'cast_symbool_to_symint_guardless': cast_symbool_to_symint_guardless,
}


def _lru_cache(fn, maxsize=None):
    """
    Wrapper around lru_cache that clears when new info about shapes has been
    updated.

    Use lru_cache if the output is always the same, regardless of the
    constraints we know now (i.e. evaluate_expr)

    Use _lru_cache otherwise.
    """
    fn_cache = lru_cache(maxsize)(fn)
    prior_key = None

    @functools.wraps(fn)
    def wrapper(self, *args, **kwargs):
        nonlocal prior_key
        if prior_key != self._get_key():
            prior_key = self._get_key()
            fn_cache.cache_clear()
        return fn_cache(self, *args, **kwargs)

    wrapper.cache_clear = fn_cache.cache_clear
    wrapper.cache_info = fn_cache.cache_info  # type: ignore[attr-defined]
    return wrapper


# This is pretty similar to ShapeGuard but it also comes with a message,
# and is exclusively used for things that MUST be true (unlike guards,
# which can evaluate False, in which case you just choose not to use
# a particular specialization)
@dataclass(frozen=True)
class RuntimeAssert:
    expr: sympy.Expr
    msg: str = field(repr=False)
    stack: str = field(repr=False)


class ShapeGuardPrinter(StrPrinter):
    def __init__(
        self,
        symbol_to_source,
        source_ref,
        var_to_sources,
    ):
        super().__init__()
        self.symbol_to_source = symbol_to_source
        self.source_ref = source_ref
        self.var_to_sources = var_to_sources

    def _print_Symbol(self, expr) -> str:
        assert isinstance(expr, sympy.Symbol), str(type(expr))

        def repr_symbol_to_source():
            return repr({
                symbol: [s.name() for s in sources]
                for symbol, sources in self.symbol_to_source.items()
            })

        assert self.symbol_to_source.get(expr), (
            f"{expr} (could be from {[s.name() for s in self.var_to_sources[expr]]}) "
            f"not in {repr_symbol_to_source()}.  If this assert is failing, it could be "
            "due to the issue described in https://github.com/pytorch/pytorch/pull/90665"
        )
        return self.source_ref(self.symbol_to_source[expr][0])


class LoggingShapeGuardPrinter(ShapeGuardPrinter):
    def __init__(self, var_to_sources):
        super().__init__(var_to_sources, lambda n: n.name(), var_to_sources)


class DynamicDimConstraintPrinter(StrPrinter):
    """
    Printer for dynamic dim constraints.
    - Instead of t.size()[d] it prints dynamic_dim(t, d)
    - Instead of Eq(_, _), Mod(_, _), etc. it prints _ == _, _ % _, etc.

    We use this to suggest code for specifying dynamic dim constraints.
    """
    def __init__(self, symbol_to_source, source_name_to_debug_name):
        super().__init__()
        self.symbol_to_source = symbol_to_source
        self.source_name_to_debug_name = source_name_to_debug_name

    def print_source(self, source) -> str:
        if self.source_name_to_debug_name:
            return source.name()
        return f"dynamic_dim({source.base.name()}, {source.idx})"

    def _print_Symbol(self, expr) -> str:
        assert isinstance(expr, sympy.Symbol), str(type(expr))

        return self.print_source(self.symbol_to_source[expr][0])

    def _print_Relational(self, expr):
        return '{} {} {}'.format(
            self.parenthesize(expr.lhs, precedence(expr)),
            expr.rel_op,
            self.parenthesize(expr.rhs, precedence(expr))
        )


class DimConstraints:
    """
    Custom solver for a system of constraints on symbolic dimensions.
    Solutions are "static" values or simplified "dynamic" constraints.
    """

    def __init__(self, symbol_to_source, var_to_val, marked_dynamic, source_name_to_debug_name):
        # We try to solve systems of inequalities with 1 free variable.
        self._univariate_inequalities: Dict[sympy.Symbol, Set[sympy.Expr]] = defaultdict(set)
        # Among them, we prioritize solving for a free variable that has equalities.
        # NOTE: _symbols_with_equalities is always a subset of _univariate_inequalities.keys()
        # and removing a symbol from the former => removing it from the latter.
        self._symbols_with_equalities: Set[sympy.Symbol] = set()
        # A solution of a free variable with equalities becomes a substitution.
        # We use these substitutions to simplify other constraints.
        # NOTE: removing a symbol from _symbols_with_equalities => adding it to _substitutions.
        self._substitutions: Dict[sympy.Symbol, sympy.Integer] = {}

        # In general, constraints may have // and % operations.
        # Of course, // can be expressed in terms of / and %.
        # Our inequality solver can handle / but not %. So we need to transform them away.
        # We do so by using the values of variables as hints to evaluate %.
        # For soundness we record additional congruence guards and solve them separately.
        self._var_to_val: Dict[sympy.Symbol, sympy.Integer] = var_to_val
        self._congruences: Set[sympy.Expr] = defaultdict(set)

        # We do not try to (directly) solve inequalities with > 1 free variables.
        # NOTE: free variables in these inequalities cannot also be in _substitutions.
        self._multivariate_inequalities: Set[sympy.Expr] = set()

        # We park external equalities between free variables here.
        self._symbolic_equivalences: List[Tuple[Source, sympy.Expr]] = []

        # Solutions come in two forms:
        # - (static) specializations
        # - (dynamic) inequalities / congruences
        self._static_results: Set[str] = set()
        self._dynamic_results: Set[str] = set()

        # printer for solutions
        self._dcp = DynamicDimConstraintPrinter(symbol_to_source, source_name_to_debug_name)

        # inconsistencies found on substituting with concrete values / static solutions
        self._inconsistencies: List[str] = []

        # symbols that are marked dynamic
        self._marked_dynamic = marked_dynamic

    def rewrite_with_congruences(self, s, expr):
        """
        Eliminate expressions of the form b // d and b % d while adding congruences of the form b % d == k.
        This leaves rational operators (in particular of the form b / d) that our inequality solver can handle.
        We solve the added congruences separately (using our congruence solver, see below).
        """
        def mod_handler(*args):
            # Suppose that we have an expression of the form b % d with free variable s.
            # Using the value of s as a "hint," we can evaluate b % d to a value k.
            # Then we can rewrite b % d to k while adding the guard b % d == k.

            # NOTE(avik): This abstraction is provably sound but, in general, incomplete. It is complete IFF
            # the original expression always evaluates to a constant value (i.e., it does not vary with s).
            # In other words,
            # - solutions of s with the rewritten expression are guaranteed to also be solutions of s with
            #   the original expression;
            # - while it may be possible to find solutions of s with the original expression that are not
            #   solutions with the rewritten expression, in that case the original expression cannot evaluate
            #   to the same value for all solutions of s.
            #
            # Should we be worried about this incompleteness? No, because of the following reasons:
            # 1. It unblocks dramatic simplification that would not be otherwise possible with current tech
            #    (i.e., "don't let perfect be the enemy of the good").
            # 2. We already have a tradition of using hints to add guards in the compiler for making progress.
            # 3. We have not yet seen a counterexample arise in practice! In particular, any congruence guards
            #    we generate (or simplify to) seem to be of the form b % d == k where k is a constant.
            #
            # Here's a theoretical counterexample: 3*s % (s + 1) == s - 2, that is satisfied by all s >= 2.
            # With any hint (say) s = k, we'd rewrite this to: 3*s % (s + 1) == k - 2. But, substituting, we
            # would then get k - 2 == s - 2, and thus s = k as the (only, constant) solution!
            base, divisor = args
            base, divisor = self.rewrite_with_congruences(s, base), self.rewrite_with_congruences(s, divisor)
            mod_reduced = base.subs(self._var_to_val) % divisor.subs(self._var_to_val)
            congruence = (base - mod_reduced) % divisor
            if congruence != 0:
                self._congruences[s].add(congruence)
            return mod_reduced

        def floor_div_handler(*args):
            # Suppose that we have an expression of the form b // d with free variable s.
            # Using the value of s, we can evaluate b % d to a value k.
            # Then we can rewrite b // d to (b - k) / d, while adding the guard b % d == k.

            # NOTE(avik): This is exactly equivalent to rewriting b // d as (b - (b % d)) / d
            # and eliminating b % d as above.
            base, divisor = args
            base, divisor = self.rewrite_with_congruences(s, base), self.rewrite_with_congruences(s, divisor)
            mod_reduced = base.subs(self._var_to_val) % divisor.subs(self._var_to_val)
            congruence = (base - mod_reduced) % divisor
            if congruence != 0:
                self._congruences[s].add(congruence)
            return (base - mod_reduced) / divisor

        if expr.has(Mod):
            expr = expr.replace(Mod, mod_handler)
        if expr.has(FloorDiv):
            expr = expr.replace(FloorDiv, floor_div_handler)
        return expr

    def add(self, expr) -> bool:
        # Add an expression to the set of constraints.
        # Return whether the expression is a trivial constraint (i.e., an obvious tautology).
        if expr == sympy.true:
            return True
        orig_expr = expr
        orig_reduced = orig_expr.subs(self._var_to_val)
        # TODO(avik): https://github.com/pytorch/pytorch/issues/101093
        # It is possible that `expr` will fail the consistency check because of
        # precision errors. Specifically, on substituting its free symbols with
        # their concrete values, we might end up comparing floats. Until we have
        # a fix for this issue, we delay raising such failures. See solve().
        if orig_reduced == sympy.false:
            self._inconsistencies.append(f"{orig_expr} is inconsistent!")
        free_symbols = expr.free_symbols
        assert free_symbols, f"Did not expect constraint with no free variables: {expr}"
        if len(free_symbols) > 1:
            # multivariate: record and move on
            self._multivariate_inequalities.add(expr)
        else:
            # univariate: can solve these immediately
            s = next(iter(free_symbols))
            # eliminate // and % (see documentation of `rewrite_with_congruences` above)
            expr = self.rewrite_with_congruences(s, expr)
            if expr == sympy.true:
                return True
            reduced = expr.subs(self._var_to_val)
            if reduced == sympy.false:
                self._inconsistencies.append(
                    f"{expr}, obtained by rewriting {orig_expr} with congruences, "
                    "is inconsistent!"
                )
            if isinstance(expr, sympy.Eq):
                # special status for symbols that have equalities (see `solve` below)
                self._symbols_with_equalities.add(s)
            self._univariate_inequalities[s].add(expr)
        return False

    def add_equality(self, source, expr):
        if expr.is_number:
            # specialization, right here
            self._static_results.add(f"{source.name()} == {expr}")
        else:
            # these will resolve to either specializations or dynamic equality constraints
            self._symbolic_equivalences.append((source, expr))

    def reduce_congruences(self):
        reduced_congruences = {}
        for s, congruences in self._congruences.items():
            remainder_modulus_pairs = []
            congruences_to_check = set()
            for congruence in congruences:
                base, divisor = congruence.args
                # We are given a congruence of the form base % divisor == 0 with a free variable s. So:
                # - we transform this into an equation of the form base = divisor * tmp;
                # - we solve this equation for s to get a linear solution with free variable tmp.
                tmp = sympy.Symbol("tmp", integer=True)
                symbol, solution = sympy.solve_linear(base - divisor * tmp, symbols=[s])
                # See https://docs.sympy.org/latest/modules/solvers/solvers.html#sympy.solvers.solvers.solve_linear
                # for how to interpret the results.
                if s == symbol:
                    # This means the solution is of the form s = modulus*tmp + remainder.
                    modulus, remainder = sympy.polys.polytools.div(solution, tmp)
                    if isinstance(modulus, sympy.Integer) and isinstance(remainder, sympy.Integer):
                        # Make sure 0 <= remainder <= modulus.
                        remainder = remainder % modulus
                        remainder_modulus_pairs.append((remainder, modulus))
                        continue
                # This means that we did not get a unique solution to the equation.
                # No problem, we will check it.
                congruences_to_check.add(congruence)
            # Finally we solve for a congruence s such that s = r_i mod m_i for each (r_i, m_i).
            # The solution will be a congruence of the form s = r mod m.
            # NOTE(avik): Since the given m_i may not be pairwise coprime, we can't just use CRT.
            if remainder_modulus_pairs:
                remainder, modulus = sympy.ntheory.modular.solve_congruence(*remainder_modulus_pairs)
                reduced_congruences[s] = {(s - remainder) % modulus}
                substitution = {s: modulus * sympy.Symbol("tmp", integer=True) + remainder}
                reduced_congruences[s].update(
                    congruence for congruence in congruences_to_check
                    if not sympy.checksol(congruence, substitution)
                )
            else:
                reduced_congruences[s] = congruences_to_check

        return reduced_congruences

    def raise_inconsistencies(self):
        if self._inconsistencies:
            msg = "\n".join(self._inconsistencies)
            self._inconsistencies.clear()
            raise ValueError(f"The following inconsistencies were found:\n{msg}")

    def _force_specialization(self, s):
        val = self._var_to_val[s]
        self._static_results.add(f"{self._dcp.symbol_to_source[s][0].name()} == {val}")
        self._substitutions[s] = val

    def specialize_divisor_symbols(self):
        for expr in self._multivariate_inequalities:
            for atom in expr.atoms(FloorDiv, Mod):
                _, divisor = atom.args
                for s in divisor.free_symbols:
                    self._force_specialization(s)

        multivariate_inequalities = self._multivariate_inequalities
        self._multivariate_inequalities = set()
        for expr in multivariate_inequalities:
            self.add(expr.subs(self._substitutions))
        self.raise_inconsistencies()
        self._univariate_inequalities = {
            s: exprs
            for s, exprs in self._univariate_inequalities.items()
            if s not in self._substitutions
        }
        self._congruences = {
            s: congruences
            for s, congruences in self._congruences.items()
            if s not in self._substitutions
        }

    def solve(self, disable_congruences=True, disable_equivalences=True):
        self.raise_inconsistencies()
        # as long as there are symbols with equalities, solve for them
        # NOTE(avik): this is guaranteed to terminate (#iterations <= #symbols)
        while(self._symbols_with_equalities):
            s = self._symbols_with_equalities.pop()
            exprs = self._univariate_inequalities.pop(s)
            solution = sympy.solvers.inequalities.reduce_inequalities(exprs, s)
            if isinstance(solution, sympy.And):
                solution = next((arg for arg in solution.args if isinstance(arg, sympy.Eq)), solution)
            assert isinstance(solution, sympy.Eq), f"Expected an equality constraint for {s}, got {solution}"
            symbol, val = solution.args
            assert symbol == s, f"Expected a constraint on {s} instead of on {symbol}"
            # because this is univariate, the solution is a specialization
            self._static_results.add(f"{self._dcp.symbol_to_source[s][0].name()} == {val}")
            # add this as a substitution to simplify other constraints
            self._substitutions[s] = val

            # simplify multivariate inequalities: some of them will now become univariate!
            multivariate_inequalities = self._multivariate_inequalities
            self._multivariate_inequalities = set()
            for expr in multivariate_inequalities:
                self.add(expr.subs(s, self._substitutions[s]))
            self.raise_inconsistencies()

        self.specialize_divisor_symbols()

        # solve linear congruences
        # NOTE(avik): We do not need to solve them for symbols that have already been specialized.
        reduced_congruences = self.reduce_congruences()
        for s, congruences in reduced_congruences.items():
            for congruence in congruences:
                # any congruence that cannot be checked becomes a dynamic constraint as well
                if s not in self._substitutions or not sympy.checksol(congruence, {s: self._substitutions[s]}):
                    if disable_congruences:
                        self._force_specialization(s)
                        self._univariate_inequalities.pop(s, None)
                    else:
                        self._dynamic_results.add(self._dcp.doprint(sympy.Eq(congruence, 0)))

        # remaining symbols have only pure inequalities (no equalities)
        for s, exprs in self._univariate_inequalities.items():
            try:
                solution = sympy.solvers.inequalities.reduce_inequalities(exprs, s)
                # because this is univariate, the solution is a dynamic (range) constraint
                if isinstance(solution, sympy.And):
                    for arg in solution.args:
                        self._dynamic_results.add(self._dcp.doprint(arg))
                else:
                    self._dynamic_results.add(self._dcp.doprint(solution))
            except NotImplementedError as e:
                log.warning("Failed to reduce inequalities: %s", e)
                for expr in exprs:
                    self._dynamic_results.add(self._dcp.doprint(expr))

        # simplify symbolic equivalences: some of them will now become specializations!
        symbolic_equivalences = self._symbolic_equivalences
        self._symbolic_equivalences = []
        for source, expr in symbolic_equivalences:
            if disable_equivalences and not isinstance(expr, sympy.Symbol):
                for s in expr.free_symbols:
                    self._force_specialization(s)
                    sexpr = self._dcp._print_Symbol(s)
                    self._dynamic_results = {r for r in self._dynamic_results if sexpr not in r}
            self.add_equality(source, expr.subs(self._substitutions))

        # remaining symbolic equivalences become dynamic equality constraints
        for source, expr in self._symbolic_equivalences:
            self._dynamic_results.add(f"{self._dcp.print_source(source)} == {self._dcp.doprint(expr)}")

    def forced_specializations(self):
        def debug_name(src):
            name = src.name()
            if self._dcp.source_name_to_debug_name:
                return f"{self._dcp.source_name_to_debug_name[name]} = {name}"
            else:
                return name

        return {
            debug_name(self._dcp.symbol_to_source[s][0]): val
            for s, val in self._substitutions.items()
            if s in self._marked_dynamic
        }

    def remove_redundant_dynamic_results(self):
        candidates_for_removal = []
        dynamic_results = set()
        for dc in self._dynamic_results:
            # Instead of 2 <= dynamic_dim(...) simply suggest dynamic_dim(...).
            # There is no change in behavior since 2 is the default lower bound.
            dc_ = re.sub(r"2 <= dynamic_dim(.+)", r"dynamic_dim\1", dc)
            if dc != dc_:
                candidates_for_removal.append(dc_)
            else:
                dynamic_results.add(dc_)
        for dc in candidates_for_removal:
            # remove dynamic_dim(t, 0) as a constraint when dynamic_dim(t, 0) also
            # appears as part of another constraint
            found = False
            for other_dc in dynamic_results:
                if dc in other_dc:
                    found = True
            if not found:
                dynamic_results.add(dc)
        self._dynamic_results = dynamic_results

    def prettify_results(
        self,
        original_signature: inspect.Signature,
        constraint_violation_error=None,
        forced_specializations=None,
    ):
        if self._dcp.source_name_to_debug_name:
            def transform(s):
                for k, v in self._dcp.source_name_to_debug_name.items():
                    s = s.replace(k, v)
                return s

            results = defaultdict(dict)

            def flip(op):
                if op == "<=":
                    return ">="
                if op == ">=":
                    return "<="
                if op == "<":
                    return ">"
                if op == ">":
                    return "<"
                assert op == "=="
                return op

            def relation_with_digit(expr, op, digit):
                if op == "<=":
                    results[expr]["max"] = digit
                elif op == "<":
                    results[expr]["max"] = digit - 1
                elif op == ">=":
                    results[expr]["min"] = digit
                elif op == ">":
                    results[expr]["min"] = digit + 1
                else:
                    assert op == "=="
                    results[expr]["eq"] = digit

            for s in self._static_results.union(self._dynamic_results):
                t = transform(s)
                if t == s:
                    continue
                left, op, right = t.split(" ")
                if op == "==" and left == right:
                    continue
                if right.isdigit():
                    relation_with_digit(left, op, int(right))
                elif left.isdigit():
                    relation_with_digit(right, flip(op), int(left))
                else:
                    assert op == "=="
                    results[left]["eq"] = right

            buf = ""
            debug_names = set()
            if forced_specializations:
                debug_names.update(k.split(" = ")[0] for k in forced_specializations.keys())
                buf += (
                    f"Specializations unexpectedly required ({', '.join(debug_names)})! "
                    "For more information, run with TORCH_LOGS=dynamic.\n"
                )
                for s, val in forced_specializations.items():
                    buf += f"  - {s} must be specialized to {val} because the guards generated for it are too complex.\n"

            dims = []
            others = []
            match = None
            if constraint_violation_error:
                match = re.search(r"Constraints violated \((.*)\)", constraint_violation_error.args[0])
            if match is not None:
                debug_names.update(match.expand(r'\1').split(', '))

            for k, c in results.items():
                if k not in debug_names:
                    continue
                if "eq" in c:
                    other = c["eq"]
                    if isinstance(other, int):
                        others.append(f"{k} = None  # {other}")
                    else:
                        others.append(f"{k} = {other}")
                else:
                    min_ = c.get("min", None)
                    if min_ == 2:
                        min_ = None
                    max_ = c.get("max", None)
                    if min_ is not None and max_ is not None:
                        dims.append(f"{k} = Dim('{k}', min={min_}, max={max_})")
                    elif min_ is not None:
                        dims.append(f"{k} = Dim('{k}', min={min_})")
                    elif max_ is not None:
                        dims.append(f"{k} = Dim('{k}', max={max_})")
                    else:
                        dims.append(f"{k} = Dim('{k}')")

            buf += "\nSuggested fixes:\n  "
            buf += "\n  ".join(dims + others)

            return buf

        # Note: Model inputs are wrapped as LocalSource in dynamo.
        # LocalSource.name() wraps the name with L[""]. We use regular
        # expression to do the replacement to avoid traversing up
        # the source hierarchy manually.
        def extract_and_rewrite_local(dc):
            match = re.search(r"L\['(.+?)'\]", dc)
            if match is None:
                return
            arg = match.expand(r'\1')
            dc = re.sub(r"L\['(.+?)'\]", r'\1', dc)
            return arg, dc

        def group(results, args_index):
            groups = defaultdict(list)
            for dc in results:
                local = extract_and_rewrite_local(dc)
                if local is None:
                    # This can happen, e.g., with `assume_constant_result`.
                    # In that case, we drop the constraint.
                    # TODO(avik) Maybe we should generate an assertion here?
                    continue
                arg, dc = local
                if arg in args_index:
                    groups[args_index[arg]].append(dc)
                else:
                    # This can happen, e.g., with decorators that change the signature.
                    # In that case, we drop the constraint. Seems hard to do better. :/
                    # TODO(avik) Maybe warn that `arg` in not in `signature`?
                    continue
            sorted_groups = []
            for idx, dcs in sorted(groups.items()):
                _, arg = idx
                sorted_groups.append((arg, sorted(dcs)))
            return sorted_groups

        signature = original_signature.replace(return_annotation=inspect.Signature.empty)
        args_index = {}
        for i, arg in enumerate(signature.parameters.keys()):
            args_index[arg] = (i, arg)

        def print_results(grouped, indent, result_fn):
            nonlocal buf

            space = False
            for arg, results in grouped:
                if space:
                    buf += "\n"
                else:
                    space = True
                buf += f"\n{indent}# {arg}:"
                for result in results:
                    buf += f"\n{indent}{result_fn(result)}"

        buf = ""
        if forced_specializations:
            buf += (
                "Some dynamic dimensions need to be specialized because "
                "the constraints inferred for them are too complex to specify.\n"
            )
            for s, val in forced_specializations.items():
                buf += f"  - {s}, which was marked dynamic, must be specialized to {val}.\n"
        indent = 4 * " "
        if self._static_results:
            grouped_static_results = group(self._static_results, args_index)
            buf += "\nThe following dimensions have been specialized and CANNOT be dynamic."
            buf += f"\n```\ndef specializations{str(signature)}:"
            print_results(
                grouped_static_results,
                indent,
                lambda result: f"assert {result}",
            )
            buf += "\n```\n"
        if self._dynamic_results:
            grouped_dynamic_results = group(self._dynamic_results, args_index)
            buf += "\nThe following dimensions CAN be dynamic."
            buf += "\nPlease use the following code to specify the constraints they must satisfy:"
            buf += f"\n```\ndef specify_constraints{str(signature)}:"
            buf += f"\n{indent}return ["
            print_results(
                grouped_dynamic_results,
                indent * 2,
                lambda result: f"{result},",
            )
            buf += f"\n{indent}]\n```\n"
        return buf



TLS = threading.local()


class ShapeEnv:
    # This is a wrapper over the actual __init__ function.
    #
    # Where to add a new constructor parameter to ShapeEnv?
    # =====================================================
    # This __init__ function should be used only for parameters related to event recording.
    # These are parameters that we don't wish to pass down the road to new ShapeEnv instances
    # created from replaying events.
    #
    # If you wish to add a parameter to the constructor of ShapeEnv, unrelated to event
    # recording, do so in the _init function.
    def __init__(
        self, *,
        should_record_events: Optional[bool] = None,
        tracked_fakes: Optional[List[Any]] = None,
        **kwargs
    ) -> None:
        self._init(**kwargs)

        # Disable event recording when replaying.
        kwargs["should_record_events"] = False

        from torch.fx.experimental.validator import translation_validation_enabled
        self._translation_validation_enabled = translation_validation_enabled()

        # If not specified, enable event recording if both:
        #   - Translation validation is on
        #   - Translation validation bisection is not disabled
        self.should_record_events = (
            should_record_events
            if should_record_events is not None
            else (
                self._translation_validation_enabled
                and not torch._dynamo.config.translation_validation_no_bisect
            )
        )

        # Enable event recording check if both:
        #   - It should record events
        #   - The recording check is enabled
        self.check_recorded_events = (
            self.should_record_events and torch._dynamo.config.check_shape_env_recorded_events
        )

        # This will make sure we only record the top-level function call.
        self.is_recording = not self.should_record_events
        # Keep track of the list of tracked fakes.
        self.tracked_fakes = tracked_fakes
        # List of events for reconstructing ShapeEnv at arbitrary points in time.
        self.events: List[ShapeEnvEvent] = (
            [ShapeEnvEvent(ShapeEnv, kwargs=kwargs)] if self.should_record_events else []
        )

    def _init(
        self, *,
        allow_scalar_outputs=True,
        allow_dynamic_output_shape_ops=True,
        # NB: These are legacy configuration that help us make good choices
        # when the constraint/dynamic dims are not explicitly passed to us.
        # Ideally we will fix all call sites to be explicit and not have
        # implicit choices, but this apparently was pretty involved.
        assume_static_by_default=False,
        # Note - On 0/1 specialization
        #
        # The following options affect decisions we make about eager
        # specialization.  Disabling them will increase trace time (as we do
        # more symbolic reasoning) and can also harm the quality of generated
        # code (because inductor may not be able to specialize for bounds
        # being equal--although if we later respecialize because of a guard,
        # your code may be just as good as it was before.)
        #
        # When True, eagerly specialize input sizes which have 0/1.
        specialize_zero_one=True,
        # When True, assume input sizes which have the same size are
        # symbolically equal.
        duck_shape=True,
        # For debugging
        co_fields=None,
    ):
        # Not directly used by ShapeEnv; indirectly used by FakeTensor
        self.allow_scalar_outputs = allow_scalar_outputs
        self.allow_dynamic_output_shape_ops = allow_dynamic_output_shape_ops
        self.guards: List[ShapeGuard] = []
        # Maps symbolic ints to their original concrete values
        # Currently populated from tensors
        self.var_to_val: Dict[sympy.Symbol, sympy.Integer] = {}
        # Maps symbolic ints to their min/max range.  These ranges
        # are conservative: the int MUST fall in the range, but the
        # range may contain ints which may not actually appear in
        # practice
        self.var_to_range: Dict[sympy.Symbol, ValueRanges] = {}
        self.source_name_to_debug_name: Dict[str, str] = {}
        # Maps symbolic ints to their min/max range for runtime checks.
        # This is because we assume a graph generated with N=2 is general enough
        # for N < 2. Therefore, it will be too strict to assert N=2 at runtime.
        self.runtime_var_to_range: Dict[sympy.Symbol, ValueRanges] = {}
        self.var_to_sources: Dict[sympy.Symbol, List[Source]] = {}
        self.var_to_stack: Dict[sympy.Symbol, CapturedTraceback] = {}
        # Maps symbolic ints to the guards that refine their lower/upper
        # bound. If one of them is None, it means that there are no guards
        # that refine that respective bound.
        self.var_to_guards: Dict[sympy.Symbol, Tuple[Optional[ShapeGuard], Optional[ShapeGuard]]] = {}
        # Maps from sympy ints to expressions representing them
        # Populated from equality guards (i.e. a.shape[0] == b.shape[0])
        self.replacements: Dict[sympy.Symbol, sympy.Expr] = {}  #
        # Set holds a % b expressions that evaluate to 0.
        self.divisible: Set[sympy.Expr] = set()
        # Duck-shaping says that if two input tensors have the same size,
        # they get assigned the same symbolic variable
        self.val_to_var: Dict[int, sympy.Expr] = {}
        if specialize_zero_one:
            self.val_to_var = {0: sympy.Integer(0), 1: sympy.Integer(1)}
        self.unbacked_symfloat_counter = itertools.count()
        self.unbacked_symint_counter = itertools.count()
        # Similar to guards, but these MUST evaluate to true and can
        # only be evaluated at runtime midway through (i.e., they always
        # involve unbacked symints)
        #
        # For efficiency reasons, we index in the following way.  Suppose you have
        # a runtime assert i0 + i1 <= s1.  We pick the most recently allocated
        # symbol in the source expression and add the assert to the list for
        # that symbol e.g., {i1: [i0 + i1 <= s1]}.
        #
        # We access the runtime asserts in two situations:
        #
        #   - When we are guarding on an expression, we will attempt to
        #     statically evaluate it, in case the unbacked SymInts can
        #     simplify away.  If we have a runtime assert, we may be able
        #     to discharge the guard entirely.  We only need to attempt
        #     runtime asserts that mention freevars of the expression in
        #     question.
        #
        #   - When we are performing codegen (in Inductor for eager, or
        #     when finalizing the export FX graph), we need to know what
        #     extra runtime asserts to insert.  Whenever an unbacked
        #     SymInt comes into scope, all runtime asserts involving it
        #     become eligible for insertion (so long as all of their other
        #     free unbacked symbols are also in scope).  We technically
        #     can handle any choice of key by kicking inexpressible asserts
        #     to the next unbacked symbol to wait on, but if we choose the
        #     latest key, an assert will only show up at the moment when
        #     we can actually codegen it.
        self.deferred_runtime_asserts: Dict[sympy.Symbol, List[RuntimeAssert]] = {}
        # This exists so we can efficiently invalidate the cache (it's used as
        # part of the cache key); otherwise we'd have to iterate through
        # deferred_runtime_asserts to compute its length
        self.num_deferred_runtime_asserts = 0
        self.assume_static_by_default = assume_static_by_default
        self.specialize_zero_one = specialize_zero_one
        self.duck_shape = duck_shape
        self.log = log
        self.log.info("create_env")
        self.frozen = False
        self.dim_constraints: Optional[DimConstraints] = None
        self.counter = collections.Counter()
        # A selection of important fields on co_field; solely used for
        # signpost_event
        self.co_fields = co_fields if co_fields else {}

        # Cache for FX nodes.
        # Maps an already built node a tuple of:
        #   1. node's target
        #   2. list of arguments
        # This drastically reduces the size of the FX graph, avoiding
        # duplicated nodes.
        self.fx_node_cache: Dict[Tuple[Callable, Tuple[Any, ...]], torch.fx.Node] = {}
        self.source_to_symbol: Dict[str, sympy.Symbol] = {}

        from torch.fx.experimental.validator import translation_validation_enabled
        self._translation_validation_enabled = translation_validation_enabled()

        if self._translation_validation_enabled:
            from torch.fx.experimental.validator import TranslationValidator

            self.validator = TranslationValidator()
            self.graph = torch.fx.Graph()
            # Create an output graph and start inserting before that.
            # This is needed when 'deepcopy'-ing this object.
            self.graph.inserting_before(self.graph.output(None))

            # Mapping of each node name to the node itself.
            #
            # This is useful for matching an FX node from a recorded ShapeEnv.graph
            # to the FX node of the ShapeEnv we are running the event on.
            #
            # Whenever you add a node to self.graph, you must add a mapping to this
            # variable. Otherwise, the built FX graph on the replayed ShapeEnv will
            # not be valid.
            self.name_to_node: Dict[str, torch.fx.Node] = {}

    def check_equal(self, other: "ShapeEnv") -> None:
        # ShapeEnv fields that are not relevant for the outcome of
        # ShapeEnv.produce_guards call:
        #   - Debugging variables
        #   - Translation validation related variables
        #   - Events recording related variables
        non_state_variable_names = (
            "counter",
            "log",
            "var_to_stack",
            "fx_node_cache",
            "graph",
            "validator",
            "check_recorded_events",
            "should_record_events",
            "is_recording",
            "tracked_fakes",
            "events",
            "source_name_to_debug_name",
        )

        # Mapping of the value of each to-be-compared field into the values that
        # should actually be compared.
        #
        # You should modify this if, for example, the field that holds state and
        # debugging information. e.g. ShapeGuard holds the actual guard (sympy.Expr)
        # and the stack when it was added to the set of guards. In order to compare
        # it, we throw away the stack information.
        def map_value(key: str, value: Any) -> Any:
            if key in ("unbacked_symfloat_counter", "unbacked_symint_counter"):
                from copy import copy

                # For itertools.count(), we compare the next integer returned
                # by the count iterators. Not that we need to copy the iterator
                # first. Otherwise we are mutating the object.
                return next(copy(value))
            elif key == "guards":
                # Transform the list of ShapeGuard into a list of expressions.
                return [g.expr for g in value]
            elif key == "var_to_guards":
                # Transform the tuple of optional ShapeGuards of each entry into
                # a tuple of optional expressions.
                return {
                    s: (
                        lb.expr if lb is not None else None,
                        ub.expr if ub is not None else None,
                    )
                    for s, (lb, ub) in value.items()
                }
            elif key == "deferred_runtime_asserts":
                # Transform the list of RuntimeAsserts into a list of expressions.
                return {s: [ra.expr for ra in ras] for s, ras in value.items()}
            elif key == "name_to_node":
                # Compare just the set of keys is the same.
                return set(value.keys())
            return value

        shape_env_check_state_equal(self, other, non_state_variable_names, map_value)

    def snapshot_tracked_fakes(self) -> Optional[List[Any]]:
        if self.tracked_fakes is None:
            return None

        from torch._dynamo.variables.builder import TrackedFake

        def maybe_transform_fake(fake: TrackedFake):
            inner_fake = fake.fake \
                if isinstance(fake.fake, torch.SymInt) \
                else FakeTensorMeta.from_fake(fake.fake)
            # Even though TrackedFake accepts either a Union[SymInt, FakeTensor], here we give it a
            # FakeTensorMeta for two reasons:
            #   1. this is all the information we need when recording ShapeEnvEvents.
            #   2. it works even if each TrackedFake changes its metadata.
            return TrackedFake(inner_fake, fake.source, fake.constraint_dims)  # type: ignore[arg-type]

        return [maybe_transform_fake(fake) for fake in self.tracked_fakes]

    def inc_tracked_fakes_length(self) -> None:
        self.tracked_fakes_length += 1

    def set_tracked_fakes_length(self, i: int) -> None:
        self.tracked_fakes_length = i

    def last_event_index(self) -> int:
        return len(self.events) - 1

    @contextmanager
    def recording(self):
        self.is_recording = True
        try:
            yield
        finally:
            self.is_recording = False

    @record_shapeenv_event()
    def freeze(self):
        self.frozen = True

    def _create_symbol_for_source(self, source: Source) -> Optional[sympy.Symbol]:
        if not self._translation_validation_enabled:
            return None
        srcname = source.name()
        if source not in self.source_to_symbol:
            self.source_to_symbol[srcname] = sympy.Symbol(srcname, integer=True)
        return self.source_to_symbol[srcname]

    def _add_z3var(self, symbol: sympy.Symbol, type: Type) -> None:
        if self._translation_validation_enabled:
            self.validator.add_var(symbol, type)

    def _add_target_expr(self, expr) -> None:
        if self._translation_validation_enabled:
            self.validator.add_target_expr(expr)

    def _add_assertion(self, expr) -> None:
        if self._translation_validation_enabled:
            self.validator.add_assertion(expr)

    def _check_translation_validate(self) -> None:
        if self._translation_validation_enabled:
            self.validator.validate()

    @record_shapeenv_event()
    def create_fx_call_function(
            self,
            op: Callable,
            args: Tuple,
    ) -> Tuple[Optional[torch.fx.Node], bool]:
        # Cache this tuple in order to avoid duplicated nodes.
        node_key = (op, args)
        # Flags whether the returned node was cached or not.
        fresh = False

        if self._translation_validation_enabled and node_key not in self.fx_node_cache:
            from torch.fx.experimental.validator import z3op

            # Presence of None in the arguments implies that we should ignore this operation.
            if any(a is None for a in args):
                # We check if we are not mixing SymNode that should not be ignored
                # (fx_node is not None) with those that should (fx_node is None).
                assert all(not isinstance(a, torch.fx.Node) for a in args)
                return None, fresh

            fresh = True
            lifted_op = z3op(op, self.validator)

            # If translation validation is enabled, all arguments must have its
            # own FX node.
            assert all(a is not None for a in args), f"missing arg in FX graph ({op.__name__}): {args}"
            node = self.fx_node_cache[node_key] = self.graph.call_function(lifted_op, args)
            self.name_to_node[node.name] = node

        return self.fx_node_cache.get(node_key, None), fresh

    def create_fx_placeholder_and_z3var(
            self,
            symbol: sympy.Symbol,
            type: Type,
    ) -> Optional[torch.fx.Node]:
        if not self._translation_validation_enabled:
            return None

        node_key = (self.graph.placeholder, (symbol,))

        # Check if we haven't added this symbol already.
        # If so, skip the placeholder creation, as it
        # generates invalid Python code.
        if node_key not in self.fx_node_cache:
            # Add a Z3 variable according to 'type'.
            self._add_z3var(symbol, type)
            # Create the FX placeholder out of a mangled name.
            mangled_name = re.sub(r'[^a-zA-Z0-9]', '_', re.sub(r'[()]', '', symbol.name))
            node = self.fx_node_cache[node_key] = self.graph.placeholder(mangled_name)
            self.name_to_node[node.name] = node
            # Attach the 'symbol' to the placeholder so that we can retrieve
            # the Z3 variable later.
            node.meta["symbol"] = symbol

        return self.fx_node_cache[node_key]

    def remove_fx_node(self, node: Optional[torch.fx.Node]) -> None:
        if self._translation_validation_enabled and node is not None:
            self.name_to_node.pop(node.name)
            self.graph.erase_node(node)

    def add_fx_node_metadata(self, node: torch.fx.Node) -> None:
        from torch._dynamo.utils import get_current_node

        if self.should_record_events:
            node.meta[SHAPEENV_EVENT_KEY] = self.last_event_index()
            node.meta[CURRENT_NODE_KEY] = get_current_node()

    def _suppress_guards_tls(self):
        return getattr(TLS, "suppress_guards", False)

    @record_shapeenv_event()
    def suppress_guards_enter(self):
        TLS.suppress_guards = True

    @record_shapeenv_event()
    def suppress_guards_exit(self):
        TLS.suppress_guards = False

    @contextmanager
    def suppress_guards(self):
        self.suppress_guards_enter()
        try:
            yield
        finally:
            self.suppress_guards_exit()

    def _get_key(self):
        """
        Defines the current "state" of the guards we've accumulated in this ShapeEnv.
        Determines when we need to invalidate our cache
        """
        return (len(self.replacements), len(self.divisible), self.num_deferred_runtime_asserts)

    def _produce_dyn_sizes(self,
                           ex_size: Sequence[int],
                           source: Source,
                           dynamic_dims: DimList[DimDynamic],
                           constraint_dims: DimList[DimConstraint]) -> List[sympy.Expr]:
        return self._produce_dyn_sizes_from_int_tuple(tuple(ex.size()), source, dynamic_dims, constraint_dims)

    def _produce_dyn_sizes_from_int_tuple(self,
                                          tensor_size: Tuple[int],
                                          source: Source,
                                          dynamic_dims: DimList[DimDynamic],
                                          constraint_dims: List[DimConstraint]
                                          ) -> List[sympy.Expr]:
        assert all(not is_symbolic(val) for val in tensor_size), f"Expect size to be a plain tuple of ints but got {tensor_size}"
        from torch._dynamo.source import TensorPropertySource, TensorProperty
        size = []
        for i, val in enumerate(tensor_size):
            size.append(self.create_symbol(
                val, TensorPropertySource(source, TensorProperty.SIZE, i), dynamic_dims[i], constraint_dims[i]
            ))
        return size

    def create_symbolic_sizes_strides_storage_offset(
        self,
        ex: torch.Tensor,
        source: Source,
        *,
        dynamic_dims: Optional[DimList[DimDynamic]] = None,
        constraint_dims: Optional[DimList[DimConstraint]] = None,
    ):
        """
        Returns a list of symbolic sizes and strides for the given tensor.
        We try our best to express stride in terms of the sizes, so as to not
        introduce new symbolic variables.
        """

        # Dynamo may want to wrap FakeTensors with SymInt sizes up e.g. make_fx(opt_f(), tracing_mode="symbolic").
        # We create symbols in shape_env using the backed hints behind SymInt.

        # Case 1: when SymInt is backed, dynamo can proceed with FakeTensors that have concrete shape.
        # produce_guards will trigger specializations on the outer stuff

        # Case 2: when the SymInt is unbacked, we will throw an data dependent error in require_hint().
        #
        # It's probably good for now but it's important to note that this approach has implications for
        # the original shape_env when checking guards in different order.

        # Example:
        # ---------
        # Consider a function "opt_f" as shown below:

        # @torch.compile()
        # def opt_f(x: bool, y: Tensor):
        #   if x == True:
        #     return y + torch.randn([4])
        #   else:
        #     return y
        # Depending on the sequence of calls, we might install two different sets of guards:

        # 1. opt_f(False, y):
        #    - "x == False" (always works for any size y)

        # 2. opt_f(True, y):
        #    - Triggers recompilation and results in guards like:
        #      - "x == True and y.size(0) == 4"
        #      - (or "y.size(0) == 4 and x == True")

        # The order of checking the guards matters. In this specific example:
        # If True branch guard check precedes False branch and for True branch, y.size(0) check precedes x == True,
        # we may have an unnessary shape speciliazation for y.
        assert not ex.is_nested

        def maybe_specialize_sym_int_with_hint(maybe_sym) -> int:
            assert isinstance(maybe_sym, (int, torch.SymInt))
            if is_symbolic(maybe_sym):
                assert maybe_sym.node.shape_env is not self, \
                    "expect the symbol is created from an shape env other than current one."
                return maybe_sym.node.require_hint()
            return maybe_sym

        ex_size = tuple(maybe_specialize_sym_int_with_hint(sz) for sz in ex.size())
        ex_stride = tuple(maybe_specialize_sym_int_with_hint(sd) for sd in ex.stride())
        ex_storage_offset = maybe_specialize_sym_int_with_hint(ex.storage_offset())

        return self._create_symbolic_sizes_strides_storage_offset(
            ex_size,
            ex_stride,
            ex_storage_offset,
            [_is_dim_dynamic(ex, i) for i in range(ex.dim())],
            source,
            dynamic_dims=dynamic_dims,
            constraint_dims=constraint_dims
        )

    @record_shapeenv_event()
    def _create_symbolic_sizes_strides_storage_offset(
        self,
        ex_size: Sequence[int],
        ex_stride: Sequence[int],
        ex_storage_offset: int,
        is_dim_dynamic: Sequence[bool],
        source: Source,
        *,
        dynamic_dims: Optional[DimList[DimDynamic]] = None,
        constraint_dims: Optional[DimList[DimConstraint]] = None,
    ):
        dim = len(ex_size)

        # Reimplement the legacy behavior
        if constraint_dims is None:
            constraint_dims = [None] * dim
        if dynamic_dims is None:
            dynamic_dims = []
            for i in range(dim):
                # NB: This is encapsulation breaking!  Legacy behavior was
                # bad.
                if is_dim_dynamic[i]:
                    r = DimDynamic.DYNAMIC
                elif self.assume_static_by_default:
                    r = DimDynamic.STATIC
                else:
                    r = DimDynamic.DUCK
                dynamic_dims.append(r)
            dynamic_dims = [DimDynamic.DUCK] * dim

        # TODO: make this configurable from outside policy; we made a policy
        # decision here where if all sizes are static, we are going to
        # specialize all of the inner strides/offset too. We don't have to
        # do this, and arguably we should ALWAYS allow for dynamic offset,
        # this is cheap.
        # TODO: This should be DYNAMIC, using DUCK for BC
        dynamic_strides_offset = DimDynamic.STATIC if all(r == DimDynamic.STATIC for r in dynamic_dims) else DimDynamic.DUCK

        assert len(dynamic_dims) == dim
        assert len(constraint_dims) == dim

        from torch._dynamo.source import TensorPropertySource, TensorProperty
        size: List[sympy.Expr] = self._produce_dyn_sizes_from_int_tuple(ex_size, source, dynamic_dims, constraint_dims)
        stride: List[Optional[sympy.Expr]] = [None] * len(size)
        for i, val in enumerate(ex_stride):
            if val in (0, 1):
                stride[i] = sympy.Integer(val)
        while any(x is None for x in stride):
            candidates = {
                ex_size[i] * ex_stride[i]: size[i] * stride[i]
                for i in range(len(size))
                if stride[i] is not None and ex_stride[i] >= 0
            }
            # iterate over unbound strides in sorted order
            val_list = sorted(
                [(ex_stride[i], i) for i in range(len(stride)) if stride[i] is None]
            )
            for _, i in val_list:
                if stride[i] is None and ex_stride[i] in candidates:
                    stride[i] = candidates[ex_stride[i]]
                    candidates[ex_size[i] * ex_stride[i]] = size[i] * stride[i]

            if any(x is None for x in stride):
                # bind the smallest unbound stride to a new variable
                val, i = min(
                    [
                        (ex_stride[i], i)
                        for i in range(len(stride))
                        if stride[i] is None
                    ]
                )
                stride[i] = self.create_symbol(
                    val,
                    TensorPropertySource(source, TensorProperty.STRIDE, i),
                    dynamic_dim=dynamic_strides_offset,
                    constraint_dim=None,
                )
        assert all(x is not None for x in stride)

        sym_sizes = [
            self.create_symintnode(sym, hint=hint, source=TensorPropertySource(source, TensorProperty.SIZE, i))
            for i, (sym, hint) in enumerate(zip(size, ex_size))
        ]
        sym_stride = []
        for i, stride_expr in enumerate(stride):
            # NB: Don't duck size the stride; instead use the expression
            # we computed
            assert stride_expr is not None
            sym_stride.append(self.create_symintnode(
                stride_expr, hint=ex_stride[i], source=TensorPropertySource(source, TensorProperty.STRIDE, i)
            ))
        sym_storage_offset = self.create_symintnode(self.create_symbol(
            ex_storage_offset,
            TensorPropertySource(source, TensorProperty.STORAGE_OFFSET),
            dynamic_dim=dynamic_strides_offset,
            constraint_dim=None,
        ), hint=ex_storage_offset, source=TensorPropertySource(source, TensorProperty.STORAGE_OFFSET))
        return tuple(sym_sizes), tuple(sym_stride), sym_storage_offset

    # If you know what the current hint value of the SymInt to be created
    # is, pass it into hint.  Otherwise, pass None and we will make our best
    # guess
    @record_shapeenv_event()
    def create_symintnode(
            self,
            sym: "sympy.Expr",
            *,
            hint: Optional[int],
            source: Optional[Source] = None,
    ):
        if self._translation_validation_enabled and source is not None:
            # Create a new symbol for this source.
            symbol = self._create_symbol_for_source(source)
            assert symbol is not None

            # Create a new FX placeholder and Z3 variable for 'symbol'.
            fx_node = self.create_fx_placeholder_and_z3var(symbol, int)

            # Add an equality assertion for the newly created symbol and 'sym'.
            self._add_assertion(sympy.Eq(symbol, sym))
        else:
            fx_node = None

        if isinstance(sym, sympy.Integer):
            if hint is not None:
                assert int(sym) == hint
            return int(sym)
        return SymInt(SymNode(sym, self, int, hint, fx_node=fx_node))

    @record_shapeenv_event()
    def create_unspecified_symint_and_symbol(self, value, source, dynamic_dim):
        return self.create_symintnode(
            self.create_unspecified_symbol(
                value,
                source=source,
                dynamic_dim=dynamic_dim,
            ),
            hint=value,
            source=source,
        )

    def create_symboolnode(self, sym: "sympy.Expr"):
        # This function is only being used in serialization, so we do not track it
        # for validation.
        return SymBool(SymNode(sym, self, bool, None))

    @record_shapeenv_event()
    def create_unbacked_symfloat(self):
        symbol: sympy.Symbol = sympy.Symbol(f"f{next(self.unbacked_symfloat_counter)}")
        self.counter["create_unbacked_symbol"] += 1
        self.var_to_stack[symbol] = CapturedTraceback.extract(skip=1)
        self.var_to_range[symbol] = ValueRanges.unknown()

        # Create a new FX placeholder and Z3 variable for 'symbol'.
        fx_node = self.create_fx_placeholder_and_z3var(symbol, float)

        return SymFloat(SymNode(symbol, self, float, None, fx_node=fx_node))

    @record_shapeenv_event()
    def create_unbacked_symint(self):
        symbol: sympy.Symbol = sympy.Symbol(f"i{next(self.unbacked_symint_counter)}", integer=True)
        self.counter["create_unbacked_symbol"] += 1
        self.var_to_stack[symbol] = CapturedTraceback.extract(skip=1)
        vr = self.var_to_range[symbol] = self._default_unspecified_value_range()

        # Create a new FX placeholder and Z3 variable for 'symbol'.
        fx_node = self.create_fx_placeholder_and_z3var(symbol, int)

        fsummary, user_tb, maybe_user_loc = self._get_stack_summary()
        log.info("create_unbacked_symbol %s [%s, %s]%s (%s)", symbol, vr.lower, vr.upper, maybe_user_loc, format_frame(fsummary))

        return SymInt(SymNode(symbol, self, int, None, fx_node=fx_node))

    def is_unbacked_symint(self, symbol: sympy.Symbol) -> bool:
        # NB: keep synced with free_unbacked_symbols
        return str(symbol).startswith("i")

    @record_shapeenv_event()
    def create_unbacked_symbool(self):
        symbol: sympy.Symbol = sympy.Symbol(f"i{next(self.unbacked_symint_counter)}", integer=True)
        self.counter["create_unbacked_symbol"] += 1
        self.var_to_stack[symbol] = CapturedTraceback.extract(skip=1)
        self.var_to_range[symbol] = ValueRanges(0, 1)

        # Create a new FX placeholder and Z3 variable for 'symbol'.
        fx_node = self.create_fx_placeholder_and_z3var(symbol, bool)

        return SymBool(SymNode(sympy.Eq(symbol, 1), self, bool, None, fx_node=fx_node))

    @record_shapeenv_event()
    def create_unspecified_symbol(
        self,
        val: Union[int, SymInt],
        source: Source,
        dynamic_dim: DimDynamic = DimDynamic.DUCK,
        constraint_dim: DimConstraint = None,  # NB: includes None
    ) -> "sympy.Expr":
        # 'positive' is None for unspecified symbols, since we can't
        # assume that it will be neither positive nor negative.

        # We don't want to specialize zero one val for unspecified symbol
        # so that we can always get a new symbol despite val.
        return self.create_symbol(val, source, dynamic_dim, constraint_dim, positive=None, do_not_specialize_zero_one=True)

    @record_shapeenv_event()
    def create_symbol(
        self,
        val: int,
        source: Source,
        dynamic_dim: DimDynamic = DimDynamic.DUCK,
        constraint_dim: DimConstraint = None,  # NB: includes None
        positive: Optional[bool] = True,
        do_not_specialize_zero_one: bool = False,
    ) -> "sympy.Expr":
        if do_not_specialize_zero_one:
            specialize_zero_one = False
        else:
            specialize_zero_one = self.specialize_zero_one

        assert isinstance(source, Source), f"{type(source)} {source}"
        assert not (positive and val < 0), f"positive set for negative value: {val}"
        # It's always sound to allocate a symbol as DYNAMIC.  If the user
        # constrained the symbol, force the policy to DYNAMIC, because our
        # constraint code will do weird stuff if, e.g., it's duck shaped
        if constraint_dim is not None:
            dynamic_dim = DimDynamic.DYNAMIC

        if dynamic_dim is DimDynamic.STATIC:
            # We don't expect to ever reach here even the user specifies
            # dynamic=False, because automatic_dynamic skipped for
            # nested tensors.
            return sympy.Integer(val)

        elif dynamic_dim is DimDynamic.DUCK:
            # duck_shape can be used to globally turn off duck shaping, even
            # if it was requested
            duck = self.duck_shape
        elif dynamic_dim is DimDynamic.DYNAMIC:
            duck = False
        else:
            raise AssertionError(f"unhandled dynamic_dim {dynamic_dim}")

        if val in (0, 1) and specialize_zero_one:
            r = self.val_to_var[val]
        elif not duck or val not in self.val_to_var:
            # If we're not duck shaping, we always create a new symbol
            # Even if we're duck shaping, if we haven't seen this particular
            # value before, we also create a new symbol
            sympy_expr = sympy.Symbol(f"s{len(self.var_to_val)}", positive=positive, integer=True)
            # We always associate vars to vals
            if isinstance(val, int):
                self.var_to_val[sympy_expr] = sympy.Integer(val)
            else:
                # Only used for jagged layout nested tensors
                self.var_to_val[sympy_expr] = SingletonInt(val.node.singleton_int(), coeff=val.node.singleton_coeff())

            # Do the appending later, because we always want to populate this
            self.var_to_sources[sympy_expr] = []
            # Create a Z3 variable for the new symbol.
            self._add_z3var(sympy_expr, int)

            if duck:
                # Make sure to reuse this symbol for subsequent duck shaping
                self.val_to_var[val] = sympy_expr

            if isinstance(val, int):
                if positive:
                    # Add assertions for the newly created symbols
                    self._add_assertion(sympy_expr > 1)

                    # Apply default range, which assumes not zero-one
                    self.var_to_range[sympy_expr] = self._default_value_range()
                else:
                    self.var_to_range[sympy_expr] = self._default_unspecified_value_range()

                # Small performance optimization: if we have a min-max constraint,
                # we can proactively narrow to that range
                if isinstance(constraint_dim, StrictMinMaxConstraint):
                    assert not duck
                    self.var_to_range[sympy_expr] &= constraint_dim.vr

                vr = self.var_to_range[sympy_expr]

                if val not in vr:
                    raise ConstraintViolationError(f"{val} not in range [{vr.lower}, {vr.upper}]")

                # Initialize default runtime range to match compile time range,
                # for backed SymInts (this is allowed to diverge for unbacked)
                self.runtime_var_to_range[sympy_expr] = vr

                range_str = f"[{vr.lower}, {vr.upper}]"
            else:
                # Skip var_range logic for SingletonInt
                # Only used for jagged layout nested tensors
                range_str = ""

            r = sympy_expr
            self.log.info("create_symbol %s = %s for %s %s", sympy_expr, val, source.name(), range_str)
            self.counter["create_symbol"] += 1
        else:
            # This implements duck-shaping: input sizes that match are assigned
            # the same symint
            r = self.val_to_var[val]
            self.log.debug("create_symbol %s duck sized %s", r, source.name())

        if isinstance(r, sympy.Symbol):
            self.var_to_sources[r].append(source)

        return r

    def debug_name(self, source):
        src_name = source.name()
        return self.source_name_to_debug_name.get(src_name, src_name)

    def render_range_for_constraint_violation(self, source, c):
        if isinstance(c, StrictMinMaxConstraint):
            lower, upper = c.vr.lower, c.vr.upper
            default = self._default_value_range()
            if lower <= default.lower:
                lower = None
            if upper >= default.upper:
                upper = None
            c_render = f"{self.debug_name(source)} = {source.name()} in the specified range"
            if lower is not None and upper is not None:
                c_render += f" {lower} <= {self.debug_name(source)} <= {upper}"
            elif lower is None and upper is not None:
                c_render += f" {self.debug_name(source)} <= {upper}"
            elif lower is not None and upper is None:
                c_render += f" {lower} <= {self.debug_name(source)}"
            return c_render
        return c.render(source)

    # Generates a list of guards strings which, when evaluated in a context that
    # defines tensors for all the sources, returns True or False depending
    # on if the guards in the list evaluated to True or not.  Primarily used by Dynamo,
    # but this is also helpful for manual testing of guards (see
    # evaluate_guards_for_args)
    #
    # For convenience in testing, a source is allowed to be a str,
    # in which case we will assume it is a LocalSource
    #
    # simplified lets you omit duck sizing, equality and 0/1 guards.
    # This is useful for testing when you don't care about the boilerplate
    # guards, and it may be helpful for user output too (be careful though;
    # some equality guards are nontrivial!  It would be nice to get simplified
    # output to print them too).  It's private because it's not
    # intended for normal use
    def produce_guards(
        self,
        placeholders,
        sources,
        source_ref=lambda n: n.name(),
        *,
        # An input is either a SymInt (in which case you directly have
        # DimConstraint) or a Tensor (in which case you have a
        # DimList[DimConstraint]).  Whenever Optional is accepted, that
        # just means there are no constraints
        constraint_inputs: Optional[InputList[Union[DimConstraint, Optional[DimList[DimConstraint]]]]] = None,
        equalities_inputs: Optional[Set[Tuple[Source, Source]]] = None,
        _simplified=False,
        # Indicates if we should produce guards for known static values.
        ignore_static=True,
    ) -> List[str]:
        self.log.info("produce_guards")

        # Check if we get to the same ShapeEnv state by replaying the recorded events.
        # This will create a new ShapeEnv instance, and call all recorded function
        # calls on this new instance. Finally, it will check whether this new instance
        # has equal state.
        #
        # It's important that we do it in the begining of this function, since it modifies
        # self.dim_constraints through its execution. Changes that happen in this method
        # aren't interesting, since this is the function call we wish to reproduce at the
        # end. If we wish to simply reproduce ShapeEnv instances even after this call,
        # this method should also be recorded.
        if self.check_recorded_events:
            shape_env = replay_shape_env_events(self.events)
            self.check_equal(shape_env)

        assert len(placeholders) == len(sources)
        Tensorlike = (torch.Tensor, FakeTensorMeta)

        # Expand optional inputs, or verify invariants are upheld
        if constraint_inputs is None:
            constraint_inputs = [
                [None] * t.dim() if isinstance(t, Tensorlike) else None for t in placeholders
            ]
        else:
            assert len(constraint_inputs) == len(placeholders)
            for i, (t, constraint) in enumerate(zip(placeholders, constraint_inputs)):
                if isinstance(t, Tensorlike):
                    if constraint is None:
                        constraint_inputs[i] = [None] * t.dim()
                    else:
                        assert len(constraint) == t.dim()
                else:
                    assert isinstance(t, (SymInt, int))
                    assert not isinstance(constraint, list)

        # It took a lot of sweat to figure out the algorithm here.  Let's
        # explain how it works.
        #
        # The ShapeEnv lifecycle looks something like this:
        #
        # - For each input, you either generate a fresh Sympy symbol (s0) to
        #   represent its value (a binding site), or you reuse some
        #   preexisting symbol or expression, skipping the symbol allocation
        #   (e.g., duck sizing to a preexisting symbol, or expressing a
        #   stride as a multiplication of a separate stride and size.)
        #   Naively, you might expect to bind a fresh Sympy symbol for
        #   every input, but this is fairly wasteful as most of these
        #   symbols immediately simplify away, and if you don't eagerly
        #   specialize, e.g., 0/1 symbols, you end up with very complicated
        #   expressions that are not optimizable in practice.
        #
        # - You perform some compute on these symbols, occasionally
        #   introducing guards on boolean expressions on these symbols.
        #   In particular, whenever we guard on equality (_maybe_guard_eq),
        #   we can simplify shapes; e.g., when s0 == s1 * 2, we can now
        #   replace all occurrences of s0 with s1 * 2.  Sometimes, a
        #   boolean expression evaluation doesn't introduce a guard, as
        #   the guard is already entailed by the simplifications we have
        #   applied.
        #
        # - In the end, you have a bunch of replacements (saying how to
        #   simplify shapes) and a bunch of guards (all the equality guards
        #   are trivial, because they're covered by the replacements).
        #
        # From the ShapeEnv, we must generate a Python expression that, when
        # evaluated on a set of inputs, tells us whether or not these boolean
        # expressions would have evaluated in the same way.  However,
        # we cannot easily compute this, as we elide recording boolean
        # expressions when we think they are vacuously true.  Thus, we seek
        # an approximation: we must generate an expression, if true, would have
        # produced an "equivalent" ShapeEnv, which would answer guard
        # expressions in the same way.
        #
        # Our notion of equivalence is a bit subtle.  For example, consider
        # the ShapeEnv created from an input of size (5, 4) versus (4, 4)
        # (no other guards.)  Duck sizing would generate (s0, s1) in the first
        # case but (s0, s0) in the second.  We do NOT assume that size
        # variables are disjoint; so in fact a graph that assumes the input
        # could be (s0, s1) subsumes (s0, s0) (setting s0 == s1), but not
        # vice versa.  However, consider an analogous case (1,) versus (2,).
        # Duck sizing generates (1,) and (s0,); the (s0,) graph does NOT
        # subsume the (1,) graph because we assume that any size variables
        # is NOT 0/1 (and make simplifications according to this; e.g., if
        # we queried s0 == 0, we would immediately return False without
        # returning a guard.)
        #
        # So, it is perhaps easier to flip things on their head: the guard
        # expressions we generate here say what simplifications are valid,
        # and what are not.  Below, we explain each of the guard expressions
        # we generate

        # TODO: Make this more efficient by binding all the size/stride/offsets
        # to locals before performing tests on them.

        from torch._dynamo.source import TensorPropertySource, TensorProperty, NegateSource

        # Actual codegen must be delayed as we don't necessarily know what
        # the symbol mapping is
        input_guards = []

        symbol_to_source = collections.defaultdict(list)
        symbol_to_constraints = collections.defaultdict(set)
        constraint_violations : List[Tuple[bool, Callable[[], str]]] = []

        def record_constraint_violation(warn_only, debug_name, msg, hint=None):
            constraint_violations.append(
                (warn_only, debug_name, lambda: f"{msg}{hint()}" if hint else msg)
            )

        def is_dim(src):
            return isinstance(src, TensorPropertySource) and src.prop is TensorProperty.SIZE

        if equalities_inputs:
            source_index = {}
            for i, src in enumerate(sources):
                source_index[src.name()] = i

            def get_symbol(tensor_dim_src):
                fake = placeholders[source_index[tensor_dim_src.base.name()]]
                symint = fake.shape[tensor_dim_src.idx]
                assert isinstance(symint, torch.SymInt)
                return symint.node.expr

            for src1, src2 in equalities_inputs.source_pairs:
                s1, s2 = get_symbol(src1), get_symbol(src2)
                concrete_val = self.evaluate_expr(sympy.Eq(s1, s2))
                if not concrete_val:
                    raise ConstraintViolationError(
                        f"{src1.name()} = {self.var_to_val[s1]}"
                        " is not equal to "
                        f"{src2.name()} = {self.var_to_val[s2]}"
                    )

        # How do we know what the value of s0 is?  Fresh variables can only be
        # bound by inputs, so there MUST be some other input which binds the
        # variable.  If there is no such input, this is an error in our
        # system.  We record where all symbols come from, to help you diagnose
        # why those symbols didn't occur.
        #
        # In fact, generally speaking it is only possible for the "outermost"
        # user of a ShapeEnv to evaluate the guards, because some inputs may
        # not be available to inner levels.  For example, Dynamo can guard on
        # tensors that never actually become graph arguments (they are
        # pruned).  In this case, only Dynamo knows about these arguments.
        def track_symint(source, val, constraint=None):
            assert not isinstance(val, SymInt) or is_symbolic(val)

            if isinstance(val, SymInt) and val.node.maybe_as_int() is not None:
                val = val.node.maybe_as_int()

            if isinstance(val, SymInt):
                s = val.node.expr
                if isinstance(s, sympy.Symbol):
                    symbol_to_source[s].append(source)
                    if constraint is not None:
                        symbol_to_constraints[s].add(constraint)
                elif isinstance(-s, sympy.Symbol):
                    symbol_to_source[-s].append(NegateSource(source))
                else:
                    constraint_violated = False
                    if isinstance(constraint, StrictMinMaxConstraint):
                        constraint_violated = True
                    elif isinstance(constraint, RelaxedUnspecConstraint):
                        if s.is_number:
                            i = int(s)
                            # Don't complain about 0/1 specialization, we
                            # expect to have to compile in this case anyway
                            if i not in (0, 1):
                                constraint_violated = True
                        else:
                            # TODO: Maybe non-strict constraint shouldn't error
                            # here?  Check what happens in practice
                            constraint_violated = True
                    if constraint_violated:
                        def hint(s):
                            sexpr = ShapeGuardPrinter(symbol_to_source, source_ref, self.var_to_sources).doprint(s)
                            return f"{sexpr}."

                        var_with_range = self.render_range_for_constraint_violation(source, constraint)
                        msg = (
                            f"Not all values of {var_with_range} are valid because "
                            f"{self.debug_name(source)} was inferred to be equal to "
                        )
                        record_constraint_violation(
                            constraint.warn_only,
                            self.debug_name(source),
                            msg,
                            hint=functools.partial(hint, s),
                        )

                input_guards.append((source, s))
            else:
                s = sympy.Integer(val)
                input_guards.append((source, s))
                constraint_violated = False
                if isinstance(constraint, StrictMinMaxConstraint):
                    constraint_violated = True
                elif isinstance(constraint, RelaxedUnspecConstraint):
                    # Don't complain about 0/1 specialization, we
                    # expect to have to compile in this case anyway
                    if val not in (0, 1):
                        constraint_violated = True
                if constraint_violated:
                    var_with_range = self.render_range_for_constraint_violation(source, constraint)
                    msg = (
                        f"Not all values of {var_with_range} are valid because "
                        f"{self.debug_name(source)} was inferred to be a constant ({val})."
                    )
                    record_constraint_violation(constraint.warn_only, self.debug_name(source), msg)

        for t, source, constraint in zip(placeholders, sources, constraint_inputs):
            if isinstance(source, str):
                from torch._dynamo.source import LocalSource
                source = LocalSource(source)
            assert isinstance(source, Source)
            if t is None:
                continue
            if isinstance(t, (SymInt, int)):
                track_symint(source, t)
                continue
            assert isinstance(t, Tensorlike)
            sources_and_tensors = [(source, t)]
            if is_traceable_wrapper_subclass(t):
                # If our placeholder is a tensor subclass, then the "true" symints
                # come from the subclass's inner tensors.
                attrs, _ = t.__tensor_flatten__()
                from torch._dynamo.source import AttrSource
                inner_sources_and_tensors = [(AttrSource(source, attr), getattr(t, attr)) for attr in attrs]
                if t.is_nested:
                    # For NestedTensors we need to track BOTH symints on the outer
                    # tensor and tensor because we'd like to guard on the ragged
                    # size but the symint representing ragged size is not in terms
                    # of the symints on the inner tensors.
                    sources_and_tensors.extend(inner_sources_and_tensors)
                else:
                    # For other tensor subclasses, only track the symints from
                    # the inner tensors
                    sources_and_tensors = inner_sources_and_tensors

            for src, curr_t in sources_and_tensors:
                for i, ss in enumerate(curr_t.size()):
                    property_source = TensorPropertySource(src, TensorProperty.SIZE, i)
                    track_symint(property_source, ss, constraint[i])
                if not t.is_nested:
                    for i, ss in enumerate(curr_t.stride()):
                        track_symint(TensorPropertySource(src, TensorProperty.STRIDE, i), ss)
                    track_symint(TensorPropertySource(src, TensorProperty.STORAGE_OFFSET), curr_t.storage_offset())

        # 1. Every input must equal the final simplified symbolic expression
        #    stored on the placeholder.  Given a placeholder (s0*2, s1),
        #    if we have an input (2, 3), we must show s0*2 == 2 and s1 == 3.
        #    This does a lot of work: it covers duck sizing and equality guards.
        exprs = []
        self.dim_constraints = DimConstraints(
            symbol_to_source,
            self.var_to_val,
            set(symbol_to_constraints.keys()),
            self.source_name_to_debug_name,
        )

        if not _simplified:
            for source, expr in input_guards:
                if self._translation_validation_enabled:
                    # Ignore sources that were not turned into SymInts.
                    srcname = source.name()
                    if srcname in self.source_to_symbol:
                        self._add_target_expr(sympy.Eq(self.source_to_symbol[srcname], expr))

                # Small optimization
                if (
                    isinstance(expr, sympy.Symbol) and
                    symbol_to_source.get(expr) and
                    source == symbol_to_source[expr][0]
                ):
                    continue

                # This logic excludes static values found on tensors from guarding, because
                # dynamo's check_tensor_fn does that (see guards.cpp).
                # However, for non tensor sources, we still need to guard here.
                if ignore_static and isinstance(source, TensorPropertySource):
                    if expr.is_number:
                        self.log.debug("Skipping guard %s", f"{source_ref(source)} == {expr}")
                        continue

                if is_dim(source):
                    self.dim_constraints.add_equality(source, expr)

                sexpr = ShapeGuardPrinter(symbol_to_source, source_ref, self.var_to_sources).doprint(expr)
                exprs.append(f"{source_ref(source)} == {sexpr}")
                if (
                    isinstance(expr, sympy.Symbol) and
                    expr in symbol_to_constraints and
                    isinstance(source, TensorPropertySource)
                    and source.prop is TensorProperty.SIZE
                    and equalities_inputs and
                    not equalities_inputs.is_equal(source, symbol_to_source[expr][0])
                ):
                    msg = (
                        f"The values of {self.debug_name(source)} = {source.name()} and "
                        f"{self.debug_name(symbol_to_source[expr][0])} = {symbol_to_source[expr][0].name()} "
                        "must always be equal."
                    )
                    record_constraint_violation(equalities_inputs.warn_only, self.debug_name(source), msg)
                # NB: Not necessary to report constraint violations here:
                # constraints are guaranteed to be on symbols (we've already
                # caught constants and non-atomic expressions), so we only
                # have relational constraints, but we don't support those
                # at the moment

        # 2. Every guard must evaluate to True (but remember many guards
        #    like s0 == s1*2 because trivial due to simplification)
        issued = set()

        def issue_guard(guard: ShapeGuard) -> None:
            expr = self.simplify(guard.expr)

            # Avoid re-issueing the same guard.
            if expr in issued:
                return

            issued.add(expr)

            try:
                is_trivial = False
                if any(is_dim(source) for s in expr.free_symbols for source in symbol_to_source[s]):
                    is_trivial = self.dim_constraints.add(expr)
                guard_expr = ShapeGuardPrinter(symbol_to_source, source_ref, self.var_to_sources).doprint(expr)
                exprs.append(guard_expr)
                self._add_target_expr(expr)
                # A non-relational constraint on a single sizevar can violate
                # a constraint
<<<<<<< HEAD
                if len(expr.free_symbols) == 1 and not is_trivial:
                    symbol = next(iter(expr.free_symbols))
=======
                if not is_trivial and len(expr.free_symbols) == 1:
                    symbol = list(expr.free_symbols)[0]
>>>>>>> f9d47e13
                    source = symbol_to_source[symbol][0]
                    constraints = symbol_to_constraints[symbol]
                    for c in constraints:
                        if isinstance(c, StrictMinMaxConstraint):
                            var_with_range = self.render_range_for_constraint_violation(source, c)
                            msg = (
                                f"Not all values of {var_with_range} "
                                f"satisfy the generated guard {guard_expr}."
                            )
                            record_constraint_violation(c.warn_only, self.debug_name(source), msg)
                        elif isinstance(c, RelaxedUnspecConstraint):
                            # This is fine, we allow guards here as long as it
                            # didn't constrain it to one value  (we don't
                            # actually know this; this depends on our
                            # ValueRanges reasoning capability)
                            pass
                        else:
                            raise AssertionError(f"unrecognized constraint {c}")
            except Exception:
                self.log.warning("Failing guard allocated at: \n%s", ''.join(guard.stack.format()))
                raise

        # First, issue all the non-trivial guards.
        for guard in self.guards:
            if self._maybe_evaluate_static(guard.expr) is not None:
                continue
            issue_guard(guard)

        # Then, issue the guards that refine the value range of tracked symbols.
        # We need to explicitly issue these guards, since they are the ones that
        # guarantee the symbol's value range. Plus, due to the updated value
        # range, they may be skipped in the previous step.
        for symbol, guards in self.var_to_guards.items():
            if symbol not in symbol_to_source:
                continue
            for guard in guards:
                if guard is not None:
                    issue_guard(guard)

        # 3. Every symbol must be within its value range (this handles 0/1
        # specialization too).  NB: because we never update value ranges
        # except in case of explicit user annotation, these are not included
        # in simplified.  However, when we start updating value ranges
        # these should probably get reported in tests too
        if not _simplified:
            for symbol, sources in symbol_to_source.items():
                r = self.runtime_var_to_range.get(symbol)
                if r is None:
                    if symbol not in self.var_to_range:
                        continue
                    r = self.var_to_range[symbol]

                assert sources
                assert symbol.is_integer
                g_lower, g_upper = self.var_to_guards.get(symbol, (None, None))
                bounds = []
                if r.lower != -sympy.oo and g_lower is None:
                    if any(is_dim(source) for source in sources):
                        self.dim_constraints.add(sympy.Ge(symbol, r.lower))
                    bounds.append(str(r.lower))
                bounds.append(source_ref(sources[0]))
                # NB: This looks like an off-by-one error but it's not: the
                # upper bound may be sys.maxsize - 1 because we intentionally
                # exclude sys.maxsize from our bounds to deal with direct
                # == INT_MAX guards, but it's still dumb to actually test it.
                # Note that you can be off by a pretty large constant and it
                # won't matter because sizes in practice will be no where near
                # the 64-bit limit.
                if r.upper != sympy.oo and r.upper < sys.maxsize - 1 and g_upper is None:
                    if any(is_dim(source) for source in sources):
                        self.dim_constraints.add(sympy.Le(symbol, r.upper))
                    bounds.append(str(r.upper))
                if len(bounds) > 1:
                    exprs.append(" <= ".join(bounds))

        if constraint_violations:
            warn_msgs = []
            error_msgs = []
            debug_names = set()
            for warn_only, debug_name, msg in constraint_violations:
                if warn_only:
                    msg = f"  {len(warn_msgs) + 1}. {msg()}"
                    warn_msgs.append(msg)
                else:
                    msg = f"  - {msg()}"
                    error_msgs.append(msg)
                    debug_names.add(debug_name)
            if len(error_msgs) > 0:
                debug_names = ', '.join(debug_names)
                err = '\n'.join(error_msgs)
                raise ConstraintViolationError(
                    f"Constraints violated ({debug_names})! "
                    "For more information, run with TORCH_LOGS=dynamic.\n"
                    f"{err}"
                )
            elif len(warn_msgs) > 0:
                log.debug("%s Warning only constraints violated", len(warn_msgs))

        signpost_event(
            "dynamic",
            "produce_guards",
            {
                **self.co_fields,
                **self.counter,
                "num_guards": len(exprs),
                "free_symbols": sum(1 for v in symbol_to_source.values() if v),
            },
        )

        if self._translation_validation_enabled:
            from torch.fx.experimental.validator import PopulateValidator

            # Add all deferred runtime assertions; these are not technically
            # handled by produce_guards but we need to put them in the target
            # set
            for ras in self.deferred_runtime_asserts.values():
                for ra in ras:
                    self._add_target_expr(ra.expr)

            # Add value range bound guards for all symbols with no trivial bounds.
            # Reason: '_maybe_evaluate_static' may eliminate guards based on the
            # refined value ranges.
            #
            # NB: do NOT use runtime var ranges, they're unsound!  You will
            # only get correct TV with the compile-time ranges.
            for sym, vr in self.var_to_range.items():
                if vr.lower != -sympy.oo:
                    self._add_target_expr(sympy.Le(vr.lower, sym))
                if vr.upper != sympy.oo:
                    self._add_target_expr(sympy.Le(sym, vr.upper))

            # Before validating, populate the input of the validator with the
            # built FX graph.
            with fx_traceback.preserve_node_meta():
                PopulateValidator(self.graph, self.validator).run()

        self._check_translation_validate()
        return exprs

    def produce_guards_expression(self, placeholders, ignore_static=True):
        """
        Expected to be used with evaluate_guards_expression(). Produces the guards
        for the given placeholders and returns a string expression to be evaluated
        by evaluate_guards_expression given concrete values for the placeholders.
        """
        from torch._dynamo.source import LocalSource
        arg_names = [f"t{i}" for i in range(len(placeholders))]
        guards = self.produce_guards(placeholders, [LocalSource(a) for a in arg_names], ignore_static=ignore_static)
        if guards:
            return " and ".join(guards)
        return None

    def evaluate_guards_expression(self, code, args):
        """
        Expected to be used with produce_guards_expression(). Evaluates an expression
        generated by produce_guards_expression for the given concrete args.
        """
        arg_names = [f"t{i}" for i in range(len(args))]
        return eval(code, SYMPY_INTERP, {"L": dict(zip(arg_names, args))})

    def evaluate_guards_for_args(self, placeholders, args, *, ignore_static=True):
        code = self.produce_guards_expression(placeholders, ignore_static=ignore_static)
        if code:
            return self.evaluate_guards_expression(code, args)
        return True

    def bind_symbols(self, placeholders, args):
        # Given a paired list of placeholders (fake tensors with
        # symbolic sizes) and concrete arguments (regular tensors
        # with real sizes), returns a dictionary mapping each
        # symbol to its real value.  So for example, if you
        # have a placeholder with size (s0, s1), binding
        # (2, 4) to it will give you {s0: 2, s1: 4}.  This is
        # not guaranteed to bind ALL symbols in the ShapeEnv;
        # we can't bind a symbol if it doesn't occur in any placeholder,
        # and symbols that already have replacements won't get bindings.

        # This is a little duplicative with evaluate_guards but
        # it's different enough that it seemed cleanest to make
        # another copy.  This assumes the guards are already checked,
        # though if it's cheap we'll check for shenanigans
        bindings: Dict[sympy.Symbol, int] = {}

        def bind_symint(arg, val):
            if isinstance(val, SymInt):
                s = val.node.expr

                if isinstance(s, sympy.Symbol):
                    if s in bindings:
                        assert bindings[s] == arg, f"{bindings[s]} != {arg}"
                    else:
                        bindings[s] = arg
                elif isinstance(-s, sympy.Symbol):
                    if -s in bindings:
                        assert bindings[-s] == -arg, f"{bindings[-s]} != {-arg}"
                    else:
                        bindings[-s] = -arg

        for t, arg in zip(placeholders, args):
            if t is None:
                continue
            if isinstance(t, SymInt):
                bind_symint(arg, t)
                continue
            assert isinstance(t, torch.Tensor)
            for i, s in enumerate(t.size()):
                bind_symint(arg.size(i), s)
            for i, s in enumerate(t.stride()):
                bind_symint(arg.stride(i), s)
            bind_symint(arg.storage_offset(), t.storage_offset())

        return bindings

    def get_nontrivial_guards(self):
        return [self.simplify(guard.expr) for guard in self.guards if self._maybe_evaluate_static(guard.expr) is None]

    def format_guards(self, verbose=False):
        def format_tb(tb):
            if not verbose:
                return ""
            return f"\n   Guarded at:\n{''.join('   ' + l for l in tb.format())}"

        return '\n'.join(f" - {guard.expr}{format_tb(guard.stack)}" for guard in self.guards)

    def get_shape_groups(self):
        shape_groups = collections.defaultdict(list)
        for k, v in self.replacements.items():
            shape_groups[v].append(k)
        return shape_groups

    @_lru_cache
    def _maybe_evaluate_static(
        self, expr: "sympy.Expr", *, unbacked_only: bool = False, compute_hint: bool = False
    ) -> "Optional[sympy.Expr]":
        """
        Tries to evaluate expr without introducing guards

        If unbacked_only == True, then we only do substitutions on
        unbacked SymInts (leaving regular hinted integers alone).  This could
        result in an expression that still contains backed SymInts, which you
        could then potentially guard on.

        Use compute_hint == True if you are trying to compute a non-binding
        hint for the particular hint values of backed SymInts, e.g., if
        s0 happens to be 3 this run, compute_hint will subsitute s0 with 3.
        """
        expr = self.simplify(expr)

        if compute_hint:
            expr = expr.xreplace(self.var_to_val)

        symbols = list(expr.free_symbols)

        # Apply known runtime asserts
        for s in symbols:
            # Unbacked symints only
            if s in self.var_to_val:
                continue
            subst = {}
            if s in self.deferred_runtime_asserts:
                for ra in self.deferred_runtime_asserts[s]:
                    if compute_hint:
                        e = ra.expr.xreplace(self.var_to_val)
                    else:
                        e = ra.expr
                    subst[e] = sympy.true
                    subst[sympy.Not(e)] = sympy.false
                    # NB: this doesn't match relations if they're flipped; e.g.,
                    # if you have x < 5, we won't get 5 > x.  Holler if this is
                    # a problem
            # NB: this helps us deal with And/Or connectives
            expr = expr.subs(subst)

        # Simplify making use of value range lower bound
        new_shape_env = {}
        new_range_env = {}
        for idx, k in enumerate(symbols):
            if isinstance(self.var_to_val.get(k, None), SingletonInt):
                # Skip var_to_range logic for SingletonInt which is only used
                # for jagged layout NestedTensors today
                continue
            vr = self.var_to_range[k]
            # Don't do anything if we don't have a nontrivial lower bound
            # Also don't do anything if we asked only to simplify unbacked
            # SymInt
            if (
                vr.lower < (-sys.maxsize - 1) // 2 or
                (unbacked_only and k in self.var_to_val)
            ):
                new_range_env[k] = vr
                continue
            # Positive means >= 1
            # Positive - 1 means >= 0
            # Positive + lower - 1 means >= lower
            # The new symbol 's' is "too low", so when we substitute it in
            # we have to increase it by offset (and conversely, the new
            # variables have to have their value range bounds adjusted as
            # well)
            s = sympy.Symbol(f"shape_{idx}", positive=True, integer=True)
            offset = vr.lower - 1
            new_shape_env[k] = s + offset
            new_range_env[s] = SymPyValueRangeAnalysis.add(vr, -offset)

        def replace(expr, repl):
            return expr.xreplace(repl)

        try:
            new_expr = replace(expr, new_shape_env)
        except RecursionError:
            log.warning("RecursionError in sympy.xreplace(%s, %s)", expr, new_shape_env)
            self.counter["sympy_recursion_error"] += 1
            return None

        floor_div_replace = {}
        for atom in new_expr.atoms(FloorDiv):
            floor_div_replace[atom] = sympy.floor(atom.args[0] / atom.args[1])
        new_expr = safe_expand(new_expr.xreplace(floor_div_replace))
        # TODO: when unbacked_only, can sometimes early return even when there
        # are still free symbols
        if new_expr.is_number:
            return new_expr

        # Check if the range can solve it statically
        out = bound_sympy(new_expr, new_range_env)
        _assert_bound_is_rational(new_expr, out)

        if out.is_singleton():
            return out.lower

        return new_expr if unbacked_only else None

    @_lru_cache
    def replace(self, expr: "sympy.Expr") -> "sympy.Expr":
        replacements = {s: self._find(cast(sympy.Symbol, s)) for s in expr.free_symbols}
        return safe_expand(expr.xreplace(replacements))

    @_lru_cache
    def _update_divisible(self):
        new_divisible = set()
        for k in self.divisible:
            res = self.replace(k)
            if not res.is_number:
                new_divisible.add(k)

        self.divisible = new_divisible

    @_lru_cache
    def simplify(self, expr: "sympy.Expr") -> "sympy.Expr":
        expr = self.replace(expr)
        # TODO it would seem that this pass is not necessary given the
        # below replacement of // with /, but for nested FloorDivs
        # the non-recursive replacement doesn't work, and
        # recursive makes it hard to look up divisibility,
        # because existing divisibility info has FloorDiv in it, not /
        # for now just do a separate pass to catch common nested case
        if expr.has(FloorDiv):
            self._update_divisible()
            div_replacements = {}
            for atom in expr.atoms(FloorDiv):
                base, divisor = atom.args
                if isinstance(divisor, FloorDiv):
                    base1, divisor1 = divisor.args
                    if self.replace(Mod(base, divisor)) in self.divisible and \
                            base == base1 and self.replace(Mod(base1, divisor1)) in self.divisible:
                        div_replacements[atom] = divisor1
            expr = expr.xreplace(div_replacements)
            expr = safe_expand(expr)
        if expr.has(FloorDiv):
            div_replacements = {}
            pows = expr.atoms(sympy.Pow)
            rationals = expr.atoms(sympy.Rational).difference(expr.atoms(sympy.Integer))
            for fd in expr.atoms(FloorDiv):
                base, divisor = fd.args
                if self.replace(Mod(base, divisor)) in self.divisible:
                    div_replacements[fd] = base / divisor
            new_expr = expr.xreplace(div_replacements)
            new_expr = safe_expand(new_expr)
            new_pows = new_expr.atoms(sympy.Pow)
            new_rationals = new_expr.atoms(sympy.Rational).difference(new_expr.atoms(sympy.Integer))
            # divisions simplified away
            if new_pows.issubset(pows) and new_rationals.issubset(rationals):
                expr = new_expr
        return expr

    @lru_cache(256)
    def size_hint(self, expr: "sympy.Expr", *, allow_none=False):
        """
        Gets a size hint for a given expression from the underlying shapes we had.
        Does not introduce a guard, so only use this when you can guarantee that
        your code is still valid for arbitrary shapes (such as optimization decisions)
        """
        result_expr = safe_expand(expr).xreplace(self.var_to_val)
        if not result_expr.is_number:
            r = self._maybe_evaluate_static(result_expr, compute_hint=True)
            if r is not None:
                return r
            if allow_none:
                return None
            raise self._make_data_dependent_error(result_expr, expr)
        return result_expr

    # NB: keep in sync with size_hint
    @lru_cache(256)
    def has_hint(self, expr: "sympy.Expr"):
        result_expr = safe_expand(expr).xreplace(self.var_to_val)
        return result_expr.is_number or self._maybe_evaluate_static(result_expr) is not None

    def _make_data_dependent_error(self, expr, unhinted_expr):
        # TODO: in a Dynamo context, having user code, and having the
        # name of the local, will be much better
        for s in expr.free_symbols:
            stacktrace = ''.join(self.var_to_stack[s].format())
            self.log.debug("Data dependent variable '%s' allocated at:\n%s", s, stacktrace)
        return GuardOnDataDependentSymNode(
            "It appears that you're trying to get a value out of symbolic int/float "
            "whose value is data-dependent (and thus we do not know the true value.)  "
            f"The expression we were trying to evaluate is {expr} (unhinted: {unhinted_expr}).  "
            "Scroll up to see where each of these data-dependent accesses originally occurred."
            # TODO: Help text about how to use our runtime tests to fix this
            # problem
        )

    def _set_replacement(self, a: "sympy.Symbol", expr: "sympy.Expr") -> None:
        """
        Adds or updates a replacement for a symbol.
        Use this instead of `self.replacements[a] = expr`.
        """
        if torch._dynamo.config.print_specializations and isinstance(expr, (sympy.Integer, sympy.Float)):
            # specializing to a constant, which is likely unexpected

            # NOTE(avik): It is possible that we try logging the same specialization multiple times, e.g.,
            # when adding a to self.replacements, and again when simplifying an expression containing a.
            # Thus to avoid duplication, checking whether a is in self.replacements isn't enough; if it is,
            # it must not already map to `expr`. Fortunately this check is cheap because `expr` is a constant.
            if a not in self.replacements or expr != self.replacements[a]:
                self.log.warning("Specializing %s to %s", self.var_to_sources[a][0].name(), expr)
                self.log.debug("SPECIALIZATION", stack_info=True)
        log.info("set_replacement %s = %s", a, expr)
        self.replacements[a] = expr

        # When specializing 'a == expr', the equality should be also conveyed to
        # Z3, in case an expression uses 'a'.
        self._add_target_expr(sympy.Eq(a, expr))

    @_lru_cache
    @record_shapeenv_event()
    def _find(self, a: "sympy.Symbol") -> "sympy.Expr":
        """
        Implements a DSU-like algorithm to find the variable that represents a
        Also handles transitive non-identity replacements.

        a: b + c
        c: d
        """
        if a not in self.replacements:
            return a
        res = self.replacements[a]
        cur_replace = {s: self._find(s) for s in res.free_symbols}
        self._set_replacement(a, self.replacements[a].xreplace(cur_replace))
        return self.replacements[a]

    @lru_cache(256)
    def _maybe_guard_eq(self, expr: Union["sympy.Eq", "sympy.Ne"], concrete_bool: bool) -> None:
        """
        Evaluates the result of an eq call. If true, uses information to
        simplify shapes (i.e. a == b or a % 5 == 0)
        """
        assert type(concrete_bool) is bool
        if isinstance(expr, sympy.Eq):
            if not concrete_bool:
                return
        # NB: Apparently this is load bearing; to see what test fails if
        # you comment it out run:
        # python test/functorch/test_aotdispatch.py -k
        # test_aot_autograd_symbolic_module_exhaustive_nn_LazyConv3d_cpu_float32
        elif isinstance(expr, sympy.Ne):
            if concrete_bool:
                return
        free = list(expr.free_symbols)

        assert len(free) > 0, f"The expression should not be static by this point: {expr}"
        # In case of really gnarly expression, we don't blow up
        if len(free) > 5:
            return
        # NB: prioritize unbacked symints for solving by ordering them last
        free = sorted(free, key=lambda x: (self.size_hint(x, allow_none=True) or sys.maxsize, x.name), reverse=True)  # type: ignore[attr-defined]
        lhs = expr.lhs
        rhs = expr.rhs
        if not expr.has(Mod):
            try:
                floor_div_atoms = lhs.atoms(FloorDiv).union(rhs.atoms(FloorDiv))
                if len(floor_div_atoms) > 0 and any(a.divisor != 1 for a in floor_div_atoms):
                    raise NotImplementedError
                r = try_solve(expr, free[0], floordiv_inequality=False)
                if r is not None and all(t.is_integer for t in sympy.preorder_traversal(r[1])):
                    new_var = self._find(r[1])
                    ok = False
                    if self.is_unbacked_symint(free[0]):
                        # If you have i0 + i1 + i2 = s0, don't substitute i2 =
                        # s0 - i0 - i1.  Arguably this should be OK but the
                        # runtime assert machinery is very delicate right now
                        # so this causes things to fail e.g.,
                        # test_split_unbacked_sizes
                        ok = len(free_unbacked_symbols(new_var)) <= 1
                    else:
                        # Never substitute backed with unbacked
                        ok = len(free_unbacked_symbols(new_var)) == 0
                    if ok:
                        self._set_replacement(cast(sympy.Symbol, free[0]), new_var)
            except NotImplementedError:
                pass
        if expr.has(Mod):
            mod_expr = next(iter(expr.atoms(Mod)))
            try:
                r = try_solve(expr, mod_expr, floordiv_inequality=False)
                if r is not None and r[1] == 0:
                    self.divisible.add(mod_expr)
            except NotImplementedError:
                pass
        return

    # See: Note - On 0/1 specialization
    # NB: sys.maxsize is NOT allowed for sizes, because we use MAX_INT
    # as a sentinel sometimes.  Your sizevar isn't going to be
    # anywhere near the max 64-bit integer anyway.
    def _default_value_range(self) -> ValueRanges:
        lower = 2 if self.specialize_zero_one else 0
        return ValueRanges(lower, sys.maxsize - 1)

    def _default_unspecified_value_range(self) -> ValueRanges:
        return ValueRanges(-sys.maxsize - 1, sys.maxsize)

    @_lru_cache
    def _simplify_floor_div(self, expr):
        floor_divs = tuple(expr.atoms(FloorDiv))
        # we expect floor_divs to be exact,
        # and thus add the guards for the exact floordivs,
        # even if tracing doesn't require them otherwise
        for fd in reversed(floor_divs):
            base, divisor = fd.args
            mod_expr = Mod(base, divisor)
            eq_expr = sympy.Eq(mod_expr, 0)
            # add necessary mod guards
            self.evaluate_expr(eq_expr)
        return self.simplify(expr)

    # We're about to add a guard/runtime assert, check if the ShapeEnv is frozen
    # and if so issue a warning
    def _check_frozen(self, expr, concrete_val):
        if self.frozen:
            self.counter["ignored_backward_guard"] += 1
            signpost_event(
                "dynamic",
                "evaluate_expr_frozen",
                {
                    **self.co_fields,
                    "ignored_guard": f"{expr} == {concrete_val}",
                    # no version = original state (this signpost is expected)
                    # version 2 = dynamic backwards is eagerly compiled
                    "version": 2,
                },
            )
            log.warning("Ignored guard %s == %s, this could result in accuracy problems", expr, concrete_val)


    def _get_stack_summary(self):
        fsummary = None
        frame = inspect.currentframe()
        try:
            while frame is not None:
                if frame.f_code.co_filename not in uninteresting_files():
                    fsummary = traceback.FrameSummary(
                        frame.f_code.co_filename,
                        frame.f_lineno,
                        frame.f_code.co_name,
                    )
                    break
                frame = frame.f_back
        finally:
            del frame

        # NB: this stack is truncated, but it's fine because the main
        # stack_info will give you the rest of the info you need
        maybe_user_loc = ""
        user_tb = TracingContext.extract_stack()
        if user_tb:
            maybe_user_loc = " at " + format_frame(user_tb[-1])

        return fsummary, user_tb, maybe_user_loc

    def _log_guard(self, prefix: str, g):
        if self.log.isEnabledFor(logging.INFO):
            fsummary, user_tb, maybe_user_loc = self._get_stack_summary()

            is_debug = self.log.isEnabledFor(logging.DEBUG)
            maybe_extra_debug = ""
            if is_debug and user_tb:
                maybe_extra_debug = (
                    '\nUser Stack (most recent call last):\n' +
                    '  (snipped, see stack below for prefix)\n' +
                    ''.join(traceback.format_list(user_tb))
                )
            self.log.info(
                "%s %s [guard added]%s (%s)%s",
                prefix,
                g,
                maybe_user_loc,
                format_frame(fsummary),
                maybe_extra_debug,
                stack_info=is_debug,
            )

    @lru_cache(256)
    @record_shapeenv_event(save_tracked_fakes=True)
    def evaluate_expr(self, orig_expr: "sympy.Expr", hint=None, fx_node=None):
        """
        Given an expression, evaluates it, adding guards if necessary
        """
        if hint is None:
            concrete_val = self.size_hint(orig_expr)
        else:
            concrete_val = sympy.sympify(hint)

        # Check if:
        #   1. 'translation_validation' is set
        #   2. the corresponding 'fx_node' is not 'None'
        #   3. the guard should not be suppressed
        #
        # If all of the above check, we create an FX node representing the
        # actual expression to be guarded.
        node = None
        fresh = False
        if (
                self._translation_validation_enabled
                and fx_node is not None
                and not self._suppress_guards_tls()
        ):
            if concrete_val is sympy.true:
                node, fresh = self.create_fx_call_function(torch._assert, (fx_node,))
            elif concrete_val is sympy.false:
                neg, _ = self.create_fx_call_function(operator.not_, (fx_node,))
                node, fresh = self.create_fx_call_function(torch._assert, (neg,))
            else:
                eql, _ = self.create_fx_call_function(operator.eq, (fx_node, concrete_val))
                node, fresh = self.create_fx_call_function(torch._assert, (eql,))

            assert node is not None
            # If this is a fresh node, we have to remember the event index that
            # corresponds to this assertion node.
            # Reason: so that, given an assertion node, we can replay the ShapeEnv
            # events until the point where this assertion node was freshly created.
            if fresh:
                self.add_fx_node_metadata(node)

        # After creating the FX node corresponding to orig_expr, we must make sure that
        # no error will be raised until the end of this function.
        #
        # Reason: the translation validation may become invalid otherwise.
        #
        # If an error is raised before the end of this function, we remove the FX node
        # inserted, and re-raise the error.
        guard = None
        tb = None

        try:
            if orig_expr.is_number:
                self.log.debug("eval %s [trivial]", orig_expr)
                # NB: don't test float as there may be precision issues
                if isinstance(hint, (int, bool)):
                    assert orig_expr == hint, f"{orig_expr} != {hint}"
                return orig_expr

            expr = orig_expr

            static_expr = self._maybe_evaluate_static(expr)
            if static_expr is not None:
                self.log.debug("eval %s == %s [statically known]", orig_expr, static_expr)
                # NB: don't test float as there may be precision issues
                if isinstance(hint, (int, bool)):
                    assert static_expr == hint, f"{static_expr} != {hint}"
                return static_expr

            if not (expr.free_symbols <= self.var_to_val.keys()):
                # TODO: dedupe this with _maybe_evaluate_static
                # Attempt to eliminate the unbacked SymInt
                new_expr = self._maybe_evaluate_static(expr, unbacked_only=True)
                if not (new_expr.free_symbols <= self.var_to_val.keys()):
                    raise self._make_data_dependent_error(expr.xreplace(self.var_to_val), expr)
                expr = new_expr

            self._check_frozen(expr, concrete_val)

            if (
                    torch._dynamo.config.inject_EVALUATE_EXPR_flip_equality_TESTING_ONLY
                    and isinstance(hint, bool)
                    and isinstance(expr, (sympy.Eq, sympy.Ne))
            ):
                expr = sympy.Not(expr)

            if isinstance(expr, (sympy.Eq, sympy.Ne)):
                self._maybe_guard_eq(expr, bool(concrete_val))
                # TODO: If we successfully eliminate a symbol via equality, it
                # is not actually necessary to save a guard for the equality,
                # as we will implicitly generate a guard when we match that
                # input against the symbol
            elif isinstance(concrete_val, sympy.Integer):
                # WARNING: we cannot actually do simplifications on guards
                # on floating point values, because Sympy generally does not
                # think expressions on integers can ever be equal to floating
                # point (e.g., sympy.Eq(s0/6, 0.5) evaluates to False).  Without
                # very clear algebraic laws that hold for floating point, such
                # simplifications are error prone anyway, so be sure not to
                # maybe_guard_eq in those cases.
                self._maybe_guard_eq(sympy.Eq(expr, concrete_val), True)

            if concrete_val is sympy.true:
                g = expr
            elif concrete_val is sympy.false:
                g = sympy.Not(expr)
            else:
                g = sympy.Eq(expr, concrete_val)  # type: ignore[arg-type]

            if not self._suppress_guards_tls():
                stack = CapturedTraceback.extract(skip=1)
                guard = ShapeGuard(g, stack)
                self.guards.append(guard)
        except Exception:
            if fresh:
                self.remove_fx_node(node)
            raise
        else:
            if not self._suppress_guards_tls():
                assert guard is not None

                self.refine_ranges(guard)

                self._log_guard("eval", g)
            else:
                self.log.debug("eval %s [guard suppressed]", g)

        return concrete_val

    def cleanup(self):
        # Break reference cycles.
        # This destroys the stacks. If you really want to keep them, we
        # just need some way to break references on code objects.
        for g in self.guards:
            g.stack.cleanup()
        for s in self.var_to_stack.values():
            s.cleanup()
        for ras in self.deferred_runtime_asserts.values():
            for ra in ras:
                ra.stack.cleanup()

    @record_shapeenv_event(save_tracked_fakes=True)
    def defer_runtime_assert(self, orig_expr: "sympy.Expr", msg, fx_node=None):
        expr = orig_expr

        static_expr = self._maybe_evaluate_static(expr)
        if static_expr is not None:
            self.log.debug("runtime_assert %s == %s [statically known]", orig_expr, static_expr)
            return static_expr

        # Attempt to eliminate the unbacked SymInt
        new_expr = self._maybe_evaluate_static(expr, unbacked_only=True)
        if new_expr.free_symbols <= self.var_to_val.keys():
            # Do a normal guard
            return self.evaluate_expr(new_expr, fx_node=fx_node)
        # NB: Don't use new_expr as expr; it could contain gunk like shape0
        # which we don't want to guard on

        # OK, we're definitely doing a runtime assert now
        if (
            self._translation_validation_enabled
            and fx_node is not None
            and not self._suppress_guards_tls()
        ):
            node, fresh = self.create_fx_call_function(torch._assert, (fx_node,))
            assert node is not None
            if fresh:
                self.add_fx_node_metadata(node)

        self._check_frozen(expr, sympy.true)

        # eliminate symbols on equality tests
        if isinstance(expr, sympy.Eq):
            self._maybe_guard_eq(expr, True)

        if not self._suppress_guards_tls():
            stack = CapturedTraceback.extract(skip=1)
            ra = RuntimeAssert(expr, msg, stack)
            # TODO: Do this in a way that is less janky than int(s.name[1:])
            cands = sorted([s for s in expr.free_symbols if s.name.startswith("i")], key=lambda s: int(s.name[1:]))
            self.deferred_runtime_asserts.setdefault(cands[-1], []).append(ra)
            self.num_deferred_runtime_asserts += 1
            # TODO: refine ranges
            # Unfortunately, range refinement is probably going to not
            # work most of the time, because we don't support symbols
            # in ranges.  For example, i0 <= s0 is un-rangeable, because
            # we can't put s0 in the range.  So this is not very high
            # priority at the moment.
            self._log_guard("runtime_assert", expr)
        else:
            self.log.debug("runtime_assert %s [guard suppressed]", expr)

        return True

    # Refines the ranges of the variables present in 'guard'.
    #
    # This function tries to refine the range of the variables inside
    # 'guard' by reasoning about it. Specifically, when 'guard' is a
    # 'sympy.Relational' operation.
    #
    # It does mainly 3 things:
    #   1. Tries to isolate a variable in the left-hand side
    #   2. Compute the value range of the right-hand side
    #   3. Update the value range of the variable, if better
    def refine_ranges(self, guard: ShapeGuard) -> None:
        expr = self.simplify(guard.expr)

        for symbol in expr.free_symbols:
            assert isinstance(symbol, sympy.Symbol)

            if isinstance(self.var_to_val.get(symbol, None), SingletonInt):
                # Skip var_to_range logic for SingletonInt which is only used
                # for jagged layout NestedTensors today
                continue

            r = try_solve(expr, symbol)

            if r is None or not (symbol.is_integer and r[1].is_integer):
                # Range refinement only supports integer symbols for now.
                # There are lots of SymPy bugs when it comes to comparing
                # reals and integers, so we skip that for now.
                continue

            r_expr, rhs = r
            vr = self.var_to_range[symbol]
            lower, upper = vr.lower, vr.upper

            rhs_vr = bound_sympy(rhs, self.var_to_range)
            _assert_bound_is_rational(rhs, rhs_vr)
            lower_guard, upper_guard = self.var_to_guards.get(symbol, (None, None))

            # Let's suppose that we have a preexisting range for x [0, 100].
            # Now, we issue a guard x > y, where the range for y is [50, 150].
            # Then, lower = 0, rhs_vr.lower = 50 and therefore refinement can happen,
            # refining x to [51, 100], since x must be greater than y, but the lowest
            # y could be is 50.
            #
            # sympy.Eq may update both lower and upper bounds.
            # sympy.G{t,e} may update the lower bound, only.
            # sympy.L{t,e} may update the upper bound, only.
            if lower < rhs_vr.lower and isinstance(r_expr, (sympy.Eq, sympy.Ge, sympy.Gt)):
                # Strictly greater relations allow us to refine a bit more, since
                # x < y implies that the lower bound for x is: y + 1.
                lower = rhs_vr.lower + int(isinstance(r_expr, sympy.Gt))
                lower_guard = guard
            if upper > rhs_vr.upper and isinstance(r_expr, (sympy.Eq, sympy.Le, sympy.Lt)):
                upper = rhs_vr.upper - int(isinstance(r_expr, sympy.Lt))
                upper_guard = guard

            # Do nothing if the new value range is no better than what we already have.
            if vr == ValueRanges(lower, upper):
                continue

            # Updates the range and the guards corresponding to each bound of the symbol.
            self.var_to_range[symbol] = ValueRanges(lower, upper)
            self.var_to_guards[symbol] = (lower_guard, upper_guard)
            # Clears the cache, since this update can change the result.
            self._maybe_evaluate_static.cache_clear()

def _is_int(expr):
    return isinstance(expr, SymInt) and expr.node.expr.is_number

# WARNING: This is legacy, DO NOT USE
def _is_dim_dynamic(t, d):
    return hasattr(t, "_dynamo_dynamic_indices") and d in t._dynamo_dynamic_indices<|MERGE_RESOLUTION|>--- conflicted
+++ resolved
@@ -2610,13 +2610,8 @@
                 self._add_target_expr(expr)
                 # A non-relational constraint on a single sizevar can violate
                 # a constraint
-<<<<<<< HEAD
-                if len(expr.free_symbols) == 1 and not is_trivial:
+                if not is_trivial and len(expr.free_symbols) == 1:
                     symbol = next(iter(expr.free_symbols))
-=======
-                if not is_trivial and len(expr.free_symbols) == 1:
-                    symbol = list(expr.free_symbols)[0]
->>>>>>> f9d47e13
                     source = symbol_to_source[symbol][0]
                     constraints = symbol_to_constraints[symbol]
                     for c in constraints:
