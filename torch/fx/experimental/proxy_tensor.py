--- conflicted
+++ resolved
@@ -1155,13 +1155,8 @@
         or target is torch.ops.higher_order.auto_functionalized_v2
     ):
         args = args_kwargs[0]
-<<<<<<< HEAD
-        if isinstance(args[0], torch._ops.OpOverload):
-            return _should_save_eager_input_vals(args[0], None)
-=======
         assert isinstance(args[0], torch._ops.OpOverload)
-        return _should_save_arg_kwarg_vals(args[0], None)
->>>>>>> fc1839c6
+        return _should_save_eager_input_vals(args[0], None)
     if target is torch.ops.higher_order.with_effects:
         # TODO: inductor lowering for with_effects needs to be updated to propagate
         # the arg_kwarg_vals
