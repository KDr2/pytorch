--- conflicted
+++ resolved
@@ -29,12 +29,8 @@
     _push_mode,
 )
 
-<<<<<<< HEAD
 from .sym_node import SymNode
-from .sym_dispatch_mode import SymDispatchMode
-=======
 from ._sym_dispatch_mode import SymDispatchMode
->>>>>>> 7ce6f692
 from torch.fx import Proxy
 import torch.fx.traceback as fx_traceback
 from torch import SymInt, SymFloat, SymBool
