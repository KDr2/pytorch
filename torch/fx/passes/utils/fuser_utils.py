import copy
from queue import SimpleQueue
from typing import Optional as _Optional

import torch.fx
from torch.fx._compatibility import compatibility
from torch.fx.graph import Graph
from torch.fx.graph_module import GraphModule
from torch.fx.node import Node
<<<<<<< HEAD
from torch.fx.passes.tools_common import NodeList, NodeSet
=======
from torch.fx.passes.tools_common import (  # noqa: F401
    legalize_graph,
    NodeList,
    NodeSet,
    stable_topological_sort,
)
>>>>>>> 63888874
from torch.fx.passes.utils import lift_subgraph_as_module  # type: ignore[attr-defined]


@compatibility(is_backward_compatible=False)
def topo_sort(nodes: NodeList) -> NodeList:
    # sort nodes according to the topological order
    indegree_map = dict.fromkeys(nodes, 0)
    candidates: SimpleQueue[Node] = SimpleQueue()

    for node in nodes:
        for n in node.all_input_nodes:
            if n in indegree_map:
                indegree_map[node] += 1
        if indegree_map[node] == 0:
            candidates.put(node)

    sorted_nodes: NodeList = []
    while not candidates.empty():
        node = candidates.get()
        sorted_nodes.append(node)

        for n in node.users:
            if n in indegree_map:
                indegree_map[n] -= 1
                if indegree_map[n] == 0:
                    candidates.put(n)

    assert len(nodes) == len(sorted_nodes), (
        "topological sorted nodes doesn't have same length as input nodes"
    )

    return sorted_nodes


@compatibility(is_backward_compatible=False)
def validate_partition(partition: NodeList) -> bool:
    # verify the partition doesn't form a dependency cycle in the original graph
    # returns True for valid partition, False for invalid

    partition_set = set(partition)

    outputs: NodeList = []
    for node in partition_set:
        for user_node in node.users:
            if user_node not in partition_set:
                # external user node, need to expose as an output
                outputs.append(user_node)

    # Perform BFS on the partition outputs.
    # If it reaches a node within the partition, then it found a cycle.
    # This function takes the ownership of `root_nodes` and may modify it.
    def bfs_find_cycle(root_nodes: NodeList) -> bool:
        # Set used to exclude nodes that have already been visited.
        # If a node has been visited, that node and all its children have
        # been checked for cycles.
        visited: NodeSet = set()

        # Start with `root_nodes` and traverse through (toward child nodes)
        # their connected sub-graph. Nodes in `visited` won't be added
        # to `queue` again.
        queue: NodeList = root_nodes
        while queue:
            current = queue.pop()
            visited.add(current)
            if current in partition_set:
                # Started from partition's `output` nodes, and reached
                # another node in partition. Cycle!
                return True
            for user_node in current.users:
                if user_node in visited:
                    continue
                queue.append(user_node)
        # `root_nodes` don't cause cycle.
        return False

    # Use all output nodes as roots to traverse
    # the graph to check cycles.
    if bfs_find_cycle(outputs):
        return False

    return True


@compatibility(is_backward_compatible=False)
def fuse_as_graphmodule(
    gm: GraphModule,
    nodes: NodeList,
    module_name: str,
    partition_lookup_table: _Optional[dict[Node, _Optional[int]]] = None,
    *,
    always_return_tuple: bool = False,
) -> tuple[GraphModule, tuple[Node, ...], tuple[Node, ...]]:
    """
    Fuse nodes in graph_module into a GraphModule.

    Args:
        gm (GraphModule): target graph_module

        nodes (List[Node]): list of nodes in `gm` to fuse, where the node must be topologically sorted

        module_name: class name for the fused GraphModule

        partition_lookup_table (Optional[Dict[Node, None]]): optional dict of nodes to speed up lookup

        always_return_tuple (bool): whether to always return a tuple, even if there is only one output

    Returns:
        fused_gm (GraphModule): fused graph module, where its node is a copy of `nodes` in `gm`

        original_inputs (Tuple[Node, ...]): input nodes to `nodes` in original `gm`

        original_outputs (Tuple[Node, ...]): consumer nodes of `nodes` in original `gm`

    """

    # assumption: nodes are already sorted in topo order

    for node in nodes:
        assert node.graph.owning_module is gm, (
            f"{node} doesn't belong to passed in graph module {gm._get_name()}"
        )
        assert not node._erased, f"{node} has been removed from owning graph"
        assert node in gm.graph._find_nodes_lookup_table, (
            f"{node} is not found in graph module {gm._get_name()}"
        )

    # validates partition doesn't introduce dependency circles in the graph
    assert validate_partition(nodes), "Invalid partition, found dependency cycles"

    # if no dict of partition nodes is provided, reconstruct it by nodes list to reduce lookup time
    if partition_lookup_table is None:
        partition_lookup_table = dict.fromkeys(nodes)

    subgraph = Graph()

    node_to_placeholder: dict[
        Node, Node
    ] = {}  # mapping of nodes from old graph to placeholder in new graph
    node_map: dict[Node, Node] = {}  # mapping of nodes from old graph to new graph

    # handles inputs through graph.node_copy's arg_transform functions
    def remap_inputs(x: Node) -> Node:
        if x.op == "get_attr":
            # TODO: do we really need copy the get_attr node into the graph?
            # do something here
            pass

        if x in partition_lookup_table:
            # x is inside subgraph, return the copied node
            # the node should have been copied already, as we are copying graph in the topological order
            return node_map[x]

        if x not in node_to_placeholder:
            # x is not in subgraph, create a new placeholder for subgraph
            placeholder_node = subgraph.placeholder(x.name, type_expr=x.type)
            # copy all meta fields, even if some fields might be irrelevant for the placeholder node
            placeholder_node.meta = copy.copy(x.meta)
            node_to_placeholder[x] = placeholder_node

        return node_to_placeholder[x]

    # copy nodes in topological order
    for node in nodes:
        new_node = subgraph.node_copy(node, remap_inputs)
        node_map[node] = new_node

    # handles outputs
    output_mapping: dict[Node, Node] = {}  # mapping from old output to new outputs

    for node in nodes:
        for user_node in node.users:
            if user_node not in partition_lookup_table:
                # external user node, need to expose as an output
                output_mapping[node] = node_map[node]

    # outs contain nodes in the new subgraph
    outs = tuple(output_mapping.values())

    if always_return_tuple:
        # always return a tuple, even if there is only one output
        subgraph.output(outs)
    else:
        # If there's a single output then return it directly, otherwise return a tuple.
        subgraph.output(outs[0] if len(outs) == 1 else outs)

    # lint to ensure correctness
    subgraph.lint()  # type: ignore[no-untyped-call]
    fused_gm: GraphModule
    fused_gm, _ = lift_subgraph_as_module(
        gm, subgraph, comp_name="", class_name=module_name
    )

    # sub_gm's input nodes in the original module
    original_inputs: tuple[Node, ...] = tuple(node_to_placeholder.keys())

    # sub_gm's outputs node in the original module
    original_outputs: tuple[Node, ...] = tuple(output_mapping.keys())

    return fused_gm, original_inputs, original_outputs


@compatibility(is_backward_compatible=False)
def insert_subgm(
    gm: GraphModule,
    sub_gm: GraphModule,
    orig_inputs: tuple[Node, ...],
    orig_outputs: tuple[Node, ...],
) -> GraphModule:
    # add sub_gm into gm
    submodule_name = sub_gm.__class__.__name__
    gm.add_submodule(submodule_name, sub_gm)

    def last_node(target_nodes: tuple[Node, ...]) -> Node | None:
        for node in reversed(gm.graph.nodes):
            if node in target_nodes:
                return node
        return None

    last_output_node: Node | None = last_node(orig_outputs)
    assert last_output_node is not None

    # Create a call_module node in main graph.
    with gm.graph.inserting_after(last_output_node):
        module_node = gm.graph.call_module(
            submodule_name, args=orig_inputs, kwargs=None
        )
        output_node = sub_gm.graph.output_node()

    next_node = module_node.next
    with gm.graph.inserting_before(next_node):
        if len(orig_outputs) == 1 and not isinstance(output_node.args[0], tuple):
            # main_remapping[comp.orig_outputs[0]] = module_node
            orig_outputs[0].replace_all_uses_with(module_node, propagate_meta=True)
        else:
            for i, orig_output in enumerate(orig_outputs):
                # Use Proxy to record getitem access.
                proxy_out = torch.fx.Proxy(module_node)[i].node  # type: ignore[index]
                orig_output.replace_all_uses_with(proxy_out, propagate_meta=True)

            module_node.meta["val"] = tuple(
                orig_output.meta.get("val", None) for orig_output in orig_outputs
            )
    return gm


@compatibility(is_backward_compatible=False)
def erase_nodes(gm: GraphModule, nodes: NodeList) -> None:
    # erase original nodes in inversed topological order
    for node in reversed(nodes):
        gm.graph.erase_node(node)


@compatibility(is_backward_compatible=False)
def fuse_by_partitions(
    gm: GraphModule,
    partitions: list[dict[Node, _Optional[int]]],
    prefix: str = "fused_",
    always_return_tuple: bool = False,
) -> GraphModule:
    for partition_id, partition in enumerate(partitions):
        sorted_nodes = topo_sort(list(partition))

        submodule_name = prefix + str(partition_id)
        sub_gm, orig_inputs, orig_outputs = fuse_as_graphmodule(
            gm,
            sorted_nodes,
            submodule_name,
            partition,
            always_return_tuple=always_return_tuple,
        )

        insert_subgm(gm, sub_gm, orig_inputs, orig_outputs)

        erase_nodes(gm, sorted_nodes)

    torch.fx.passes.tools_common.stable_topological_sort(gm)
    gm.graph.lint()

    return gm<|MERGE_RESOLUTION|>--- conflicted
+++ resolved
@@ -7,16 +7,11 @@
 from torch.fx.graph import Graph
 from torch.fx.graph_module import GraphModule
 from torch.fx.node import Node
-<<<<<<< HEAD
-from torch.fx.passes.tools_common import NodeList, NodeSet
-=======
 from torch.fx.passes.tools_common import (  # noqa: F401
     legalize_graph,
     NodeList,
     NodeSet,
-    stable_topological_sort,
 )
->>>>>>> 63888874
 from torch.fx.passes.utils import lift_subgraph_as_module  # type: ignore[attr-defined]
 
 
