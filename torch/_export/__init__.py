--- conflicted
+++ resolved
@@ -178,7 +178,9 @@
         torch.ops.aten.native_batch_norm.default: torch.ops.aten.native_batch_norm.default.decompose,
     }
 
-    if not _functional_pre_dispatch_IR:
+    if _functional_pre_dispatch_IR:
+        module = _export(f, args, kwargs, constraints=constraints, pre_dispatch=True, decomp_table=decomp_table).module()
+    else:
         if kwargs is None:
             kwargs = {}
 
@@ -206,40 +208,27 @@
 
             flat_args, _ = pytree.tree_flatten((args, kwargs or {}))
             range_constraints, equality_constraints = _process_constraints(m, 0, flat_args)
+            if isinstance(f, torch.nn.Module):
+                from torch.export._trace import _restore_state_dict
+                _restore_state_dict(f, m)
+
+            flat_args, _ = pytree.tree_flatten((args, kwargs or {}))
+            range_constraints, equality_constraints = _process_constraints(m, 0, flat_args)
             module = _create_stateful_graph_module(
                 m,
                 range_constraints=range_constraints,
                 equality_constraints=equality_constraints,
             )
-    else:
-        module = _export(f, args, kwargs, constraints=constraints, pre_dispatch=True, decomp_table=decomp_table).module()
 
     def _train(self, mode: bool = True):
         raise NotImplementedError("Calling train() is not supported yet.")
 
-<<<<<<< HEAD
-        if isinstance(f, torch.nn.Module):
-            from torch.export._trace import _restore_state_dict
-            _restore_state_dict(f, m)
-
-        flat_args, _ = pytree.tree_flatten((args, kwargs or {}))
-        range_constraints, equality_constraints = _process_constraints(m, 0, flat_args)
-        unlifted_m = _create_stateful_graph_module(
-            m,
-            range_constraints=range_constraints,
-            equality_constraints=equality_constraints,
-        )
-        unlifted_m.train = types.MethodType(_train, m)  # type: ignore[method-assign]
-        unlifted_m.eval = types.MethodType(_eval, m)  # type: ignore[method-assign]
-        return unlifted_m
-=======
     def _eval(self, mode: bool = True):
         raise NotImplementedError("Calling eval() is not supported yet.")
 
     module.train = types.MethodType(_train, module)  # type: ignore[method-assign]
     module.eval = types.MethodType(_eval, module)  # type: ignore[method-assign]
     return module
->>>>>>> e478ffb9035 (Expose functional IR to capture_pre_autograd)
 
 
 def export(
