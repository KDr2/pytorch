--- conflicted
+++ resolved
@@ -210,6 +210,43 @@
     return False
 
 
+def _replace_param_buffer_names(param_buffer_table, sig):
+    def replace(x):
+        return param_buffer_table.get(x, x)
+
+    sig.parameters = pytree.tree_map(replace, sig.parameters)
+    sig.buffers = pytree.tree_map(replace, sig.buffers)
+    sig.inputs_to_parameters = pytree.tree_map(replace, sig.inputs_to_parameters)
+    sig.inputs_to_buffers = pytree.tree_map(replace, sig.inputs_to_buffers)
+    sig.buffers_to_mutate = pytree.tree_map(replace, sig.buffers_to_mutate)
+    if sig.backward_signature is not None:
+        sig.backward_signature.gradients_to_parameters = pytree.tree_map(
+            replace, sig.backward_signature.gradients_to_parameters
+        )
+
+
+def _normalize_nn_module_stack(gm_torch_level, root_cls):
+    # Append a root module to every nn_module_stack.
+    root = "L['self']"
+    root_key = re.sub(r'[^a-zA-Z0-9]', '_', root)
+    for gm in gm_torch_level.modules():
+        if not isinstance(gm, torch.fx.GraphModule):
+            continue
+        for node in gm.graph.nodes:
+            if node.op in ["placeholder", "output"]:
+                continue
+            add_root = True
+            if nn_module_stack := node.meta.get("nn_module_stack", {}):
+                path, ty = next(iter(nn_module_stack.values()))
+                assert issubclass(ty, torch.nn.Module)
+                # TODO Figure out why sometimes we have root sometimes we don't.
+                if path == root and ty is root_cls:
+                    add_root = False
+            if add_root:
+                # TODO(zhxchen17) normalize all the way down to dot strings.
+                node.meta["nn_module_stack"] = {root_key: (root, root_cls), **nn_module_stack}
+
+
 def export(
     f: Callable,
     args: Tuple[Any, ...],
@@ -257,7 +294,7 @@
 
     with torch._dynamo.config.patch(dataclasses.asdict(DEFAULT_EXPORT_DYNAMO_CONFIG)):  # type: ignore[attr-defined]
         try:
-            module_call_signatures: Dict[str, ModuleCallSignature] = {}
+            module_call_specs: Dict[str, Dict[str, pytree.TreeSpec]] = {}
             # TODO Horrible hack to skip dynamo
             if isinstance(f, torch.fx.GraphModule) and _safe_to_skip_dynamo(f):
                 if len(constraints) > 0:
@@ -267,7 +304,7 @@
                     )
                 gm_torch_level = f
             else:
-                with _wrap_submodules(f, preserve_module_call_signature, module_call_signatures):
+                with _wrap_submodules(f, preserve_module_call_signature, module_call_specs):
                     gm_torch_level, _ = torch._dynamo.export(
                         f,
                         constraints=constraints,
@@ -284,19 +321,11 @@
                 UserErrorType.ANTI_PATTERN,
                 f"Consider annotating your code using constrain_as_*(). {str(e)}")
 
-<<<<<<< HEAD
-    params_buffers: OrderedDict[str, Union[torch.Tensor, torch.nn.Parameter]] = OrderedDict()
-    for name, param in gm_torch_level.named_parameters(recurse=True, remove_duplicate=False):
-        params_buffers[name] = param
-
-    for name, buffer in gm_torch_level.named_buffers(recurse=True, remove_duplicate=False):
-=======
     params_buffers: Dict[str, Union[torch.Tensor, torch.nn.Parameter]] = {}
     for name, param in gm_torch_level.named_parameters(remove_duplicate=False):
         params_buffers[name] = param
 
     for name, buffer in gm_torch_level.named_buffers(remove_duplicate=False):
->>>>>>> a5e1d380
         params_buffers[name] = buffer
 
     fake_args, fake_kwargs, fake_mode = _convert_input_to_fake(gm_torch_level, args, kwargs)
@@ -360,8 +389,6 @@
     )
     gm_torch_level.recompile()
 
-<<<<<<< HEAD
-=======
     param_buffer_table: Dict[str, str] = {}
     if isinstance(f, torch.nn.Module):
         param_lookup: Dict[int, List[str]] = {}
@@ -383,7 +410,6 @@
     if isinstance(f, torch.nn.Module):
         _normalize_nn_module_stack(gm_torch_level, type(f))
 
->>>>>>> a5e1d380
     # Note: aot_export_module doesn't accept kwargs, we'd like to reorder the kwargs as an OrderedDict
     # to follow the order in orig_args and correctly call gm_torch_level
     gm, graph_signature = aot_export_module(
@@ -419,6 +445,7 @@
     # NOTE: aot_export adds symint metadata for placeholders with int values;
     # since these become specialized, we replace such metadata with the original values
     flat_args, in_spec = pytree.tree_flatten(combine_args_kwargs(args, kwargs))
+    _, orig_in_spec = pytree.tree_flatten((args, kwargs))
     index = 0
     total_param_buffers = len(graph_signature.parameters) + len(graph_signature.buffers)
     for node in gm.graph.nodes:
@@ -465,8 +492,6 @@
         export_graph_signature,
         flat_args,
     )
-<<<<<<< HEAD
-=======
 
     if isinstance(f, torch.nn.Module):
         _replace_param_buffer_names(param_buffer_table, export_graph_signature)
@@ -479,29 +504,27 @@
         assert res is not None
         gm = res.graph_module
 
->>>>>>> a5e1d380
     assert orig_out_spec is not None
     exported_program = ExportedProgram(
         gm,
         gm.graph,
         export_graph_signature,
+        # TODO(zhxchen17) Remove this field.
         CallSpec(in_spec, orig_out_spec),
-<<<<<<< HEAD
-=======
         # TODO(zhxchen17) Return empty state_dict for functions.
->>>>>>> a5e1d380
         params_buffers,
         range_constraints,
         equality_constraints,
+        [ModuleCallEntry("", ModuleCallSignature(inputs=[], outputs=[], in_spec=orig_in_spec, out_spec=orig_out_spec))] +
         [ModuleCallEntry(fqn, sig) for fqn, sig in module_call_signatures.items()],
         (args, {}),
     )
 
-    exported_program = exported_program._transform(
-        _AddRuntimeAssertionsForInlineConstraintsPass(range_constraints, equality_constraints)
-    )
-    if len(preserve_module_call_signature) > 0:
-        exported_program = exported_program._transform(CollectTracepointsPass(module_call_signatures))
+    if len(range_constraints) > 0 or len(equality_constraints) > 0:
+        exported_program = exported_program._transform(
+            _AddRuntimeAssertionsForInlineConstraintsPass(range_constraints, equality_constraints)
+        )
+
     return exported_program._transform(_ReplaceSymSizeOpPass())
 
 
@@ -639,16 +662,6 @@
         unlifted_module,
         unlifted_module.graph,
         ExportGraphSignature(
-<<<<<<< HEAD
-            [],
-            [],
-            user_inputs,
-            user_outputs,
-            {},
-            {},
-            {},
-            None,
-=======
             parameters=[],
             buffers=[],
             user_inputs=user_inputs,
@@ -657,7 +670,6 @@
             inputs_to_buffers={},
             buffers_to_mutate={},
             backward_signature=None,
->>>>>>> a5e1d380
         ),
         call_spec=copy.deepcopy(ep.call_spec),
         state_dict={},
