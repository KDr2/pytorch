import copy
import dataclasses
import functools
import io
import json
import pathlib
import re
import sys
import os
import types
import warnings
import weakref
import zipfile
from collections import OrderedDict
from contextlib import contextmanager

from typing import Any, Callable, Dict, List, Optional, Tuple, Union
from unittest.mock import patch

import sympy

import torch
import torch._dynamo
import torch.fx
import torch.fx._pytree as fx_pytree

import torch.utils._pytree as pytree
from torch._decomp import core_aten_decompositions, get_decompositions
from torch._dispatch.python import enable_python_dispatcher
from torch._dynamo.exc import UserError, UserErrorType
from torch._dynamo.source import ConstantSource
from torch._export.passes.collect_tracepoints_pass import CollectTracepointsPass
from torch._functorch.aot_autograd import aot_export_module, GraphSignature
from torch._functorch.eager_transforms import functionalize
from torch._guards import detect_fake_mode
from torch._ops import OpOverload
from torch._subclasses.fake_tensor import FakeTensor, FakeTensorMode
from torch.export.exported_program import (
    ExportedProgram,
    ModuleCallEntry,
    ModuleCallSignature,
    _disable_prexisiting_fake_mode,
)
from torch.export.graph_signature import (
    _sig_to_specs,
    ArgumentSpec,
    ConstantArgument,
    ExportGraphSignature,
    InputKind,
    InputSpec,
    OutputKind,
    OutputSpec,
    SymIntArgument,
    TensorArgument,
)
from torch.export.dynamic_shapes import (
    Constraint,
    dynamic_dim,
    _process_constraints,
    _process_dynamic_shapes,
)
<<<<<<< HEAD
=======
from torch.export._unlift import _create_stateful_graph_module
>>>>>>> 75d3bbaa
from torch.fx import traceback as fx_traceback
from torch.fx._compatibility import compatibility
from torch.fx.experimental.proxy_tensor import make_fx, maybe_disable_fake_tensor_mode
from torch.fx.experimental.symbolic_shapes import (
    ConstraintViolationError,
    GuardOnDataDependentSymNode,
    ShapeEnv,
    StrictMinMaxConstraint,
)
from torch.fx.graph import _PyTreeCodeGen, _PyTreeInfo
from torch.utils._sympy.value_ranges import ValueRangeError, ValueRanges

from .exported_program import (
<<<<<<< HEAD
    _create_stateful_graph_module,
=======
>>>>>>> 75d3bbaa
    CallSpec,
)
from .passes.add_runtime_assertions_for_constraints_pass import (
    _AddRuntimeAssertionsForInlineConstraintsPass,
)
from .passes.lift_constant_tensor_pass import lift_constant_tensor_pass
from .passes.remove_runtime_assertions import _RemoveRuntimeAssertionsPass
from .passes.replace_sym_size_ops_pass import _replace_sym_size_ops_pass
from .passes.replace_view_ops_with_view_copy_ops_pass import (
    ReplaceViewOpsWithViewCopyOpsPass,
)
from .wrappers import _wrap_submodules
from torch._inductor import config


def export__RC__(
    f: Callable,
    args: Tuple[Any, ...],
    kwargs: Optional[Dict[str, Any]] = None,
    *,
    dynamic_shapes: Optional[Union[Dict[str, Any], Tuple[Any]]] = None,
    strict: bool = True,
    preserve_module_call_signature: Tuple[str, ...] = (),
) -> ExportedProgram:
    """
    API for exporting with dynamic shape specifications instead of constraints.
    It should be considered "release candidate" (RC), meant to replace `export`.

    Here, `dynamic_shapes` is expected to be a dict from
    argument names of `f` to dynamic shape specifications OR a tuple where each element
    corresponds to the original order of the arguments defined in the function signature
    ,as follows:
    - The dynamic shape of a tensor argument can be specified as:
      - Either a dict from dynamic dimension indices to Dim types. It is not
        required to include static dimension indices in this dict, but when
        they are, they should be mapped to None.
      - Or a tuple of Dim types or None. The Dim types correspond to dynamic
        dimensions, whereas static dimensions are denoted by None.
    - Arguments that are dicts or tuples of tensors are recursively specified
      by using mappings or sequences of contained specifications.

    See `export` for documentation of `f`, `args`, `kwargs` and return.
    """
    from torch.export._trace import _export
    warnings.warn("This function is deprecated. Please use torch.export.export instead.")

    constraints = _process_dynamic_shapes(f, args, kwargs, dynamic_shapes)
    return _export(
        f,
        args,
        kwargs,
        constraints=constraints,
        strict=strict,
        preserve_module_call_signature=preserve_module_call_signature
    )


@dataclasses.dataclass
class ExportDynamoConfig:
    """
    Manage Export-specific configurations of Dynamo.
    """
    allow_rnn: bool = True


DECOMP_TABLE = core_aten_decompositions()


@compatibility(is_backward_compatible=False)
def capture_pre_autograd_graph(
    f: Callable,
    args: Tuple[Any],
    kwargs: Optional[Dict[str, Any]] = None,
    constraints: Optional[List[Constraint]] = None,
) -> torch.nn.Module:
    """
    A helper function that is intended to trace a module before any pre-autograd
    decomposition is run. The produced module will be "non-functional" and
    composed of aten operators. Later this API will be deleted in favor of more general
    torch.export API.

    Args:
      f: A callable to be traced

      args: example positional inputs.

      kwargs: optional example keyword inputs.

      constraints: A optional list of constraints on the dynamic arguments specifying
            their possible range of their shapes

    Returns:
        An nn.Module containing the traced method.

    """
    from torch.export._trace import _convert_input_to_fake, DEFAULT_EXPORT_DYNAMO_CONFIG

    decomp_table = {
        torch.ops.aten.dropout.default: torch.ops.aten.dropout.default.decompose,
        torch.ops.aten.batch_norm.default: torch.ops.aten.batch_norm.default.decompose,
        torch.ops.aten._batch_norm_impl_index.default: torch.ops.aten._batch_norm_impl_index.default.decompose,
        torch.ops.aten.native_batch_norm.default: torch.ops.aten.native_batch_norm.default.decompose,
    }

    if kwargs is None:
        kwargs = {}

    with torch._dynamo.config.patch(dataclasses.asdict(DEFAULT_EXPORT_DYNAMO_CONFIG)):
        m = torch._dynamo.export(
            f,
            constraints=constraints,
            assume_static_by_default=True,
            tracing_mode="symbolic",
            decomposition_table=decomp_table,
            pre_dispatch=True,
            aten_graph=True,
        )(
            *args,
            **kwargs,
        )[0]

        def _train(self, mode: bool = True):
            raise NotImplementedError("Calling train() is not supported yet.")

        def _eval(self, mode: bool = True):
            raise NotImplementedError("Calling eval() is not supported yet.")

        _, _, _, fake_mode = _convert_input_to_fake(m, args, kwargs)

        m.meta["inline_constraints"] = {
            k: v
            for k, v in fake_mode.shape_env.runtime_var_to_range.items()
            if re.match(r"^[if]\d+$", str(k))
        }

        if isinstance(f, torch.nn.Module):
            from torch.export._trace import _restore_state_dict
            _restore_state_dict(f, m)

        flat_args, _ = pytree.tree_flatten((args, kwargs or {}))
        range_constraints, equality_constraints = _process_constraints(m, 0, flat_args)
        unlifted_m = _create_stateful_graph_module(
            m,
            range_constraints=range_constraints,
            equality_constraints=equality_constraints,
        )
        unlifted_m.train = types.MethodType(_train, m)  # type: ignore[method-assign]
        unlifted_m.eval = types.MethodType(_eval, m)  # type: ignore[method-assign]
        return unlifted_m


def export(
    f: Callable,
    args: Tuple[Any, ...],
    kwargs: Optional[Dict[str, Any]] = None,
    constraints: Optional[List[Constraint]] = None,
    *,
    strict: bool = True,
    preserve_module_call_signature: Tuple[str, ...] = (),
) -> ExportedProgram:
    from torch.export._trace import _export
    warnings.warn("This function is deprecated. Please use torch.export.export instead.")

    if constraints is not None:
        warnings.warn(
            "Using `constraints` to specify dynamic shapes for export is DEPRECATED "
            "and will not be supported in the future. "
            "Please use `dynamic_shapes` instead (see docs on `torch.export.export`).",
            DeprecationWarning,
            stacklevel=2,
        )
    return _export(
        f,
        args,
        kwargs,
        constraints,
        strict=strict,
        preserve_module_call_signature=preserve_module_call_signature,
    )


@_disable_prexisiting_fake_mode
def _export(
    f: Callable,
    args: Tuple[Any, ...],
    kwargs: Optional[Dict[str, Any]] = None,
    constraints: Optional[List[Constraint]] = None,
    *,
    strict: bool = True,
    preserve_module_call_signature: Tuple[str, ...] = (),
) -> ExportedProgram:
    """
    Traces either an nn.Module's forward function or just a callable with PyTorch
    operations inside and produce a ExportedProgram.

    Args:
        m: the `nn.Module` or callable to trace.

        args: example positional inputs.

        kwargs: optional example keyword inputs.

        constraints: A optional list of constraints on the dynamic arguments specifying
            their possible range of their shapes

        preserve_module_call_signature: A list of submodule paths for which the original
            calling conventions are preserved as metadata.

    Returns:
        An ExportedProgram containing the traced method.
    """
    from torch.export._trace import _export
    warnings.warn("This function is deprecated. Please use torch.export.export instead.")

    return _export(
        f,
        args,
        kwargs,
        constraints,
        strict=strict,
        preserve_module_call_signature=preserve_module_call_signature,
    )


def save(
    ep: ExportedProgram,
    f: Union[str, pathlib.Path, io.BytesIO],
    *,
    extra_files: Optional[Dict[str, Any]] = None,
    opset_version: Optional[Dict[str, int]] = None,
) -> None:
    from .serde.serialize import serialize, SerializedArtifact
    from .serde.schema import SCHEMA_VERSION
    artifact: SerializedArtifact = serialize(ep, opset_version)

    if isinstance(f, (str, pathlib.Path)):
        f = str(f)

    with zipfile.ZipFile(f, 'w') as zipf:
        # Save every field the SerializedArtifact to a file
        for field in dataclasses.fields(artifact):
            field_name = field.name
            serialized_field = getattr(artifact, field_name)
            zipf.writestr(f"serialized_{field_name}.json", serialized_field)

        zipf.writestr('version', str(SCHEMA_VERSION))

        # Add extra files if provided
        if extra_files:
            for extra_file_name, content in extra_files.items():
                encoded_content = content.encode('utf-8')
                zipf.writestr(f"extra_files/{extra_file_name}", encoded_content)


def load(
    f: Union[str, pathlib.Path, io.BytesIO],
    *,
    extra_files: Optional[Dict[str, Any]] = None,
    expected_opset_version: Optional[Dict[str, int]] = None,
) -> ExportedProgram:
    if isinstance(f, (str, pathlib.Path)):
        f = str(f)

    with zipfile.ZipFile(f, 'r') as zipf:
        # Check the version
        version = int(zipf.read('version'))
        from .serde.schema import SCHEMA_VERSION

        if version != SCHEMA_VERSION:
            raise RuntimeError(
                f"Serialized version {version} does not match our current "
                f"schema version {SCHEMA_VERSION}."
            )

        from .serde.serialize import deserialize, SerializedArtifact

        # Load serialized_ep and serialized_state_dict from the zip file
        artifact: SerializedArtifact = SerializedArtifact(
            **{
                field.name: zipf.read(f"serialized_{field.name}.json")
                for field in dataclasses.fields(SerializedArtifact)
            }
        )

        # Deserialize ExportedProgram
        ep = deserialize(artifact)

        # Populate extra_files map
        if extra_files is not None:
            for filename in extra_files.keys():
                extra_files[filename] = zipf.read(f"extra_files/{filename}").decode('utf-8')

        return ep


def aot_compile(
    f: Callable,
    args: Tuple[Any],
    kwargs: Optional[Dict[str, Any]] = None,
    *,
    constraints: Optional[List[Constraint]] = None,
    dynamic_shapes: Optional[Dict[str, Any]] = None,
    options: Optional[Dict[str, Any]] = None,
    remove_runtime_assertions: bool = False,
    disable_constraint_solver: bool = False,
) -> str:
    """
    Note: this function is not stable yet

    Traces either an nn.Module's forward function or just a callable with PyTorch
    operations inside, generates executable cpp code from the program, and returns
    the path to the generated shared library

    Args:
        f: the `nn.Module` or callable to trace.

        args: example positional inputs.

        kwargs: optional example keyword inputs.

        constraints: A optional list of constraints on the dynamic arguments specifying
            their possible range of their shapes

        dynamic_shapes: An experimental new feature designed to subsume ``constraints``.
            A dict mapping argument names of ``f`` to their dynamic shape
            specifications, as follows. Dynamic shape specifications can be a
            dict from dynamic dimensions to ``Dim`` types, or a tuple/list of
            ``Optional[Dim]`` corresponding to each input dimension.

        options: A dictionary of options to control inductor

        disable_constraint_solver: Whether the dim constraint solver must be disabled.

    Returns:
        Path to the generated shared library
    """
    if constraints is not None:
        warnings.warn(
            "The constraints field is deprecated. "
            "Please use dynamic_shapes instead."
        )

    from torch.export._trace import _export_to_torch_ir
    from torch._inductor.decomposition import select_decomp_table

    if constraints is None:
        constraints = _process_dynamic_shapes(f, args, kwargs, dynamic_shapes)

    if config.is_predispatch:
        gm = capture_pre_autograd_graph(f, args, kwargs, constraints)
    else:
        # We want to export to Torch IR here to utilize the pre_grad passes in
        # inductor, which run on Torch IR.
        gm = _export_to_torch_ir(
            f,
            args,
            kwargs,
            constraints,
            disable_constraint_solver=disable_constraint_solver
        )
    flat_example_inputs = pytree.arg_tree_leaves(*args, **(kwargs or {}))

    with torch.no_grad():
        so_path = torch._inductor.aot_compile(gm, flat_example_inputs, options)  # type: ignore[arg-type]

    return so_path<|MERGE_RESOLUTION|>--- conflicted
+++ resolved
@@ -59,10 +59,7 @@
     _process_constraints,
     _process_dynamic_shapes,
 )
-<<<<<<< HEAD
-=======
 from torch.export._unlift import _create_stateful_graph_module
->>>>>>> 75d3bbaa
 from torch.fx import traceback as fx_traceback
 from torch.fx._compatibility import compatibility
 from torch.fx.experimental.proxy_tensor import make_fx, maybe_disable_fake_tensor_mode
@@ -76,10 +73,6 @@
 from torch.utils._sympy.value_ranges import ValueRangeError, ValueRanges
 
 from .exported_program import (
-<<<<<<< HEAD
-    _create_stateful_graph_module,
-=======
->>>>>>> 75d3bbaa
     CallSpec,
 )
 from .passes.add_runtime_assertions_for_constraints_pass import (
