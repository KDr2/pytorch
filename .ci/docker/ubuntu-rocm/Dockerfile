--- conflicted
+++ resolved
@@ -105,8 +105,6 @@
 RUN if [ -n "${TRITON}" ]; then bash ./install_triton.sh; fi
 RUN rm install_triton.sh common_utils.sh triton-rocm.txt triton_version.txt
 
-<<<<<<< HEAD
-=======
 # Install AOTriton
 COPY ./aotriton_version.txt aotriton_version.txt
 COPY ./common/common_utils.sh common_utils.sh
@@ -114,7 +112,6 @@
 RUN ["/bin/bash", "-c", "./install_aotriton.sh /opt/rocm && rm -rf install_aotriton.sh aotriton_version.txt common_utils.sh"]
 ENV AOTRITON_INSTALLED_PREFIX /opt/rocm/aotriton
 
->>>>>>> d3b82306
 # Install ccache/sccache (do this last, so we get priority in PATH)
 COPY ./common/install_cache.sh install_cache.sh
 ENV PATH /opt/cache/bin:$PATH
