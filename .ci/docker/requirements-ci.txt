--- conflicted
+++ resolved
@@ -233,11 +233,7 @@
 
 #rich
 #Description: rich text and beautiful formatting in the terminal
-<<<<<<< HEAD
-#Pinned versions: 14.0.0
-=======
 #Pinned versions: 14.1.0
->>>>>>> fe0ff12d
 #test that import:
 
 scikit-image==0.19.3 ; python_version < "3.10"
