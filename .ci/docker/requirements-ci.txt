--- conflicted
+++ resolved
@@ -365,11 +365,7 @@
 # To build PyTorch itself
 pyyaml
 pyzstd
-<<<<<<< HEAD
-setuptools>=62.3.0
-=======
 setuptools>=70.1.0
->>>>>>> cccacaf6
 six
 wheel
 
