# Owner(s): ["oncall: quantization"]
# ruff: noqa: F841


import copy
import itertools
import operator
import random
import unittest
from typing import NamedTuple, TYPE_CHECKING

import numpy as np

import torch
import torch.jit
import torch.nn.functional as F
<<<<<<< HEAD
from torch.nn.modules.utils import _ntuple, _pair, _single

from hypothesis import settings, HealthCheck
from hypothesis import assume, given, note
from hypothesis import strategies as st
=======
>>>>>>> 33a6a84b
import torch.testing._internal.hypothesis_utils as hu

from hypothesis import assume, given, HealthCheck, note, settings, strategies as st
from packaging.version import Version
from torch import _VF
if TYPE_CHECKING:
    from torch._ops import OpOverloadPacket
from torch.nn.modules.utils import _pair, _single

hu.assert_deadline_disabled()

from typing import Optional

import torch.backends.xnnpack
from torch.ao.quantization import PerChannelMinMaxObserver
from torch.testing._internal.common_cuda import (
    SM80OrLater,
    TEST_CUDA,
    TEST_CUDNN,
    TEST_CUDNN_VERSION,
)
from torch.testing._internal.common_quantization import (
    skipIfNoFBGEMM,
    skipIfNoONEDNN,
    skipIfNoQNNPACK,
)
from torch.testing._internal.common_quantized import (
    _calculate_dynamic_qparams,
    _dequantize,
    _quantize,
    _snr,
    override_qengines,
    override_quantized_engine,
    qengine_is_onednn,
    qengine_is_qnnpack,
    supported_qengines,
)
from torch.testing._internal.common_utils import (
    IS_ARM64,
    IS_FBCODE,
    IS_MACOS,
    IS_PPC,
    IS_SANDCASTLE,
    raise_on_run_directly,
    TestCase,
)
from torch.testing._internal.optests import opcheck

from torch.utils.cpp_extension import ROCM_HOME

np_dtype = {torch.quint8: np.uint8, torch.qint8: np.int8, torch.qint32: np.int32}

TEST_ROCM = TEST_CUDA and torch.version.hip is not None and ROCM_HOME is not None

class PointwisePostOp(NamedTuple):
    binary_attr : str = "none"
    alpha : float = 1.0
    unary_attr : str = "none"
    scalars : list = []
    algorithm : str = ""

# Make sure we won't have overflows from vpmaddubsw instruction used in FBGEMM.
# On the current Intel x86 architecture, we need to utilize vpmaddubsw instruction
# for the 8-bit int multiplication. This instruction vertically multiplies each
# unsigned 8-bit integer from a with the corresponding signed 8-bit integer from
# b, producing intermediate signed 16-bit integers. This function modifies the
# weights to eliminate the overflow on the signed 16-bit integers.
def avoid_vpmaddubsw_overflow_linear(
    batch_size, input_channels, output_channels, X, X_min, X_max, W, W_min, W_max
):
    if Version(np.__version__) >= Version("2.1"):
        raise unittest.SkipTest("numpy 2.1 overflow error")
    for i, j in np.ndindex((batch_size, output_channels)):
        for k in range(0, input_channels // 2 * 2, 2):
            x0 = X[i, k] - X_min
            x1 = X[i, k + 1] - X_min
            w0 = W[j, k] - 128 - W_min
            w1 = W[j, k + 1] - 128 - W_min
            if x0 * w0 + x1 * w1 < -(1 << 15):
                w1_adjusted = (-(1 << 15) - float(x0) * w0) / x1
                W[j, k + 1] = int(w1_adjusted) + 128 + W_min
            elif x0 * w0 + x1 * w1 > (1 << 15) - 1:
                w1_adjusted = ((1 << 15) - 1 - float(x0) * w0) / x1
                W[j, k + 1] = int(w1_adjusted) + 128 + W_min

    # Go through the same loop again to double check we don't have any overflow
    for i, j in np.ndindex((batch_size, output_channels)):
        for k in range(0, input_channels // 2 * 2, 2):
            x0 = X[i, k] - X_min
            x1 = X[i, k + 1] - X_min
            w0 = W[j, k] - 128 - W_min
            w1 = W[j, k + 1] - 128 - W_min
            assert -(1 << 15) <= x0 * w0 + x1 * w1 < (1 << 15)


# Reference quantized Linear operator
def qlinear_ref(X_q, X_scale, X_zp, W_q, W_scale, W_zp, b_q, Y_scale, Y_zp, dtype=np.uint8):
    X_q = np.reshape(X_q, (-1, X_q.shape[X_q.ndim - 1]))
    row_offsets_ref = X_q.sum(axis=1).astype(np.int32).reshape((-1, 1))
    col_offsets_ref = W_q.sum(axis=1).astype(np.int32).reshape((1, -1))
    assert X_q.ndim == 2
    batch_size, input_channels = X_q.shape
    Prod_XqWq_ref = (
        np.matmul(X_q.astype(np.int32), W_q.astype(np.int32).T)
        - W_zp * row_offsets_ref
        - X_zp * col_offsets_ref
        + input_channels * X_zp * W_zp
    )
    if b_q is not None:
        Prod_XqWq_ref += b_q
    Y_q_ref = _quantize(Prod_XqWq_ref, Y_scale / (X_scale * W_scale), Y_zp, dtype=dtype)
    return Y_q_ref

"""Computes the output shape given pooling parameters."""
def pool_output_shape(input_size, kernel_size, padding, stride,
                      dilation, ceiling_mode=False):
    if stride is None:
        stride = kernel_size
    output_size = (
        (input_size + 2 * padding - dilation * (kernel_size - 1) - 1
         + (stride - 1 if ceiling_mode else 0)) // stride + 1)
    if (ceiling_mode and
            ((output_size - 1) * stride >= input_size + padding)):
        output_size -= 1
    return output_size

"""
Util for creating a random tensor and quantization params when Hypothesis
is undesirable.
"""
def _get_random_tensor_and_q_params(shapes, rand_scale, torch_type):
    X = (torch.rand(*shapes, dtype=torch.float) - 0.5) * rand_scale
    # Calculate reasonable quantization params
    min_val = torch.min(X)
    max_val = torch.max(X)
    if torch_type == torch.qint32:
        X_zero_point = int(torch.randint(-1 * (2 ** 31), 2 ** 31 - 1, (1,)))
        num_bins = 2 ** 32
        X_scale = float(max_val - min_val) / num_bins
    elif torch_type == torch.qint8:
        X_zero_point = int(torch.randint(-128, 127, (1,)))
        num_bins = 2 ** 8
        X_scale = float(max_val - min_val) / num_bins
    else:  # torch.quint8
        X_zero_point = 127
        num_bins = 2 ** 8
        X_scale = float(max_val - min_val) / num_bins
    if X_scale == 0:
        X_scale = 1e-10
    return X, X_scale, X_zero_point

def _quantize_fp8e4m3(t: torch.Tensor, channelwise: bool, scale: Optional[torch.Tensor] = None):
    quant_max = torch.finfo(torch.float8_e4m3fn).max
    eps = torch.Tensor([torch.finfo(torch.float32).eps])
    if channelwise:
        scale = scale or t.reshape(t.shape[0], -1).abs().max(-1)[0] / quant_max
        scale = torch.max(scale, eps)
        scale_reshape = scale.reshape((-1,) + (1,) * (t.dim() - 1))
        qt = t / scale_reshape
    else:
        scale = scale or t.abs().max().reshape([1]) / quant_max
        scale = torch.max(scale, eps) if isinstance(scale, torch.Tensor) else max(scale, eps.item())
        qt = t / scale
    # Clamp to avoid NaN. Convert in two steps to align with fp32 -> fp16 -> fp8
    qt = qt.clamp(-448, 448).half().to(torch.float8_e4m3fn)
    return qt, scale

def _dequantize_fp8e4m3(qt: torch.Tensor, scale: torch.Tensor):
    dqt = qt.float()
    if scale.numel() == 1:
        # per tensor
        dqt = dqt * scale
    else:
        # per channel
        scale_reshape = scale.reshape((-1,) + (1,) * (qt.dim() - 1))
        dqt = dqt * scale_reshape
    return dqt

class TestQuantizedOps(TestCase):

    """Helper function to test quantized activation functions."""
    def _test_activation_function(self, X, fn_name, test_configs):
        r"""
            When writing a unit test for the activation function,
            instead of specifying the test routines only applicable to the activation function itself,
            you utilize the _test_activation_function that provides general testing.
            To utilize the helper function, a test config must be provided.
            A test config is a list that contains metadata about the quantized activation
            functions that will be tested and how the tests need to be set up; it allows simpler and
            more concise unit tests to be written by specifying the configurations needed
            and calling the provided helper function _test_activation_function.
            Inside the list, each config (as a dictionary) represents a suite of tests that assert the
            correctness of various quantization functions.
            You can check out the test_qrelu, test_qrelu6, test_qsigmoid, and test_qhardsigmoid for
            how their test configs are specified.
            Here's a list of the fields that can be included in a test config:
            quantized_fn: a list of the quantized functions to be tested
            reference_fn: the original reference function to be called on the
            the dequantized X
            extra_kwargs: the additional keyword arguments
            for each test entry in ops_under_test, it must have at least the fields
            for quantized_fn and reference_fn.
            output_range: the output range the operator will map to. By default, if it is
            no specified, the range will not be controlled and depend on Xmin and Xmax.
            change_zero_point: a boolean flag indicating if the zero point parameter should
            be determined based on torch_type during quantization (see sigmoid/hardsigmoid for
            examples). By default, if it is not specified, change_zero_point is assumed to be
            False and zero point will just take on the default value from X.
            `output_is_observed`: if specified and is True, we'll append extra
             output_scale/output_zero_point keyword argument when calling quantized op
        """
        # Retrives the default parameters from X.
        X, (scale, zero_point, torch_type) = X
        if not isinstance(X, torch.Tensor):
            X = torch.from_numpy(X)
        if (X.device.type == 'cuda') and (torch.backends.quantized.engine == 'qnnpack'):
            return
        # Quantizes the reference to account for max error.
        # q_min and q_max only depend on the initial torch_type.
        q_min, q_max = torch.iinfo(torch_type).min, torch.iinfo(torch_type).max

        for op_group in test_configs:
            ref_op = op_group['reference_fn']
            for q_op in op_group['quantized_fn']:

                for memory_format in (torch.channels_last, torch.contiguous_format):
                    if memory_format == torch.channels_last and len(X.shape) != 4:
                        continue
                    X = X.to(memory_format=memory_format)

                    # Retrieves the inplace keyword arguments
                    # some functions require inplace=True to test in-place.
                    # copy.copy is needed because these are modified in place
                    extra_kwargs = \
                        copy.copy(op_group.get('extra_kwargs', {}))
                    output_is_observed = \
                        copy.copy(op_group.get('output_is_observed', False))

                    # Quantizes and dequantizes to account for max error.
                    qX = torch.quantize_per_tensor(X, scale=scale, zero_point=zero_point,
                                                   dtype=torch_type)
                    dqX = qX.dequantize()
                    dqY_hat = ref_op(dqX.clone(), **extra_kwargs)

                    # Adjusts output_scale if needed.
                    # The output_scale determines the quantization scale for functions that
                    # have a constrained output range. e.x. sigmoid ranges from 0 to 1.
                    output_scale = scale
                    if 'output_range' in op_group:
                        (f_min, f_max) = op_group['output_range']
                        output_scale = (f_max - f_min) / (q_max - q_min + 1.0)

                    # Adjusts output_zero_point if needed (see explanation for the
                    # change_zero_point parameter above).
                    # output_zero_point determines the additional offset that will be
                    # added to a scaled value during quantization.
                    if op_group.get('change_zero_point', False):
                        output_zero_point = 0 if torch_type == torch.qint32 else q_min
                    else:
                        output_zero_point = zero_point

                    # Quantizes the dequantized version of Y_hat.
                    qY_hat = torch.quantize_per_tensor(dqY_hat, scale=output_scale,
                                                       zero_point=output_zero_point,
                                                       dtype=torch_type)

                    if output_is_observed:
                        extra_kwargs.update({'output_scale': output_scale, 'output_zero_point': output_zero_point})

                    # Finds qY using in-place or non-in-place quantized operators.
                    qY = q_op(qX, **extra_kwargs)

                    self.assertEqual(qY, qY_hat, msg=f'{fn_name} - {q_op} failed: ({qY} vs. {qY_hat})')

    """Tests the correctness of the quantized::relu op."""
    @override_qengines
    def test_qrelu(self):
        relu_test_configs = [
            {
                'quantized_fn': [
                    torch.relu,
                    torch.relu_,
                    torch.nn.functional.relu,
                    torch.nn.functional.relu,
                ],
                'reference_fn': torch.nn.functional.relu
            },
            {
                'quantized_fn': [
                    torch.nn.functional.relu,
                    torch.nn.functional.relu,
                ],
                'reference_fn': torch.nn.functional.relu,
                'extra_kwargs': {
                    'inplace': True
                }
            }
        ]
        devices = ["cpu", "cuda"] if TEST_CUDA else ["cpu"]
        for device in devices:
            shapes = ((4,), (4, 4), (4, 4, 4), (4, 4, 4, 4))
            dtypes = (torch.quint8, torch.qint8)
            scales = (0.05, 0.1)
            zero_points = (0, 5)
            test_cases = itertools.product(shapes, dtypes, scales, zero_points)
            for shape, dtype, scale, zero_point in test_cases:
                X = torch.randn(*shape, device=device)
                X = (X, (scale, zero_point, dtype))
                self._test_activation_function(X, 'relu', relu_test_configs)

    """Tests the correctness of the quantized::relu6 op."""
    def test_qrelu6(self):
        relu6_test_configs = [
            {
                'quantized_fn': [
                    torch.ops.quantized.relu6,
                    torch.ao.nn.quantized.ReLU6(inplace=False),
                    torch.ao.nn.quantized.ReLU6(inplace=True)
                ],
                'reference_fn': torch.nn.functional.relu6
            }
        ]
        shapes = ((4,), (4, 4), (4, 4, 4), (4, 4, 4, 4))
        dtypes = (torch.quint8, torch.qint8)
        scales = (0.05, 0.1)
        zero_points = (0, 5)
        test_cases = itertools.product(shapes, dtypes, scales, zero_points)
        for shape, dtype, scale, zero_point in test_cases:
            X = torch.randn(*shape) * 10
            X = (X, (scale, zero_point, dtype))
            self._test_activation_function(X, 'relu6', relu6_test_configs)

    """Tests the correctness of the quantized::sigmoid op."""
    @override_qengines
    @given(X=hu.tensor(shapes=hu.array_shapes(1, 5, 1, 5),
                       qparams=hu.qparams()))
    def test_sigmoid_non_observed(self, X):
        sigmoid_test_configs = [
            {
                'quantized_fn': [
                    torch.sigmoid
                ],
                'reference_fn': torch.sigmoid,
                'output_range': (0.0, 1.0),
                'change_zero_point': True
            }
        ]
        self._test_activation_function(X, 'sigmoid', sigmoid_test_configs)

    """Tests the correctness of the quantized::sigmoid op."""
    # TODO: enable after observed output is supported in qnnpack
    # @override_qengines
    @skipIfNoFBGEMM
    @given(X=hu.tensor(shapes=hu.array_shapes(1, 5, 1, 5),
                       qparams=hu.qparams()))
    def test_sigmoid(self, X):
        sigmoid_test_configs = [
            {
                'quantized_fn': [
                    torch.ops.quantized.sigmoid
                ],
                'reference_fn': torch.sigmoid,
                'output_range': (0.0, 1.0),
                'change_zero_point': True,
                'output_is_observed': True,
            }
        ]
        self._test_activation_function(X, 'sigmoid', sigmoid_test_configs)

    @skipIfNoFBGEMM
    def test_sigmoid_dequantize_rounding_error(self):
        # issue #107030
        sigmoid_test_configs = [
            {
                'quantized_fn': [
                    torch.ops.quantized.sigmoid
                ],
                'reference_fn': torch.sigmoid,
                'output_range': (0.0, 1.0),
                'change_zero_point': True,
                'output_is_observed': True,
            }
        ]
        X = (np.full(64, 514., dtype=np.float32), (1028.02, 255, torch.quint8))
        self._test_activation_function(X, 'sigmoid', sigmoid_test_configs)

    """Tests the correctness of the quantized::hardsigmoid op."""
    @override_qengines
    def test_qhardsigmoid(self):
        hardsigmoid_test_configs = [
            {
                'quantized_fn': [
                    torch.ao.nn.quantized.functional.hardsigmoid,
                ],
                'reference_fn': torch.nn.functional.hardsigmoid,
                'output_range': (0.0, 1.0),
                'change_zero_point': True,
            },
            {
                'quantized_fn': [
                    torch.ao.nn.quantized.functional.hardsigmoid,
                ],
                'reference_fn': torch.nn.functional.hardsigmoid,
                'output_range': (0.0, 1.0),
                'change_zero_point': True,
                'extra_kwargs': {
                    'inplace': True,
                },
            },
        ]
        shapes = ((4,), (4, 4), (4, 4, 4), (4, 4, 4, 4))
        dtypes = (torch.quint8, torch.qint8)
        test_cases = itertools.product(shapes, dtypes)
        for shape, dtype in test_cases:
            X = (np.random.rand(*shape).astype(np.float32), (1.0, 0, dtype))
            self._test_activation_function(X, 'hardsigmoid', hardsigmoid_test_configs)

    @override_qengines
    @given(X=hu.tensor(shapes=hu.array_shapes(1, 5, 1, 5),
                       qparams=hu.qparams()))
    def test_leaky_relu_observed_output(self, X):
        leaky_relu_test_configs = [
            {
                'quantized_fn': [
                    torch.ops.quantized.leaky_relu
                ],
                'reference_fn': torch.nn.functional.leaky_relu,
                'extra_kwargs': {
                    'negative_slope': 0.1,
                    'inplace': False,
                },
                'output_is_observed': True,
            }
        ]
        self._test_activation_function(X, 'leaky_relu', leaky_relu_test_configs)

    """Tests the correctness of the quantized::relu op."""
    def test_leaky_relu(self):
        shapes = ((4,), (4, 4), (4, 4, 4), (4, 4, 4, 4))
        dtypes = (torch.quint8, torch.qint8)
        memory_formats = (torch.channels_last, torch.contiguous_format)
        test_cases = itertools.product(shapes, dtypes, memory_formats)
        for shape, dtype, memory_format in test_cases:
            if memory_format == torch.channels_last and len(shape) != 4:
                continue
            X, scale, zero_point, torch_type, alpha = \
                torch.randn(*shape), 0.1, 0, dtype, 0.01
            X = X.to(memory_format=memory_format)

            qX = torch.quantize_per_tensor(X, scale=scale, zero_point=zero_point,
                                           dtype=torch_type)
            dqX = qX.dequantize()

            # torch.nn.functional
            op = torch.nn.functional.leaky_relu
            dqY = op(dqX, negative_slope=alpha)
            qY = torch.quantize_per_tensor(dqY, scale=scale, zero_point=zero_point,
                                           dtype=torch_type)
            qY_hat = op(qX, negative_slope=alpha)
            self.assertEqual(qY.dequantize(), qY_hat.dequantize(),
                             msg=f"F.leaky_relu failed ({qY} vs {qY_hat})")

    """Tests the correctness of the quantized::elu op."""
    @given(X=hu.tensor(shapes=hu.array_shapes(1, 5, 1, 5),
                       elements=hu.floats(-1e3, 1e3, allow_nan=False, allow_infinity=False),
                       qparams=hu.qparams()),
           alpha=st.floats(0.01, 10.0, allow_nan=False, allow_infinity=False))
    def test_qelu(self, X, alpha):
        X, (scale, zero_point, torch_type) = X
        output_scale = 0.5
        output_zero_point = 1

        X = torch.from_numpy(X)
        qX = torch.quantize_per_tensor(X, scale=scale, zero_point=zero_point,
                                       dtype=torch_type)

        # calculate ELU(dqX) and quantize
        dqX = qX.dequantize()
        dqY_hat = dqX.clone()
        dqY_hat = torch.nn.functional.elu(dqX, alpha)
        qY_hat = torch.quantize_per_tensor(dqY_hat, scale=output_scale, zero_point=output_zero_point,
                                           dtype=torch_type)

        qY = torch.ao.nn.quantized.functional.elu(qX, output_scale, output_zero_point, alpha=alpha)
        self.assertEqual(qY, qY_hat,
                         msg=f"F.elu failed ({qY} vs {qY_hat})")


    """Tests the correctness of the quantized::celu op."""
    @given(X=hu.tensor(shapes=hu.array_shapes(1, 5, 1, 5),
                       elements=hu.floats(-1e2, 1e2, allow_nan=False, allow_infinity=False),
                       qparams=hu.qparams(scale_max=9.999999747378752e-06)),
           alpha=st.floats(0.01, 100.0, allow_nan=False, allow_infinity=False))
    def test_qcelu(self, X, alpha):
        X, (scale, zero_point, torch_type) = X
        output_scale = 0.5
        output_zero_point = 1

        X = torch.from_numpy(X)
        qX = torch.quantize_per_tensor(X, scale=scale, zero_point=zero_point,
                                       dtype=torch_type)

        # calculate CELU(dqX) and quantize
        dqX = qX.dequantize()
        dqY_hat = torch.nn.functional.celu(dqX, alpha)
        qY_hat = torch.quantize_per_tensor(dqY_hat, scale=output_scale, zero_point=output_zero_point,
                                           dtype=torch_type)

        # test regular
        qY = torch.ops.quantized.celu(qX, output_scale, output_zero_point, alpha=alpha)
        self.assertEqual(qY, qY_hat,
                         msg=f"F.celu failed ({qY} vs {qY_hat})")

    """Tests the correctness of the quantized::gelu op."""
    def test_qgelu(self):
        shapes = ((4,), (4, 4), (4, 4, 4), (4, 4, 4, 4))
        dtypes = (torch.quint8, torch.qint8)
        memory_formats = (torch.channels_last, torch.contiguous_format)
        approximation = ['none', 'tanh']
        test_cases = itertools.product(shapes, dtypes, memory_formats, approximation)
        devices = ["cpu", "cuda"] if TEST_CUDA else ["cpu"]
        for shape, dtype, memory_format, approximate in test_cases:
            if memory_format == torch.channels_last and len(shape) != 4:
                continue

            X, scale, zero_point, torch_type = \
                torch.randn(*shape), 0.1, 0, dtype
            X = X.to(memory_format=memory_format)
            for device in devices:
                X = X.to(device=device)
                qX = torch.quantize_per_tensor(X, scale=scale, zero_point=zero_point,
                                               dtype=torch_type)
                dqX = qX.dequantize()

                op = torch.nn.functional.gelu
                dqY = op(dqX, approximate=approximate)
                qY = torch.quantize_per_tensor(dqY, scale=scale, zero_point=zero_point,
                                               dtype=torch_type)
                qY_hat = op(qX)
                self.assertEqual(qY.dequantize(), qY_hat.dequantize(),
                                 msg=f"F.gelu failed ({qY} vs {qY_hat})")

    """Tests the correctness of the quantized::prelu op."""
    def test_qprelu(self):
        shapes = ((4,), (4, 4), (4, 4, 4), (4, 4, 4, 4))
        num_params = (0, 1)  # 0: num_parameter = num_channels
        dtypes = (torch.quint8, torch.qint8)
        memory_formats = (torch.channels_last, torch.contiguous_format)
        test_cases = itertools.product(shapes, num_params, dtypes, memory_formats)
        for shape, num_param, dtype, memory_format in test_cases:
            if memory_format == torch.channels_last and len(shape) != 4:
                continue
            X, scale, zero_point, torch_type = \
                torch.randn(*shape), 0.1, 0, dtype
            X = X.to(memory_format=memory_format)
            num_parameter = 1 if num_param == 1 or len(shape) == 1 else shape[1]
            W = torch.randn(num_parameter)
            W, w_scale, w_zero_point = \
                torch.randn(num_parameter), 0.2, 0

            qX = torch.quantize_per_tensor(X, scale=scale, zero_point=zero_point,
                                           dtype=torch_type)
            dqX = qX.dequantize()
            qW = torch.quantize_per_tensor(W, scale=w_scale, zero_point=w_zero_point,
                                           dtype=torch_type)
            dqW = qW.dequantize()

            op = torch.nn.functional.prelu
            qop = torch.ops.quantized.prelu
            dqY = op(dqX, dqW)
            qY = torch.quantize_per_tensor(dqY, scale=scale, zero_point=zero_point,
                                           dtype=torch_type)
            qY_hat = qop(qX, qW, scale, zero_point)
            self.assertEqual(qY.dequantize(), qY_hat.dequantize(),
                             msg=f"F.prelu failed ({qY} vs {qY_hat})")

    """Tests the correctness of the quantized::qlayer_norm op."""
    @skipIfNoFBGEMM
    def test_qlayer_norm(self):
        # hypothesis is flaky for this test, create test cases manually
        side_lens = (1, 8, 11)
        torch_types = (torch.qint8, torch.quint8)
        y_scales = (0.1, 4.23)
        y_zero_points = (0, 1)
        channels_last_list = (True, False)
        affine_list = (True, False)
        combined = [side_lens, torch_types, y_scales, y_zero_points,
                    channels_last_list, affine_list]
        test_cases = itertools.product(*combined)

        with override_quantized_engine("fbgemm"):
            for test_case in test_cases:

                side_len, torch_type, Y_scale, Y_zero_point, channels_last, \
                    affine = test_case
                shapes = [side_len] * 4

                # In the FP kernel, mean and variance are calculated in floating point.
                # In the quantized kernel, they are calculated in integer arithmetic.
                # Because of this, the numerics do not always match exactly which is
                # expected and acceptable. We do two things to allow this failure
                # in this test:
                # 1. do not use Hypothesis to generate the input tensor.  Hypothesis
                #    favors homogeneous inputs in its search strategies which isn't
                #    representative of the inputs we care about, and tends to maximize
                #    this particular numerics difference.
                # 2. allow a small % of off by Y_scale errors.  Even when the
                #    variance of the input is high, there can be off by one errors
                #    in the result if the input value happens to fall exactly on
                #    the bin boundary of the output scale.
                #
                # If we want the numerics to match we could switch to calculating
                # mean+var in floating point in the future, at the cost of speed.
                X, X_scale, X_zero_point = \
                    _get_random_tensor_and_q_params(shapes, 1.0, torch_type)

                qX = torch.quantize_per_tensor(X, scale=X_scale,
                                               zero_point=X_zero_point,
                                               dtype=torch_type)
                if channels_last:
                    qX = qX.contiguous(memory_format=torch.channels_last)
                dqX = qX.dequantize()

                # Enforce non-homogeneous inputs
                enough_unique_vals_in_each_layer = sum(
                    1 if (
                        dqX[i].shape[0] < 5 or
                        float(torch.unique(dqX[i]).shape[0]) / dqX[i].shape[0] > 0.01
                    ) else 0
                    for i in range(dqX.shape[0])
                ) == dqX.shape[0]
                assume(enough_unique_vals_in_each_layer)

                # Initialize the weights non-randomly for reproducibility, to avoid
                # flaky tests
                if affine:
                    weight = torch.ones(*qX.size()[1:], dtype=torch.float) * 0.5
                    bias = torch.ones(*qX.size()[1:], dtype=torch.float) * 1
                else:
                    weight = None
                    bias = None
                epsilon = 1e-5

                qY = torch.ops.quantized.layer_norm(
                    qX, qX.size()[1:], weight=weight, bias=bias, eps=epsilon,
                    output_scale=Y_scale, output_zero_point=Y_zero_point)

                Y_hat = F.layer_norm(
                    dqX, dqX.size()[1:], weight=weight, bias=bias, eps=epsilon)
                qY_hat = torch.quantize_per_tensor(
                    Y_hat, scale=Y_scale, zero_point=Y_zero_point, dtype=torch_type)

                # Due to the numerics difference mentioned above between calculating
                # the variance in float vs int, the results can still be slightly
                # different.
                dqY = qY.dequantize()
                dqY_hat = qY_hat.dequantize()
                diff = dqY - dqY_hat

                # off-by-one errors are magnitude of Y_scale
                num_diff = torch.sum(diff > Y_scale * 1.0001)
                pct_diff = float(num_diff) / (diff.numel() + 1e-5)
                num_diff_off_by_one = torch.sum((diff > 0) * (diff <= Y_scale))
                pct_diff_off_by_one = float(num_diff_off_by_one) / (diff.numel() + 1e-5)

                self.assertTrue(pct_diff < 1e-6)
                self.assertTrue(pct_diff_off_by_one < 0.01)


    """Tests the correctness of the quantized::qnnpack_tanh op."""
    @given(X=hu.tensor(shapes=hu.array_shapes(1, 5, 1, 5),
                       qparams=hu.qparams()))
    @unittest.skip(
        "this is broken without changes to any relevant code, "
        "we need to remove hypothesis testing in CI")
    def test_qtanh(self, X):
        # Note: QNNPACK is tested separately in TestQNNPackOps
        X, (scale, zero_point, torch_type) = X

        X = torch.from_numpy(X)
        Y = torch.tanh(X)

        qX = torch.quantize_per_tensor(X, scale=scale,
                                       zero_point=zero_point,
                                       dtype=torch_type)

        # Quantize the reference to account for max error.
        # Note that the output scale has +1, because we use scale of 2.0/2^BITS
        # in the implementations.
        f_min, f_max = -1.0, 1.0
        q_min, q_max = torch.iinfo(torch_type).min, torch.iinfo(torch_type).max
        output_scale = (f_max - f_min) / (q_max - q_min + 1.0)
        output_zero_point = int(round((q_max + q_min) / 2.0))
        qY = torch.quantize_per_tensor(Y, scale=output_scale,
                                       zero_point=output_zero_point,
                                       dtype=torch_type)
        qY_hat = torch.tanh(qX)
        self.assertEqual(qY, qY_hat,
                         msg=f"TanH failed: {qY} vs. {qY_hat}")

    """Tests the correctness of the quantized::threshold op."""
    @given(X=hu.tensor(shapes=hu.array_shapes(1, 5, 1, 5),
                       elements=hu.floats(-1e3, 1e3, allow_nan=False, allow_infinity=False),
                       qparams=hu.qparams()),
           threshold=hu.floats(-1e3, 1e3, allow_nan=False, allow_infinity=False),
           value=hu.floats(-1e3, 1e3, allow_nan=False, allow_infinity=False))
    def test_qthreshold(self, X, threshold, value):
        X, (scale, zero_point, torch_type) = X
        X = torch.from_numpy(X)
        qX = torch.quantize_per_tensor(X, scale=scale, zero_point=zero_point,
                                       dtype=torch_type)

        # calculate threshold(dqX) and quantize
        dqX = qX.dequantize()
        dqY_hat = dqX.clone()
        dqY_hat = torch.nn.functional.threshold(dqY_hat, threshold, value)
        qY_hat = torch.quantize_per_tensor(dqY_hat, scale=scale, zero_point=zero_point,
                                           dtype=torch_type)

        ops_under_test = {
            'native': torch.threshold,
            'nn.functional': torch.nn.functional.threshold,
            'ao.nn.quantized.functional': torch.ao.nn.quantized.functional.threshold,
        }

        for name, op in ops_under_test.items():
            qY = op(qX, threshold, value)
            self.assertEqual(qY, qY_hat, msg=f"{name} qthreshold failed")

    """Tests the correctness of the quantized::clamp op."""
    @given(X=hu.tensor(shapes=hu.array_shapes(1, 8, 1, 8, max_numel=10**5),
                       elements=hu.floats(-1e6, 1e6, allow_nan=False),
                       qparams=hu.qparams()),
           min_val=hu.floats(-1e6, 1e6, allow_nan=False),
           max_val=hu.floats(-1e6, 1e6, allow_nan=False))
    def test_qclamp(self, X, min_val, max_val):
        X, (scale, zero_point, torch_type) = X

        assume(min_val <= max_val)
        Y_clamp = torch.clamp(torch.from_numpy(X), min=min_val, max=max_val)
        qY_clamp = torch.quantize_per_tensor(Y_clamp, scale=scale,
                                             zero_point=zero_point, dtype=torch_type)

        X = torch.from_numpy(X)
        qX = torch.quantize_per_tensor(X, scale=scale, zero_point=zero_point,
                                       dtype=torch_type)
        ops_under_test = {
            'ops.quantized': torch.ops.quantized.clamp,
        }

        for name, op in ops_under_test.items():
            qY_clamp_hat = op(qX, min=min_val, max=max_val)
            self.assertEqual(qY_clamp, qY_clamp_hat, msg=f"{name} qclamp failed")

        if torch.backends.quantized.engine == 'fbgemm':
            with override_quantized_engine('fbgemm'):
                Y_min_clamp = torch.clamp(X, min=min_val)
                Y_max_clamp = torch.clamp(X, max=max_val)

                qY_min_clamp = torch.quantize_per_tensor(Y_min_clamp, scale=scale,
                                                         zero_point=zero_point, dtype=torch_type)
                qY_max_clamp = torch.quantize_per_tensor(Y_max_clamp, scale=scale,
                                                         zero_point=zero_point, dtype=torch_type)


                for name, op in ops_under_test.items():
                    qY_min_clamp_hat = op(qX, min=min_val)
                    self.assertEqual(qY_min_clamp, qY_min_clamp_hat, msg=f"{name} qclamp failed")
                    qY_max_clamp_hat = op(qX, max=max_val)
                    self.assertEqual(qY_max_clamp, qY_max_clamp_hat, msg=f"{name} qclamp failed")

    """Tests the correctness of the quantized::hardtanh op."""
    @skipIfNoFBGEMM
    @given(X=hu.tensor(shapes=hu.array_shapes(1, 8, 1, 8, max_numel=10**5),
                       elements=hu.floats(-1e6, 1e6, allow_nan=False, allow_infinity=False),
                       qparams=hu.qparams()),
           min_val=hu.floats(-1e6, 1e6, allow_nan=False, allow_infinity=False),
           max_val=hu.floats(-1e6, 1e6, allow_nan=False, allow_infinity=False))
    def test_hardtanh(self, X, min_val, max_val):
        with override_quantized_engine('fbgemm'):
            X, (scale, zero_point, torch_type) = X

            assume(min_val <= max_val)
            Y = X.copy()
            Y[Y < min_val] = min_val
            Y[Y > max_val] = max_val
            qY = torch.quantize_per_tensor(torch.from_numpy(Y), scale=scale,
                                           zero_point=zero_point, dtype=torch_type)
            X = torch.from_numpy(X)
            qX = torch.quantize_per_tensor(X, scale=scale, zero_point=zero_point,
                                           dtype=torch_type)

            ops_under_test = {
                'ao.nn.quantized.functional.hardtanh':
                    torch.ao.nn.quantized.functional.hardtanh,
            }

            for name, op in ops_under_test.items():
                qY_hat = op(qX, min_val, max_val)
                self.assertEqual(qY, qY_hat, msg=f"{name} hardtanh failed")

            ops_under_test_inplace = {
                'inplace ao.nn.quantized.functional.hardtanh':
                    torch.ao.nn.quantized.functional.hardtanh,
            }

            for name, op_ in ops_under_test_inplace.items():
                qY_hat = qX.clone()
                op_(qY_hat, min_val, max_val, inplace=True)
                self.assertEqual(qY, qY_hat, msg=f"{name} hardtanh failed")

    """Tests the correctness of the quantized::hardswish op."""
    @override_qengines
    def test_hardswish(self):
        max_sides = (3, 4)
        side_lens = (1, 7)
        torch_types = (torch.quint8, torch.qint8)
        y_scales = (0.1, )
        y_zero_points = (1,)
        combined = [max_sides, side_lens, torch_types, y_scales, y_zero_points]
        test_cases = itertools.product(*combined)
        for test_case in test_cases:
            max_side, side_len, torch_type, Y_scale, Y_zero_point = test_case

            if torch.backends.quantized.engine == 'qnnpack' and torch_type != torch.quint8:
                continue

            shapes = [side_len] * max_side
            X, X_scale, X_zero_point = \
                _get_random_tensor_and_q_params(shapes, 2.0, torch_type)
            for memory_format in torch.channels_last, torch.contiguous_format:
                if memory_format == torch.channels_last and len(shapes) == 4:
                    X = X.to(memory_format=memory_format)
                qX = torch.quantize_per_tensor(X, scale=X_scale, zero_point=X_zero_point,
                                               dtype=torch_type)
                dqX = qX.dequantize()

                dqY_hat = F.hardswish(dqX)
                qY_hat = torch.quantize_per_tensor(dqY_hat, scale=Y_scale,
                                                   zero_point=Y_zero_point,
                                                   dtype=torch_type)

                qY = torch.ao.nn.quantized.functional.hardswish(
                    qX, scale=Y_scale, zero_point=Y_zero_point)
                self.assertEqual(
                    qY, qY_hat,
                    msg=f"Hardswish failed: {qY} vs {qY_hat}, {torch.backends.quantized.engine}")

    """Tests the correctness of the binary op + scalar."""
    def _test_binary_op_scalar_relu(self, A, b, binary_op_name, binary_op, quantized_op, quantized_op_relu):
        import copy
        op_scalar = quantized_op
        op_scalar_relu = quantized_op_relu

        A, (scale, zero_point, dtype) = A
        A = A.astype(np.float32)
        qA = torch.quantize_per_tensor(torch.from_numpy(A), scale, zero_point, dtype)

        if binary_op_name == 'add':
            C = binary_op(qA.dequantize(), round(b / scale) * scale)
        else:
            C = binary_op(qA.dequantize(), b)
        C_relu = copy.deepcopy(C)
        C_relu[C_relu < 0] = 0

        C_hat = op_scalar(qA, b)
        C_ref = torch.quantize_per_tensor(C, C_hat.q_scale(), C_hat.q_zero_point(), dtype)
        C_relu_hat = op_scalar_relu(qA, b)
        C_relu_ref = torch.quantize_per_tensor(
            C_relu, C_relu_hat.q_scale(), C_relu_hat.q_zero_point(), dtype)

        self.assertEqual(C_ref.dequantize(), C_hat.dequantize(),
                         msg=f"{binary_op_name}_scalar results don't match: "
                         f"{C_ref.dequantize()} vs {C_hat.dequantize()}")
        self.assertEqual(C_relu_ref.dequantize(), C_relu_hat.dequantize(),
                         msg=f"{binary_op_name}_scalar_relu results don't match: "
                         f"{C_relu_ref.dequantize()} vs {C_relu_hat.dequantize()}")

    @unittest.skipIf(IS_MACOS, "skipping macos test")
    @given(A=hu.tensor(shapes=hu.array_shapes(1, 4, 1, 5),
                       elements=hu.floats(-1e6, 1e6, allow_nan=False),
                       qparams=hu.qparams()),
           b=hu.floats(-1e6, 1e6, allow_nan=False, allow_infinity=False))
    def test_add_scalar_relu(self, A, b):
        self._test_binary_op_scalar_relu(A, b, "add", operator.add, torch.ops.quantized.add, torch.ops.quantized.add_relu)

    @unittest.skipIf(IS_MACOS, "skipping macos test")
    @given(A=hu.tensor(shapes=hu.array_shapes(1, 4, 1, 5),
                       elements=hu.floats(-1e6, 1e6, allow_nan=False),
                       qparams=hu.qparams()),
           b=hu.floats(-1e6, 1e6, allow_nan=False, allow_infinity=False))
    def test_mul_scalar_relu(self, A, b):
        self._test_binary_op_scalar_relu(A, b, "mul", operator.mul, torch.ops.quantized.mul, torch.ops.quantized.mul_relu)

    """Tests the correctness of the add and add_relu op."""
    def test_qadd_relu_same_qparams(self):
        for dtype in [torch.quint8, torch.qint8, torch.qint32]:
            add_relu = torch.ops.quantized.add_relu
            add = torch.ops.quantized.add
            add_out = torch.ops.quantized.add
            add_relu_out = torch.ops.quantized.add_relu

            # NB: This is a strange size so that we exercise both the vectorized
            # implementation (64-element chunks at at time) as well as the scalar
            # implementation
            A = torch.arange(-128, 130, dtype=torch.float)
            B = torch.arange(-128, 130, dtype=torch.float)
            scale = 2.0
            zero_point = 127
            qA = torch.quantize_per_tensor(A, scale=scale, zero_point=zero_point,
                                           dtype=dtype)
            qB = torch.quantize_per_tensor(B, scale=scale, zero_point=zero_point,
                                           dtype=dtype)

            # Add ReLU ground truth
            C = (qA.dequantize() + qB.dequantize()).numpy()
            qC = _quantize(C, scale, zero_point, dtype=np_dtype[dtype])
            qC_hat = add(qA, qB, scale=scale, zero_point=zero_point)
            np.testing.assert_equal(qC, qC_hat.int_repr(),
                                    "Quantized addition failed.")
            qC_out_hat = torch._empty_affine_quantized(qC.shape,
                                                       scale=scale,
                                                       zero_point=zero_point,
                                                       dtype=dtype)
            add_out(qA, qB, out=qC_out_hat)
            self.assertEqual(qC_hat, qC_out_hat, msg="Add.out failed")

            # Add + ReLU ground truth
            Crelu = C.copy()
            Crelu[C < 0] = 0
            qCrelu = _quantize(Crelu, scale, zero_point, dtype=np_dtype[dtype])
            qCrelu_hat = add_relu(qA, qB, scale=scale, zero_point=zero_point)
            np.testing.assert_equal(qCrelu, qCrelu_hat.int_repr(),
                                    "Quantized addition with ReLU failed.")
            qCrelu_out_hat = torch._empty_affine_quantized(qCrelu.shape,
                                                           scale=scale,
                                                           zero_point=zero_point,
                                                           dtype=dtype)
            add_relu_out(qA, qB, out=qCrelu_out_hat)
            self.assertEqual(qCrelu_hat, qCrelu_out_hat,
                             msg="AddReLU.out failed")

    """Tests the correctness of the cudnn add and add_relu op
    (Similar to test_qadd_relu_different_qparams, will probably merge in the future)"""
    @unittest.skipIf(not TEST_CUDNN, "cudnn is not enabled.")
    @unittest.skipIf(not SM80OrLater, "requires sm80 or later.")
    @unittest.skipIf(TEST_ROCM, "not supported on rocm.")
    @unittest.skip("not currently working and feature isn't used")
    def test_qadd_relu_cudnn(self):
        dtype = torch.qint8
        add_relu = torch.ops.quantized.add_relu
        add = torch.ops.quantized.add

        A = torch.arange(-128, 130, dtype=torch.float).to(torch.device("cuda"))
        B = torch.arange(-128, 130, dtype=torch.float).to(torch.device("cuda"))
        scale_A = 2.5
        scale_B = 6.3
        scale_C = 12.9
        zero_point = 0
        qA = torch.quantize_per_tensor(A, scale=scale_A, zero_point=zero_point,
                                       dtype=dtype)
        qB = torch.quantize_per_tensor(B, scale=scale_B, zero_point=zero_point,
                                       dtype=dtype)
        # Add ground truth
        C = (qA.dequantize() + qB.dequantize()).to(device="cpu").numpy()
        qC = _quantize(C, scale_C, zero_point, dtype=np_dtype[dtype])
        qC_hat = add(qA, qB, scale=scale_C, zero_point=zero_point).to(device="cpu")
        np.testing.assert_equal(qC, qC_hat.int_repr(),
                                "Quantized addition failed.")

        # Add + ReLU ground truth
        Crelu = C.copy()
        Crelu[C < 0] = 0
        qCrelu = _quantize(Crelu, scale_C, zero_point, dtype=np_dtype[dtype])
        qCrelu_hat = add_relu(qA, qB, scale=scale_C, zero_point=zero_point).to(device="cpu")
        np.testing.assert_equal(qCrelu, qCrelu_hat.int_repr(),
                                "Quantized addition with ReLU failed.")

    """Tests the correctness of the cudnn add and add_relu op for nhwc format"""
    @unittest.skipIf(not TEST_CUDNN, "cudnn is not enabled.")
    @unittest.skipIf(not SM80OrLater, "requires sm80 or later.")
    @unittest.skipIf(TEST_ROCM, "not supported on rocm.")
    @unittest.skip("not currently working and feature isn't used")
    def test_qadd_relu_cudnn_nhwc(self):
        dtype = torch.qint8
        add_relu = torch.ops.quantized.add_relu
        add = torch.ops.quantized.add

        A = torch.rand(16, 8, 4, 12).to(device="cuda")
        B = torch.rand(16, 8, 4, 12).to(device="cuda")
        scale_A = 2.5
        scale_B = 6.3
        scale_C = 12.9
        zero_point = 0
        qA = torch.quantize_per_tensor(A, scale=scale_A, zero_point=zero_point,
                                       dtype=dtype)
        qB = torch.quantize_per_tensor(B, scale=scale_B, zero_point=zero_point,
                                       dtype=dtype)
        # Add ground truth
        C = (qA.dequantize() + qB.dequantize()).to(device="cpu").numpy()
        qC = _quantize(C, scale_C, zero_point, dtype=np_dtype[dtype])
        qC_hat = add(qA, qB, scale=scale_C, zero_point=zero_point).to(device="cpu")
        np.testing.assert_equal(qC, qC_hat.int_repr(),
                                "Quantized addition failed.")

        # Add + ReLU ground truth
        Crelu = C.copy()
        Crelu[C < 0] = 0
        qCrelu = _quantize(Crelu, scale_C, zero_point, dtype=np_dtype[dtype])
        qCrelu_hat = add_relu(qA, qB, scale=scale_C, zero_point=zero_point).to(device="cpu")
        np.testing.assert_equal(qCrelu, qCrelu_hat.int_repr(),
                                "Quantized addition with ReLU failed.")

    """Tests the correctness of the add and add_relu op."""
    def test_qadd_relu_different_qparams(self):
        for dtype in [torch.quint8, torch.qint8, torch.qint32]:
            add_relu = torch.ops.quantized.add_relu
            add = torch.ops.quantized.add
            add_out = torch.ops.quantized.add
            add_relu_out = torch.ops.quantized.add_relu

            # NB: This is a strange size so that we exercise both the vectorized
            # implementation (64-element chunks at at time) as well as the scalar
            # implementation
            A = torch.arange(-128, 130, dtype=torch.float)
            B = torch.arange(-128, 130, dtype=torch.float)
            scale_A = 3.0
            zero_point_A = 7
            scale_B = 5.0
            zero_point_B = 127

            scale_C = 0.5
            zero_point_C = 5

            qA = torch.quantize_per_tensor(A, scale=scale_A, zero_point=zero_point_A,
                                           dtype=dtype)
            qB = torch.quantize_per_tensor(B, scale=scale_B, zero_point=zero_point_B,
                                           dtype=dtype)

            # Add ground truth
            C = (qA.dequantize() + qB.dequantize()).numpy()
            qC = _quantize(C, scale_C, zero_point_C, dtype=np_dtype[dtype])
            qC_hat = add(qA, qB, scale=scale_C, zero_point=zero_point_C)
            np.testing.assert_equal(qC, qC_hat.int_repr(),
                                    "Quantized addition failed.")
            qC_out_hat = torch._empty_affine_quantized(qC.shape,
                                                       scale=scale_C,
                                                       zero_point=zero_point_C,
                                                       dtype=dtype)
            add_out(qA, qB, out=qC_out_hat)
            self.assertEqual(qC_hat, qC_out_hat, msg="Add.out failed")

            # Add + ReLU ground truth
            Crelu = C.copy()
            Crelu[C < 0] = 0
            qCrelu = _quantize(Crelu, scale_C, zero_point_C, dtype=np_dtype[dtype])
            qCrelu_hat = add_relu(qA, qB, scale=scale_C, zero_point=zero_point_C)
            np.testing.assert_equal(qCrelu, qCrelu_hat.int_repr(),
                                    "Quantized addition with ReLU failed.")
            qCrelu_out_hat = torch._empty_affine_quantized(qCrelu.shape,
                                                           scale=scale_C,
                                                           zero_point=zero_point_C,
                                                           dtype=dtype)
            add_relu_out(qA, qB, out=qCrelu_out_hat)
            self.assertEqual(qCrelu_hat, qCrelu_out_hat,
                             msg="AddReLU.out failed")

    """Tests the correctness of the mul and mul_relu op."""
    def test_qmul_relu_same_qparams(self):
        for dtype in [torch.quint8, torch.qint8, torch.qint32]:
            mul_relu = torch.ops.quantized.mul_relu
            mul = torch.ops.quantized.mul
            mul_out = torch.ops.quantized.mul
            mul_relu_out = torch.ops.quantized.mul_relu

            A = torch.arange(-100, 100, dtype=torch.float)
            B = torch.arange(-100, 100, dtype=torch.float)
            scale = 2
            zero_point = 127
            qA = torch.quantize_per_tensor(A, scale=scale, zero_point=zero_point,
                                           dtype=dtype)
            qB = torch.quantize_per_tensor(B, scale=scale, zero_point=zero_point,
                                           dtype=dtype)

            # mul ReLU ground truth
            C = (qA.dequantize() * qB.dequantize()).numpy()
            qC = _quantize(C, scale, zero_point, dtype=np_dtype[dtype])
            qC_hat = mul(qA, qB, scale=scale, zero_point=zero_point)
            np.testing.assert_equal(qC, qC_hat.int_repr(),
                                    "Quantized mulition failed.")
            qC_out_hat = torch._empty_affine_quantized(qC.shape,
                                                       scale=scale,
                                                       zero_point=zero_point,
                                                       dtype=dtype)
            mul_out(qA, qB, out=qC_out_hat)
            self.assertEqual(qC_hat, qC_out_hat, msg="mul.out failed")

            # mul + ReLU ground truth
            Crelu = C.copy()
            Crelu[C < 0] = 0
            qCrelu = _quantize(Crelu, scale, zero_point, dtype=np_dtype[dtype])
            qCrelu_hat = mul_relu(qA, qB, scale=scale, zero_point=zero_point)
            np.testing.assert_equal(qCrelu, qCrelu_hat.int_repr(),
                                    "Quantized mulition with ReLU failed.")
            qCrelu_out_hat = torch._empty_affine_quantized(qCrelu.shape,
                                                           scale=scale,
                                                           zero_point=zero_point,
                                                           dtype=dtype)
            mul_relu_out(qA, qB, out=qCrelu_out_hat)
            self.assertEqual(qCrelu_hat, qCrelu_out_hat,
                             msg="mulReLU.out failed")

            # Scalar multiplication
            for b in B:
                C_ref = qA.dequantize().numpy() * b.item()
                qC_hat = torch.ops.quantized.mul(qA, b.item())

                self.assertEqual(C_ref, qC_hat.dequantize())

            # Scalar multiplication + relu
            for b in B:
                C_ref = qA.dequantize().numpy() * b.item()
                C_ref[C_ref < 0] = 0
                qC_hat = torch.ops.quantized.mul_relu(qA, b.item())

                self.assertEqual(C_ref, qC_hat.dequantize())

    """Tests the correctness of the mul and mul_relu op."""
    def test_qmul_relu_different_qparams(self):
        for dtype in [torch.quint8, torch.qint8, torch.qint32]:
            mul_relu = torch.ops.quantized.mul_relu
            mul = torch.ops.quantized.mul
            mul_out = torch.ops.quantized.mul
            mul_relu_out = torch.ops.quantized.mul_relu

            A = torch.arange(-100, 100, dtype=torch.float)
            B = torch.arange(-100, 100, dtype=torch.float)
            scale_A = 3.0
            zero_point_A = 7
            scale_B = 5.0
            zero_point_B = 127

            scale_C = 0.5
            zero_point_C = 5

            qA = torch.quantize_per_tensor(A, scale=scale_A, zero_point=zero_point_A,
                                           dtype=dtype)
            qB = torch.quantize_per_tensor(B, scale=scale_B, zero_point=zero_point_B,
                                           dtype=dtype)

            # mul ground truth
            C = (qA.dequantize() * qB.dequantize()).numpy()
            qC = _quantize(C, scale_C, zero_point_C, dtype=np_dtype[dtype])
            qC_hat = mul(qA, qB, scale=scale_C, zero_point=zero_point_C)
            np.testing.assert_equal(qC, qC_hat.int_repr(),
                                    "Quantized multiplication failed.")
            qC_out_hat = torch._empty_affine_quantized(qC.shape,
                                                       scale=scale_C,
                                                       zero_point=zero_point_C,
                                                       dtype=dtype)
            mul_out(qA, qB, out=qC_out_hat)
            self.assertEqual(qC_hat, qC_out_hat, msg="mul.out failed")

            # mul + ReLU ground truth
            Crelu = C.copy()
            Crelu[C < 0] = 0
            qCrelu = _quantize(Crelu, scale_C, zero_point_C, dtype=np_dtype[dtype])
            qCrelu_hat = mul_relu(qA, qB, scale=scale_C, zero_point=zero_point_C)
            np.testing.assert_equal(qCrelu, qCrelu_hat.int_repr(),
                                    "Quantized multiplication with ReLU failed.")
            qCrelu_out_hat = torch._empty_affine_quantized(qCrelu.shape,
                                                           scale=scale_C,
                                                           zero_point=zero_point_C,
                                                           dtype=dtype)
            mul_relu_out(qA, qB, out=qCrelu_out_hat)
            self.assertEqual(qCrelu_hat, qCrelu_out_hat,
                             msg="mulReLU.out failed")

    """Tests the correctness of the matmul op."""
    @given(num_dims=st.integers(2, 5),
           outer_dims=st.lists(st.integers(2, 6), min_size=3, max_size=3),
           m=st.integers(2, 6),
           k=st.integers(2, 6),
           n=st.integers(2, 6),
           dtypes=st.sampled_from(((torch.qint8, np.int8),
                                   (torch.quint8, np.uint8))))
    def test_qmatmul(self, num_dims, outer_dims, m, k, n, dtypes):
        (torch_dtype, np_dtype) = dtypes

        size_a = outer_dims[:num_dims - 2] + [m, k]
        size_b = outer_dims[:num_dims - 2] + [k, n]
        A = torch.randn(size=size_a, dtype=torch.float32) * 3
        B = torch.randn(size=size_b, dtype=torch.float32) * 3

        scale_A = 3.1
        zero_point_A = 7
        scale_B = 5.3
        zero_point_B = 127

        scale_C = 1.3
        zero_point_C = 5

        qA = torch.quantize_per_tensor(A,
                                       scale=scale_A,
                                       zero_point=zero_point_A,
                                       dtype=torch_dtype)
        qB = torch.quantize_per_tensor(B,
                                       scale=scale_B,
                                       zero_point=zero_point_B,
                                       dtype=torch_dtype)

        # matmul ground truth
        C = torch.matmul(qA.dequantize(), qB.dequantize()).numpy()
        qC = _quantize(C, scale_C, zero_point_C, dtype=(np_dtype))
        qC_hat = torch.ops.quantized.matmul(qA,
                                            qB,
                                            scale=scale_C,
                                            zero_point=zero_point_C)
        np.testing.assert_equal(qC, qC_hat.int_repr(),
                                "Quantized multiplication failed.")

        # Using per channel quantization fails
        axis = 0
        scales_A = torch.rand(size=(A.shape[axis],))
        zero_points_A = torch.randint(low=0, high=5, size=(A.shape[axis],))
        scales_B = torch.rand(size=(B.shape[axis],))
        zero_points_B = torch.randint(low=0, high=5, size=(B.shape[axis],))

        qA = torch.quantize_per_channel(A,
                                        scales=scales_A,
                                        zero_points=zero_points_A,
                                        axis=axis,
                                        dtype=torch.qint8)
        qB = torch.quantize_per_channel(B,
                                        scales=scales_B,
                                        zero_points=zero_points_B,
                                        axis=axis,
                                        dtype=torch.qint8)
        np.testing.assert_raises_regex(RuntimeError,
                                       ".*per-tensor.*",
                                       torch.ops.quantized.matmul,
                                       qA,
                                       qB,
                                       scale_C,
                                       zero_point_C)


    """Tests the correctness of the quantized softmax op."""
    @given(dims=st.lists(st.integers(2, 5), min_size=5, max_size=5))
    def test_qsoftmax(self, dims):
        for (num_dims, dim, memory_format) in [
            (2, 1, torch.contiguous_format),  # 2d softmax over last dim
            (4, 3, torch.contiguous_format),  # >2 dims, softmax along last dim
            (5, 2, torch.contiguous_format),  # >2 dims, softmax along not last dim (requires permute)
            (4, 3, torch.channels_last),      # >2 dims, softmax along last dim, but not contiguous
            (4, 1, torch.channels_last),      # Channels Last, doesn't require permute
            (5, 1, torch.channels_last_3d),   # Channels Last 3D, doesn't require permute
        ]:
            size = dims[:num_dims]
            torch_dtype = torch.quint8
            np_dtype = np.uint8

            scale_X = 1.3
            zero_point_X = 5
            X = torch.rand(size=size, dtype=torch.float32) * 8 + zero_point_X
            X = X.to(memory_format=memory_format)

            scale_Y = 1 / 256
            zero_point_Y = 0

            qX = torch.quantize_per_tensor(X,
                                           scale=scale_X,
                                           zero_point=zero_point_X,
                                           dtype=torch_dtype)


            # softmax ground truth
            Y = torch.softmax(qX.dequantize(), dim=dim).numpy()
            qY = _quantize(Y, scale_Y, zero_point_Y, dtype=np_dtype)
            qY_hat = torch.ops.quantized.softmax(qX,
                                                 dim=dim,
                                                 output_scale=scale_Y,
                                                 output_zero_point=zero_point_Y)

            np.testing.assert_equal(qY, qY_hat.int_repr(),
                                    "Quantized softmax failed.")

    """Tests the correctness of the quantized softmax op using qnnpack."""
    @skipIfNoQNNPACK
    def test_qsoftmax_qnnpack(self):
        with override_quantized_engine('qnnpack'):
            self.test_qsoftmax()

    """Tests the correctness of the mul and mul_relu op."""
    def test_qmul_broadcast(self):
        mul_relu = torch.ops.quantized.mul_relu
        mul = torch.ops.quantized.mul
        mul_out = torch.ops.quantized.mul
        mul_relu_out = torch.ops.quantized.mul_relu

        # A = torch.arange(-25, 25, dtype=torch.float)
        # B = torch.arange(-25, 25, dtype=torch.float)
        A = torch.randn(8, 1, 6, 1)
        B = torch.randn(7, 1, 5)
        scale_A = 3.0
        zero_point_A = 7
        scale_B = 5.0
        zero_point_B = 127

        scale_C = 0.5
        zero_point_C = 5

        qA = torch.quantize_per_tensor(A, scale=scale_A, zero_point=zero_point_A,
                                       dtype=torch.quint8)
        qB = torch.quantize_per_tensor(B, scale=scale_B, zero_point=zero_point_B,
                                       dtype=torch.quint8)

        # mul ground truth
        C = (qA.dequantize() * qB.dequantize()).numpy()
        qC = _quantize(C, scale_C, zero_point_C)
        qC_hat = mul(qA, qB, scale=scale_C, zero_point=zero_point_C)
        np.testing.assert_equal(qC, qC_hat.int_repr(),
                                "Quantized multiplication failed.")

    """Tests that quantized add works with broadcasting"""
    def test_qadd_broadcast(self):
        A = torch.randn(1, 1, 4, 4)
        B = torch.randn(2, 1, 4, 4)
        qA = torch.quantize_per_tensor(A, 0.02, 0, torch.quint8)
        qB = torch.quantize_per_tensor(B, 0.04, 2, torch.quint8)

        output_scale = 0.01
        output_zp = 1

        # ground truth
        C = qA.dequantize() + qB.dequantize()
        qC = torch.quantize_per_tensor(C, output_scale, output_zp, torch.quint8)

        # quantized
        qC_hat_1 = torch.ops.quantized.add(qA, qB, output_scale, output_zp)
        qC_hat_2 = torch.ops.quantized.add(qB, qA, output_scale, output_zp)

        self.assertTrue(torch.allclose(qC.dequantize(), qC_hat_1.dequantize()))
        self.assertTrue(torch.allclose(qC.dequantize(), qC_hat_2.dequantize()))

    """Tests channel shuffle operation on quantized tensors."""
    @given(X=hu.tensor(shapes=hu.array_shapes(min_dims=4, max_dims=4,
                                              min_side=2, max_side=32, max_numel=10**5),
                       qparams=hu.qparams(dtypes=[torch.quint8])),
           groups=st.integers(2, 6))
    def test_channel_shuffle(self, X, groups):
        X, (scale, zero_point, torch_type) = X
        channels = X.shape[-3]
        iH, iW = X.shape[-2:]
        assume(channels % groups == 0)

        a = torch.from_numpy(X)
        a = torch.rand(a.shape)
        a_out = torch.nn.functional.channel_shuffle(a, groups)

        a_ref = torch.quantize_per_tensor(a_out, scale=scale,
                                          zero_point=zero_point, dtype=torch_type)
        a_ref = a_ref.dequantize()
        qa = torch.quantize_per_tensor(a, scale=scale, zero_point=zero_point,
                                       dtype=torch_type)

        a_hat = torch.nn.functional.channel_shuffle(qa, groups)
        self.assertEqual(a_ref, a_hat.dequantize(),
                         msg="torch.nn.functional.channel_shuffle results are off")

    """Tests 1D max pool operation on quantized tensors."""
    @given(X=hu.tensor(shapes=hu.array_shapes(min_dims=2, max_dims=3,
                                              min_side=1, max_side=10),
                       qparams=hu.qparams()),
           kernel=st.sampled_from((3, 5, 7)),
           stride=st.sampled_from((None, 1, 2)),
           dilation=st.integers(1, 2),
           padding=st.integers(0, 2),
           ceil_mode=st.booleans())
    def test_max_pool1d(self, X, kernel, stride, dilation, padding, ceil_mode):
        X, (scale, zero_point, torch_type) = X
        # Check constraints
        assume(kernel // 2 >= padding)  # Kernel cannot be overhanging!
        iW = X.shape[-1]
        oW = pool_output_shape(iW, kernel, padding, stride, dilation, ceil_mode)
        assume(oW > 0)

        a = torch.from_numpy(X)
        a_pool = torch.nn.functional.max_pool1d(a, kernel_size=kernel,
                                                stride=stride,
                                                padding=padding,
                                                dilation=dilation,
                                                ceil_mode=ceil_mode)
        a_ref = torch.quantize_per_tensor(a_pool, scale=scale,
                                          zero_point=zero_point, dtype=torch_type)
        a_ref = a_ref.dequantize()
        qa = torch.quantize_per_tensor(a, scale=scale, zero_point=zero_point,
                                       dtype=torch_type)

        ops_under_test = {
            "torch": torch.max_pool1d,
            "nn.functional": torch.nn.functional.max_pool1d,
            "ao.nn.quantized.functional": torch.ao.nn.quantized.functional.max_pool1d,
        }

        for name, op in ops_under_test.items():
            a_hat = op(qa, kernel_size=kernel, stride=stride, padding=padding,
                       dilation=dilation, ceil_mode=ceil_mode)
            self.assertEqual(a_ref, a_hat.dequantize(),
                             msg=f"{name} results are off")
        # Test the ops.quantized separately, because None is not treated.
        a_hat = torch.ops.quantized.max_pool1d(
            qa, kernel_size=_single(kernel),
            stride=_single(kernel if stride is None else stride),
            padding=_single(padding), dilation=_single(dilation),
            ceil_mode=ceil_mode)
        self.assertEqual(a_ref, a_hat.dequantize(),
                         msg="ops.quantized.max_pool1d results are off")

    # TODO: merge this test with test_max_pool2d
    """Tests 2D cudnn max pool operation on quantized tensors."""
    @given(X=hu.tensor(shapes=hu.array_shapes(min_dims=3, max_dims=4,
                                              min_side=1, max_side=10),
                       # cudnn's support for quantized pooling is limited to
                       # int8 currently
                       qparams=hu.qparams(dtypes=[torch.qint8])),
           kernel=st.sampled_from((3, 5, 7)),
           stride=st.sampled_from((None, 1, 2)),
           # currently there is no support for dilation for cudnn
           # pooling
           dilation=st.integers(1, 1),
           padding=st.integers(0, 2),
           ceil_mode=st.booleans())
    @unittest.skipIf(not TEST_CUDNN, "cudnn is not enabled.")
    @unittest.skipIf(TEST_CUDNN_VERSION <= 90100, "cuDNN maxpool2d mishandles -128 before v90100")
    @unittest.skipIf(TEST_ROCM, "not supported on rocm.")
    def test_max_pool2d_cudnn(self, X, kernel, stride, dilation, padding, ceil_mode):
        X, (scale, zero_point, torch_type) = X
        assume(kernel // 2 >= padding)  # Kernel cannot be overhanging!
        iH, iW = X.shape[-2:]
        oH = pool_output_shape(iH, kernel, padding, stride, dilation, ceil_mode)
        assume(oH > 0)
        oW = pool_output_shape(iW, kernel, padding, stride, dilation, ceil_mode)
        assume(oW > 0)

        a = torch.from_numpy(X).to(device="cuda")
        a_pool = torch.nn.functional.max_pool2d(a, kernel_size=kernel,
                                                stride=stride,
                                                padding=padding, dilation=dilation,
                                                ceil_mode=ceil_mode)
        a_ref = torch.quantize_per_tensor(a_pool, scale=scale,
                                          zero_point=zero_point, dtype=torch_type)
        a_ref = a_ref.dequantize()
        qa = torch.quantize_per_tensor(a, scale=scale, zero_point=zero_point,
                                       dtype=torch_type)

        # Test the ops.quantized separately, because None is not treated.
        a_hat = torch.ops.quantized.max_pool2d(
            qa, kernel_size=_pair(kernel),
            stride=_pair(kernel if stride is None else stride),
            padding=_pair(padding), dilation=_pair(dilation), ceil_mode=ceil_mode)
        self.assertEqual(a_ref, a_hat.dequantize(),
                         msg="ops.quantized.max_pool2d results are off")

    """Tests 2D max pool operation on quantized tensors."""
    @given(X=hu.tensor(shapes=hu.array_shapes(min_dims=3, max_dims=4,
                                              min_side=1, max_side=10),
                       qparams=hu.qparams()),
           kernel=st.sampled_from((3, 5, 7)),
           stride=st.sampled_from((None, 1, 2)),
           dilation=st.integers(1, 2),
           padding=st.integers(0, 2),
           ceil_mode=st.booleans())
    def test_max_pool2d(self, X, kernel, stride, dilation, padding, ceil_mode):
        X, (scale, zero_point, torch_type) = X
        # Check constraints
        assume(kernel // 2 >= padding)  # Kernel cannot be overhanging!
        iH, iW = X.shape[-2:]
        oH = pool_output_shape(iH, kernel, padding, stride, dilation, ceil_mode)
        assume(oH > 0)
        oW = pool_output_shape(iW, kernel, padding, stride, dilation, ceil_mode)
        assume(oW > 0)

        a = torch.from_numpy(X)
        a_pool = torch.nn.functional.max_pool2d(a, kernel_size=kernel,
                                                stride=stride,
                                                padding=padding, dilation=dilation,
                                                ceil_mode=ceil_mode)
        a_ref = torch.quantize_per_tensor(a_pool, scale=scale,
                                          zero_point=zero_point, dtype=torch_type)
        a_ref = a_ref.dequantize()
        qa = torch.quantize_per_tensor(a, scale=scale, zero_point=zero_point,
                                       dtype=torch_type)

        ops_under_test = {
            "torch": torch.max_pool2d,
            "nn.functional": torch.nn.functional.max_pool2d,
            "ao.nn.quantized.functional": torch.ao.nn.quantized.functional.max_pool2d,
        }

        for name, op in ops_under_test.items():
            a_hat = op(qa, kernel_size=kernel, stride=stride, padding=padding,
                       dilation=dilation, ceil_mode=ceil_mode)
            self.assertEqual(a_ref, a_hat.dequantize(),
                             msg=f"{name} results are off")
        # Test the ops.quantized separately, because None is not treated.
        a_hat = torch.ops.quantized.max_pool2d(
            qa, kernel_size=_pair(kernel),
            stride=_pair(kernel if stride is None else stride),
            padding=_pair(padding), dilation=_pair(dilation), ceil_mode=ceil_mode)
        self.assertEqual(a_ref, a_hat.dequantize(),
                         msg="ops.quantized.max_pool2d results are off")


    @unittest.skipIf(IS_FBCODE, "Skip pt2e ops in fbcode")
    def test_max_pool2d_pt2e(self):
        kernel_list = [2, 3]
        stride_list = [1, 2]
        padding_list = [0, 2]
        dilation_list = [1, 2]
        ceil_mode_list = [False, True]
        channels_last_input = [False, True]
        options = itertools.product(kernel_list, stride_list, padding_list, dilation_list, ceil_mode_list, channels_last_input)
        for kernel, stride, padding, dilation, ceil_mode, channels_last in options:
            if padding >= (kernel // 2):
                # Continue with invalid input
                continue
            input = torch.randint(0, 8, (1, 3, 8, 8), dtype=torch.uint8)
            if channels_last:
                input = input.contiguous(memory_format=torch.channels_last)
            a_pool = torch.nn.functional.max_pool2d(input.to(torch.float32), kernel_size=kernel,
                                                    stride=stride, padding=padding, dilation=dilation,
                                                    ceil_mode=ceil_mode).to(torch.uint8)
            a_hat = torch.ops.quantized.max_pool2d(input, kernel_size=_pair(kernel),
                                                   stride=_pair(stride), padding=_pair(padding),
                                                   dilation=_pair(dilation), ceil_mode=ceil_mode)
            self.assertEqual(input.is_contiguous(), a_hat.is_contiguous(),
                             msg="ops.quantized.max_pool2d input output diff memory format")
            self.assertEqual(a_pool, a_hat,
                             msg="ops.quantized.max_pool2d results are off")


    """Tests 3D max pool operation on quantized tensors."""
    def test_max_pool3d(self):
        torch_types = [torch.qint8, torch.quint8]
        kernels = [1, 3]
        strides = [1, 3]
        dilations = [1, 3]
        paddings = [1, 3]
        ceil_modes = [True, False]
        options = itertools.product(torch_types, kernels, strides, dilations, paddings, ceil_modes)
        for torch_type, kernel, stride, dilation, padding, ceil_mode in options:
            X = torch.randint(20, 40, (2, 3, 16, 10, 10)).to(torch.float)
            scale = 15
            zero_point = 20
            # Check constraints for invalid input
            if not (kernel // 2 >= padding):
                continue
            iT, iH, iW = X.shape[-3:]
            oT = pool_output_shape(iT, kernel, padding, stride, dilation, ceil_mode)
            if not (oT > 0):
                continue
            oH = pool_output_shape(iH, kernel, padding, stride, dilation, ceil_mode)
            if not (oH > 0):
                continue
            oW = pool_output_shape(iW, kernel, padding, stride, dilation, ceil_mode)
            if not (oW > 0):
                continue

            a_pool = torch.nn.functional.max_pool3d(X, kernel_size=kernel,
                                                    stride=stride,
                                                    padding=padding, dilation=dilation,
                                                    ceil_mode=ceil_mode)
            a_ref = torch.quantize_per_tensor(a_pool, scale=scale,
                                              zero_point=zero_point, dtype=torch_type)
            a_ref = a_ref.dequantize()
            qa = torch.quantize_per_tensor(X, scale=scale, zero_point=zero_point,
                                           dtype=torch_type)
            ops_under_test = {
                "torch": torch.max_pool3d,
                "nn.functional": torch.nn.functional.max_pool3d,
            }
            for name, op in ops_under_test.items():
                a_hat = op(qa, kernel_size=kernel, stride=stride, padding=padding,
                           dilation=dilation, ceil_mode=ceil_mode)
                self.assertEqual(a_ref, a_hat.dequantize(),
                                 msg=f"{name} results are off")

    """Tests max pool operation on NHWC quantized tensors."""
    @given(X=hu.tensor(shapes=hu.array_shapes(min_dims=4, max_dims=4,
                                              min_side=1, max_side=10),
                       qparams=hu.qparams()),
           kernel=st.sampled_from((3, 5, 7)),
           stride=st.sampled_from((None, 1, 2)),
           dilation=st.integers(1, 2),
           padding=st.integers(0, 2),
           ceil_mode=st.booleans())
    def test_max_pool2d_nhwc(self, X, kernel, stride, dilation, padding, ceil_mode):
        X, (scale, zero_point, torch_type) = X
        # Ensure we hit the vectorized paths
        # 176 = 128 + 32 + 16
        # 128 hits the interleaved path
        # 32 hits the non-interleaved path
        # 16 hits the scalar path
        if X.shape[1] < 176:
            X = np.repeat(X, 176 / X.shape[1], 1)
        # Check constraints
        assume(kernel // 2 >= padding)  # Kernel cannot be overhanging!
        iH, iW = X.shape[-2:]
        oH = pool_output_shape(iH, kernel, padding, stride, dilation, ceil_mode)
        assume(oH > 0)
        oW = pool_output_shape(iW, kernel, padding, stride, dilation, ceil_mode)
        assume(oW > 0)

        X_nchw = np.ascontiguousarray(X.transpose([0, 2, 3, 1]))
        a = torch.from_numpy(X_nchw).permute([0, 3, 1, 2])
        a_pool = torch.nn.functional.max_pool2d(a, kernel_size=kernel,
                                                stride=stride,
                                                padding=padding, dilation=dilation,
                                                ceil_mode=ceil_mode)
        a_ref = torch.quantize_per_tensor(a_pool, scale=scale,
                                          zero_point=zero_point, dtype=torch_type)
        a_ref = a_ref.dequantize()
        qa = torch.quantize_per_tensor(torch.from_numpy(X_nchw), scale=scale, zero_point=zero_point,
                                       dtype=torch_type).permute([0, 3, 1, 2])
        self.assertTrue(qa.stride() != sorted(qa.stride()))

        ops_under_test = {
            "torch": torch.max_pool2d,
            "nn.functional": torch.nn.functional.max_pool2d,
            "ao.nn.quantized.functional": torch.ao.nn.quantized.functional.max_pool2d,
        }

        for name, op in ops_under_test.items():
            a_hat = op(qa, kernel_size=kernel, stride=stride, padding=padding,
                       dilation=dilation, ceil_mode=ceil_mode)
            self.assertTrue(a_hat.stride() != sorted(a_hat.stride()))
            self.assertEqual(a_ref, a_hat.dequantize(),
                             msg=f"{name} results are off")
        # Test the ops.quantized separately, because None is not treated.
        a_hat = torch.ops.quantized.max_pool2d(
            qa, kernel_size=_pair(kernel),
            stride=_pair(kernel if stride is None else stride),
            padding=_pair(padding), dilation=_pair(dilation), ceil_mode=ceil_mode)
        self.assertEqual(a_ref, a_hat.dequantize(),
                         msg="ops.quantized.max_pool2d results are off")

    """Tests 3D max pool operation on quantized channel_last tensors."""
    def test_max_pool3d_nhwc(self):
        torch_types = [torch.qint8, torch.quint8]
        kernels = [1, 3]
        strides = [1, 3]
        dilations = [1, 3]
        paddings = [1, 3]
        ceil_modes = [True, False]
        options = itertools.product(torch_types, kernels, strides, dilations, paddings, ceil_modes)
        for torch_type, kernel, stride, dilation, padding, ceil_mode in options:
            X = torch.randint(20, 40, (2, 67, 16, 10, 10)).to(torch.float)
            X_copy = copy.deepcopy(X)
            X = X.contiguous(memory_format=torch.channels_last_3d)
            scale = 15
            zero_point = 20
            # Check constraints for invalid input
            if not (kernel // 2 >= padding):
                continue
            iT, iH, iW = X.shape[-3:]
            oT = pool_output_shape(iT, kernel, padding, stride, dilation, ceil_mode)
            if not (oT > 0):
                continue
            oH = pool_output_shape(iH, kernel, padding, stride, dilation, ceil_mode)
            if not (oH > 0):
                continue
            oW = pool_output_shape(iW, kernel, padding, stride, dilation, ceil_mode)
            if not (oW > 0):
                continue

            a_pool = torch.nn.functional.max_pool3d(X, kernel_size=kernel,
                                                    stride=stride,
                                                    padding=padding, dilation=dilation,
                                                    ceil_mode=ceil_mode)
            a_ref = torch.quantize_per_tensor(a_pool, scale=scale,
                                              zero_point=zero_point, dtype=torch_type)
            a_ref = a_ref.dequantize()
            qa = torch.quantize_per_tensor(X_copy, scale=scale, zero_point=zero_point,
                                           dtype=torch_type)
            qa = qa.contiguous(memory_format=torch.channels_last_3d)
            ops_under_test = {
                "torch": torch.max_pool3d,
                "nn.functional": torch.nn.functional.max_pool3d,
            }
            for name, op in ops_under_test.items():
                a_hat = op(qa, kernel_size=kernel, stride=stride, padding=padding,
                           dilation=dilation, ceil_mode=ceil_mode)
                self.assertEqual(a_ref, a_hat.dequantize(),
                                 msg=f"{name} results are off")

    @given(X=hu.tensor(shapes=hu.array_shapes(min_dims=3, max_dims=4,
                                              min_side=5, max_side=10),
                       qparams=hu.qparams(dtypes=torch.quint8)),
           kernel=st.sampled_from((3, 5)),
           stride=st.sampled_from((None, 1, 2)),
           padding=st.integers(0, 2),
           ceil_mode=st.sampled_from((True, False)),
           count_include_pad=st.sampled_from((True, False)),
           divisor_override=st.sampled_from((None, None)))
    def test_avg_pool2d(self, X, kernel, stride, padding, ceil_mode, count_include_pad, divisor_override):
        """
        Note: we currently cannot test the divisor_override, because quantized op will clamp the result
        within range. However, the float op will not.
        """
        X, (scale, zero_point, torch_type) = X

        assume(kernel // 2 >= padding)  # Kernel cannot be overhanging!
        iH, iW = X.shape[-2:]
        oH = pool_output_shape(iH, kernel, padding, stride, dilation=1)
        assume(oH > 0)
        oW = pool_output_shape(iW, kernel, padding, stride, dilation=1)
        assume(oW > 0)
        X = torch.from_numpy(X)
        qX = torch.quantize_per_tensor(X, scale=scale, zero_point=zero_point,
                                       dtype=torch_type)
        X = qX.dequantize()
        # Run reference on float tensor and then quantize the result for comparison
        X_ref = torch.nn.functional.avg_pool2d(
            X, kernel_size=kernel, stride=stride, padding=padding,
            ceil_mode=ceil_mode, count_include_pad=count_include_pad, divisor_override=divisor_override)
        ops_under_test = {
            "nn.functional": torch.nn.functional.avg_pool2d,
            "ao.nn.quantized.functional": torch.ao.nn.quantized.functional.avg_pool2d,
        }
        error_message = r"Results are off for {}:\n\tExpected:\n{}\n\tGot:\n{}"
        for name, op in ops_under_test.items():
            qX_hat = op(qX, kernel_size=kernel, stride=stride, padding=padding, ceil_mode=ceil_mode,
                        count_include_pad=count_include_pad, divisor_override=divisor_override)
            qX_ref = torch.quantize_per_tensor(X_ref, scale=qX_hat.q_scale(), zero_point=qX_hat.q_zero_point(),
                                               dtype=torch_type)

            self.assertEqual(qX_ref.int_repr().to(torch.double), qX_hat.int_repr().to(torch.double), atol=1.0, rtol=0,
                             msg=error_message.format(name, qX_ref.int_repr(), qX_hat.int_repr()))
            self.assertEqual(scale, qX_hat.q_scale(),
                             msg=error_message.format(name + '.scale', scale, qX_hat.q_scale()))
            self.assertEqual(zero_point, qX_hat.q_zero_point(),
                             msg=error_message.format(name + '.zero_point', scale,
                                                      qX_hat.q_zero_point()))

    @given(X=hu.tensor(shapes=hu.array_shapes(min_dims=4, max_dims=4,
                                              min_side=5, max_side=10),
                       qparams=hu.qparams(dtypes=torch.qint8)),
           kernel=st.sampled_from((4, 5)),
           stride=st.sampled_from((None, 1, 2)),
           padding=st.integers(0, 2),
           ceil_mode=st.sampled_from((True, False)),
           count_include_pad=st.sampled_from((True, False)),
           divisor_override=st.sampled_from((None, None)))
    def test_avg_pool2d_nhwc(self, X, kernel, stride, padding, ceil_mode, count_include_pad, divisor_override):
        """
        Note: 1) we currently cannot test the divisor_override, because quantized op will clamp the result
        within range. However, the float op will not.
        2) we cannot test the qint32, since the float point precision is much lower than int32 for big number,
        which will make the test be very flaky.
        """
        X, (scale, zero_point, torch_type) = X
        H, W = X.shape[-2:]


        if X.shape[1] < 176:
            X = np.repeat(X, 176 / X.shape[1], 1)

        assume(kernel // 2 >= padding)  # Kernel cannot be overhanging!
        iH, iW = X.shape[-2:]
        oH = pool_output_shape(iH, kernel, padding, stride, dilation=1)
        assume(oH > 0)
        oW = pool_output_shape(iW, kernel, padding, stride, dilation=1)
        assume(oW > 0)

        X_nchw = np.ascontiguousarray(X.transpose([0, 2, 3, 1]))

        qX = torch.quantize_per_tensor(torch.from_numpy(X_nchw), scale=scale,
                                       zero_point=zero_point, dtype=torch_type).permute([0, 3, 1, 2])
        X = qX.dequantize()

        # Run reference on int_repr + round to avoid double rounding error.
        X_ref = torch.nn.functional.avg_pool2d(
            X, kernel_size=kernel, stride=stride, padding=padding,
            ceil_mode=ceil_mode, count_include_pad=count_include_pad, divisor_override=divisor_override)

        self.assertTrue(qX.stride() != sorted(qX.stride()))
        ops_under_test = {
            "nn.functional": torch.nn.functional.avg_pool2d,
            "ao.nn.quantized.functional": torch.ao.nn.quantized.functional.avg_pool2d,
        }
        error_message = r"Results are off for {}:\n\tExpected:\n{}\n\tGot:\n{}"
        for name, op in ops_under_test.items():
            X_hat = op(qX, kernel_size=kernel, stride=stride, padding=padding, ceil_mode=ceil_mode,
                       count_include_pad=count_include_pad, divisor_override=divisor_override)
            self.assertTrue(X_hat.stride() != sorted(X_hat.stride()))
            qX_ref = torch.quantize_per_tensor(X_ref, scale=X_hat.q_scale(), zero_point=X_hat.q_zero_point(),
                                               dtype=torch_type)

            self.assertEqual(qX_ref.int_repr().to(torch.double), X_hat.int_repr().to(torch.double), atol=1.0, rtol=0,
                             msg=error_message.format(name, qX_ref.int_repr(), X_hat.int_repr()))
            self.assertEqual(scale, X_hat.q_scale(),
                             msg=error_message.format(name + '.scale', scale, X_hat.q_scale()))
            self.assertEqual(zero_point, X_hat.q_zero_point(),
                             msg=error_message.format(name + '.zero_point', scale,
                             X_hat.q_zero_point()))

    @given(X=hu.tensor(shapes=hu.array_shapes(min_dims=5, max_dims=5,
                                              min_side=5, max_side=10),
                       qparams=hu.qparams(dtypes=torch.quint8)),
           kernel=st.sampled_from((3, 5)),
           stride=st.sampled_from((None, 1, 2)),
           padding=st.integers(0, 2),
           ceil_mode=st.sampled_from((True, False)),
           count_include_pad=st.sampled_from((True, False)),
           divisor_override=st.sampled_from((None, None)))
    def test_avg_pool3d(self, X, kernel, stride, padding, ceil_mode, count_include_pad, divisor_override):
        """
        Note: we currently cannot test the divisor_override, because quantized op will clamp the result
        within range. However, the float op will not.
        """
        X, (scale, zero_point, torch_type) = X

        assume(kernel // 2 >= padding)  # Kernel cannot be overhanging!
        iD, iH, iW = X.shape[-3:]
        oD = pool_output_shape(iD, kernel, padding, stride, dilation=1)
        assume(oD > 0)
        oH = pool_output_shape(iH, kernel, padding, stride, dilation=1)
        assume(oH > 0)
        oW = pool_output_shape(iW, kernel, padding, stride, dilation=1)
        assume(oW > 0)

        X = torch.from_numpy(X)
        qX = torch.quantize_per_tensor(X, scale=scale, zero_point=zero_point,
                                       dtype=torch_type)
        X = qX.dequantize()
        # Run reference on float tensor and then quantize the result for comparison
        X_ref = torch.nn.functional.avg_pool3d(
            X, kernel_size=kernel, stride=stride, padding=padding,
            ceil_mode=ceil_mode, count_include_pad=count_include_pad, divisor_override=divisor_override)

        ops_under_test = {
            "nn.functional": torch.nn.functional.avg_pool3d,
            "ao.nn.quantized.functional": torch.ao.nn.quantized.functional.avg_pool3d,
        }
        error_message = r"Results are off for {}:\n\tExpected:\n{}\n\tGot:\n{}"
        for name, op in ops_under_test.items():
            qX_hat = op(qX, kernel_size=kernel, stride=stride, padding=padding, ceil_mode=ceil_mode,
                        count_include_pad=count_include_pad, divisor_override=divisor_override)
            qX_ref = torch.quantize_per_tensor(X_ref, scale=qX_hat.q_scale(), zero_point=qX_hat.q_zero_point(),
                                               dtype=torch_type)
            self.assertEqual(qX_ref.int_repr().to(torch.double), qX_hat.int_repr().to(torch.double), atol=1.0, rtol=0,
                             msg=error_message.format(name, qX_ref.int_repr(), qX_hat.int_repr()))
            self.assertEqual(scale, qX_hat.q_scale(),
                             msg=error_message.format(name + '.scale', scale, qX_hat.q_scale()))
            self.assertEqual(zero_point, qX_hat.q_zero_point(),
                             msg=error_message.format(name + '.zero_point', scale,
                                                      qX_hat.q_zero_point()))

    @given(X=hu.tensor(shapes=hu.array_shapes(min_dims=5, max_dims=5,
                                              min_side=5, max_side=10),
                       qparams=hu.qparams(dtypes=torch.qint8)),
           kernel=st.sampled_from((4, 5)),
           stride=st.sampled_from((None, 1, 2)),
           padding=st.integers(0, 2),
           ceil_mode=st.sampled_from((True, False)),
           count_include_pad=st.sampled_from((True, False)),
           divisor_override=st.sampled_from((None, None)))
    def test_avg_pool3d_nhwc(self, X, kernel, stride, padding, ceil_mode, count_include_pad, divisor_override):
        """
        Note: 1) we currently cannot test the divisor_override, because quantized op will clamp the result
        within range. However, the float op will not.
        2) we cannot test the qint32, since the float point precision is much lower than int32 for big number,
        which will make the test be very flaky.
        """
        X, (scale, zero_point, torch_type) = X
        D, H, W = X.shape[-3:]


        if X.shape[1] < 176:
            X = np.repeat(X, 176 / X.shape[1], 1)

        assume(kernel // 2 >= padding)  # Kernel cannot be overhanging!
        iD, iH, iW = X.shape[-3:]
        oD = pool_output_shape(iD, kernel, padding, stride, dilation=1)
        assume(oD > 0)
        oH = pool_output_shape(iH, kernel, padding, stride, dilation=1)
        assume(oH > 0)
        oW = pool_output_shape(iW, kernel, padding, stride, dilation=1)
        assume(oW > 0)

        X_nchw = np.ascontiguousarray(X.transpose([0, 2, 3, 4, 1]))

        qX = torch.quantize_per_tensor(torch.from_numpy(X_nchw), scale=scale,
                                       zero_point=zero_point, dtype=torch_type).permute([0, 4, 1, 2, 3])
        X = qX.dequantize()

        # Run reference on int_repr + round to avoid double rounding error.
        X_ref = torch.nn.functional.avg_pool3d(
            X, kernel_size=kernel, stride=stride, padding=padding,
            ceil_mode=ceil_mode, count_include_pad=count_include_pad, divisor_override=divisor_override)

        self.assertTrue(qX.stride() != sorted(qX.stride()))
        ops_under_test = {
            "nn.functional": torch.nn.functional.avg_pool3d,
            "ao.nn.quantized.functional": torch.ao.nn.quantized.functional.avg_pool3d,
        }
        error_message = r"Results are off for {}:\n\tExpected:\n{}\n\tGot:\n{}"
        for name, op in ops_under_test.items():
            X_hat = op(qX, kernel_size=kernel, stride=stride, padding=padding, ceil_mode=ceil_mode,
                       count_include_pad=count_include_pad, divisor_override=divisor_override)
            self.assertTrue(X_hat.stride() != sorted(X_hat.stride()))
            qX_ref = torch.quantize_per_tensor(X_ref, scale=X_hat.q_scale(), zero_point=X_hat.q_zero_point(),
                                               dtype=torch_type)

            self.assertEqual(qX_ref.int_repr().to(torch.double), X_hat.int_repr().to(torch.double), atol=1.0, rtol=0,
                             msg=error_message.format(name, qX_ref.int_repr(), X_hat.int_repr()))
            self.assertEqual(scale, X_hat.q_scale(),
                             msg=error_message.format(name + '.scale', scale, X_hat.q_scale()))
            self.assertEqual(zero_point, X_hat.q_zero_point(),
                             msg=error_message.format(name + '.zero_point', scale,
                             X_hat.q_zero_point()))

    """Tests adaptive average pool operation on NHWC quantized tensors."""
    def test_adaptive_avg_pool2d_nhwc(self):
        side_lens = (range(1, 10))
        dim_lens = (range(3, 4))
        torch_type = torch.qint8
        zero_points = (0, 1)
        combined = [side_lens, dim_lens, zero_points]
        test_cases = itertools.product(*combined)
        for test_case in test_cases:
            output_size_h = random.randint(1, 10)
            output_size_w = random.randint(1, 10)
            side_len, dim_len, zero_point = test_case
            shapes = [side_len] * dim_len
            X, X_scale, X_zero_point = \
                _get_random_tensor_and_q_params(shapes, 1.0, zero_point)
            X = np.array(X)
            scale = 1
            H, W = X.shape[-2:]
            output_size_h = min(output_size_h, H)
            output_size_w = min(output_size_w, W)
            if output_size_h == output_size_w:
                output_size = output_size_h
            else:
                output_size = (output_size_h, output_size_w)

            if X.shape[1] < 176:
                X = np.repeat(X, 176 / X.shape[1], 1)

            if X.ndim == 4:
                X_nchw = np.ascontiguousarray(X.transpose([0, 2, 3, 1]))
                X = torch.from_numpy(X_nchw).permute([0, 3, 1, 2])
                qX = torch.quantize_per_tensor(torch.from_numpy(X_nchw),
                                               scale=scale,
                                               zero_point=zero_point,
                                               dtype=torch_type).permute([0, 3, 1, 2])
            else:  # ndim == 3
                X_nchw = np.ascontiguousarray(X.transpose([1, 2, 0]))
                X = torch.from_numpy(X_nchw).permute([2, 0, 1])
                qX = torch.quantize_per_tensor(torch.from_numpy(X_nchw),
                                               scale=scale,
                                               zero_point=zero_point,
                                               dtype=torch_type).permute([2, 0, 1])

            # Run reference on int_repr + round to avoid double rounding error.
            X_ref = torch.nn.functional.adaptive_avg_pool2d(qX.int_repr().to(torch.double), output_size).round()

            self.assertTrue(qX.stride() != sorted(qX.stride()))

            ops_under_test = {
                "nn.functional": torch.nn.functional.adaptive_avg_pool2d,
                "ao.nn.quantized.functional":
                    torch.ao.nn.quantized.functional.adaptive_avg_pool2d,
            }
            error_message = r"Results are off for {}:\n\tExpected:\n{}\n\tGot:\n{}"
            for name, op in ops_under_test.items():
                X_hat = op(qX, output_size=output_size)
                self.assertTrue(X_hat.stride() != sorted(X_hat.stride()))
                self.assertEqual(X_ref, X_hat.int_repr(), atol=1.0, rtol=0,
                                 msg=error_message.format(name, X_ref, X_hat.int_repr()),
                                 exact_dtype=False)
                self.assertEqual(scale, X_hat.q_scale(),
                                 msg=error_message.format(name + '.scale', scale, X_hat.q_scale()))
                self.assertEqual(zero_point, X_hat.q_zero_point(),
                                 msg=error_message.format(name + '.zero_point', scale,
                                 X_hat.q_zero_point()))

    @unittest.skip("not currently working and feature isn't used")
    def test_adaptive_avg_pool(self):

        side_lens = (range(1, 10))
        dim_lens = (range(3, 5))
        torch_type = torch.qint8
        zero_points = (0, 1)
        combined = [side_lens, dim_lens, zero_points]
        test_cases = itertools.product(*combined)
        for test_case in test_cases:
            output_size_d = random.randint(1, 10)
            output_size_h = random.randint(1, 10)
            output_size_w = random.randint(1, 10)
            side_len, dim_len, zero_point = test_case
            shapes = [side_len] * dim_len
            X, X_scale, X_zero_point = \
                _get_random_tensor_and_q_params(shapes, 1.0, zero_point)
            X = np.array(X)
            scale = 1
            ndim = X.ndim
            dim_to_check = []
            if ndim <= 4:
                dim_to_check.append(2)
            if ndim >= 4:
                dim_to_check.append(3)

            D, H, W = X.shape[-3:]
            output_size_d = min(output_size_d, D)
            output_size_h = min(output_size_h, H)
            output_size_w = min(output_size_w, W)

            X = torch.from_numpy(X)
            qX = torch.quantize_per_tensor(X, scale=scale, zero_point=zero_point,
                                           dtype=torch_type)

            for dim in dim_to_check:
                if dim == 2:
                    if output_size_h == output_size_w:
                        output_size = output_size_h
                    else:
                        output_size = (output_size_h, output_size_w)
                elif dim == 3:
                    if output_size_d == output_size_h == output_size_w:
                        output_size = output_size_h
                    else:
                        output_size = (output_size_d, output_size_h, output_size_w)

                # Run reference on int_repr + round to avoid double rounding error.
                ref_op = getattr(torch.nn.functional, f'adaptive_avg_pool{dim}d')
                X_ref = ref_op(qX.int_repr().to(torch.float), output_size).round()

                ops_under_test = {
                    "nn.functional":
                        getattr(torch.nn.functional, f'adaptive_avg_pool{dim}d'),
                    "nn.quantized.functional":
                        getattr(torch.ao.nn.quantized.functional, f'adaptive_avg_pool{dim}d'),
                    "ao.nn.quantized.functional":
                        getattr(torch.ao.nn.quantized.functional, f'adaptive_avg_pool{dim}d')
                }

                error_message = r"Results are off for {}:\n\tExpected:\n{}\n\tGot:\n{}"

                for name, op in ops_under_test.items():
                    # TODO: torch.cuda.is_available() should be swapped for a flag that checks if cudnn
                    # is enabled in the build when cudnn supports adaptive average pooling
                    devices = ["cpu", "cuda"] if (dim == 2 and torch.cuda.is_available()) else ["cpu"]
                    for device in devices:
                        qX_hat = op(qX.to(device=device), output_size=output_size)
                        self.assertEqual(
                            X_ref, qX_hat.int_repr(), atol=1.0,
                            rtol=0, msg=error_message.format(name, X_ref, qX_hat), exact_dtype=False)
                        self.assertEqual(
                            scale, qX_hat.q_scale(),
                            msg=error_message.format(name + '.scale', scale,
                                                     qX_hat.q_scale()))
                        self.assertEqual(
                            zero_point, qX_hat.q_zero_point(),
                            msg=error_message.format(name + '.zero_point', scale,
                                                     qX_hat.q_zero_point()))

    """Tests adaptive average pool operation on NHWC quantized tensors."""
    def test_adaptive_avg_pool3d_ndhwc(self):
        side_lens = (range(1, 10))
        dim_lens = (range(4, 5))
        torch_type = torch.qint8
        zero_point = 0
        combined = [side_lens, dim_lens]
        test_cases = itertools.product(*combined)
        for test_case in test_cases:
            output_size_d = random.randint(1, 10)
            output_size_h = random.randint(1, 10)
            output_size_w = random.randint(1, 10)
            side_len, dim_len = test_case
            shapes = [side_len] * dim_len
            X, X_scale, X_zero_point = \
                _get_random_tensor_and_q_params(shapes, 1.0, zero_point)
            X = np.array(X)
            scale = 1
            D, H, W = X.shape[-3:]
            output_size_d = min(output_size_d, D)
            output_size_h = min(output_size_h, H)
            output_size_w = min(output_size_w, W)
            if output_size_d == output_size_h == output_size_w:
                output_size = output_size_h
            else:
                output_size = (output_size_d, output_size_h, output_size_w)

            if X.shape[1] < 176:
                X = np.repeat(X, 176 / X.shape[1], 1)

            if X.ndim == 5:
                X_ncdhw = np.ascontiguousarray(X.transpose([0, 2, 3, 4, 1]))
                X = torch.from_numpy(X_ncdhw).permute([0, 4, 1, 2, 3])
                qX = torch.quantize_per_tensor(torch.from_numpy(X_ncdhw),
                                               scale=scale,
                                               zero_point=zero_point,
                                               dtype=torch_type).permute([0, 4, 1, 2, 3])
            else:  # ndim == 4
                X_ncdhw = np.ascontiguousarray(X.transpose([1, 2, 3, 0]))
                X = torch.from_numpy(X_ncdhw).permute([3, 0, 1, 2])
                qX = torch.quantize_per_tensor(torch.from_numpy(X_ncdhw),
                                               scale=scale,
                                               zero_point=zero_point,
                                               dtype=torch_type).permute([3, 0, 1, 2])

            # Run reference on int_repr + round to avoid double rounding error.
            X_ref = torch.nn.functional.adaptive_avg_pool3d(
                qX.int_repr().to(torch.double), output_size).round()

            self.assertTrue(qX.stride() != sorted(qX.stride()))

            ops_under_test = {
                "nn.functional": torch.nn.functional.adaptive_avg_pool3d,
                "ao.nn.quantized.functional":
                    torch.ao.nn.quantized.functional.adaptive_avg_pool3d,
            }
            error_message = r"Results are off for {}:\n\tExpected:\n{}\n\tGot:\n{}"
            for name, op in ops_under_test.items():
                X_hat = op(qX, output_size=output_size)
                self.assertTrue(X_hat.stride() != sorted(X_hat.stride()))
                self.assertEqual(X_ref, X_hat.int_repr(), atol=1.0, rtol=0,
                                 msg=error_message.format(name, X_ref, X_hat.int_repr()),
                                 exact_dtype=False)
                self.assertEqual(scale, X_hat.q_scale(),
                                 msg=error_message.format(name + '.scale', scale, X_hat.q_scale()))
                self.assertEqual(zero_point, X_hat.q_zero_point(),
                                 msg=error_message.format(name + '.zero_point', scale,
                                 X_hat.q_zero_point()))

    def test_qtopk(self):
        x_dims = [3, 4]  # Num elements in the shape
        sides = [3, 5]  # Side of the tensor generated
        dims = [0, 1, 2, 3]  # dimension over which to perform topk
        largest = [False, True]  # Return largest or smallest element
        sorted = [False, True]  # Return sorted or not
        dtypes = [torch.qint8, torch.quint8]
        is_nhwc = [False, True]  # Is input in the NHWC format?

        test_cases = itertools.product(x_dims, sides, dims, largest, sorted, dtypes, is_nhwc)
        k = 2
        for x_dim, side, dim, larg, sort, dtype, nhwc in test_cases:
            if nhwc and x_dim != 4:  # NHWC requires 4 dimensions
                continue
            if dim >= x_dim:  # Dimension to find top-k for should exist
                continue
            shape = [side] * x_dim
            X, scale, zp = _get_random_tensor_and_q_params(shape, 1.0, dtype)
            qX = torch.quantize_per_tensor(X, scale, zp, dtype)

            if nhwc:
                qX = qX.permute([0, 3, 1, 2])
                X = np.transpose(X, [0, 3, 1, 2])

            unquantized_out = torch.topk(qX.dequantize(), k, dim=dim, largest=larg, sorted=sort)

            values = torch.quantize_per_tensor(X, scale, zp, dtype)
            indices = torch.tensor(X).long()

            quantized_out = torch.topk(qX, k, dim=dim, largest=larg, sorted=sort)

            assert len(unquantized_out) == len(quantized_out)
            torch.testing.assert_close(quantized_out[0].dequantize(), unquantized_out[0])
            torch.testing.assert_close(quantized_out[1], unquantized_out[1])

    """Tests quantize concatenation (both fused and not)."""
    @given(X=hu.tensor(shapes=hu.array_shapes(min_dims=3, max_dims=4,
                                              min_side=1, max_side=10),
                       qparams=hu.qparams()),
           num=st.integers(1, 4),
           dim=st.integers(1, 4),
           relu=st.booleans())
    def test_cat(self, X, num, dim, relu):
        tensors_q = []
        tensors_ref = []
        X, (scale, zero_point, torch_type) = X
        assume(dim < X.ndim)
        X = torch.from_numpy(X)
        new_shape = np.array(X.shape)
        new_shape[dim] = 0
        for idx in range(num):
            tensors_q.append(torch.quantize_per_tensor(X, scale, zero_point,
                                                       torch_type))
            tensors_ref.append(X)
            new_shape[dim] += tensors_ref[-1].shape[dim]

        cat_ref = torch.cat(tensors_ref, dim=dim)
        cat_ref = torch.quantize_per_tensor(cat_ref, scale, zero_point, torch_type)
        cat_ref = cat_ref.dequantize()

        if relu:
            cat_ref = F.relu(cat_ref)
            q_cat_op = torch.ops.quantized.cat_relu
            q_cat_out_op = torch.ops.quantized.cat_relu_out
        else:
            q_cat_op = torch.ops.quantized.cat
            q_cat_out_op = torch.ops.quantized.cat_out

        cat_q = q_cat_op(tensors_q, dim=dim, scale=scale,
                         zero_point=zero_point)
        cat_q = cat_q.dequantize()
        np.testing.assert_equal(cat_ref.numpy(), cat_q.numpy())

        cat_q_out = torch._empty_affine_quantized(
            list(new_shape), scale=scale,
            zero_point=zero_point, dtype=torch_type)
        q_cat_out_op(tensors_q, dim=dim, out=cat_q_out)
        cat_q_out = cat_q_out.dequantize()
        np.testing.assert_equal(cat_ref.numpy(), cat_q_out.numpy())

        # Test the cat on per-channel quantized tensor.
        ch_axis = 1
        scales = torch.from_numpy(np.array([1.0] * X.shape[ch_axis]))
        scales = scales.to(torch.float64)
        zero_points = torch.from_numpy(np.array([0] * X.shape[ch_axis]))
        zero_points = zero_points.to(torch.long)
        tensors_q[0] = torch.quantize_per_channel(
            X, scales, zero_points, axis=ch_axis, dtype=torch_type)
        with self.assertRaisesRegex(RuntimeError, "supported.*cat"):
            cat_q = q_cat_op(tensors_q, dim=ch_axis, scale=scale,
                             zero_point=zero_point)

    @given(X=hu.tensor(shapes=hu.array_shapes(min_dims=4, max_dims=4,
                                              min_side=5, max_side=10),
                       qparams=hu.qparams()),
           size=st.sampled_from((1, 3, 5, 10)),
           mode=st.sampled_from(("bilinear", "nearest", "nearest-exact")),
           scale_factor=st.sampled_from((None, 1.5, 2.0)),
           align_corners=st.sampled_from((True, False)),
           nhwc_layout=st.sampled_from((True, False)))
    def test_interpolate(self, X, size, mode, scale_factor, align_corners, nhwc_layout):
        """
        This test cover upsample_nearest2d and upsample_bilinear2d
        """
        X, (scale, zero_point, torch_type) = X

        if scale_factor is not None:
            size = None
        if mode in ("nearest", "nearest-exact"):
            align_corners = None

        if nhwc_layout:
            if X.shape[1] < 176:
                X = np.repeat(X, 176 / X.shape[1], 1)

            X_nchw = np.ascontiguousarray(X.transpose([0, 2, 3, 1]))
            X = torch.from_numpy(X_nchw).permute([0, 3, 1, 2])

            qX = torch.quantize_per_tensor(X, scale=scale, zero_point=zero_point,
                                           dtype=torch_type).permute([0, 3, 1, 2])
        else:
            X = torch.from_numpy(X)
            qX = torch.quantize_per_tensor(X, scale=scale, zero_point=zero_point,
                                           dtype=torch_type)

        X_ref = torch.nn.functional.interpolate(
            qX.int_repr().to(torch.float), size=size, scale_factor=scale_factor,
            mode=mode, align_corners=align_corners)

        ops_under_test = {
            "nn.functional": torch.nn.functional.interpolate,
            "ao.nn.quantized.functional": torch.ao.nn.quantized.functional.interpolate,
        }
        error_message = r"Results are off for {}:\n\tExpected:\n{}\n\tGot:\n{}"
        for name, op in ops_under_test.items():
            qX_hat = op(qX, size=size, scale_factor=scale_factor,
                        mode=mode, align_corners=align_corners)
            self.assertEqual(X_ref, qX_hat.int_repr(), atol=1.0, rtol=0,
                             msg=f"{name} results are off: qX_hat={qX_hat.int_repr()} X_ref={X_ref}",
                             exact_dtype=False)
            self.assertEqual(scale, qX_hat.q_scale(),
                             msg=error_message.format(name + '.scale', scale, qX_hat.q_scale()))
            self.assertEqual(zero_point, qX_hat.q_zero_point(),
                             msg=error_message.format(name + '.zero_point', scale,
                                                      qX_hat.q_zero_point()))

    @given(X=hu.tensor(shapes=hu.array_shapes(min_dims=5, max_dims=5,
                                              min_side=5, max_side=10),
                       qparams=hu.qparams()),
           size=st.sampled_from((1, 3, 5, 5, 10)),
           mode=st.sampled_from(("nearest", "nearest-exact")),
           scale_factor=st.sampled_from((None, 1.5, 2.0)),
           align_corners=st.sampled_from((True, False)),
           nhwc_layout=st.sampled_from((True, False)))
    def test_interpolate3d(self, X, size, mode, scale_factor, align_corners, nhwc_layout):
        """
        This test cover upsample_nearest3d
        """
        X, (scale, zero_point, torch_type) = X
        if scale_factor is not None:
            size = None

        align_corners = None

        if nhwc_layout:
            if X.shape[1] < 176:
                X = np.repeat(X, 176 / X.shape[1], 1)

            X_nchw = np.ascontiguousarray(X.transpose([0, 2, 3, 4, 1]))
            X = torch.from_numpy(X_nchw).permute([0, 4, 1, 2, 3])

            qX = torch.quantize_per_tensor(X, scale=scale, zero_point=zero_point,
                                           dtype=torch_type).permute([0, 4, 1, 2, 3])
        else:
            X = torch.from_numpy(X)
            qX = torch.quantize_per_tensor(X, scale=scale, zero_point=zero_point,
                                           dtype=torch_type)
        X_ref = torch.nn.functional.interpolate(
            qX.int_repr().to(torch.float), size=size, scale_factor=scale_factor,
            mode=mode, align_corners=align_corners)

        ops_under_test = {
            "nn.functional": torch.nn.functional.interpolate,
            "ao.nn.quantized.functional": torch.ao.nn.quantized.functional.interpolate,
        }

        error_message = r"Results are off for {}:\n\tExpected:\n{}\n\tGot:\n{}"
        for name, op in ops_under_test.items():
            qX_hat = op(qX, size=size, scale_factor=scale_factor,
                        mode=mode, align_corners=align_corners)
            self.assertEqual(X_ref, qX_hat.int_repr(), atol=1.0, rtol=0,
                             msg=f"{name} results are off: qX_hat={qX_hat.int_repr()}, X_ref={X_ref}", exact_dtype=False)
            self.assertEqual(scale, qX_hat.q_scale(),
                             msg=error_message.format(name + '.scale', scale, qX_hat.q_scale()))
            self.assertEqual(zero_point, qX_hat.q_zero_point(),
                             msg=error_message.format(name + '.zero_point', scale,
                                                      qX_hat.q_zero_point()))

    """Tests quantize concatenation (both fused and not)."""
    @given(X=hu.tensor(shapes=hu.array_shapes(min_dims=4, max_dims=4,
                                              min_side=1, max_side=10),
                       qparams=hu.qparams()),
           relu=st.booleans())
    def test_cat_nhwc(self, X, relu):
        # X is NHWC
        X, (scale, zero_point, torch_type) = X

        # Tile out X so # channels is > 64
        X = np.repeat(X, 70 / X.shape[3], 3)
        X = torch.from_numpy(np.ascontiguousarray(X))
        Y = X.clone()
        Y = torch.from_numpy(np.ascontiguousarray(Y))
        # We add a fast path in qcat: when inputs share the same scale and zero_point,
        # it will go direct memcpy instead of dequant-cat-quant.
        for scaleX, scaleY in ((scale, scale), (scale, scale * 1.1)):
            # Here, we quantize and get quantized tensors in NHWC for both dims and strides. The
            # permute switches it so that the tensor looks like NCHW but it laid out in memory as
            # NHWC.
            qX = torch.quantize_per_tensor(X, scaleX, zero_point, torch_type).permute([0, 3, 1, 2])
            qY = torch.quantize_per_tensor(Y, scaleY, zero_point, torch_type).permute([0, 3, 1, 2])

            ref = torch.cat([qX.dequantize(), qY.dequantize()], dim=1)
            if relu:
                ref[ref < 0] = 0.0
            ref = torch.quantize_per_tensor(ref, scale=scale, zero_point=zero_point, dtype=torch_type)

            if relu:
                out = torch.ops.quantized.cat_relu(
                    [qX, qY], dim=1, scale=scale, zero_point=zero_point)
            else:
                out = torch.ops.quantized.cat([qX, qY], dim=1, scale=scale, zero_point=zero_point)

            torch.testing.assert_close(out.dequantize(), ref.dequantize())
            self.assertNotEqual(out.stride(), sorted(out.stride()))

    @override_qengines
    def test_mean(self):
        scale_list = (1, 0.25)
        zero_point_list = (0, 2)
        shapes = ((4,), (4, 4), (4, 4, 4), (4, 4, 4, 4), (4, 4, 4, 4, 4))
        dtypes = (torch.quint8, torch.qint8)
        dims = ((), (-1,), (0,), (1,), (2,), (3,), (0, 1), (1, 2), (3, 4))
        test_cases = itertools.product(scale_list, zero_point_list, shapes, dtypes, dims)
        op = torch.mean
        for scale, zp, shape, dtype, dim in test_cases:
            if not all(d < len(shape) for d in dim):
                continue
            X = torch.randn(*shape) * 10
            qX = torch.quantize_per_tensor(X, scale, zp, dtype)
            Y = op(qX.dequantize(), dim)
            Y = torch.quantize_per_tensor(Y, scale, zp, dtype).dequantize()
            qY = op(qX, dim)
            self.assertEqual(Y, qY.dequantize())

    @skipIfNoQNNPACK
    @given(keep=st.booleans())
    def test_quantized_mean_qnnpack(self, keep):
        with override_quantized_engine("qnnpack"):
            # using multiple of 4 sizes to satisfy pytorch_q8gavgpool_ukernel_up8xm__sse2() 4-byte alignment demand under ASAN
            in_dim = (4, 4, 4, 4)
            if keep:
                out_dim = (4, 4, 1, 1)
            else:
                out_dim = (4, 4)
            X = torch.ones(in_dim)
            Y = torch.ones(out_dim)
            XQ = torch.quantize_per_tensor(X, scale=0.2, zero_point=0, dtype=torch.quint8)
            YQ = torch.quantize_per_tensor(Y, scale=0.2, zero_point=0, dtype=torch.quint8)
            MQ = XQ.mean((2, 3), keepdim=keep)
            self.assertTrue(torch.equal(MQ, YQ))

    @override_qengines
    def test_std(self):
        scale_list = (1, 0.25)
        zero_point_list = (0, 2)
        shapes = ((4,), (4, 4), (4, 4, 4), (4, 4, 4, 4), (4, 4, 4, 4, 4))
        dtypes = (torch.quint8, torch.qint8)
        dims = ((), (-1,), (0,), (1,), (2,), (3,), (0, 1), (1, 2), (3, 4))
        unbiased_list = (True, False)
        keep_dim_list = (True, False)
        test_cases = itertools.product(scale_list, zero_point_list, shapes,
                                       dtypes, dims, unbiased_list, keep_dim_list)
        op = torch.std
        for scale, zp, shape, dtype, dim, unbiased, keep_dim in test_cases:
            if not all(d < len(shape) for d in dim):
                continue
            X = torch.randn(*shape) * 10
            qX = torch.quantize_per_tensor(X, scale, zp, dtype)
            Y = op(qX.dequantize(), dim, unbiased, keep_dim)
            Y = torch.quantize_per_tensor(Y, scale, zp, dtype).dequantize()
            qY = op(qX, dim, unbiased, keep_dim)
            self.assertEqual(Y, qY.dequantize())

    """Tests the correctness of the quantized equal op."""
    @given(X=hu.tensor(shapes=hu.array_shapes(1, 5, 1, 5),
                       qparams=hu.qparams()),
           X2=hu.tensor(shapes=hu.array_shapes(1, 5, 1, 5),
                        qparams=hu.qparams()),
           X_per_channel=st.booleans(),
           X2_per_channel=st.booleans())
    def test_equal(self, X, X2, X_per_channel, X2_per_channel):
        X, X_params = X
        (scale, zero_point, torch_type) = X_params
        X2, X2_params = X2
        (scale2, zero_point2, torch_type2) = X2_params

        X = torch.from_numpy(X)
        if X_per_channel:
            X_scheme = 'per_channel'
            channels = X.shape[-1]
            qX = torch.quantize_per_channel(
                X,
                scales=torch.tensor([scale] * channels),
                zero_points=torch.tensor([zero_point] * channels),
                dtype=torch_type,
                axis=X.ndim - 1)
        else:
            X_scheme = 'per_tensor'
            qX = torch.quantize_per_tensor(X, scale=scale, zero_point=zero_point,
                                           dtype=torch_type)
        X2 = torch.from_numpy(X2)
        if X2_per_channel:
            X2_scheme = 'per_channel'
            channels = X2.shape[-1]
            qX2 = torch.quantize_per_channel(
                X2,
                scales=torch.tensor([scale2] * channels),
                zero_points=torch.tensor([zero_point2] * channels),
                dtype=torch_type2,
                axis=X2.ndim - 1)
        else:
            X2_scheme = 'per_tensor'
            qX2 = torch.quantize_per_tensor(X2, scale=scale2, zero_point=zero_point2,
                                            dtype=torch_type2)

        def equal_ref(qX, qX2):
            if qX.qscheme() != qX2.qscheme():
                return False
            if qX.shape != qX2.shape:
                return False
            if qX.dtype != qX2.dtype:
                return False
            if qX.qscheme() == torch.per_tensor_affine:
                if qX.q_scale() != qX2.q_scale():
                    return False
                if qX.q_zero_point() != qX2.q_zero_point():
                    return False
            elif qX.qscheme() == torch.per_channel_affine:
                if (qX.q_per_channel_scales() !=
                   qX2.q_per_channel_scales()).any():
                    return False
                if (qX.q_per_channel_zero_points() !=
                   qX2.q_per_channel_zero_points()).any():
                    return False
            else:
                raise NotImplementedError("Don't know what to do with",
                                          qX.qscheme())
            if (qX.int_repr().to(float) != qX2.int_repr().to(float)).any():
                return False
            return True

        self.assertEqual(qX.equal(qX), equal_ref(qX, qX))
        self.assertEqual(qX.equal(qX2), equal_ref(qX, qX2))

    """Tests quantized equal op with input of non-quantized tensor."""
    def test_quantized_equal(self,):
        x = torch.rand(1)
        y = torch.quantize_per_tensor(x, scale=0.5, zero_point=0, dtype=torch.qint8)
        self.assertTrue(not torch.equal(x, y))
        self.assertTrue(not torch.equal(y, x))

    @skipIfNoFBGEMM
    def test_group_norm(self):
        # hypothesis is flaky for this test, create test cases manually
        batches_list = (1, 7)
        num_groups_list = (1, 4)
        channels_per_groups = (1, 36, 72)
        elements_per_channels = (8, 128, 1024)
        torch_types = (torch.qint8, torch.quint8)
        y_scales = (0.1, 4.23)
        y_zero_points = (0, 1)
        channels_last_list = [True, False]
        affine_list = [True, False]
        combined = [batches_list, num_groups_list, channels_per_groups, elements_per_channels,
                    torch_types, y_scales, y_zero_points, channels_last_list, affine_list]
        test_cases = itertools.product(*combined)

        with override_quantized_engine("fbgemm"):
            for test_case in test_cases:

                batches, num_groups, channels_per_group, elements_per_channel, \
                    torch_type, Y_scale, Y_zero_point, channels_last, \
                    affine = test_case
                num_channels = num_groups * channels_per_group
                # minimum rank for channels_last
                shapes = (batches, num_channels, elements_per_channel, 1)

                # In the FP kernel, sums and sums of squares are calculated in floating point.
                # In the int8 and uint8 versions of the quantized kernel, they are
                # calculated in integer arithmetic (which is exact).
                # Because of this, the numerics do not always match exactly which is
                # expected and acceptable. We do the following to allow this failure
                # in this test:
                # 1. do not use Hypothesis to generate the input tensor.  Hypothesis
                #    favors homogeneous inputs in its search strategies which isn't
                #    representative of the inputs we care about, and tends to maximize
                #    this particular numerics difference.
                # 2. allow a small % of off by Y_scale errors.  Even when the
                #    variance of the input is high, there can be off by one errors
                #    in the result if the input value happens to fall exactly on
                #    the bin boundary of the output scale.
                #
                # If we want the numerics to match we could switch to calculating
                # mean+var in floating point in the future, at the cost of speed.
                X, X_scale, X_zero_point = \
                    _get_random_tensor_and_q_params(shapes, 1.0, torch_type)

                # Initialize the weights non-randomly for reproducibility
                if affine:
                    weight = torch.ones(num_channels).float() * 0.5
                    bias = torch.ones(num_channels).float()
                    for i in range(num_channels):
                        weight[i] *= i
                        bias[i] *= i
                else:
                    weight = None
                    bias = None

                eps = 0.001

                qX = torch.quantize_per_tensor(X, X_scale, X_zero_point, torch_type)
                if channels_last:
                    qX = qX.contiguous(memory_format=torch.channels_last)
                dqX = qX.dequantize()

                # Enforce non-homogeneous inputs
                for batch_idx in range(batches):
                    for group_idx in range(num_groups):
                        ch_start = group_idx * channels_per_group
                        ch_end = ch_start + channels_per_group
                        group_vals = dqX[batch_idx][ch_start:ch_end]
                        assume(
                            float(torch.unique(group_vals).shape[0]) / group_vals.numel() > 0.001
                            or group_vals.numel() < 5)

                qY = torch.ops.quantized.group_norm(qX, num_groups, weight, bias, eps, Y_scale, Y_zero_point)

                dqY_hat = F.group_norm(dqX, num_groups=num_groups, weight=weight, bias=bias, eps=eps)
                qY_hat = torch.quantize_per_tensor(dqY_hat, Y_scale, Y_zero_point, torch_type)

                # Due to the numerics difference mentioned above between calculating
                # the variance in float vs int, the results can still be slightly
                # different.
                dqY = qY.dequantize()
                dqY_hat = qY_hat.dequantize()
                diff = dqY - dqY_hat

                # off-by-one errors are magnitude of Y_scale
                num_diff = torch.sum(diff > Y_scale * 1.0001)
                pct_diff = float(num_diff) / (diff.numel() + 1e-5)
                num_diff_off_by_one = torch.sum((diff > 0) * (diff <= Y_scale))
                pct_diff_off_by_one = float(num_diff_off_by_one) / (diff.numel() + 1e-5)

                self.assertTrue(pct_diff < 1e-6)
                self.assertTrue(pct_diff_off_by_one < 0.01)

    @skipIfNoFBGEMM
    def test_instance_norm(self):
        max_sides = (4, 5)
        shape_list = ([2, 2, 2, 2], [8, 8, 8, 8], [11, 11, 11, 11])
        torch_types = (torch.qint8, torch.quint8)
        y_scales = (0.1, 4.23)
        y_zero_points = (0, 1)
        channels_last_list = (True, False)
        affine_list = (True, False)
        combined = [shape_list, torch_types, y_scales, y_zero_points, channels_last_list, affine_list]
        test_cases_product = itertools.product(*combined)
        test_cases = list(test_cases_product)
        # NB: Add just one test case to test overflow, but this case is too slow to run
        # internally in @fbcode//mode/dev, the long pole is the 4x calls to torch.sort
        # inside torch.unique current implementation
        if not IS_SANDCASTLE:
            test_cases.append([
                [1, 4, 224, 224, 160],  # shape,
                torch.qint8,  # torch_type
                0.1,  # scale
                0,  # zero_point
                False,   # channels_last
                True,  # affine
            ])
        with override_quantized_engine("fbgemm"):
            for test_case in test_cases:

                shapes, torch_type, Y_scale, Y_zero_point, channels_last, affine = test_case
                if channels_last and shapes.__len__() >= 5:
                    # required rank 4 tensor to use channels_last format
                    continue

                # In the FP kernel, sums and sums of squares are calculated in floating point.
                # In the int8 and uint8 versions of the quantized kernel, they are
                # calculated in integer arithmetic (which is exact).
                # Because of this, the numerics do not always match exactly which is
                # expected and acceptable. We do the following to allow this failure
                # in this test:
                # 1. do not use Hypothesis to generate the input tensor.  Hypothesis
                #    favors homogeneous inputs in its search strategies which isn't
                #    representative of the inputs we care about, and tends to maximize
                #    this particular numerics difference.
                # 2. allow a small % of off by Y_scale errors.  Even when the
                #    variance of the input is high, there can be off by one errors
                #    in the result if the input value happens to fall exactly on
                #    the bin boundary of the output scale.
                #
                # If we want the numerics to match we could switch to calculating
                # mean+var in floating point in the future, at the cost of speed.
                X, X_scale, X_zero_point = \
                    _get_random_tensor_and_q_params(shapes, 1.0, torch_type)

                num_channels = shapes[1]
                if affine:
                    weight = torch.rand(num_channels).float() * 0.5
                    bias = torch.rand(num_channels).float()
                    for i in range(num_channels):
                        weight[i] *= i
                        bias[i] *= i
                else:
                    weight = None
                    bias = None
                eps = 0.001

                qX = torch.quantize_per_tensor(X, X_scale, X_zero_point, torch_type)
                if channels_last:
                    qX = qX.contiguous(memory_format=torch.channels_last)
                dqX = qX.dequantize()

                # Enforce non-homogeneous inputs
                batches = shapes[0]
                for batch_idx in range(batches):
                    for ch_idx in range(num_channels):
                        ch_vals = dqX[batch_idx][ch_idx]
                        assume(
                            float(torch.unique(ch_vals).shape[0]) / ch_vals.numel() > 0.01
                            or ch_vals.numel() < 5 or ch_vals.numel() > 25600)

                qY = torch.ops.quantized.instance_norm(qX, weight, bias, eps, Y_scale, Y_zero_point)

                dqY_hat = F.instance_norm(dqX, weight=weight, bias=bias, eps=eps)
                qY_hat = torch.quantize_per_tensor(dqY_hat, Y_scale, Y_zero_point, torch_type)

                # Due to the numerics difference mentioned above between calculating
                # the variance in float vs int, the results can still be slightly
                # different.
                dqY = qY.dequantize()
                dqY_hat = qY_hat.dequantize()
                diff = dqY - dqY_hat

                # off-by-one errors are magnitude of Y_scale
                num_diff = torch.sum(diff > Y_scale * 1.0001)
                pct_diff = float(num_diff) / (diff.numel() + 1e-5)
                num_diff_off_by_one = torch.sum((diff > 0) * (diff <= Y_scale))
                pct_diff_off_by_one = float(num_diff_off_by_one) / (diff.numel() + 1e-5)

                self.assertTrue(pct_diff < 1e-6)
                self.assertTrue(pct_diff_off_by_one < 0.01)

    @skipIfNoFBGEMM
    def test_batch_norm_relu(self):
        # hypothesis too slow for this test, create test cases manually
        max_sides = (2, 3, 4, 5)
        side_lens = (1, 8, 11)
        torch_types = (torch.qint8, torch.quint8)
        combined = [max_sides, side_lens, torch_types]
        test_cases = itertools.product(*combined)

        with override_quantized_engine("fbgemm"):
            for test_case in test_cases:
                max_side, side_len, torch_type = test_case
                Y_zero_point = 1
                Y_scale = 0.5

                shapes = [side_len] * max_side
                X, scale_x, zero_point_x = \
                    _get_random_tensor_and_q_params(shapes, 1.0, torch_type)
                dtype_x = torch_type

                c = X.shape[1]
                mean = torch.rand(c).float()
                var = torch.rand(c).float()
                weight = torch.rand(c).float()
                bias = torch.rand(c).float()
                eps = 0.001
                qx = torch.quantize_per_tensor(X, scale_x, zero_point_x, dtype_x)
                if len(X.shape) == 2 or len(X.shape) == 3:
                    qy = torch.ops.quantized.batch_norm1d_relu(
                        qx, weight, bias, mean, var, eps, Y_scale, Y_zero_point)
                elif len(X.shape) == 4:
                    qy = torch.ops.quantized.batch_norm2d_relu(
                        qx, weight, bias, mean, var, eps, Y_scale, Y_zero_point)
                else:
                    qy = torch.ops.quantized.batch_norm3d_relu(
                        qx, weight, bias, mean, var, eps, Y_scale, Y_zero_point)


                float_ref = F.batch_norm(qx.dequantize(), weight=weight, bias=bias,
                                         running_mean=mean, running_var=var,
                                         training=False, momentum=0, eps=eps).numpy()

                float_ref_relu = float_ref.copy()
                float_ref_relu[float_ref < 0] = 0
                quantize_ref = torch.quantize_per_tensor(
                    torch.from_numpy(float_ref_relu), Y_scale, Y_zero_point, dtype_x)
                self.assertEqual(
                    qy.int_repr().numpy(),
                    quantize_ref.int_repr().numpy(),
                    msg=f"{qy} vs {quantize_ref}")

    @skipIfNoFBGEMM
    def test_batch_norm(self):
        # hypothesis too slow for this test, create test cases manually
        max_sides = (2, 3, 4, 5)
        side_lens = (1, 8, 11)
        torch_types = (torch.qint8, torch.quint8)
        combined = [max_sides, side_lens, torch_types]
        test_cases = itertools.product(*combined)

        with override_quantized_engine("fbgemm"):
            for test_case in test_cases:
                max_side, side_len, torch_type = test_case
                Y_zero_point = 1
                Y_scale = 0.5

                shapes = [side_len] * max_side
                X, scale_x, zero_point_x = \
                    _get_random_tensor_and_q_params(shapes, 1.0, torch_type)
                dtype_x = torch_type

                c = X.shape[1]
                mean = torch.rand(c).float()
                var = torch.rand(c).float()
                weight = torch.rand(c).float()
                bias = torch.rand(c).float()
                eps = 0.001
                qx = torch.quantize_per_tensor(X, scale_x, zero_point_x, dtype_x)
                if len(X.shape) == 2 or len(X.shape) == 3:
                    qy = torch.ops.quantized.batch_norm1d(
                        qx, weight, bias, mean, var, eps, Y_scale, Y_zero_point)
                elif len(X.shape) == 4:
                    qy = torch.ops.quantized.batch_norm2d(
                        qx, weight, bias, mean, var, eps, Y_scale, Y_zero_point)
                elif len(X.shape) == 5:
                    qy = torch.ops.quantized.batch_norm3d(
                        qx, weight, bias, mean, var, eps, Y_scale, Y_zero_point)

                float_ref = F.batch_norm(qx.dequantize(), weight=weight, bias=bias,
                                         running_mean=mean, running_var=var, training=False,
                                         momentum=0, eps=eps)
                quantize_ref = torch.quantize_per_tensor(float_ref, Y_scale, Y_zero_point, dtype_x)
                self.assertEqual(
                    qy.int_repr().numpy(), quantize_ref.int_repr().numpy(),
                    msg=f"{qy} vs {quantize_ref}")

    @override_qengines
    def test_empty_batch(self):
        scale = 1.0
        zero_point = 0
        X = torch.ones((0, 2, 4, 4), dtype=torch.float32)
        qX = torch.quantize_per_tensor(X, scale=scale, zero_point=zero_point,
                                       dtype=torch.quint8)

        # upsample_nearest2d
        qY = torch.nn.functional.upsample_nearest(qX, scale_factor=2)
        np.testing.assert_equal(qY.size(), (0, 2, 8, 8),
                                "Quantized upsample_nearsest2d with batch size 0 failed.")

        # relu
        qY = torch.nn.functional.relu(qX)
        np.testing.assert_equal(qY.size(), qX.size(),
                                "Quantized relu with batch size 0 failed.")

        # tanh
        qY = torch.tanh(qX)
        np.testing.assert_equal(qY.size(), qX.size(),
                                "Quantized tanh with batch size 0 failed.")
        # sigmoid
        qY = torch.sigmoid(qX)
        np.testing.assert_equal(qY.size(), qX.size(),
                                "Quantized sigmoid with batch size 0 failed.")

        # interpolate
        op = torch.ao.nn.quantized.functional.interpolate
        for mode in ["nearest", "bilinear", "nearest-exact"]:
            qY = op(qX, scale_factor=2, mode=mode)
            np.testing.assert_equal(qY.size(), (0, 2, 8, 8),
                                    "Quantized interpolate with batch size 0 failed.")

        # avg_pool
        kernel = (2, 2)
        stride = (1, 1)
        padding = (0, 0)
        op = torch.ao.nn.quantized.functional.avg_pool2d
        qY = op(qX, kernel, stride, padding)
        np.testing.assert_equal(qY.size(), (0, 2, 3, 3),
                                "Quantized avg_pool2d with batch size 0 failed.")

        # adaptive_avg_pool
        op = torch.ao.nn.quantized.functional.adaptive_avg_pool2d
        qY = op(qX, (3, 3))
        np.testing.assert_equal(qY.size(), (0, 2, 3, 3),
                                "Quantized adaptive_avg_pool2d with batch size 0 failed.")

        # max_pool
        dilation = (1, 1)
        qY = torch.ops.quantized.max_pool2d(qX, kernel, stride, padding, dilation, ceil_mode=False)
        oH = pool_output_shape(4, 2, 0, 1, 1)
        oW = pool_output_shape(4, 2, 0, 1, 1)
        np.testing.assert_equal(qY.size(), (0, 2, oH, oW),
                                "Quantized maxpool2d with batch size 0 failed.")

        # hardtanh
        qY = torch.ao.nn.quantized.functional.hardtanh(qX, -1, 6)
        np.testing.assert_equal(qY.size(), qX.size(),
                                "Quantized hardtanh with batch size 0 failed.")

        # mul
        qY = torch.ops.quantized.mul(qX, qX, 1.0, 0)
        np.testing.assert_equal(qY.size(), qX.size(),
                                "Quantized mul with batch size 0 failed.")
        # add
        qY = torch.ops.quantized.add(qX, qX, 1.0, 0)
        np.testing.assert_equal(qY.size(), qX.size(),
                                "Quantized addition with batch size 0 failed.")

        # conv
        w = torch.randn((2, 2, 2, 2), dtype=torch.float)
        qw = torch.quantize_per_tensor(w, scale=1.0, zero_point=0, dtype=torch.qint8)
        bias_float = torch.ones(2, dtype=torch.float)
        strides = [1, 1]
        pads = [0, 0]
        dilations = [1, 1]

        w_packed = torch.ops.quantized.conv2d_prepack(qw, bias_float, strides, pads, dilations, 1)
        result = torch.ops.quantized.conv2d(qX, w_packed, 1.0, 0)
        self.assertEqual(result.shape, (0, 2, 3, 3))

        # linear
        X = torch.ones((0, 2), dtype=torch.float32)
        qX = torch.quantize_per_tensor(X, scale=scale, zero_point=zero_point,
                                       dtype=torch.quint8)
        w = torch.randn((2, 2), dtype=torch.float)
        qw = torch.quantize_per_tensor(w, scale=1.0, zero_point=0, dtype=torch.qint8)
        w_packed = torch.ops.quantized.linear_prepack(qw, bias_float)
        result = torch.ops.quantized.linear(qX, w_packed, 1.0, 0)
        self.assertEqual(result.shape, (0, 2))

        # dynamic linear
        result = torch.ops.quantized.linear_dynamic(X, w_packed)
        self.assertEqual(result.shape, (0, 2))

    @override_qengines
    def test_linear_bias_unpack(self):
        """
        Verifies the correctness of bias() and unpack() API for LinearPackedParamBase.
        """
        bias_float = torch.ones(2, dtype=torch.float)
        w = torch.randn((2, 2), dtype=torch.float)
        qw = torch.quantize_per_tensor(w, scale=1.0, zero_point=0, dtype=torch.qint8)
        w_packed = torch.ops.quantized.linear_prepack(qw, bias_float)
        # test bias()
        self.assertEqual(w_packed.bias(), bias_float)
        # test unpack()
        self.assertEqual(w_packed.unpack()[0], qw)

    def test_advanced_indexing(self):
        """
        Verifies that the x[:, [0], :, :] syntax works for quantized tensors.
        """
        for dtype in (torch.qint8, torch.quint8, torch.qint32):
            scale = 0.1
            zp = 0
            x_q = torch.quantize_per_tensor(
                torch.randn(1, 4, 4, 4), scale, zp, dtype)
            # reference
            x_fp32 = x_q.dequantize()

            # single dim, single index
            x_q_s1 = x_q[:, [0], :, :]
            x_fp32_s1 = x_fp32[:, [0], :, :]
            x_fp32_s1_ref = \
                torch.quantize_per_tensor(x_fp32_s1, scale, zp, dtype)
            self.assertEqual(x_q_s1, x_fp32_s1_ref)

            # multiple dim, single index
            x_q_s2 = x_q[:, [0], [2], :]
            x_fp32_s2 = x_fp32[:, [0], [2], :]
            x_fp32_s2_ref = \
                torch.quantize_per_tensor(x_fp32_s2, scale, zp, dtype)
            self.assertEqual(x_q_s2, x_fp32_s2_ref)

            # single dim, multiple indices
            x_q_s3 = x_q[:, [2, 0, 1], :, :]
            x_fp32_s3 = x_fp32[:, [2, 0, 1], :, :]
            x_fp32_s3_ref = \
                torch.quantize_per_tensor(x_fp32_s3, scale, zp, dtype)
            self.assertEqual(x_q_s3, x_fp32_s3_ref)

            # multiple dim, multiple indices
            x_q_s4 = x_q[:, [2, 0, 1], :, [1]]
            x_fp32_s4 = x_fp32[:, [2, 0, 1], :, [1]]
            x_fp32_s4_ref = \
                torch.quantize_per_tensor(x_fp32_s4, scale, zp, dtype)
            self.assertEqual(x_q_s4, x_fp32_s4_ref)

    @override_qengines
    def test_custom_module_lstm(self):
        class QuantizableLSTMSplitGates(torch.ao.nn.quantizable.LSTM):
            @classmethod
            def from_float(cls, other, qconfig=None):
                return super().from_float(other, qconfig, split_gates=True)

        qengine = torch.backends.quantized.engine

        batch_size = 4
        seq_len = 8
        input_size = 12

        hidden_size = 8
        num_layers = 2

        dropout = 0  # This is not supported

        Bias = [False, True]
        Batch_first = [False, True]
        Bidirectional = [False, True]
        Split_gates = [False, True]

        dtype = np.uint8
        qtype = torch.quint8

        x = np.random.randn(seq_len, batch_size, input_size)
        scale, zero_point = _calculate_dynamic_qparams(x, dtype=dtype)
        x = torch.from_numpy(x).to(torch.float)
        qx = torch.quantize_per_tensor(x, scale=scale, zero_point=zero_point,
                                       dtype=qtype)
        x = qx.dequantize()

        with torch.no_grad():
            for bias, batch_first, bidirectional, split_gates in itertools.product(
                    Bias, Batch_first, Bidirectional, Split_gates):
                # Assume 12dB is sufficient for functional equivalence
                # Without the bias, linear performs poorly
                min_power = 10 if bias else 5
                max_mse = 5e-6 if bias else 5e-1

                if batch_first:
                    x = x.reshape(batch_size, seq_len, input_size)
                    qx = qx.reshape(batch_size, seq_len, input_size)
                else:
                    x = x.reshape(seq_len, batch_size, input_size)
                    qx = qx.reshape(seq_len, batch_size, input_size)

                lstm = torch.nn.Sequential(
                    torch.nn.LSTM(input_size, hidden_size,
                                  num_layers=num_layers,
                                  bias=bias, batch_first=batch_first,
                                  dropout=dropout,
                                  bidirectional=bidirectional))
                lstm.eval()
                y_ref = lstm(x)

                # Prepare
                lstm.qconfig = torch.ao.quantization.get_default_qconfig(qengine)
                custom_config_dict = (
                    None
                    if not split_gates
                    else {  # switch to class with split_gates True via from_float
                        "float_to_observed_custom_module_class": {
                            torch.nn.LSTM: QuantizableLSTMSplitGates
                        },
                        "observed_to_quantized_custom_module_class": {
                            QuantizableLSTMSplitGates: torch.ao.nn.quantized.LSTM,
                        },
                    }
                )
                lstm_prepared = torch.ao.quantization.prepare(
                    lstm, prepare_custom_config_dict=custom_config_dict
                )
                self.assertTrue(hasattr(lstm_prepared[0], 'layers'))
                self.assertEqual(num_layers, len(lstm_prepared[0].layers))
                self.assertEqual(
                    lstm_prepared[0].layers[0].layer_fw.cell.split_gates, split_gates
                )
                assert isinstance(lstm_prepared[0], torch.ao.nn.quantizable.LSTM)

                # Calibrate
                y = lstm_prepared(x)
                self.assertEqual(y_ref, y)

                # Quantize
                lstm_quantized = torch.ao.quantization.convert(
                    lstm_prepared, convert_custom_config_dict=custom_config_dict
                )
                assert type(lstm_quantized[0]) == torch.ao.nn.quantized.LSTM
                qy = lstm_quantized(qx)

                snr = _snr(y, qy)
                snr = [snr[0]] + snr[1]

                for signal, mse, power in snr:
                    self.assertTrue(
                        power > min_power or mse < max_mse,
                        msg=(f"Error is too high: SNR(dB): {power}, "
                             f"Signal: {signal}, MSE: {mse}"))

                # Trace
                jit_qmodule = torch.jit.trace(lstm_quantized, qx)

                # Script
                jit_qmodule = torch.jit.script(lstm_quantized)

    @override_qengines
    def test_custom_module_multi_head_attention(self):
        class MultiheadAttentionModel(torch.nn.Module):
            def __init__(self, *args, **kwargs):
                super().__init__()
                self.layer = torch.nn.MultiheadAttention(*args, **kwargs)

            def forward(
                self,
                query,
                key,
                value,
                key_padding_mask: Optional[torch.Tensor] = None,
                need_weights: bool = True,
                attn_mask: Optional[torch.Tensor] = None,
            ):
                return self.layer(query, key, value, key_padding_mask, need_weights, attn_mask)

        qengine = torch.backends.quantized.engine

        min_power = 30
        max_mse = 2

        num_heads = 16
        batch_size = 4
        target_seq_length = 128
        source_seq_length = 64
        qembed_dim = 512  # Must be divisible by the number of heads
        kembed_dim = 128
        vembed_dim = 256

        dropout = 0.0  # This is not supported

        Bias = [False, True]
        Add_bias_kv = [False, True]
        Add_zero_attn = [False, True]

        dtype = np.uint8
        qtype = torch.quint8

        for kdim, vdim in ((kembed_dim, vembed_dim), (None, None)):
            fp_data = [
                torch.randn(target_seq_length, batch_size, qembed_dim),  # Q
                torch.randn(source_seq_length, batch_size,
                            qembed_dim if kdim is None else kembed_dim),  # K
                torch.randn(source_seq_length, batch_size,
                            qembed_dim if vdim is None else vembed_dim)   # V
            ]

            q_data = []
            reduce_range = (qengine in ('x86', 'fbgemm', 'onednn'))
            for idx, x in enumerate(fp_data):
                scale, zero_point = _calculate_dynamic_qparams(
                    x, dtype=dtype, reduce_range=reduce_range)
                x = x.to(torch.float)
                qx = torch.quantize_per_tensor(x, scale=scale,
                                               zero_point=zero_point, dtype=qtype)
                q_data.append(qx)

                # Dequantize the data back for reference
                fp_data[idx] = qx.dequantize()

            with torch.no_grad():
                for bias, add_bias_kv, add_zero_attn in itertools.product(
                        Bias, Add_bias_kv, Add_zero_attn):
                    mha = MultiheadAttentionModel(qembed_dim, num_heads, dropout,
                                                  bias, add_bias_kv, add_zero_attn,
                                                  kdim=kdim, vdim=vdim)
                    mha.eval()

                    # Prepare
                    if qengine_is_onednn():
                        # `reduce_range` is False by default for ONEDNN backend
                        # but the test fails on earlier CPUs without VNNI.
                        # So we use a default qconfig with `reduce_range=True` here
                        mha.qconfig = torch.ao.quantization.get_default_qconfig()
                    else:
                        mha.qconfig = torch.ao.quantization.get_default_qconfig(qengine)
                    mha_prepared = torch.ao.quantization.prepare(
                        mha)

                    # Calibrate
                    y = mha_prepared(*fp_data)
                    y_ref = mha(*fp_data)
                    # Check the result of the prepare
                    self.assertEqual(y_ref[0], y[0])  # Attention
                    self.assertEqual(y_ref[1], y[1])  # Weight

                    # Quantize
                    mha_quantized = torch.ao.quantization.convert(mha_prepared)

                    for name, param in mha_quantized.named_parameters():
                        self.assertTrue("in_proj_weight" not in name)

                    qy = mha_quantized(*q_data)

                    # Reference result
                    mha.layer = mha_quantized.layer.dequantize()
                    y_ref = mha(*fp_data)

                    snr = _snr(y, qy)
                    for signal, mse, power in snr:
                        self.assertTrue(
                            power > min_power or mse < max_mse,
                            msg=(f"Error is too high: SNR(dB): {power}, "
                                 f"Signal: {signal}, MSE: {mse}; "
                                 f"Run with bias={bias}, "
                                 f"add_bias_kv={add_bias_kv}, "
                                 f"add_zero_attn={add_zero_attn}"))

                    # Verify the result is scriptable
                    mha_quantized_scripted = torch.jit.script(mha_quantized)

    @skipIfNoONEDNN
    def test_int8_mul_onednn(self):
        output_dtype_list = [torch.uint8, torch.float, torch.bfloat16, torch.half]
        shape_list = [(16, 64), (15, 63)]
        cases = itertools.product(shape_list, output_dtype_list)
        for shape, output_dtype in cases:
            a = torch.randn(shape)
            b = torch.randn(shape)
            s_a, z_a = 0.1, 1
            s_b, z_b = 0.2, 2
            if output_dtype == torch.uint8:
                s_c, z_c = 0.3, 3
            else:
                s_c, z_c = 1, 0
            qa = torch.quantize_per_tensor(a, s_a, z_a, torch.quint8)
            qb = torch.quantize_per_tensor(b, s_b, z_b, torch.quint8)
            dqa = qa.dequantize()
            dqb = qb.dequantize()
            c_ref = dqa * dqb
            if output_dtype == torch.uint8:
                c_ref = torch.ops.quantized_decomposed.quantize_per_tensor.default(c_ref, s_c, z_c, 0, 255, torch.uint8)
            c_ref = c_ref.to(output_dtype)

            a_int8 = qa.int_repr()
            b_int8 = qb.int_repr()
            c = torch.ops.onednn.qmul.tensor(a_int8, s_a, z_a, b_int8, s_b, z_b, s_c, z_c, output_dtype)
            self.assertEqual(c, c_ref)

    @skipIfNoONEDNN
    @given(relu_fused=st.booleans())
    def test_int8_add_onednn(self, relu_fused):
        output_dtype_list = [torch.uint8, torch.float, torch.bfloat16, torch.half]
        shape_list = [(16, 64), (15, 63)]
        cases = itertools.product(shape_list, output_dtype_list)
        for shape, output_dtype in cases:
            a = torch.randn(shape)
            b = torch.randn(shape)
            s_a, z_a = 0.1, 1
            s_b, z_b = 0.2, 2
            if output_dtype == torch.uint8:
                s_c, z_c = 0.3, 3
            else:
                s_c, z_c = 1, 0
            qa = torch.quantize_per_tensor(a, s_a, z_a, torch.quint8)
            qb = torch.quantize_per_tensor(b, s_b, z_b, torch.quint8)
            dqa = qa.dequantize()
            dqb = qb.dequantize()
            c_ref = dqa + dqb
            if relu_fused:
                c_ref = torch.nn.functional.relu(c_ref)
            if output_dtype == torch.uint8:
                c_ref = torch.ops.quantized_decomposed.quantize_per_tensor.default(c_ref, s_c, z_c, 0, 255, torch.uint8)
            c_ref = c_ref.to(output_dtype)

            a_int8 = qa.int_repr()
            b_int8 = qb.int_repr()
            if relu_fused:
                c = torch.ops.onednn.qadd_relu.tensor(a_int8, s_a, z_a, b_int8, s_b, z_b, s_c, z_c, output_dtype)
            else:
                c = torch.ops.onednn.qadd.tensor(a_int8, s_a, z_a, b_int8, s_b, z_b, s_c, z_c, output_dtype)
            self.assertEqual(c, c_ref)

    @skipIfNoONEDNN
    def test_int8_batch_norm_onednn(self):
        # hypothesis too slow for this test, create test cases manually
        channel_len_list = (8, 64, 100, 120, 128)
        output_dtype_list = [torch.uint8, torch.float, torch.bfloat16, torch.half]
        x_scale, x_zero_point = 0.1, 1
        cases = itertools.product(channel_len_list, output_dtype_list)
        for channels, out_dtype in cases:
            shapes = [8, channels, 8, 8]
            y_scale, y_zero_point = (0.2, 2) if out_dtype == torch.uint8 else (1, 0)

            x = torch.randn(shapes, dtype=torch.float32)
            mean = torch.rand(channels).float()
            var = torch.rand(channels).float()
            weight = torch.rand(channels).float()
            bias = torch.rand(channels).float()
            eps = 0.001
            qx = torch.ops.quantized_decomposed.quantize_per_tensor.default(
                x, x_scale, x_zero_point, 0, 255, torch.uint8
            )
            y = torch.ops.onednn.qbatch_norm2d(
                qx, x_scale, x_zero_point, weight, bias, mean, var, eps, y_scale, y_zero_point, out_dtype
            )

            dqx = torch.ops.quantized_decomposed.dequantize_per_tensor.default(
                qx, x_scale, x_zero_point, 0, 255, torch.uint8
            )
            y_ref = F.batch_norm(dqx, weight=weight, bias=bias,
                                 running_mean=mean, running_var=var, training=False,
                                 momentum=0, eps=eps)
            if out_dtype == torch.uint8:
                y_ref = torch.ops.quantized_decomposed.quantize_per_tensor.default(
                    y_ref, y_scale, y_zero_point, 0, 255, torch.uint8
                )
            y_ref = y_ref.to(out_dtype)
            self.assertEqual(y, y_ref, msg=f"{y} vs {y_ref}")


class TestDynamicQuantizedOps(TestCase):
    """Tests the correctness of the dynamic quantized linear and linear_relu op."""
    @override_qengines
    @given(
        batch_size=st.integers(1, 4),
        input_channels=st.integers(16, 32),
        output_channels=st.integers(4, 8),
        use_bias=st.booleans(),
        use_relu=st.booleans(),
        use_multi_dim_input=st.booleans(),
        use_channelwise=st.booleans(),
        reduce_range=st.booleans())
    def test_qlinear(self, batch_size, input_channels, output_channels,
                     use_bias, use_relu, use_multi_dim_input, use_channelwise, reduce_range):
        if torch.backends.quantized.engine == 'qnnpack':
            reduce_range = False

        qlinear_prepack = torch.ops.quantized.linear_prepack
        if use_relu:
            qlinear_dynamic = torch.ops.quantized.linear_relu_dynamic
        else:
            qlinear_dynamic = torch.ops.quantized.linear_dynamic

        if use_multi_dim_input:
            batch_size *= 3  # Test the multi-dim input tensor

        X_scale = 1.0
        X_zp = 0
        X_value_min = 0
        X_value_max = 255
        if reduce_range:
            X_value_max = 127
        X_q0 = np.round(np.random.rand(batch_size, input_channels) *
                        (X_value_max - X_value_min) + X_value_min).astype(np.uint8)
        X_q0[0, 0] = X_value_min
        X_q0[0, 1] = X_value_max

        # W_scale = 1.0
        # W_zp = 0
        W_scales = np.ones(output_channels)
        W_zps = np.zeros(output_channels).astype(int)
        W_value_min = -128
        W_value_max = 127
        W_q0 = np.round(
            np.random.rand(output_channels, input_channels)
            * (W_value_max - W_value_min)
            + W_value_min
        ).astype(np.int8)
        W_q0[0, 0] = W_value_min
        W_q0[1, 0] = W_value_max

        b_value_min = -10
        b_value_max = 10
        b_q0 = np.round(
            np.random.rand(output_channels) *
            (b_value_max - b_value_min) + b_value_min
        ).astype(np.int32) if use_bias else None

        if torch.backends.quantized.engine in ('x86', 'fbgemm', 'onednn'):
            avoid_vpmaddubsw_overflow_linear(
                batch_size,
                input_channels,
                output_channels,
                X_q0,
                X_value_min,
                X_value_max,
                W_q0,
                W_value_min,
                W_value_max,
            )

        X_fp32 = torch.from_numpy(_dequantize(X_q0, X_scale, X_zp)).to(dtype=torch.float)
        if use_multi_dim_input:
            X_fp32 = X_fp32.view(3, int(batch_size / 3), input_channels)

        # W_scale, W_zp = _calculate_dynamic_qparams(W_fp32, torch.qint8)
        # We currently only check the case where W_scale = 1.0, W_zp = 0.

        if use_channelwise:
            W_fp32 = torch.from_numpy(_dequantize(W_q0, W_scales.reshape(
                (-1, 1)), W_zps.reshape((-1, 1)))).to(dtype=torch.float)
            W_q = torch.quantize_per_channel(W_fp32, scales=torch.from_numpy(W_scales),
                                             zero_points=torch.from_numpy(W_zps), axis=0, dtype=torch.qint8)
            b_fp32 = torch.from_numpy(
                _dequantize(b_q0, X_scale * W_scales, 0)
            ).to(dtype=torch.float) if use_bias else None
        else:
            W_fp32 = torch.from_numpy(_dequantize(
                W_q0, W_scales[0], W_zps[0])).to(dtype=torch.float)
            W_q = torch.quantize_per_tensor(W_fp32, scale=W_scales[0], zero_point=(
                W_zps[0].astype(int).item()), dtype=torch.qint8)
            b_fp32 = torch.from_numpy(
                _dequantize(b_q0, X_scale * int(W_scales[0].item()), 0)
            ).to(dtype=torch.float) if use_bias else None

        # Observe X_fp32 and determine X_scale and X_zero_point, this should match
        # internals of dynamic linear.
        X_scale, X_zp = _calculate_dynamic_qparams(X_fp32, torch.quint8, reduce_range)
        X_q = torch.quantize_per_tensor(X_fp32, scale=X_scale, zero_point=X_zp, dtype=torch.quint8)

        # Weight prepacking operator for dynamic quantized Linear
        W_prepack = qlinear_prepack(W_q, b_fp32)
        # Dynamic quantized Linear operator with prepacked weight
        Y_fp32 = qlinear_dynamic(X_q.dequantize(), W_prepack, reduce_range)
        # Y_fp32 = qlinear_dynamic(X_fp32, W_prepack, b_fp32)

        Y_fp32_ref = F.linear(X_q.dequantize(), W_q.dequantize(), b_fp32)
        # Y_fp32_ref = F.linear(X_fp32, W_fp32, b_fp32)
        # if use_multi_dim_input:
        #     Y_fp32_ref = Y_fp32_ref.view(3, int(batch_size / 3), output_channels)

        if use_relu:
            Y_fp32_ref[Y_fp32_ref < 0.0] = 0.0
        self.assertEqual(Y_fp32, Y_fp32_ref,
                         msg="torch.ops.quantized.linear_dynamic results are off")

    @skipIfNoFBGEMM
    @given(
        batch_size=st.integers(1, 4),
        input_channels=st.integers(16, 32),
        output_channels=st.integers(4, 8),
    )
    def test_qlinear_legacy(self, batch_size, input_channels, output_channels):
        X_scale = 1.0
        X_zp = 0
        X_value_min = 0
        X_value_max = 255
        X_q0 = np.round(np.random.rand(batch_size, input_channels) * (
            X_value_max - X_value_min) + X_value_min
        ).astype(np.uint8)
        X_q0[0, 0] = X_value_min
        X_q0[0, 1] = X_value_max

        W_scale = 1.0
        W_zp = 0
        W_value_min = -128
        W_value_max = 127
        W_q0 = np.round(
            np.random.rand(output_channels, input_channels)
            * (W_value_max - W_value_min)
            + W_value_min
        ).astype(np.int8)
        W_q0[0, 0] = W_value_min
        W_q0[1, 0] = W_value_max

        b_value_min = -10
        b_value_max = 10
        b_q0 = np.round(
            np.random.rand(output_channels) * (b_value_max - b_value_min) +
            b_value_min
        ).astype(np.int32)

        avoid_vpmaddubsw_overflow_linear(
            batch_size,
            input_channels,
            output_channels,
            X_q0,
            X_value_min,
            X_value_max,
            W_q0,
            W_value_min,
            W_value_max,
        )

        X_fp32 = torch.from_numpy(_dequantize(X_q0, X_scale, X_zp)).to(dtype=torch.float)
        W_fp32 = torch.from_numpy(_dequantize(W_q0, W_scale, W_zp)).to(dtype=torch.float)
        b_fp32 = torch.from_numpy(
            _dequantize(b_q0, X_scale * W_scale, 0)
        ).to(dtype=torch.float)

        W_scale, W_zp = _calculate_dynamic_qparams(W_fp32, torch.qint8)
        W_q = torch.quantize_per_tensor(W_fp32, scale=W_scale, zero_point=W_zp, dtype=torch.qint8)

        # Observe X_fp32 and determine X_scale and X_zero_point, this should match
        # internals of dynamic linear.
        X_scale, X_zp = _calculate_dynamic_qparams(X_fp32, torch.quint8)
        X_q = torch.quantize_per_tensor(X_fp32, scale=X_scale, zero_point=X_zp, dtype=torch.quint8)

        W_int8, col_offsets, W_scale, W_zp = torch.fbgemm_linear_quantize_weight(W_q.dequantize())
        W_prepack = torch.fbgemm_pack_quantized_matrix(W_int8.clone(), W_int8.size(1), W_int8.size(0))
        # Quantized Linear operator with prepacked weight
        Y_fp32 = torch.fbgemm_linear_int8_weight(
            X_q.dequantize(), W_q.dequantize(), W_prepack, col_offsets,
            W_scale, W_zp, b_fp32)

        Y_fp32_ref = F.linear(X_q.dequantize(), W_q.dequantize(), b_fp32)
        # Y_fp32_ref = F.linear(X_fp32, W_fp32, b_fp32)

        self.assertEqual(Y_fp32, Y_fp32_ref,
                         msg="torch.ops.quantized.fbgemm_linear_dynamic results are off")

    @skipIfNoFBGEMM
    @given(
        input_channels=st.integers(16, 32),
        output_channels=st.integers(4, 8),
        exponent=st.integers(0, 8))
    def test_linear_prepack_fp16_numerics(self, input_channels, output_channels, exponent):
        w = torch.randn(output_channels, input_channels) * 10**exponent
        bias = None
        w_packed_fp16 = torch.ops.quantized.linear_prepack_fp16(w, bias)
        w_unpacked_fp16 = torch.ops.quantized.linear_unpack_fp16(w_packed_fp16)
        w_fp16 = w.to(torch.float16).to(torch.float32)
        self.assertTrue(torch.equal(w_fp16, w_unpacked_fp16[0]))

    @skipIfNoFBGEMM
    def test_qlinear_dynamic_fp16(self):

        options = itertools.product(
            (2, 4),         # batch_size
            (4, 5, 12),     # input_channels
            (4, 7, 8),      # output_channels
            (True, False),  # use_bias
            (True, False),  # use_relu
        )
        for batch_size, input_channels, output_channels, use_bias, use_relu in options:
            qlinear_prepack = torch.ops.quantized.linear_prepack_fp16
            if use_relu:
                qlinear_dynamic = torch.ops.quantized.linear_relu_dynamic_fp16
            else:
                qlinear_dynamic = torch.ops.quantized.linear_dynamic_fp16

            x = torch.randn(batch_size, input_channels)
            w = torch.randn(output_channels, input_channels)
            bias = torch.randn(output_channels) if use_bias else None

            w_packed = qlinear_prepack(w, bias)
            out = qlinear_dynamic(x, w_packed)

            # qlinear_dynamic_fp16 uses FP32 activation tensors and FP16 weight tensors
            # output is FP32
            w_fp16 = w.to(torch.float16).to(torch.float32)
            ref = F.linear(x, w_fp16, bias)
            if use_relu:
                ref.relu_()

            self.assertEqual(out, ref)

    @skipIfNoFBGEMM
    def test_unpacked_qlinear_dynamic_fp16(self):

        options = itertools.product(
            (2, 4),         # batch_size
            (4, 5, 12),     # input_channels
            (4, 7, 8),      # output_channels
        )
        for batch_size, input_channels, output_channels in options:
            qlinear_dynamic = torch.ops.quantized.linear_dynamic_fp16_unpacked_weight

            x = torch.randn(batch_size, input_channels)
            w = torch.randn(output_channels, input_channels)
            bias = torch.randn(output_channels)

            out = qlinear_dynamic(x, w, bias)

            # qlinear_dynamic_fp16 uses FP32 activation tensors and FP16 weight tensors
            # output is FP32
            w_fp16 = w.to(torch.float16).to(torch.float32)
            ref = F.linear(x, w_fp16, bias)

            self.assertEqual(out, ref)


    @skipIfNoFBGEMM
    def test_unpacked_qlinear_dynamic_fp16_opcheck(self):
        qlinear_dynamic = torch.ops.quantized.linear_dynamic_fp16_unpacked_weight.default

        x = torch.randn(4, 4, device='cpu')
        w = torch.randn(4, 4, device='cpu')
        bias = torch.randn(4, device='cpu')

        opcheck(qlinear_dynamic, (x, w, bias))

    @skipIfNoFBGEMM
    def test_wrapped_fbgemm_linear_fp16(self):
        options = itertools.product(
            (2, 4),         # batch_size
            (4, 5),     # input_channels
            (4, 7),      # output_channels
            (True, False),         # bias None or not
        )
        for batch_size, input_channels, output_channels, bias_is_none in options:
            pack_op = torch.ops._quantized.wrapped_fbgemm_pack_gemm_matrix_fp16
            linear_op = torch.ops._quantized.wrapped_fbgemm_linear_fp16_weight

            x = torch.randn(batch_size, input_channels)
            w = torch.randn(output_channels, input_channels)
            bias = torch.randn(output_channels) if not bias_is_none else None

            w_packed = pack_op(w)
            out = linear_op(x, w_packed, bias, output_channels)

            w_fp16 = w.to(torch.float16).to(torch.float32)
            ref = F.linear(x, w_fp16, bias)

            self.assertEqual(out, ref)

    @skipIfNoFBGEMM
    def test_wrapped_fbgemm_pack_gemm_matrix_fp16_pt2_compliant(self):
        # We are not using opcheck over here because the output for the op we're testing
        # (_quantized.wrapped_fbgemm_pack_gemm_matrix_fp16) is not deterministic
        # due to the C-struct it's procuding. This would fail the check when we're trying
        # to match the result between compiled and eager version.
        #
        # This is only a temporary solution, long term, we should be able to support PT2
        # with torchbind natively.
        def func(X, W, B):
            packed_W = torch.ops._quantized.wrapped_fbgemm_pack_gemm_matrix_fp16(W)
            return torch.ops._quantized.wrapped_fbgemm_linear_fp16_weight(X, packed_W, B, W.size(0))

        x = torch.randn(1, 4, device="cpu")
        w = torch.randn(4, 4, device="cpu")
        b = torch.zeros(4, device="cpu")

        ref_out = func(x, w, b)

        compiled = torch.compile(func)
        compiled_out = compiled(x, w, b)

        self.assertEqual(ref_out, compiled_out)

        def func(X, W):
            packed_W = torch.ops._quantized.wrapped_fbgemm_pack_gemm_matrix_fp16(W)
            return torch.ops._quantized.wrapped_fbgemm_linear_fp16_weight(X, packed_W, None, W.size(0))

        ref_out = func(x, w)

        compiled = torch.compile(func)
        compiled_out = compiled(x, w)

        self.assertEqual(ref_out, compiled_out)


    """Tests the correctness of the dynamic quantized lstm/gru."""

    def _get_rnn_inputs(self, seq_len, num_batches, input_size, hidden_size, num_directions, reduce_range):
        # For Input (seq_len, batch, input_size)
        X = torch.randn(seq_len, num_batches, input_size)
        s, z = _calculate_dynamic_qparams(X, torch.quint8, reduce_range)
        Xq = torch.quantize_per_tensor(X, s, z, torch.quint8)

        # For H and C: (num_layers(1) * num_directions, batch, hidden_size)

        if num_directions == 1:
            H = torch.randn(num_directions, num_batches, hidden_size)
            C = torch.randn(num_directions, num_batches, hidden_size)
        else:
            H = torch.zeros(num_directions, num_batches, hidden_size)
            C = torch.zeros(num_directions, num_batches, hidden_size)

        s, z = _calculate_dynamic_qparams(H, torch.quint8, reduce_range)
        Hq = torch.quantize_per_tensor(H, s, z, torch.quint8)
        s, z = _calculate_dynamic_qparams(C, torch.quint8, reduce_range)
        Cq = torch.quantize_per_tensor(C, s, z, torch.quint8)
        return Xq, Hq, Cq

    def _get_rnn_weights_and_bias(self, input_size, hidden_size, num_directions, per_channel_quant, rnn_type):
        hidden_mult_map = {'LSTM': 4, 'LSTMCell': 4, 'GRU': 3, 'GRUCell': 3, 'RNNTanh': 2, 'RNNReLU': 2}
        hidden_mult = hidden_mult_map[rnn_type]
        weights1 = torch.randn(hidden_mult * hidden_size, input_size)
        weights2 = torch.randn(hidden_mult * hidden_size, hidden_size)
        scale1 = 0.1 * torch.ones([weights1.size()[0]])
        scale2 = 0.3 * torch.ones([weights2.size()[0]])
        zero_point1 = torch.zeros(scale1.size()).to(int)
        zero_point2 = torch.zeros(scale2.size()).to(int)
        b1 = torch.zeros(hidden_mult * hidden_size)
        if per_channel_quant:
            Wq1 = torch.quantize_per_channel(weights1, scale1, zero_point1, 0, torch.qint8)
            Wq2 = torch.quantize_per_channel(weights2, scale2, zero_point2, 0, torch.qint8)

        else:
            Wq1 = torch.quantize_per_tensor(weights1, float(scale1[0]), int(zero_point1[0]), torch.qint8)
            Wq2 = torch.quantize_per_tensor(weights2, float(scale2[0]), int(zero_point2[0]), torch.qint8)
        return Wq1, Wq2, b1, b1

    @given(
        num_batches=st.integers(1, 4),
        input_size=st.integers(16, 32),
        hidden_size=st.integers(4, 8),
        num_directions=st.integers(1, 2),
        per_channel_quant=st.booleans())
    @override_qengines
    def test_qlstmGRU(self, num_batches, input_size, hidden_size,
                      num_directions, per_channel_quant):
        # We test only for seq length of 1 and num layers of 1 as dynamic quantization occurs multiple times
        # within the LSTM op and we do not model the quantization between multiple calls of the linear op within the
        # lstm op
        seq_len = 1

        for rnn_type in ['LSTM', 'GRU']:
            for dtype in [torch.qint8, torch.float16]:
                # Fp16 quantization is not supported for qnnpack or onednn
                if torch.backends.quantized.engine in ('qnnpack', 'onednn') and dtype == torch.float16:
                    continue

                if torch.backends.quantized.engine == 'qnnpack':
                    reduce_range = False
                else:
                    reduce_range = True
                Xq, Hq, Cq = self._get_rnn_inputs(seq_len, num_batches, input_size,
                                                  hidden_size, num_directions, reduce_range)
                Wq1, Wq2, b1, b2 = self._get_rnn_weights_and_bias(input_size,
                                                                  hidden_size,
                                                                  num_directions,
                                                                  per_channel_quant,
                                                                  rnn_type)
                if dtype == torch.qint8:
                    packed_ih = torch.ops.quantized.linear_prepack(Wq1, b1)
                    packed_hh = torch.ops.quantized.linear_prepack(Wq2, b2)
                    cell_params = torch.ops.quantized.make_quantized_cell_params_dynamic(
                        packed_ih, packed_hh, b1, b2, reduce_range)
                    W_ref1 = Wq1.dequantize()
                    W_ref2 = Wq2.dequantize()

                else:
                    packed_ih = torch.ops.quantized.linear_prepack_fp16(Wq1.dequantize(), b1)
                    packed_hh = torch.ops.quantized.linear_prepack_fp16(Wq2.dequantize(), b2)
                    cell_params = torch.ops.quantized.make_quantized_cell_params_fp16(packed_ih, packed_hh)
                    W_ref1 = Wq1.dequantize().to(torch.float16).to(torch.float32)
                    W_ref2 = Wq2.dequantize().to(torch.float16).to(torch.float32)

                if rnn_type == 'LSTM':
                    if num_directions > 1:
                        result_ref = _VF.lstm(Xq.dequantize(),
                                              (Hq.dequantize(), Cq.dequantize()),
                                              [W_ref1, W_ref2, b1, b2, W_ref1, W_ref2, b1, b2],
                                              True,
                                              1,
                                              0,
                                              False,
                                              num_directions > 1,
                                              False)

                        result_dynamic = torch.quantized_lstm(Xq.dequantize(),
                                                              (Hq.dequantize(), Cq.dequantize()),
                                                              ([cell_params, cell_params]),
                                                              True,
                                                              1,
                                                              0,
                                                              False,
                                                              True,
                                                              False,
                                                              dtype=torch.qint8,
                                                              use_dynamic=True)
                    else:
                        result_ref = _VF.lstm(Xq.dequantize(),
                                              (Hq.dequantize(), Cq.dequantize()),
                                              [W_ref1, W_ref2, b1, b2],
                                              True,
                                              1,
                                              0,
                                              False,
                                              num_directions > 1,
                                              False)

                        result_dynamic = torch.quantized_lstm(Xq.dequantize(),
                                                              (Hq.dequantize(), Cq.dequantize()),
                                                              ([cell_params]),
                                                              True,
                                                              1,
                                                              0,
                                                              False,
                                                              num_directions > 1,
                                                              False,
                                                              dtype=torch.qint8,
                                                              use_dynamic=True)

                if rnn_type == 'GRU':
                    if num_directions > 1:
                        result_ref = _VF.gru(Xq.dequantize(),
                                             Hq.dequantize(),
                                             [W_ref1, W_ref2, b1, b2, W_ref1, W_ref2, b1, b2],
                                             True,
                                             1,
                                             0,
                                             False,
                                             True,
                                             False)

                        result_dynamic = torch.quantized_gru(Xq.dequantize(),
                                                             Hq.dequantize(),
                                                             ([cell_params, cell_params]),
                                                             True,
                                                             1,
                                                             0,
                                                             False,
                                                             True,
                                                             False)
                    else:
                        result_ref = _VF.gru(Xq.dequantize(),
                                             Hq.dequantize(),
                                             [W_ref1, W_ref2, b1, b2],
                                             True,
                                             1,
                                             0,
                                             False,
                                             False,
                                             False)

                        result_dynamic = torch.quantized_gru(Xq.dequantize(),
                                                             Hq.dequantize(),
                                                             ([cell_params]),
                                                             True,
                                                             1,
                                                             0,
                                                             False,
                                                             False,
                                                             False)

                self.assertEqual(result_ref[0], result_dynamic[0], msg="torch.quantized_lstm results are off")

    @given(
        num_batches=st.integers(1, 4),
        input_size=st.integers(16, 32),
        hidden_size=st.integers(4, 8),
        per_channel_quant=st.booleans())
    @override_qengines
    def test_qrnncell(self, num_batches, input_size, hidden_size, per_channel_quant):
        # We test only for seq length of 1 and num layers of 1 as dynamic quantization occurs multiple times
        # within the LSTM op and we do not model the quantization between multiple calls of the linear op within the
        # lstm op
        seq_len = 1

        for rnn_type in ['LSTMCell', 'GRUCell', 'RNNTanh', 'RNNReLU']:
            for dtype in [torch.qint8, torch.float16]:
                # Fp16 quantization is not supported for qnnpack or onednn
                if torch.backends.quantized.engine in ('qnnpack', 'onednn') and dtype == torch.float16:
                    continue

                if torch.backends.quantized.engine == 'qnnpack':
                    reduce_range = False
                else:
                    reduce_range = True

                Xq, Hq, Cq = self._get_rnn_inputs(seq_len, num_batches, input_size, hidden_size, 1, reduce_range)
                Wq1, Wq2, b1, b2 = self._get_rnn_weights_and_bias(
                    input_size, hidden_size, 1, per_channel_quant, rnn_type)
                if dtype == torch.qint8:
                    packed_ih = torch.ops.quantized.linear_prepack(Wq1, b1)
                    packed_hh = torch.ops.quantized.linear_prepack(Wq2, b2)
                    W_ref1 = Wq1.dequantize()
                    W_ref2 = Wq2.dequantize()
                else:
                    packed_ih = torch.ops.quantized.linear_prepack_fp16(Wq1.dequantize(), b1)
                    packed_hh = torch.ops.quantized.linear_prepack_fp16(Wq2.dequantize(), b2)
                    W_ref1 = Wq1.dequantize().to(torch.float16).to(torch.float32)
                    W_ref2 = Wq2.dequantize().to(torch.float16).to(torch.float32)

                state = {'LSTMCell': (Hq.dequantize()[0], Cq.dequantize()[0]),
                         'GRUCell': Hq.dequantize()[0],
                         'RNNTanh': Hq.dequantize()[0],
                         'RNNReLU': Hq.dequantize()[0]}
                fn_dict = {'LSTMCell': torch._VF.lstm_cell,
                           'GRUCell': torch._VF.gru_cell,
                           'RNNTanh': torch._VF.rnn_tanh_cell,
                           'RNNReLU': torch._VF.rnn_relu_cell}
                qfn_dict = {'LSTMCell': torch.ops.quantized.quantized_lstm_cell_dynamic,
                            'GRUCell': torch.ops.quantized.quantized_gru_cell_dynamic,
                            'RNNTanh': torch.ops.quantized.quantized_rnn_tanh_cell_dynamic,
                            'RNNReLU': torch.ops.quantized.quantized_rnn_relu_cell_dynamic}
                W_ref_dict = {torch.float16: (Wq1.dequantize().to(torch.float16).to(torch.float32),
                                              Wq2.dequantize().to(torch.float16).to(torch.float32)),
                              torch.qint8: (Wq1.dequantize(), Wq2.dequantize())}

                result_ref = fn_dict[rnn_type](Xq.dequantize()[0], state[rnn_type], W_ref1, W_ref2, b1, b2)
                result_dynamic = qfn_dict[rnn_type](Xq.dequantize()[0], state[rnn_type], packed_ih, packed_hh, b1, b2)
                self.assertEqual(result_ref[0], result_dynamic[0], msg="torch.quantized_rnncell results are off")

    def _test_qconv_op_impl(self, q_mod, dq_op, dim, dtype):
        # The goal here is to show that the dynamic op is the same as
        # calc params->quantize_input->quantized op->dequantize output

        if qengine_is_qnnpack() and IS_PPC:
            return  # not supported by QNNPACK

        if qengine_is_qnnpack():
            reduce_range = False
        else:
            reduce_range = True

        X_fp32 = torch.randn(*([2] * dim))
        s, z = _calculate_dynamic_qparams(X_fp32, dtype, reduce_range)

        quantized_module = q_mod(2, 3, 1)
        packed_params = quantized_module._packed_params

        quantized_module.scale, quantized_module.zero_point = s, z

        X_q = torch.quantize_per_tensor(X_fp32, s, z, dtype)
        Y_q_ref = quantized_module(X_q)
        Y_ref = torch.dequantize(Y_q_ref)

        X_dq = torch.dequantize(X_q)
        Y = dq_op(X_dq, packed_params, reduce_range)

        self.assertEqual(Y, Y_ref)

    @override_qengines
    def test_dynamic_conv1d(self):
        q_mod = torch.ao.nn.quantized.Conv1d
        dq_op = torch.ops.quantized.conv1d_dynamic
        dim = 3
        dtype = torch.quint8

        self._test_qconv_op_impl(q_mod, dq_op, dim, dtype)

    @override_qengines
    def test_dynamic_conv2d(self):
        q_mod = torch.ao.nn.quantized.Conv2d
        dq_op = torch.ops.quantized.conv2d_dynamic
        dim = 4
        dtype = torch.quint8

        self._test_qconv_op_impl(q_mod, dq_op, dim, dtype)

    @override_qengines
    def test_dynamic_conv3d(self):
        q_mod = torch.ao.nn.quantized.Conv3d
        dq_op = torch.ops.quantized.conv3d_dynamic
        dim = 5
        dtype = torch.quint8

        self._test_qconv_op_impl(q_mod, dq_op, dim, dtype)

    @override_qengines
    def test_dynamic_convtranspose1d(self):
        q_mod = torch.ao.nn.quantized.ConvTranspose1d
        dq_op = torch.ops.quantized.conv_transpose1d_dynamic
        dim = 3
        dtype = torch.quint8

        self._test_qconv_op_impl(q_mod, dq_op, dim, dtype)

    @override_qengines
    def test_dynamic_convtranspose2d(self):
        q_mod = torch.ao.nn.quantized.ConvTranspose2d
        dq_op = torch.ops.quantized.conv_transpose2d_dynamic
        dim = 4
        dtype = torch.quint8

        self._test_qconv_op_impl(q_mod, dq_op, dim, dtype)

    @override_qengines
    def test_dynamic_convtranspose3d(self):
        q_mod = torch.ao.nn.quantized.ConvTranspose3d
        dq_op = torch.ops.quantized.conv_transpose3d_dynamic
        dim = 5
        dtype = torch.quint8

        if qengine_is_qnnpack():
            return  # TODO: fix MakeDeConvOutputShape overflowing for convT3d with qnnpack
        self._test_qconv_op_impl(q_mod, dq_op, dim, dtype)

    @skipIfNoONEDNN
    def test_linear_dynamic_fp16_onednn(self):

        options = itertools.product(
            (2, 4),         # batch_size
            (4, 5, 12),     # input_channels
            (4, 7, 8),      # output_channels
            (True, False),  # use_bias
            (True, False),  # use_relu
        )
        for batch_size, input_channels, output_channels, use_bias, use_relu in options:
            qlinear_prepack = torch.ops.onednn.linear_prepack_fp16
            if use_relu:
                qlinear_dynamic = torch.ops.onednn.linear_relu_dynamic_fp16
            else:
                qlinear_dynamic = torch.ops.onednn.linear_dynamic_fp16

            x = torch.randn(batch_size, input_channels)
            w = torch.randn(output_channels, input_channels)
            bias = torch.randn(output_channels) if use_bias else None

            w_packed = qlinear_prepack(w, x.shape)
            out = qlinear_dynamic(x, w_packed, bias)

            # qlinear_dynamic_fp16 uses FP32 activation tensors and FP16 weight tensors
            # output is FP32
            w_fp16 = w.to(torch.float16).to(torch.float32)
            ref = F.linear(x, w_fp16, bias)
            if use_relu:
                ref.relu_()

            self.assertEqual(out, ref)


class TestQuantizedLinear(TestCase):
    def _test_qlinear_impl(self, batch_size, input_channels, output_channels, use_bias,
                           post_op, use_multi_dim_input, use_channelwise, **post_op_kwargs):
        decimal_val = 4
        dtypes = [torch.quint8]
        if torch.backends.quantized.engine == 'qnnpack':
            # QNNPACK supports uint8 in the kernels. In the op we shift the int8
            # weight values to uint8 to be on par with fbgemm. However, this causes
            # some rounding issues in rare cases. So, we relax the check to allow
            # off by one results.
            decimal_val = 0

            # only qnnpack qengine supports qint8 when xnnpack is available
            if torch.backends.xnnpack.enabled:
                dtypes.append(torch.qint8)

        if qengine_is_onednn() and IS_ARM64:
            dtypes.append(torch.qint8)

        for dtype in dtypes:
            # No support for channelwise in xnnpack (int8)
            if dtype == torch.qint8 and use_channelwise:
                return

            nptype = np_dtype[dtype]
            qlinear_prepack = torch.ops.quantized.linear_prepack
            if post_op == 'relu':
                qlinear = torch.ops.quantized.linear_relu
            elif post_op == 'leaky_relu':
                qlinear = torch.ops.quantized.linear_leaky_relu
            else:
                qlinear = torch.ops.quantized.linear
            if use_multi_dim_input:
                batch_size *= 3  # Test the multi-dim input tensor
            X_scale = 1.5
            X_zp = 5
            X_value_min = -128 if dtype == torch.qint8 else 0
            X_value_max = 127 if dtype == torch.qint8 else 255
            X_q0 = np.round(
                np.random.rand(batch_size, input_channels) *
                (X_value_max - X_value_min)
                + X_value_min
            ).astype(nptype)

            W_scales = np.random.rand(output_channels)
            # xnnpack forces W_zp to 0 when using symmetric quantization
            # ONEDNN only supports symmetric quantization of weight
            if dtype == torch.qint8 or qengine_is_onednn():
                W_zps = np.zeros(output_channels).astype(int)
            else:
                W_zps = np.round(np.random.rand(output_channels) * 100 - 50).astype(int)
            # when using symmetric quantization
            # special restriction for xnnpack fully connected op weight
            # [-127, 127] instead of [-128, 127]
            W_value_min = -127 if dtype == torch.qint8 else -128
            W_value_max = 127
            W_q0 = np.round(
                np.random.rand(output_channels, input_channels)
                * (W_value_max - W_value_min)
                + W_value_min
            ).astype(np.int8)  # weight is always int8_t
            b_value_min = -10
            b_value_max = 10
            b_q0 = np.round(
                np.random.rand(output_channels) *
                (b_value_max - b_value_min) + b_value_min
            ).astype(np.int32) if use_bias else None
            if torch.backends.quantized.engine in ('x86', 'fbgemm', 'onednn') and not IS_ARM64:
                avoid_vpmaddubsw_overflow_linear(
                    batch_size,
                    input_channels,
                    output_channels,
                    X_q0,
                    X_value_min,
                    X_value_max,
                    W_q0,
                    W_value_min,
                    W_value_max,
                )
            X = torch.from_numpy(_dequantize(
                X_q0, X_scale, X_zp)).to(dtype=torch.float)
            X_q = torch.quantize_per_tensor(
                X, scale=X_scale, zero_point=X_zp, dtype=dtype)
            if use_channelwise:
                W = torch.from_numpy(_dequantize(W_q0, W_scales.reshape(
                    (-1, 1)), W_zps.reshape((-1, 1)))).to(dtype=torch.float)
                W_q = torch.quantize_per_channel(W, scales=torch.from_numpy(W_scales),
                                                 zero_points=torch.from_numpy(W_zps), axis=0, dtype=torch.qint8)
                b = torch.from_numpy(_dequantize(
                    b_q0, X_scale * W_scales, 0)).to(dtype=torch.float) if use_bias else None
                b_q = torch.quantize_per_channel(b, scales=torch.from_numpy(X_scale * W_scales),
                                                 zero_points=torch.zeros(output_channels, dtype=torch.long),
                                                 axis=0, dtype=torch.qint32) if use_bias else None
            else:
                W = torch.from_numpy(_dequantize(
                    W_q0, W_scales[0], W_zps[0])).to(dtype=torch.float)
                W_q = torch.quantize_per_tensor(W, scale=W_scales[0], zero_point=(
                    W_zps[0].astype(int).item()), dtype=torch.qint8)
                b = torch.from_numpy(_dequantize(
                    b_q0, X_scale * (W_scales[0].item()), 0)).to(dtype=torch.float) if use_bias else None
                b_q = torch.quantize_per_tensor(
                    b, scale=X_scale * (W_scales[0].item()), zero_point=0, dtype=torch.qint32) if use_bias else None
            # Compare X_scale * W_scale * input_channels * X_value_max * W_value_max with
            # Y_scale * 255 (max for uint8).
            Y_scale = 12.34
            Y_zp = 5
            # Weight prepacking operator for quantized Linear
            float_bias = b if use_bias else None
            W_prepack = qlinear_prepack(W_q, float_bias)
            if use_multi_dim_input:
                X_q = X_q.view(3, int(batch_size / 3), input_channels)
            # Quantized Linear operator with prepacked weight
            Y_q = qlinear(X_q, W_prepack, Y_scale, Y_zp, **post_op_kwargs)
            if not use_channelwise and post_op in ('none', 'relu'):
                # Test the per-tensor quantization only
                # Reference quantized Linear operator
                Y_q_ref = qlinear_ref(X_q0, X_scale, X_zp, W_q0,
                                      W_scales[0], W_zps[0], b_q0, Y_scale, Y_zp, dtype=nptype)
                if post_op == 'relu':
                    Y_q_ref[Y_q_ref < Y_zp] = Y_zp
                if use_multi_dim_input:
                    Y_q_ref = np.reshape(
                        Y_q_ref, (3, int(batch_size / 3), output_channels))
                # Assert equal
                np.testing.assert_array_almost_equal(Y_q_ref, Y_q.int_repr().numpy(), decimal=decimal_val)
            # Test both per-tensor and per-channel quantization
            # Reference quantized result from PyTorch Linear operator
            W_fp32 = W_q.dequantize().to(dtype=torch.float)
            X_fp32 = X_q.dequantize().to(dtype=torch.float)
            b_fp32 = b_q.dequantize().to(dtype=torch.float) if use_bias else None
            Y_fp32_ref = F.linear(X_fp32, W_fp32, b_fp32)
            if post_op == 'relu':
                Y_fp32_ref[Y_fp32_ref < 0.0] = 0.0
            elif post_op == 'leaky_relu':
                Y_fp32_ref = F.leaky_relu(Y_fp32_ref, **post_op_kwargs)
            Y_q_ref2 = torch.quantize_per_tensor(
                Y_fp32_ref, Y_scale, Y_zp, dtype)
            # Assert equal
            np.testing.assert_array_almost_equal(
                Y_q_ref2.int_repr().numpy(), Y_q.int_repr().numpy(), decimal=decimal_val)

    """Tests the correctness of the quantized linear op."""
    @override_qengines
    def test_qlinear(self):
        batch_size_list = [1, 4]
        input_channels_list = [16, 32]
        output_channels_list = [4, 8]
        use_bias_list = [True, False]
        use_multi_dim_input_list = [True, False]
        use_channelwise_list = [True, False]
        post_op = 'none'
        cases = itertools.product(batch_size_list, input_channels_list, output_channels_list,
                                  use_bias_list, use_multi_dim_input_list, use_channelwise_list)
        for batch_size, input_channels, output_channels, use_bias, \
                use_multi_dim_input, use_channelwise in cases:
            self._test_qlinear_impl(batch_size, input_channels, output_channels,
                                    use_bias, post_op, use_multi_dim_input, use_channelwise)

    """Tests the correctness of the quantized linear_relu op."""
    @override_qengines
    def test_qlinear_relu(self):
        batch_size_list = [1, 4]
        input_channels_list = [16, 32]
        output_channels_list = [4, 8]
        use_bias_list = [True, False]
        use_multi_dim_input_list = [True, False]
        use_channelwise_list = [True, False]
        post_op = 'relu'
        cases = itertools.product(batch_size_list, input_channels_list, output_channels_list,
                                  use_bias_list, use_multi_dim_input_list, use_channelwise_list)
        for batch_size, input_channels, output_channels, use_bias, \
                use_multi_dim_input, use_channelwise in cases:
            self._test_qlinear_impl(batch_size, input_channels, output_channels,
                                    use_bias, post_op, use_multi_dim_input, use_channelwise)

    @given(batch_size=st.integers(1, 4),
           input_channels=st.integers(16, 32),
           output_channels=st.integers(4, 8),
           use_bias=st.booleans(),
           use_relu=st.booleans(),
           use_multi_dim_input=st.booleans(),
           use_channelwise=st.booleans())
    @skipIfNoFBGEMM
    def test_qlinear_with_input_q_dq_qweight_dq_output_fp32(
            self, batch_size, input_channels, output_channels, use_bias,
            use_relu, use_multi_dim_input, use_channelwise):
        decimal_val = 4
        dtypes = [torch.quint8]
        for dtype in dtypes:
            # No support for channelwise in xnnpack (int8)
            # ONEDNN does not support qint8
            if dtype == torch.qint8 and (use_channelwise or qengine_is_onednn()):
                return

            nptype = np_dtype[dtype]
            qlinear_prepack = torch.ops.quantized.linear_prepack
            if use_relu:
                qlinear = torch.ops.quantized.linear_with_input_q_dq_qweight_dq_relu_output_fp32
            else:
                qlinear = torch.ops.quantized.linear_with_input_q_dq_qweight_dq_output_fp32
            if use_multi_dim_input:
                batch_size *= 3  # Test the multi-dim input tensor
            X_scale = 1.5
            X_zp = 5
            X_value_min = -128 if dtype == torch.qint8 else 0
            X_value_max = 127 if dtype == torch.qint8 else 255
            X_q0 = np.round(
                np.random.rand(batch_size, input_channels) *
                (X_value_max - X_value_min)
                + X_value_min
            ).astype(nptype)

            W_scales = np.random.rand(output_channels)
            # xnnpack forces W_zp to 0 when using symmetric quantization
            # ONEDNN only supports symmetric quantization of weight
            if dtype == torch.qint8 or qengine_is_onednn():
                W_zps = np.zeros(output_channels).astype(int)
            else:
                W_zps = np.round(np.random.rand(output_channels) * 100 - 50).astype(int)
            # when using symmetric quantization
            # special restriction for xnnpack fully connected op weight
            # [-127, 127] instead of [-128, 127]
            W_value_min = -127 if dtype == torch.qint8 else -128
            W_value_max = 127
            W_q0 = np.round(
                np.random.rand(output_channels, input_channels)
                * (W_value_max - W_value_min)
                + W_value_min
            ).astype(np.int8)  # weight is always int8_t
            b_value_min = -10
            b_value_max = 10
            b_q0 = np.round(
                np.random.rand(output_channels) *
                (b_value_max - b_value_min) + b_value_min
            ).astype(np.int32) if use_bias else None
            if torch.backends.quantized.engine in ('x86', 'fbgemm', 'onednn'):
                avoid_vpmaddubsw_overflow_linear(
                    batch_size,
                    input_channels,
                    output_channels,
                    X_q0,
                    X_value_min,
                    X_value_max,
                    W_q0,
                    W_value_min,
                    W_value_max,
                )
            X = torch.from_numpy(_dequantize(
                X_q0, X_scale, X_zp)).to(dtype=torch.float)
            X_q = torch.quantize_per_tensor(
                X, scale=X_scale, zero_point=X_zp, dtype=dtype)
            if use_channelwise:
                W = torch.from_numpy(_dequantize(W_q0, W_scales.reshape(
                    (-1, 1)), W_zps.reshape((-1, 1)))).to(dtype=torch.float)
                W_q = torch.quantize_per_channel(W, scales=torch.from_numpy(W_scales),
                                                 zero_points=torch.from_numpy(W_zps), axis=0, dtype=torch.qint8)
                b = torch.from_numpy(_dequantize(
                    b_q0, X_scale * W_scales, 0)).to(dtype=torch.float) if use_bias else None
                b_q = torch.quantize_per_channel(b, scales=torch.from_numpy(X_scale * W_scales),
                                                 zero_points=torch.zeros(output_channels, dtype=torch.long),
                                                 axis=0, dtype=torch.qint32) if use_bias else None
            else:
                W = torch.from_numpy(_dequantize(
                    W_q0, W_scales[0], W_zps[0])).to(dtype=torch.float)
                W_q = torch.quantize_per_tensor(W, scale=W_scales[0], zero_point=(
                    W_zps[0].astype(int).item()), dtype=torch.qint8)
                b = torch.from_numpy(_dequantize(
                    b_q0, X_scale * (W_scales[0].item()), 0)).to(dtype=torch.float) if use_bias else None
                b_q = torch.quantize_per_tensor(
                    b, scale=X_scale * (W_scales[0].item()), zero_point=0, dtype=torch.qint32) if use_bias else None
            # Compare X_scale * W_scale * input_channels * X_value_max * W_value_max with
            # Y_scale * 255 (max for uint8).
            Y_scale = 125.1234
            Y_zp = 5
            # Weight prepacking operator for quantized Linear
            float_bias = b if use_bias else None
            W_prepack = qlinear_prepack(W_q, float_bias)
            if use_multi_dim_input:
                X = X.view(3, int(batch_size / 3), input_channels)
                X_q = X_q.view(3, int(batch_size / 3), input_channels)
            # Quantized Linear operator with prepacked weight
            Y_q_dq = qlinear(X, X_scale, X_zp, W_prepack)
            # Test both per-tensor and per-channel quantization
            # Reference quantized result from PyTorch Linear operator
            W_fp32 = W_q.dequantize().to(dtype=torch.float)
            X_fp32 = X_q.dequantize().to(dtype=torch.float)
            b_fp32 = b_q.dequantize().to(dtype=torch.float) if use_bias else None
            Y_fp32_ref = F.linear(X_fp32, W_fp32, b_fp32)
            if use_relu:
                Y_fp32_ref[Y_fp32_ref < 0.0] = 0.0
            decimal_val = 1
            np.testing.assert_array_almost_equal(Y_fp32_ref.numpy(), Y_q_dq.numpy(), decimal=decimal_val)

    @given(batch_size=st.integers(1, 4),
           # in cudnn v. 8.4.0, there is a limitation that input channels
           # should be a multiple of 4 for int8 tensors. in cudnn v.8.3.3
           # this should be a multiple of 16
           input_channels=st.sampled_from([4, 8, 12, 16, 32]),
           # constraints on output channels appear to be relax, as it seems we can use any positive integer here
           # except 1. It is not clear why 1 will not work. TODO: check with Yang
           output_channels=st.integers(2, 36),
           use_bias=st.booleans(),
           use_relu=st.booleans(),
           use_multi_dim_input=st.booleans(),
           use_channelwise=st.sampled_from([False]))  # channelwise currently not supported for qlinear cudnn
    @skipIfNoFBGEMM
    @unittest.skipIf(not TEST_CUDNN, "cudnn is not enabled.")
    @unittest.skipIf(TEST_CUDNN and torch.backends.cudnn.version() == 90100, "expected failure on cuDNN 9.1.0")
    @unittest.skipIf(not SM80OrLater, "requires sm80 or later.")
    @unittest.skipIf(TEST_ROCM, "not supported on rocm.")
    # TODO: check with yang regarding CUDNN flags
    @unittest.skip("not currently working and feature isn't used")
    def test_qlinear_cudnn(self, batch_size, input_channels, output_channels, use_bias,
                           use_relu, use_multi_dim_input, use_channelwise):
        qlinear_prepack = torch.ops.quantized.linear_prepack
        if use_relu:
            qlinear_op = torch.ops.quantized.linear_relu
        else:
            qlinear_op = torch.ops.quantized.linear
        X_scale = 1.5
        X_zp = 0
        X_value_min = -128
        X_value_max = 127
        X_q0 = np.round(
            np.random.rand(batch_size, input_channels) *
            (X_value_max - X_value_min)
            + X_value_min).astype(np.int8)
        W_scale = 2.5
        W_zp = 0
        W_value_min = -128
        W_value_max = 127
        W_q0 = np.round(
            np.random.rand(output_channels, input_channels)
            * (W_value_max - W_value_min)
            + W_value_min
        ).astype(np.int8)
        b_value_min = -10
        b_value_max = 10
        b_q0 = np.round(
            np.random.rand(output_channels) *
            (b_value_max - b_value_min) + b_value_min
        ).astype(np.int32) if use_bias else None
        if use_bias:
            b_value_min = -10
            b_value_max = 10
            b_q0 = np.round(
                np.random.rand(output_channels) *
                (b_value_max - b_value_min) + b_value_min
            ).astype(np.int32)
        else:
            bias = None
        avoid_vpmaddubsw_overflow_linear(
            batch_size,
            input_channels,
            output_channels,
            X_q0,
            X_value_min,
            X_value_max,
            W_q0,
            W_value_min,
            W_value_max,
        )
        quant_dtype = torch.qint8
        X = torch.from_numpy(_dequantize(
            X_q0, X_scale, X_zp)).to(dtype=torch.float).to(device="cuda")
        X_q = torch.quantize_per_tensor(
            X, scale=X_scale, zero_point=X_zp, dtype=quant_dtype)
        W = torch.from_numpy(_dequantize(
            W_q0, W_scale, W_zp)).to(dtype=torch.float).to(device="cuda")
        W_q = torch.quantize_per_tensor(W, scale=W_scale, zero_point=W_zp, dtype=quant_dtype)
        b = torch.from_numpy(_dequantize(
            b_q0, X_scale * (W_zp), 0)).to(dtype=torch.float).to(device="cuda") if use_bias else None
        b_q = torch.quantize_per_tensor(
            b, scale=X_scale * W_scale, zero_point=0, dtype=quant_dtype) if use_bias else None
        Y_scale = 0.5
        Y_zp = 0
        # Weight prepacking operator for quantized Linear
        float_bias = b if use_bias else None
        W_prepack = qlinear_prepack(W_q, float_bias if use_bias else None)
        # Quantized Linear operator with prepacked weight
        Y_q = qlinear_op(X_q, W_prepack, Y_scale, Y_zp).to(device="cpu")
        Y_q_ref = qlinear_ref(X_q0, X_scale, X_zp, W_q0,
                              W_scale, W_zp, b_q0, Y_scale, Y_zp, dtype=np.int8)
        if use_relu:
            Y_q_ref[Y_q_ref < Y_zp] = Y_zp
        decimal_val = 0
        np.testing.assert_array_almost_equal(Y_q_ref, Y_q.int_repr().numpy(), decimal=decimal_val)

    """Tests the correctness of the quantized::linear_unpack op."""
    @given(W=hu.tensor(shapes=hu.array_shapes(2, 2,),
                       qparams=hu.qparams(dtypes=torch.qint8)),
           use_channelwise=st.booleans())
    @override_qengines
    def test_qlinear_unpack(self, W, use_channelwise):
        W, (W_scale, W_zp, torch_type) = W
        if use_channelwise:
            output_channels = W.shape[0]
            W_scales = torch.rand(output_channels).to(torch.double)
            W_zps = torch.round(torch.rand(output_channels)
                                * 100 - 50).to(torch.int64)
        qlinear_prepack = torch.ops.quantized.linear_prepack
        qlinear_unpack = torch.ops.quantized.linear_unpack

        # ONEDNN only supports symmetric quantization of weight
        if qengine_is_onednn():
            if use_channelwise:
                W_zps = torch.zeros(output_channels).to(torch.int64)
            else:
                W_zp = 0

        W = torch.from_numpy(W)
        if use_channelwise:
            W_q = torch.quantize_per_channel(
                W, W_scales, W_zps, 0, dtype=torch_type)
        else:
            W_q = torch.quantize_per_tensor(W, scale=W_scale, zero_point=W_zp,
                                            dtype=torch_type)
        # Weight prepacking operator for quantized Linear
        W_prepack = qlinear_prepack(W_q)
        # Weight unpack operator for quantized Linear (Used for serialization)
        W_q_origin = qlinear_unpack(W_prepack)[0]
        # Assert equal
        np.testing.assert_equal(W_q.int_repr(), W_q_origin.int_repr().numpy())
        if use_channelwise:
            np.testing.assert_array_almost_equal(np.float32(W_q.q_per_channel_scales().numpy()),
                                                 np.float32(
                                                     W_q_origin.q_per_channel_scales().numpy()),
                                                 decimal=4)
            np.testing.assert_equal(W_q.q_per_channel_zero_points(
            ).numpy(), W_q_origin.q_per_channel_zero_points().numpy())
        else:
            np.testing.assert_equal(np.float32(
                W_q.q_scale()), np.float32(W_q_origin.q_scale()))
            np.testing.assert_equal(
                W_q.q_zero_point(), W_q_origin.q_zero_point())

    """Tests the correctness of the _quantized::wrapped_quantized_linear op."""
    @skipIfNoFBGEMM
    @given(
        m=st.integers(2, 6),
        k=st.integers(2, 6),
        n=st.integers(2, 6),
    )
    def test_wrapped_quantized_linear(self, m, n, k):
        input = torch.randn(m, k, dtype=torch.float32)
        input_scale = torch.tensor(0.1)
        input_zero_point = torch.tensor(0)
        weight = torch.randn(n, k, dtype=torch.float32)
        weight_scale = torch.tensor(0.1)
        weight_zero_point = torch.tensor(0)
        bias = torch.randn(n, dtype=torch.float32)
        output_scale = torch.tensor(0.1)
        output_zero_point = torch.tensor(0)
        out_channel = n

        ret = torch.ops._quantized.wrapped_quantized_linear(
            input,
            input_scale,
            input_zero_point,
            weight,
            weight_scale,
            weight_zero_point,
            bias,
            output_scale,
            output_zero_point,
            out_channel,
        )

        qinput = torch.quantize_per_tensor(input, input_scale, input_zero_point, torch.quint8)
        qweight = torch.quantize_per_tensor(weight, weight_scale, weight_zero_point, torch.qint8)
        qlinear_prepack = torch.ops.quantized.linear_prepack(qweight, bias)
        qlinear = torch.ops.quantized.linear(qinput, qlinear_prepack, output_scale, output_zero_point)
        ret_ref = qlinear.dequantize()
        self.assertEqual(ret, ret_ref)

    """Tests the correctness of the _quantized::_wrapped_linear_prepack and
    _quantized::_wrapped_quantized_linear_prepacked ops."""
    @skipIfNoFBGEMM
    @given(
        m=st.integers(2, 6),
        k=st.integers(2, 6),
        n=st.integers(2, 6),
    )
    def test_wrapped_quantized_linear_prepacked(self, m, n, k):
        input = torch.randn(m, k, dtype=torch.float32)
        input_scale = torch.tensor(0.1)
        input_zero_point = torch.tensor(0)
        weight = torch.randn(n, k, dtype=torch.float32)
        weight_scale = torch.tensor(0.1)
        weight_zero_point = torch.tensor(0)
        bias = torch.randn(n, dtype=torch.float32)
        output_scale = torch.tensor(0.1)
        output_zero_point = torch.tensor(0)
        out_channel = n

        ret_1 = torch.ops._quantized._wrapped_linear_prepack(
            weight,
            weight_scale,
            weight_zero_point,
            bias
        )
        ret_2 = torch.ops._quantized._wrapped_quantized_linear_prepacked(
            input,
            input_scale,
            input_zero_point,
            ret_1,
            output_scale,
            output_zero_point,
            out_channel
        )
        qinput = torch.quantize_per_tensor(input, input_scale, input_zero_point, torch.quint8)
        qweight = torch.quantize_per_tensor(weight, weight_scale, weight_zero_point, torch.qint8)
        qlinear_prepack = torch.ops.quantized.linear_prepack(qweight, bias)
        qlinear = torch.ops.quantized.linear(qinput, qlinear_prepack, output_scale, output_zero_point)
        ret_ref = qlinear.dequantize()
        self.assertEqual(ret_2, ret_ref)

    """Tests the correctness of the quantized::linear_unpack after freeing original tensor op."""
    @skipIfNoQNNPACK
    @given(W=hu.tensor(shapes=hu.array_shapes(2, 2,),
                       qparams=hu.qparams(dtypes=torch.qint8)))
    @override_qengines
    def test_qlinear_qnnpack_free_memory_and_unpack(self, W):
        assert qengine_is_qnnpack
        W, (W_scale, W_zp, torch_type) = W
        qlinear_prepack = torch.ops.quantized.linear_prepack
        qlinear_unpack = torch.ops.quantized.linear_unpack

        W = torch.from_numpy(W)
        # ONEDNN only supports symmetric quantization of weight
        if qengine_is_onednn():
            W_zp = 0
        W_q = torch.quantize_per_tensor(W, scale=W_scale, zero_point=W_zp, dtype=torch_type)
        # Weight prepacking operator for quantized Linear
        W_prepack = qlinear_prepack(W_q)
        dummy_input = torch.randn((1, W.shape[1]))
        # Make sure we free original tensor by running matrix multiplication in backend.
        torch.ops.quantized.linear_dynamic(dummy_input, W_prepack)
        torch.ops.quantized.linear_dynamic(dummy_input, W_prepack)
        # At this step, original tensor should be recovered from a data_ptr
        W_q_origin = qlinear_unpack(W_prepack)[0]
        # Assert equal
        np.testing.assert_equal(W_q.int_repr(), W_q_origin.int_repr().numpy())
        np.testing.assert_equal(np.float32(
            W_q.q_scale()), np.float32(W_q_origin.q_scale()))
        np.testing.assert_equal(
            W_q.q_zero_point(), W_q_origin.q_zero_point())

    @skipIfNoONEDNN
    def test_qlinear_leaky_relu(self):
        with override_quantized_engine('onednn'):
            batch_size_list = [1, 4]
            input_channels_list = [16, 32]
            output_channels_list = [4, 8]
            use_bias_list = [True, False]
            use_multi_dim_input_list = [True, False]
            use_channelwise_list = [True, False]
            negative_slopes_list = [0.01, 0.05]
            post_op = 'leaky_relu'
            cases = itertools.product(batch_size_list, input_channels_list, output_channels_list,
                                      use_bias_list, use_multi_dim_input_list,
                                      use_channelwise_list, negative_slopes_list)
            for batch_size, input_channels, output_channels, use_bias, \
                    use_multi_dim_input, use_channelwise, neg_slope in cases:
                self._test_qlinear_impl(batch_size, input_channels, output_channels,
                                        use_bias, post_op, use_multi_dim_input,
                                        use_channelwise, negative_slope=neg_slope)

    @skipIfNoONEDNN
    def test_qlinear_tanh(self):
        with override_quantized_engine('onednn'):
            batch_size_list = [1, 4]
            input_channels_list = [16, 32]
            output_channels_list = [4, 8]
            use_bias_list = [True, False]
            use_multi_dim_input_list = [True, False]
            use_channelwise_list = [True, False]
            post_op = 'tanh'
            cases = itertools.product(batch_size_list, input_channels_list,
                                      output_channels_list, use_bias_list,
                                      use_multi_dim_input_list, use_channelwise_list)
            for batch_size, input_channels, output_channels, use_bias, \
                    use_multi_dim_input, use_channelwise in cases:
                self._test_qlinear_impl(batch_size, input_channels, output_channels,
                                        use_bias, post_op, use_multi_dim_input,
                                        use_channelwise)

    def _test_qlinear_pt2e_helper(
        self,
        qlinear_op,
        post_op="none",
        unary_post_op_args=(),
        post_op_algorithms=("none",),
    ):
        qlinear_prepack = torch.ops.onednn.qlinear_prepack
        linear_op = F.linear
        in_channels_list = [4, 8]
        out_channels_list = [16, 32]
        batch_size = 1
        use_bias_list = [True, False]
        weight_quant_per_channel_list = [True, False]
        output_dtype_list = [None, torch.float32, torch.bfloat16]
        x_scale, x_zp = 1.2, 1
        w_scale, w_zp = 0.8, 0
        y_scale, y_zp = 4.7, 2
        input_dim_list = [2, 3]
        cases = itertools.product(
            in_channels_list, out_channels_list, use_bias_list,
            weight_quant_per_channel_list, output_dtype_list, post_op_algorithms, input_dim_list)
        with override_quantized_engine('onednn'):
            for ic, oc, use_bias, weight_quant_per_channel, output_dtype, post_op_algo, input_dim in cases:
                used_y_scale = y_scale
                used_y_zp = y_zp
                fp32_out = output_dtype == torch.float32
                bfloat16_out = output_dtype == torch.bfloat16
                if fp32_out or bfloat16_out:
                    used_y_scale, used_y_zp = 1.0, 0
                    x2_scale, x2_zp = 1.0, 0
                else:
                    x2_scale, x2_zp = 2.3, 5
                x = torch.rand(batch_size, (ic + 1), ic) * 10 if input_dim == 3 else torch.rand(batch_size, ic) * 10
                w = torch.rand(oc, ic) * 10
                qx = torch.quantize_per_tensor(x, x_scale, x_zp, torch.quint8)
                if weight_quant_per_channel:
                    w_scales = torch.Tensor([w_scale] * oc)
                    w_zps = torch.zeros(oc).to(dtype=torch.int)
                    qw = torch.quantize_per_channel(w, w_scales, w_zps, 0, torch.qint8)
                else:
                    w_scales = torch.Tensor([w_scale])
                    w_zps = torch.Tensor([w_zp]).to(dtype=torch.int)
                    qw = torch.quantize_per_tensor(w, w_scale, w_zp, torch.qint8)
                if use_bias:
                    b = torch.rand(oc) * 10
                else:
                    b = None

                x_ref = qx.dequantize()
                w_ref = qw.dequantize()
                y_ref = linear_op(x_ref, w_ref, b)

                # compute with CPU tensors
                qx_cpu = qx.int_repr()
                qw_cpu = qw.int_repr()
                qw_packed = qlinear_prepack(qw_cpu, x.shape)

                if post_op in ("none", "relu", "gelu"):
                    qy_cpu = qlinear_op(
                        qx_cpu, x_scale, x_zp, qw_packed, w_scales, w_zps,
                        b, used_y_scale, used_y_zp, output_dtype,
                        post_op, unary_post_op_args, post_op_algo
                    )
                    if post_op == "relu":
                        y_ref = F.relu(y_ref)
                    elif post_op == "gelu":
                        y_ref = F.gelu(y_ref, approximate=post_op_algo)
                    qy_ref = torch.quantize_per_tensor(y_ref, used_y_scale, used_y_zp, torch.quint8)
                elif post_op in ("sum", "sum_relu"):
                    x2_int8 = torch.randint(0, 4, y_ref.size())
                    x2 = x2_scale * ((x2_int8 - x2_zp).float())
                    qx2 = torch.quantize_per_tensor(
                        x2, scale=x2_scale, zero_point=x2_zp, dtype=torch.quint8
                    )
                    unary_post_op = "relu" if post_op == "sum_relu" else "none"
                    binary_alpha = 1.0  # we only support alpha=1.0 now
                    accum = qx2.int_repr() if output_dtype is None else qx2.dequantize()
                    if bfloat16_out:
                        accum = accum.bfloat16()
                    qy_cpu = qlinear_op(
                        qx_cpu, x_scale, x_zp, qw_packed, w_scales, w_zps,
                        accum, b, used_y_scale, used_y_zp, output_dtype,
                        x2_scale, x2_zp, "sum", binary_alpha,
                        unary_post_op, unary_post_op_args, post_op_algo
                    )
                    y_ref = y_ref + x2 * binary_alpha
                    if unary_post_op == "relu":
                        y_ref = F.relu(y_ref)
                    qy_ref = torch.quantize_per_tensor(y_ref, used_y_scale, used_y_zp, torch.quint8)
                elif post_op in ("add", "add_relu"):
                    used_y_scale, used_y_zp = 1.0, 0
                    if output_dtype is not None:
                        # Only support int8 output
                        continue
                    x2 = torch.randn(y_ref.size()) * 10
                    unary_post_op = "relu" if post_op == "add_relu" else "none"
                    binary_alpha = 1.0  # we only support alpha=1.0 now
                    qy_cpu = qlinear_op(
                        qx_cpu, x_scale, x_zp, qw_packed, w_scales, w_zps,
                        x2, b, used_y_scale, used_y_zp, output_dtype,
                        1.0, 0, "add", binary_alpha,
                        unary_post_op, unary_post_op_args, post_op_algo
                    )
                    y_ref = y_ref + x2 * binary_alpha
                    if unary_post_op == "relu":
                        y_ref = F.relu(y_ref)
                    qy_ref = torch.quantize_per_tensor(y_ref, used_y_scale, used_y_zp, torch.quint8)

                # Compare results
                if fp32_out or bfloat16_out:
                    qy_cpu = torch.quantize_per_tensor(
                        qy_cpu.to(torch.float32),
                        used_y_scale,
                        used_y_zp, dtype=torch.quint8
                    ).int_repr()

                self.assertEqual(x.dim(), qy_cpu.dim())

                np.testing.assert_array_almost_equal(
                    qy_ref.int_repr().cpu().numpy(),
                    qy_cpu.cpu().numpy(),
                    decimal=0,
                    err_msg=f"""X: {x}, W: {w}, b: {b},
                    x_s: {x_scale}, x_zp: {x_zp},
                    w_s: {w_scale}, w_zp: {w_zp},
                    y_s: {y_scale}, y_zp: {y_zp}""",
                )

    @unittest.skipIf(IS_FBCODE, "Skip pt2e ops in fbcode")
    @skipIfNoONEDNN
    def test_qlinear_pt2e(self):
        qlinear = torch.ops.onednn.qlinear_pointwise
        self._test_qlinear_pt2e_helper(qlinear, "none")

    @unittest.skipIf(IS_FBCODE, "Skip pt2e ops in fbcode")
    @skipIfNoONEDNN
    def test_qlinear_relu_pt2e(self):
        qlinear = torch.ops.onednn.qlinear_pointwise
        self._test_qlinear_pt2e_helper(qlinear, "relu")

    @unittest.skipIf(IS_FBCODE, "Skip pt2e ops in fbcode")
    @skipIfNoONEDNN
    def test_qlinear_gelu_pt2e(self):
        qlinear = torch.ops.onednn.qlinear_pointwise
        post_op_algorithms = ['none', 'tanh']
        self._test_qlinear_pt2e_helper(qlinear, "gelu", post_op_algorithms=post_op_algorithms)

    @unittest.skipIf(IS_FBCODE, "Skip pt2e ops in fbcode")
    @skipIfNoONEDNN
    def test_qlinear_sum_pt2e(self):
        qlinear = torch.ops.onednn.qlinear_pointwise.binary
        self._test_qlinear_pt2e_helper(qlinear, "sum")

    @unittest.skipIf(IS_FBCODE, "Skip pt2e ops in fbcode")
    @skipIfNoONEDNN
    def test_qlinear_sum_relu_pt2e(self):
        qlinear = torch.ops.onednn.qlinear_pointwise.binary
        self._test_qlinear_pt2e_helper(qlinear, "sum_relu")

    @unittest.skipIf(IS_FBCODE, "Skip pt2e ops in fbcode")
    @skipIfNoONEDNN
    def test_qlinear_add_pt2e(self):
        qlinear = torch.ops.onednn.qlinear_pointwise.binary
        self._test_qlinear_pt2e_helper(qlinear, "add")

    @unittest.skipIf(IS_FBCODE, "Skip pt2e ops in fbcode")
    @skipIfNoONEDNN
    def test_qlinear_add_relu_pt2e(self):
        qlinear = torch.ops.onednn.qlinear_pointwise.binary
        self._test_qlinear_pt2e_helper(qlinear, "add_relu")

    def _test_qlinear_fp8_helper(
        self,
        qlinear_op,
        post_op="none",
        unary_post_op_args=(),
        post_op_algorithms=("none",),
    ):
        qlinear_prepack = torch.ops.onednn.qlinear_prepack
        linear_op = F.linear
        in_channels_list = [4, 8]
        out_channels_list = [16, 32]
        batch_size = 1
        use_bias_list = [True, False]
        weight_quant_per_channel_list = [True, False]
        output_dtype_list = [None, torch.float32, torch.bfloat16]
        y_scale, y_zp = 0.3, 0
        input_dim_list = [2, 3]
        cases = itertools.product(
            in_channels_list, out_channels_list, use_bias_list,
            weight_quant_per_channel_list, output_dtype_list, post_op_algorithms, input_dim_list)
        with override_quantized_engine('onednn'):
            for ic, oc, use_bias, weight_quant_per_channel, output_dtype, post_op_algo, input_dim in cases:
                used_y_scale = y_scale
                used_y_zp = y_zp
                fp32_out = output_dtype == torch.float32
                bfloat16_out = output_dtype == torch.bfloat16
                if fp32_out or bfloat16_out:
                    used_y_scale = 1.0
                    x2_scale, x2_zp = 1.0, 0
                else:
                    x2_scale, x2_zp = 0.3, 0
                x = torch.rand(batch_size, (ic + 1), ic) * 10 if input_dim == 3 else torch.rand(batch_size, ic) * 10
                w = torch.rand(oc, ic) * 10
                qx, x_scale = _quantize_fp8e4m3(x, channelwise=False)
                qw, w_scales = _quantize_fp8e4m3(w, channelwise=weight_quant_per_channel)
                if use_bias:
                    b = torch.rand(oc) * 10
                    if bfloat16_out:
                        b = b.to(torch.bfloat16)
                else:
                    b = None

                # compute reference result
                x_ref = _dequantize_fp8e4m3(qx, x_scale)
                w_ref = _dequantize_fp8e4m3(qw, w_scales)
                if b is not None:
                    y_ref = linear_op(x_ref, w_ref, b.to(torch.float))
                else:
                    y_ref = linear_op(x_ref, w_ref)

                # compute fp8 linear
                qw_packed = qlinear_prepack(qw, x.shape)
                x_zp = 0
                w_zps = torch.zeros_like(w_scales, dtype=torch.int)

                if post_op in ("none", "relu", "gelu"):
                    qy = qlinear_op(
                        qx, x_scale, x_zp, qw_packed, w_scales, w_zps,
                        b, used_y_scale, used_y_zp, output_dtype,
                        post_op, unary_post_op_args, post_op_algo
                    )
                    if post_op == "relu":
                        y_ref = F.relu(y_ref)
                    elif post_op == "gelu":
                        y_ref = F.gelu(y_ref, approximate=post_op_algo)
                elif post_op in ("sum", "sum_relu"):
                    x2 = torch.rand_like(y_ref)
                    x2_q, x2_scale = _quantize_fp8e4m3(x2, channelwise=False)
                    x2_dq = _dequantize_fp8e4m3(x2_q, x2_scale)
                    unary_post_op = "relu" if post_op == "sum_relu" else "none"
                    binary_alpha = 1.0  # we only support alpha=1.0 now
                    # if output_dtype is fp32 or bf16, accumulate on x2
                    # if output_dtype is None (fp8), accumulate on x2_dq
                    accum = x2_q if output_dtype is None else x2
                    accum_ref = x2_dq if output_dtype is None else x2.clone()
                    x2_scale = x2_scale if output_dtype is None else 1.0
                    if bfloat16_out:
                        accum = accum.bfloat16()
                        accum_ref = accum_ref.bfloat16()
                    qy = qlinear_op(
                        qx, x_scale, x_zp, qw_packed, w_scales, w_zps,
                        accum, b, used_y_scale, used_y_zp, output_dtype,
                        x2_scale, x2_zp, "sum", binary_alpha,
                        unary_post_op, unary_post_op_args, post_op_algo
                    )
                    y_ref = y_ref + accum_ref * binary_alpha
                    if unary_post_op == "relu":
                        y_ref = F.relu(y_ref)
                elif post_op in ("add", "add_relu"):
                    if output_dtype is not None:
                        # Only support fp8 output
                        continue
                    x2 = torch.rand_like(y_ref)
                    unary_post_op = "relu" if post_op == "add_relu" else "none"
                    binary_alpha = 1.0  # we only support alpha=1.0 now
                    qy = qlinear_op(
                        qx, x_scale, x_zp, qw_packed, w_scales, w_zps,
                        x2, b, used_y_scale, used_y_zp, output_dtype,
                        1.0, 0, "add", binary_alpha,
                        unary_post_op, unary_post_op_args, post_op_algo
                    )
                    y_ref = y_ref + x2 * binary_alpha
                    if unary_post_op == "relu":
                        y_ref = F.relu(y_ref)

                # Compare results
                if output_dtype is None:
                    y_ref = _quantize_fp8e4m3(y_ref, False, used_y_scale)[0]
                else:
                    y_ref = y_ref.to(output_dtype)

                self.assertEqual(x.dim(), qy.dim())
                self.assertEqual(y_ref.float(), qy.float())
                assert not torch.isnan(qy).any()

    @unittest.skipIf(IS_FBCODE, "Skip pt2e ops in fbcode")
    @skipIfNoONEDNN
    def test_qlinear_fp8(self):
        qlinear = torch.ops.onednn.qlinear_pointwise
        self._test_qlinear_fp8_helper(qlinear, "none")

    @unittest.skipIf(IS_FBCODE, "Skip pt2e ops in fbcode")
    @skipIfNoONEDNN
    def test_qlinear_relu_fp8(self):
        qlinear = torch.ops.onednn.qlinear_pointwise
        self._test_qlinear_fp8_helper(qlinear, "relu")

    @unittest.skipIf(IS_FBCODE, "Skip pt2e ops in fbcode")
    @skipIfNoONEDNN
    def test_qlinear_gelu_fp8(self):
        qlinear = torch.ops.onednn.qlinear_pointwise
        post_op_algorithms = ['none', 'tanh']
        self._test_qlinear_fp8_helper(qlinear, "gelu", post_op_algorithms=post_op_algorithms)

    @unittest.skipIf(IS_FBCODE, "Skip pt2e ops in fbcode")
    @skipIfNoONEDNN
    def test_qlinear_sum_fp8(self):
        qlinear = torch.ops.onednn.qlinear_pointwise.binary
        self._test_qlinear_fp8_helper(qlinear, "sum")

    @unittest.skipIf(IS_FBCODE, "Skip pt2e ops in fbcode")
    @skipIfNoONEDNN
    def test_qlinear_sum_relu_fp8(self):
        qlinear = torch.ops.onednn.qlinear_pointwise.binary
        self._test_qlinear_fp8_helper(qlinear, "sum_relu")

    @unittest.skipIf(IS_FBCODE, "Skip pt2e ops in fbcode")
    @skipIfNoONEDNN
    def test_qlinear_add_fp8(self):
        qlinear = torch.ops.onednn.qlinear_pointwise.binary
        self._test_qlinear_fp8_helper(qlinear, "add")

    @unittest.skipIf(IS_FBCODE, "Skip pt2e ops in fbcode")
    @skipIfNoONEDNN
    def test_qlinear_add_relu_fp8(self):
        qlinear = torch.ops.onednn.qlinear_pointwise.binary
        self._test_qlinear_fp8_helper(qlinear, "add_relu")


@unittest.skipIf(IS_MACOS, "Known test failure on Mac.")
class TestQuantizedEmbeddingOps(TestCase):

    def _test_embedding_bag_unpack_impl(self, pack_fn, unpack_fn, bit_rate, optimized_qparams, weights):
        data_type = weights.dtype

        qtype = torch.quint8
        if bit_rate == 8:
            w_packed = pack_fn(weights)
        else:
            w_packed = pack_fn(weights, optimized_qparams=optimized_qparams)
        w_unpacked = unpack_fn(w_packed)

        if (bit_rate == 8 or bit_rate == 4) and data_type != torch.float16:
            # torch.quantize_per_channel does not support float16 yet.

            obs_weights = weights
            # Combine 3D embeddings (e.g. stacked combination of embeddings)
            # in a dimension orthogonal to channels.
            if (len(obs_weights.shape) > 2):
                stacked_shape = list(weights.size())
                stacked_shape[1] *= stacked_shape[0]
                obs_weights = weights.reshape(stacked_shape[1:])

            # Check numerics of prepack function that accepts qtensor as input.
            # We use min-max observer to mimic the quantization performed in the original function.
            obs = PerChannelMinMaxObserver(dtype=torch.quint8, qscheme=torch.per_channel_affine_float_qparams, ch_axis=0)
            obs(obs_weights)
            # Get the scale and zero point for the weight tensor
            qparams = obs.calculate_qparams()
            if bit_rate == 4:
                qtype = torch.quint4x2
            # Quantize the weights to 8bits
            qweight = torch.quantize_per_channel(obs_weights, qparams[0], qparams[1], axis=0, dtype=qtype)
            real_packed_weight = torch.ops.quantized.embedding_bag_prepack(qweight)
            self.assertEqual(isinstance(real_packed_weight, torch._C.ScriptObject), True)
            unpacked_weight = torch.ops.quantized.embedding_bag_unpack(real_packed_weight)
            self.assertEqual(unpacked_weight.int_repr().numpy(), qweight.int_repr().numpy())
            self.assertEqual(unpacked_weight.q_per_channel_scales(), qweight.q_per_channel_scales())
            self.assertEqual(unpacked_weight.q_per_channel_zero_points(), qweight.q_per_channel_zero_points())




    def _test_embedding_bag_unpack_fn(self, pack_fn, unpack_fn, num_embeddings, embedding_dim, bit_rate,
                                      optimized_qparams, num_batches, data_type=np.float32):

        # when num_batches = 1, it will create a 2D tensor
        unsplit_weight = torch.from_numpy((np.random.random_sample((
            num_batches, num_embeddings, embedding_dim)).squeeze() + 1).astype(np.float32))

        # test unsplit weight (memory format is `contiguous`)
        self._test_embedding_bag_unpack_impl(pack_fn, unpack_fn, bit_rate, optimized_qparams, unsplit_weight)

        # test split weights (memory format is not `contiguous`)
        split_dim = len(unsplit_weight.shape) - 2
        split_weights = torch.split(unsplit_weight, 1, dim=split_dim)
        for weight in split_weights:
            self._test_embedding_bag_unpack_impl(pack_fn, unpack_fn, bit_rate, optimized_qparams, weight)



    def embedding_bag_rowwise_offsets_run(
            self, bit_rate, num_embeddings,
            embedding_dim, num_offsets,
            use_32bit_indices, use_32bit_offsets,
            enable_per_sample_weights,
            include_last_offset, fallback_to_no_sparse, sparsity, atol, rtol):
        pt_op = torch.ops.quantized.embedding_bag_byte_rowwise_offsets
        pt_prepack_op = torch.ops.quantized.embedding_bag_byte_prepack
        if bit_rate == 4:
            pt_op = torch.ops.quantized.embedding_bag_4bit_rowwise_offsets
            pt_prepack_op = torch.ops.quantized.embedding_bag_4bit_prepack
        elif bit_rate == 2:
            pt_op = torch.ops.quantized.embedding_bag_2bit_rowwise_offsets
            pt_prepack_op = torch.ops.quantized.embedding_bag_2bit_prepack

        weights = torch.from_numpy((np.random.random_sample((
            num_embeddings, embedding_dim)) + 1).astype(np.float32))

        max_segments = 5
        max_segment_length = 20
        num_lengths = np.random.randint(1, max_segments + 1)
        lengths = np.random.randint(0, max_segment_length + 1,
                                    size=num_lengths).astype(np.int32)
        num_indices = np.sum(lengths)

        def lengths_to_offsets(t, offset_type=np.int64, use_begin_offset=True):
            """
            Convert lengths to offsets
            """
            tt = np.zeros((t.shape[0] + 1,), dtype=offset_type)
            tt[1:] = t
            tt = torch.from_numpy(np.cumsum(tt, dtype=offset_type))
            if use_begin_offset:
                return tt[:-1]
            return tt[1:]

        offsets = lengths_to_offsets(lengths)
        indices = torch.from_numpy(np.random.randint(
            low=0, high=num_embeddings, size=num_indices, dtype=np.int64))

        q_weights = pt_prepack_op(weights)
        per_sample_weights = torch.from_numpy(np.random.uniform(
            low=0.01, high=0.5, size=[len(indices)]).astype(np.float32)) if \
            enable_per_sample_weights else None
        if include_last_offset:
            offsets = torch.cat(
                (offsets, torch.tensor([indices.size(0)], dtype=torch.long)), 0
            )

        # Reference result will be the floating point torch.nn.EmbeddingBag.
        def get_reference_result(
                num_embeddings, embedding_dim,
                include_last_offset, weights, per_sample_weights,
                indices, offsets):
            embedding_bag = torch.nn.EmbeddingBag(
                num_embeddings=num_embeddings,
                embedding_dim=embedding_dim,
                include_last_offset=include_last_offset, _weight=weights,
                scale_grad_by_freq=False, mode='sum'
            )
            return embedding_bag(indices, offsets,
                                 per_sample_weights=per_sample_weights)

        mapping_table = np.zeros(num_embeddings, dtype=np.int32)
        pruned_weights = weights
        prune_weights = sparsity > 0
        if prune_weights:
            if fallback_to_no_sparse:
                # Testing that prune_weight with mapping_table {0} will
                # fallback to non sparse embedding look up kernel.
                mapping_table = np.zeros(1, dtype=np.int32)
            else:
                # Prune and generate mapping table
                num_compressed_rows = 0
                unpruned_ids = []
                for i in range(num_embeddings):
                    if np.random.uniform() < sparsity:
                        mapping_table[i] = -1
                        q_weights[i, :] = 0
                        weights[i, :] = 0
                    else:
                        mapping_table[i] = num_compressed_rows
                        num_compressed_rows += 1
                        unpruned_ids.append(i)
                q_weights = q_weights[unpruned_ids]
                pruned_weights = weights[unpruned_ids]

        result = pt_op(q_weights,
                       indices.int() if use_32bit_indices else indices,
                       offsets.int() if use_32bit_offsets else offsets,
                       mode=0,
                       pruned_weights=prune_weights,
                       per_sample_weights=per_sample_weights,
                       compressed_indices_mapping=torch.tensor(mapping_table),
                       include_last_offset=include_last_offset)

        reference_result = get_reference_result(
            num_embeddings, embedding_dim, include_last_offset, weights,
            per_sample_weights, indices, offsets)

        torch.testing.assert_close(reference_result, result, atol=atol, rtol=rtol)


        if bit_rate == 8 or bit_rate == 4:
            # Test operator that accepts TorchBind packed weights.
            if bit_rate == 4:
                qdtype = torch.quint4x2
                op = torch.ops.quantized.embedding_bag_4bit
            else:
                qdtype = torch.quint8
                op = torch.ops.quantized.embedding_bag_byte
            obs = PerChannelMinMaxObserver(dtype=qdtype, qscheme=torch.per_channel_affine_float_qparams, ch_axis=0)
            obs(pruned_weights)
            # Get the scale and zero point for the weight tensor
            qparams = obs.calculate_qparams()
            # Quantize the weights to 8bits
            qweight = torch.quantize_per_channel(pruned_weights, qparams[0], qparams[1], axis=0, dtype=qdtype)
            packed_weight = torch.ops.quantized.embedding_bag_prepack(qweight)
            result = op(packed_weight, indices, offsets, mode=0,
                        pruned_weights=prune_weights,
                        per_sample_weights=per_sample_weights,
                        compressed_indices_mapping=torch.tensor(mapping_table),
                        include_last_offset=include_last_offset)
            torch.testing.assert_close(reference_result, result, atol=atol, rtol=rtol)

    """ Tests the correctness of the embedding_bag_8bit quantized operator """
    @given(num_embeddings=st.integers(10, 100),
           embedding_dim=st.integers(5, 50).filter(lambda x: x % 4 == 0),
           num_offsets=st.integers(1, 20),
           use_32bit_indices=st.booleans(),
           use_32bit_offsets=st.booleans(),
           enable_per_sample_weights=st.booleans(),
           include_last_offset=st.booleans(),
           fallback_to_no_sparse=st.booleans(),
           sparsity=st.sampled_from([0.0, 0.5, 0.7]))
    def test_embedding_bag_byte(self, num_embeddings,
                                embedding_dim, num_offsets,
                                use_32bit_indices,
                                use_32bit_offsets,
                                enable_per_sample_weights,
                                include_last_offset,
                                fallback_to_no_sparse,
                                sparsity):
        self.embedding_bag_rowwise_offsets_run(
            8, num_embeddings, embedding_dim, num_offsets,
            use_32bit_indices, use_32bit_offsets,
            enable_per_sample_weights, include_last_offset,
            fallback_to_no_sparse,
            sparsity=sparsity, atol=0.005, rtol=1e-3)

    """ Tests the correctness of the embedding_bag_4bit quantized operator """
    @given(num_embeddings=st.integers(10, 100),
           embedding_dim=st.integers(5, 50).filter(lambda x: x % 4 == 0),
           num_offsets=st.integers(1, 20),
           use_32bit_indices=st.booleans(),
           use_32bit_offsets=st.booleans(),
           enable_per_sample_weights=st.booleans(),
           include_last_offset=st.booleans(),
           fallback_to_no_sparse=st.booleans(),
           sparsity=st.sampled_from([0.0, 0.5, 0.7]))
    def test_embedding_bag_4bit(self, num_embeddings,
                                embedding_dim, num_offsets,
                                use_32bit_indices,
                                use_32bit_offsets,
                                enable_per_sample_weights,
                                include_last_offset,
                                fallback_to_no_sparse,
                                sparsity):
        self.embedding_bag_rowwise_offsets_run(4, num_embeddings,
                                               embedding_dim, num_offsets,
                                               use_32bit_indices, use_32bit_offsets,
                                               enable_per_sample_weights,
                                               include_last_offset,
                                               fallback_to_no_sparse,
                                               sparsity=sparsity,
                                               atol=0.1, rtol=1e-2)

    """ Tests the correctness of the embedding_bag_2bit quantized operator """
    @given(num_embeddings=st.integers(10, 100),
           embedding_dim=st.integers(5, 50).filter(lambda x: x % 8 == 0),
           num_offsets=st.integers(1, 20),
           use_32bit_indices=st.booleans(),
           use_32bit_offsets=st.booleans(),
           enable_per_sample_weights=st.booleans(),
           include_last_offset=st.booleans(),
           fallback_to_no_sparse=st.booleans(),
           sparsity=st.sampled_from([0.0, 0.5, 0.7]))
    def test_embedding_bag_2bit(self, num_embeddings,
                                embedding_dim, num_offsets,
                                use_32bit_indices,
                                use_32bit_offsets,
                                enable_per_sample_weights,
                                include_last_offset,
                                fallback_to_no_sparse,
                                sparsity):
        self.embedding_bag_rowwise_offsets_run(2, num_embeddings,
                                               embedding_dim, num_offsets,
                                               use_32bit_indices, use_32bit_offsets,
                                               enable_per_sample_weights,
                                               include_last_offset,
                                               fallback_to_no_sparse,
                                               sparsity=sparsity,
                                               atol=1.0, rtol=1e-1)

    """ Tests the correctness of the quantized 8 bit embedding lookup operator """
    @given(num_embeddings=st.integers(10, 100),
           embedding_dim=st.integers(5, 50).filter(lambda x: x % 4 == 0))
    def test_embedding(self, num_embeddings, embedding_dim):
        dtypes = [torch.quint8, torch.quint4x2]
        quant_ops = [torch.ops.quantized.embedding_byte, torch.ops.quantized.embedding_4bit]
        atols = [0.005, 0.1]
        rtols = [1e-3, 1e-2]
        prepack_op = torch.ops.quantized.embedding_bag_prepack
        for quant_op, dtype, atol, rtol in zip(quant_ops, dtypes, atols, rtols):
            weights = torch.from_numpy((np.random.random_sample((
                num_embeddings, embedding_dim)) + 1).astype(np.float32))

            obs = PerChannelMinMaxObserver(dtype=dtype, qscheme=torch.per_channel_affine_float_qparams, ch_axis=0)
            obs(weights)
            # Get the scale and zero point for the weight tensor
            qparams = obs.calculate_qparams()

            # Quantize the weights to 8bits
            qweight = torch.quantize_per_channel(weights, qparams[0], qparams[1], axis=0, dtype=dtype)
            max_segments = 5
            max_segment_length = 20
            num_lengths = np.random.randint(1, max_segments + 1)
            lengths = np.random.randint(1, max_segment_length + 1,
                                        size=num_lengths).astype(np.int32)
            num_indices = np.sum(lengths)
            indices = torch.from_numpy(np.random.randint(
                low=0, high=num_embeddings, size=num_indices, dtype=np.int64))

            packed_weight = prepack_op(qweight)
            qresult = quant_op(packed_weight, indices, pruned_weights=False)

            ref = torch.embedding(weights, indices, padding_idx=-1, scale_grad_by_freq=False, sparse=False)
            torch.testing.assert_close(ref, qresult, atol=atol, rtol=rtol)

    def test_embedding_2d_indices(self):
        """
        Tests the case where 2D indices are passed into the operator
        In this case the operator computes the correct offsets argument.
        Output shape is dependent on the indices dimension.
        """
        quant_op = torch.ops.quantized.embedding_byte
        prepack_op = torch.ops.quantized.embedding_bag_prepack

        indices = torch.tensor([[9, 6, 5, 7, 8, 8, 9, 2, 8, 6, 6, 9, 1, 6, 8, 8], [3, 2, 3, 6, 3, 6, 5, 7, 0, 8, 4, 6, 5, 8, 2, 3]])
        weights = torch.randn(10, 12, dtype=torch.float32)

        ref = torch.embedding(weights, indices, padding_idx=-1, scale_grad_by_freq=False, sparse=False)
        obs = PerChannelMinMaxObserver(dtype=torch.quint8, qscheme=torch.per_channel_affine_float_qparams, ch_axis=0)
        obs(weights)
        qparams = obs.calculate_qparams()

        qweight = torch.quantize_per_channel(weights, qparams[0], qparams[1], axis=0, dtype=torch.quint8)
        packed_weight = prepack_op(qweight)
        qresult = quant_op(packed_weight, indices, pruned_weights=False)
        torch.testing.assert_close(ref, qresult, atol=0.05, rtol=1e-3)

    def test_embedding_bag_2d_indices(self):
        """
        Tests the case where 2D indices are passed into the operator
        In this case the operator computes the correct offsets argument.
        """
        indices = torch.tensor([[9, 6, 5, 7, 8, 8, 9, 2, 8, 6, 6, 9, 1, 6, 8, 8], [3, 2, 3, 6, 3, 6, 5, 7, 0, 8, 4, 6, 5, 8, 2, 3]])
        weights = torch.randn(10, 12, dtype=torch.float32)

        embedding_bag = torch.nn.EmbeddingBag(
            num_embeddings=10,
            embedding_dim=12,
            include_last_offset=False, _weight=weights,
            scale_grad_by_freq=False, mode='sum'
        )
        result = embedding_bag(indices)

        pt_op = torch.ops.quantized.embedding_bag_byte_rowwise_offsets
        pt_prepack_op = torch.ops.quantized.embedding_bag_byte_prepack
        q_weights = pt_prepack_op(weights)
        qresult = pt_op(q_weights, indices, mode=0, pruned_weights=False)
        torch.testing.assert_close(result, qresult, atol=0.05, rtol=1e-3)

        # Test TorchBind based embedding_bag operator
        obs = PerChannelMinMaxObserver(dtype=torch.quint8, qscheme=torch.per_channel_affine_float_qparams, ch_axis=0)
        obs(weights)
        # Get the scale and zero point for the weight tensor
        qparams = obs.calculate_qparams()

        # Quantize the weights to 8bits
        qweight = torch.quantize_per_channel(weights, qparams[0], qparams[1], axis=0, dtype=torch.quint8)

        packed_weight = torch.ops.quantized.embedding_bag_prepack(qweight)
        qresult = torch.ops.quantized.embedding_bag_byte(packed_weight, indices, mode=0)

        torch.testing.assert_close(result, qresult, atol=0.05, rtol=1e-3)


class TestQuantizedConv(TestCase):
    def _test_qconv_unpack_impl(self, qconv_prepack_fn, qconv_unpack_fn, inputs,
                                strides, i_pads, o_pads, channelwise):
        (X_data, W_data, bias_data, groups, transposed) = inputs
        (X, (X_scale, X_zero_point, X_qtype)) = X_data
        (W, (W_scale, W_zero_point, W_qtype)) = W_data
        (bias, (bias_scale, bias_zero_point, bias_qtype)) = bias_data

        W = torch.from_numpy(W).float()
        bias = torch.from_numpy(bias).float()
        if channelwise and transposed:
            # currently transposed conv and per-channel per quantization does not work
            return
        # ONEDNN only supports symmetric quantization of weight and zero output padding
        if qengine_is_onednn():
            W_zero_point = 0
            o_pads = len(o_pads) * [0] if o_pads is not None else None
        if channelwise:
            if transposed:
                output_channels = W.shape[1]  # IC OC/G
            else:
                output_channels = W.shape[0]  # OC IC/G
            W_scale = torch.tensor([W_scale] * output_channels)
            W_zero_point = torch.tensor([W_zero_point] * output_channels)
            W_q = torch.quantize_per_channel(
                W, scales=W_scale, zero_points=W_zero_point,
                axis=int(transposed), dtype=W_qtype)
        else:
            W_q = torch.quantize_per_tensor(
                W, scale=W_scale, zero_point=W_zero_point, dtype=W_qtype)

        if isinstance(strides, int):
            dilations = [1]
        else:
            dilations = (1,) * len(strides)

        if transposed:
            W_packed = qconv_prepack_fn(W_q, bias, strides, i_pads, o_pads,
                                        dilations, groups)
        else:
            W_packed = qconv_prepack_fn(W_q, bias, strides, i_pads, dilations,
                                        groups)
        (W_unpacked, bias) = qconv_unpack_fn(W_packed)

        # Assert equal
        np.testing.assert_equal(W_q.int_repr().numpy(),
                                W_unpacked.int_repr().numpy())
        if channelwise:
            np.testing.assert_array_almost_equal(
                np.float32(W_q.q_per_channel_scales().numpy()),
                np.float32(W_unpacked.q_per_channel_scales().numpy()),
                decimal=4)
            np.testing.assert_equal(W_q.q_per_channel_zero_points(
            ).numpy(), W_unpacked.q_per_channel_zero_points().numpy())
        else:
            np.testing.assert_equal(np.float32(
                W_q.q_scale()), np.float32(W_unpacked.q_scale()))
            np.testing.assert_equal(
                W_q.q_zero_point(), W_unpacked.q_zero_point())

    def _make_qconv_tensors(
        self, batch_size, input_channels_per_group, input_feature_map_shape,
        output_channels_per_group, groups, kernels, strides, pads, dilations,
        X_scale, X_zero_point, W_scale, W_zero_point,
        use_bias, use_channelwise, use_transpose,
        device=torch.device("cpu"),
        input_dtype=torch.quint8,
        weight_dtype=torch.qint8,
    ):
        assert not (use_channelwise and use_transpose), \
               "Cannot generate channelwise qconv_transpose_tensors "
        input_channels = input_channels_per_group * groups
        output_channels = output_channels_per_group * groups
        # Padded input size should be at least as big as dilated kernel
        input_dimension_function = _ntuple(len(input_feature_map_shape))
        kernels = input_dimension_function(kernels)
        strides = input_dimension_function(strides)
        pads = input_dimension_function(pads)
        dilations = input_dimension_function(dilations)
        for i in range(len(kernels)):
            assume(input_feature_map_shape[i] + 2 * pads[i]
                   >= dilations[i] * (kernels[i] - 1) + 1)
        W_scale = W_scale * output_channels
        W_zero_point = W_zero_point * output_channels
        # Resize W_scale and W_zero_points arrays equal to output_channels
        W_scale = W_scale[:output_channels]
        W_zero_point = W_zero_point[:output_channels]
        # For testing, we use small values for weights and for activations
        # so that no overflow occurs in vpmaddubsw instruction. If the
        # overflow occurs in qconv implementation and if there is no
        # overflow
        # In reference we can't exactly match the results with reference.
        # Please see the comment in qconv implementation file
        # aten/src/ATen/native/quantized/cpu/qconv.cpp for more details.
        (W_value_min, W_value_max) = (-5, 5)
        # the operator expects them in the format
        # (output_channels, input_channels/groups, kernel_d, kernel_h, kernel_w)
        # (input_channels, output_channels/groups, kernel_d, kernel_h, kernel_w)
        if use_transpose:
            output_shape = (input_channels, output_channels_per_group,)
        else:
            output_shape = (output_channels, input_channels_per_group,)
        W_init = torch.randint(
            W_value_min,
            W_value_max,
            output_shape + kernels,
            device=device,
        )
        b_init = torch.randint(0, 10, (output_channels,), device=device)

        (X_value_min, X_value_max) = (0, 4)
        X_init = torch.randint(
            X_value_min,
            X_value_max,
            (batch_size, input_channels,) + input_feature_map_shape,
            device=device
        )
        X = X_scale * (X_init - X_zero_point).float()

        if use_channelwise:
            W_shape = (-1, 1) + (1,) * len(kernels)
            W_scales_tensor = torch.tensor(W_scale, dtype=torch.float, device=device)
            W_zero_points_tensor = torch.tensor(W_zero_point, dtype=torch.float, device=device)
            W = W_scales_tensor.reshape(*W_shape) * (
                W_init.float() - W_zero_points_tensor.reshape(*W_shape)).float()
            b = X_scale * W_scales_tensor * b_init.float()
        else:
            W = W_scale[0] * (W_init - W_zero_point[0]).float()
            b = X_scale * W_scale[0] * b_init.float()

        X_q = torch.quantize_per_tensor(
            X, scale=X_scale, zero_point=X_zero_point, dtype=input_dtype)
        if use_channelwise:
            W_q = torch.quantize_per_channel(
                W, W_scales_tensor, W_zero_points_tensor.long(), 0,
                dtype=weight_dtype)
        else:
            W_q = torch.quantize_per_tensor(
                W, scale=W_scale[0], zero_point=W_zero_point[0],
                dtype=weight_dtype)

        bias_float = b if use_bias else None

        return (X, W), (X_q, W_q), bias_float

    def _test_qconv_impl(
        self, qconv_fn, qconv_prepack_fn, conv_op, batch_size,
        input_channels_per_group, input_feature_map_shape,
        output_channels_per_group, groups, kernels, strides, pads, o_pads,
        dilations, X_scale, X_zero_point, W_scale, W_zero_point, Y_scale,
        Y_zero_point, use_bias, post_op, use_channelwise, use_transpose,
        device=torch.device("cpu"),
        input_dtype=torch.quint8,
        weight_dtype=torch.qint8,
        output_dtype=torch.quint8,
        X2_scale=1.0,
        X2_zero_point=128
    ):
        # ONEDNN only supports symmetric quantization of weight
        if qengine_is_onednn() and W_zero_point is not None:
            W_zero_point = len(W_zero_point) * [0]
        (X, W), (X_q, W_q), bias_float = self._make_qconv_tensors(
            batch_size, input_channels_per_group, input_feature_map_shape,
            output_channels_per_group, groups, kernels,
            strides, pads, dilations, X_scale, X_zero_point, W_scale,
            W_zero_point, use_bias, use_channelwise, use_transpose,
            device=device, input_dtype=input_dtype, weight_dtype=weight_dtype)
        if bias_float is not None:
            bias_float = bias_float.to(device)
        # Assign weights
        W = W_q.dequantize()
        X = X_q.dequantize()
        conv_op.weight = torch.nn.Parameter(W, requires_grad=False)
        conv_op.bias = torch.nn.Parameter(
            bias_float, requires_grad=False) if use_bias else None
        result_ref = conv_op(X)
        if post_op == 'relu':
            assert not use_transpose, "Cannot fuse ReLU with ConvTranspose"
            relu = torch.nn.ReLU()
            result_ref = relu(result_ref)
        elif post_op == 'add':
            (X_value_min, X_value_max) = (0, 4)
            X2_init = torch.randint(
                X_value_min,
                X_value_max,
                result_ref.size(),
                device=device
            )
            X2 = X2_scale * (X2_init - X2_zero_point).float()
            X2_q = torch.quantize_per_tensor(
                X2, scale=X2_scale, zero_point=X2_zero_point, dtype=input_dtype)
            result_ref = result_ref + X2
        elif post_op == 'add_relu':
            (X_value_min, X_value_max) = (0, 4)
            X2_init = torch.randint(
                X_value_min,
                X_value_max,
                result_ref.size(),
                device=device
            )
            X2 = X2_scale * (X2_init - X2_zero_point).float()
            X2_q = torch.quantize_per_tensor(
                X2, scale=X2_scale, zero_point=X2_zero_point, dtype=input_dtype)
            result_ref = result_ref + X2
            relu = torch.nn.ReLU()
            result_ref = relu(result_ref)
        # Quantize reference results for comparison
        result_ref_q = torch.quantize_per_tensor(
            result_ref, scale=Y_scale, zero_point=Y_zero_point,
            dtype=output_dtype)

        if qconv_prepack_fn is not None:
            if use_transpose:
                W_prepack = qconv_prepack_fn(
                    W_q, bias_float, strides, pads, o_pads, dilations, groups)
            else:
                W_prepack = qconv_prepack_fn(
                    W_q, bias_float, strides, pads, dilations, groups)
            if post_op == 'add' or post_op == 'add_relu':
                Y_q = qconv_fn(
                    X_q,
                    X2_q,
                    W_prepack,
                    Y_scale,
                    Y_zero_point,
                )
            else:
                Y_q = qconv_fn(
                    X_q,
                    W_prepack,
                    Y_scale,
                    Y_zero_point,
                )
        else:
            # quantized conv op without prepacking
            Y_q = qconv_fn(X_q, W_q, bias_float, strides, pads, dilations, groups, Y_scale, Y_zero_point)

        # Make sure the results match
        # assert_array_almost_equal compares using the following formula:
        #     abs(desired-actual) < 1.5 * 10**(-decimal)
        # (https://numpy.org/doc/stable/reference/generated/numpy.testing.assert_almost_equal.html)
        # We use decimal = 0 to ignore off-by-1 differences between
        # reference and test. Off-by-1 differences arise due to the order of
        # round and zero_point addition operation, i.e., if addition
        # followed by round is used by reference and round followed by
        # addition is used by test, the results may differ by 1.
        # For example, the result of round(2.5) + 1 is 3 while
        # round(2.5 + 1) is 4 assuming the rounding mode is
        # round-to-nearest, ties-to-even.
        np.testing.assert_array_almost_equal(
            result_ref_q.int_repr().cpu().numpy(), Y_q.int_repr().cpu().numpy(), decimal=0,
            err_msg=f'''X: {X_q}, W: {W_q}, b: {bias_float}, strides: {strides},
            pads: {pads}, o_pads: {o_pads}, dilations: {dilations},
            groups: {groups}, y_s: {Y_scale}, y_zp: {Y_zero_point}''')

        # Return the quantized data for later reuse
        return X_q, W_q, bias_float

    """Tests the correctness of quantized convolution op."""
    @given(batch_size=st.integers(1, 3),
           input_channels_per_group=st.sampled_from([2, 4, 5, 8, 16, 32]),
           height=st.integers(10, 16),
           width=st.integers(7, 14),
           output_channels_per_group=st.sampled_from([2, 4, 5, 8, 16, 32]),
           groups=st.integers(1, 300),
           kernel_h=st.integers(1, 7),
           kernel_w=st.integers(1, 7),
           stride_h=st.integers(1, 2),
           stride_w=st.integers(1, 2),
           pad_h=st.integers(0, 2),
           pad_w=st.integers(0, 2),
           dilation=st.integers(1, 2),
           X_scale=st.floats(1.2, 1.6),
           X_zero_point=st.integers(0, 4),
           W_scale=st.lists(st.floats(0.2, 1.6), min_size=1, max_size=2),
           W_zero_point=st.lists(st.integers(-5, 5), min_size=1, max_size=2),
           Y_scale=st.floats(4.2, 5.6),
           Y_zero_point=st.integers(0, 4),
           use_bias=st.booleans(),
           use_channelwise=st.booleans())
    @override_qengines
    def test_qconv2d(
            self,
            batch_size,
            input_channels_per_group,
            height,
            width,
            output_channels_per_group,
            groups,
            kernel_h,
            kernel_w,
            stride_h,
            stride_w,
            pad_h,
            pad_w,
            dilation,
            X_scale,
            X_zero_point,
            W_scale,
            W_zero_point,
            Y_scale,
            Y_zero_point,
            use_bias,
            use_channelwise,
    ):
        input_channels = input_channels_per_group * groups
        output_channels = output_channels_per_group * groups
        kernels = (kernel_h, kernel_w)
        strides = (stride_h, stride_w)
        pads = (pad_h, pad_w)
        dilations = (dilation, dilation)

        qconv = torch.ops.quantized.conv2d
        qconv_prepack = torch.ops.quantized.conv2d_prepack
        conv_op = torch.nn.Conv2d(
            input_channels,
            output_channels,
            kernels,
            strides,
            pads,
            dilations,
            groups,
        )

        act_qdtypes = [torch.quint8]
        # Only qnnpack qengine supportes qint8
        if qengine_is_qnnpack() and torch.backends.xnnpack.enabled:
            act_qdtypes.append(torch.qint8)

        for X_qdtype in act_qdtypes:
            if X_qdtype == torch.qint8:
                W_zero_point = [0 for i in range(len(W_zero_point))]

            self._test_qconv_impl(
                qconv, qconv_prepack, conv_op, batch_size,
                input_channels_per_group, (height, width),
                output_channels_per_group, groups, kernels, strides, pads, None,
                dilations, X_scale, X_zero_point, W_scale, W_zero_point,
                Y_scale, Y_zero_point, use_bias, "none", use_channelwise, False, input_dtype=X_qdtype, output_dtype=X_qdtype)

    @given(batch_size=st.integers(1, 3),
           input_channels_per_group=st.sampled_from([2, 4, 5, 8, 16, 32]),
           height=st.integers(10, 16),
           width=st.integers(7, 14),
           output_channels_per_group=st.sampled_from([2, 4, 5, 8, 16, 32]),
           groups=st.integers(1, 300),
           kernel_h=st.integers(1, 7),
           kernel_w=st.integers(1, 7),
           stride_h=st.integers(1, 2),
           stride_w=st.integers(1, 2),
           pad_h=st.integers(0, 2),
           pad_w=st.integers(0, 2),
           dilation=st.integers(1, 2),
           X_scale=st.floats(1.2, 1.6),
           X_zero_point=st.integers(0, 4),
           W_scale=st.lists(st.floats(0.2, 1.6), min_size=1, max_size=2),
           W_zero_point=st.lists(st.integers(-5, 5), min_size=1, max_size=2),
           Y_scale=st.floats(4.2, 5.6),
           Y_zero_point=st.integers(0, 4),
           use_bias=st.booleans(),
           use_channelwise=st.booleans())
    @override_qengines
    def test_qconv2d_relu(
            self,
            batch_size,
            input_channels_per_group,
            height,
            width,
            output_channels_per_group,
            groups,
            kernel_h,
            kernel_w,
            stride_h,
            stride_w,
            pad_h,
            pad_w,
            dilation,
            X_scale,
            X_zero_point,
            W_scale,
            W_zero_point,
            Y_scale,
            Y_zero_point,
            use_bias,
            use_channelwise,
    ):
        input_channels = input_channels_per_group * groups
        output_channels = output_channels_per_group * groups
        kernels = (kernel_h, kernel_w)
        strides = (stride_h, stride_w)
        pads = (pad_h, pad_w)
        dilations = (dilation, dilation)

        qconv = torch.ops.quantized.conv2d_relu
        qconv_prepack = torch.ops.quantized.conv2d_prepack
        conv_op = torch.nn.Conv2d(
            input_channels,
            output_channels,
            kernels,
            strides,
            pads,
            dilations,
            groups,
        )

        act_qdtypes = [torch.quint8]
        # Only qnnpack qengine supportes qint8
        if qengine_is_qnnpack() and torch.backends.xnnpack.enabled:
            act_qdtypes.append(torch.qint8)

        for X_qdtype in act_qdtypes:
            if X_qdtype == torch.qint8:
                W_zero_point = [0 for i in range(len(W_zero_point))]

            self._test_qconv_impl(
                qconv, qconv_prepack, conv_op, batch_size,
                input_channels_per_group, (height, width),
                output_channels_per_group, groups, kernels, strides, pads, None,
                dilations, X_scale, X_zero_point, W_scale, W_zero_point,
                Y_scale, Y_zero_point, use_bias, "relu", use_channelwise, False, input_dtype=X_qdtype, output_dtype=X_qdtype)

    @skipIfNoONEDNN
    def test_qconv2d_add(self):
        batch_size = 3
        groups_list = [1, 10]
        input_channels_per_group = 2
        output_channels_per_group = 2
        height = 10
        width = 10
        kernel_h = 3
        kernel_w = 3
        stride_h = 2
        stride_w = 2
        pad_h = 1
        pad_w = 1
        dilation = 1
        X_scale = 1.5
        X_zero_point = 2
        W_scale = [1.5]
        W_zero_point = [-3]
        Y_scale = 4.2
        Y_zero_point = 0
        use_bias_list = [False, True]
        use_channelwise_list = [False, True]
        X2_scale = 1.2
        X2_zero_point_list = [0, 4]
        options = itertools.product(groups_list, use_bias_list, use_channelwise_list, X2_zero_point_list)
        for groups, use_bias, use_channelwise, X2_zero_point in options:
            with override_quantized_engine('onednn'):
                input_channels = input_channels_per_group * groups
                output_channels = output_channels_per_group * groups
                kernels = (kernel_h, kernel_w)
                strides = (stride_h, stride_w)
                pads = (pad_h, pad_w)
                dilations = (dilation, dilation)

                qconv = torch.ops.quantized.conv2d_add
                qconv_prepack = torch.ops.quantized.conv2d_prepack
                conv_op = torch.nn.Conv2d(
                    input_channels,
                    output_channels,
                    kernels,
                    strides,
                    pads,
                    dilations,
                    groups,
                )

                X_qdtype = torch.quint8
                self._test_qconv_impl(
                    qconv, qconv_prepack, conv_op, batch_size,
                    input_channels_per_group, (height, width),
                    output_channels_per_group, groups, kernels, strides, pads, None,
                    dilations, X_scale, X_zero_point, W_scale, W_zero_point,
                    Y_scale, Y_zero_point, use_bias, "add", use_channelwise, False,
                    input_dtype=X_qdtype, output_dtype=X_qdtype, X2_scale=X2_scale, X2_zero_point=X2_zero_point)

    @skipIfNoONEDNN
    def test_qconv2d_add_relu(self):
        batch_size = 3
        height = 10
        width = 10
        groups_list = [1, 10]
        input_channels_per_group = 2
        output_channels_per_group = 2
        kernel_h = 3
        kernel_w = 3
        stride_h = 2
        stride_w = 2
        pad_h = 1
        pad_w = 1
        dilation = 1
        X_scale = 1.5
        X_zero_point = 2
        W_scale = [1.5]
        W_zero_point = [-3]
        Y_scale = 4.2
        Y_zero_point = 0
        use_bias_list = [False, True]
        use_channelwise_list = [False, True]
        X2_scale = 1.2
        X2_zero_point_list = [0, 4]

        options = itertools.product(groups_list, use_bias_list, use_channelwise_list, X2_zero_point_list)
        for groups, use_bias, use_channelwise, X2_zero_point in options:
            with override_quantized_engine('onednn'):
                input_channels = input_channels_per_group * groups
                output_channels = output_channels_per_group * groups
                kernels = (kernel_h, kernel_w)
                strides = (stride_h, stride_w)
                pads = (pad_h, pad_w)
                dilations = (dilation, dilation)

                qconv = torch.ops.quantized.conv2d_add_relu
                qconv_prepack = torch.ops.quantized.conv2d_prepack
                conv_op = torch.nn.Conv2d(
                    input_channels,
                    output_channels,
                    kernels,
                    strides,
                    pads,
                    dilations,
                    groups,
                )

                X_qdtype = torch.quint8
                self._test_qconv_impl(
                    qconv, qconv_prepack, conv_op, batch_size,
                    input_channels_per_group, (height, width),
                    output_channels_per_group, groups, kernels, strides, pads, None,
                    dilations, X_scale, X_zero_point, W_scale, W_zero_point,
                    Y_scale, Y_zero_point, use_bias, "add_relu", use_channelwise, False,
                    input_dtype=X_qdtype, output_dtype=X_qdtype, X2_scale=X2_scale, X2_zero_point=X2_zero_point)

    # TODO: merge this test with test_qconv2d when CUDNN runtime flags becomes available
    """Tests the correctness of quantized 2D convolution cudnn op."""
    @given(batch_size=st.integers(1, 3),
           # cudnn only supports multiples of 4, but we have explicitly added padding on the backend
           input_channels_per_group=st.integers(1, 32),
           height=st.integers(10, 16),
           width=st.integers(7, 14),
           # cudnn only supports multiples of 4, but we have explicitly added padding on the backend
           output_channels_per_group=st.integers(1, 32),
           groups=st.integers(1, 1),  # currently padding only supports groups=1
           kernel_h=st.integers(1, 7),
           kernel_w=st.integers(1, 7),
           stride_h=st.integers(1, 2),
           stride_w=st.integers(1, 2),
           pad_h=st.integers(0, 2),
           pad_w=st.integers(0, 2),
           # result for dilation == 2 is not correct
           # dilation=st.integers(1, 2),
           # currently cudnn has only been verified to work for dilation = 1
           # TODO: check backend works for dilation > 1
           dilation=st.integers(1, 1),
           X_scale=st.floats(1.2, 1.6),
           X_zero_point=st.sampled_from([0]),
           W_scale=st.lists(st.floats(0.2, 1.6), min_size=1, max_size=2),
           W_zero_point=st.lists(st.integers(0, 0), min_size=1, max_size=2),
           Y_scale=st.floats(4.2, 5.6),
           Y_zero_point=st.sampled_from([0]),
           use_bias=st.booleans(),
           # TODO: enable channelwise
           use_channelwise=st.sampled_from([False]))
    @skipIfNoFBGEMM
    @unittest.skipIf(not TEST_CUDNN, "cudnn is not enabled.")
    @unittest.skipIf(not SM80OrLater, "requires sm80 or later.")
    @unittest.skipIf(TEST_ROCM, "not supported on rocm.")
    @unittest.skip("not currently working and feature isn't used")
    def test_qconv2d_cudnn(
            self,
            batch_size,
            input_channels_per_group,
            height,
            width,
            output_channels_per_group,
            groups,
            kernel_h,
            kernel_w,
            stride_h,
            stride_w,
            pad_h,
            pad_w,
            dilation,
            X_scale,
            X_zero_point,
            W_scale,
            W_zero_point,
            Y_scale,
            Y_zero_point,
            use_bias,
            use_channelwise,
    ):
        input_channels = input_channels_per_group * groups
        output_channels = output_channels_per_group * groups
        kernels = (kernel_h, kernel_w)
        strides = (stride_h, stride_w)
        pads = (pad_h, pad_w)
        dilations = (dilation, dilation)

        qconv = torch.ops.quantized.conv2d
        conv_op = torch.nn.Conv2d(
            input_channels,
            output_channels,
            kernels,
            strides,
            pads,
            dilations,
            groups,
        ).to(torch.device("cuda"))
        self._test_qconv_impl(
            qconv, torch.ops.quantized.conv2d_prepack, conv_op, batch_size,
            input_channels_per_group, (height, width),
            output_channels_per_group, groups, kernels, strides, pads, None,
            dilations, X_scale, X_zero_point, W_scale, W_zero_point,
            Y_scale, Y_zero_point, use_bias, "none", use_channelwise, False,
            device=torch.device("cuda"),
            input_dtype=torch.qint8, weight_dtype=torch.qint8, output_dtype=torch.qint8)

    @given(batch_size=st.integers(1, 3),
           # cudnn only supports multiples of 4, but we have explicitly added padding on the backend
           input_channels_per_group=st.integers(1, 32),
           height=st.integers(10, 16),
           width=st.integers(7, 14),
           # cudnn only supports multiples of 4, but we have explicitly added padding on the backend
           output_channels_per_group=st.integers(1, 32),
           groups=st.integers(1, 1),  # currently padding only supports groups=1
           kernel_h=st.integers(1, 7),
           kernel_w=st.integers(1, 7),
           stride_h=st.integers(1, 2),
           stride_w=st.integers(1, 2),
           pad_h=st.integers(0, 2),
           pad_w=st.integers(0, 2),
           # result for dilation == 2 is not correct
           # dilation=st.integers(1, 2),
           # currently cudnn has only been verified to work for dilation = 1
           # TODO: check backend works for dilation > 1
           dilation=st.integers(1, 1),
           X_scale=st.floats(1.2, 1.6),
           X_zero_point=st.sampled_from([0]),
           W_scale=st.lists(st.floats(0.2, 1.6), min_size=1, max_size=2),
           W_zero_point=st.lists(st.integers(0, 0), min_size=1, max_size=2),
           Y_scale=st.floats(4.2, 5.6),
           Y_zero_point=st.sampled_from([0]),
           use_bias=st.booleans(),
           # TODO: enable channelwise
           use_channelwise=st.sampled_from([False]))
    @skipIfNoFBGEMM
    @unittest.skipIf(not TEST_CUDNN, "cudnn is not enabled.")
    @unittest.skipIf(not SM80OrLater, "requires sm80 or later.")
    @unittest.skipIf(TEST_ROCM, "not supported on rocm.")
    @unittest.skip("not currently working and feature isn't used")
    def test_qconv2d_relu_cudnn(
            self,
            batch_size,
            input_channels_per_group,
            height,
            width,
            output_channels_per_group,
            groups,
            kernel_h,
            kernel_w,
            stride_h,
            stride_w,
            pad_h,
            pad_w,
            dilation,
            X_scale,
            X_zero_point,
            W_scale,
            W_zero_point,
            Y_scale,
            Y_zero_point,
            use_bias,
            use_channelwise,
    ):
        input_channels = input_channels_per_group * groups
        output_channels = output_channels_per_group * groups
        kernels = (kernel_h, kernel_w)
        strides = (stride_h, stride_w)
        pads = (pad_h, pad_w)
        dilations = (dilation, dilation)

        qconv = torch.ops.quantized.conv2d_relu
        conv_op = torch.nn.Conv2d(
            input_channels,
            output_channels,
            kernels,
            strides,
            pads,
            dilations,
            groups,
        ).to(torch.device("cuda"))
        self._test_qconv_impl(
            qconv, torch.ops.quantized.conv2d_prepack, conv_op, batch_size,
            input_channels_per_group, (height, width),
            output_channels_per_group, groups, kernels, strides, pads, None,
            dilations, X_scale, X_zero_point, W_scale, W_zero_point,
            Y_scale, Y_zero_point, use_bias, "relu", use_channelwise, False,
            device=torch.device("cuda"),
            input_dtype=torch.qint8, weight_dtype=torch.qint8, output_dtype=torch.qint8)

    @unittest.skip("used for local benchmarking, comment when we want to run it")
    def test_benchmark(self):
        batch_size = 16
        in_channel = 64
        out_channel = 64
        kernel_size = 3
        height = 256
        width = 256
        print(
            "parameters:",
            "batch_size:", batch_size,
            "in_channel:", in_channel,
            "out_channel:", out_channel,
            "kernel_size:", kernel_size,
            "height:", height,
            "widht:", width
        )
        conv = torch.nn.Conv2d(in_channel, out_channel, kernel_size).cuda()
        input = torch.randn((batch_size, in_channel, height, width), device='cuda')
        weight = conv.weight.detach()
        stride = (1, 1)
        padding = (0, 0)
        dilation = (1, 1)
        groups = 1
        conv_op = torch.nn.functional.conv2d
        # profile
        from torch.profiler import profile, ProfilerActivity

        def trace_handler(p):
            output = p.key_averages().table(sort_by="self_cpu_time_total", row_limit=10)
            p.export_chrome_trace("/tmp/trace_" + str(p.step_num) + ".json")

        my_schedule = torch.profiler.schedule(
            wait=5,
            warmup=5,
            active=20)

        # fp32 benchmark
        with profile(
                activities=[ProfilerActivity.CPU, ProfilerActivity.CUDA],
                schedule=my_schedule,
                on_trace_ready=trace_handler) as prof:
            for i in range(30):
                conv_op(input, weight, None, stride, padding, dilation, groups)
                prof.step()

        print("fp32 benchmark result:")
        print(prof.key_averages().table(sort_by="self_cpu_time_total", row_limit=10))

        # fp16 benchmark
        input_fp16 = input.to(torch.float16)
        weight_fp16 = input.to(torch.float16)

        with profile(
                activities=[ProfilerActivity.CPU, ProfilerActivity.CUDA],
                schedule=my_schedule,
                on_trace_ready=trace_handler) as prof:
            for i in range(30):
                conv_op(input_fp16, weight_fp16, None, stride, padding, dilation, groups)
                prof.step()

        print("fp16 benchmark result:")
        print(prof.key_averages().table(sort_by="self_cpu_time_total", row_limit=10))

        input_int8 = torch.quantize_per_tensor(input, 1, 0, torch.qint8).contiguous(memory_format=torch.channels_last)
        weight_int8 = torch.quantize_per_tensor(weight, 1, 0, torch.qint8).contiguous(memory_format=torch.channels_last)
        scale = 1.0
        zero_point = 0
        conv_op = torch.ops.quantized.conv2d
        weight_prepacked = torch.ops.quantized.conv2d_prepack(weight_int8, None, stride, padding, dilation, groups)
        with profile(
                activities=[ProfilerActivity.CPU, ProfilerActivity.CUDA],
                schedule=my_schedule,
                on_trace_ready=trace_handler) as prof:
            for i in range(30):
                conv_op(input_int8, weight_prepacked, scale, zero_point)
                prof.step()

        print("int8 benchmark result:")
        print(prof.key_averages().table(sort_by="self_cpu_time_total", row_limit=10))

    """Tests the correctness of quantized convolution op."""
    @override_qengines
    def test_qconv_transpose1d(self):
        if not qengine_is_qnnpack():
            return  # Currently only the QNNPACK is supported
        if qengine_is_qnnpack() and IS_PPC:
            return  # QNNPACK doesn't support these
        batch_size = 2
        input_channels_per_group_list = [2, 32]
        width = 14
        output_channels_per_group_list = [2, 8]
        groups_list = [1, 3]
        kernel_list = [1, 7]
        stride_list = [1, 2]
        pad = 2
        o_pad = 0
        dilation = 1
        X_scale = 1.2
        X_zero_point = 1
        W_scale = [1.2]
        W_zero_point = [1]
        Y_scale = 4.2
        Y_zero_point = 2
        use_bias_list = [True, False]

        test_cases = itertools.product(
            input_channels_per_group_list, output_channels_per_group_list,
            groups_list, kernel_list, stride_list, use_bias_list)
        for input_channels_per_group, output_channels_per_group, \
                groups, kernel, stride, use_bias in test_cases:

            input_channels = input_channels_per_group * groups
            output_channels = output_channels_per_group * groups
            kernels = (kernel,)
            strides = (stride,)
            pads = (pad,)
            o_pads = (o_pad,)
            dilations = (dilation,)

            qconv = torch.ops.quantized.conv_transpose1d
            qconv_prepack = torch.ops.quantized.conv_transpose1d_prepack
            conv_op = torch.nn.ConvTranspose1d(
                in_channels=input_channels,
                out_channels=output_channels,
                kernel_size=kernels,
                stride=strides,
                padding=pads,
                output_padding=o_pads,
                groups=groups,
                dilation=dilations,
                bias=use_bias
            )

            act_qdtypes = [torch.quint8]
            # Only qnnpack qengine supportes qint8
            if qengine_is_qnnpack() and torch.backends.xnnpack.enabled:
                act_qdtypes.append(torch.qint8)

            for X_qdtype in act_qdtypes:
                if X_qdtype == torch.qint8:
                    W_zero_point = [0 for i in range(len(W_zero_point))]

                X_q, W_q, bias_float = self._test_qconv_impl(
                    qconv, qconv_prepack, conv_op, batch_size,
                    input_channels_per_group, (width, ),
                    output_channels_per_group, groups, kernels, strides, pads, o_pads,
                    dilations, X_scale, X_zero_point, W_scale, W_zero_point,
                    Y_scale, Y_zero_point, use_bias, post_op="none",
                    use_channelwise=False, use_transpose=True, input_dtype=X_qdtype, output_dtype=X_qdtype)

                # check that this doesn't error
                test_conv = torch.ao.nn.quantized.ConvTranspose1d(input_channels, output_channels, 1)
                test_conv.scale = Y_scale
                test_conv(X_q)

                # Test the module implementation
                qconv_op = torch.ao.nn.quantized.ConvTranspose1d(
                    in_channels=input_channels,
                    out_channels=output_channels,
                    kernel_size=kernels,
                    stride=strides,
                    padding=pads,
                    output_padding=o_pads,
                    groups=groups,
                    dilation=dilations,
                    bias=use_bias
                )
                qconv_op.scale = Y_scale
                qconv_op.zero_point = Y_zero_point
                qconv_op.set_weight_bias(W_q, bias_float)

                Y_dq_ref = conv_op(X_q.dequantize())
                Y_q_ref = torch.quantize_per_tensor(Y_dq_ref, scale=Y_scale,
                                                    zero_point=Y_zero_point,
                                                    dtype=X_qdtype)
                Y_q = qconv_op(X_q)
                self.assertEqual(Y_q_ref, Y_q)


    """Tests the correctness of quantized convolution op."""
    @given(batch_size=st.integers(1, 3),
           input_channels_per_group=st.sampled_from([2, 4, 5, 8, 16, 32]),
           height=st.integers(10, 16),
           width=st.integers(7, 14),
           output_channels_per_group=st.sampled_from([2, 4, 5, 8, 16, 32]),
           groups=st.integers(1, 300),
           kernel_h=st.integers(1, 7),
           kernel_w=st.integers(1, 7),
           stride_h=st.integers(1, 2),
           stride_w=st.integers(1, 2),
           pad_h=st.integers(0, 2),
           pad_w=st.integers(0, 2),
           o_pad_h=st.integers(0, 2),
           o_pad_w=st.integers(0, 2),
           dilation=st.integers(1, 2),
           X_scale=st.floats(1.2, 1.6),
           X_zero_point=st.integers(0, 4),
           W_scale=st.lists(st.floats(0.2, 1.6), min_size=1, max_size=2),
           W_zero_point=st.lists(st.integers(-5, 5), min_size=1, max_size=2),
           Y_scale=st.floats(4.2, 5.6),
           Y_zero_point=st.integers(0, 4),
           use_bias=st.booleans())
    @override_qengines
    @unittest.skip(
        "this is broken without changes to any relevant code, "
        "we need to remove hypothesis testing in CI")
    def test_qconv_transpose2d(
            self,
            batch_size,
            input_channels_per_group,
            height,
            width,
            output_channels_per_group,
            groups,
            kernel_h,
            kernel_w,
            stride_h,
            stride_w,
            pad_h,
            pad_w,
            o_pad_h,
            o_pad_w,
            dilation,
            X_scale,
            X_zero_point,
            W_scale,
            W_zero_point,
            Y_scale,
            Y_zero_point,
            use_bias):
        if qengine_is_qnnpack() and IS_PPC:
            return  # QNNPACK doesn't support these
        # ONEDNN does not support output paddings
        if qengine_is_onednn() and (o_pad_h, o_pad_w) != (0, 0):
            return
        assume(o_pad_h < stride_h and o_pad_h < dilation)
        assume(o_pad_w < stride_w and o_pad_w < dilation)

        input_channels = input_channels_per_group * groups
        output_channels = output_channels_per_group * groups
        kernels = (kernel_h, kernel_w)
        strides = (stride_h, stride_w)
        pads = (pad_h, pad_w)
        o_pads = (o_pad_h, o_pad_w)
        dilations = (dilation, dilation)

        qconv = torch.ops.quantized.conv_transpose2d
        qconv_prepack = torch.ops.quantized.conv_transpose2d_prepack
        conv_op = torch.nn.ConvTranspose2d(
            in_channels=input_channels,
            out_channels=output_channels,
            kernel_size=kernels,
            stride=strides,
            padding=pads,
            output_padding=o_pads,
            groups=groups,
            dilation=dilations,
            bias=use_bias
        )
        act_qdtypes = [torch.quint8]
        # Only qnnpack qengine supportes qint8
        if qengine_is_qnnpack() and torch.backends.xnnpack.enabled:
            act_qdtypes.append(torch.qint8)

        for X_qdtype in act_qdtypes:
            if X_qdtype == torch.qint8:
                W_zero_point = [0 for i in range(len(W_zero_point))]

            X_q, W_q, bias_float = self._test_qconv_impl(
                qconv, qconv_prepack, conv_op, batch_size,
                input_channels_per_group, (height, width),
                output_channels_per_group, groups, kernels, strides, pads, o_pads,
                dilations, X_scale, X_zero_point, W_scale, W_zero_point,
                Y_scale, Y_zero_point, use_bias, post_op="none",
                use_channelwise=False, use_transpose=True, input_dtype=X_qdtype, output_dtype=X_qdtype)

            # check that this doesn't error
            test_conv = torch.ao.nn.quantized.ConvTranspose2d(input_channels, output_channels, 1)
            test_conv.scale = Y_scale
            test_conv(X_q)

            # Test the module implementation
            qconv_op = torch.ao.nn.quantized.ConvTranspose2d(
                in_channels=input_channels,
                out_channels=output_channels,
                kernel_size=kernels,
                stride=strides,
                padding=pads,
                output_padding=o_pads,
                groups=groups,
                dilation=dilations,
                bias=use_bias
            )
            qconv_op.scale = Y_scale
            qconv_op.zero_point = Y_zero_point
            qconv_op.set_weight_bias(W_q, bias_float)

            Y_dq_ref = conv_op(X_q.dequantize())
            Y_q_ref = torch.quantize_per_tensor(Y_dq_ref, scale=Y_scale,
                                                zero_point=Y_zero_point,
                                                dtype=X_qdtype)
            Y_q = qconv_op(X_q)
            self.assertEqual(Y_q_ref, Y_q)

    """Tests the correctness of quantized convolution op."""
    @given(batch_size=st.integers(1, 3),
           input_channels_per_group=st.sampled_from([2, 4, 5, 8, 16, 32]),
           time=st.integers(2, 5),
           height=st.integers(10, 16),
           width=st.integers(7, 14),
           output_channels_per_group=st.sampled_from([2, 4, 5, 8, 16, 32]),
           groups=st.integers(1, 300),
           kernel_t=st.integers(1, 7),
           kernel_h=st.integers(1, 7),
           kernel_w=st.integers(1, 7),
           stride_t=st.integers(1, 2),
           stride_h=st.integers(1, 2),
           stride_w=st.integers(1, 2),
           pad_t=st.integers(0, 2),
           pad_h=st.integers(0, 2),
           pad_w=st.integers(0, 2),
           o_pad_t=st.integers(0, 2),
           o_pad_h=st.integers(0, 2),
           o_pad_w=st.integers(0, 2),
           dilation=st.integers(1, 2),
           X_scale=st.floats(1.2, 1.6),
           X_zero_point=st.integers(0, 4),
           W_scale=st.lists(st.floats(0.2, 1.6), min_size=1, max_size=2),
           W_zero_point=st.lists(st.integers(-5, 5), min_size=1, max_size=2),
           Y_scale=st.floats(4.2, 5.6),
           Y_zero_point=st.integers(0, 4),
           use_bias=st.booleans())
    @override_qengines
    @unittest.skip(
        "this is broken without changes to any relevant code, "
        "we need to remove hypothesis testing in CI")
    def test_qconv_transpose3d(
            self,
            batch_size,
            input_channels_per_group,
            time,
            height,
            width,
            output_channels_per_group,
            groups,
            kernel_t,
            kernel_h,
            kernel_w,
            stride_t,
            stride_h,
            stride_w,
            pad_t,
            pad_h,
            pad_w,
            o_pad_t,
            o_pad_h,
            o_pad_w,
            dilation,
            X_scale,
            X_zero_point,
            W_scale,
            W_zero_point,
            Y_scale,
            Y_zero_point,
            use_bias):
        if qengine_is_qnnpack():
            return  # QNNPACK doesn't support this
        # ONEDNN doesn't support output paddings
        if qengine_is_onednn() and (o_pad_t, o_pad_h, o_pad_w) != (0, 0, 0):
            return
        assume(o_pad_t < stride_t or o_pad_t < dilation)
        assume(o_pad_h < stride_h or o_pad_h < dilation)
        assume(o_pad_w < stride_w or o_pad_w < dilation)

        input_channels = input_channels_per_group * groups
        output_channels = output_channels_per_group * groups
        kernels = (kernel_t, kernel_h, kernel_w)
        strides = (stride_t, stride_h, stride_w)
        pads = (pad_t, pad_h, pad_w)
        o_pads = (o_pad_t, o_pad_h, o_pad_w)
        dilations = (dilation, dilation, dilation)

        qconv = torch.ops.quantized.conv_transpose3d
        qconv_prepack = torch.ops.quantized.conv_transpose3d_prepack
        conv_op = torch.nn.ConvTranspose3d(
            in_channels=input_channels,
            out_channels=output_channels,
            kernel_size=kernels,
            stride=strides,
            padding=pads,
            output_padding=o_pads,
            groups=groups,
            dilation=dilations,
            bias=use_bias
        )
        X_q, W_q, bias_float = self._test_qconv_impl(
            qconv, qconv_prepack, conv_op, batch_size,
            input_channels_per_group, (time, height, width),
            output_channels_per_group, groups, kernels, strides, pads, o_pads,
            dilations, X_scale, X_zero_point, W_scale, W_zero_point,
            Y_scale, Y_zero_point, use_bias, post_op="none",
            use_channelwise=False, use_transpose=True)

        # check that this doesn't error
        test_conv = torch.ao.nn.quantized.ConvTranspose3d(input_channels, output_channels, 1)
        test_conv.scale = Y_scale
        test_conv(X_q)

        # Test the module implementation
        qconv_op = torch.ao.nn.quantized.ConvTranspose3d(
            in_channels=input_channels,
            out_channels=output_channels,
            kernel_size=kernels,
            stride=strides,
            padding=pads,
            output_padding=o_pads,
            groups=groups,
            dilation=dilations,
            bias=use_bias
        )
        qconv_op.scale = Y_scale
        qconv_op.zero_point = Y_zero_point
        qconv_op.set_weight_bias(W_q, bias_float)

        Y_dq_ref = conv_op(X_q.dequantize())
        Y_q_ref = torch.quantize_per_tensor(Y_dq_ref, scale=Y_scale,
                                            zero_point=Y_zero_point,
                                            dtype=torch.quint8)
        Y_q = qconv_op(X_q)
        self.assertEqual(Y_q_ref, Y_q)

    @given(
        inputs=hu.tensor_conv(
            spatial_dim=1, batch_size_range=(1, 3),
            input_channels_per_group_range=(1, 4),
            output_channels_per_group_range=(1, 4), feature_map_range=(4, 8),
            kernel_range=(1, 4), max_groups=4,
            can_be_transposed=False,
            qparams=[hu.qparams(dtypes=torch.quint8,
                                zero_point_min=0,
                                zero_point_max=0),
                     hu.qparams(dtypes=torch.qint8,
                                zero_point_min=0,
                                zero_point_max=0),
                     hu.qparams(dtypes=torch.qint32,
                                zero_point_min=0,
                                zero_point_max=0)]),
        stride=st.integers(1, 3),
        pad=st.integers(1, 2),
        o_pad=st.integers(1, 2),
        channelwise=st.booleans())
    @override_qengines
    def test_qconv1d_unpack(self, inputs, stride, pad, o_pad, channelwise):
        transposed = inputs[-1]
        qengine = torch.backends.quantized.engine
        if qengine not in supported_qengines:
            return
        if qengine == 'qnnpack':
            assume(not channelwise)  # QNNPACK doesn't support channelwise
        else:
            assume(not transposed)  # Only QNNPACK supports transposed conv
        if transposed:
            qconv_prepack = torch.ops.quantized.conv_transpose1d_prepack
            qconv_unpack = torch.ops.quantized.conv_transpose1d_unpack
        else:
            qconv_prepack = torch.ops.quantized.conv1d_prepack
            qconv_unpack = torch.ops.quantized.conv1d_unpack
        self._test_qconv_unpack_impl(
            qconv_prepack, qconv_unpack, inputs, [stride],
            [pad], [o_pad], channelwise)

    @given(
        inputs=hu.tensor_conv(
            spatial_dim=2, batch_size_range=(1, 3),
            input_channels_per_group_range=(1, 4),
            output_channels_per_group_range=(1, 4), feature_map_range=(4, 8),
            kernel_range=(1, 4), max_groups=4,
            can_be_transposed=True,
            qparams=[hu.qparams(dtypes=torch.quint8,
                                zero_point_min=0,
                                zero_point_max=0),
                     hu.qparams(dtypes=torch.qint8,
                                zero_point_min=0,
                                zero_point_max=0),
                     hu.qparams(dtypes=torch.qint32,
                                zero_point_min=0,
                                zero_point_max=0)]),
        stride=st.integers(1, 3),
        pad=st.integers(0, 2),
        o_pad=st.integers(0, 2),
        channelwise=st.booleans())
    @override_qengines
    def test_qconv2d_unpack(self, inputs, stride, pad, o_pad, channelwise):
        transposed = inputs[-1]
        qengine = torch.backends.quantized.engine
        if qengine not in supported_qengines:
            return
        if qengine == 'qnnpack':
            assume(not channelwise)  # QNNPACK doesn't support channelwise
        if transposed:
            qconv_prepack = torch.ops.quantized.conv_transpose2d_prepack
            qconv_unpack = torch.ops.quantized.conv_transpose2d_unpack
        else:
            qconv_prepack = torch.ops.quantized.conv2d_prepack
            qconv_unpack = torch.ops.quantized.conv2d_unpack
        self._test_qconv_unpack_impl(
            qconv_prepack, qconv_unpack, inputs, [stride, stride],
            [pad, pad], [o_pad, o_pad], channelwise)

    """Tests the correctness of quantized 1D convolution op."""
    @given(batch_size=st.integers(1, 6),
           input_channels_per_group=st.sampled_from((2, 4, 5, 8, 16, 32)),
           output_channels_per_group=st.sampled_from((2, 4, 5, 8, 16, 32)),
           groups=st.integers(1, 3),
           length=st.integers(4, 16),
           kernel=st.integers(1, 7),
           stride=st.integers(1, 2),
           pad=st.integers(0, 2),
           dilation=st.integers(1, 2),
           X_scale=st.floats(1.2, 1.6),
           X_zero_point=st.integers(0, 4),
           W_scale=st.lists(st.floats(0.2, 1.6), min_size=1, max_size=2),
           W_zero_point=st.lists(st.integers(-5, 5), min_size=1, max_size=2),
           Y_scale=st.floats(4.2, 5.6),
           Y_zero_point=st.integers(0, 4),
           use_bias=st.booleans(),
           use_channelwise=st.booleans())
    @override_qengines
    def test_qconv1d(
        self,
        batch_size,
        input_channels_per_group,
        output_channels_per_group,
        groups,
        length,
        kernel,
        stride,
        pad,
        dilation,
        X_scale,
        X_zero_point,
        W_scale,
        W_zero_point,
        Y_scale,
        Y_zero_point,
        use_bias,
        use_channelwise,
    ):
        input_channels = input_channels_per_group * groups
        output_channels = output_channels_per_group * groups
        if torch.backends.quantized.engine == 'qnnpack':
            use_channelwise = False
        conv1d = torch.nn.Conv1d(
            input_channels,
            output_channels,
            kernel,
            stride,
            pad,
            dilation,
            groups,
        )
        qconv_prepack = torch.ops.quantized.conv1d_prepack
        qconv = torch.ops.quantized.conv1d

        act_qdtypes = [torch.quint8]
        # Only qnnpack qengine supportes qint8
        if qengine_is_qnnpack() and torch.backends.xnnpack.enabled:
            act_qdtypes.append(torch.qint8)

        for X_qdtype in act_qdtypes:
            if X_qdtype == torch.qint8:
                W_zero_point = [0 for i in range(len(W_zero_point))]

            self._test_qconv_impl(
                qconv, qconv_prepack, conv1d, batch_size,
                input_channels_per_group, (length, ),
                output_channels_per_group, groups, kernel, [stride], [pad], None,
                [dilation], X_scale, X_zero_point, W_scale, W_zero_point,
                Y_scale, Y_zero_point, use_bias, "none", use_channelwise, False,
                input_dtype=X_qdtype, output_dtype=X_qdtype)

    @given(batch_size=st.integers(1, 6),
           input_channels_per_group=st.sampled_from((2, 4, 5, 8, 16, 32)),
           output_channels_per_group=st.sampled_from((2, 4, 5, 8, 16, 32)),
           groups=st.integers(1, 3),
           length=st.integers(4, 16),
           kernel=st.integers(1, 7),
           stride=st.integers(1, 2),
           pad=st.integers(0, 2),
           dilation=st.integers(1, 2),
           X_scale=st.floats(1.2, 1.6),
           X_zero_point=st.integers(0, 4),
           W_scale=st.lists(st.floats(0.2, 1.6), min_size=1, max_size=2),
           W_zero_point=st.lists(st.integers(-5, 5), min_size=1, max_size=2),
           Y_scale=st.floats(4.2, 5.6),
           Y_zero_point=st.integers(0, 4),
           use_bias=st.booleans(),
           use_channelwise=st.booleans())
    @override_qengines
    def test_qconv1d_relu(
        self,
        batch_size,
        input_channels_per_group,
        output_channels_per_group,
        groups,
        length,
        kernel,
        stride,
        pad,
        dilation,
        X_scale,
        X_zero_point,
        W_scale,
        W_zero_point,
        Y_scale,
        Y_zero_point,
        use_bias,
        use_channelwise,
    ):
        input_channels = input_channels_per_group * groups
        output_channels = output_channels_per_group * groups
        if torch.backends.quantized.engine == 'qnnpack':
            use_channelwise = False
        conv1d = torch.nn.Conv1d(
            input_channels,
            output_channels,
            kernel,
            stride,
            pad,
            dilation,
            groups,
        )
        qconv_prepack = torch.ops.quantized.conv1d_prepack
        qconv = torch.ops.quantized.conv1d_relu

        act_qdtypes = [torch.quint8]
        # Only qnnpack qengine supportes qint8
        if qengine_is_qnnpack() and torch.backends.xnnpack.enabled:
            act_qdtypes.append(torch.qint8)

        for X_qdtype in act_qdtypes:
            if X_qdtype == torch.qint8:
                W_zero_point = [0 for i in range(len(W_zero_point))]

            self._test_qconv_impl(
                qconv, qconv_prepack, conv1d, batch_size,
                input_channels_per_group, (length, ),
                output_channels_per_group, groups, kernel, [stride], [pad], None,
                [dilation], X_scale, X_zero_point, W_scale, W_zero_point,
                Y_scale, Y_zero_point, use_bias, "relu", use_channelwise, False,
                input_dtype=X_qdtype, output_dtype=X_qdtype)

    # TODO: merge this test with test_qconv1d when CUDNN runtime flags becomes available
    """Tests the correctness of quantized 1D convolution cudnn op."""
    @given(batch_size=st.integers(1, 6),
           # cudnn only supports multiples of 4, but we have explicitly added padding on the backend
           input_channels_per_group=st.integers(1, 32),
           # cudnn only supports multiples of 4, but we have explicitly added padding on the backend
           output_channels_per_group=st.integers(1, 32),
           groups=st.integers(1, 1),  # currently padding only supports groups=1
           length=st.integers(4, 16),
           kernel=st.integers(1, 7),
           stride=st.integers(1, 2),
           pad=st.integers(0, 2),
           # currently cudnn has only been verified to work for dilation = 1
           # TODO: check backend works for dilation > 1
           dilation=st.integers(1, 1),
           X_scale=st.floats(1.2, 1.6),
           # currently conv cudnn backend is only implemented for int8 symmetric
           X_zero_point=st.sampled_from([0]),
           W_scale=st.lists(st.floats(0.2, 1.6), min_size=1, max_size=2),
           # currently conv cudnn backend is only implemented for int8 symmetric
           W_zero_point=st.lists(st.integers(0, 0), min_size=1, max_size=2),
           Y_scale=st.floats(4.2, 5.6),
           # currently conv cudnn backend is only implemented for int8 symmetric
           Y_zero_point=st.sampled_from([0]),
           use_bias=st.booleans(),
           # TODO: enable channelwise
           use_channelwise=st.sampled_from([False]))
    @skipIfNoFBGEMM
    @unittest.skipIf(not TEST_CUDNN, "cudnn is not enabled.")
    @unittest.skipIf(not SM80OrLater, "requires sm80 or later.")
    @unittest.skipIf(TEST_ROCM, "not supported on rocm.")
    @unittest.skip("not currently working and feature isn't used")
    def test_qconv1d_cudnn(
        self,
        batch_size,
        input_channels_per_group,
        output_channels_per_group,
        groups,
        length,
        kernel,
        stride,
        pad,
        dilation,
        X_scale,
        X_zero_point,
        W_scale,
        W_zero_point,
        Y_scale,
        Y_zero_point,
        use_bias,
        use_channelwise,
    ):
        input_channels = input_channels_per_group * groups
        output_channels = output_channels_per_group * groups

        conv1d = torch.nn.Conv1d(
            input_channels,
            output_channels,
            kernel,
            stride,
            pad,
            dilation,
            groups,
        ).to(torch.device("cuda"))
        qconv_prepack = torch.ops.quantized.conv1d_prepack
        qconv = torch.ops.quantized.conv1d

        self._test_qconv_impl(
            qconv, qconv_prepack, conv1d, batch_size,
            input_channels_per_group, (length, ),
            output_channels_per_group, groups, kernel, [stride], [pad], None,
            [dilation], X_scale, X_zero_point, W_scale, W_zero_point,
            Y_scale, Y_zero_point, use_bias, "none", use_channelwise, False,
            device=torch.device("cuda"),
            input_dtype=torch.qint8, weight_dtype=torch.qint8, output_dtype=torch.qint8)

    @given(batch_size=st.integers(1, 6),
           # cudnn only supports multiples of 4, but we have explicitly added padding on the backend
           input_channels_per_group=st.integers(1, 32),
           # cudnn only supports multiples of 4, but we have explicitly added padding on the backend
           output_channels_per_group=st.integers(1, 32),
           groups=st.integers(1, 1),  # currently padding only supports groups=1
           length=st.integers(4, 16),
           kernel=st.integers(1, 7),
           stride=st.integers(1, 2),
           pad=st.integers(0, 2),
           # currently cudnn has only been verified to work for dilation = 1
           # TODO: check backend works for dilation > 1
           dilation=st.integers(1, 1),
           X_scale=st.floats(1.2, 1.6),
           # currently conv cudnn backend is only implemented for int8 symmetric
           X_zero_point=st.sampled_from([0]),
           W_scale=st.lists(st.floats(0.2, 1.6), min_size=1, max_size=2),
           # currently conv cudnn backend is only implemented for int8 symmetric
           W_zero_point=st.lists(st.integers(0, 0), min_size=1, max_size=2),
           Y_scale=st.floats(4.2, 5.6),
           # currently conv cudnn backend is only implemented for int8 symmetric
           Y_zero_point=st.sampled_from([0]),
           use_bias=st.booleans(),
           # TODO: enable channelwise
           use_channelwise=st.sampled_from([False]))
    @skipIfNoFBGEMM
    @unittest.skipIf(not TEST_CUDNN, "cudnn is not enabled.")
    @unittest.skipIf(not SM80OrLater, "requires sm80 or later.")
    @unittest.skipIf(TEST_ROCM, "not supported on rocm.")
    @unittest.skip("not currently working and feature isn't used")
    def test_qconv1d_relu_cudnn(
        self,
        batch_size,
        input_channels_per_group,
        output_channels_per_group,
        groups,
        length,
        kernel,
        stride,
        pad,
        dilation,
        X_scale,
        X_zero_point,
        W_scale,
        W_zero_point,
        Y_scale,
        Y_zero_point,
        use_bias,
        use_channelwise,
    ):
        input_channels = input_channels_per_group * groups
        output_channels = output_channels_per_group * groups

        conv1d = torch.nn.Conv1d(
            input_channels,
            output_channels,
            kernel,
            stride,
            pad,
            dilation,
            groups,
        ).to(torch.device("cuda"))
        qconv_prepack = torch.ops.quantized.conv1d_prepack
        qconv = torch.ops.quantized.conv1d_relu

        self._test_qconv_impl(
            qconv, qconv_prepack, conv1d, batch_size,
            input_channels_per_group, (length, ),
            output_channels_per_group, groups, kernel, [stride], [pad], None,
            [dilation], X_scale, X_zero_point, W_scale, W_zero_point,
            Y_scale, Y_zero_point, use_bias, "relu", use_channelwise, False,
            device=torch.device("cuda"),
            input_dtype=torch.qint8, weight_dtype=torch.qint8, output_dtype=torch.qint8)

    @given(batch_size=st.integers(1, 4),
           input_channels_per_group=st.sampled_from([2, 4, 5, 8, 16]),
           D=st.integers(4, 8),
           H=st.integers(4, 8),
           W=st.integers(4, 8),
           output_channels_per_group=st.sampled_from([2, 4, 5, 8, 16]),
           groups=st.integers(1, 3),
           kernel_d=st.integers(1, 4),
           kernel_h=st.integers(1, 4),
           kernel_w=st.integers(1, 4),
           stride_d=st.integers(1, 2),
           stride_h=st.integers(1, 2),
           stride_w=st.integers(1, 2),
           pad_d=st.integers(0, 2),
           pad_h=st.integers(0, 2),
           pad_w=st.integers(0, 2),
           dilation=st.integers(1, 2),
           X_scale=st.floats(1.2, 1.6),
           X_zero_point=st.integers(0, 4),
           W_scale=st.lists(st.floats(0.2, 1.6), min_size=1, max_size=2),
           W_zero_point=st.lists(st.integers(-5, 5), min_size=1, max_size=2),
           Y_scale=st.floats(4.2, 5.6),
           Y_zero_point=st.integers(0, 4),
           use_bias=st.booleans(),
           use_channelwise=st.booleans(),
           qengine=st.sampled_from(("qnnpack", "fbgemm")))
    def test_qconv3d(
        self,
        batch_size,
        input_channels_per_group,
        D,
        H,
        W,
        output_channels_per_group,
        groups,
        kernel_d,
        kernel_h,
        kernel_w,
        stride_d,
        stride_h,
        stride_w,
        pad_d,
        pad_h,
        pad_w,
        dilation,
        X_scale,
        X_zero_point,
        W_scale,
        W_zero_point,
        Y_scale,
        Y_zero_point,
        use_bias,
        use_channelwise,
        qengine
    ):
        if qengine not in supported_qengines:
            return

        input_channels = input_channels_per_group * groups
        output_channels = output_channels_per_group * groups
        kernels = (kernel_d, kernel_h, kernel_w)
        strides = (stride_d, stride_h, stride_w)
        pads = (pad_d, pad_h, pad_w)
        dilations = (dilation, dilation, dilation)

        with override_quantized_engine(qengine):
            qconv = torch.ops.quantized.conv3d
            qconv_prepack = torch.ops.quantized.conv3d_prepack
            conv_op = torch.nn.Conv3d(
                input_channels,
                output_channels,
                kernels,
                strides,
                pads,
                dilations,
                groups,
            )
            self._test_qconv_impl(
                qconv, qconv_prepack, conv_op, batch_size,
                input_channels_per_group, (D, H, W), output_channels_per_group,
                groups, kernels, strides, pads, None, dilations, X_scale,
                X_zero_point, W_scale, W_zero_point, Y_scale, Y_zero_point,
                use_bias, "none", use_channelwise, use_transpose=False)

    @given(batch_size=st.integers(1, 4),
           input_channels_per_group=st.sampled_from([2, 4, 5, 8, 16]),
           D=st.integers(4, 8),
           H=st.integers(4, 8),
           W=st.integers(4, 8),
           output_channels_per_group=st.sampled_from([2, 4, 5, 8, 16]),
           groups=st.integers(1, 3),
           kernel_d=st.integers(1, 4),
           kernel_h=st.integers(1, 4),
           kernel_w=st.integers(1, 4),
           stride_d=st.integers(1, 2),
           stride_h=st.integers(1, 2),
           stride_w=st.integers(1, 2),
           pad_d=st.integers(0, 2),
           pad_h=st.integers(0, 2),
           pad_w=st.integers(0, 2),
           dilation=st.integers(1, 2),
           X_scale=st.floats(1.2, 1.6),
           X_zero_point=st.integers(0, 4),
           W_scale=st.lists(st.floats(0.2, 1.6), min_size=1, max_size=2),
           W_zero_point=st.lists(st.integers(-5, 5), min_size=1, max_size=2),
           Y_scale=st.floats(4.2, 5.6),
           Y_zero_point=st.integers(0, 4),
           use_bias=st.booleans(),
           use_channelwise=st.booleans(),
           qengine=st.sampled_from(("qnnpack", "fbgemm")))
    def test_qconv3d_relu(
        self,
        batch_size,
        input_channels_per_group,
        D,
        H,
        W,
        output_channels_per_group,
        groups,
        kernel_d,
        kernel_h,
        kernel_w,
        stride_d,
        stride_h,
        stride_w,
        pad_d,
        pad_h,
        pad_w,
        dilation,
        X_scale,
        X_zero_point,
        W_scale,
        W_zero_point,
        Y_scale,
        Y_zero_point,
        use_bias,
        use_channelwise,
        qengine
    ):
        if qengine not in supported_qengines:
            return

        input_channels = input_channels_per_group * groups
        output_channels = output_channels_per_group * groups
        kernels = (kernel_d, kernel_h, kernel_w)
        strides = (stride_d, stride_h, stride_w)
        pads = (pad_d, pad_h, pad_w)
        dilations = (dilation, dilation, dilation)

        with override_quantized_engine(qengine):
            qconv = torch.ops.quantized.conv3d_relu
            qconv_prepack = torch.ops.quantized.conv3d_prepack
            conv_op = torch.nn.Conv3d(
                input_channels,
                output_channels,
                kernels,
                strides,
                pads,
                dilations,
                groups,
            )
            self._test_qconv_impl(
                qconv, qconv_prepack, conv_op, batch_size,
                input_channels_per_group, (D, H, W), output_channels_per_group,
                groups, kernels, strides, pads, None, dilations, X_scale,
                X_zero_point, W_scale, W_zero_point, Y_scale, Y_zero_point,
                use_bias, "relu", use_channelwise, use_transpose=False)

    """Tests the correctness of the quantized::qconv3d_unpack op."""
    @given(
        inputs=hu.tensor_conv(
            spatial_dim=3, batch_size_range=(1, 3),
            input_channels_per_group_range=(1, 3),
            output_channels_per_group_range=(1, 3), feature_map_range=(3, 6),
            kernel_range=(1, 3), max_groups=3,
            qparams=[hu.qparams(dtypes=torch.quint8,
                                zero_point_min=0,
                                zero_point_max=0),
                     hu.qparams(dtypes=torch.qint8,
                                zero_point_min=0,
                                zero_point_max=0),
                     hu.qparams(dtypes=torch.qint32,
                                zero_point_min=0,
                                zero_point_max=0)]),
        stride_d=st.integers(1, 2), stride_h=st.integers(1, 2),
        stride_w=st.integers(1, 2),
        pad_d=st.integers(1, 2), pad_h=st.integers(1, 2),
        pad_w=st.integers(1, 2),
        o_pad=st.integers(0, 2),
        channelwise=st.booleans())
    @override_qengines
    def test_qconv3d_unpack(
        self, inputs, stride_d, stride_h, stride_w, pad_d, pad_h, pad_w, o_pad,
        channelwise
    ):
        if qengine_is_qnnpack():
            return  # QNNPACK doesn't support this
        transposed = inputs[-1]
        if transposed:
            qconv_prepack = torch.ops.quantized.conv_transpose3d_prepack
            qconv_unpack = torch.ops.quantized.conv_transpose3d_unpack
        else:
            qconv_prepack = torch.ops.quantized.conv3d_prepack
            qconv_unpack = torch.ops.quantized.conv3d_unpack
        self._test_qconv_unpack_impl(
            qconv_prepack, qconv_unpack, inputs,
            (stride_d, stride_h, stride_w), (pad_d, pad_h, pad_w), (o_pad, o_pad, o_pad),
            channelwise)

    def test_conv_reorder_issue_onednn(self):
        """ Ensure reorder failure issue in conv is fixed for onednn backend.
            Onednn backend used to encounter reorder failure
            when running conv with dynamic input shapes.
            Solved by https://github.com/pytorch/pytorch/pull/86876
        """
        if 'onednn' not in supported_qengines:
            return
        with override_quantized_engine('onednn'):
            bs = 1
            ic, oc = 128, 512
            kh, kw = 1, 1
            bias = None
            strides, paddings, dilates = (1, 1), (0, 0), (1, 1)
            for groups in [1, 2]:
                ih, iw = 28, 28
                w = torch.randn((oc * groups, ic, kh, kw))
                qw = torch.quantize_per_tensor(w, scale=1.0, zero_point=0, dtype=torch.qint8)
                x = torch.randn((bs, ic * groups, ih, iw))
                qx = torch.quantize_per_tensor(x, scale=1.0, zero_point=0, dtype=torch.quint8)
                w_packed = torch.ops.quantized.conv2d_prepack(
                    qw, bias, strides, paddings, dilates, groups
                )
                torch.ops.quantized.conv2d(qx, w_packed, output_scale=1.0, output_zero_point=0)
                ih, iw = 5, 4
                x = torch.randn((bs, ic * groups, ih, iw))
                qx = torch.quantize_per_tensor(x, scale=1.0, zero_point=0, dtype=torch.quint8)
                # The following should pass when input shape is changed
                torch.ops.quantized.conv2d(qx, w_packed, output_scale=1.0, output_zero_point=0)

    @skipIfNoONEDNN
    def test_conv_transpose_reorder_issue_onednn(self):
        with override_quantized_engine('onednn'):
            bs = 1
            ic, oc = 16, 33
            kh, kw = 3, 3
            ih, iw = 50, 100
            bias = None
            strides, paddings, output_paddings, dilates, groups = [2, 2], [0, 0], [0, 0], [1, 1], 1
            w = torch.randn((ic, oc, kh, kw))
            qw = torch.quantize_per_tensor(w, scale=1.0, zero_point=0, dtype=torch.qint8)
            x = torch.randn((bs, ic, ih, iw))
            qx = torch.quantize_per_tensor(x, scale=1.0, zero_point=0, dtype=torch.quint8)
            w_packed = torch.ops.quantized.conv_transpose2d_prepack(
                qw, bias, strides, paddings, output_paddings, dilates, groups
            )
            torch.ops.quantized.conv_transpose2d(qx, w_packed, output_scale=1.0, output_zero_point=0)
            ih, iw = 5, 4
            x = torch.randn((bs, ic, ih, iw))
            qx = torch.quantize_per_tensor(x, scale=1.0, zero_point=0, dtype=torch.quint8)
            # The following should pass when input shape is changed
            torch.ops.quantized.conv_transpose2d(qx, w_packed, output_scale=1.0, output_zero_point=0)

    def _test_qconv_impl_cpu_tensor(
        self,
        qconv,
        qconv_prepack,
        conv_op,
        input_channels_per_group=2,
        input_feature_map_shape=(),
        output_channels_per_group=2,
        groups=1,
        kernels=3,
        strides=(),
        pads=(),
        dilations=(),
        X_scale=1.3,
        X_zero_point=2,
        W_scale=(1.0,),
        W_zero_point=(0,),
        Y_scale=3.2,
        Y_zero_point=0,
        use_bias=True,
        post_op=PointwisePostOp(),
        use_channelwise=True,
        X2_scale=1.2,
        X2_zero_point=0,
        qconv_output_dtype=None,  # None, torch.float32, torch.bfloat16
        weight_in_channel_last_format=False,
        qconv_x2_dtype=None,
    ):
        # ONEDNN only supports symmetric quantization of weight
        if W_zero_point is not None:
            W_zero_point = len(W_zero_point) * [0]
        fp32_output = True if qconv_output_dtype is torch.float32 else False
        bfloat16_output = True if qconv_output_dtype is torch.bfloat16 else False
        if fp32_output or bfloat16_output:
            Y_scale = 1.0
            Y_zero_point = 0
            X2_scale = 1.0
            X2_zero_point = 0
        batch_size = 3
        o_pads = None
        device = torch.device("cpu")
        input_dtype = torch.quint8
        weight_dtype = torch.qint8
        output_dtype = torch.quint8
        use_transpose = False
        (X, W), (X_q, W_q), bias_float = self._make_qconv_tensors(
            batch_size,
            input_channels_per_group,
            input_feature_map_shape,
            output_channels_per_group,
            groups,
            kernels,
            strides,
            pads,
            dilations,
            X_scale,
            X_zero_point,
            W_scale,
            W_zero_point,
            use_bias,
            use_channelwise,
            use_transpose,
            device=device,
            input_dtype=input_dtype,
            weight_dtype=weight_dtype,
        )
        if bias_float is not None:
            bias_float = bias_float.to(device)
        # Assign weights
        W = W_q.dequantize()
        X = X_q.dequantize()
        conv_op.weight = torch.nn.Parameter(W, requires_grad=False)
        conv_op.bias = (
            torch.nn.Parameter(bias_float, requires_grad=False) if use_bias else None
        )
        result_ref = conv_op(X)
        X2_q = None

        if post_op.binary_attr == "sum":
            (X_value_min, X_value_max) = (0, 4)
            X2_init = torch.randint(
                X_value_min, X_value_max, result_ref.size(), device=device
            )
            X2 = X2_scale * ((X2_init - X2_zero_point).float())
            X2_q = torch.quantize_per_tensor(
                X2, scale=X2_scale, zero_point=X2_zero_point, dtype=input_dtype
            )
            result_ref = result_ref + X2
            if post_op.unary_attr == "relu":
                relu = torch.nn.ReLU()
                result_ref = relu(result_ref)
        elif post_op.unary_attr == "relu":
            assert not use_transpose, "Cannot fuse ReLU with ConvTranspose"
            relu = torch.nn.ReLU()
            result_ref = relu(result_ref)
        elif post_op.unary_attr == "hardtanh":
            assert not use_transpose, "Cannot fuse hardtanh with ConvTranspose"
            assert len(post_op.scalars) == 2, "For post op hardtanh, expect 2 parameters passed in"
            hardtanh = torch.nn.Hardtanh(min_val=post_op.scalars[0], max_val=post_op.scalars[1])
            result_ref = hardtanh(result_ref)
        elif post_op.unary_attr == "hardswish":
            assert not use_transpose, "Cannot fuse hardswish with ConvTranspose"
            hardswish = torch.nn.Hardswish()
            result_ref = hardswish(result_ref)
        elif post_op.unary_attr == "swish":
            assert not use_transpose, "Cannot fuse silu with ConvTranspose"
            silu = torch.nn.SiLU()
            result_ref = silu(result_ref)

        # Quantize reference results for comparison
        result_ref_q = torch.quantize_per_tensor(
            result_ref, scale=Y_scale, zero_point=Y_zero_point, dtype=output_dtype
        )

        # Calculate the result for 2.X path
        X_q_cpu_tensor = X_q.int_repr()
        W_q_cpu_tensor = W_q.int_repr()

        weight_scale = (
            W_q.q_per_channel_scales()
            if use_channelwise
            else torch.tensor(W_q.q_scale(), dtype=torch.double, device=device)
        )
        weight_zero_point = (
            W_q.q_per_channel_zero_points()
            if use_channelwise
            else torch.tensor(W_q.q_zero_point(), dtype=torch.int64, device=device)
        )

        if weight_in_channel_last_format:
            if W_q_cpu_tensor.dim() == 5:
                W_q_cpu_tensor = W_q_cpu_tensor.to(memory_format=torch.channels_last_3d)
            elif W_q_cpu_tensor.dim() == 4:
                W_q_cpu_tensor = W_q_cpu_tensor.to(memory_format=torch.channels_last)

        packed_weight = qconv_prepack(
            W_q_cpu_tensor,
            weight_scale,
            X_scale,
            X_zero_point,
            strides,
            pads,
            dilations,
            groups,
            X_q_cpu_tensor.size(),
        )

        if post_op.binary_attr == "sum":
            X2_cpu_tensor = (
                X2_q.int_repr()
                if qconv_output_dtype is None
                else X2_q.dequantize().to(qconv_x2_dtype)
            ).contiguous(memory_format=torch.channels_last)
            Y_q_cpu_tensor = qconv(
                X_q_cpu_tensor,
                X_scale,
                X_zero_point,
                packed_weight,
                weight_scale,
                weight_zero_point,
                X2_cpu_tensor,
                bias_float,
                strides,
                pads,
                dilations,
                groups,
                Y_scale,
                Y_zero_point,
                qconv_output_dtype,
                X2_scale,
                X2_zero_point,
                post_op.binary_attr,
                post_op.alpha,
                post_op.unary_attr,
                post_op.scalars,
                post_op.algorithm,
            )
        else:
            Y_q_cpu_tensor = qconv(
                X_q_cpu_tensor,
                X_scale,
                X_zero_point,
                packed_weight,
                weight_scale,
                weight_zero_point,
                bias_float,
                strides,
                pads,
                dilations,
                groups,
                Y_scale,
                Y_zero_point,
                qconv_output_dtype,
                post_op.unary_attr,
                post_op.scalars,
                post_op.algorithm,
            )
        if fp32_output or bfloat16_output:
            self.assertTrue(Y_q_cpu_tensor.dtype == qconv_output_dtype)
            Y_q_cpu_tensor = torch.quantize_per_tensor(
                Y_q_cpu_tensor
                if fp32_output
                else Y_q_cpu_tensor.to(torch.float32), scale=Y_scale, zero_point=Y_zero_point, dtype=output_dtype
            ).int_repr()

        # Make sure the results match
        # assert_array_almost_equal compares using the following formula:
        #     abs(desired-actual) < 1.5 * 10**(-decimal)
        # (https://numpy.org/doc/stable/reference/generated/numpy.testing.assert_almost_equal.html)
        # We use decimal = 0 to ignore off-by-1 differences between
        # reference and test. Off-by-1 differences arise due to the order of
        # round and zero_point addition operation, i.e., if addition
        # followed by round is used by reference and round followed by
        # addition is used by test, the results may differ by 1.
        # For example, the result of round(2.5) + 1 is 3 while
        # round(2.5 + 1) is 4 assuming the rounding mode is
        # round-to-nearest, ties-to-even.

        np.testing.assert_array_almost_equal(
            result_ref_q.int_repr().cpu().numpy(),
            Y_q_cpu_tensor.cpu().numpy(),
            decimal=0,
            err_msg=f"""X: {X_q}, W: {W_q}, b: {bias_float}, strides: {strides},
            pads: {pads}, o_pads: {o_pads}, dilations: {dilations},
            groups: {groups}, y_s: {Y_scale}, y_zp: {Y_zero_point}, X2: {X2_q}""",
        )

        # Return the quantized data for later reuse
        return X_q, W_q, bias_float

    @unittest.skipIf(IS_FBCODE, "Skip pt2e ops in fbcode")
    @skipIfNoONEDNN
    def test_qconv1d_pt2e(self):
        groups_list = [1, 3]
        input_channels_per_group = 2
        output_channels_per_group = 2
        length = 4
        kernel = 3
        stride = 1
        pad = 1
        dilation = 1
        W_scale = [1.5]
        W_zero_point = [0]
        use_bias_list = [False, True]
        use_channelwise_list = [False, True]
        output_dtype_list = [None, torch.float32, torch.bfloat16]
        options = itertools.product(groups_list, use_bias_list, use_channelwise_list, output_dtype_list)
        for groups, use_bias, use_channelwise, output_dtype in options:
            if output_dtype is not None and not (use_bias and use_channelwise):
                # Remove some test combination to reduce UT test time
                continue
            conv1d = torch.nn.Conv1d(
                input_channels_per_group * groups,
                output_channels_per_group * groups,
                kernel,
                stride,
                pad,
                dilation,
                groups,
            )
            qconv = torch.ops.onednn.qconv1d_pointwise
            qconv_prepack = torch.ops.onednn.qconv_prepack
            pointwise_post_op = PointwisePostOp()
            self._test_qconv_impl_cpu_tensor(
                qconv,
                qconv_prepack,
                conv1d,
                input_channels_per_group=input_channels_per_group,
                input_feature_map_shape=(length,),
                output_channels_per_group=output_channels_per_group,
                groups=groups,
                kernels=kernel,
                strides=[stride],
                pads=[pad],
                dilations=[dilation],
                W_scale=W_scale,
                W_zero_point=W_zero_point,
                use_bias=use_bias,
                post_op=pointwise_post_op,
                use_channelwise=use_channelwise,
                qconv_output_dtype=output_dtype,
            )

    @unittest.skipIf(IS_FBCODE, "Skip pt2e ops in fbcode")
    @skipIfNoONEDNN
    def test_qconv2d_pt2e(self):
        groups_list = [1, 3]
        input_channels_per_group = 2
        output_channels_per_group = 2
        input_feature_map_shape = (10, 10)
        kernels = (3, 3)
        strides = (2, 2)
        pads = (1, 1)
        dilations = (1, 1)
        W_scale = [1.5]
        W_zero_point = [0]
        use_bias_list = [False, True]
        use_channelwise_list = [False, True]
        channel_last_weight_format_list = [False, True]
        output_dtype_list = [None, torch.float32, torch.bfloat16]
        options = itertools.product(
            groups_list,
            use_bias_list,
            use_channelwise_list,
            channel_last_weight_format_list,
            output_dtype_list,
        )
        for groups, use_bias, use_channelwise, channel_last_weight_format, output_dtype in options:
            if (output_dtype is not None or channel_last_weight_format) and not (use_bias and use_channelwise):
                # Remove some test combination to reduce UT test time
                continue
            qconv = torch.ops.onednn.qconv_pointwise
            qconv_prepack = torch.ops.onednn.qconv_prepack
            conv_op = torch.nn.Conv2d(
                input_channels_per_group * groups,
                output_channels_per_group * groups,
                kernels,
                strides,
                pads,
                dilations,
                groups,
            )
            pointwise_post_op = PointwisePostOp()
            self._test_qconv_impl_cpu_tensor(
                qconv,
                qconv_prepack,
                conv_op,
                input_channels_per_group=input_channels_per_group,
                input_feature_map_shape=input_feature_map_shape,
                output_channels_per_group=output_channels_per_group,
                groups=groups,
                kernels=kernels,
                strides=strides,
                pads=pads,
                dilations=dilations,
                W_scale=W_scale,
                W_zero_point=W_zero_point,
                use_bias=use_bias,
                post_op=pointwise_post_op,
                use_channelwise=use_channelwise,
                qconv_output_dtype=output_dtype,
                weight_in_channel_last_format=channel_last_weight_format,
            )

    @unittest.skipIf(IS_FBCODE, "Skip pt2e ops in fbcode")
    @skipIfNoONEDNN
    def test_qconv3d_pt2e(self):
        input_channels_per_group = 2
        input_feature_map_shape = (6, 6, 6)
        output_channels_per_group = 2
        groups_list = [1, 3]
        kernels = (3, 3, 3)
        strides = (2, 2, 2)
        pads = (1, 1, 1)
        dilations = (1, 1, 1)
        W_scale = [1.5]
        W_zero_point = [0]
        use_bias_list = [False, True]
        use_channelwise_list = [False, True]
        channel_last_weight_format_list = [False, True]
        output_dtype_list = [None, torch.float32, torch.bfloat16]
        options = itertools.product(
            groups_list,
            use_bias_list,
            use_channelwise_list,
            channel_last_weight_format_list,
            output_dtype_list,
        )
        for groups, use_bias, use_channelwise, channel_last_weight_format, output_dtype in options:
            if (output_dtype is not None or channel_last_weight_format) and not (use_bias and use_channelwise):
                # Remove some test combination to reduce UT test time
                continue
            qconv = torch.ops.onednn.qconv3d_pointwise
            qconv_prepack = torch.ops.onednn.qconv_prepack
            conv_op = torch.nn.Conv3d(
                input_channels_per_group * groups,
                output_channels_per_group * groups,
                kernels,
                strides,
                pads,
                dilations,
                groups,
            )
            pointwise_post_op = PointwisePostOp()
            self._test_qconv_impl_cpu_tensor(
                qconv,
                qconv_prepack,
                conv_op,
                input_channels_per_group=input_channels_per_group,
                input_feature_map_shape=input_feature_map_shape,
                output_channels_per_group=output_channels_per_group,
                groups=groups,
                kernels=kernels,
                strides=strides,
                pads=pads,
                dilations=dilations,
                W_scale=W_scale,
                W_zero_point=W_zero_point,
                use_bias=use_bias,
                post_op=pointwise_post_op,
                use_channelwise=use_channelwise,
                qconv_output_dtype=output_dtype,
                weight_in_channel_last_format=channel_last_weight_format,
            )

    # Test qconv with post op relu
    @unittest.skipIf(IS_FBCODE, "Skip pt2e ops in fbcode")
    @skipIfNoONEDNN
    def test_qconv2d_relu_pt2e(self):
        input_channels_per_group = 2
        output_channels_per_group = 2
        groups_list = [1, 10]
        input_feature_map_shape = (10, 10)
        kernels = (3, 3)
        strides = (2, 2)
        pads = (1, 1)
        dilations = (1, 1)
        W_scale = [1.5]
        W_zero_point = [0]
        use_bias_list = [False, True]
        use_channelwise_list = [False, True]
        output_dtype_list = [None, torch.float32, torch.bfloat16]
        options = itertools.product(groups_list, use_bias_list, use_channelwise_list, output_dtype_list)
        for groups, use_bias, use_channelwise, output_dtype in options:
            qconv = torch.ops.onednn.qconv_pointwise
            qconv_prepack = torch.ops.onednn.qconv_prepack
            conv_op = torch.nn.Conv2d(
                input_channels_per_group * groups,
                output_channels_per_group * groups,
                kernels,
                strides,
                pads,
                dilations,
                groups,
            )
            pointwise_post_op = PointwisePostOp(unary_attr="relu")
            self._test_qconv_impl_cpu_tensor(
                qconv,
                qconv_prepack,
                conv_op,
                input_channels_per_group=input_channels_per_group,
                input_feature_map_shape=input_feature_map_shape,
                output_channels_per_group=output_channels_per_group,
                groups=groups,
                kernels=kernels,
                strides=strides,
                pads=pads,
                dilations=dilations,
                W_scale=W_scale,
                W_zero_point=W_zero_point,
                use_bias=use_bias,
                post_op=pointwise_post_op,
                use_channelwise=use_channelwise,
                qconv_output_dtype=output_dtype,
            )

    # Test qconv with post op hardtanh
    @unittest.skipIf(IS_FBCODE, "Skip pt2e ops in fbcode")
    @skipIfNoONEDNN
    def test_qconv2d_hardtanh_pt2e(self):
        input_channels_per_group = 2
        output_channels_per_group = 2
        groups_list = [1, 10]
        input_feature_map_shape = (10, 10)
        kernels = (3, 3)
        strides = (2, 2)
        pads = (1, 1)
        dilations = (1, 1)
        W_scale = [1.5]
        W_zero_point = [0]
        use_bias_list = [False, True]
        use_channelwise_list = [False, True]
        output_dtype_list = [None, torch.float32, torch.bfloat16]
        options = itertools.product(groups_list, use_bias_list, use_channelwise_list, output_dtype_list)
        for groups, use_bias, use_channelwise, output_dtype in options:
            qconv = torch.ops.onednn.qconv_pointwise
            qconv_prepack = torch.ops.onednn.qconv_prepack
            conv_op = torch.nn.Conv2d(
                input_channels_per_group * groups,
                output_channels_per_group * groups,
                kernels,
                strides,
                pads,
                dilations,
                groups,
            )
            pointwise_post_op = PointwisePostOp(unary_attr="hardtanh", scalars=[0.0, 6.0])
            self._test_qconv_impl_cpu_tensor(
                qconv,
                qconv_prepack,
                conv_op,
                input_channels_per_group=input_channels_per_group,
                input_feature_map_shape=input_feature_map_shape,
                output_channels_per_group=output_channels_per_group,
                groups=groups,
                kernels=kernels,
                strides=strides,
                pads=pads,
                dilations=dilations,
                W_scale=W_scale,
                W_zero_point=W_zero_point,
                use_bias=use_bias,
                post_op=pointwise_post_op,
                use_channelwise=use_channelwise,
                qconv_output_dtype=output_dtype,
            )

    # Test qconv with post op swish
    @unittest.skipIf(IS_FBCODE, "Skip pt2e ops in fbcode")
    @skipIfNoONEDNN
    def test_qconv2d_swish_pt2e(self):
        input_channels_per_group = 2
        output_channels_per_group = 2
        groups_list = [1, 10]
        input_feature_map_shape = (10, 10)
        kernels = (3, 3)
        strides = (2, 2)
        pads = (1, 1)
        dilations = (1, 1)
        W_scale = [1.5]
        W_zero_point = [0]
        use_bias_list = [False, True]
        use_channelwise_list = [False, True]
        output_dtype_list = [None, torch.float32, torch.bfloat16]
        options = itertools.product(groups_list, use_bias_list, use_channelwise_list, output_dtype_list)
        for groups, use_bias, use_channelwise, output_dtype in options:
            qconv = torch.ops.onednn.qconv_pointwise
            qconv_prepack = torch.ops.onednn.qconv_prepack
            conv_op = torch.nn.Conv2d(
                input_channels_per_group * groups,
                output_channels_per_group * groups,
                kernels,
                strides,
                pads,
                dilations,
                groups,
            )
            pointwise_post_op = PointwisePostOp(unary_attr="swish")
            self._test_qconv_impl_cpu_tensor(
                qconv,
                qconv_prepack,
                conv_op,
                input_channels_per_group=input_channels_per_group,
                input_feature_map_shape=input_feature_map_shape,
                output_channels_per_group=output_channels_per_group,
                groups=groups,
                kernels=kernels,
                strides=strides,
                pads=pads,
                dilations=dilations,
                W_scale=W_scale,
                W_zero_point=W_zero_point,
                use_bias=use_bias,
                post_op=pointwise_post_op,
                use_channelwise=use_channelwise,
                qconv_output_dtype=output_dtype,
            )

    # Test qconv with post op hardswish
    @unittest.skipIf(IS_FBCODE, "Skip pt2e ops in fbcode")
    @skipIfNoONEDNN
    def test_qconv2d_hardswish_pt2e(self):
        input_channels_per_group = 2
        output_channels_per_group = 2
        groups_list = [1, 10]
        input_feature_map_shape = (10, 10)
        kernels = (3, 3)
        strides = (2, 2)
        pads = (1, 1)
        dilations = (1, 1)
        W_scale = [1.5]
        W_zero_point = [0]
        use_bias_list = [False, True]
        use_channelwise_list = [False, True]
        output_dtype_list = [None, torch.float32, torch.bfloat16]
        options = itertools.product(groups_list, use_bias_list, use_channelwise_list, output_dtype_list)

        for groups, use_bias, use_channelwise, output_dtype in options:
            qconv = torch.ops.onednn.qconv_pointwise
            qconv_prepack = torch.ops.onednn.qconv_prepack
            conv_op = torch.nn.Conv2d(
                input_channels_per_group * groups,
                output_channels_per_group * groups,
                kernels,
                strides,
                pads,
                dilations,
                groups,
            )
            pointwise_post_op = PointwisePostOp(unary_attr="hardswish")
            self._test_qconv_impl_cpu_tensor(
                qconv,
                qconv_prepack,
                conv_op,
                input_channels_per_group=input_channels_per_group,
                input_feature_map_shape=input_feature_map_shape,
                output_channels_per_group=output_channels_per_group,
                groups=groups,
                kernels=kernels,
                strides=strides,
                pads=pads,
                dilations=dilations,
                W_scale=W_scale,
                W_zero_point=W_zero_point,
                use_bias=use_bias,
                post_op=pointwise_post_op,
                use_channelwise=use_channelwise,
                qconv_output_dtype=output_dtype,
            )

    # Test qconv with post op sum
    @unittest.skipIf(IS_FBCODE, "Skip pt2e ops in fbcode")
    @skipIfNoONEDNN
    def test_qconv2d_sum_pt2e(self):
        groups_list = [1, 3]
        input_channels_per_group = 2
        output_channels_per_group = 2
        input_feature_map_shape = (10, 10)
        kernels = (3, 3)
        strides = (2, 2)
        pads = (1, 1)
        dilations = (1, 1)
        W_scale = [1.5]
        W_zero_point = [-3]
        use_bias_list = [False, True]
        use_channelwise_list = [False, True]
        output_dtype_list = [None, torch.float32, torch.bfloat16]
        X2_zero_point_list = [0, 1]
        options = itertools.product(
            groups_list, use_bias_list, use_channelwise_list, X2_zero_point_list, output_dtype_list
        )
        for groups, use_bias, use_channelwise, X2_zero_point, output_dtype in options:
            qconv = torch.ops.onednn.qconv2d_pointwise.binary
            qconv_prepack = torch.ops.onednn.qconv_prepack
            conv_op = torch.nn.Conv2d(
                input_channels_per_group * groups,
                output_channels_per_group * groups,
                kernels,
                strides,
                pads,
                dilations,
                groups,
            )
            pointwise_post_op = PointwisePostOp(binary_attr="sum")
            self._test_qconv_impl_cpu_tensor(
                qconv,
                qconv_prepack,
                conv_op,
                input_channels_per_group=input_channels_per_group,
                input_feature_map_shape=input_feature_map_shape,
                output_channels_per_group=output_channels_per_group,
                groups=groups,
                kernels=kernels,
                strides=strides,
                pads=pads,
                dilations=dilations,
                W_scale=W_scale,
                W_zero_point=W_zero_point,
                use_bias=use_bias,
                post_op=pointwise_post_op,
                use_channelwise=use_channelwise,
                X2_zero_point=X2_zero_point,
                qconv_output_dtype=output_dtype,
                qconv_x2_dtype=output_dtype,
            )

    # Test qconv with post op sum relu
    @unittest.skipIf(IS_FBCODE, "Skip pt2e ops in fbcode")
    @skipIfNoONEDNN
    def test_qconv2d_sum_relu_pt2e(self):
        groups_list = [1, 3]
        input_channels_per_group = 2
        output_channels_per_group = 2
        input_feature_map_shape = (10, 10)
        kernels = (3, 3)
        strides = (2, 2)
        pads = (1, 1)
        dilations = (1, 1)
        W_scale = [1.5]
        W_zero_point = [-3]
        use_bias_list = [False, True]
        use_channelwise_list = [False, True]
        X2_zero_point_list = [0, 1]
        options = itertools.product(
            groups_list, use_bias_list, use_channelwise_list, X2_zero_point_list
        )
        for groups, use_bias, use_channelwise, X2_zero_point in options:
            qconv = torch.ops.onednn.qconv2d_pointwise.binary
            qconv_prepack = torch.ops.onednn.qconv_prepack
            conv_op = torch.nn.Conv2d(
                input_channels_per_group * groups,
                output_channels_per_group * groups,
                kernels,
                strides,
                pads,
                dilations,
                groups,
            )
            pointwise_post_op = PointwisePostOp(binary_attr="sum", unary_attr="relu")
            self._test_qconv_impl_cpu_tensor(
                qconv,
                qconv_prepack,
                conv_op,
                input_channels_per_group=input_channels_per_group,
                input_feature_map_shape=input_feature_map_shape,
                output_channels_per_group=output_channels_per_group,
                groups=groups,
                kernels=kernels,
                strides=strides,
                pads=pads,
                dilations=dilations,
                W_scale=W_scale,
                W_zero_point=W_zero_point,
                use_bias=use_bias,
                post_op=pointwise_post_op,
                use_channelwise=use_channelwise,
                X2_zero_point=X2_zero_point,
            )

    # Test qconv with post op sum
    @unittest.skipIf(IS_FBCODE, "Skip pt2e ops in fbcode")
    @skipIfNoONEDNN
    def test_qconv2d_sum_relu_float_output_pt2e(self):
        groups = 1
        input_channels_per_group = 2
        output_channels_per_group = 2
        input_feature_map_shape = (10, 10)
        kernels = (3, 3)
        strides = (2, 2)
        pads = (1, 1)
        dilations = (1, 1)
        W_scale = [1.5]
        W_zero_point = [-3]
        use_bias_list = [False, True]
        use_channelwise = True
        output_dtype_list = [torch.float32, torch.bfloat16]
        X2_zero_point = 0
        use_relu_list = [True, False]
        options = itertools.product(
            use_bias_list, output_dtype_list, use_relu_list
        )
        for use_bias, output_dtype, use_relu in options:
            qconv_x2_dtype = output_dtype
            qconv = torch.ops.onednn.qconv2d_pointwise.binary
            qconv_prepack = torch.ops.onednn.qconv_prepack
            conv_op = torch.nn.Conv2d(
                input_channels_per_group * groups,
                output_channels_per_group * groups,
                kernels,
                strides,
                pads,
                dilations,
                groups,
            )
            pointwise_post_op = (
                PointwisePostOp(binary_attr="sum", unary_attr="relu")
                if use_relu
                else PointwisePostOp(binary_attr="sum")
            )
            self._test_qconv_impl_cpu_tensor(
                qconv,
                qconv_prepack,
                conv_op,
                input_channels_per_group=input_channels_per_group,
                input_feature_map_shape=input_feature_map_shape,
                output_channels_per_group=output_channels_per_group,
                groups=groups,
                kernels=kernels,
                strides=strides,
                pads=pads,
                dilations=dilations,
                W_scale=W_scale,
                W_zero_point=W_zero_point,
                use_bias=use_bias,
                post_op=pointwise_post_op,
                use_channelwise=use_channelwise,
                X2_zero_point=X2_zero_point,
                qconv_output_dtype=output_dtype,
                qconv_x2_dtype=qconv_x2_dtype,
            )

    # Test qconv1d with post op relu
    @unittest.skipIf(IS_FBCODE, "Skip pt2e ops in fbcode")
    @skipIfNoONEDNN
    def test_qconv1d_relu_pt2e(self):
        input_channels_per_group = 2
        output_channels_per_group = 2
        groups_list = [1, 10]
        input_feature_map_shape = (10,)
        kernels = (3,)
        strides = (2,)
        pads = (1,)
        dilations = (1,)
        W_scale = [1.5]
        W_zero_point = [0]
        use_bias_list = [False, True]
        use_channelwise_list = [False, True]
        output_dtype_list = [None, torch.float32, torch.bfloat16]
        options = itertools.product(groups_list, use_bias_list, use_channelwise_list, output_dtype_list)
        for groups, use_bias, use_channelwise, output_dtype in options:
            qconv = torch.ops.onednn.qconv_pointwise
            qconv_prepack = torch.ops.onednn.qconv_prepack
            conv_op = torch.nn.Conv1d(
                input_channels_per_group * groups,
                output_channels_per_group * groups,
                kernels,
                strides,
                pads,
                dilations,
                groups,
            )
            pointwise_post_op = PointwisePostOp(unary_attr="relu")
            self._test_qconv_impl_cpu_tensor(
                qconv,
                qconv_prepack,
                conv_op,
                input_channels_per_group=input_channels_per_group,
                input_feature_map_shape=input_feature_map_shape,
                output_channels_per_group=output_channels_per_group,
                groups=groups,
                kernels=kernels,
                strides=strides,
                pads=pads,
                dilations=dilations,
                W_scale=W_scale,
                W_zero_point=W_zero_point,
                use_bias=use_bias,
                post_op=pointwise_post_op,
                use_channelwise=use_channelwise,
                qconv_output_dtype=output_dtype,
            )

    def _make_qconv_tensors_fp8(
        self, batch_size, input_channels_per_group, input_feature_map_shape,
        output_channels_per_group, groups, kernels, strides, pads, dilations,
        use_bias, use_channelwise, use_transpose,
        device=torch.device("cpu"),
    ):
        assert not (use_channelwise and use_transpose), \
               "Cannot generate channelwise qconv_transpose_tensors "
        input_channels = input_channels_per_group * groups
        output_channels = output_channels_per_group * groups
        # Padded input size should be at least as big as dilated kernel
        input_dimension_function = _ntuple(len(input_feature_map_shape))
        kernels = input_dimension_function(kernels)
        strides = input_dimension_function(strides)
        pads = input_dimension_function(pads)
        dilations = input_dimension_function(dilations)
        for i in range(len(kernels)):
            assume(input_feature_map_shape[i] + 2 * pads[i]
                   >= dilations[i] * (kernels[i] - 1) + 1)
        # the operator expects them in the format
        # (output_channels, input_channels/groups, kernel_d, kernel_h, kernel_w)
        # (input_channels, output_channels/groups, kernel_d, kernel_h, kernel_w)
        if use_transpose:
            output_shape = (input_channels, output_channels_per_group,)
        else:
            output_shape = (output_channels, input_channels_per_group,)

        X = torch.rand(
            (batch_size, input_channels,) + input_feature_map_shape,
            device=device,
        )
        X_q, X_scale = _quantize_fp8e4m3(X, channelwise=False)
        W = torch.randn(output_shape + kernels, device=device) * 0.1
        W_q, W_scale = _quantize_fp8e4m3(W, channelwise=use_channelwise)
        bias_float = torch.randn((output_channels,), device=device) if use_bias else None

        return X, W, X_q, W_q, X_scale, W_scale, bias_float

    def _test_qconv_impl_cpu_tensor_fp8(
        self,
        qconv,
        qconv_prepack,
        conv_op,
        input_channels_per_group=2,
        input_feature_map_shape=(),
        output_channels_per_group=2,
        groups=1,
        kernels=3,
        strides=(),
        pads=(),
        dilations=(),
        Y_scale=0.002,
        use_bias=True,
        post_op=PointwisePostOp(),
        use_channelwise=True,
        X2_scale=0.02,
        qconv_output_dtype=None,  # None, torch.float32, torch.bfloat16
        weight_in_channel_last_format=False,
    ):
        # We assume FP8 quantization is always symmetric
        fp32_output = True if qconv_output_dtype is torch.float32 else False
        bfloat16_output = True if qconv_output_dtype is torch.bfloat16 else False
        if fp32_output or bfloat16_output:
            Y_scale = 1.0
            X2_scale = 1.0
        batch_size = 3
        device = torch.device("cpu")
        use_transpose = False
        X, W, X_q, W_q, X_scale, W_scale, bias_float = self._make_qconv_tensors_fp8(
            batch_size,
            input_channels_per_group,
            input_feature_map_shape,
            output_channels_per_group,
            groups,
            kernels,
            strides,
            pads,
            dilations,
            use_bias,
            use_channelwise,
            use_transpose,
            device=device,
        )
        # Assign weights
        dqW = _dequantize_fp8e4m3(W_q, W_scale)
        dqX = _dequantize_fp8e4m3(X_q, X_scale)
        conv_op.weight = torch.nn.Parameter(dqW, requires_grad=False)
        conv_op.bias = (
            torch.nn.Parameter(bias_float, requires_grad=False) if use_bias else None
        )
        result_ref = conv_op(dqX)
        X2 = None
        X2_q = None
        X2_scale = 1.0

        if post_op.binary_attr == "sum":
            X2_dtype = qconv_output_dtype if qconv_output_dtype else torch.float32
            X2 = torch.rand_like(result_ref, device=device, dtype=X2_dtype)
            if qconv_output_dtype is None:
                X2_q, X2_scale = _quantize_fp8e4m3(X2, channelwise=False)
                X2_dq = _dequantize_fp8e4m3(X2_q, X2_scale)
                X2_scale = X2_scale.item()
            else:
                X2_dq = X2
            result_ref = result_ref + X2_dq
            if post_op.unary_attr == "relu":
                relu = torch.nn.ReLU()
                result_ref = relu(result_ref)
        elif post_op.unary_attr == "relu":
            assert not use_transpose, "Cannot fuse ReLU with ConvTranspose"
            relu = torch.nn.ReLU()
            result_ref = relu(result_ref)
        elif post_op.unary_attr == "hardtanh":
            assert not use_transpose, "Cannot fuse hardtanh with ConvTranspose"
            assert len(post_op.scalars) == 2, "For post op hardtanh, expect 2 parameters passed in"
            hardtanh = torch.nn.Hardtanh(min_val=post_op.scalars[0], max_val=post_op.scalars[1])
            result_ref = hardtanh(result_ref)
        elif post_op.unary_attr == "hardswish":
            assert not use_transpose, "Cannot fuse hardswish with ConvTranspose"
            hardswish = torch.nn.Hardswish()
            result_ref = hardswish(result_ref)
        elif post_op.unary_attr == "swish":
            assert not use_transpose, "Cannot fuse silu with ConvTranspose"
            silu = torch.nn.SiLU()
            result_ref = silu(result_ref)

        # Quantize reference results for comparison
        if qconv_output_dtype is None:
            result_ref = _quantize_fp8e4m3(result_ref, False, Y_scale)[0]
        else:
            result_ref = result_ref.to(qconv_output_dtype)

        # Calculate the result for PT2E path
        if weight_in_channel_last_format:
            if W_q.dim() == 5:
                W_q = W_q.to(memory_format=torch.channels_last_3d)
            elif W_q.dim() == 4:
                W_q = W_q.to(memory_format=torch.channels_last)

        X_scale_scalar = X_scale.item()
        packed_weight = qconv_prepack(
            W_q,
            W_scale,
            X_scale_scalar,
            0,  # X_zero_point
            strides,
            pads,
            dilations,
            groups,
            X_q.size(),
        )

        if post_op.binary_attr == "sum":
            accum = (
                X2_q.contiguous(memory_format=torch.channels_last)
                if X2_q is not None
                else X2.contiguous(memory_format=torch.channels_last)
            )
            result = qconv(
                X_q,
                X_scale_scalar,
                0,  # X_zero_point
                packed_weight,
                W_scale,
                torch.zeros([], dtype=torch.int8),  # W_zero_point
                accum,
                bias_float,
                strides,
                pads,
                dilations,
                groups,
                Y_scale,
                0,  # Y_zero_point
                qconv_output_dtype,
                X2_scale,
                0,  # X2_zero_point
                post_op.binary_attr,
                post_op.alpha,
                post_op.unary_attr,
                post_op.scalars,
                post_op.algorithm,
            )
        else:
            result = qconv(
                X_q,
                X_scale_scalar,
                0,  # X_zero_point
                packed_weight,
                W_scale,
                torch.zeros([], dtype=torch.int8),  # W_zero_point
                bias_float,
                strides,
                pads,
                dilations,
                groups,
                Y_scale,
                0,  # Y_zero_point
                qconv_output_dtype,
                post_op.unary_attr,
                post_op.scalars,
                post_op.algorithm,
            )
        if fp32_output or bfloat16_output:
            self.assertTrue(result.dtype == qconv_output_dtype)

        self.assertEqual(result.float(), result_ref.float(), atol=1e-6, rtol=1e-5)
        assert not torch.isnan(result).any()

    def _test_qconv_fp8_helper(self, nd, pointwise_post_op):
        # nd = 1,2,3 -> conv1d/2d/3d
        if pointwise_post_op.binary_attr != "none":
            # Only conv2d supports binary post op
            assert nd == 2
        groups_list = [1, 3]
        input_channels_per_group = 2
        output_channels_per_group = 2
        length = 4
        kernel = 3
        stride = 1
        pad = 1
        dilation = 1
        use_bias_list = [False, True]
        use_channelwise_list = [False, True]
        output_dtype_list = [None, torch.float32, torch.bfloat16]
        options = itertools.product(groups_list, use_bias_list, use_channelwise_list, output_dtype_list)
        for groups, use_bias, use_channelwise, output_dtype in options:
            if output_dtype is not None and not (use_bias and use_channelwise):
                # Remove some test combination to reduce UT test time
                continue
            conv_mod = getattr(torch.nn, f"Conv{nd}d")(
                input_channels_per_group * groups,
                output_channels_per_group * groups,
                kernel,
                stride,
                pad,
                dilation,
                groups,
            )
            qconv = (
                torch.ops.onednn.qconv_pointwise
                if pointwise_post_op.binary_attr == "none"
                else torch.ops.onednn.qconv2d_pointwise.binary
            )
            qconv_prepack = torch.ops.onednn.qconv_prepack
            self._test_qconv_impl_cpu_tensor_fp8(
                qconv,
                qconv_prepack,
                conv_mod,
                input_channels_per_group=input_channels_per_group,
                input_feature_map_shape=(length,) * nd,
                output_channels_per_group=output_channels_per_group,
                groups=groups,
                kernels=[kernel] * nd,
                strides=[stride] * nd,
                pads=[pad] * nd,
                dilations=[dilation] * nd,
                use_bias=use_bias,
                post_op=pointwise_post_op,
                use_channelwise=use_channelwise,
                qconv_output_dtype=output_dtype,
            )

    @unittest.skipIf(IS_FBCODE, "Skip pt2e ops in fbcode")
    @skipIfNoONEDNN
    def test_qconv1d_fp8(self):
        pointwise_post_op = PointwisePostOp()
        self._test_qconv_fp8_helper(1, pointwise_post_op)


    @unittest.skipIf(IS_FBCODE, "Skip pt2e ops in fbcode")
    @skipIfNoONEDNN
    def test_qconv1d_relu_fp8(self):
        pointwise_post_op = PointwisePostOp(unary_attr="relu")
        self._test_qconv_fp8_helper(1, pointwise_post_op)

    @unittest.skipIf(IS_FBCODE, "Skip pt2e ops in fbcode")
    @skipIfNoONEDNN
    def test_qconv2d_fp8(self):
        pointwise_post_op = PointwisePostOp()
        self._test_qconv_fp8_helper(2, pointwise_post_op)

    @unittest.skipIf(IS_FBCODE, "Skip pt2e ops in fbcode")
    @skipIfNoONEDNN
    def test_qconv2d_relu_fp8(self):
        pointwise_post_op = PointwisePostOp(unary_attr="relu")
        self._test_qconv_fp8_helper(2, pointwise_post_op)

    @unittest.skipIf(IS_FBCODE, "Skip pt2e ops in fbcode")
    @skipIfNoONEDNN
    def test_qconv2d_hardtanh_fp8(self):
        pointwise_post_op = PointwisePostOp(unary_attr="hardtanh", scalars=[0.0, 6.0])
        self._test_qconv_fp8_helper(2, pointwise_post_op)

    @unittest.skipIf(IS_FBCODE, "Skip pt2e ops in fbcode")
    @skipIfNoONEDNN
    def test_qconv2d_swish_fp8(self):
        pointwise_post_op = PointwisePostOp(unary_attr="swish")
        self._test_qconv_fp8_helper(2, pointwise_post_op)

    @unittest.skipIf(IS_FBCODE, "Skip pt2e ops in fbcode")
    @skipIfNoONEDNN
    def test_qconv2d_hardswish_fp8(self):
        pointwise_post_op = PointwisePostOp(unary_attr="hardswish")
        self._test_qconv_fp8_helper(2, pointwise_post_op)

    @unittest.skipIf(IS_FBCODE, "Skip pt2e ops in fbcode")
    @skipIfNoONEDNN
    def test_qconv2d_sum_fp8(self):
        pointwise_post_op = PointwisePostOp(binary_attr="sum")
        self._test_qconv_fp8_helper(2, pointwise_post_op)

    @unittest.skipIf(IS_FBCODE, "Skip pt2e ops in fbcode")
    @skipIfNoONEDNN
    def test_qconv2d_sum_relu_fp8(self):
        pointwise_post_op = PointwisePostOp(binary_attr="sum", unary_attr="relu")
        self._test_qconv_fp8_helper(2, pointwise_post_op)

    @unittest.skipIf(IS_FBCODE, "Skip pt2e ops in fbcode")
    @skipIfNoONEDNN
    def test_qconv3d_fp8(self):
        pointwise_post_op = PointwisePostOp()
        torch.manual_seed(0)  # For reproducibility in 3D conv tests
        self._test_qconv_fp8_helper(3, pointwise_post_op)



class TestPadding(TestCase):
    @given(batch_size=st.integers(1, 64),
           channels=st.integers(1, 64),
           width=st.integers(16, 128),
           qtype=st.sampled_from(hu._ALL_QINT_TYPES))
    def test_reflection_pad1d(self, batch_size, channels, width, qtype):
        padding = width // 4

        x = torch.arange(batch_size * channels * width).to(torch.float)
        x = x.resize(batch_size, channels, width)
        # Per-Tensor test
        scale, zp = _calculate_dynamic_qparams(x, qtype)
        qx = torch.quantize_per_tensor(x, scale, zp, qtype)

        padding_op = torch.nn.ReflectionPad1d(padding)

        y_ref = padding_op(x)
        qy_ref = torch.quantize_per_tensor(y_ref, scale, zp, qtype)
        qy_hat = padding_op(qx)
        self.assertEqual(qy_ref, qy_hat)

        # Out variant
        qy_hat = torch._C._nn.reflection_pad1d(qx, padding, out=qy_hat)
        self.assertEqual(qy_ref, qy_hat)

    @given(batch_size=st.integers(1, 64),
           channels=st.integers(1, 64),
           height=st.integers(16, 128),
           width=st.integers(16, 128),
           qtype=st.sampled_from(hu._ALL_QINT_TYPES))
    def test_reflection_pad2d(self, batch_size, channels, height, width, qtype):
        padding = (width // 4, width // 4, height // 4, height // 4)

        x = torch.arange(batch_size * channels * height * width).to(torch.float)
        x = x.resize(batch_size, channels, height, width)
        # Per-Tensor test
        scale, zp = _calculate_dynamic_qparams(x, qtype)
        qx = torch.quantize_per_tensor(x, scale, zp, qtype)

        padding_op = torch.nn.ReflectionPad2d(padding)

        y_ref = padding_op(x)
        qy_ref = torch.quantize_per_tensor(y_ref, scale, zp, qtype)
        qy_hat = padding_op(qx)
        self.assertEqual(qy_ref, qy_hat)

        # Out variant
        qy_hat = torch._C._nn.reflection_pad2d(qx, padding, out=qy_hat)
        self.assertEqual(qy_ref, qy_hat)

    @given(batch_size=st.integers(1, 64),
           channels=st.integers(1, 64),
           hwd=st.integers(1, 16),  # For 3D, max input size would be 16x16x16
           d=st.sampled_from([1, 2, 3]),
           value=st.floats(-5, 5, allow_nan=False, allow_infinity=False),
           qtype=st.sampled_from(hu._ALL_QINT_TYPES))
    def test_constant_padNd(self, batch_size, channels, d, hwd, value, qtype):
        padding = hwd // 4

        shape = [batch_size, channels, hwd]
        op = torch.nn.ConstantPad1d
        if d >= 2:
            shape.append(hwd)
            op = torch.nn.ConstantPad2d
        if d == 3:
            shape.append(hwd)
            op = torch.nn.ConstantPad3d
        numel = np.prod(shape)

        x = torch.arange(numel).to(torch.float)
        x = x.resize(*shape)
        # Per-Tensor test
        scale, zp = _calculate_dynamic_qparams(x, qtype)
        qx = torch.quantize_per_tensor(x, scale, zp, qtype)

        padding_op = op(padding, value)

        y_ref = padding_op(x)
        qy_ref = torch.quantize_per_tensor(y_ref, scale, zp, qtype)
        qy_hat = padding_op(qx)

        self.assertEqual(qy_ref, qy_hat)


@unittest.skipUnless('qnnpack' in supported_qengines,
                     "This Pytorch Build has not been built with or does not support QNNPACK")
class TestQNNPackOps(TestCase):
    """Tests the correctness of the quantized::qnnpack_relu op."""
    @given(X=hu.tensor(shapes=hu.array_shapes(1, 5, 1, 5),
                       qparams=hu.qparams(dtypes=torch.quint8,
                                          zero_point_min=0,
                                          zero_point_max=0)))
    def test_qnnpack_relu(self, X):
        with override_quantized_engine('qnnpack'):
            X, (scale, zero_point, torch_type) = X
            relu = torch.nn.functional.relu
            X = torch.from_numpy(X)
            Y = X.clone()

            qX = torch.quantize_per_tensor(X, scale=scale, zero_point=zero_point, dtype=torch_type)
            qY_hat = relu(qX)

            Y[Y < 0] = 0
            qY = torch.quantize_per_tensor(Y, scale=scale, zero_point=zero_point, dtype=torch_type)
            self.assertEqual(qY, qY_hat)

    """Tests the correctness of the quantized::qnnpack_tanh op."""
    @skipIfNoFBGEMM
    def test_qnnpack_tanh(self):
        # Note: In QNNPACK the output scale and zero_point can only be
        #       2.0/256, 128 respectively, as it uses a LUT with 256 bins.

        shapes = ((4,), (4, 4), (4, 4, 4), (4, 4, 4, 4))
        memory_formats = (torch.channels_last, torch.contiguous_format)
        test_cases = itertools.product(shapes, memory_formats)
        for shape, memory_format in test_cases:
            X, scale, zero_point, torch_type = torch.randn(*shape), 1.0, 0, torch.quint8
            if memory_format == torch.channels_last and len(shape) != 4:
                continue
            X = X.to(memory_format=memory_format)
            qX = torch.quantize_per_tensor(X, scale=scale,
                                           zero_point=zero_point,
                                           dtype=torch_type)

            # Floating point reference
            Y = torch.tanh(qX.dequantize())
            qY = torch.quantize_per_tensor(Y, scale=1.0 / 128, zero_point=128,
                                           dtype=torch.quint8)
            with override_quantized_engine('fbgemm'):
                qYserver = torch.tanh(qX)
            with override_quantized_engine('qnnpack'):
                qY_hat = torch.tanh(qX)
                self.assertEqual(
                    qY, qY_hat,
                    msg=f"QNNPACK TanH failed (FP ref), memory_format {memory_format}")
                self.assertEqual(
                    qYserver, qY_hat,
                    msg=f"QNNPACK TanH failed (FBGEMM ref), memory_format {memory_format}")

    """Tests the correctness of the quantized::qnnpack_sigmoid op."""
    @skipIfNoFBGEMM
    def test_qnnpack_sigmoid(self):
        # Note: In QNNPACK the output scale and zero_point can only be
        #       1.0/256, 0 respectively, as it uses a LUT with 256 bins.
        shapes = ((4,), (4, 4), (4, 4, 4), (4, 4, 4, 4))
        memory_formats = (torch.channels_last, torch.contiguous_format)
        test_cases = itertools.product(shapes, memory_formats)
        for shape, memory_format in test_cases:
            X, scale, zero_point, torch_type = torch.randn(*shape), 1.0, 0, torch.quint8
            if memory_format == torch.channels_last and len(shape) != 4:
                continue
            X = X.to(memory_format=memory_format)
            qX = torch.quantize_per_tensor(X, scale=scale,
                                           zero_point=zero_point,
                                           dtype=torch_type)

            # Floating point reference
            Y = torch.sigmoid(qX.dequantize())
            qY = torch.quantize_per_tensor(Y, scale=1.0 / 256, zero_point=0,
                                           dtype=torch.quint8)
            with override_quantized_engine('fbgemm'):
                qYserver = torch.sigmoid(qX)
            with override_quantized_engine('qnnpack'):
                qY_hat = torch.sigmoid(qX)
                self.assertEqual(
                    qY, qY_hat,
                    msg=f"QNNPACK Sigmoid failed (FP ref), memory_format {memory_format}")
                self.assertEqual(
                    qYserver, qY_hat,
                    msg=f"QNNPACK Sigmoid failed (FBGEMM ref), memory_format {memory_format}")

    @skipIfNoFBGEMM
    def test_qnnpack_sigmoid_sweep(self):
        # Input parameters
        f_min = -4.0
        f_max = 4.0
        scale = (f_max - f_min) / 256.0
        zero_point = 128
        dtype = torch.quint8

        step = scale / 2.0
        x = np.arange(f_min, f_max + step, step)
        X = torch.from_numpy(x).to(torch.float32)
        qX = torch.quantize_per_tensor(X, scale=scale,
                                       zero_point=zero_point,
                                       dtype=dtype)

        dqX = qX.dequantize()
        # Floating point reference
        Y = torch.sigmoid(dqX)
        qY = torch.quantize_per_tensor(Y, scale=1.0 / 256, zero_point=0,
                                       dtype=torch.quint8)
        with override_quantized_engine('fbgemm'):
            qYserver = torch.sigmoid(qX)
        with override_quantized_engine('qnnpack'):
            qY_hat = torch.sigmoid(qX)
            self.assertEqual(qY, qY_hat,
                             msg="QNNPACK Sigmoid failed (FP ref)!")
            self.assertEqual(qYserver, qY_hat,
                             msg="QNNPACK Sigmoid failed (FBGEMM ref)!")

    """Tests the correctness of the quantized::add (qnnpack) op."""
    @settings(suppress_health_check=(HealthCheck.filter_too_much,))
    @given(A=hu.tensor(shapes=hu.array_shapes(1, 5, 1, 5),
                       qparams=hu.qparams(dtypes=[torch.quint8, torch.qint8])),
           zero_point=st.sampled_from([0, 2, 5, 15, 127]),
           scale_A=st.sampled_from([0.001, 0.057, 0.889, 12.3]),
           scale_B=st.sampled_from([0.008, 0.0821, 0.67, 7]),
           scale_C=st.sampled_from([0.003, 0.07821, 0.457, 7.34]),)
    def test_qnnpack_add(self, A, zero_point, scale_A, scale_B, scale_C):
        with override_quantized_engine('qnnpack'):
            A_temp = A
            for channels_last in [True, False]:
                if channels_last and len(A_temp[0].shape) != 4:
                    continue
                A, (scale_a, zero_point_A, torch_type) = A_temp
                B, (scale_b, zero_point_B, torch_type) = A_temp
                A = torch.from_numpy(A)
                B = torch.from_numpy(B)

                if torch_type == torch.qint8 and not torch.backends.xnnpack.enabled:
                    continue

                if channels_last:
                    A = A.to(memory_format=torch.channels_last)
                    B = B.to(memory_format=torch.channels_last)
                assume(scale_A // scale_C >= 2**-14)
                assume(scale_A // scale_C < 2**8)
                assume(scale_B // scale_C >= 2**-14)
                assume(scale_B // scale_C < 2**8)

                zero_point_C = 127
                np_dtype = np.uint8

                if torch_type == torch.qint8:
                    zero_point_C = 0
                    np_dtype = np.int8

                qA = torch.quantize_per_tensor(A, scale=scale_A, zero_point=zero_point,
                                               dtype=torch_type)
                qB = torch.quantize_per_tensor(B, scale=scale_B, zero_point=zero_point,
                                               dtype=torch_type)

                # Add ground truth
                C = (qA.dequantize() + qB.dequantize()).numpy()

                qC = _quantize(C, scale_C, zero_point_C, dtype=np_dtype)

                qC_qnnp = torch.ops.quantized.add(qA, qB, scale_C, zero_point_C)

                np.testing.assert_equal(qC, qC_qnnp.int_repr(),
                                        "Quantized addition failed.")

                Crelu = C.copy()
                Crelu[C < 0] = 0
                qCrelu = torch.quantize_per_tensor(torch.from_numpy(Crelu), scale_C,
                                                   zero_point_C, dtype=torch_type)
                qCrelu_hat = torch.ops.quantized.add_relu(qA, qB, scale=scale_C, zero_point=zero_point_C)
                np.testing.assert_equal(qCrelu.int_repr().numpy(), qCrelu_hat.int_repr(),
                                        "Quantized addition with ReLU failed.")

        """Tests the correctness of the quantized::add (qnnpack) mul."""
    @settings(suppress_health_check=(HealthCheck.filter_too_much,))
    @given(A=hu.tensor(shapes=hu.array_shapes(1, 5, 1, 5),
                       qparams=hu.qparams(dtypes=[torch.quint8, torch.qint8])),
           zero_point=st.sampled_from([0, 2, 5, 15, 127]),
           scale_A=st.sampled_from([0.3, 0.57, 0.889]),
           scale_B=st.sampled_from([0.8, 0.821, 0.67]),
           scale_C=st.sampled_from([0.3, 0.7821, 0.457]),)
    def test_qnnpack_mul(self, A, zero_point, scale_A, scale_B, scale_C):
        with override_quantized_engine('qnnpack'):
            A_temp = A
            for channels_last in [True, False]:
                if channels_last and len(A_temp[0].shape) != 4:
                    continue
                A, (scale_a, zero_point_A, torch_type) = A_temp
                B, (scale_b, zero_point_B, torch_type) = A_temp
                A = torch.from_numpy(A)
                B = torch.from_numpy(B)

                if torch_type == torch.qint8 and not torch.backends.xnnpack.enabled:
                    continue

                if channels_last:
                    A = A.to(memory_format=torch.channels_last)
                    B = B.to(memory_format=torch.channels_last)
                assume(scale_A // scale_C >= 2**-14)
                assume(scale_A // scale_C < 2**8)
                assume(scale_B // scale_C >= 2**-14)
                assume(scale_B // scale_C < 2**8)

                zero_point_C = 127
                np_dtype = np.uint8

                if torch_type == torch.qint8:
                    zero_point_C = 0
                    np_dtype = np.int8

                qA = torch.quantize_per_tensor(A, scale=scale_A, zero_point=zero_point,
                                               dtype=torch_type)
                qB = torch.quantize_per_tensor(B, scale=scale_B, zero_point=zero_point,
                                               dtype=torch_type)

                # Add ground truth
                C = (qA.dequantize() * qB.dequantize()).numpy()

                qC = _quantize(C, scale_C, zero_point_C, dtype=np_dtype)
                qC_qnnp = torch.ops.quantized.mul(qA, qB, scale_C, zero_point_C)

                np.testing.assert_equal(qC, qC_qnnp.int_repr(),
                                        "Quantized addition failed.")

                Crelu = C.copy()
                Crelu[C < 0] = 0
                qCrelu = torch.quantize_per_tensor(torch.from_numpy(Crelu), scale_C,
                                                   zero_point_C, dtype=torch_type)
                qCrelu_hat = torch.ops.quantized.mul_relu(qA, qB, scale=scale_C, zero_point=zero_point_C)
                np.testing.assert_equal(qCrelu.int_repr().numpy(), qCrelu_hat.int_repr(),
                                        "Quantized addition with ReLU failed.")


    """Tests that quantized add works with broadcasting """
    def test_qnnpack_add_broadcast(self):
        def _run_test(A, B):
            qA = torch.quantize_per_tensor(A, 0.02, 0, dtype)
            qB = torch.quantize_per_tensor(B, 0.04, 2, dtype)

            output_scale = 0.01
            output_zp = 1

            # ground truth
            C = qA.dequantize() + qB.dequantize()
            qC = torch.quantize_per_tensor(C, output_scale, output_zp, dtype)

            # quantized
            qC_hat_1 = torch.ops.quantized.add(qA, qB, output_scale, output_zp)
            qC_hat_2 = torch.ops.quantized.add(qB, qA, output_scale, output_zp)

            self.assertTrue(torch.allclose(qC.dequantize(), qC_hat_1.dequantize()))
            self.assertTrue(torch.allclose(qC.dequantize(), qC_hat_2.dequantize()))

        with override_quantized_engine("qnnpack"):
            for dtype in (torch.qint8, torch.quint8):
                if dtype == torch.qint8 and not torch.backends.xnnpack.enabled:
                    continue

                for channels_last in [True, False]:
                    # 4d
                    A = torch.randn(1, 3, 4, 4)
                    B = torch.randn(1, 1, 1, 1)
                    if channels_last:
                        A = A.to(memory_format=torch.channels_last)
                        B = B.to(memory_format=torch.channels_last)
                    _run_test(A, B)

                    # 5d
                    C = torch.randn(1, 3, 4, 4, 4)
                    D = torch.randn(1, 1, 1, 1, 1)
                    if channels_last:
                        C = C.to(memory_format=torch.channels_last_3d)
                        D = D.to(memory_format=torch.channels_last_3d)
                    _run_test(C, D)

    """Tests the correctness of quantized::qnnpack_maxpool2d op."""
    @given(A=hu.tensor(shapes=hu.array_shapes(4, 4, 3, 5),
                       qparams=hu.qparams(dtypes=torch.quint8)),
           kernel=st.sampled_from([2, 4]),
           stride=st.sampled_from([1, 2]),
           padding=st.sampled_from([1, 2]))
    def test_qnnpack_maxpool2d(self, A, kernel, stride, padding):
        import torch.nn.functional as F

        with override_quantized_engine('qnnpack'):
            A, (scale, zero_point, torch_type) = A
            X = torch.from_numpy(A)
            np_type = np.uint8
            dilation = 1

            # Check constraints
            assume(kernel // 2 >= padding)  # Kernel cannot be overhanging!

            iH, iW = X.shape[-2:]

            oH = pool_output_shape(iH, kernel, padding, stride, dilation)
            assume(oH > 0)
            oW = pool_output_shape(iW, kernel, padding, stride, dilation)
            assume(oW > 0)

            k = (kernel, kernel)
            s = (stride, stride)
            d = (dilation, dilation)
            p = (padding, padding)

            q_max_pool = torch.ops.quantized.max_pool2d

            a = scale * (X - zero_point).to(dtype=torch.float)
            qa = torch.quantize_per_tensor(a, scale=scale, zero_point=zero_point,
                                           dtype=torch_type)

            a_ref = qa.dequantize()

            a_pool = F.max_pool2d(a_ref, kernel_size=k, stride=s, padding=p,
                                  dilation=d)

            a_pool_nhwc = a_pool.permute([0, 2, 3, 1])

            qa_pool = q_max_pool(qa, k, s, p, d, ceil_mode=False)

            qa_pool_int = qa_pool.dequantize()
            np.testing.assert_equal(a_pool.numpy(), qa_pool_int.numpy())

    @given(batch_size=st.integers(1, 5),
           channels=st.sampled_from([2, 4, 5, 8, 16, 32]),
           height=st.integers(4, 10),
           width=st.integers(4, 10),
           kernel=st.integers(2, 5),
           stride=st.integers(1, 2),
           padding=st.integers(1, 2),
           scale=st.floats(0.2, 1.6),
           zero_point=st.integers(0, 25)
           )
    def test_avg_pool2d(
            self,
            batch_size,
            channels,
            height,
            width,
            kernel,
            stride,
            padding,
            scale,
            zero_point

    ):
        with override_quantized_engine('qnnpack'):
            import torch.nn.functional as F
            X_init = torch.from_numpy(np.random.randint(
                0, 50, (batch_size, channels, height, width)))

            X = scale * (X_init - zero_point).to(dtype=torch.float)

            # Check constraints
            assume(kernel // 2 >= padding)  # Kernel cannot be overhanging!

            iH, iW = X.shape[-2:]

            oH = pool_output_shape(iH, kernel, padding, stride, 1)
            assume(oH > 0)
            oW = pool_output_shape(iW, kernel, padding, stride, 1)
            assume(oW > 0)
            k = (kernel, kernel)
            s = (stride, stride)
            p = (padding, padding)

            q_avg_pool = torch.ao.nn.quantized.functional.avg_pool2d

            x_q = torch.quantize_per_tensor(X, scale=scale, zero_point=zero_point,
                                            dtype=torch.quint8)

            a_pool = F.avg_pool2d(x_q.dequantize().to(torch.float), kernel_size=k, stride=s, padding=p)
            qa_pool = q_avg_pool(x_q, k, s, p)
            # Quantize Ref Output
            a_pool_q = torch.quantize_per_tensor(a_pool, scale=scale, zero_point=zero_point,
                                                 dtype=torch.quint8)
            np.testing.assert_array_almost_equal(a_pool_q.int_repr().numpy(),
                                                 qa_pool.int_repr().numpy(), decimal=0)


    @given(batch_size=st.integers(1, 5),
           channels=st.sampled_from([2, 4, 5, 8, 16, 32]),
           height=st.integers(4, 20),
           width=st.integers(4, 20),
           output_height=st.integers(2, 10),
           output_width=st.integers(2, 10),
           scale=st.floats(0.2, 1.6),
           zero_point=st.integers(0, 25)
           )
    def test_adaptive_avg_pool2d(
            self,
            batch_size,
            channels,
            height,
            width,
            output_height,
            output_width,
            scale,
            zero_point

    ):
        with override_quantized_engine('qnnpack'):
            # Check constraints
            assume(height >= output_height)
            assume(width >= output_width)

            import torch.nn.functional as F
            X_init = torch.from_numpy(np.random.randint(
                0, 50, (batch_size, channels, height, width)))

            X = scale * (X_init - zero_point).to(dtype=torch.float)

            iH, iW = X.shape[-2:]

            q_avg_pool = torch.ao.nn.quantized.functional.adaptive_avg_pool2d

            x_q = torch.quantize_per_tensor(X, scale=scale, zero_point=zero_point,
                                            dtype=torch.quint8)

            a_pool = F.adaptive_avg_pool2d(x_q.dequantize().to(torch.float), (output_height, output_width))
            qa_pool = q_avg_pool(x_q, (output_height, output_width))
            # Quantize Ref Output
            a_pool_q = torch.quantize_per_tensor(a_pool, scale=scale, zero_point=zero_point,
                                                 dtype=torch.quint8)
            np.testing.assert_array_almost_equal(a_pool_q.int_repr().numpy(),
                                                 qa_pool.int_repr().numpy(), decimal=0)


    @given(batch_size=st.integers(1, 5),
           channels=st.sampled_from([2, 4, 5, 8, 16, 32]),
           height=st.integers(4, 10),
           width=st.integers(4, 10),
           scale=st.floats(0.02, 2.6),
           zero_point=st.integers(0, 25))
    def test_mean(self, batch_size, channels, height, width, scale, zero_point):
        with override_quantized_engine('qnnpack'):
            dim = (2, 3)
            X_init = torch.from_numpy(np.random.randint(
                0, 50, (batch_size, channels, height, width)))
            X = scale * (X_init - zero_point).to(dtype=torch.float)

            qX = torch.quantize_per_tensor(X, scale, zero_point, torch.quint8)
            Y = torch.mean(qX.dequantize(), dim)
            Y = torch.quantize_per_tensor(Y, scale, zero_point, torch.quint8)
            qY = torch.mean(qX, dim)
            np.testing.assert_array_almost_equal(Y.int_repr().numpy(), qY.int_repr().numpy(), decimal=0)

    """Tests the correctness of the quantized::hardtanh op."""
    def test_hardtanh(self):
        if 'qnnpack' not in torch.backends.quantized.supported_engines:
            return
        with override_quantized_engine('qnnpack'):
            shapes = ((4,), (4, 4), (4, 4, 4), (4, 4, 4, 4))
            memory_formats = (torch.channels_last, torch.contiguous_format)
            min_vals = (-0.5, -0.3, 0.5)
            max_vals = (-0.3, 0.3, 0.7)
            test_cases = itertools.product(shapes, memory_formats, min_vals, max_vals)
            for shape, memory_format, min_val, max_val in test_cases:
                X, scale, zero_point, torch_type = torch.randn(*shape), 1.0, 0, torch.quint8
                if memory_format == torch.channels_last and len(shape) != 4:
                    continue

                Y = X.clone()
                Y[Y < min_val] = min_val
                Y[Y > max_val] = max_val
                qY = torch.quantize_per_tensor(Y, scale=scale,
                                               zero_point=zero_point, dtype=torch_type)
                qX = torch.quantize_per_tensor(X, scale=scale, zero_point=zero_point,
                                               dtype=torch_type)

                qY_hat = torch.ao.nn.quantized.functional.hardtanh(qX, min_val, max_val)
                self.assertEqual(
                    qY, qY_hat,
                    msg=f"hardtanh failed:\nactual {qY_hat}\nexpected {qY}\nmemory_format {memory_format}")

"""Tests the correctness of the tensor comparators."""
class TestComparatorOps(TestCase):
    """Tests the element-wise equality ops."""
    @given(A=hu.tensor(shapes=((3, 4, 5),),
                       qparams=hu.qparams()),
           B=hu.tensor(shapes=((5,), (1, 5), (1, 1, 5), (4, 5), (3, 4, 5)),
                       qparams=hu.qparams()))
    def test_compare_tensor_tensor(self, A, B):
        A, (scale_a, zero_point_a, dtype_a) = A
        B, (scale_b, zero_point_b, dtype_b) = B
        tA = torch.from_numpy(A)
        tB = torch.from_numpy(B)

        qA = torch.quantize_per_tensor(tA, scale=scale_a, zero_point=zero_point_a,
                                       dtype=dtype_a)
        qB = torch.quantize_per_tensor(tB, scale=scale_b, zero_point=zero_point_b,
                                       dtype=dtype_b)
        dqA = qA.dequantize()
        dqB = qB.dequantize()

        ops_under_test = ('__eq__', '__ne__', '__ge__', '__le__', '__gt__',
                          '__lt__', 'eq', 'ne', 'ge', 'le', 'gt', 'lt')

        for op in ops_under_test:
            result_ref = getattr(dqA, op)(dqB)
            result = getattr(qA, op)(qB)
            self.assertEqual(result_ref, result,
                             msg=f"'tensor.{op}(tensor)'' failed")
            # Reversed broadcasting.
            result_ref = getattr(dqB, op)(dqA)
            result = getattr(qB, op)(qA)
            self.assertEqual(result_ref, result,
                             msg=f"'tensor.{op}(tensor)'' failed")

    @given(A=hu.tensor(shapes=((3, 4, 5),),
                       qparams=hu.qparams()),
           b=hu.floats(allow_infinity=False, allow_nan=False))
    def test_compare_tensor_scalar(self, A, b):
        A, (scale_a, zero_point_a, dtype_a) = A
        tA = torch.from_numpy(A)

        qA = torch.quantize_per_tensor(tA, scale=scale_a, zero_point=zero_point_a,
                                       dtype=dtype_a)
        dqA = qA.dequantize()

        ops_under_test_reversible = ('__eq__', '__ne__', '__ge__', '__le__',
                                     '__gt__', '__lt__')
        ops_under_test_nonreversible = ('eq', 'ne', 'ge', 'le', 'gt', 'lt')

        for op in ops_under_test_reversible:
            result_ref = getattr(dqA, op)(b)
            result = getattr(qA, op)(b)
            note(f"result_ref 1: {result_ref}")
            note(f"result 1: {result}")
            self.assertEqual(result_ref, result,
                             msg=f"'tensor.{op}(scalar)'' failed")
            # Reversed broadcasting.
            result_ref = getattr(b, op)(dqA)
            result = getattr(b, op)(qA)
            note(f"result_ref 2: {result_ref}")
            note(f"result 2: {result}")
            self.assertEqual(result_ref, result,
                             msg=f"'scalar.{op}(tensor)'' failed")

        for op in ops_under_test_nonreversible:
            result_ref = getattr(dqA, op)(b)
            result = getattr(qA, op)(b)
            note(f"result_ref 3: {result_ref}")
            note(f"result 3: {result}")
            self.assertEqual(result_ref, result,
                             msg=f"'tensor.{op}(scalar)'' failed")

"""Tests the correctness of the quantized::embedding_bag_(byte|4bit|2bit)_prepack_with_rowwise_min_max ops."""
class TestQuantizedWithMinMax(TestCase):
    """Validates that the *rowwsie_min_max* quantization functions are equivalent to the ones without it."""
    def test_quantize_tensor_with_min_max(self):
        num_rows_list = [1, 2, 10, 100]
        num_cols_list = [4, 8, 16, 32, 64, 128]
        # Map of quantization bit rate to tuple of quantize function (with rowwise_min_max) and
        # quantize function (without rowwise_min_max)
        bit_rate_to_quant_fn: dict[
            int,
            tuple[
                OpOverloadPacket,
                OpOverloadPacket,
            ],
        ] = {
            8: (
                torch.ops.quantized.embedding_bag_byte_prepack_with_rowwise_min_max,
                torch.ops.quantized.embedding_bag_byte_prepack,
            ),
            4: (
                torch.ops.quantized.embedding_bag_4bit_prepack_with_rowwise_min_max,
                torch.ops.quantized.embedding_bag_4bit_prepack,
            ),
            2: (
                torch.ops.quantized.embedding_bag_2bit_prepack_with_rowwise_min_max,
                torch.ops.quantized.embedding_bag_2bit_prepack,
            ),
        }

        for quant_fn_with_rowwise_min_max, quant_fn in bit_rate_to_quant_fn.values():
            for torch_dtype in [torch.float16, torch.float32]:
                for num_rows, num_cols in itertools.product(num_rows_list, num_cols_list):
                    weight = torch.rand(num_rows, num_cols, dtype=torch_dtype)
                    rowwise_min_max = torch.stack(
                        [weight.min(dim=1).values, weight.max(dim=1).values], dim=1
                    )

                    # Perform the quantization with rowwise_min_max
                    weight_quantized = quant_fn_with_rowwise_min_max(
                        weight, rowwise_min_max
                    )
                    assert weight_quantized.dtype == torch.uint8

                    # Confirm that the quantization is matching the one without rowwise_min_max
                    weight_quantized_no_rowwise_min_max = quant_fn(weight)
                    assert torch.equal(
                        weight_quantized, weight_quantized_no_rowwise_min_max
                    )

                    # Confirtm that incorrect rowwise_min_max will result in different quantization output
                    incorrect_rowwise_min_max = torch.stack(
                        [weight.max(dim=1).values, weight.max(dim=1).values], dim=1
                    )
                    weight_incorrectly_quantized = quant_fn_with_rowwise_min_max(
                        weight, incorrect_rowwise_min_max
                    )
                    assert weight_incorrectly_quantized.dtype == torch.uint8
                    assert not torch.equal(
                        weight_incorrectly_quantized, weight_quantized_no_rowwise_min_max
                    )

if __name__ == "__main__":
    raise_on_run_directly("test/test_quantization.py")<|MERGE_RESOLUTION|>--- conflicted
+++ resolved
@@ -14,14 +14,6 @@
 import torch
 import torch.jit
 import torch.nn.functional as F
-<<<<<<< HEAD
-from torch.nn.modules.utils import _ntuple, _pair, _single
-
-from hypothesis import settings, HealthCheck
-from hypothesis import assume, given, note
-from hypothesis import strategies as st
-=======
->>>>>>> 33a6a84b
 import torch.testing._internal.hypothesis_utils as hu
 
 from hypothesis import assume, given, HealthCheck, note, settings, strategies as st
@@ -29,7 +21,7 @@
 from torch import _VF
 if TYPE_CHECKING:
     from torch._ops import OpOverloadPacket
-from torch.nn.modules.utils import _pair, _single
+from torch.nn.modules.utils import _ntuple, _pair, _single
 
 hu.assert_deadline_disabled()
 
