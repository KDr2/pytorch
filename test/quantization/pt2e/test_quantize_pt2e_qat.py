--- conflicted
+++ resolved
@@ -625,20 +625,8 @@
         m = convert_pt2e(m)
         m(*example_inputs)
 
-<<<<<<< HEAD
         # Assert that both weight and bias are quantized
         (conv_node, _, _) = _get_conv_bn_getitem_nodes(m)
-=======
-        # Find conv node
-        conv_node = None
-        for n in m.graph.nodes:
-            if n.target == torch.ops.aten.conv2d.default:
-                conv_node = n
-                break
-        assert conv_node is not None, "bad test setup"
-
-        # Assert that both weight and bias are quantized
->>>>>>> 27e31ab6
         weight_dq = conv_node.args[1]
         bias_dq = conv_node.args[2]
         self.assertEqual(
@@ -674,7 +662,6 @@
         self.assertEqual(bias_qmax, 2**31 - 1)
         self.assertEqual(bias_dtype, torch.int32)
 
-<<<<<<< HEAD
     def test_qat_per_channel_weight_custom_dtype(self):
         m = TestHelperModules.ConvWithBNRelu(relu=False)
         example_inputs = (torch.randn(1, 3, 5, 5),)
@@ -704,8 +691,8 @@
         (dq_axis, dq_qmin, dq_qmax, dq_dtype) = weight_dq.args[3:]
         self.assertEqual(q_axis, 0)
         self.assertEqual(dq_axis, 0)
-        self.assertEqual(q_qmin, -(2**31))
-        self.assertEqual(dq_qmin, -(2**31))
+        self.assertEqual(q_qmin, 0)
+        self.assertEqual(dq_qmin, 0)
         self.assertEqual(q_qmax, 2**31 - 1)
         self.assertEqual(dq_qmax, 2**31 - 1)
         self.assertEqual(q_dtype, torch.int32)
@@ -749,8 +736,9 @@
         )
         weight_qspec = QuantizationSpec(
             dtype=torch.int32,
-            quant_min=-(2**31),
+            quant_min=0,
             quant_max=2**31 - 1,
+
             qscheme=torch.per_channel_affine,
             observer_or_fake_quant_ctr=FusedMovingAvgObsFakeQuantize.with_args(
                 observer=MovingAveragePerChannelMinMaxObserver,
@@ -772,8 +760,6 @@
     def validate(self, model: torch.fx.GraphModule):
         pass
 
-=======
->>>>>>> 27e31ab6
 
 class ConvBnDerivedBiasQuantizer(Quantizer):
     """
@@ -788,31 +774,8 @@
         bias_zero_point = torch.tensor([0], dtype=torch.int32)
         return bias_scale, bias_zero_point
 
-<<<<<<< HEAD
     def annotate(self, model: torch.fx.GraphModule) -> torch.fx.GraphModule:
         conv_node, _, getitem_node = _get_conv_bn_getitem_nodes(model)
-=======
-    def _get_nodes(self, model: torch.fx.GraphModule):
-        model.graph.eliminate_dead_code()
-        model.recompile()
-        conv_node = None
-        bn_node = None
-        getitem_node = None
-        for n in model.graph.nodes:
-            if n.target == torch.ops.aten.conv2d.default:
-                conv_node = n
-            if n.target == torch.ops.aten._native_batch_norm_legit.default:
-                bn_node = n
-            if n.target == operator.getitem:
-                getitem_node = n
-        assert conv_node is not None, "bad test setup"
-        assert bn_node is not None, "bad test setup"
-        assert getitem_node is not None, "bad test setup"
-        return (conv_node, bn_node, getitem_node)
-
-    def annotate(self, model: torch.fx.GraphModule) -> torch.fx.GraphModule:
-        conv_node, _, getitem_node = self._get_nodes(model)
->>>>>>> 27e31ab6
         act_and_weight_qspec = QuantizationSpec(
             dtype=torch.uint8,
             quant_min=0,
