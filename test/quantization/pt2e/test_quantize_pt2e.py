--- conflicted
+++ resolved
@@ -49,15 +49,11 @@
     skipIfNoQNNPACK,
     TestHelperModules,
 )
-<<<<<<< HEAD
 from torch.testing._internal.common_utils import (
     instantiate_parametrized_tests,
     parametrize,
     TemporaryFileName,
 )
-=======
-from torch.testing._internal.common_utils import TemporaryFileName
->>>>>>> 8ff85b42
 
 
 @skipIfNoQNNPACK
@@ -1187,20 +1183,11 @@
     def test_quantization_dtype(self, dtype):
         class DtypeActQuantizer(Quantizer):
             def annotate(self, model: torch.fx.GraphModule) -> torch.fx.GraphModule:
-<<<<<<< HEAD
                 info_fun = torch.iinfo if dtype == torch.int16 else torch.finfo
-                # using int32 to simulate dtype
                 activate_qspec = QuantizationSpec(
                     dtype=dtype,
                     quant_min=int(info_fun(dtype).min),
                     quant_max=int(info_fun(dtype).max),
-=======
-                # using int32 to simulate int16
-                int16_qspec = QuantizationSpec(
-                    dtype=torch.int16,
-                    quant_min=-(2**15),
-                    quant_max=2**15 - 1,
->>>>>>> 8ff85b42
                     qscheme=torch.per_tensor_affine,
                     is_dynamic=False,
                     observer_or_fake_quant_ctr=observer.default_observer,
