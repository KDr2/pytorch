# Owner(s): ["module: cuda"]
# run time cuda tests, but with the allocator using expandable segments

import pathlib
import sys

from test_cuda import (  # noqa: F401
    TestBlockStateAbsorption,
    TestCuda,
    TestCudaMallocAsync,
)

import torch
<<<<<<< HEAD
from torch.testing._internal.common_cuda import IS_JETSON


if torch.cuda.is_available() and not IS_JETSON:
    torch.cuda.memory._set_allocator_settings("expandable_segments:True")
=======
from torch.testing._internal.common_cuda import IS_JETSON, IS_WINDOWS
from torch.testing._internal.common_utils import run_tests, TEST_WITH_ROCM


REPO_ROOT = pathlib.Path(__file__).resolve().parent.parent
sys.path.insert(0, str(REPO_ROOT))

from tools.stats.import_test_stats import get_disabled_tests


# Make sure to remove REPO_ROOT after import is done
sys.path.remove(str(REPO_ROOT))

if __name__ == "__main__":
    if (
        torch.cuda.is_available()
        and not IS_JETSON
        and not IS_WINDOWS
        and not TEST_WITH_ROCM
    ):
        get_disabled_tests(".")

        torch.cuda.memory._set_allocator_settings("expandable_segments:True")
        TestCuda.expandable_segments = lambda _: True
        TestBlockStateAbsorption.expandable_segments = lambda _: True
>>>>>>> f6838d52

        run_tests()<|MERGE_RESOLUTION|>--- conflicted
+++ resolved
@@ -11,13 +11,6 @@
 )
 
 import torch
-<<<<<<< HEAD
-from torch.testing._internal.common_cuda import IS_JETSON
-
-
-if torch.cuda.is_available() and not IS_JETSON:
-    torch.cuda.memory._set_allocator_settings("expandable_segments:True")
-=======
 from torch.testing._internal.common_cuda import IS_JETSON, IS_WINDOWS
 from torch.testing._internal.common_utils import run_tests, TEST_WITH_ROCM
 
@@ -43,6 +36,5 @@
         torch.cuda.memory._set_allocator_settings("expandable_segments:True")
         TestCuda.expandable_segments = lambda _: True
         TestBlockStateAbsorption.expandable_segments = lambda _: True
->>>>>>> f6838d52
 
         run_tests()