# Owner(s): ["module: onnx"]
from __future__ import annotations

import contextlib
import copy
import dataclasses
import os
import sys
import unittest
from typing import Tuple

import onnxruntime

import torch
import torch._dynamo.backends.registry
from parameterized import parameterized
from torch import nn
from torch.onnx import (
    _OrtBackend as OrtBackend,
    _OrtBackendOptions as OrtBackendOptions,
    ExportOptions,
)

from torch.testing._internal import common_utils

sys.path.append(os.path.dirname(os.path.dirname(os.path.abspath(__file__))))

import onnx_test_common


def make_aot_ort(dynamic: bool = False):
    ort_backend = OrtBackend(
        options=OrtBackendOptions(
            export_options=ExportOptions(
                dynamic_shapes=dynamic,
            )
        )
    )
    return ort_backend, ort_backend


class TestDynamoWithONNXRuntime(onnx_test_common._TestONNXRuntime):
    def setUp(self):
        super().setUp()
        torch._dynamo.reset()
        OrtBackend.clear_cached_instances()

    def tearDown(self):
        super().tearDown()
        torch._dynamo.reset()
        OrtBackend.clear_cached_instances()

    def test_torch_compile_backend_registration(self):
        self.assertIn("onnxrt", torch._dynamo.backends.registry.list_backends())
        backend = torch._dynamo.backends.registry.lookup_backend("onnxrt")
        self.assertEqual(backend.__module__, "torch.onnx._internal.onnxruntime")

    def _test_torch_compile_backend_caching_assert_reused(
        self, options: OrtBackendOptions
    ):
        self.assertFalse(OrtBackend.get_cached_instances())  # assert setUp/tearDown
        new_backend = OrtBackend.get_cached_instance_for_options(options)
        reused_backend = OrtBackend.get_cached_instance_for_options(options)
        self.assertEqual(len(OrtBackend.get_cached_instances()), 1)
        self.assertIs(reused_backend, new_backend)
        if options is None or options.ort_session_options is None:
            # OrtBackendOptions.ort_session_options is a pybind11 object that
            # cannot be pickled via dataclasses.asdict
            self.assertEqual(
                new_backend,
                OrtBackend.get_cached_instance_for_options(
                    dataclasses.asdict(options) if options else None
                ),
            )

    @parameterized.expand(
        [
            (None,),
            (OrtBackendOptions(),),
            (OrtBackendOptions(use_aot_autograd=True),),
            (OrtBackendOptions(use_aot_autograd=False),),
            (OrtBackendOptions(preallocate_output=True),),
            (OrtBackendOptions(preallocate_output=False),),
            (OrtBackendOptions(infer_execution_providers=True),),
            (OrtBackendOptions(infer_execution_providers=False),),
            (OrtBackendOptions(preferred_execution_providers=["A", "B", "C"]),),
            (
                OrtBackendOptions(
                    preferred_execution_providers=["A", "B", ("C", {"option": "value"})]
                ),
            ),
            (OrtBackendOptions(default_execution_providers=["Something"]),),
            (
                OrtBackendOptions(
                    export_options=ExportOptions(
                        dynamic_shapes=True,
                    )
                ),
            ),
            (
                OrtBackendOptions(
                    use_aot_autograd=False,
                    export_options=ExportOptions(
                        op_level_debug=True,
                        dynamic_shapes=True,
                    ),
                ),
            ),
        ]
    )
    def test_torch_compile_backend_caching_assert_reused(
        self, options: OrtBackendOptions
    ):
        self._test_torch_compile_backend_caching_assert_reused(options)

    @parameterized.expand(
        [
            (OrtBackendOptions(ort_session_options=onnxruntime.SessionOptions()),),
        ]
    )
    def test_torch_compile_backend_caching_assert_not_reused(
        self, options: OrtBackendOptions
    ):
        with self.assertRaises(AssertionError):
            self._test_torch_compile_backend_caching_assert_reused(options)

    def _test_model_numerically(
        self,
        model,
        dynamo_backend,
        example_args_collection,
        fullgraph: bool = False,
        test_backward: bool = False,
        atol: float = 1e-5,
        rtol: float = 1e-6,
    ):
        """Run original and compiled model and compare the results.

        Args:
            model: The model to test.
            dynamo_backend: The dynamo backend to use. Here we use string `onnxrt` or
              the first returned value of `make_aot_ort(dynamic=True)`.
            example_args_collection: A tuple of example arguments to test. E.g.,
                (
                  (torch.randn(2), torch.randn(2)),
                  (torch.randn(4), torch.randn(4)),
                )
              if you want to test
                model(torch.randn(2), torch.randn(2)) and
                model(torch.randn(4), torch.randn(4))
              .
        """
        compiled_model = torch.compile(
            model if not isinstance(model, torch.nn.Module) else copy.deepcopy(model),
            backend=dynamo_backend,
            dynamic=True,
            fullgraph=fullgraph,
        )

        for example_args in example_args_collection:
            baseline_result = model(*example_args)
            result = compiled_model(*example_args)
            if isinstance(baseline_result, torch.Tensor):
                torch.testing.assert_close(
                    baseline_result, result, atol=atol, rtol=rtol
                )
                if test_backward:
                    baseline_result.sum().backward()
                    result.sum().backward()
                    for baseline_param, param in zip(
                        model.parameters(), compiled_model.parameters()
                    ):
                        torch.testing.assert_close(
                            baseline_param.grad, param.grad, atol=atol, rtol=rtol
                        )
            else:
                assert (
                    test_backward is False
                ), "Calculating backward with multiple outputs is not supported yet."
                for baseline_elem, result_elem in zip(baseline_result, result):
                    torch.testing.assert_close(
                        baseline_elem, result_elem, atol=atol, rtol=rtol
                    )

    def _assert_counting_information(
        self,
        ort_backend: OrtBackend,
        # Number of session runs.
        # If there is no graph break, this should be the same as
        # total number of forward calls.
        expected_execution_count: int,
        # Number of GraphModule's cached.
        # With one graph break, a model will be mapped
        # to two GraphModule's.
        number_of_cached_graph_modules: int,
        # Number of ONNX models cached for each GraphModule,
        # number_of_exported_onnx_models[i] contains # of ONNX models exported from
        # the i-th element (type: torch.fx.GraphModule) in
        # OrtBackend._all_ort_execution_info.execution_info_per_graph_module.values().
        number_of_exported_onnx_models_for_all_graph_modules: Tuple[int, ...],
    ):
        self.assertEqual(expected_execution_count, ort_backend.execution_count)
        self.assertEqual(
            len(ort_backend._all_ort_execution_info.execution_info_per_graph_module),
            number_of_cached_graph_modules,
        )
        self.assertEqual(
            len(ort_backend._all_ort_execution_info.execution_info_per_graph_module),
            len(number_of_exported_onnx_models_for_all_graph_modules),
        )
        for (
            onnx_info,
            expected_number_of_onnx_models,
        ) in zip(
            ort_backend._all_ort_execution_info.execution_info_per_graph_module.values(),
            number_of_exported_onnx_models_for_all_graph_modules,
        ):
            self.assertEqual(len(onnx_info), expected_number_of_onnx_models)

    def _assert_dynamic_input_and_output_shapes_in_all_onnx_models(self, backend):
        for (
            onnx_session_infos
        ) in backend._all_ort_execution_info.execution_info_per_graph_module.values():
            for onnx_session_info in onnx_session_infos:
                inputs_have_dynamic_shapes = False
                for input in onnx_session_info.input_value_infos:
                    if hasattr(input.type, "tensor_type") and hasattr(
                        input.type.tensor_type, "shape"
                    ):
                        for dim in input.type.tensor_type.shape.dim:
                            inputs_have_dynamic_shapes = (
                                inputs_have_dynamic_shapes or hasattr(dim, "dim_param")
                            )
                output_have_dynamic_shapes = False
                for output in onnx_session_info.output_value_infos:
                    if hasattr(output.type, "tensor_type") and hasattr(
                        output.type.tensor_type, "shape"
                    ):
                        for dim in output.type.tensor_type.shape.dim:
                            output_have_dynamic_shapes = (
                                output_have_dynamic_shapes or hasattr(dim, "dim_param")
                            )
                self.assertTrue(inputs_have_dynamic_shapes)
                self.assertTrue(output_have_dynamic_shapes)

    @parameterized.expand(
        [
            (True,),
            (False,),
        ]
    )
    def test_elementwise_function_single_output(self, test_local_backend: bool):
        example_args_collection = tuple(
            (torch.randn(batch, dtype=torch.float32),) for batch in (2, 4, 6, 8, 10)
        )

        def elementwise_model(x: torch.Tensor):
            y = x.relu()
            z = y.sigmoid()
            return z

        if test_local_backend:
            local_aot_ort, local_ort = make_aot_ort(dynamic=True)
        else:
            # This will use the global ONNXRuntime backend registered
            # in Dynamo to compile the tested model.
            local_aot_ort, local_ort = "onnxrt", None

        self._test_model_numerically(
            elementwise_model,
            local_aot_ort,
            example_args_collection,
        )

        # We can only check local backend's counting information
        # since global backend's counting information comes from
        # all compiled models.
        if test_local_backend:
            assert local_ort is not None
            self._assert_counting_information(
                local_ort,
                # OrtBackend._ort_acclerated_call should have been called 5 times because
                # we have 5 different batch sizes to test.
                expected_execution_count=len(example_args_collection),
                # Since this local_ort only compiled one function,
                # there should be only one GraphModule in its cached.
                number_of_cached_graph_modules=1,
                # Since dynamic shape is enabled, we should only have one ONNX model
                # to support different batch sizes.
                number_of_exported_onnx_models_for_all_graph_modules=(1,),
            )

    @parameterized.expand(
        [
            (True,),
            (False,),
        ]
    )
    def test_elementwise_function_multiple_output(self, test_local_backend: bool):
        example_args_collection = tuple(
            (torch.randn(batch, dtype=torch.float32),) for batch in (2, 4, 8)
        )

        def elementwise_model_with_multiple_outputs(w: torch.Tensor):
            x = w + w
            y = x.relu()
            z = y * y
            return x, y, z

        if test_local_backend:
            local_aot_ort, local_ort = make_aot_ort(dynamic=True)
        else:
            local_aot_ort, local_ort = "onnxrt", None

        self._test_model_numerically(
            elementwise_model_with_multiple_outputs,
            local_aot_ort,
            example_args_collection,
        )

        if test_local_backend:
            assert local_ort is not None
            self._assert_counting_information(
                local_ort,
                expected_execution_count=len(example_args_collection),
                number_of_cached_graph_modules=1,
                number_of_exported_onnx_models_for_all_graph_modules=(1,),
            )

    @parameterized.expand(
        [
            (True,),
            (False,),
        ]
    )
    def test_mlp_with_local_backend(self, test_local_backend: bool):
        example_args_collection = tuple(
            (torch.randn(batch, 2, dtype=torch.float32),) for batch in (1, 2, 4, 6, 8)
        )

        class MLP(nn.Module):
            def __init__(self):
                super().__init__()
                self.fc1 = nn.Linear(2, 4, bias=True)
                self.fc2 = nn.Linear(4, 2, bias=True)

            def forward(self, tensor_x: torch.Tensor):
                tensor_x = self.fc1(tensor_x)
                tensor_x = torch.sigmoid(tensor_x)
                tensor_x = self.fc2(tensor_x)
                tensor_x = torch.sigmoid(tensor_x)
                return tensor_x

        if test_local_backend:
            local_aot_ort, local_ort = make_aot_ort(dynamic=True)
        else:
            local_aot_ort, local_ort = "onnxrt", None

        self._test_model_numerically(
            MLP(),
            local_aot_ort,
            example_args_collection,
        )

        if test_local_backend:
            assert local_ort is not None
            self._assert_counting_information(
                local_ort,
                # OrtBackend._ort_acclerated_call should have been called 5 times because
                # we have 5 different batch sizes to test.
                expected_execution_count=len(example_args_collection),
                # Since this local_ort only compiled one function, there should be only two
                # GraphModule's in its cached. One for batch sizes 2, 4, 6, 8 and the other
                # for batch size 1.
                number_of_cached_graph_modules=2,
                # Since dynamic shape is enabled, we should only have one ONNX model
                # to support different batch sizes.
                number_of_exported_onnx_models_for_all_graph_modules=(1, 1),
            )

    @parameterized.expand(
        [
            (True, True),
            (True, False),
        ]
    )
    def test_llama_attention_with_local_backend(
        self, test_local_backend: bool, test_backward: bool
    ):
        from transformers import LlamaConfig  # noqa: F811
        from transformers.models.llama.modeling_llama import (  # noqa: F811
            LlamaAttention,
        )

        hidden_size = 16

        config = LlamaConfig(
            num_hidden_layers=1,
            vocab_size=1024,
            hidden_size=hidden_size,
            intermediate_size=16,
            max_position_embeddings=256,
            num_attention_heads=2,
            hidden_dropout_prob=0.0,
            attention_dropout_prob=0.0,
        )

        class LlamaAttentionWrapper(torch.nn.Module):
            def __init__(self, config):
                super().__init__()
                try:
                    # New version of LlamaAttention has layer_idx argument.
                    self.attention = LlamaAttention(config, layer_idx=0)
                except TypeError:
                    # Fall back to old version of LlamaAttention.
                    self.attention = LlamaAttention(config)

            def forward(self, hidden_states, attention_mask, position_ids):
                attn_output, _, _ = self.attention(
                    hidden_states, attention_mask, position_ids
                )
                return attn_output

        def generate_example_inputs(batch: int, seq: int, hidden_size: int):
            # shape: batch x seq x hidden_size
            hidden_state = torch.randn(batch, seq, hidden_size)
            # [0.0000e+00, ..., 0.0000e+00, -3.4028e+38, ...]
            # shape: batch x 1 x seq x seq
            attention_mask = torch.zeros(batch, 1, seq, seq, dtype=torch.float)
            position_ids = torch.arange(0, seq, dtype=torch.int64)
            position_ids = position_ids.unsqueeze(0).view(-1, seq)

            return hidden_state, attention_mask, position_ids

        # Reason for using multiple example argument groups:
        #  Export model to ONNX with one example argument group
        #  and test it with other example argument groups.
        example_args_collection = (
            generate_example_inputs(2, 8, hidden_size),
            generate_example_inputs(4, 7, hidden_size),
            generate_example_inputs(9, 15, hidden_size),
        )

        if test_local_backend:
            local_aot_ort, local_ort = make_aot_ort(dynamic=True)
        else:
            local_aot_ort, local_ort = "onnxrt", None

        model = LlamaAttentionWrapper(config).eval()

        self._test_model_numerically(
            model,
            local_aot_ort,
            example_args_collection,
            fullgraph=True,
            test_backward=test_backward,
        )

        if test_local_backend:
            assert local_ort is not None
            number_of_captured_graphs = 2 if test_backward else 1
            execution_count = len(example_args_collection) * number_of_captured_graphs
            self._assert_counting_information(
                local_ort,
                # Number of InferenceSession runs.
                expected_execution_count=execution_count,
                # Number of GraphModule's seen by ORT.
                number_of_cached_graph_modules=number_of_captured_graphs,
                # Number of InferenceSession's created per GraphModule.
                number_of_exported_onnx_models_for_all_graph_modules=(1,)
                * number_of_captured_graphs,
            )
            self._assert_dynamic_input_and_output_shapes_in_all_onnx_models(local_ort)

    @parameterized.expand(
        [
            (True, False),
            (True, True),
        ]
    )
    def test_llama_decoder_with_local_backend(
        self, test_local_backend: bool, test_backward: bool
    ):
        from transformers import LlamaConfig  # noqa: F811
        from transformers.models.llama.modeling_llama import (  # noqa: F811
            LlamaDecoderLayer,
        )

        hidden_size = 16

        config = LlamaConfig(
            num_hidden_layers=1,
            vocab_size=1024,
            hidden_size=hidden_size,
            intermediate_size=16,
            max_position_embeddings=256,
            num_attention_heads=2,
            hidden_dropout_prob=0.0,
            attention_dropout_prob=0.0,
        )

        class LlamaDecoderWrapper(torch.nn.Module):
            def __init__(self, config):
                super().__init__()
                try:
                    # New version of LlamaDecoderLayer has layer_idx argument.
                    self.decoder = LlamaDecoderLayer(config, layer_idx=0)
                except TypeError:
                    # Fall back to old version of LlamaDecoderLayer.
                    self.decoder = LlamaDecoderLayer(config)

            def forward(self, hidden_states, attention_mask, position_ids):
                (decoder_output,) = self.decoder(
                    hidden_states, attention_mask, position_ids
                )
                return decoder_output

        def generate_example_inputs(batch: int, seq: int, hidden_size: int):
            # shape: batch x seq x hidden_size
            hidden_state = torch.randn(batch, seq, hidden_size)
            # [0.0000e+00, ..., 0.0000e+00, -3.4028e+38, ...]
            # shape: batch x 1 x seq x seq
            attention_mask = torch.zeros(batch, 1, seq, seq, dtype=torch.float)
            position_ids = torch.arange(0, seq, dtype=torch.int64)
            position_ids = position_ids.unsqueeze(0).view(-1, seq)
            return hidden_state, attention_mask, position_ids

        # Reason for using multiple example argument groups:
        #  Export model to ONNX with one example argument group
        #  and test it with other example argument groups.
        example_args_collection = (
            generate_example_inputs(2, 8, hidden_size),
            generate_example_inputs(4, 7, hidden_size),
            generate_example_inputs(9, 15, hidden_size),
        )

        if test_local_backend:
            local_aot_ort, local_ort = make_aot_ort(dynamic=True)
        else:
            local_aot_ort, local_ort = "onnxrt", None

        model = LlamaDecoderWrapper(config).eval()

        self._test_model_numerically(
            model,
            local_aot_ort,
            example_args_collection,
            fullgraph=True,
            test_backward=test_backward,
        )

        if test_local_backend:
            assert local_ort is not None
            number_of_captured_graphs = 2 if test_backward else 1
            execution_count = len(example_args_collection) * number_of_captured_graphs
            self._assert_counting_information(
                local_ort,
                expected_execution_count=execution_count,
                number_of_cached_graph_modules=number_of_captured_graphs,
                number_of_exported_onnx_models_for_all_graph_modules=(1,)
                * number_of_captured_graphs,
            )
            self._assert_dynamic_input_and_output_shapes_in_all_onnx_models(local_ort)

    @parameterized.expand(
        [
            (True, False),
            (True, True),
        ]
    )
    def test_llama_with_local_backend(
        self, test_local_backend: bool, test_backward: bool
    ):
        from transformers import LlamaConfig  # noqa: F811
        from transformers.models.llama.modeling_llama import LlamaModel  # noqa: F811

        config = LlamaConfig(
            num_hidden_layers=1,
            vocab_size=1024,
            hidden_size=16,
            intermediate_size=16,
            max_position_embeddings=256,
            num_attention_heads=2,
            hidden_dropout_prob=0.0,
            attention_dropout_prob=0.0,
        )

        config._attn_implementation = "eager"

        class LlamaModelWrapper(torch.nn.Module):
            def __init__(self, config):
                super().__init__()
                self.llama = LlamaModel(config)

            def forward(self, input_ids, attention_mask, position_ids):
                decoder_output = self.llama(
                    input_ids, attention_mask, position_ids, return_dict=False
                )
                return decoder_output[0]

        def generate_example_inputs(batch: int, seq: int):
            # shape: batch x seq x hidden_size
            input_ids = torch.randint(0, 7, size=(batch, seq), dtype=torch.int64)
            # Usually, its shape is a tensor with shape batch x seq x seq.
            # However, to bypass some control flow in the model, we use None.
            attention_mask = None
            position_ids = torch.arange(0, seq, dtype=torch.int64)
            position_ids = position_ids.unsqueeze(0).view(-1, seq)
            return input_ids, attention_mask, position_ids

        # Reason for using multiple example argument groups:
        #  Export model to ONNX with one example argument group
        #  and test it with other example argument groups.
        example_args_collection = (
            generate_example_inputs(2, 8),
            generate_example_inputs(4, 7),
            generate_example_inputs(9, 15),
        )

        if test_local_backend:
            local_aot_ort, local_ort = make_aot_ort(dynamic=True)
        else:
            local_aot_ort, local_ort = "onnxrt", None

        model = LlamaModelWrapper(config).eval()

        self._test_model_numerically(
            model,
            local_aot_ort,
            example_args_collection,
            fullgraph=True,
            test_backward=test_backward,
            atol=1e-4,
            rtol=1e-4,
        )

        if test_local_backend:
            assert local_ort is not None
            number_of_captured_graphs = 2 if test_backward else 1
            execution_count = len(example_args_collection) * number_of_captured_graphs
            self._assert_counting_information(
                local_ort,
                expected_execution_count=execution_count,
                number_of_cached_graph_modules=number_of_captured_graphs,
                number_of_exported_onnx_models_for_all_graph_modules=(1,)
                * number_of_captured_graphs,
            )
            self._assert_dynamic_input_and_output_shapes_in_all_onnx_models(local_ort)

    @parameterized.expand(
        [
            (True,),
            (False,),
        ]
    )
    def test_dump_model(self, test_local_backend: bool):
        @contextlib.contextmanager
        def onnxrt_dump_path(path):
            key = "ONNXRT_DUMP_PATH"
            before = os.environ.get(key, None)
            os.environ[key] = path
            yield
            if before is None:
                del os.environ[key]
            else:
                os.environ[key] = before

        example_args_collection = tuple(
            (torch.randn(batch, 2, dtype=torch.float32),) for batch in (1, 2, 4, 6, 8)
        )

        class MLP(nn.Module):
            def __init__(self):
                super().__init__()
                self.fc1 = nn.Linear(2, 4, bias=True)
                self.fc2 = nn.Linear(4, 2, bias=True)

            def forward(self, tensor_x: torch.Tensor):
                tensor_x = self.fc1(tensor_x)
                tensor_x = torch.sigmoid(tensor_x)
                tensor_x = self.fc2(tensor_x)
                tensor_x = torch.sigmoid(tensor_x)
                return tensor_x

        if test_local_backend:
            local_aot_ort, local_ort = make_aot_ort(dynamic=True)
        else:
            local_aot_ort, local_ort = "onnxrt", None

        prefix = f"test_dump_model_{'local' if test_local_backend else 'onnxrt'}_"
        expected = f"{prefix}0.onnx"
        expected_graph = f"{prefix}0.txt"
        if os.path.exists(expected):
            os.remove(expected)
        if os.path.exists(expected_graph):
            os.remove(expected_graph)
        not_expected = f"{prefix}1.onnx"
        self.assertFalse(os.path.exists(not_expected))

        model = MLP()
        compiled_model = torch.compile(
            model if not isinstance(model, torch.nn.Module) else copy.deepcopy(model),
            backend=local_aot_ort,
            dynamic=True,
        )

        self.assertFalse(os.path.exists(expected))
        self.assertFalse(os.path.exists(not_expected))

        with onnxrt_dump_path(prefix):
            example_args = example_args_collection[0]
            result = compiled_model(*example_args)
            self.assertTrue(os.path.exists(expected))
            self.assertTrue(os.path.exists(expected_graph))
            self.assertFalse(os.path.exists(not_expected))

            result = compiled_model(*example_args)
            self.assertTrue(os.path.exists(expected))
            self.assertFalse(os.path.exists(not_expected))

<<<<<<< HEAD
=======
    @unittest.skipIf(not torch.cuda.is_available(), "No CUDA to run mix devicei nputs")
    def test_mix_device_inputs(self):
        data = torch.randn(4, 8, device="cuda")
        ref_data = torch.randn(8, 4, device="cpu")

        def reshape_wrapper(data, ref_cpu_data):
            # Dummy line to make sure ref_cpu_data
            # is included in the captured graph.
            ref_cpu_data += 1
            shape = ref_cpu_data.shape
            # A call with GPU and CPU inputs.
            return torch.reshape(data, shape)

        compiled_model = torch.compile(
            reshape_wrapper,
            backend="onnxrt",
            dynamic=True,
        )

        result = compiled_model(data, ref_data)

        self.assertTrue(torch.allclose(result, data.view(ref_data.shape)))

    def test_no_input(self):
        def reshape_wrapper():
            # A model without input.
            ones = torch.ones(4, 8)
            zeros = torch.zeros(4, 8)
            return ones + zeros

        recorded_models = []

        def record_onnx_model_transform(onnx_model):
            # Record the ONNX model seen by the transform.
            recorded_models.append(onnx_model)

        compiled_model = torch.compile(
            reshape_wrapper,
            backend="onnxrt",
            dynamic=True,
            options=torch.onnx._OrtBackendOptions(
                pre_ort_model_transforms=[
                    record_onnx_model_transform,
                ]
            ),
        )

        result = compiled_model()

        self.assertEqual(len(recorded_models), 1)
        self.assertTrue(
            "aten_add" in [node.op_type for node in recorded_models[0].graph.node]
        )

        self.assertEqual(result, torch.ones(4, 8))

>>>>>>> c66d68ba
    def test_custom_onnx_transform(self):
        # This test consists of 2 parts:
        # 1. If a registered ONNX transform is called and recorded a model.
        # 2. If a registered ONNX transform is called and changed the model

        # Part 1: Record the ONNX model seen by the transform.
        # This list contains the models recorded by record_onnx_model_transform.
        recorded_models = []

        def record_onnx_model_transform(onnx_model):
            # Record the ONNX model seen by the transform.
            recorded_models.append(onnx_model)

        def example_model(x: torch.Tensor):
            y = torch.sigmoid(x)
            z = x + y
            return z

        compiled_model = torch.compile(
            example_model,
            backend="onnxrt",
            dynamic=True,
            options=torch.onnx._OrtBackendOptions(
                pre_ort_model_transforms=[record_onnx_model_transform]
            ),
        )

        x = torch.randn(2)
        assert len(recorded_models) == 0
        y = compiled_model(x)
        assert len(recorded_models) == 1

        # Part 2: Change the ONNX model seen by the transform so that
        # ORT receives a different model.
        def replace_relu_with_sigmoid(onnx_model):
            for function in onnx_model.functions:
                for node in function.node:
                    if node.op_type == "Relu":
                        node.op_type = "Sigmoid"

        def another_example_model(x: torch.Tensor):
            y = torch.relu(x)
            z = x + y
            return z

        another_compiled = torch.compile(
            another_example_model,
            backend="onnxrt",
            dynamic=True,
            options=torch.onnx._OrtBackendOptions(
                pre_ort_model_transforms=[
                    replace_relu_with_sigmoid,
                    record_onnx_model_transform,
                ]
            ),
        )

        another_y = another_compiled(x)
        # We have 2 models recorded `record_onnx_model_transform`
        # by the 2 torch.compile calls above.
        assert len(recorded_models) == 2
        # Since we have changed "Relu" to "Sigmoid" in replace_sigmoid_with_relu,
        # the result should be the same to previous y.
        torch.testing.assert_close(y, another_y)
        # another_example_model still uses "Relu", so the result should be different
        # than y.
        self.assertFalse(torch.allclose(y, another_example_model(x)))


if __name__ == "__main__":
    common_utils.run_tests()<|MERGE_RESOLUTION|>--- conflicted
+++ resolved
@@ -718,8 +718,6 @@
             self.assertTrue(os.path.exists(expected))
             self.assertFalse(os.path.exists(not_expected))
 
-<<<<<<< HEAD
-=======
     @unittest.skipIf(not torch.cuda.is_available(), "No CUDA to run mix devicei nputs")
     def test_mix_device_inputs(self):
         data = torch.randn(4, 8, device="cuda")
@@ -776,7 +774,6 @@
 
         self.assertEqual(result, torch.ones(4, 8))
 
->>>>>>> c66d68ba
     def test_custom_onnx_transform(self):
         # This test consists of 2 parts:
         # 1. If a registered ONNX transform is called and recorded a model.
