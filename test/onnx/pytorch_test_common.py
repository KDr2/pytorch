--- conflicted
+++ resolved
@@ -6,14 +6,14 @@
 import random
 import sys
 import unittest
-from typing import Mapping, Optional, Type
+from typing import Optional
 
 import numpy as np
 import packaging.version
 
 import torch
 from torch.autograd import function
-from torch.onnx._internal import diagnostics, exporter
+from torch.onnx._internal import diagnostics
 from torch.testing._internal import common_utils
 
 pytorch_test_dir = os.path.dirname(os.path.dirname(os.path.realpath(__file__)))
@@ -205,6 +205,7 @@
 
     return skip_dec
 
+
 def xfail(reason: str):
     """Expect failure.
 
@@ -214,30 +215,8 @@
     Returns:
         A decorator for expecting test failure.
     """
-<<<<<<< HEAD
     return unittest.expectedFailure
-=======
-
-    def skip_dec(func):
-        @functools.wraps(func)
-        def wrapper(self, *args, **kwargs):
-            for exporter_cls, reason in exporter_cls_and_reason.items():
-                if exporter_cls == self.exporter_cls:
-                    exporter_name = (
-                        exporter_cls.__name__
-                        if exporter_cls is not None
-                        else "dynamo_export"
-                    )
-                    raise unittest.SkipTest(
-                        f"Skip verify test for '{exporter_name}'. {reason}"
-                    )
-            return func(self, *args, **kwargs)
-
-        return wrapper
-
-    return skip_dec
-
->>>>>>> 0920a071
+
 
 # skips tests for opset_versions listed in unsupported_opset_versions.
 # if the caffe2 test cannot be run for a specific version, add this wrapper
