--- conflicted
+++ resolved
@@ -538,7 +538,6 @@
             from_dlpack(inp)
 
     @skipMeta
-<<<<<<< HEAD
     @onlyCUDA
     def test_numpy_cross_device_transfer(self, device):
         """Test cross-device transfer from NumPy (CPU) to PyTorch (CUDA).
@@ -612,7 +611,7 @@
 
         # Verify they're on different devices
         self.assertNotEqual(t0.device, t1.device)
-=======
+
     @onlyNativeDeviceTypes
     def test_dlpack_exchange_api(self, device):
         """Comprehensive test of all DLPack Exchange API functions using inline C++"""
@@ -844,7 +843,6 @@
 
         # Run the comprehensive C++ test
         module.test_dlpack_exchange_api(tensor, api_capsule, device.startswith("cuda"))
->>>>>>> 6211bfd3
 
 
 instantiate_device_type_tests(TestTorchDlPack, globals(), allow_mps=True)
