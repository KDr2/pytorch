# Owner(s): ["module: nestedtensor"]

import unittest

import torch
import torch.nn
<<<<<<< HEAD
=======
import unittest
import numpy as np
>>>>>>> de053ca5
from torch.testing._internal.common_device_type import (
    dtypes,
    dtypesIfCUDA,
    instantiate_device_type_tests,
    onlyCPU,
    onlyCUDA,
    skipMeta,
)
from torch.testing._internal.common_dtype import floating_types_and_half
from torch.testing._internal.common_utils import (
    freeze_rng_state,
    gradcheck,
    IS_FBCODE,
    parametrize,
    run_tests,
    TestCase,
)

# Tests are ported from pytorch/nestedtensor.
# This makes porting as_nested_tensor easier in the future.


def _iter_constructors():
    # yield as_nested_tensor
    yield torch.nested.nested_tensor

# Helper function to generate a pair of random nested tensors
# one is contiguous, the other is not, but they appear to have same entries
# an output nested tensor consists of
# * `len(ragged_sizes)` matrices
# * matrices[i].shape == (20, ragged_sizes[i])


def random_nt_noncontiguous_pair(ragged_sizes, device="cpu", dtype=torch.float16):
    xs = []
    for size in ragged_sizes:
        xs.append(torch.randn((size, 20), device=device, dtype=dtype))
    # contiguous nested tensor
    ys = []
    for x in xs:
        ys.append(x.transpose(-1, -2))
    nt_contiguous = torch.nested.nested_tensor(ys)
    # noncontiguous nested tensor
    n = len(ragged_sizes)
    nt_noncontiguous = torch.nested.nested_tensor(xs).transpose(-1, -2)
    return nt_contiguous, nt_noncontiguous

# Helper functions to pad a noncontiguous nested tensor
# can be replaced once to_padded_tensor supports noncontiguous memory


def noncontiguous_to_padded_tensor(input, shape=None):
    tensors = input.unbind()
    ntensors = len(tensors)
    assert ntensors > 0
    if shape is None:
        shape = []
        for size in tensors[0].shape:
            shape.append(size)
        for i in range(1, ntensors):
            new_shape = tensors[i].shape
            for j in range(len(shape)):
                shape[j] = max(shape[j], new_shape[j])
        shape = [ntensors] + shape
    result = tensors[0].new_zeros(shape)
    for itensor in range(ntensors):
        tensor = tensors[itensor]
        view = result[itensor]
        for idim in range(tensor.dim()):
            view = view.narrow(idim, 0, tensor.size(idim))
        view.copy_(tensor)
    return result

# Helper function to generate a random nested tensor


def random_nt(device, dtype, num_tensors, max_dims, min_dims=None):
    if min_dims is None:
        min_dims = tuple([0] * len(max_dims))
    ts1 = []
    for _ in range(num_tensors):
        tensor_dims = tuple([torch.randint(low=min_dim, high=max_dim, size=(1,)).item()
                            for (min_dim, max_dim) in zip(min_dims, max_dims)])
        t1 = torch.randn(tensor_dims, device=device, dtype=dtype)
        ts1.append(t1)
    return torch.nested.nested_tensor(ts1, device=device, dtype=dtype)


class TestNestedTensor(TestCase):

    @torch.inference_mode()
    def _test_unbind_case(self, a, b):
        nt = torch.nested.nested_tensor([a, b])
        a1, b1 = nt.unbind()
        self.assertTrue(a is not a1)
        self.assertTrue(b is not b1)

        nt = torch.nested.nested_tensor([a, b], dtype=a.dtype)
        a1, b1 = nt.unbind(0)
        self.assertEqual(a, a1)
        self.assertEqual(b, b1)

        a = torch.randn((2, 3)).add_(1)
        nt = torch.nested.nested_tensor([a])
        self.assertEqual(a, nt.unbind(0)[0])

    @torch.inference_mode()
    def test_unbind_0(self):
        self._test_unbind_case(
            torch.tensor([1, 2]), torch.tensor([7, 8]),
        )

    @torch.inference_mode()
    def test_unbind_1(self):
        self._test_unbind_case(
            torch.tensor([1]), torch.tensor([7]),
        )

    @torch.inference_mode()
    def test_unbind_3(self):
        self._test_unbind_case(
            torch.tensor([1.0]), torch.tensor([]),
        )

    @torch.inference_mode()
    def test_unbind_4(self):
        self._test_unbind_case(
            torch.tensor([]), torch.tensor([]),
        )

    @torch.inference_mode()
    def test_unbind_dim(self):
        def _test_fn(unbind_fn):
            a = torch.rand(3, 2)
            b = torch.rand(2, 3)
            nt = torch.nested.nested_tensor([a, b])
            self.assertRaises(RuntimeError, lambda: unbind_fn(nt, 1))

        # Both of these tests are necessary, because we're using
        # torch_function.
        _test_fn(lambda x, dim: x.unbind(dim))
        # TODO: Re-enable this once using torch_dispatch
        # _test_fn(lambda x, dim: torch.unbind(x, dim))

    @torch.inference_mode()
    def test_nested_tensor(self):
        self.assertRaises(TypeError, lambda: torch.nested.nested_tensor([3.0]))
        self.assertRaises(TypeError, lambda: torch.nested.nested_tensor(torch.tensor([3.0])))
        self.assertRaises(TypeError, lambda: torch.nested.nested_tensor(4.0))

    @torch.inference_mode()
    def test_nested_tensor_matching_dim(self):
        self.assertRaisesRegex(
            RuntimeError,
            "Found dimension 1 for Tensor at index 1 and dimension 0 for Tensor at index 0.",
            lambda: torch.nested.nested_tensor([torch.tensor(1.0), torch.tensor([])]),
        )
        self.assertRaisesRegex(
            RuntimeError,
            "Found dimension 1 for Tensor at index 2 and dimension 0 for Tensor at index 1.",
            lambda: torch.nested.nested_tensor(
                [torch.tensor(1.0), torch.tensor(2.0), torch.tensor([])]
            ),
        )

    @torch.inference_mode()
    def test_default_nested_tensor(self):
        self.assertRaises(TypeError, lambda: torch.nested.nested_tensor())
        default_nested_tensor = torch.nested.nested_tensor([])
        default_tensor = torch.tensor([])
        # self.assertEqual(default_nested_tensor.nested_dim(), 1)
        # self.assertEqual(default_nested_tensor.nested_size(), ())
        self.assertEqual(default_nested_tensor.dim(), default_tensor.dim())
        self.assertEqual(default_nested_tensor.layout, default_tensor.layout)
        self.assertEqual(default_nested_tensor.device, default_tensor.device)
        self.assertEqual(default_nested_tensor.dtype, default_tensor.dtype)
        self.assertEqual(
            default_nested_tensor.requires_grad, default_tensor.requires_grad
        )
        self.assertIsNone(default_tensor.grad)
        # TODO: Re-enable once we have a performance driven
        # use case and implementation.
        # self.assertEqual(default_nested_tensor.is_pinned(),
        #                  default_tensor.is_pinned())

    @torch.inference_mode()
    def test_dim(self):
        for constructor in _iter_constructors():
            a1 = constructor([])
            self.assertEqual(a1.dim(), 1)
            a1 = constructor([torch.tensor(3.0)])
            self.assertEqual(a1.dim(), 1)
            a1 = constructor([torch.tensor([1, 2, 3, 4])])
            self.assertEqual(a1.dim(), 2)

    @unittest.skipIf(IS_FBCODE, "numel is not virtual in fbcode.")
    @torch.inference_mode()
    def test_numel(self):
        for constructor in _iter_constructors():
            a1 = constructor([])
            self.assertEqual(a1.numel(), 0)
            a1 = constructor([torch.tensor(3.0), torch.tensor(4.0)])
            self.assertEqual(a1.numel(), 2)
            a1 = constructor([torch.randn(2, 2, 2)])
            self.assertEqual(a1.numel(), 8)
            a1 = constructor([torch.randn([1, 2, 3]), torch.randn(3, 2, 1)])
            self.assertEqual(a1.numel(), 12)
            a1 = constructor([torch.randn([1, 1, 3]), torch.randn(3, 2, 4)])
            self.assertEqual(a1.numel(), 27)
            a1 = constructor([torch.randn([5, 5, 5]), torch.randn(6, 6, 6)])
            self.assertEqual(a1.numel(), 341)

            # Interesting edge case
            a1 = constructor([torch.randn([1, 2, 3]), torch.randn(1, 2, 0)])
            self.assertEqual(a1.numel(), 6)

    @torch.inference_mode()
    def test_size(self):
        for constructor in _iter_constructors():
            a1 = constructor([])
            self.assertRaisesRegex(
                RuntimeError,
                "Tensors of type NestedTensorImpl do not have sym sizes"
                if IS_FBCODE
                else "NestedTensorImpl doesn't support sizes",
                lambda: a1.size(),
            )

    def test_size_dim(self):
        a = torch.nested.nested_tensor([])
        self.assertEqual(a.size(0), 0)

        a = torch.nested.nested_tensor([torch.tensor(1)])
        self.assertEqual(a.size(0), 1)

        a = torch.nested.nested_tensor([torch.tensor(1), torch.tensor(2)])
        self.assertEqual(a.size(0), 2)

        a = torch.nested.nested_tensor([torch.rand(1, 2),
                                        torch.rand(1, 8)])
        self.assertEqual(a.size(0), 2)
        self.assertEqual(a.size(1), 1)
        self.assertRaisesRegex(
            RuntimeError, "Given dimension 2 is irregular and does not have a size", lambda: a.size(2))

        a = torch.nested.nested_tensor([torch.rand(3, 4),
                                        torch.rand(5, 4)])
        self.assertEqual(a.size(0), 2)
        self.assertRaisesRegex(
            RuntimeError, "Given dimension 1 is irregular and does not have a size", lambda: a.size(1))
        self.assertEqual(a.size(2), 4)

    @unittest.skipIf(IS_FBCODE, "stride is not virtual in fbcode.")
    @torch.inference_mode()
    def test_stride(self):
        for constructor in _iter_constructors():
            a1 = constructor([])
            self.assertRaisesRegex(
                RuntimeError,
                "NestedTensorImpl doesn't support strides",
                lambda: a1.stride(),
            )

    @unittest.skipIf(IS_FBCODE, "is_contiguous is not virtual in fbcode.")
    @torch.inference_mode()
    def test_is_contiguous(self):
        # Test empty case
        nt_empty = torch.nested.nested_tensor([])
        assert nt_empty.is_contiguous()
        self.assertEqual(nt_empty, nt_empty.contiguous())

        nt_contiguous, nt_noncontiguous = random_nt_noncontiguous_pair((2, 3, 6, 7))

        # Test contiguous case
        assert nt_contiguous.is_contiguous()
        self.assertEqual(nt_contiguous, nt_contiguous.contiguous())

        # Test non_contiguous case
        assert not nt_noncontiguous.is_contiguous()
        self.assertEqual(nt_contiguous, nt_noncontiguous.contiguous())

    @torch.inference_mode()
    def test_repr_string(self):
        a = torch.nested.nested_tensor([])
        expected = "nested_tensor([" "\n\n])"
        self.assertEqual(str(a), expected)
        self.assertEqual(repr(a), expected)

        a = torch.nested.nested_tensor([torch.tensor(1.0)])
        expected = "nested_tensor([" "\n  tensor(1.)" "\n])"
        self.assertEqual(str(a), expected)
        self.assertEqual(repr(a), expected)

        a = torch.nested.nested_tensor([torch.tensor([[1, 2]]), torch.tensor([[4, 5]])])
        expected = (
            "nested_tensor([" "\n  tensor([[1, 2]])" "," "\n  tensor([[4, 5]])" "\n])"
        )
        self.assertEqual(str(a), expected)
        self.assertEqual(repr(a), expected)

    @torch.inference_mode()
    def test_activations(self):
        for func in (torch.nn.functional.relu,
                     torch.nn.functional.relu_,
                     torch.nn.functional.gelu,
                     torch._C._nn.gelu_,
                     torch.tanh,
                     torch.tanh_):
            t = torch.tensor([-1, 0, 1], dtype=torch.float)
            nt = torch.nested.nested_tensor([t])
            nested_result = func(nt)
            self.assertTrue(nested_result.is_nested)
            self.assertEqual(func(t), nested_result.unbind()[0])

    def test_to_padded_tensor_on_empty_tensor(self):

        nt = torch.nested.nested_tensor([])
        empty = torch.nested.to_padded_tensor(nt, 4)
        self.assertEqual(empty, torch.tensor([]))

    def test_nested_namespace(self):
        nt = torch.nested.nested_tensor([torch.randn(2, 3), torch.randn(4, 5)])
        result = nt.to_padded_tensor(4)
        nested_namespace_result = torch.nested.to_padded_tensor(nt, 4)
        self.assertEqual(result, nested_namespace_result)

    def test_to(self):
        ntensors = 4
        nt = random_nt(torch.device('cpu'), torch.float32, ntensors, (4, 4))

        def test_copy_behavior(t, non_blocking=False):
            self.assertIs(t, t.to(t, non_blocking=non_blocking))
            self.assertIs(t, t.to(t.dtype, non_blocking=non_blocking))
            self.assertIs(t, t.to(torch.empty_like(t), non_blocking=non_blocking))
            self.assertIsNot(t, t.to(t, non_blocking=non_blocking, copy=True))
            self.assertIsNot(t, t.to(t.dtype, non_blocking=non_blocking, copy=True))
            self.assertIsNot(t, t.to(torch.empty_like(t), non_blocking=non_blocking, copy=True))

            devices = [t.device]
            if t.device.type == 'cuda':
                if t.device.index == -1:
                    devices.append('cuda:{}'.format(torch.cuda.current_device()))
                elif t.device.index == torch.cuda.current_device():
                    devices.append('cuda')
            for device in devices:
                self.assertIs(t, t.to(device, non_blocking=non_blocking))
                self.assertIs(t, t.to(device, t.dtype, non_blocking=non_blocking))
                self.assertIsNot(t, t.to(device, non_blocking=non_blocking, copy=True))
                self.assertIsNot(t, t.to(device, t.dtype, non_blocking=non_blocking, copy=True))

        test_copy_behavior(nt)
        self.assertEqual(nt.device, nt.to('cpu').device)
        self.assertEqual(nt.device, nt.to('cpu', dtype=torch.float32).device)
        self.assertIs(torch.float32, nt.to('cpu', dtype=torch.float32).dtype)
        self.assertEqual(nt.device, nt.to(torch.float32).device)
        self.assertIs(torch.float32, nt.to(dtype=torch.float32).dtype)

        def test_data_ptr(getter):
            self.assertEqual(getter(nt), getter(nt.to('cpu')))
            self.assertEqual(getter(nt), getter(nt.to(dtype=nt.dtype, device=nt.device, copy=False)))
            self.assertEqual(getter(nt), getter(nt.to('cpu', copy=False)))
            self.assertNotEqual(getter(nt), getter(nt.to('cpu', copy=True)))

        test_data_ptr(lambda nt: nt.data_ptr())

        if torch.cuda.is_available():
            for non_blocking in [True, False]:
                for cuda in ['cuda', 'cuda:0' if torch.cuda.device_count() == 1 else 'cuda:1']:
                    nt2 = random_nt(cuda, torch.float32, ntensors, (4, 4))
                    test_copy_behavior(nt2, non_blocking)
                    self.assertEqual(nt2.device, nt2.to(cuda, non_blocking=non_blocking).device)
                    self.assertEqual(nt.device, nt2.to('cpu', non_blocking=non_blocking).device)
                    self.assertEqual(nt2.device, nt.to(cuda, non_blocking=non_blocking).device)
                    self.assertIs(torch.int32, nt2.to('cpu', dtype=torch.int32, non_blocking=non_blocking).dtype)
                    self.assertEqual(nt.device, nt2.to('cpu', dtype=torch.int32, non_blocking=non_blocking).device)
                    self.assertIs(torch.int32, nt2.to(dtype=torch.int32).dtype)
                    self.assertEqual(nt2.device, nt2.to(dtype=torch.int32).device)

    def test_copy_(self):
        ntensors = 4
        nt = random_nt(torch.device('cpu'), torch.float32, ntensors, (4, 4))
        nt_copy = torch.empty_like(nt)
        nt_copy.copy_(nt)

        for (nt_ub, nt_copy_ub) in zip(nt.unbind(), nt_copy):
            self.assertEqual(nt_ub, nt_copy_ub)

        nt_error = torch.nested.nested_tensor([torch.tensor([0, 0])])
        self.assertRaisesRegex(
            RuntimeError,
            "copy_ only supports tensors that are the same size for Nested implementations",
            lambda: nt_error.copy_(nt)
        )

        if torch.cuda.is_available():
            nt = random_nt(torch.device('cuda'), torch.float32, ntensors, (4, 4))
            nt_copy = torch.empty_like(nt, device=torch.device('cpu'))
            nt_copy.copy_(nt, non_blocking=True)
            torch.cuda.current_stream(torch.cuda.current_device()).synchronize()
            for (nt_ub, nt_copy_ub) in zip(nt.unbind(), nt_copy):
                self.assertEqual(nt_ub, nt_copy_ub)

            nt_copy = torch.empty_like(nt, device=torch.device('cpu'))
            nt_copy.copy_(nt, non_blocking=False)
            for (nt_ub, nt_copy_ub) in zip(nt.unbind(), nt_copy):
                self.assertEqual(nt_ub, nt_copy_ub)

    def test_fill_(self):
        ntensors = 4
        nt = random_nt(torch.device('cpu'), torch.float32, ntensors, (4, 4))
        nt.fill_(10.)
        for nt_ub in nt.unbind():
            t = torch.empty_like(nt_ub)
            t.fill_(10.)
            self.assertEqual(nt_ub, t)

        fill_tensor = torch.tensor([11.])
        self.assertRaisesRegex(
            RuntimeError,
            "fill_ only supports 0-dimension value tensor",
            lambda: nt.fill_(fill_tensor)
        )

        nt.fill_(fill_tensor[0])
        for nt_ub in nt.unbind():
            t = torch.empty_like(nt_ub)
            t.fill_(11.)
            self.assertEqual(nt_ub, t)

    def test_ones_like(self):
        ntensors = 4
        nt = random_nt(torch.device('cpu'), torch.float32, ntensors, (4, 4))
        ones_nt = torch.ones_like(nt)

        for nt_ub in ones_nt.unbind():
            t = torch.ones_like(nt_ub)
            self.assertEqual(nt_ub, t)


class TestNestedTensorDeviceType(TestCase):

    # Helper function to generate a pair of random nested tensors
    # the 2 nested tensors have same shapes
    def random_nt_pair(self, device, dtype, num_tensors, max_dims):
        ts1 = []
        ts2 = []
        for _ in range(num_tensors):
            tensor_dims = tuple([torch.randint(low=0, high=max_dim, size=(1,)).item() for max_dim in max_dims])
            t1 = torch.randn(tensor_dims, device=device, dtype=dtype)
            t2 = torch.randn(tensor_dims, device=device, dtype=dtype)
            ts1.append(t1)
            ts2.append(t2)
        return (torch.nested.nested_tensor(ts1, device=device, dtype=dtype),
                torch.nested.nested_tensor(ts2, device=device, dtype=dtype))

    @dtypes(*floating_types_and_half())
    def test_detach(self, device, dtype):
        a = torch.randn(2, 4, device=device, dtype=dtype, requires_grad=False)
        b = torch.randn(5, 4, device=device, dtype=dtype, requires_grad=False)
        x = torch.nested.nested_tensor([a, b], requires_grad=True)

        x_detach = x.detach()

        z = x_detach * 4
        self.assertFalse(x_detach.requires_grad)
        self.assertFalse(z.requires_grad)

        a = torch.randn(2, 4, device=device, dtype=dtype, requires_grad=True)
        b = torch.randn(5, 4, device=device, dtype=dtype, requires_grad=True)
        x = torch.nested.as_nested_tensor([a, b])

        y = x * 2
        y = y.detach()
        self.assertFalse(y.requires_grad)
        self.assertIsNone(y.grad_fn)

        z = x + y
        torch.nested.to_padded_tensor(z, 0).sum().backward()
        # This is an incorrect gradient, but we assume that's what the user
        # wanted. detach() is an advanced option.
        self.assertEqual(a.grad, torch.ones(2, 4, device=device, dtype=dtype))
        self.assertEqual(b.grad, torch.ones(5, 4, device=device, dtype=dtype))

    @dtypes(torch.float, torch.float16, torch.double)
    def test_unbind_noncontiguous(self, device, dtype):
        nt_contiguous, nt_noncontiguous = random_nt_noncontiguous_pair((2, 3, 6, 7), device, dtype)
        ub_contiguous = nt_contiguous.unbind()
        ub_noncontiguous = nt_noncontiguous.unbind()
        self.assertEqual(len(ub_contiguous), len(ub_noncontiguous))
        n = len(ub_contiguous)
        for i in range(n):
            self.assertEqual(ub_contiguous[i], ub_noncontiguous[i])

    @dtypes(torch.float)
    @skipMeta
    def test_to_then_from_padded_tensor_no_transform0213(self, device, dtype):
        t = torch.randn(4, 4, 4, device=device, dtype=dtype)
        ts = list(torch.unbind(t))
        ts[0] = ts[0][:-1]
        nt = torch.nested.nested_tensor(ts, device=device, dtype=dtype)
        padded = torch.nested.to_padded_tensor(nt, 0)

        nt_to = torch._nested_from_padded_and_nested_example(padded, nt)

        for (t1, t2) in zip(nt.unbind(), nt_to.unbind()):
            self.assertEqual(t1, t2)
        self.assertEqual(nt.device, nt_to.device)

    @dtypes(torch.float)
    @dtypesIfCUDA(torch.float, torch.half)
    @skipMeta
    @torch.inference_mode()
    def test_layer_norm(self, device, dtype):
        def _test(size):
            # Simple shapes test
            t0 = torch.randn(2, size, device=device, dtype=dtype, requires_grad=False)
            t1 = torch.randn(2, size, device=device, dtype=dtype, requires_grad=False)
            ts = [t0, t1, t0, t1]
            nt = torch.nested.nested_tensor(ts, device=device, dtype=dtype)
            layer_norm = torch.nn.LayerNorm(size, device=device, dtype=dtype)
            nt_result = layer_norm(nt)
            for (nt_subresult, t) in zip(nt_result.unbind(), ts):
                t_result = layer_norm(t.reshape(1, -1, size).squeeze(0))
                self.assertEqual(nt_subresult, t_result)

            # More complex nt test with different lengths for each tensor
            t0 = torch.randn(4, size, device=device, dtype=dtype, requires_grad=False)
            t1 = torch.randn(10, size, device=device, dtype=dtype, requires_grad=False)
            t2 = torch.randn(7, size, device=device, dtype=dtype, requires_grad=False)
            ts = [t0, t1, t2, t0, t2]
            nt = torch.nested.nested_tensor(ts, device=device, dtype=dtype)
            layer_norm = torch.nn.LayerNorm(size, device=device, dtype=dtype)
            nt_result = layer_norm(nt)
            for (nt_subresult, t) in zip(nt_result.unbind(), ts):
                t_result = layer_norm(t.reshape(1, -1, size).squeeze(0))
                self.assertEqual(nt_subresult, t_result)

            if size <= 128:
                # Test with multidimensional tensors after irregular dim
                # (run only with smaller dimensions to ensure fast execution)
                t0 = torch.randn(4, size, size, 4, device=device, dtype=dtype, requires_grad=False)
                t1 = torch.randn(10, size, size, 4, device=device, dtype=dtype, requires_grad=False)
                t2 = torch.randn(7, size, size, 4, device=device, dtype=dtype, requires_grad=False)
                ts = [t0, t1, t2, t0, t2]
                nt = torch.nested.nested_tensor(ts, device=device, dtype=dtype)
                layer_norm = torch.nn.LayerNorm((size, size, 4), device=device, dtype=dtype)
                nt_result = layer_norm(nt)
                for (nt_subresult, t) in zip(nt_result.unbind(), ts):
                    t_result = layer_norm(t.reshape(1, -1, size, size, 4).squeeze(0))
                    self.assertEqual(nt_subresult, t_result)

                # Test where the normalizing dimensions are not all
                layer_norm = torch.nn.LayerNorm((size, 4), device=device, dtype=dtype)
                nt_result = layer_norm(nt)
                for (nt_subresult, t) in zip(nt_result.unbind(), ts):
                    t_result = layer_norm(t.reshape(1, -1, size, size, 4).squeeze(0))
                    self.assertEqual(nt_subresult, t_result)

        for size in (1024, 1023, 513, 512, 256, 128, 2, 4, 32):
            _test(size)

    @dtypes(torch.float)
    @dtypesIfCUDA(torch.float, torch.half)
    @skipMeta
    @torch.inference_mode()
    def test_layer_norm_breaking(self, device, dtype):
        size = 128
        t0 = torch.randn(4, size, size, 4, device=device, dtype=dtype, requires_grad=False)
        t1 = torch.randn(10, size, size, 4, device=device, dtype=dtype, requires_grad=False)
        t2 = torch.randn(7, size, size, 4, device=device, dtype=dtype, requires_grad=False)
        ts = [t0, t1, t2, t0, t2]
        nt = torch.nested.nested_tensor(ts, device=device, dtype=dtype)
        layer_norm = torch.nn.LayerNorm((4, size, size, 4), device=device, dtype=dtype)
        self.assertRaisesRegex(
            RuntimeError,
            "normalized_shape extends into irregular dimensions for the nested tensor",
            lambda: layer_norm(nt),
        )
        layer_norm = torch.nn.LayerNorm((size + 1, size, 4), device=device, dtype=dtype)
        self.assertRaisesRegex(
            RuntimeError,
            "The shape at dimension 0",
            lambda: layer_norm(nt),
        )

    @skipMeta
    @torch.inference_mode()
    def test_embedding(self, device):
        inputs = [
            torch.randint(100, (L,), device=device, dtype=torch.int64)
            for L in torch.randint(5, 50, (8,))
        ]
        x = torch.nested.nested_tensor(inputs, device=device, dtype=torch.int64)
        emb = torch.nn.Embedding(100, 8, device=device)
        y = emb(x)
        ys = y.unbind()
        for i, inp in enumerate(inputs):
            self.assertEqual(emb(inp), ys[i])

    @dtypes(torch.float, torch.float16)
    def test_to_padded_tensor_simple(self, device, dtype):
        t = torch.randn(4, 4, 4, device=device, dtype=dtype)
        ts = list(torch.unbind(t))
        ts[0] = ts[0][:-1]
        nt = torch.nested.nested_tensor(ts, device=device, dtype=dtype)
        for padding_value in (0, 1):
            padded = torch.nested.to_padded_tensor(nt, padding_value)

            correct_output = t.clone()
            if padding_value == 0:
                correct_output[0][-1] = torch.zeros_like(correct_output[0][-1])
            else:
                correct_output[0][-1] = torch.ones_like(correct_output[0][-1])

            self.assertEqual(padded, correct_output)
            self.assertEqual(padded.device, torch.device(device))
            self.assertEqual(padded.dtype, dtype)

    @dtypes(torch.float, torch.float16)
    def test_to_padded_tensor_output_size(self, device, dtype):
        t = torch.randn(4, 4, 4, device=device, dtype=dtype)
        output_size = (4, 6, 5)
        ts = list(torch.unbind(t))
        ts[0] = ts[0][:-1]
        nt = torch.nested.nested_tensor(ts, device=device, dtype=dtype)
        for padding_value in (0, 1):
            padded = torch.nested.to_padded_tensor(nt, padding_value, output_size=output_size)
            correct_output = torch.ones(output_size, device=device, dtype=dtype) * padding_value
            correct_output[:4:, :4, :4] = t.clone()
            if padding_value == 0:
                correct_output[0][3] = torch.zeros_like(correct_output[0][3])
            else:
                correct_output[0][3] = torch.ones_like(correct_output[0][3])

            self.assertEqual(padded, correct_output)
            self.assertEqual(padded.device, torch.device(device))
            self.assertEqual(padded.dtype, dtype)

    @dtypes(torch.float, torch.float16, torch.double)
    def test_to_padded_tensor_dim2(self, device, dtype):
        ts = [
            torch.randn(160, device=device, dtype=dtype),
            torch.randn(1240, device=device, dtype=dtype),
            torch.randn(2400, device=device, dtype=dtype),
        ]
        nt = torch.nested.nested_tensor(ts, device=device, dtype=dtype)
        pad = 42
        correct_output = []
        for t in ts:
            next_output = torch.ones_like(ts[2]) * pad
            correct_output.append(next_output)
            next_output[:t.size(0)].copy_(t)
        correct_output = torch.stack(correct_output)
        padded = torch.nested.to_padded_tensor(nt, pad)
        self.assertEqual(padded, correct_output)

    @dtypes(torch.float, torch.float16, torch.double)
    def test_to_padded_tensor_dim3(self, device, dtype):
        ts = [
            torch.randn(16, 21, device=device, dtype=dtype),
            torch.randn(24, 32, device=device, dtype=dtype),
            torch.randn(40, 53, device=device, dtype=dtype),
        ]
        nt = torch.nested.nested_tensor(ts, device=device, dtype=dtype)
        pad = 42
        correct_output = []
        for t in ts:
            next_output = torch.ones_like(ts[2]) * pad
            correct_output.append(next_output)
            next_output[:t.size(0), :t.size(1)].copy_(t)
        correct_output = torch.stack(correct_output)
        padded = torch.nested.to_padded_tensor(nt, pad)
        self.assertEqual(padded, correct_output)

    @dtypes(torch.float, torch.float16, torch.double)
    def test_to_padded_tensor_dim4(self, device, dtype):
        ts = [
            torch.randn(16, 21, 13, device=device, dtype=dtype),
            torch.randn(24, 32, 14, device=device, dtype=dtype),
            torch.randn(40, 53, 16, device=device, dtype=dtype),
        ]
        nt = torch.nested.nested_tensor(ts, device=device, dtype=dtype)
        pad = 42
        correct_output = []
        for t in ts:
            next_output = torch.ones_like(ts[2]) * pad
            correct_output.append(next_output)
            next_output[:t.size(0), :t.size(1), :t.size(2)].copy_(t)
        correct_output = torch.stack(correct_output)
        padded = torch.nested.to_padded_tensor(nt, pad)
        self.assertEqual(padded, correct_output)

    # TODO: test noncontiguous to_padded_tensor
    # For now this tests the functionality of noncontiguous_to_padded_tensor
    # and the error message of to_padded_tensor
    # since to_padded_tensor does not support noncontiguous buffer yet
    @dtypes(torch.float, torch.float16, torch.double)
    @torch.inference_mode()
    def test_to_padded_tensor_noncontiguous(self, device, dtype):
        nt_contiguous, nt_noncontiguous = random_nt_noncontiguous_pair((2, 3, 6, 7), device, dtype)
        # test noncontiguous_to_padded_tensor functionality
        self.assertEqual(
            torch.nested.to_padded_tensor(nt_contiguous, 0.0),
            noncontiguous_to_padded_tensor(nt_noncontiguous))
        # test to_padded_tensor error message
        self.assertRaisesRegex(
            RuntimeError,
            r"for now to_padded_tensor only supports contiguous nested tensor",
            lambda: torch.nested.to_padded_tensor(nt_noncontiguous, 0.0)
        )

    @skipMeta
    def test_device_checks(self, device):
        nt = torch.nested.nested_tensor([], device=device)
        is_cuda = 'cuda' in str(device)
        self.assertEqual(nt.is_cuda, is_cuda)

    @dtypes(torch.float, torch.float16, torch.double)
    def test_nested_tensor_indexing(self, device, dtype):
        # edge case: empty nested tensor
        nt0 = torch.nested.nested_tensor([])
        self.assertRaises(IndexError, lambda: nt0[0])
        # normal case
        x0 = torch.randn((2, 5), device=device, dtype=dtype)
        x1 = torch.randn((3, 4), device=device, dtype=dtype)
        nt = torch.nested.nested_tensor([x0, x1])
        # single index: only support integer in the batch dimension
        self.assertEqual(nt[0], x0)
        self.assertEqual(nt[-1], x1)
        self.assertRaises(IndexError, lambda: nt[2])
        self.assertRaises(IndexError, lambda: nt[-3])
        self.assertRaises(NotImplementedError, lambda: nt[:])
        self.assertRaises(NotImplementedError, lambda: nt[...])
        # tuple of indices: only support integer in the batch dimension
        #                 + all possible indexing in the original tensor dimensions
        self.assertEqual(nt[0, 0, 0], x0[0, 0])
        self.assertEqual(nt[0, 1, :], x0[1, :])
        self.assertEqual(nt[1, ...], x1)
        self.assertRaises(IndexError, lambda: nt[1, 4, 2])
        self.assertRaises(NotImplementedError, lambda: nt[:, 1, 1])
        # make sure indexing returns a view
        nt[0].fill_(100.0)
        answer = torch.tensor(100.0, device=device, dtype=dtype).expand((2, 5))
        self.assertEqual(nt[0], answer)
        nt[1, 1, :].fill_(200.0)
        answer = torch.tensor(200.0, device=device, dtype=dtype).expand(4)
        self.assertEqual(nt[1, 1, :], answer)

        # Test that indexing works when requires_grad_(True)
        # previously this was failing because the backward kernel for select.int uses .sizes()
        nt = torch.nested.nested_tensor([x0, x1]).requires_grad_(True)
        self.assertEqual(nt[0], x0)
        self.assertEqual(nt[-1], x1)
        grad_x0 = torch.randn((2, 5), device=device, dtype=dtype)
        nt[0].backward(grad_x0)
        expected_grad = torch.nested.nested_tensor([grad_x0, torch.zeros((3, 4), device=device, dtype=dtype)])
        self.assertEqual(nt.grad, expected_grad)

    @dtypes(*floating_types_and_half())
    def test_nested_tensor_chunk(self, device, dtype):
        # Transformer use case
        a = torch.randn(3, 3 * 4, device=device, dtype=dtype)
        b = torch.randn(2, 3 * 4, device=device, dtype=dtype)
        c = torch.randn(1, 3 * 4, device=device, dtype=dtype)
        a_chunks = a.chunk(3, dim=-1)
        b_chunks = b.chunk(3, dim=-1)
        c_chunks = c.chunk(3, dim=-1)

        a_nt = [a_chunks[0], b_chunks[0], c_chunks[0]]
        b_nt = [a_chunks[1], b_chunks[1], c_chunks[1]]
        c_nt = [a_chunks[2], b_chunks[2], c_chunks[2]]

        nt = torch.nested.nested_tensor([a, b, c])
        chunked = nt.chunk(3, dim=-1)

        self.assertEqual(chunked[0], torch.nested.nested_tensor(a_nt))
        self.assertEqual(chunked[1], torch.nested.nested_tensor(b_nt))
        self.assertEqual(chunked[2], torch.nested.nested_tensor(c_nt))

        for chunk in chunked:
            self.assertFalse(chunk.is_contiguous())

        # Failure chunking on ragged dimensions
        self.assertRaisesRegex(
            RuntimeError, "Chunk for nested tensors is currently only supported for the last dimension.",
            lambda: torch.chunk(nt, 5, dim=1))
        self.assertRaisesRegex(
            RuntimeError, "Chunk for nested tensors is currently only supported for the last dimension.",
            lambda: torch.chunk(nt, 5, dim=0))

        # Failure on non-contiguous nt
        _, nt_noncontiguous = random_nt_noncontiguous_pair((2, 3), device, dtype)
        self.assertRaisesRegex(
            RuntimeError, "chunk expects `self` to be contiguous.", lambda: torch.chunk(nt_noncontiguous, 5, dim=-1))

        # Failure when calling non divisible n_chunks
        self.assertRaisesRegex(
            RuntimeError, "Chunk for nested tensors is only supported for "
            "nested tensors with trailing dimension divisible by chunks.",
            lambda: torch.chunk(nt, 5, dim=-1))

        # Failure when calling backward on a chunk
        a = torch.randn(3, 3 * 4, device=device, dtype=dtype, requires_grad=True)
        b = torch.randn(2, 3 * 4, device=device, dtype=dtype, requires_grad=True)
        nt_grad = torch.nested.as_nested_tensor([a, b])
        chunked = torch.chunk(nt_grad, 2, dim=-1)
        self.assertRaisesRegex(RuntimeError, "derivative for aten::chunk is not implemented",
                               lambda: chunked[0].backward(chunked[0].clone()))

    @dtypes(torch.float, torch.float16, torch.double)
    @torch.inference_mode()
    def test_nested_tensor_indexing_noncontiguous(self, device, dtype):
        nt_contiguous, nt_noncontiguous = random_nt_noncontiguous_pair((2, 3, 6, 7), device, dtype)
        self.assertEqual(nt_contiguous.size(0), nt_noncontiguous.size(0))
        n = nt_contiguous.size(0)
        for i in range(n):
            self.assertEqual(nt_contiguous[i], nt_noncontiguous[i])

    @dtypes(torch.float, torch.float16)
    @skipMeta
    @torch.inference_mode()
    def test_nested_tensor_add(self, device, dtype):
        (nt1, nt2) = self.random_nt_pair(device, dtype, 4, (4, 4))
        ref = torch.nested.nested_tensor([t1 + t2 for (t1, t2) in zip(nt1.unbind(), nt2.unbind())])
        out = nt1 + nt2
        self.assertEqual(ref, out)

    @dtypes(torch.float, torch.float16)
    @skipMeta
    @torch.inference_mode()
    def test_nested_tensor_mul(self, device, dtype):
        # nested tensor * nested tensor
        (nt1, nt2) = self.random_nt_pair(device, dtype, 4, (4, 4))
        ref = torch.nested.nested_tensor([t1 * t2 for (t1, t2) in zip(nt1.unbind(), nt2.unbind())])
        out = nt1 * nt2
        self.assertEqual(ref, out)
        # nested tensor * scalar
        number = 10.0
        scalar = torch.tensor(number).to(dtype).to(device)
        ref = torch.nested.nested_tensor([t * number for t in nt1.unbind()])
        out_number0 = nt1 * number
        out_number1 = number * nt1
        out_scalar0 = nt1 * scalar
        out_scalar1 = scalar * nt1
        self.assertEqual(out_number0, ref)
        self.assertEqual(out_number1, ref)
        self.assertEqual(out_scalar0, ref)
        self.assertEqual(out_scalar1, ref)
        # error case: numel == 1 but dim > 0
        vector = torch.tensor([number]).to(dtype).to(device)
        self.assertRaisesRegex(
            RuntimeError,
            "Expected both self and other to be nested, but got a nested self and non-nested other",
            lambda: nt1.mul(vector)
        )
        self.assertRaisesRegex(
            RuntimeError,
            "Expected both self and other to be nested, but got a non-nested self and nested other",
            lambda: vector.mul(nt1)
        )

    @dtypes(torch.float, torch.float16)
    @skipMeta
    @torch.inference_mode()
    def test_nested_tensor_div(self, device, dtype):
        nt, nt2 = self.random_nt_pair(device, dtype, 4, (4, 4))
        scale = 4.0
        ref = torch.nested.nested_tensor([t / scale for t in nt.unbind()])
        out = nt / 4.0
        self.assertEqual(ref, out)
        ref_transposed = ref.transpose(1, 2)
        out = nt.transpose(1, 2) / 4.0
        self.assertEqual(ref_transposed, out)

        ref = torch.nested.nested_tensor([t / t2 for (t, t2) in zip(nt.unbind(), nt2.unbind())])
        out = nt / nt2
        self.assertEqual(ref, out)

        out = nt.transpose(1, 2) / nt2.transpose(1, 2)
        self.assertEqual(ref.transpose(1, 2), out)

        nt_transpose_copy = torch.nested.nested_tensor([t.transpose(0, 1) for t in nt.unbind()])

        self.assertRaisesRegex(
            RuntimeError, "div requires strides to match when given NestedTensors",
            lambda: nt_transpose_copy.transpose(1, 2) / nt2)

        nt = torch.nested.nested_tensor([torch.randn(i, 4) for i in [3, 4, 5]], device=device, dtype=dtype)
        nt_chunks = nt.chunk(2, -1)
        self.assertRaisesRegex(
            RuntimeError, "div requires offsets to match when given NestedTensors",
            lambda: nt_chunks[0] / nt_chunks[1])


    @dtypes(torch.float, torch.float16)
    @skipMeta
    @torch.inference_mode()
    def test_nested_tensor_add_in_place(self, device, dtype):
        (nt1, nt2) = self.random_nt_pair(device, dtype, 4, (4, 4))
        ref = torch.nested.nested_tensor([t1 + t2 for (t1, t2) in zip(nt1.unbind(), nt2.unbind())])
        nt1 += nt2
        self.assertEqual(ref, nt1)

    @dtypes(torch.float, torch.float16)
    @skipMeta
    @torch.inference_mode()
    def test_nested_tensor_mul_in_place(self, device, dtype):
        # nested tensor * nested tensor
        (nt1, nt2) = self.random_nt_pair(device, dtype, 4, (4, 4))
        ref = torch.nested.nested_tensor([t1 * t2 for (t1, t2) in zip(nt1.unbind(), nt2.unbind())])
        nt1 *= nt2
        self.assertEqual(ref, nt1)
        # nested tensor * scalar
        number = 10.0
        scalar = torch.tensor(number).to(dtype).to(device)
        ref = torch.nested.nested_tensor([t * number for t in nt1.unbind()])
        out_number = nt1.clone()
        out_number *= number
        out_scalar = nt1.clone()
        out_scalar *= scalar
        self.assertEqual(out_number, ref)
        self.assertEqual(out_scalar, ref)
        self.assertRaisesRegex(
            RuntimeError,
            r"output with shape \[.*\] doesn't match the broadcast shape \[.*\]",
            lambda: scalar.mul_(nt1)
        )
        # error case: numel == 1 but dim > 0
        vector = torch.tensor([number]).to(dtype).to(device)
        self.assertRaisesRegex(
            RuntimeError,
            "Expected both self and other to be nested, but got a nested self and non-nested other",
            lambda: nt1.mul_(vector)
        )
        self.assertRaisesRegex(
            RuntimeError,
            "Expected both self and other to be nested, but got a non-nested self and nested other",
            lambda: vector.mul_(nt1)
        )

    @onlyCPU
    @skipMeta
    @dtypes(torch.float)
    def test_nested_tensor_sum_dim(self, device, dtype):
        params = ((2, (1, 1)), ((4), (4, 4)), (10, (3, 5, 7)))

        def test_sum(device, dtype, ntensors, max_sizes, dim, keepdim=True):
            nt = random_nt(device, dtype, ntensors, max_sizes)
            nt2 = nt.clone()
            ub2 = nt2.unbind()
            nt.requires_grad_(True)
            [t.requires_grad_(True) for t in ub2]
            nt_sum = nt.sum(dim=dim, keepdim=keepdim)
            ub2_sum = [t.sum(-1, keepdim=keepdim) for t in ub2]
            self.assertEqual(nt_sum, torch.nested.nested_tensor(ub2_sum))

            # test backward
            # generate gradient tensor that has the same size as the output
            size = nt_sum._nested_tensor_size()
            gt2 = []
            for i in range(ntensors):
                gt2.append(torch.randn(size[i].tolist(), device=device, dtype=dtype))
            gt = torch.nested.nested_tensor(gt2).clone()
            nt_sum.backward(gt)
            for t2, g2 in zip(ub2_sum, gt2):
                t2.backward(g2)
            self.assertEqual(nt.grad, torch.nested.nested_tensor([t.grad for t in ub2]))
            return

        for ntensors, max_sizes in params:
            test_sum(device, dtype, ntensors, max_sizes, len(max_sizes))

        # Test error inputs
        with self.assertRaisesRegex(RuntimeError, "NestedTensor can only be reduced across the last"):
            torch.nested.nested_tensor([torch.tensor([3, 4, 5]), torch.tensor([1, 2])]).sum(0, keepdim=True)

        with self.assertRaisesRegex(RuntimeError, "NestedTensor only allows reduction of a single"):
            torch.nested.nested_tensor([torch.tensor([[3, 4, 5]]), torch.tensor([[1, 2]])]).sum([0, 1], keepdim=True)

        with self.assertRaisesRegex(RuntimeError, "NestedTensor always requires keepdim=True for now."):
            torch.nested.nested_tensor([torch.tensor([3, 4, 5]), torch.tensor([1, 2])]).sum(-1)

    @dtypes(torch.float, torch.float16)
    def test_contiguous(self, device, dtype):
        # Since we don't have access to the buffer in python this is harder to show what
        # we are testing for. When we call chunk on a consistent dim of a NT
        # for chunk_size > 1 the resulting tensors are views of the original NT
        # whose numels is now less than the size of the buffer. Clone was
        # previously creating a new NT with a buffer that was the same size as the
        # original.
        nt_contiguous = torch.nested.nested_tensor([torch.randn(2, 20, device=device, dtype=dtype),
                                                    torch.randn(4, 20, device=device, dtype=dtype)])
        # Split up the last dimension which has a consistent size of 20 into 5 chunks
        chunks = nt_contiguous.chunk(5, dim=-1)

        # # Check chunks are contiguous after calling contiguous
        for chunk in chunks:
            self.assertFalse(chunk.is_contiguous())
            self.assertTrue(chunk.contiguous().is_contiguous())

    @dtypes(torch.float, torch.float16)
    @skipMeta
    def test_clone(self, device, dtype):
        nt1 = random_nt(device, dtype, 4, (4, 4), (1, 1))
        nt2 = nt1.clone()
        # Verify the values match
        self.assertEqual(nt1, nt2)
        # Verify modifying nt2 doesn't affect nt1
        nt2.mul_(nt1)
        ub1 = nt1.unbind()
        ub2 = nt2.unbind()
        for i in range(len(ub1)):
            self.assertNotEqual(ub1[i], ub2[i])

        nt1.clone(memory_format=torch.preserve_format)
        msg = "Nested tensor clone supports Preserve and Contiguous memory formats, called clone with memory format: ChannelsLast"
        with self.assertRaisesRegex(RuntimeError, msg):
            nt1.clone(memory_format=torch.channels_last)

    # cannot test torch.float16 because: RuntimeError: "bernoulli_scalar_cpu_" not implemented for 'Half'
    @dtypes(torch.float, torch.double)
    def test_dropout(self, device, dtype):
        # edge case: empty nested tensor
        nt0 = torch.nested.nested_tensor([])
        y = torch.nn.functional.dropout(nt0, 0.5)
        self.assertEqual(nt0, y)
        # normal nested tensor
        ntensors = 4
        nt = random_nt(device, dtype, ntensors, (4, 4))
        # edge case: invalid dropout
        self.assertRaises(ValueError, lambda: torch.nn.Dropout(-0.1))
        self.assertRaises(ValueError, lambda: torch.nn.Dropout(1.1))
        self.assertRaises(ValueError, lambda: torch.nn.functional.dropout(nt, -0.1))
        self.assertRaises(ValueError, lambda: torch.nn.functional.dropout(nt, 1.1))
        # edge case: no dropout
        dropouter = torch.nn.Dropout(0.0)
        y0 = dropouter(nt)
        y1 = torch.nn.functional.dropout(nt, 0.0)
        self.assertEqual(nt, y0)
        self.assertEqual(nt, y1)
        # edge case: all dropout
        dropouter = torch.nn.Dropout(1.0)
        y0 = dropouter(nt)
        y1 = torch.nn.functional.dropout(nt, 1.0)
        nt0 = nt.clone()
        for i in range(ntensors):
            nt0[i].fill_(0.0)
        self.assertEqual(nt0, y0)
        self.assertEqual(nt0, y1)
        # normal case: normal dropout
        p = 0.2
        y = torch.nn.functional.dropout(nt, p)
        expect = nt.clone()
        for i in range(ntensors):
            actual_tensor = y[i].view(-1)
            expect_tensor = expect[i].view(-1)
            for j in range(actual_tensor.shape[0]):
                if actual_tensor[j].item() == 0.0:
                    expect_tensor[j] = 0.0
                else:
                    expect_tensor[j] /= 1.0 - p
        self.assertEqual(y, expect)
        with freeze_rng_state():
            dropouter = torch.nn.Dropout(p)
            y0 = dropouter(nt)
        with freeze_rng_state():
            y1 = torch.nn.functional.dropout(nt, p)
        self.assertEqual(y0, y1)

    @dtypes(torch.float, torch.double)
    def test_dropout_noncontiguous(self, device, dtype):
        ntensors = 4
        nt0 = random_nt(device, dtype, ntensors, (4, 4))
        nt1 = nt0.transpose(-1, -2)
        p = 0.3
        with freeze_rng_state():
            dropouter = torch.nn.Dropout(p)
            y0 = dropouter(nt0)
        with freeze_rng_state():
            y1 = torch.nn.functional.dropout(nt1, p).transpose(-1, -2)
        self.assertEqual(y0, y1)

    # cannot test torch.float16 because: RuntimeError: "softmax_kernel_impl" not implemented for 'Half'
    @dtypes(torch.float, torch.double)
    def test_softmax(self, device, dtype):
        # normal nested tensor
        ntensors = 4
        nt = random_nt(device, dtype, ntensors, (4, 4))
        # error case: softmax across nested dimension
        self.assertRaisesRegex(
            RuntimeError,
            "Cannot apply softmax across nested dimension 0",
            lambda: torch.nn.functional.softmax(nt, 0)
        )
        self.assertRaisesRegex(
            RuntimeError,
            "Cannot apply softmax across nested dimension 0",
            lambda: torch.nn.functional.softmax(nt, -3)
        )
        # error case: dimension out of range
        self.assertRaises(IndexError, lambda: torch.nn.functional.softmax(nt, 3))
        self.assertRaises(IndexError, lambda: torch.nn.functional.softmax(nt, -4))
        # normal case: should equal to padding -inf
        softmaxer = torch.nn.Softmax(1)
        y0 = softmaxer(nt)
        y1 = torch.nn.functional.softmax(nt, 1)
        self.assertEqual(y0, y1)
        pt = torch.nested.to_padded_tensor(nt, float("-inf"))
        # if an entire slice is padded, then softmax will return 0.0 / 0.0 = nan
        # however, physically speaking that should be 0.0
        expect = torch.nn.functional.softmax(pt, 1).nan_to_num_(0.0)
        self.assertEqual(torch.nested.to_padded_tensor(y0, 0.0), expect)
        # edge case: empty nested tensor
        nt0 = torch.nested.nested_tensor([])
        y = torch.nn.functional.softmax(nt0, 1)
        self.assertEqual(nt0, y)
        # edge case: nesting scalars
        nt1 = torch.nested.nested_tensor([torch.tensor(0.0), torch.tensor(1.0)])
        self.assertRaises(RuntimeError, lambda: torch.nn.functional.softmax(nt1, 0))
        self.assertRaises(IndexError, lambda: torch.nn.functional.softmax(nt1, 1))

    @dtypes(torch.float, torch.double)
    @torch.inference_mode()
    def test_softmax_noncontiguous(self, device, dtype):
        nt_contiguous, nt_noncontiguous = random_nt_noncontiguous_pair((2, 3, 6, 7), device, dtype)
        self.assertEqual(
            torch.nn.functional.softmax(nt_contiguous, -1),
            torch.nn.functional.softmax(nt_noncontiguous, -1))

    def _test_bmm(self, device, dtype):
        # error case: one is nested but the other is not
        nt = torch.nested.nested_tensor([torch.randn(2), torch.randn(3)], device=device, dtype=dtype)
        t = torch.randn(4, device=device, dtype=dtype)
        self.assertRaisesRegex(
            RuntimeError,
            "Expected both to be nested, but got a nested self and non-nested other",
            lambda: nt.bmm(t)
        )
        self.assertRaisesRegex(
            RuntimeError,
            "Expected both to be nested, but got a non-nested self and nested other",
            lambda: t.bmm(nt)
        )
        # error case: not 3D tensors
        nt0 = torch.nested.nested_tensor([], device=device, dtype=dtype)
        nt1 = torch.nested.nested_tensor([torch.randn(2), torch.randn(3)], device=device, dtype=dtype)
        nt2 = torch.nested.nested_tensor([torch.randn((2, 4)), torch.randn((3, 4))], device=device, dtype=dtype)
        self.assertRaisesRegex(
            RuntimeError,
            "batch1 must be a 3D tensor",
            lambda: nt0.bmm(nt0)
        )
        self.assertRaisesRegex(
            RuntimeError,
            "batch1 must be a 3D tensor",
            lambda: nt0.bmm(nt1)
        )
        self.assertRaisesRegex(
            RuntimeError,
            "batch1 must be a 3D tensor",
            lambda: nt0.bmm(nt2)
        )
        self.assertRaisesRegex(
            RuntimeError,
            "batch1 must be a 3D tensor",
            lambda: nt1.bmm(nt0)
        )
        self.assertRaisesRegex(
            RuntimeError,
            "batch1 must be a 3D tensor",
            lambda: nt1.bmm(nt1)
        )
        self.assertRaisesRegex(
            RuntimeError,
            "batch1 must be a 3D tensor",
            lambda: nt1.bmm(nt2)
        )
        self.assertRaisesRegex(
            RuntimeError,
            "batch2 must be a 3D tensor",
            lambda: nt2.bmm(nt0)
        )
        self.assertRaisesRegex(
            RuntimeError,
            "batch2 must be a 3D tensor",
            lambda: nt2.bmm(nt1)
        )
        # error case: incompatible batch size
        nt0 = torch.nested.nested_tensor([torch.randn((2, 4)), torch.randn((3, 4))], device=device, dtype=dtype)
        nt1 = torch.nested.nested_tensor([torch.randn((4, 6)),
                                          torch.randn((4, 5)),
                                          torch.randn((4, 7))],
                                         device=device, dtype=dtype)
        self.assertRaisesRegex(
            RuntimeError,
            "Expected size for the 1st dimension of batch2 tensor to be: 2 but got: 3.",
            lambda: nt0.bmm(nt1)
        )
        self.assertRaisesRegex(
            RuntimeError,
            "Expected size for the 1st dimension of batch2 tensor to be: 3 but got: 2.",
            lambda: nt1.bmm(nt0)
        )
        # error case: underlying matrices cannot be multiplied
        nt0 = torch.nested.nested_tensor([torch.randn((2, 4)), torch.randn((3, 4))], device=device, dtype=dtype)
        self.assertRaisesRegex(
            RuntimeError,
            r"0-th nested matrices in batch cannot be multiplied \(2x4 and 2x4\)",
            lambda: nt0.bmm(nt0)
        )
        # normal nested tensor
        nt0 = torch.nested.nested_tensor([torch.randn((2, 4)), torch.randn((3, 7))], device=device, dtype=dtype)
        nt1 = torch.nested.nested_tensor([torch.randn((4, 6)), torch.randn((7, 5))], device=device, dtype=dtype)
        actual = torch.nested.to_padded_tensor(nt0.bmm(nt1), 0.0)
        expect = torch.nested.to_padded_tensor(nt0, 0.0).bmm(torch.nested.to_padded_tensor(nt1, 0.0))
        if dtype == torch.float16:
            self.assertEqual(actual, expect, rtol=1e-3, atol=1e-3)
        else:
            self.assertEqual(actual, expect)

        # test tensorcore path
        nt0 = torch.nested.nested_tensor([torch.randn((2, 8)), torch.randn((3, 16))], device=device, dtype=dtype)
        nt1 = torch.nested.nested_tensor([torch.randn((8, 8)), torch.randn((16, 8))], device=device, dtype=dtype)
        actual = torch.nested.to_padded_tensor(nt0.bmm(nt1), 0.0)
        expect = torch.nested.to_padded_tensor(nt0, 0.0).bmm(torch.nested.to_padded_tensor(nt1, 0.0))
        if dtype == torch.float16:
            self.assertEqual(actual, expect, rtol=1e-3, atol=1e-3)
        else:
            self.assertEqual(actual, expect)

    @onlyCUDA
    @dtypes(torch.float, torch.double, torch.float16)
    def test_bmm_cuda(self, device, dtype):
        self._test_bmm(device, dtype)

    @onlyCPU
    # cannot test torch.float16 because: RuntimeError: "addmm_impl_cpu_" not implemented for 'Half'
    @dtypes(torch.float, torch.double)
    def test_bmm_cpu(self, device, dtype):
        self._test_bmm(device, dtype)

    # TODO: Re-enable this test once bmm supports non-contiguous inputs.
    # # cannot test torch.float16 because: RuntimeError: "addmm_impl_cpu_" not implemented for 'Half'
    # @dtypes(torch.float, torch.double)
    # def test_bmm_noncontiguous(self, device, dtype):
    #     nt0_contiguous, nt0_noncontiguous = random_nt_noncontiguous_pair((2, 3), device, dtype)
    #     nt1_contiguous, nt1_noncontiguous = random_nt_noncontiguous_pair((6, 7), device, dtype)
    #     self.assertEqual(
    #         nt0_contiguous.transpose(-1, -2).bmm(nt1_contiguous),
    #         nt0_noncontiguous.transpose(-1, -2).bmm(nt1_noncontiguous))

    @dtypes(torch.float, torch.double)
    def test_matmul_with_bmm_path(self, device, dtype):
        def unbind_rebind_matmul(nt1, nt2):
            t1s = nt1.unbind()
            t2s = nt2.unbind()
            out_ts = [t1.matmul(t2) for t1, t2 in zip(t1s, t2s)]
            return torch.nested.nested_tensor(out_ts)

        # [N, n_head, *, head_dim], [N, n_head, head_dim, *]
        N = np.random.randint(2, 5)
        n_heads = np.random.randint(2, 5)
        head_dim = 3
        t1s = []
        t2s = []
        for _ in range(N):
            seq_len1 = np.random.randint(2, 5)
            seq_len2 = np.random.randint(2, 5)
            t1s.append(torch.randn(n_heads, seq_len1, head_dim))
            t2s.append(torch.randn(n_heads, head_dim, seq_len2))
        nt1 = torch.nested.nested_tensor(t1s, device=device, dtype=dtype)
        nt2 = torch.nested.nested_tensor(t2s, device=device, dtype=dtype)
        self.assertEqual(torch._matmul_with_bmm_nested(nt1, nt2), unbind_rebind_matmul(nt1, nt2))

        # test with noncontiguous
        t3s = []
        t4s = []
        for _ in range(N):
            seq_len = np.random.randint(2, 5)
            t3s.append(torch.randn(seq_len, n_heads, head_dim))
            t4s.append(torch.randn(seq_len, n_heads, head_dim))
        nt3 = torch.nested.nested_tensor(t3s, device=device, dtype=dtype).transpose(1, 2)
        nt4 = torch.nested.nested_tensor(t4s, device=device, dtype=dtype).transpose(1, 2).transpose(2, 3)
        self.assertEqual(torch._matmul_with_bmm_nested(nt3, nt4), unbind_rebind_matmul(nt3, nt4))

    # cannot test torch.float16 because: RuntimeError: "bmm" not implemented for 'Half'
    @dtypes(torch.float, torch.double)
    def test_matmul(self, device, dtype):
        # error case: one is nested but the other is not
        nt = torch.nested.nested_tensor([torch.randn(2), torch.randn(3)], device=device, dtype=dtype)
        t = torch.randn(4, device=device, dtype=dtype)
        self.assertRaisesRegex(
            RuntimeError,
            "Expected both to be nested, but got a nested self and non-nested other",
            lambda: torch.matmul(nt, t)
        )
        self.assertRaisesRegex(
            RuntimeError,
            "Expected both to be nested, but got a non-nested self and nested other",
            lambda: torch.matmul(t, nt)
        )
        # error case: not 3+D tensors
        nt0 = torch.nested.nested_tensor([], device=device, dtype=dtype)
        nt1 = torch.nested.nested_tensor([torch.randn(2), torch.randn(3)], device=device, dtype=dtype)
        nt2 = torch.nested.nested_tensor([torch.randn((2, 4)), torch.randn((3, 4))], device=device, dtype=dtype)
        self.assertRaisesRegex(
            RuntimeError,
            r"matmul: For nested tensors, only inputs with >= 3 dims are currently supported. 1st input has rank: [0-9]+",
            lambda: torch.matmul(nt0, nt0)
        )
        self.assertRaisesRegex(
            RuntimeError,
            r"matmul: For nested tensors, only inputs with >= 3 dims are currently supported. 1st input has rank: [0-9]+",
            lambda: torch.matmul(nt0, nt1)
        )
        self.assertRaisesRegex(
            RuntimeError,
            r"matmul: For nested tensors, only inputs with >= 3 dims are currently supported. 1st input has rank: [0-9]+",
            lambda: torch.matmul(nt0, nt2)
        )
        self.assertRaisesRegex(
            RuntimeError,
            r"matmul: For nested tensors, only inputs with >= 3 dims are currently supported. 1st input has rank: [0-9]+",
            lambda: torch.matmul(nt1, nt0)
        )
        self.assertRaisesRegex(
            RuntimeError,
            r"matmul: For nested tensors, only inputs with >= 3 dims are currently supported. 1st input has rank: [0-9]+",
            lambda: torch.matmul(nt1, nt1)
        )
        self.assertRaisesRegex(
            RuntimeError,
            r"matmul: For nested tensors, only inputs with >= 3 dims are currently supported. 1st input has rank: [0-9]+",
            lambda: torch.matmul(nt1, nt2)
        )
        self.assertRaisesRegex(
            RuntimeError,
            r"matmul: For nested tensors, only inputs with >= 3 dims are currently supported. 2nd input has rank: [0-9]+",
            lambda: torch.matmul(nt2, nt0)
        )
        self.assertRaisesRegex(
            RuntimeError,
            r"matmul: For nested tensors, only inputs with >= 3 dims are currently supported. 2nd input has rank: [0-9]+",
            lambda: torch.matmul(nt2, nt1)
        )
        # error case: incompatible batch size
        nt0 = torch.nested.nested_tensor([torch.randn((2, 4)), torch.randn((3, 4))], device=device, dtype=dtype)
        nt1 = torch.nested.nested_tensor([torch.randn((4, 6)),
                                          torch.randn((4, 5)),
                                          torch.randn((4, 7))],
                                         device=device, dtype=dtype)
        self.assertRaisesRegex(
            RuntimeError,
            r"matmul: Expected size for the 1st dimension of 2nd input tensor to be: [0-9]+ but got: [0-9]+.",
            lambda: torch.matmul(nt0, nt1)
        )
        self.assertRaisesRegex(
            RuntimeError,
            r"matmul: Expected size for the 1st dimension of 2nd input tensor to be: [0-9]+ but got: [0-9]+.",
            lambda: torch.matmul(nt1, nt0)
        )
        # error case: incompatible (wrong) batch sizes that shouldn't even broadcast?
        nt0 = torch.nested.nested_tensor([torch.randn((2, 2, 4)),
                                          torch.randn((2, 3, 4))],
                                         device=device, dtype=dtype)
        nt1 = torch.nested.nested_tensor([torch.randn((3, 4, 6)),
                                          torch.randn((3, 4, 5))],
                                         device=device, dtype=dtype)
        self.assertRaisesRegex(
            RuntimeError,
            "matmul(): For nested tensors, batch dimensions must have the same sizes,",
            lambda: torch.matmul(nt0, nt1)
        )
        # error case: incompatible batch sizes that should technically broadcast
        nt0 = torch.nested.nested_tensor([torch.randn((2, 2, 4)),
                                          torch.randn((1, 3, 4))],
                                         device=device, dtype=dtype)
        nt1 = torch.nested.nested_tensor([torch.randn((1, 4, 6)),
                                          torch.randn((3, 4, 5))],
                                         device=device, dtype=dtype)
        self.assertRaisesRegex(
            RuntimeError,
            "matmul(): For nested tensors, batch dimensions must have the same sizes,",
            lambda: torch.matmul(nt0, nt1)
        )
        # error case: underlying matrices cannot be multiplied
        nt0 = torch.nested.nested_tensor([torch.randn((2, 4)), torch.randn((3, 4))], device=device, dtype=dtype)
        self.assertRaisesRegex(
            RuntimeError,
            "matmul(): Nested tensors cannot be matrix multiplied",
            lambda: torch.matmul(nt0, nt0)
        )
        # normal nested tensor: 3D
        nt0 = torch.nested.nested_tensor([torch.randn((2, 4)), torch.randn((3, 7))], device=device, dtype=dtype)
        nt1 = torch.nested.nested_tensor([torch.randn((4, 6)), torch.randn((7, 5))], device=device, dtype=dtype)
        actual = torch.nested.to_padded_tensor(torch.matmul(nt0, nt1), 0.0)
        expect = torch.matmul(torch.nested.to_padded_tensor(nt0, 0.0), torch.nested.to_padded_tensor(nt1, 0.0))
        self.assertEqual(actual, expect)
        # normal nested tensor: 4D (with testing for batch_size=1)
        nt0 = torch.nested.nested_tensor([torch.randn((1, 2, 4)),
                                          torch.randn((8, 3, 7))],
                                         device=device, dtype=dtype)
        nt1 = torch.nested.nested_tensor([torch.randn((1, 4, 6)),
                                          torch.randn((8, 7, 5))],
                                         device=device, dtype=dtype)
        actual = torch.nested.to_padded_tensor(torch.matmul(nt0, nt1), 0.0)
        expect = torch.matmul(torch.nested.to_padded_tensor(nt0, 0.0), torch.nested.to_padded_tensor(nt1, 0.0))
        self.assertEqual(actual, expect)
        # normal nested tensor: 5D
        nt0 = torch.nested.nested_tensor([torch.randn((8, 9, 2, 4)),
                                          torch.randn((8, 9, 3, 7))],
                                         device=device, dtype=dtype)
        nt1 = torch.nested.nested_tensor([torch.randn((8, 9, 4, 6)),
                                          torch.randn((8, 9, 7, 5))],
                                         device=device, dtype=dtype)
        actual = torch.nested.to_padded_tensor(torch.matmul(nt0, nt1), 0.0)
        expect = torch.matmul(torch.nested.to_padded_tensor(nt0, 0.0), torch.nested.to_padded_tensor(nt1, 0.0))
        self.assertEqual(actual, expect)

    # cannot test torch.float16 because: RuntimeError: "bmm" not implemented for 'Half'
    @dtypes(torch.float, torch.double)
    def test_matmul_noncontiguous(self, device, dtype):
        nt0_contiguous, nt0_noncontiguous = random_nt_noncontiguous_pair((2, 3), device, dtype)
        nt1_contiguous, nt1_noncontiguous = random_nt_noncontiguous_pair((6, 7), device, dtype)
        self.assertEqual(
            torch.matmul(nt0_contiguous.transpose(-1, -2), nt1_contiguous),
            torch.matmul(nt0_noncontiguous.transpose(-1, -2), nt1_noncontiguous))

    @dtypes(torch.float, torch.double)
    def test_linear(self, device, dtype):
        a = torch.randn(1, 2, device=device, dtype=dtype)
        b = torch.randn(2, 2, device=device, dtype=dtype)
        c = torch.randn(3, 2, device=device, dtype=dtype)
        nt = torch.nested.nested_tensor([a, b, c])

        weight = torch.randn(2, 2, device=device, dtype=dtype)
        bias = torch.randn(2, device=device, dtype=dtype)
        # success case
        torch.functional.F.linear(nt, weight, bias)

        # invalid nested tensor dimension
        msg = r'Linear requires nested_tensor.dim == 3 and dense_matrix.dim == 2. Nested tensor dim: 2. Dense tensor dim: 2'
        nt1 = torch.nested.nested_tensor([torch.randn(1, device=device, dtype=dtype),
                                          torch.randn(2, device=device, dtype=dtype)])
        with self.assertRaisesRegex(RuntimeError, msg):
            torch.functional.F.linear(nt1, weight, bias)

        # invalid weight shape
        msg = r'Linear requires nested_tensor.dim == 3 and dense_matrix.dim == 2. Nested tensor dim: 3. Dense tensor dim: 3'
        weight1 = torch.randn(2, 2, 3, device=device, dtype=dtype)
        with self.assertRaisesRegex(RuntimeError, msg):
            torch.functional.F.linear(nt, weight1, bias)

        # inconsistent last dim of nested tensor
        msg = r"Expected all tensors in nested tensor to have the same trailing dimension, instead last dimension equals:"
        nt2 = torch.nested.nested_tensor([torch.randn(1, 2, device=device, dtype=dtype),
                                          torch.randn(2, 3, device=device, dtype=dtype)])
        with self.assertRaisesRegex(RuntimeError, msg):
            torch.functional.F.linear(nt2, weight, bias)

        # Mismatch of nested tensor last dim and weight dimension
        weight2 = torch.randn(2, 4, device=device, dtype=dtype)
        msg = r"Shape mismatch for NestedTensor Linear: Expected input's \(a nested tensor\) 'last_dim'" \
            r" to equal 'weight.size\(1\), but got: last_dim = 2, and weight.size\(1\) = 4"
        with self.assertRaisesRegex(RuntimeError, msg):
            torch.functional.F.linear(nt, weight2, bias)

        # Nested tensor input and nested weight
        nt_weight = nt.clone()
        msg = r"Linear does not support nested weight when input is a nested tensor."
        with self.assertRaisesRegex(RuntimeError, msg):
            torch.functional.F.linear(nt, nt_weight, bias)

    # TODO: test noncontiguous linear
    # For now this tests the error message of linear
    # since linear does not support noncontiguous buffer yet
    @dtypes(torch.float, torch.double)
    def test_linear_noncontiguous(self, device, dtype):
        nt_contiguous, nt_noncontiguous = random_nt_noncontiguous_pair((2, 3, 6, 7), device, dtype)
        weight = torch.randn((8, 5), device=device, dtype=dtype)
        self.assertRaisesRegex(
            RuntimeError,
            r"for now linear only supports contiguous nested tensor",
            lambda: torch.nn.functional.linear(nt_noncontiguous, weight)
        )

    @dtypes(torch.float, torch.float16, torch.double)
    def test_transpose(self, device, dtype):
        nt = random_nt(device, dtype, 4, (4, 4))
        # error case: transpose nested dimension
        self.assertRaisesRegex(
            RuntimeError,
            "Nested tensor dimension 0 cannot be transposed",
            lambda: nt.transpose(0, 1)
        )
        self.assertRaisesRegex(
            RuntimeError,
            "Nested tensor dimension 0 cannot be transposed",
            lambda: nt.transpose(1, -3)
        )
        # error case: dimension out of range
        self.assertRaises(IndexError, lambda: nt.transpose(1, 3))
        self.assertRaises(IndexError, lambda: nt.transpose(-4, -1))
        # normal case
        ntT = nt.transpose(-1, -2)
        ptT_from_ntT = noncontiguous_to_padded_tensor(ntT)
        pt = torch.nested.to_padded_tensor(nt, 0.0)
        ptT = pt.transpose(-1, -2)
        self.assertEqual(ptT, ptT_from_ntT)

    @dtypes(torch.float, torch.float16, torch.double)
    def test_squeeze_unsqueeze(self, device, dtype):
        a = torch.arange(6).reshape(2, 3)
        b = torch.arange(15).reshape(5, 3)
        nt = torch.nested.nested_tensor([a, b], device=device, dtype=dtype)
        # error case: squeeze no dimension
        self.assertRaisesRegex(
            RuntimeError,
            "For nested tensors, squeeze without the dim argument",
            lambda: nt.squeeze()
        )
        # error case: squeeze nested dimension
        self.assertRaisesRegex(
            RuntimeError,
            "For nested tensors, squeezing dimension 0",
            lambda: nt.squeeze(0)
        )
        # error case: dimension out of range
        self.assertRaises(IndexError, lambda: nt.squeeze(3))
        # error case: squeeze nested tensor of singleton tensors
        c = torch.ones(1)
        nt_singleton = torch.nested.nested_tensor([c, c], device=device, dtype=dtype)
        self.assertRaisesRegex(
            RuntimeError,
            "For nested tensors, squeezing a nested tensor of singleton",
            lambda: nt_singleton.squeeze(1)
        )

        # squeezing a dim which does not have size 1 should be a no-op
        nt2 = nt.squeeze(-1)
        self.assertEqual(nt, nt2)

        # test cases that should work
        for i in range(-2, 3):
            if (i == 0):
                continue
            nt_unsqueezed = nt.unsqueeze(i)
            size_idx = i if i < 0 else i - 1
            self.assertEqual(nt_unsqueezed._nested_tensor_size()[:, size_idx], torch.ones(2, dtype=torch.long))
            nt_squeezed = nt_unsqueezed.squeeze(i)
            self.assertEqual(nt_squeezed, nt)

    @dtypes(torch.float, torch.float16, torch.double)
    def test_transpose_inference_mode_interaction(self, device, dtype):
        nt = random_nt(device, dtype, 4, (4, 4))
        # Construct in default mode and transpose while in inference mode
        with torch.inference_mode():
            ntT = nt.transpose(-1, -2)
            ptT_from_ntT = noncontiguous_to_padded_tensor(ntT)
            pt = torch.nested.to_padded_tensor(nt, 0.0)
            ptT = pt.transpose(-1, -2)
            self.assertEqual(ptT, ptT_from_ntT)

        # Construct and transpose while in inference mode
        with torch.inference_mode():
            nt = random_nt(device, dtype, 4, (4, 4))
            ntT = nt.transpose(-1, -2)
            ptT_from_ntT = noncontiguous_to_padded_tensor(ntT)
            pt = torch.nested.to_padded_tensor(nt, 0.0)
            ptT = pt.transpose(-1, -2)
            self.assertEqual(ptT, ptT_from_ntT)

    @dtypes(torch.float, torch.float16, torch.double)
    def test_view(self, device, dtype):
        nt = random_nt(device, dtype, 4, (4, 4))
        # error case: empty shape
        self.assertRaisesRegex(
            RuntimeError,
            r"shape '\[\]' is invalid for a nested tensor",
            lambda: nt.view(())
        )
        # error case: empty nested tensor
        nt_empty = torch.nested.nested_tensor([])
        self.assertRaisesRegex(
            RuntimeError,
            "empty nested tensor cannot be reshaped",
            lambda: nt_empty.view(-1)
        )
        # error case: -1 for batch size
        self.assertRaisesRegex(
            RuntimeError,
            r"view: For now nested view cannot change or infer the implicit batch dimension",
            lambda: nt.view(-1, 2, 3)
        )
        self.assertRaisesRegex(
            RuntimeError,
            r"shape '\[.*\]' is invalid for input of size [0-9]+",
            lambda: nt.view(4, 2, 3)
        )
        # normal case
        x0 = torch.randn((2, 20), device=device, dtype=dtype)
        x1 = torch.randn((3, 20), device=device, dtype=dtype)
        nt = torch.nested.nested_tensor([x0, x1])
        pt = torch.nested.to_padded_tensor(nt, 0.0)
        # error case, trying to reshape batch dim to a legit shape
        self.assertRaisesRegex(
            RuntimeError,
            r"For now nested view cannot change or infer the implicit batch dimension",
            lambda: nt.transpose(-1, -2).view(40, -1)
        )
        # inherit only the ragged dimension
        # (2, 20) -> (2, 5, 4)
        # (3, 20) -> (3, 5, 4)
        nt1 = nt.view(2, -1, 5, 4)
        # (2, 3, 20) -> (2, 3, 5, 4) -> (2, 4, 5, 4)
        pt1 = pt.view(2, -1, 5, 4)
        self.assertEqual(noncontiguous_to_padded_tensor(nt1), pt1)

        # more than one -1 (even for "old" dims), should fail
        # this attempts to do # (2, (2, 3), 5, 4) -> (2, (2, 3), 5, 2, 2)
        # but we ban "inherit old behavior" for >1 dimension
        self.assertRaisesRegex(
            RuntimeError,
            r"only one dimension can be inferred",
            lambda: nt1.view(2, -1, -1, 2, 2)
        )

    @dtypes(torch.float, torch.float16, torch.double)
    def test_view_inference_mode_interaction(self, device, dtype):
        # Construct in default mode and view while in inference mode
        nt = torch.nested.nested_tensor([torch.randn((2, 20)), torch.randn((3, 20))], device=device, dtype=dtype)
        with torch.inference_mode():
            ntT = nt.view(2, -1, 4, 5)
            ptT_from_ntT = noncontiguous_to_padded_tensor(ntT)
            pt = torch.nested.to_padded_tensor(nt, 0.0)
            ptT = pt.view(2, -1, 4, 5)
            self.assertEqual(ptT, ptT_from_ntT)
        # Construct and view while in inference mode
        with torch.inference_mode():
            nt = torch.nested.nested_tensor([torch.randn((2, 20)), torch.randn((3, 20))], device=device, dtype=dtype)
            ntT = nt.view(2, -1, 4, 5)
            ptT_from_ntT = noncontiguous_to_padded_tensor(ntT)
            pt = torch.nested.to_padded_tensor(nt, 0.0)
            ptT = pt.view(2, -1, 4, 5)
            self.assertEqual(ptT, ptT_from_ntT)

    @dtypes(torch.float, torch.float16, torch.double)
    def test_reshape(self, device, dtype):
        nt = random_nt(device, dtype, 4, (4, 4))
        # error case: empty shape
        self.assertRaisesRegex(
            RuntimeError,
            r"shape '\[\]' is invalid for a nested tensor",
            lambda: nt.reshape(())
        )
        # error case: empty nested tensor
        nt_empty = torch.nested.nested_tensor([])
        self.assertRaisesRegex(
            RuntimeError,
            "empty nested tensor cannot be reshaped",
            lambda: nt_empty.reshape(-1)
        )
        # error case: -1 for batch size
        self.assertRaisesRegex(
            RuntimeError,
            r"reshape: For now nested reshape cannot change or infer the implicit batch dimension",
            lambda: nt.reshape(-1, 2, 3)
        )
        self.assertRaisesRegex(
            RuntimeError,
            r"shape '\[.*\]' is invalid for input of size [0-9]+",
            lambda: nt.reshape(4, 2, 3)
        )
        # normal case
        x0 = torch.randn((2, 20), device=device, dtype=dtype)
        x1 = torch.randn((3, 20), device=device, dtype=dtype)
        nt = torch.nested.nested_tensor([x0, x1])  # (2, (2, 3), 20)
        pt = torch.nested.to_padded_tensor(nt, 0.0)
        # error case, trying to reshape batch dim to a legit shape
        self.assertRaisesRegex(
            RuntimeError,
            r"reshape: For now nested reshape cannot change or infer the implicit batch dimension",
            lambda: nt.transpose(-1, -2).reshape(40, -1)
        )
        # inherit only the ragged dimension
        # (2, 20) -> (2, 5, 4)
        # (3, 20) -> (3, 5, 4)
        nt1 = nt.reshape(2, -1, 5, 4)
        # (2, 3, 20) -> (2, 3, 5, 4) -> (2, 4, 5, 4)
        pt1 = pt.reshape(2, -1, 5, 4)
        self.assertEqual(noncontiguous_to_padded_tensor(nt1), pt1)

        # more than one -1 (even for "old" dims), should fail
        # this attempts to do # (2, (2, 3), 5, 4) -> (2, (2, 3), 5, 2, 2)
        # but we ban "inherit old behavior" for >1 dimension
        self.assertRaisesRegex(
            RuntimeError,
            r"only one dimension can be inferred",
            lambda: nt1.reshape(2, -1, -1, 2, 2)
        )

    @parametrize("input_dim", [3, 4])
    def test_scaled_dot_product_attention(self, device, input_dim):

        def rand_tensor(*shape):
            return torch.randn(shape, device=device)

        E = 10
        if input_dim == 3:
            # Shape: (N, L, E); ragged L
            query = torch.nested.nested_tensor([rand_tensor(2, E), rand_tensor(3, E), rand_tensor(4, E)])

            # Shape: (N, S, E); ragged S
            key = torch.nested.nested_tensor([rand_tensor(3, E), rand_tensor(4, E), rand_tensor(5, E)])
            value = torch.nested.nested_tensor([rand_tensor(3, E), rand_tensor(4, E), rand_tensor(5, E)])
        elif input_dim == 4:
            # Shape: (N, N', L, E); ragged N' and L
            query = torch.nested.nested_tensor([rand_tensor(2, 2, E), rand_tensor(3, 3, E), rand_tensor(4, 4, E)])
            # Shape: (N, N', S, E); ragged N' and S
            key = torch.nested.nested_tensor([rand_tensor(2, 3, E), rand_tensor(3, 4, E), rand_tensor(4, 5, E)])
            value = torch.nested.nested_tensor([rand_tensor(2, 3, E), rand_tensor(3, 4, E), rand_tensor(4, 5, E)])
        else:
            self.fail(f"Invalid input_dim {input_dim} encountered in SDP test")

        def rand_mask(size):
            return torch.randint(0, 2, size=size, dtype=torch.bool, device=device)

        # Shape: (N, L, S); ragged L and S matching above
        attn_mask = torch.nested.nested_tensor([rand_mask((2, 3)), rand_mask((3, 4)), rand_mask((4, 5))])

        dropout_p = 0.0  # no dropout for reproducibility
        need_attn_weights: bool = True

        # Success case: no attn_mask set and is_causal=False.
        actual = torch.ops.aten._scaled_dot_product_attention(
            query, key, value, attn_mask=None, dropout_p=dropout_p, need_attn_weights=need_attn_weights)

        expected_outputs = []
        expected_attn_weights = []
        for q, k, v in zip(query.unbind(), key.unbind(), value.unbind()):
            (output, attn_weights) = torch.ops.aten._scaled_dot_product_attention(
                q.unsqueeze(0), k.unsqueeze(0), v.unsqueeze(0), attn_mask=None, dropout_p=dropout_p,
                need_attn_weights=need_attn_weights)
            expected_outputs.append(output.squeeze(0))
            expected_attn_weights.append(attn_weights.squeeze(0))
        expected_output_nested = torch.nested.nested_tensor(expected_outputs)
        expected_attn_weight_nested = torch.nested.nested_tensor(expected_attn_weights)
        self.assertEqual(actual[0], expected_output_nested)
        self.assertEqual(actual[1], expected_attn_weight_nested)

        # Error case: explicit attn_mask set.
        with self.assertRaisesRegex(RuntimeError, "not supported when an explicit attn_mask is set"):
            torch.ops.aten._scaled_dot_product_attention(
                query, key, value, attn_mask=attn_mask, dropout_p=dropout_p, need_attn_weights=need_attn_weights)

        # Error case: is_causal=True.
        with self.assertRaisesRegex(RuntimeError, "not supported when is_causal=True"):
            torch.ops.aten._scaled_dot_product_attention(
                query, key, value, dropout_p=dropout_p, need_attn_weights=need_attn_weights, is_causal=True)

    @dtypes(torch.float, torch.float16, torch.double)
    def test_empty_like(self, device, dtype):
        ntensors = 4
        nt = random_nt(device, dtype, ntensors, (4, 4))

        # Create empty on same device as original nested tensor
        nt_empty = torch.empty_like(nt)
        assert nt.is_same_size(nt_empty)
        self.assertEqual(nt.dtype, nt_empty.dtype)
        self.assertEqual(nt.device, nt_empty.device)
        self.assertEqual(nt.layout, nt_empty.layout)

        if torch.cuda.is_available():
            if device == "cpu":
                nt_cuda = torch.empty_like(nt, device='cuda')
                self.assertEqual(torch.device("cuda").type, nt_cuda.device.type)
            else:
                nt_cpu = torch.empty_like(nt, device='cpu')
                self.assertEqual(torch.device("cpu").type, nt_cpu.device.type)

        # Check changing dtype of empty_like nested tensor output
        dtype_set = {torch.float, torch.float16, torch.double}
        for other_dtype in dtype_set - {dtype}:
            nt_empty_other_dtype = torch.empty_like(nt, dtype=other_dtype)
            self.assertEqual(nt.dtype, dtype)
            self.assertEqual(nt_empty_other_dtype.dtype, other_dtype)
            self.assertEqual(nt.device, nt_empty.device)
            self.assertEqual(nt.layout, nt_empty.layout)

        # Create tensor for autograd
        nt_empty_req_grad = torch.empty_like(nt, requires_grad=True)
        self.assertEqual(nt_empty_req_grad.requires_grad, True)

        # Test noncontiguous tensor fails to copy
        nt_cont, nt_noncont = random_nt_noncontiguous_pair((2, 3, 6, 7))
        nt_empty = torch.empty_like(nt_cont)
        assert nt_cont.is_same_size(nt_empty)
        with self.assertRaisesRegex(RuntimeError, "empty_like only supports contiguous memory format for Nested Tensors"):
            nt_empty = torch.empty_like(nt_noncont)


class TestNestedTensorAutograd(TestCase):
    # Note [Gradcheck args check_batched_grad=False] the common_utils testing version of gradcheck
    # includes the default parameters used for testing ops with gradcheck. However nested tensor
    # does not support the stack op therefore we turn it off for these tests
    def _create_leaf_nested_tensor_from_list(self, requires_grad=False):
        return torch.nested.nested_tensor([torch.randn(1, 2),
                                           torch.randn(7, 8)], requires_grad=requires_grad)

    def _create_nested_tensor_from_list(self, requires_grad=False):
        return torch.nested.as_nested_tensor([torch.randn(1, 2, requires_grad=requires_grad),
                                              torch.randn(7, 8, requires_grad=requires_grad)])

    def _create_nested_tensor_from_mask(self, requires_grad=False):
        data = torch.randn(2, 3, 4, requires_grad=requires_grad)
        mask = torch.ones_like(data[:, :, 0]).bool()
        return torch._nested_tensor_from_mask(data, mask)

    def test_as_nested_tensor_propagates_gradients(self):
        a = torch.arange(3, dtype=torch.float)
        b = torch.arange(5, dtype=torch.float)
        nt = torch.nested.as_nested_tensor([a, b])
        # tensors with requires_grad=False are leaves
        self.assertTrue(nt.is_leaf)
        self.assertTrue(not nt.requires_grad)

        a = torch.arange(3, dtype=torch.float, requires_grad=True)
        b = torch.arange(5, dtype=torch.float, requires_grad=True)
        nt2 = torch.nested.as_nested_tensor([a, b])
        fake_grad = torch.nested.nested_tensor([torch.ones_like(a), torch.zeros_like(b)])
        nt2.backward(fake_grad)
        self.assertEqual(a.grad, fake_grad[0])
        self.assertEqual(b.grad, fake_grad[1])

    def test_nested_tensor_generates_leaf(self):
        a = torch.arange(3, dtype=torch.float, requires_grad=True)
        b = torch.arange(5, dtype=torch.float, requires_grad=True)

        nt = torch.nested.nested_tensor([a, b], requires_grad=False)
        self.assertTrue(nt.is_leaf)
        self.assertTrue(not nt.requires_grad)

        nt2 = torch.nested.nested_tensor([a, b], requires_grad=True)
        self.assertTrue(nt2.is_leaf)
        self.assertTrue(nt2.requires_grad)

        fake_grad = torch.nested.nested_tensor([torch.ones_like(a), torch.zeros_like(b)])
        nt2.backward(fake_grad)
        self.assertEqual(nt2.grad, fake_grad)
        self.assertEqual(a.grad, None)
        self.assertEqual(b.grad, None)

    def test_set_requires_grad_from_list(self):
        nt = self._create_nested_tensor_from_list()
        nt.requires_grad_()
        assert nt.requires_grad

    def test_set_requires_grad_from_mask(self):
        nt = self._create_nested_tensor_from_mask()
        nt.requires_grad_()
        assert nt.requires_grad

    def test_backward_for_add_op(self):
        nt_1 = self._create_nested_tensor_from_mask()
        nt_2 = self._create_nested_tensor_from_mask()

        nt_1.requires_grad_()
        c = nt_1 + nt_2

        assert nt_1.requires_grad
        assert c.requires_grad
        grad_output = self._create_nested_tensor_from_mask()
        c.backward(grad_output)

        #  Grad check doesn't work with nested yet.
        # d/dnt_1 (nt + nt_1) = 1*grad_output
        self.assertEqual(nt_1.grad, grad_output)

    # Test Factory Functions
    def test_nested_tensor_to_padded_tensor(self):
        for padding_val in [0, 1]:
            nt = self._create_leaf_nested_tensor_from_list(True)

            out = torch.nested.to_padded_tensor(nt, padding_val)
            grad_output = torch.ones(out.shape)
            out.backward(grad_output)

            self.assertEqual(nt.grad, torch.nested.nested_tensor([torch.ones(1, 2), torch.ones(7, 8)]))

    def test_nested_tensor_from_mask_and_to_padded(self):
        N, L, D = 2, 4, 4
        mask = torch.ones(N, L)
        for i in range(1, N):
            end = torch.randint(1, L - 1, (1,))
            mask[i, end:] = 0

        mask[0, :] = 1
        mask = mask.bool()

        data = torch.randn(N, L, D, requires_grad=True, dtype=torch.float64)

        def grad_test_func(inpt):
            nt = torch._nested_tensor_from_mask(inpt, mask)
            # This implicitly tests to_padded_tensor grads
            return torch.nested.to_padded_tensor(nt, 0)
        assert gradcheck(grad_test_func, inputs=data, check_batched_grad=False)

    def test_nested_tensor_from_padded(self):
        nested_size = torch.tensor([[1, 2], [2, 2]])
        padded_tensor = torch.randn(2, 2, 2, dtype=torch.float64)
        padded_tensor[0, 1, :] = 0
        padded_tensor.requires_grad_()

        def grad_test_func(tensor, nested_size):
            nt = torch._nested_from_padded(tensor, nested_size, fuse_transform_0213=False)
            # This implicitly tests to_padded_tensor grads
            return torch.nested.to_padded_tensor(nt, 0)

        data = (padded_tensor, nested_size)
        assert gradcheck(grad_test_func, inputs=data, check_batched_grad=False)

    def test_nested_tensor_from_padded_fused(self):
        nested_size = torch.tensor([[1, 8], [2, 8]])
        padded_tensor = torch.randn(2, 2, 2, 4, dtype=torch.float64)
        padded_tensor[0, 1, :] = 0
        padded_tensor.requires_grad_()

        def grad_test_func(tensor, nested_size):
            nt = torch._nested_from_padded(tensor, nested_size, fuse_transform_0213=True)
            # This implicitly tests to_padded_tensor grads
            return torch.nested.to_padded_tensor(nt, 0)
        data = (padded_tensor, nested_size)
        assert gradcheck(grad_test_func, inputs=data, check_batched_grad=False)

    def test_nested_tensor_from_list(self):

        a = torch.randn(1, 2, requires_grad=True, dtype=torch.float64)
        b = torch.randn(2, 2, requires_grad=True, dtype=torch.float64)
        c = torch.randn(10, 2, requires_grad=True, dtype=torch.float64)

        def grad_test_func(a, b, c):
            c = torch.nested.as_nested_tensor([a, b, c])
            # This implictily tests to_padded_tensor grads
            return torch.nested.to_padded_tensor(c, 0)
        data = (a, b, c)
        assert gradcheck(grad_test_func, inputs=data, check_batched_grad=False)

    def test_dropout_backward(self):
        nt = torch.nested.nested_tensor([torch.randn((2, 5)), torch.randn((3, 4))], requires_grad=True)
        p = 0.2
        y = torch.nn.functional.dropout(nt, p)
        y.backward(nt.clone().detach())
        self.assertEqual(nt.grad, y)

    def test_nested_tensor_bmm_gradcheck(self):
        a = torch.randn(2, 6, requires_grad=True, dtype=torch.float64)
        b = torch.randn(3, 6, requires_grad=True, dtype=torch.float64)
        c = torch.randn(6, 4, requires_grad=True, dtype=torch.float64)
        d = torch.randn(6, 5, requires_grad=True, dtype=torch.float64)

        def grad_test_func(a, b, c, d):
            nt0 = torch.nested.as_nested_tensor([a, b])
            nt1 = torch.nested.as_nested_tensor([c, d])
            result = nt0.bmm(nt1)
            return torch.nested.to_padded_tensor(result, 0.0)

        data = (a, b, c, d)
        assert torch.autograd.gradcheck(grad_test_func, inputs=data)

    def test_nested_tensor_bmm_backward(self):
        nt0 = torch.nested.nested_tensor([torch.randn((2, 6)), torch.randn((3, 6))], requires_grad=True)
        nt1 = torch.nested.nested_tensor([torch.randn((6, 4)), torch.randn((6, 5))], requires_grad=True)
        with torch.no_grad():
            pt0 = torch.nested.to_padded_tensor(nt0, 0.0).requires_grad_(True)
            pt1 = torch.nested.to_padded_tensor(nt1, 0.0).requires_grad_(True)

        ynt = nt0.bmm(nt1)
        ypt = pt0.bmm(pt1)
        ynt.backward(ynt.clone())
        ypt.backward(ypt.clone())

        self.assertEqual(torch.nested.to_padded_tensor(nt0.grad, 0.0), pt0.grad)
        self.assertEqual(torch.nested.to_padded_tensor(nt1.grad, 0.0), pt1.grad)

    def test_nested_tensor_matmul_gradcheck(self):
        a = torch.randn(2, 6, requires_grad=True, dtype=torch.float64)
        b = torch.randn(3, 6, requires_grad=True, dtype=torch.float64)
        c = torch.randn(6, 4, requires_grad=True, dtype=torch.float64)
        d = torch.randn(6, 5, requires_grad=True, dtype=torch.float64)

        def grad_test_func(a, b, c, d):
            nt0 = torch.nested.as_nested_tensor([a, b])
            nt1 = torch.nested.as_nested_tensor([c, d])
            result = torch.matmul(nt0, nt1)
            return torch.nested.to_padded_tensor(result, 0.0)

        data = (a, b, c, d)
        assert torch.autograd.gradcheck(grad_test_func, inputs=data)

    def test_nested_tensor_matmul_backward(self):
        nt0 = torch.nested.nested_tensor([torch.randn((7, 2, 6)), torch.randn((7, 3, 6))], requires_grad=True)
        nt1 = torch.nested.nested_tensor([torch.randn((7, 6, 4)), torch.randn((7, 6, 5))], requires_grad=True)
        with torch.no_grad():
            pt0 = torch.nested.to_padded_tensor(nt0, 0.0).requires_grad_(True)
            pt1 = torch.nested.to_padded_tensor(nt1, 0.0).requires_grad_(True)

        ynt = torch.matmul(nt0, nt1)
        ypt = torch.matmul(pt0, pt1)
        ynt.backward(ynt.clone())
        ypt.backward(ypt.clone())

        self.assertEqual(torch.nested.to_padded_tensor(nt0.grad, 0.0), pt0.grad)
        self.assertEqual(torch.nested.to_padded_tensor(nt1.grad, 0.0), pt1.grad)

    def test_nested_tensor_transpose_gradcheck(self):
        a = torch.randn(2, 5, requires_grad=True)
        b = torch.randn(3, 4, requires_grad=True)

        def grad_test_func(a, b):
            nt = torch.nested.as_nested_tensor([a, b])
            result = nt.transpose(-2, -1).transpose(-2, -1)
            return torch.nested.to_padded_tensor(result, 0.0)

        data = (a, b)
        assert torch.autograd.gradcheck(grad_test_func, inputs=data, eps=1e-3)

    def test_nested_tensor_transpose_backward(self):
        nt = torch.nested.nested_tensor([torch.randn((2, 5)), torch.randn((3, 4))], requires_grad=True)
        with torch.no_grad():
            pt = torch.nested.to_padded_tensor(nt, 0.0).requires_grad_(True)

        ynt = nt.transpose(-2, -1)
        ypt = pt.transpose(-2, -1)
        ynt.backward(ynt.clone())
        ypt.backward(ypt.clone())

        self.assertEqual(torch.nested.to_padded_tensor(nt.grad, 0.0), pt.grad)

    def test_nested_tensor_reshape_gradcheck(self):
        a = torch.randn(2, 6, requires_grad=True)
        b = torch.randn(3, 6, requires_grad=True)

        def grad_test_func(a, b):
            nt = torch.nested.as_nested_tensor([a, b])
            result = nt.reshape(2, -1, 2, 3)
            return torch.nested.to_padded_tensor(result, 0.0)

        data = (a, b)
        assert torch.autograd.gradcheck(grad_test_func, inputs=data, eps=1e-3)

    def test_nested_tensor_reshape_backward(self):
        nt = torch.nested.nested_tensor([torch.randn((2, 6)), torch.randn((3, 6))], requires_grad=True)
        with torch.no_grad():
            pt = torch.nested.to_padded_tensor(nt, 0.0).requires_grad_(True)

        ynt = nt.reshape(2, -1, 2, 3)
        ypt = pt.reshape(2, -1, 2, 3)
        ynt.backward(ynt.clone())
        ypt.backward(ypt.clone())

        self.assertEqual(torch.nested.to_padded_tensor(nt.grad, 0.0), pt.grad)

    def test_nested_tensor_squeeze_backward(self):
        nt = torch.nested.nested_tensor([torch.randn((2, 6, 1)), torch.randn((3, 6, 1))], requires_grad=True)
        with torch.no_grad():
            pt = torch.nested.to_padded_tensor(nt, 0.0).requires_grad_(True)

        ynt = nt.squeeze(-1)
        ypt = pt.squeeze(-1)
        ynt.backward(ynt.clone())
        ypt.backward(ypt.clone())

        self.assertEqual(torch.nested.to_padded_tensor(nt.grad, 0.0), pt.grad)

    def test_nested_tensor_squeeze_gradcheck(self):
        a = torch.randn((2, 6, 1), dtype=torch.float64, requires_grad=True)
        b = torch.randn((3, 6, 1), dtype=torch.float64, requires_grad=True)

        def grad_test_func(a, b):
            nt = torch.nested.as_nested_tensor([a, b])
            result = nt.squeeze(-1)
            return torch.nested.to_padded_tensor(result, 0.0)

        assert torch.autograd.gradcheck(grad_test_func, inputs=(a, b), eps=1e-3)

    def test_nested_tensor_unsqueeze_backward(self):
        nt = torch.nested.nested_tensor([torch.randn((2, 6)), torch.randn((3, 6))], requires_grad=True)
        with torch.no_grad():
            pt = torch.nested.to_padded_tensor(nt, 0.0).requires_grad_(True)

        ynt = nt.unsqueeze(2)
        ypt = pt.unsqueeze(2)
        ynt.backward(ynt.clone())
        ypt.backward(ypt.clone())

        self.assertEqual(torch.nested.to_padded_tensor(nt.grad, 0.0), pt.grad)

    def test_nested_tensor_unsqueeze_gradcheck(self):
        a = torch.randn((2, 6), dtype=torch.float64, requires_grad=True)
        b = torch.randn((3, 6), dtype=torch.float64, requires_grad=True)

        def grad_test_func(a, b):
            nt = torch.nested.as_nested_tensor([a, b])
            result = nt.unsqueeze(-1)
            return torch.nested.to_padded_tensor(result, 0.0)

        assert torch.autograd.gradcheck(grad_test_func, inputs=(a, b), eps=1e-3)

    def test_nested_tensor_linear(self):

        a = torch.randn(1, 2, requires_grad=True, dtype=torch.float64)
        b = torch.randn(2, 2, requires_grad=True, dtype=torch.float64)
        c = torch.randn(3, 2, requires_grad=True, dtype=torch.float64)

        weight = torch.randn(2, 2, requires_grad=True, dtype=torch.float64)
        bias = torch.randn(2, requires_grad=True, dtype=torch.float64)

        def grad_test_func(a, b, c, weight, bias=None):
            nt = torch.nested.as_nested_tensor([a, b, c])
            # This implicitly tests to_padded_tensor grads
            d = torch.functional.F.linear(nt, weight, bias)
            return torch.nested.to_padded_tensor(d, 0)
        data = (a, b, c, weight, bias)
        assert gradcheck(grad_test_func, inputs=data, check_batched_grad=False)

        # Test linear with no bias added
        data = (a, b, c, weight)
        assert gradcheck(grad_test_func, inputs=data, check_batched_grad=False)

    def test_nested_tensor_softmax(self):
        a = torch.randn(1, 2, requires_grad=True, dtype=torch.float64)
        b = torch.randn(2, 2, requires_grad=True, dtype=torch.float64)
        c = torch.randn(3, 2, requires_grad=True, dtype=torch.float64)

        def grad_test_func(a, b, c, dim):
            nt = torch.nested.as_nested_tensor([a, b, c])
            # This implicitly tests to_padded_tensor grads
            d = torch.functional.F.softmax(nt, dim=dim)
            return torch.nested.to_padded_tensor(d, 0)

        # softmax over last dim
        data = (a, b, c, -1)
        assert gradcheck(grad_test_func, inputs=data, check_batched_grad=False)

    def test_nested_tensor_linear_backward(self):
        a = torch.randn(1, 2, requires_grad=False)
        b = torch.randn(2, 2, requires_grad=False)
        c = torch.randn(3, 2, requires_grad=False)

        weight = torch.randn(2, 2, requires_grad=True)
        bias = torch.randn(2, requires_grad=True)
        nt = torch.nested.as_nested_tensor([a, b, c])

        out = torch.functional.F.linear(nt, weight, bias)

        out.backward(out.clone())

        assert weight.grad is not None
        assert bias.grad is not None

        assert a.grad is None
        assert b.grad is None
        assert c.grad is None

    def test_values_grad_with_broadcast(self):
        a = torch.randn(1, 2, 4, requires_grad=True, dtype=torch.float64)
        b = torch.randn(2, 2, 4, requires_grad=True, dtype=torch.float64)
        c = torch.randn(3, 2, 4, requires_grad=True, dtype=torch.float64)

        def grad_test_func(a, b, c):
            nt = torch.nested.as_nested_tensor([a, b, c])
            buffer = nt.values()
            return buffer.sum()

        data = (a, b, c)
        assert gradcheck(grad_test_func, inputs=data, check_batched_grad=False)

    def test_to_buffer_series_ops_grad_with_broadcast(self):
        a = torch.randn(1, 1, 2, requires_grad=True, dtype=torch.float64)
        b = torch.randn(1, 1, 2, requires_grad=True, dtype=torch.float64)
        c = torch.randn(1, 1, 2, requires_grad=True, dtype=torch.float64)

        def grad_test_func(a, b, c):
            nt = torch.nested.as_nested_tensor([a, b, c])
            buffer = nt.values()
            buffer = buffer * 2
            return buffer.exp()

        data = (a, b, c)
        assert gradcheck(grad_test_func, inputs=data, check_batched_grad=False)

    def test_unbind_flow_through(self):
        a = torch.randn(1, 2, 4, requires_grad=True, dtype=torch.float64)
        b = torch.randn(2, 2, 4, requires_grad=True, dtype=torch.float64)
        c = torch.randn(3, 2, 4, requires_grad=True, dtype=torch.float64)

        def grad_test_func(a, b, c):
            nt = torch.nested.as_nested_tensor([a, b, c])
            ntT = nt.transpose(-1, -2)
            unbound = ntT.unbind()
            d = unbound[0]
            d = torch.pow(d, 2)
            return d

        data = (a, b, c)
        assert gradcheck(grad_test_func, inputs=data, check_batched_grad=False)

    def test_indexing_backward(self):
        x0 = torch.randn((2, 5))
        x1 = torch.randn((3, 4))
        nt = torch.nested.nested_tensor([x0, x1], requires_grad=True)
        self.assertEqual(nt[0], x0)
        self.assertEqual(nt[-1], x1)
        grad_x0 = torch.randn((2, 5))
        nt[0].backward(grad_x0)
        expected_grad = torch.nested.nested_tensor([grad_x0, torch.zeros((3, 4))])
        self.assertEqual(nt.grad, expected_grad)


instantiate_device_type_tests(TestNestedTensorDeviceType, globals())

if __name__ == '__main__':
    run_tests()<|MERGE_RESOLUTION|>--- conflicted
+++ resolved
@@ -4,11 +4,8 @@
 
 import torch
 import torch.nn
-<<<<<<< HEAD
-=======
 import unittest
 import numpy as np
->>>>>>> de053ca5
 from torch.testing._internal.common_device_type import (
     dtypes,
     dtypesIfCUDA,
