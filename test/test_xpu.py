# Owner(s): ["module: intel"]

import sys
import unittest

import torch
<<<<<<< HEAD
import torch.nn as nn
from torch.testing import make_tensor
=======
>>>>>>> 55a9f51d
from torch.testing._internal.common_device_type import (
    instantiate_device_type_tests,
    onlyXPU,
    OpDTypes,
    ops,
)
from torch.testing._internal.common_methods_invocations import ops_and_refs
from torch.testing._internal.common_utils import (
    NoTest,
    run_tests,
    suppress_warnings,
    TEST_WITH_UBSAN,
    TEST_XPU,
    TestCase,
)

if not TEST_XPU:
    print("XPU not available, skipping tests", file=sys.stderr)
    TestCase = NoTest  # noqa: F811

TEST_MULTIXPU = torch.xpu.device_count() > 1

cpu_device = torch.device("cpu")
xpu_device = torch.device("xpu")

any_common_cpu_xpu_one = OpDTypes.any_common_cpu_cuda_one
_xpu_computation_op_list = [
    "fill",
    "zeros",
    "zeros_like",
    "clone",
    "view_as_real",
    "view_as_complex",
    "view",
    "resize_",
    "resize_as_",
    "add",
    "sub",
    "mul",
    "div",
    "abs",
]
_xpu_tensor_factory_op_list = [
    "as_strided",
    "empty",
    "empty_strided",
]
_xpu_not_test_dtype_op_list = [
    "resize_",  # Skipped by CPU
    "resize_as_",  # Skipped by CPU
    "abs",  # Not aligned dtype
]
_xpu_all_op_list = _xpu_computation_op_list + _xpu_tensor_factory_op_list
_xpu_all_ops = [op for op in ops_and_refs if op.name in _xpu_all_op_list]
_xpu_computation_ops = [
    op for op in ops_and_refs if op.name in _xpu_computation_op_list
]


class TestXpu(TestCase):
    def test_device_behavior(self):
        current_device = torch.xpu.current_device()
        torch.xpu.set_device(current_device)
        self.assertEqual(current_device, torch.xpu.current_device())

    @unittest.skipIf(not TEST_MULTIXPU, "only one GPU detected")
    def test_multi_device_behavior(self):
        current_device = torch.xpu.current_device()
        target_device = (current_device + 1) % torch.xpu.device_count()

        with torch.xpu.device(target_device):
            self.assertEqual(target_device, torch.xpu.current_device())
        self.assertEqual(current_device, torch.xpu.current_device())

        with torch.xpu._DeviceGuard(target_device):
            self.assertEqual(target_device, torch.xpu.current_device())
        self.assertEqual(current_device, torch.xpu.current_device())

    def test_get_device_properties(self):
        current_device = torch.xpu.current_device()
        device_properties = torch.xpu.get_device_properties(current_device)
        self.assertEqual(device_properties, torch.xpu.get_device_properties(None))
        self.assertEqual(device_properties, torch.xpu.get_device_properties())

        device_name = torch.xpu.get_device_name(current_device)
        self.assertEqual(device_name, torch.xpu.get_device_name(None))
        self.assertEqual(device_name, torch.xpu.get_device_name())

        device_capability = torch.xpu.get_device_capability(current_device)
        self.assertTrue(device_capability["max_work_group_size"] > 0)
        self.assertTrue(device_capability["max_num_sub_groups"] > 0)

    def test_wrong_xpu_fork(self):
        stderr = TestCase.runWithPytorchAPIUsageStderr(
            """\
import torch
from torch.multiprocessing import Process
def run(rank):
    torch.xpu.set_device(rank)
if __name__ == "__main__":
    size = 2
    processes = []
    for rank in range(size):
        # it would work fine without the line below
        torch.xpu.set_device(0)
        p = Process(target=run, args=(rank,))
        p.start()
        processes.append(p)
    for p in processes:
        p.join()
"""
        )
        self.assertRegex(stderr, "Cannot re-initialize XPU in forked subprocess.")

    def test_streams(self):
        s0 = torch.xpu.Stream()
        torch.xpu.set_stream(s0)
        s1 = torch.xpu.current_stream()
        self.assertEqual(s0, s1)
        s2 = torch.xpu.Stream()
        self.assertFalse(s0 == s2)
        torch.xpu.set_stream(s2)
        with torch.xpu.stream(s0):
            self.assertEqual(s0, torch.xpu.current_stream())
        self.assertEqual(s2, torch.xpu.current_stream())

    def test_stream_priority(self):
        low, high = torch.xpu.Stream.priority_range()
        s0 = torch.xpu.Stream(device=0, priority=low)

        self.assertEqual(low, s0.priority)
        self.assertEqual(torch.device("xpu:0"), s0.device)

        s1 = torch.xpu.Stream(device=0, priority=high)

        self.assertEqual(high, s1.priority)
        self.assertEqual(torch.device("xpu:0"), s1.device)

    def test_stream_event_repr(self):
        s = torch.xpu.current_stream()
        self.assertTrue("torch.xpu.Stream" in str(s))
        e = torch.xpu.Event()
        self.assertTrue("torch.xpu.Event(uninitialized)" in str(e))
        s.record_event(e)
        self.assertTrue("torch.xpu.Event" in str(e))

    def test_events(self):
        stream = torch.xpu.current_stream()
        event = torch.xpu.Event()
        self.assertTrue(event.query())
        stream.record_event(event)
        event.synchronize()
        self.assertTrue(event.query())

    def test_generator(self):
        torch.manual_seed(2024)
        g_state0 = torch.xpu.get_rng_state()
        torch.manual_seed(1234)
        g_state1 = torch.xpu.get_rng_state()
        self.assertNotEqual(g_state0, g_state1)

        torch.xpu.manual_seed(2024)
        g_state2 = torch.xpu.get_rng_state()
        self.assertEqual(g_state0, g_state2)

        torch.xpu.set_rng_state(g_state1)
        self.assertEqual(g_state1, torch.xpu.get_rng_state())

        torch.manual_seed(1234)
        torch.xpu.set_rng_state(g_state0)
        self.assertEqual(2024, torch.xpu.initial_seed())

    @onlyXPU
    @suppress_warnings
    @ops(_xpu_computation_ops, dtypes=any_common_cpu_xpu_one)
    def test_compare_cpu(self, device, dtype, op):
        def to_cpu(arg):
            if isinstance(arg, torch.Tensor):
                return arg.to(device="cpu")
            return arg

        samples = op.reference_inputs(device, dtype)

        for sample in samples:
            cpu_sample = sample.transform(to_cpu)
            xpu_results = op(sample.input, *sample.args, **sample.kwargs)
            cpu_results = op(cpu_sample.input, *cpu_sample.args, **cpu_sample.kwargs)

            xpu_results = sample.output_process_fn_grad(xpu_results)
            cpu_results = cpu_sample.output_process_fn_grad(cpu_results)

            # Lower tolerance because we are running this as a `@slowTest`
            # Don't want the periodic tests to fail frequently
            self.assertEqual(xpu_results, cpu_results, atol=1e-4, rtol=1e-4)

    @onlyXPU
    @ops(_xpu_computation_ops, allowed_dtypes=(torch.bool,))
    @unittest.skipIf(TEST_WITH_UBSAN, "Test uses undefined behavior")
    def test_non_standard_bool_values(self, device, dtype, op):
        # Test boolean values other than 0x00 and 0x01 (gh-54789)
        def convert_boolean_tensors(x):
            if not isinstance(x, torch.Tensor) or x.dtype != torch.bool:
                return x

            # Map False -> 0 and True -> Random value in [2, 255]
            true_vals = torch.randint(
                2, 255, x.shape, dtype=torch.uint8, device=x.device
            )
            false_vals = torch.zeros((), dtype=torch.uint8, device=x.device)
            x_int = torch.where(x, true_vals, false_vals)

            ret = x_int.view(torch.bool)
            self.assertEqual(ret, x)
            return ret

        for sample in op.sample_inputs(device, dtype):
            expect = op(sample.input, *sample.args, **sample.kwargs)

            transformed = sample.transform(convert_boolean_tensors)
            actual = op(transformed.input, *transformed.args, **transformed.kwargs)

            self.assertEqual(expect, actual)


instantiate_device_type_tests(TestXpu, globals(), only_for="xpu")

<<<<<<< HEAD

class TestBasicGEMM(TestCase):
    def _test_addmm_addmv(
        self, f, t, m, v, *, alpha=None, beta=None, transpose_out=False, activation=None
    ):
        dtype = t.dtype
        numpy_dtype = dtype
        if dtype in {torch.bfloat16, torch.half}:
            numpy_dtype = torch.float
        if dtype.is_complex:
            alpha = 0.9 + 0.3j if alpha is None else alpha
            beta = 0.5 + 0.6j if beta is None else beta
        else:
            alpha = 1.2 if alpha is None else alpha
            beta = 0.8 if beta is None else beta
        if activation == "gelu":
            res1 = f(t, m, v, alpha=alpha, beta=beta, use_gelu=True)
        else:
            res1 = f(t, m, v, alpha=alpha, beta=beta)
        res2 = torch.full_like(res1, math.nan)
        if transpose_out:
            res2 = res2.t().clone(memory_format=torch.contiguous_format).t()
        if activation == "gelu":
            f(t, m, v, alpha=alpha, beta=beta, out=res2, use_gelu=True)
        else:
            f(t, m, v, alpha=alpha, beta=beta, out=res2)
        m.to(numpy_dtype).cpu().numpy()
        v.to(numpy_dtype).cpu().numpy()
        res3 = alpha * (
            m.to(numpy_dtype).cpu().numpy() @ v.to(numpy_dtype).cpu().numpy()
        )
        if beta != 0:
            res3 += (beta * t).to(numpy_dtype).cpu().numpy()
        if activation == "relu":
            res3 = res3 * (res3 > 0)
        elif activation == "gelu":
            res3_t = torch.from_numpy(res3).to(dtype)
            approximate = "tanh" if t.is_cuda else "none"
            res3_t = torch.nn.functional.gelu(res3_t, approximate=approximate)
            res3 = res3_t.to(numpy_dtype).cpu().numpy()
        else:
            assert activation is None, f"unsupported activation {activation}"
        res3 = torch.from_numpy(res3).to(dtype)
        self.assertEqual(res1, res2)
        self.assertEqual(res1, res3)

    def _test_addmm_impl(self, func, activation, device, dtype):
        M = torch.randn(10, 25, device="cpu", dtype=torch.float32).to(dtype).to(device)
        m1 = torch.randn(10, 50, device="cpu", dtype=torch.float32).to(dtype).to(device)
        m2 = torch.randn(50, 25, device="cpu", dtype=torch.float32).to(dtype).to(device)
        self._test_addmm_addmv(func, M, m1, m2, activation=activation)

        # vector-shaped bias and beta=1 result in epilogue fusion in CUDA
        V = torch.randn(25, device="cpu", dtype=torch.float32).to(dtype).to(device)
        self._test_addmm_addmv(func, V, m1, m2, beta=1, activation=activation)

        # Test 0-strided
        M = (
            torch.randn(10, 1, device="cpu", dtype=torch.float32)
            .to(dtype)
            .expand(10, 25)
            .to(device)
        )
        m1 = (
            torch.randn(10, 1, device="cpu", dtype=torch.float32)
            .to(dtype)
            .expand(10, 50)
            .to(device)
        )
        m2 = torch.randn(50, 25, device="cpu", dtype=torch.float32).to(dtype).to(device)
        self._test_addmm_addmv(func, M, m1, m2, activation=activation)

        # Test beta=0, M=nan
        M = (
            torch.full((10, 25), math.nan, device="cpu", dtype=torch.float32)
            .to(dtype)
            .to(device)
        )
        m1 = torch.randn(10, 50, device="cpu", dtype=torch.float32).to(dtype).to(device)
        m2 = torch.randn(50, 25, device="cpu", dtype=torch.float32).to(dtype).to(device)
        self._test_addmm_addmv(func, M, m1, m2, beta=0, activation=activation)

        # Test transpose
        for t1, t2, t3, t4 in itertools.product([True, False], repeat=4):

            def maybe_transpose(cond, m):
                if not cond:
                    return m
                return m.t().clone(memory_format=torch.contiguous_format).t()

            M = maybe_transpose(t1, torch.randn(10, 25, device=device).to(dtype))
            m1 = maybe_transpose(t2, torch.randn(10, 50, device=device).to(dtype))
            m2 = maybe_transpose(t3, torch.randn(50, 25, device=device).to(dtype))
            self._test_addmm_addmv(
                func, M, m1, m2, transpose_out=t4, activation=activation
            )

            if t1:
                # use vector V instead of matrix M for epilogue fusion in CUDA (doesn't depend on t1)
                self._test_addmm_addmv(
                    func,
                    V,
                    m1,
                    m2,
                    beta=1,
                    transpose_out=t4,
                    activation=activation,
                )

    @precisionOverride(
        {
            torch.float: 1e-4,
            torch.half: 1e-1,
        }
    )
    @dtypes(torch.float32, torch.half)
    def test_addmm(self, device, dtype):
        self._test_addmm_impl(torch.addmm, None, device, dtype)

    @precisionOverride({torch.bfloat16: 1e-0, torch.half: 1e-3, torch.float: 1e-4})
    @dtypes(torch.bfloat16, torch.half, torch.float)
    def test_addmv(self, device, dtype):
        # have to use torch.randn(...).to(bfloat16) instead of
        # torch.randn(..., dtype=bfloat16). randn does not support
        # bfloat16 yet.
        # "*0.2" to reduce errors for low precision
        ts = [
            0.2 * torch.randn(50, device=device).to(dtype),
            0.2 * torch.randn(1, device=device).to(dtype).expand(50),
        ]
        vs = [
            0.2 * torch.randn(100, device=device).to(dtype),
            0.2
            * torch.ones(1, device=device)
            .to(dtype)
            .expand(100),  # to reduce errors for low precision
        ]
        ms = [
            # 0d
            0.2
            * torch.ones((), device=device)
            .to(dtype)
            .expand(50, 100),  # to reduce errors for low precision
            # 1d
            0.2 * torch.randn((1, 100), device=device).to(dtype).expand(50, 100),
            # this initialization reduces errors for low precision for broadcasted matrices
            # by making sure that intermediate and result values are exactly representable
            # in low precision type
            0.2
            * torch.randint(3, (50, 1), dtype=torch.float, device=device)
            .to(dtype)
            .expand(50, 100),
            # 2d
            0.2 * torch.randn((50, 100), device=device).to(dtype),
            0.2 * torch.randn((100, 50), device=device).to(dtype).t(),
        ]
        for m, v, t in itertools.product(ms, vs, ts):
            self._test_addmm_addmv(torch.addmv, t, m, v)
        # Test beta=0, t=nan
        t = torch.full((50,), math.nan, device=device).to(dtype)
        for m, v in itertools.product(ms, vs):
            self._test_addmm_addmv(torch.addmv, t, m, v, beta=0)

    @dtypes(
        torch.half,
        torch.float32,
    )
    def test_mm(self, device, dtype):
        def _test_mm(n, m, p, dtype, genf):
            # helper function
            def matrixmultiply(mat1, mat2):
                n = mat1.size(0)
                m = mat1.size(1)
                p = mat2.size(1)
                dtype_ = torch.float if dtype == torch.half else dtype
                if dtype == torch.half:
                    mat1 = mat1.float()
                    mat2 = mat2.float()
                res = torch.zeros(n, p, dtype=dtype_, device=device)
                for i, j in iter_indices(res):
                    res[i, j] = sum(mat1[i, k] * mat2[k, j] for k in range(m))
                return res.half() if dtype == torch.half else res

            # contiguous case
            mat1 = genf(n, m)
            mat2 = genf(m, p)
            res = torch.mm(mat1, mat2)

            res2 = matrixmultiply(mat1, mat2)
            self.assertEqual(res, res2)

            # non contiguous case 1
            mat1 = genf(n, m)
            mat2 = genf(p, m).t()
            res = torch.mm(mat1, mat2)

            res2 = matrixmultiply(mat1, mat2)
            self.assertEqual(res, res2)

            # non contiguous case 2
            mat1 = genf(m, n).t()
            mat2 = genf(m, p)
            res = torch.mm(mat1, mat2)

            res2 = matrixmultiply(mat1, mat2)
            self.assertEqual(res, res2)

            # non contiguous case 3
            mat1 = genf(m, n).t()
            mat2 = genf(p, m).t()
            res = torch.mm(mat1, mat2)

            res2 = matrixmultiply(mat1, mat2)
            self.assertEqual(res, res2)

            # test with zero stride
            mat1 = genf(n, m)
            mat2 = genf(m, 1).expand(m, p)
            res = torch.mm(mat1, mat2)

            res2 = matrixmultiply(mat1, mat2)
            self.assertEqual(res, res2)

            # explicitly exercise the _out variant in torch.mm().
            # contiguous case
            mat1 = genf(n, m)
            mat2 = genf(m, p)
            res = genf(n, p)
            torch.mm(mat1, mat2, out=res)

            res2 = matrixmultiply(mat1, mat2)
            self.assertEqual(res, res2)

            # explicitly exercise the _out variant in torch.mm().
            # non contiguous case 3
            mat1 = genf(m, n).t()
            mat2 = genf(p, m).t()
            res = genf(n, p)
            torch.mm(mat1, mat2, out=res)

            res2 = matrixmultiply(mat1, mat2)
            self.assertEqual(res, res2)

        def genf_int(x, y):
            return torch.randint(0, 100, (x, y), dtype=dtype, device=device)

        def genf_bfloat(x, y):
            return torch.randn(x, y, dtype=torch.float32, device=device).to(dtype) * 0.1

        def genf_float(x, y):
            return torch.randn(x, y, dtype=dtype, device=device)

        def genf_Half(x, y):
            return torch.randn(x, y, dtype=dtype, device=device)

        for n, m, p in [(20, 10, 15), (15, 20, 10), (25, 18, 10)]:
            if (dtype == torch.int32) or (dtype == torch.int64):
                genf = genf_int
            elif dtype == torch.bfloat16:
                genf = genf_bfloat
            elif dtype == torch.half:
                genf = genf_Half
            else:
                genf = genf_float

            _test_mm(n, m, p, dtype, genf)

    @precisionOverride({torch.half: 0.05, torch.bfloat16: 0.05})
    @dtypes(torch.float32, torch.bfloat16, torch.half)
    def test_bmm(self, device, dtype):
        batch_sizes = [1, 10]
        M, N, O = 23, 15, 12
        numpy_dtype = dtype if dtype != torch.bfloat16 else torch.float32

        def invert_perm(p):
            d = {x: i for i, x in enumerate(p)}
            return (d[0], d[1], d[2])

        def generate_inputs(num_batches):
            # transposed tensors
            for perm1, perm2 in itertools.product(
                itertools.permutations((0, 1, 2)), repeat=2
            ):
                b1 = make_tensor(
                    (num_batches, M, N), dtype=dtype, device=device, low=-0.1, high=0.1
                )
                b2 = make_tensor(
                    (num_batches, N, O), dtype=dtype, device=device, low=-0.1, high=0.1
                )
                b1 = b1.permute(perm1).contiguous().permute(invert_perm(perm1))
                b2 = b2.permute(perm2).contiguous().permute(invert_perm(perm2))
                yield b1, b2
            # broadcasting tensors
            for b1, b2, b3, b4, b5, b6 in itertools.product((True, False), repeat=6):
                shape1 = (num_batches if b1 else 1, M if b2 else 1, N if b3 else 1)
                shape2 = (num_batches if b4 else 1, N if b5 else 1, O if b6 else 1)
                b1 = make_tensor(
                    shape1, dtype=dtype, device=device, low=-0.1, high=0.1
                ).expand(num_batches, M, N)
                b2 = make_tensor(
                    shape2, dtype=dtype, device=device, low=-0.1, high=0.1
                ).expand(num_batches, N, O)
                yield b1, b2
            # zero-sized tensors
            for z1, z2, z3, z4 in itertools.product((True, False), repeat=4):
                shape1 = (num_batches if z1 else 0, M if z2 else 0, N if z3 else 0)
                shape2 = (num_batches if z1 else 0, N if z3 else 0, O if z4 else 0)
                b1 = torch.randn(shape1, dtype=dtype, device=device)
                b2 = torch.randn(shape2, dtype=dtype, device=device)
                yield b1, b2

        for num_batches in batch_sizes:
            for (b1, b2), perm3 in itertools.product(
                generate_inputs(num_batches), itertools.permutations((0, 1, 2))
            ):
                res1 = torch.bmm(b1, b2)
                res2 = (
                    torch.full(
                        (num_batches, M, O), math.nan, dtype=dtype, device=device
                    )
                    .permute(perm3)
                    .contiguous()
                    .permute(invert_perm(perm3))
                )
                torch.bmm(b1, b2, out=res2)
                expect = torch.from_numpy(
                    b1.to(numpy_dtype).cpu().numpy() @ b2.to(numpy_dtype).cpu().numpy()
                ).to(device=device, dtype=dtype)
                self.assertEqual(expect, res1)
                self.assertEqual(expect, res2)

                if self.device_type == "cuda":
                    # check that mixed arguments are rejected
                    self.assertRaises(RuntimeError, lambda: torch.bmm(b1, b2.cpu()))
                    self.assertRaises(RuntimeError, lambda: torch.bmm(b1.cpu(), b2))
                    self.assertRaises(
                        RuntimeError, lambda: torch.bmm(b1, b2, out=res2.cpu())
                    )

    def _test_addbmm_baddbmm(self, func, b1, b2, ref, out_tensor):
        getattr(out_tensor, func + "_")(b1, b2)
        self.assertEqual(out_tensor, ref)
        res3 = out_tensor.clone()

        with self.assertWarnsOnceRegex(
            UserWarning, f"This overload of {func}_ is deprecated"
        ):
            getattr(out_tensor, func + "_")(1, b1, b2)
        self.assertEqual(out_tensor, ref * 2),
        getattr(res3, func + "_")(b1, b2, beta=1)
        self.assertEqual(out_tensor, res3)

        with self.assertWarnsOnceRegex(
            UserWarning, f"This overload of {func}_ is deprecated"
        ):
            getattr(out_tensor, func + "_")(1.0, 0.5, b1, b2)
        self.assertEqual(out_tensor, ref * 2.5)
        getattr(res3, func + "_")(b1, b2, beta=1.0, alpha=0.5)
        self.assertEqual(out_tensor, res3)

        with self.assertWarnsOnceRegex(
            UserWarning, f"This overload of {func} is deprecated"
        ):
            self.assertEqual(out_tensor, getattr(torch, func)(1, out_tensor, 0, b1, b2))

        res4 = getattr(torch, func)(out_tensor, b1, b2, beta=1, alpha=0.5)
        self.assertEqual(res4, ref * 3),

        nan = torch.full_like(out_tensor, math.nan)
        res5 = getattr(torch, func)(nan, b1, b2, beta=0, alpha=1)
        self.assertEqual(res5, ref)

        if b1.is_complex():
            res6 = getattr(torch, func)(out_tensor, b1, b2, beta=0.1j, alpha=0.5j)
            self.assertEqual(res6, out_tensor * 0.1j + 0.5j * ref)
        else:
            res6 = getattr(torch, func)(out_tensor, b1, b2, beta=0.1, alpha=0.5)
            self.assertEqual(res6, out_tensor * 0.1 + 0.5 * ref)

        res7 = torch.full_like(out_tensor, math.nan)
        getattr(torch, func)(nan, b1, b2, beta=0, out=res7)
        self.assertEqual(res7, ref)

    @precisionOverride({torch.half: 0.05, torch.bfloat16: 0.05})
    @dtypes(torch.float32, torch.bfloat16, torch.half)
    def test_addbmm(self, device, dtype):
        num_batches = 2
        M, N, O = 16, 17, 18

        is_supported = True

        if not is_supported:
            b1 = make_tensor(
                (num_batches, M, N), dtype=dtype, device=device, low=-1, high=1
            )
            b2 = make_tensor(
                (num_batches, N, O), dtype=dtype, device=device, low=-1, high=1
            )
            t = make_tensor((M, O), dtype=dtype, device=device, low=-1, high=1)
            self.assertRaisesRegex(
                RuntimeError,
                "type|Type|not implemented|CUBLAS_STATUS_NOT_SUPPORTED",
                lambda: torch.addbmm(t, b1, b2),
            )
            return

        def invert_perm(p):
            d = {x: i for i, x in enumerate(p)}
            return (d[0], d[1], d[2])

        def generate_tensor():
            numpy_dtype = dtype if dtype != torch.bfloat16 else torch.float32
            # transposed tensors
            for perm1, perm2 in itertools.product(
                itertools.permutations((0, 1, 2)), repeat=2
            ):
                for perm3 in itertools.permutations((0, 1)):
                    b1 = (
                        make_tensor(
                            (num_batches, M, N),
                            dtype=dtype,
                            device=device,
                            low=-1,
                            high=1,
                        )
                        * 0.1
                    )
                    b2 = (
                        make_tensor(
                            (num_batches, N, O),
                            dtype=dtype,
                            device=device,
                            low=-1,
                            high=1,
                        )
                        * 0.1
                    )
                    b1 = b1.permute(perm1).contiguous().permute(invert_perm(perm1))
                    b2 = b2.permute(perm2).contiguous().permute(invert_perm(perm2))
                    ref = (
                        torch.from_numpy(
                            b1.to(numpy_dtype).cpu().numpy()
                            @ b2.to(numpy_dtype).cpu().numpy()
                        )
                        .to(device=device, dtype=dtype)
                        .sum(0)
                    )
                    out_tensor = (
                        torch.zeros_like(ref).permute(perm3).contiguous().permute(perm3)
                    )
                    yield b1, b2, ref, out_tensor
            # broadcasting tensors
            for s1, s2, s3, s4, s5, s6 in itertools.product((True, False), repeat=6):
                shape1 = (num_batches if s1 else 1, M if s2 else 1, N if s3 else 1)
                shape2 = (num_batches if s4 else 1, N if s5 else 1, O if s6 else 1)
                b1 = (
                    make_tensor(
                        shape1, dtype=dtype, device=device, low=-1, high=1
                    ).expand(num_batches, M, N)
                    * 0.1
                )
                b2 = (
                    make_tensor(
                        shape2, dtype=dtype, device=device, low=-1, high=1
                    ).expand(num_batches, N, O)
                    * 0.1
                )
                ref = (
                    torch.from_numpy(
                        b1.to(numpy_dtype).cpu().numpy()
                        @ b2.to(numpy_dtype).cpu().numpy()
                    )
                    .to(device=device, dtype=dtype)
                    .sum(0)
                )
                out_tensor = torch.zeros_like(ref)
                yield b1, b2, ref, out_tensor
            # zero-sized tensors
            for z1, z2, z3, z4 in itertools.product((True, False), repeat=4):
                shape1 = (num_batches if z1 else 0, M if z2 else 0, N if z3 else 0)
                shape2 = (num_batches if z1 else 0, N if z3 else 0, O if z4 else 0)
                b1 = (
                    make_tensor(shape1, dtype=dtype, device=device, low=-1, high=1)
                    * 0.1
                )
                b2 = (
                    make_tensor(shape2, dtype=dtype, device=device, low=-1, high=1)
                    * 0.1
                )
                ref = (
                    torch.from_numpy(
                        b1.to(numpy_dtype).cpu().numpy()
                        @ b2.to(numpy_dtype).cpu().numpy()
                    )
                    .to(device=device, dtype=dtype)
                    .sum(0)
                )
                out_tensor = torch.zeros_like(ref)
                yield b1, b2, ref, out_tensor

        for b1, b2, ref, out_tensor in generate_tensor():
            self._test_addbmm_baddbmm("addbmm", b1, b2, ref, out_tensor)

    @precisionOverride({torch.half: 0.1, torch.bfloat16: 0.5})
    @dtypes(torch.float32, torch.bfloat16, torch.half)
    def test_baddbmm(self, device, dtype):
        num_batches = 10
        M, N, O = 12, 8, 50

        def invert_perm(p):
            d = {x: i for i, x in enumerate(p)}
            return (d[0], d[1], d[2])

        def generate_tensor():
            numpy_dtype = (
                dtype if dtype not in [torch.bfloat16, torch.half] else torch.float32
            )
            # transposed tensors
            for perm1, perm2, perm3 in itertools.product(
                itertools.permutations((0, 1, 2)), repeat=3
            ):
                b1 = make_tensor(
                    (num_batches, M, N), dtype=dtype, device=device, low=-1, high=1
                )
                b2 = make_tensor(
                    (num_batches, N, O), dtype=dtype, device=device, low=-1, high=1
                )
                b1 = b1.permute(perm1).contiguous().permute(invert_perm(perm1))
                b2 = b2.permute(perm2).contiguous().permute(invert_perm(perm2))
                ref = torch.from_numpy(
                    b1.to(numpy_dtype).cpu().numpy() @ b2.to(numpy_dtype).cpu().numpy()
                ).to(device=device, dtype=dtype)
                out_tensor = torch.zeros_like(ref)
                out_tensor = (
                    out_tensor.permute(perm3).contiguous().permute(invert_perm(perm3))
                )
                yield b1, b2, ref, out_tensor
            # broadcasting tensors
            for s1, s2, s3, s4, s5, s6 in itertools.product((True, False), repeat=6):
                shape1 = (num_batches if s1 else 1, M if s2 else 1, N if s3 else 1)
                shape2 = (num_batches if s4 else 1, N if s5 else 1, O if s6 else 1)
                b1 = make_tensor(
                    shape1, dtype=dtype, device=device, low=-1, high=1
                ).expand(num_batches, M, N)
                b2 = make_tensor(
                    shape2, dtype=dtype, device=device, low=-1, high=1
                ).expand(num_batches, N, O)
                ref = torch.from_numpy(
                    b1.to(numpy_dtype).cpu().numpy() @ b2.to(numpy_dtype).cpu().numpy()
                ).to(device=device, dtype=dtype)
                out_tensor = torch.zeros_like(ref)
                yield b1, b2, ref, out_tensor
            # zero-sized tensors
            for z1, z2, z3, z4 in itertools.product((True, False), repeat=4):
                shape1 = (num_batches if z1 else 0, M if z2 else 0, N if z3 else 0)
                shape2 = (num_batches if z1 else 0, N if z3 else 0, O if z4 else 0)
                b1 = make_tensor(shape1, dtype=dtype, device=device, low=-2, high=2)
                b2 = make_tensor(shape2, dtype=dtype, device=device, low=-2, high=2)
                ref = torch.from_numpy(
                    b1.to(numpy_dtype).cpu().numpy() @ b2.to(numpy_dtype).cpu().numpy()
                ).to(device=device, dtype=dtype)
                out_tensor = torch.zeros_like(ref)
                yield b1, b2, ref, out_tensor

        for b1, b2, ref, out_tensor in generate_tensor():
            self._test_addbmm_baddbmm("baddbmm", b1, b2, ref, out_tensor)

    def test_tensordot(self, device):
        a = torch.arange(60.0, device=device).reshape(3, 4, 5)
        b = torch.arange(24.0, device=device).reshape(4, 3, 2)
        c = torch.tensordot(a, b, dims=([1, 0], [0, 1])).cpu()
        cn = torch.from_numpy(
            np.tensordot(a.cpu().numpy(), b.cpu().numpy(), axes=([1, 0], [0, 1]))
        )
        self.assertEqual(c, cn)

        cout = torch.zeros((5, 2), device=device)
        torch.tensordot(a, b, dims=([1, 0], [0, 1]), out=cout).cpu()
        self.assertEqual(c, cout)

        a = torch.randn(2, 3, 4, 5, device=device)
        b = torch.randn(4, 5, 6, 7, device=device)
        c = torch.tensordot(a, b, dims=2).cpu()
        cn = torch.from_numpy(np.tensordot(a.cpu().numpy(), b.cpu().numpy(), axes=2))

        with self.assertRaisesRegex(RuntimeError, "expects dims >= 0"):
            torch.tensordot(a, b, dims=-1)

        self.assertEqual(c, cn)
        c = torch.tensordot(a, b).cpu()
        cn = torch.from_numpy(np.tensordot(a.cpu().numpy(), b.cpu().numpy()))
        self.assertEqual(c, cn)

        a = torch.tensordot(torch.tensor(0.0), torch.tensor(0.0), 0)
        an = torch.from_numpy(
            np.tensordot(
                np.zeros((), dtype=np.float32), np.zeros((), dtype=np.float32), 0
            )
        )
        self.assertEqual(a, an)


class TestBasicConv(TestCase):
    @dtypes(torch.float32, torch.bfloat16)
    def test_conv2d(self, device, dtype):
        inchannel = 16
        outchannel = 64
        x_ref = torch.randn(
            [1, inchannel, 256, 256], dtype=dtype, device="cpu", requires_grad=True
        )
        conv_ref = nn.Conv2d(
            inchannel, outchannel, kernel_size=3, stride=1, padding=1
        ).to(dtype)

        x = x_ref.detach().clone().contiguous().to(device).requires_grad_()
        conv = nn.Conv2d(inchannel, outchannel, kernel_size=3, stride=1, padding=1).to(
            dtype
        )
        conv.load_state_dict(conv_ref.state_dict())
        conv.to(device)

        y_ref = conv_ref(x_ref)
        y = conv(x)

        grad_ref = torch.full(
            [1, outchannel, 256, 256], 1e-3, dtype=dtype, device="cpu"
        )
        grad = grad_ref.detach().clone().contiguous().to(device)

        y_ref.backward(grad_ref)
        y.backward(grad)

        self.assertEqual(y_ref, y.cpu())
        self.assertEqual(
            conv.weight.grad, conv_ref.weight.grad, atol=5 * 1e-5, rtol=5 * 1e-5
        )
        self.assertEqual(
            conv.bias.grad, conv_ref.bias.grad, atol=5 * 1e-5, rtol=5 * 1e-5
        )
        self.assertEqual(x.grad, x_ref.grad, atol=5 * 1e-5, rtol=5 * 1e-5)

    @dtypes(torch.float32, torch.bfloat16)
    def test_conv3d(self, device, dtype):
        x_ref = torch.randn(
            [1, 3, 16, 32, 32], dtype=dtype, device="cpu", requires_grad=True
        )
        conv_ref = nn.Conv3d(3, 3, kernel_size=3, stride=1, padding=1).to(dtype)

        x = x_ref.detach().clone().contiguous().to(device).requires_grad_()
        conv = nn.Conv3d(3, 3, kernel_size=3, stride=1, padding=1).to(dtype)
        conv.load_state_dict(conv_ref.state_dict())
        conv.to(device)

        y_ref = conv_ref(x_ref)
        y = conv(x)

        grad_ref = torch.full([1, 3, 16, 32, 32], 1e-3, dtype=dtype, device="cpu")
        grad = grad_ref.detach().clone().contiguous().to(device)

        y_ref.backward(grad_ref)
        y.backward(grad)

        self.assertEqual(y_ref, y.cpu())
        self.assertEqual(
            conv.weight.grad, conv_ref.weight.grad, atol=5 * 1e-5, rtol=5 * 1e-5
        )
        self.assertEqual(
            conv.bias.grad, conv_ref.bias.grad, atol=5 * 1e-5, rtol=5 * 1e-5
        )
        self.assertEqual(x.grad, x_ref.grad, atol=5 * 1e-5, rtol=5 * 1e-5)

    def _test_conv_xpu_nhwc_nchw(self, layer, n, c, h, w, k, filter_size, device):
        ref_x = torch.randn([n, c, h, w], dtype=torch.float32, device="cpu")
        ref_conv = layer(c, k, kernel_size=filter_size)
        ref_y = ref_conv(ref_x)

        x = ref_x.to(memory_format=torch.channels_last).to(device)
        conv = ref_conv.to(memory_format=torch.channels_last).to(device)
        y = conv(x)

        # self.assertTrue(y.is_contiguous(memory_format=torch.channels_last))
        self.assertEqual(y.cpu(), ref_y.to(memory_format=torch.channels_last))

    @dtypes(torch.float32, torch.half)
    def test_conv2d_channels_last(self, device, dtype):
        configs = [[1, 256, 5, 5, 64, 3]]

        for n, c, h, w, k, filter_size in configs:
            self._test_conv_xpu_nhwc_nchw(nn.Conv2d, n, c, h, w, k, filter_size, device)
            self._test_conv_xpu_nhwc_nchw(
                nn.ConvTranspose2d, n, c, h, w, k, filter_size, device
            )

    def _test_conv3d_xpu_ndhwc_ncdhw(
        self, layer, n, c, d, h, w, k, filter_size, device
    ):
        ref_x = torch.randn([n, c, d, h, w], dtype=torch.float32, device="cpu")
        ref_conv = layer(c, k, kernel_size=filter_size)
        ref_y = ref_conv(ref_x)

        x = ref_x.to(memory_format=torch.channels_last_3d).to(device)
        conv = ref_conv.to(memory_format=torch.channels_last_3d).to(device)
        y = conv(x)

        self.assertTrue(y.is_contiguous(memory_format=torch.channels_last_3d))
        self.assertEqual(y.cpu().to(memory_format=torch.channels_last_3d), ref_y)

    @dtypes(torch.float32, torch.half)
    def test_conv3d_channels_last(self, device, dtype):
        configs = [[1, 256, 5, 5, 5, 64, 3]]

        for n, c, d, h, w, k, filter_size in configs:
            self._test_conv3d_xpu_ndhwc_ncdhw(
                nn.Conv3d, n, c, d, h, w, k, filter_size, device
            )
            # self._test_conv3d_xpu_ndhwc_ncdhw(nn.ConvTranspose3d, n, c, d, h, w, k, filter_size, device)

    @dtypes(torch.float32)
    def test_conv2d_channels_last_backward(self, device, dtype):
        in_channel = 3
        out_channel = 32
        x_ref = (
            torch.randn([1, in_channel, 256, 256], dtype=dtype, device="cpu")
            .to(memory_format=torch.channels_last)
            .requires_grad_()
        )
        grad_ref = (
            torch.full([1, out_channel, 256, 256], 1e-3, dtype=dtype, device="cpu")
            .to(memory_format=torch.channels_last)
            .requires_grad_()
        )
        conv_ref = (
            nn.Conv2d(in_channel, out_channel, kernel_size=3, stride=1, padding=1)
            .to(memory_format=torch.channels_last)
            .to(dtype)
        )

        conv = (
            nn.Conv2d(in_channel, out_channel, kernel_size=3, stride=1, padding=1)
            .to(memory_format=torch.channels_last)
            .to(dtype)
        )
        conv.load_state_dict(conv_ref.state_dict())
        conv.to(device)

        y_ref = conv_ref(x_ref)
        y_ref.backward(grad_ref)
        ref_gw = conv_ref.weight.grad.detach().clone()

        x = x_ref.detach().clone().to(device).requires_grad_()
        grad = (
            torch.full([1, out_channel, 256, 256], 1e-3, dtype=dtype, device="cpu")
            .to(memory_format=torch.channels_last)
            .to(device)
            .requires_grad_()
        )
        y = conv(x)
        y.backward(grad)
        gw = conv.weight.grad.detach()

        self.assertEqual(y_ref, y.cpu())
        self.assertEqual(conv.bias.grad, conv_ref.bias.grad, atol=3e-4, rtol=3e-2)
        self.assertEqual(gw, ref_gw.to(memory_format=torch.channels_last))
        self.assertEqual(
            conv.weight.grad,
            ref_gw.to(memory_format=torch.channels_last),
            atol=3e-4,
            rtol=3e-2,
        )

    @dtypes(torch.float32)
    def test_conv3d_channels_last_backward(self, device, dtype):
        inchannel = 3
        outchannel = 64
        x_ref = (
            torch.randn([1, inchannel, 16, 32, 32], dtype=dtype, device="cpu")
            .to(memory_format=torch.channels_last_3d)
            .requires_grad_()
        )
        grad_ref = (
            torch.full([1, outchannel, 16, 32, 32], 1e-3, dtype=dtype, device="cpu")
            .to(memory_format=torch.channels_last_3d)
            .requires_grad_()
        )
        conv_ref = (
            nn.Conv3d(
                inchannel, outchannel, kernel_size=3, stride=1, padding=1, dilation=1
            )
            .to(memory_format=torch.channels_last_3d)
            .to(dtype)
        )

        conv = (
            nn.Conv3d(
                inchannel, outchannel, kernel_size=3, stride=1, padding=1, dilation=1
            )
            .to(memory_format=torch.channels_last_3d)
            .to(dtype)
        )
        conv.load_state_dict(conv_ref.state_dict())
        conv.to(device)

        y_ref = conv_ref(x_ref)
        y_ref.backward(grad_ref)
        ref_gw = conv_ref.weight.grad.detach()

        conv_ref.zero_grad()

        x = x_ref.detach().clone().to(device).requires_grad_()
        grad = (
            torch.full([1, 64, 16, 32, 32], 1e-3, dtype=dtype, device="cpu")
            .to(memory_format=torch.channels_last_3d)
            .to(device)
            .requires_grad_()
        )
        y = conv(x)
        y.backward(grad)
        gw = conv.weight.grad.detach()

        self.assertEqual(y_ref, y.cpu())
        self.assertEqual(gw.cpu(), ref_gw.to(memory_format=torch.channels_last_3d))

    @dtypes(torch.float32)
    def test_to_channels_last(self, device, dtype):
        x_ref = torch.randn([1, 3, 9, 9], device="cpu").to(device)
        x_ref = x_ref.to(memory_format=torch.channels_last)


instantiate_device_type_tests(TestBasicGEMM, globals(), only_for="xpu")
instantiate_device_type_tests(TestBasicConv, globals(), only_for="xpu")

=======
>>>>>>> 55a9f51d
if __name__ == "__main__":
    run_tests()<|MERGE_RESOLUTION|>--- conflicted
+++ resolved
@@ -4,11 +4,7 @@
 import unittest
 
 import torch
-<<<<<<< HEAD
 import torch.nn as nn
-from torch.testing import make_tensor
-=======
->>>>>>> 55a9f51d
 from torch.testing._internal.common_device_type import (
     instantiate_device_type_tests,
     onlyXPU,
@@ -235,608 +231,6 @@
 
 instantiate_device_type_tests(TestXpu, globals(), only_for="xpu")
 
-<<<<<<< HEAD
-
-class TestBasicGEMM(TestCase):
-    def _test_addmm_addmv(
-        self, f, t, m, v, *, alpha=None, beta=None, transpose_out=False, activation=None
-    ):
-        dtype = t.dtype
-        numpy_dtype = dtype
-        if dtype in {torch.bfloat16, torch.half}:
-            numpy_dtype = torch.float
-        if dtype.is_complex:
-            alpha = 0.9 + 0.3j if alpha is None else alpha
-            beta = 0.5 + 0.6j if beta is None else beta
-        else:
-            alpha = 1.2 if alpha is None else alpha
-            beta = 0.8 if beta is None else beta
-        if activation == "gelu":
-            res1 = f(t, m, v, alpha=alpha, beta=beta, use_gelu=True)
-        else:
-            res1 = f(t, m, v, alpha=alpha, beta=beta)
-        res2 = torch.full_like(res1, math.nan)
-        if transpose_out:
-            res2 = res2.t().clone(memory_format=torch.contiguous_format).t()
-        if activation == "gelu":
-            f(t, m, v, alpha=alpha, beta=beta, out=res2, use_gelu=True)
-        else:
-            f(t, m, v, alpha=alpha, beta=beta, out=res2)
-        m.to(numpy_dtype).cpu().numpy()
-        v.to(numpy_dtype).cpu().numpy()
-        res3 = alpha * (
-            m.to(numpy_dtype).cpu().numpy() @ v.to(numpy_dtype).cpu().numpy()
-        )
-        if beta != 0:
-            res3 += (beta * t).to(numpy_dtype).cpu().numpy()
-        if activation == "relu":
-            res3 = res3 * (res3 > 0)
-        elif activation == "gelu":
-            res3_t = torch.from_numpy(res3).to(dtype)
-            approximate = "tanh" if t.is_cuda else "none"
-            res3_t = torch.nn.functional.gelu(res3_t, approximate=approximate)
-            res3 = res3_t.to(numpy_dtype).cpu().numpy()
-        else:
-            assert activation is None, f"unsupported activation {activation}"
-        res3 = torch.from_numpy(res3).to(dtype)
-        self.assertEqual(res1, res2)
-        self.assertEqual(res1, res3)
-
-    def _test_addmm_impl(self, func, activation, device, dtype):
-        M = torch.randn(10, 25, device="cpu", dtype=torch.float32).to(dtype).to(device)
-        m1 = torch.randn(10, 50, device="cpu", dtype=torch.float32).to(dtype).to(device)
-        m2 = torch.randn(50, 25, device="cpu", dtype=torch.float32).to(dtype).to(device)
-        self._test_addmm_addmv(func, M, m1, m2, activation=activation)
-
-        # vector-shaped bias and beta=1 result in epilogue fusion in CUDA
-        V = torch.randn(25, device="cpu", dtype=torch.float32).to(dtype).to(device)
-        self._test_addmm_addmv(func, V, m1, m2, beta=1, activation=activation)
-
-        # Test 0-strided
-        M = (
-            torch.randn(10, 1, device="cpu", dtype=torch.float32)
-            .to(dtype)
-            .expand(10, 25)
-            .to(device)
-        )
-        m1 = (
-            torch.randn(10, 1, device="cpu", dtype=torch.float32)
-            .to(dtype)
-            .expand(10, 50)
-            .to(device)
-        )
-        m2 = torch.randn(50, 25, device="cpu", dtype=torch.float32).to(dtype).to(device)
-        self._test_addmm_addmv(func, M, m1, m2, activation=activation)
-
-        # Test beta=0, M=nan
-        M = (
-            torch.full((10, 25), math.nan, device="cpu", dtype=torch.float32)
-            .to(dtype)
-            .to(device)
-        )
-        m1 = torch.randn(10, 50, device="cpu", dtype=torch.float32).to(dtype).to(device)
-        m2 = torch.randn(50, 25, device="cpu", dtype=torch.float32).to(dtype).to(device)
-        self._test_addmm_addmv(func, M, m1, m2, beta=0, activation=activation)
-
-        # Test transpose
-        for t1, t2, t3, t4 in itertools.product([True, False], repeat=4):
-
-            def maybe_transpose(cond, m):
-                if not cond:
-                    return m
-                return m.t().clone(memory_format=torch.contiguous_format).t()
-
-            M = maybe_transpose(t1, torch.randn(10, 25, device=device).to(dtype))
-            m1 = maybe_transpose(t2, torch.randn(10, 50, device=device).to(dtype))
-            m2 = maybe_transpose(t3, torch.randn(50, 25, device=device).to(dtype))
-            self._test_addmm_addmv(
-                func, M, m1, m2, transpose_out=t4, activation=activation
-            )
-
-            if t1:
-                # use vector V instead of matrix M for epilogue fusion in CUDA (doesn't depend on t1)
-                self._test_addmm_addmv(
-                    func,
-                    V,
-                    m1,
-                    m2,
-                    beta=1,
-                    transpose_out=t4,
-                    activation=activation,
-                )
-
-    @precisionOverride(
-        {
-            torch.float: 1e-4,
-            torch.half: 1e-1,
-        }
-    )
-    @dtypes(torch.float32, torch.half)
-    def test_addmm(self, device, dtype):
-        self._test_addmm_impl(torch.addmm, None, device, dtype)
-
-    @precisionOverride({torch.bfloat16: 1e-0, torch.half: 1e-3, torch.float: 1e-4})
-    @dtypes(torch.bfloat16, torch.half, torch.float)
-    def test_addmv(self, device, dtype):
-        # have to use torch.randn(...).to(bfloat16) instead of
-        # torch.randn(..., dtype=bfloat16). randn does not support
-        # bfloat16 yet.
-        # "*0.2" to reduce errors for low precision
-        ts = [
-            0.2 * torch.randn(50, device=device).to(dtype),
-            0.2 * torch.randn(1, device=device).to(dtype).expand(50),
-        ]
-        vs = [
-            0.2 * torch.randn(100, device=device).to(dtype),
-            0.2
-            * torch.ones(1, device=device)
-            .to(dtype)
-            .expand(100),  # to reduce errors for low precision
-        ]
-        ms = [
-            # 0d
-            0.2
-            * torch.ones((), device=device)
-            .to(dtype)
-            .expand(50, 100),  # to reduce errors for low precision
-            # 1d
-            0.2 * torch.randn((1, 100), device=device).to(dtype).expand(50, 100),
-            # this initialization reduces errors for low precision for broadcasted matrices
-            # by making sure that intermediate and result values are exactly representable
-            # in low precision type
-            0.2
-            * torch.randint(3, (50, 1), dtype=torch.float, device=device)
-            .to(dtype)
-            .expand(50, 100),
-            # 2d
-            0.2 * torch.randn((50, 100), device=device).to(dtype),
-            0.2 * torch.randn((100, 50), device=device).to(dtype).t(),
-        ]
-        for m, v, t in itertools.product(ms, vs, ts):
-            self._test_addmm_addmv(torch.addmv, t, m, v)
-        # Test beta=0, t=nan
-        t = torch.full((50,), math.nan, device=device).to(dtype)
-        for m, v in itertools.product(ms, vs):
-            self._test_addmm_addmv(torch.addmv, t, m, v, beta=0)
-
-    @dtypes(
-        torch.half,
-        torch.float32,
-    )
-    def test_mm(self, device, dtype):
-        def _test_mm(n, m, p, dtype, genf):
-            # helper function
-            def matrixmultiply(mat1, mat2):
-                n = mat1.size(0)
-                m = mat1.size(1)
-                p = mat2.size(1)
-                dtype_ = torch.float if dtype == torch.half else dtype
-                if dtype == torch.half:
-                    mat1 = mat1.float()
-                    mat2 = mat2.float()
-                res = torch.zeros(n, p, dtype=dtype_, device=device)
-                for i, j in iter_indices(res):
-                    res[i, j] = sum(mat1[i, k] * mat2[k, j] for k in range(m))
-                return res.half() if dtype == torch.half else res
-
-            # contiguous case
-            mat1 = genf(n, m)
-            mat2 = genf(m, p)
-            res = torch.mm(mat1, mat2)
-
-            res2 = matrixmultiply(mat1, mat2)
-            self.assertEqual(res, res2)
-
-            # non contiguous case 1
-            mat1 = genf(n, m)
-            mat2 = genf(p, m).t()
-            res = torch.mm(mat1, mat2)
-
-            res2 = matrixmultiply(mat1, mat2)
-            self.assertEqual(res, res2)
-
-            # non contiguous case 2
-            mat1 = genf(m, n).t()
-            mat2 = genf(m, p)
-            res = torch.mm(mat1, mat2)
-
-            res2 = matrixmultiply(mat1, mat2)
-            self.assertEqual(res, res2)
-
-            # non contiguous case 3
-            mat1 = genf(m, n).t()
-            mat2 = genf(p, m).t()
-            res = torch.mm(mat1, mat2)
-
-            res2 = matrixmultiply(mat1, mat2)
-            self.assertEqual(res, res2)
-
-            # test with zero stride
-            mat1 = genf(n, m)
-            mat2 = genf(m, 1).expand(m, p)
-            res = torch.mm(mat1, mat2)
-
-            res2 = matrixmultiply(mat1, mat2)
-            self.assertEqual(res, res2)
-
-            # explicitly exercise the _out variant in torch.mm().
-            # contiguous case
-            mat1 = genf(n, m)
-            mat2 = genf(m, p)
-            res = genf(n, p)
-            torch.mm(mat1, mat2, out=res)
-
-            res2 = matrixmultiply(mat1, mat2)
-            self.assertEqual(res, res2)
-
-            # explicitly exercise the _out variant in torch.mm().
-            # non contiguous case 3
-            mat1 = genf(m, n).t()
-            mat2 = genf(p, m).t()
-            res = genf(n, p)
-            torch.mm(mat1, mat2, out=res)
-
-            res2 = matrixmultiply(mat1, mat2)
-            self.assertEqual(res, res2)
-
-        def genf_int(x, y):
-            return torch.randint(0, 100, (x, y), dtype=dtype, device=device)
-
-        def genf_bfloat(x, y):
-            return torch.randn(x, y, dtype=torch.float32, device=device).to(dtype) * 0.1
-
-        def genf_float(x, y):
-            return torch.randn(x, y, dtype=dtype, device=device)
-
-        def genf_Half(x, y):
-            return torch.randn(x, y, dtype=dtype, device=device)
-
-        for n, m, p in [(20, 10, 15), (15, 20, 10), (25, 18, 10)]:
-            if (dtype == torch.int32) or (dtype == torch.int64):
-                genf = genf_int
-            elif dtype == torch.bfloat16:
-                genf = genf_bfloat
-            elif dtype == torch.half:
-                genf = genf_Half
-            else:
-                genf = genf_float
-
-            _test_mm(n, m, p, dtype, genf)
-
-    @precisionOverride({torch.half: 0.05, torch.bfloat16: 0.05})
-    @dtypes(torch.float32, torch.bfloat16, torch.half)
-    def test_bmm(self, device, dtype):
-        batch_sizes = [1, 10]
-        M, N, O = 23, 15, 12
-        numpy_dtype = dtype if dtype != torch.bfloat16 else torch.float32
-
-        def invert_perm(p):
-            d = {x: i for i, x in enumerate(p)}
-            return (d[0], d[1], d[2])
-
-        def generate_inputs(num_batches):
-            # transposed tensors
-            for perm1, perm2 in itertools.product(
-                itertools.permutations((0, 1, 2)), repeat=2
-            ):
-                b1 = make_tensor(
-                    (num_batches, M, N), dtype=dtype, device=device, low=-0.1, high=0.1
-                )
-                b2 = make_tensor(
-                    (num_batches, N, O), dtype=dtype, device=device, low=-0.1, high=0.1
-                )
-                b1 = b1.permute(perm1).contiguous().permute(invert_perm(perm1))
-                b2 = b2.permute(perm2).contiguous().permute(invert_perm(perm2))
-                yield b1, b2
-            # broadcasting tensors
-            for b1, b2, b3, b4, b5, b6 in itertools.product((True, False), repeat=6):
-                shape1 = (num_batches if b1 else 1, M if b2 else 1, N if b3 else 1)
-                shape2 = (num_batches if b4 else 1, N if b5 else 1, O if b6 else 1)
-                b1 = make_tensor(
-                    shape1, dtype=dtype, device=device, low=-0.1, high=0.1
-                ).expand(num_batches, M, N)
-                b2 = make_tensor(
-                    shape2, dtype=dtype, device=device, low=-0.1, high=0.1
-                ).expand(num_batches, N, O)
-                yield b1, b2
-            # zero-sized tensors
-            for z1, z2, z3, z4 in itertools.product((True, False), repeat=4):
-                shape1 = (num_batches if z1 else 0, M if z2 else 0, N if z3 else 0)
-                shape2 = (num_batches if z1 else 0, N if z3 else 0, O if z4 else 0)
-                b1 = torch.randn(shape1, dtype=dtype, device=device)
-                b2 = torch.randn(shape2, dtype=dtype, device=device)
-                yield b1, b2
-
-        for num_batches in batch_sizes:
-            for (b1, b2), perm3 in itertools.product(
-                generate_inputs(num_batches), itertools.permutations((0, 1, 2))
-            ):
-                res1 = torch.bmm(b1, b2)
-                res2 = (
-                    torch.full(
-                        (num_batches, M, O), math.nan, dtype=dtype, device=device
-                    )
-                    .permute(perm3)
-                    .contiguous()
-                    .permute(invert_perm(perm3))
-                )
-                torch.bmm(b1, b2, out=res2)
-                expect = torch.from_numpy(
-                    b1.to(numpy_dtype).cpu().numpy() @ b2.to(numpy_dtype).cpu().numpy()
-                ).to(device=device, dtype=dtype)
-                self.assertEqual(expect, res1)
-                self.assertEqual(expect, res2)
-
-                if self.device_type == "cuda":
-                    # check that mixed arguments are rejected
-                    self.assertRaises(RuntimeError, lambda: torch.bmm(b1, b2.cpu()))
-                    self.assertRaises(RuntimeError, lambda: torch.bmm(b1.cpu(), b2))
-                    self.assertRaises(
-                        RuntimeError, lambda: torch.bmm(b1, b2, out=res2.cpu())
-                    )
-
-    def _test_addbmm_baddbmm(self, func, b1, b2, ref, out_tensor):
-        getattr(out_tensor, func + "_")(b1, b2)
-        self.assertEqual(out_tensor, ref)
-        res3 = out_tensor.clone()
-
-        with self.assertWarnsOnceRegex(
-            UserWarning, f"This overload of {func}_ is deprecated"
-        ):
-            getattr(out_tensor, func + "_")(1, b1, b2)
-        self.assertEqual(out_tensor, ref * 2),
-        getattr(res3, func + "_")(b1, b2, beta=1)
-        self.assertEqual(out_tensor, res3)
-
-        with self.assertWarnsOnceRegex(
-            UserWarning, f"This overload of {func}_ is deprecated"
-        ):
-            getattr(out_tensor, func + "_")(1.0, 0.5, b1, b2)
-        self.assertEqual(out_tensor, ref * 2.5)
-        getattr(res3, func + "_")(b1, b2, beta=1.0, alpha=0.5)
-        self.assertEqual(out_tensor, res3)
-
-        with self.assertWarnsOnceRegex(
-            UserWarning, f"This overload of {func} is deprecated"
-        ):
-            self.assertEqual(out_tensor, getattr(torch, func)(1, out_tensor, 0, b1, b2))
-
-        res4 = getattr(torch, func)(out_tensor, b1, b2, beta=1, alpha=0.5)
-        self.assertEqual(res4, ref * 3),
-
-        nan = torch.full_like(out_tensor, math.nan)
-        res5 = getattr(torch, func)(nan, b1, b2, beta=0, alpha=1)
-        self.assertEqual(res5, ref)
-
-        if b1.is_complex():
-            res6 = getattr(torch, func)(out_tensor, b1, b2, beta=0.1j, alpha=0.5j)
-            self.assertEqual(res6, out_tensor * 0.1j + 0.5j * ref)
-        else:
-            res6 = getattr(torch, func)(out_tensor, b1, b2, beta=0.1, alpha=0.5)
-            self.assertEqual(res6, out_tensor * 0.1 + 0.5 * ref)
-
-        res7 = torch.full_like(out_tensor, math.nan)
-        getattr(torch, func)(nan, b1, b2, beta=0, out=res7)
-        self.assertEqual(res7, ref)
-
-    @precisionOverride({torch.half: 0.05, torch.bfloat16: 0.05})
-    @dtypes(torch.float32, torch.bfloat16, torch.half)
-    def test_addbmm(self, device, dtype):
-        num_batches = 2
-        M, N, O = 16, 17, 18
-
-        is_supported = True
-
-        if not is_supported:
-            b1 = make_tensor(
-                (num_batches, M, N), dtype=dtype, device=device, low=-1, high=1
-            )
-            b2 = make_tensor(
-                (num_batches, N, O), dtype=dtype, device=device, low=-1, high=1
-            )
-            t = make_tensor((M, O), dtype=dtype, device=device, low=-1, high=1)
-            self.assertRaisesRegex(
-                RuntimeError,
-                "type|Type|not implemented|CUBLAS_STATUS_NOT_SUPPORTED",
-                lambda: torch.addbmm(t, b1, b2),
-            )
-            return
-
-        def invert_perm(p):
-            d = {x: i for i, x in enumerate(p)}
-            return (d[0], d[1], d[2])
-
-        def generate_tensor():
-            numpy_dtype = dtype if dtype != torch.bfloat16 else torch.float32
-            # transposed tensors
-            for perm1, perm2 in itertools.product(
-                itertools.permutations((0, 1, 2)), repeat=2
-            ):
-                for perm3 in itertools.permutations((0, 1)):
-                    b1 = (
-                        make_tensor(
-                            (num_batches, M, N),
-                            dtype=dtype,
-                            device=device,
-                            low=-1,
-                            high=1,
-                        )
-                        * 0.1
-                    )
-                    b2 = (
-                        make_tensor(
-                            (num_batches, N, O),
-                            dtype=dtype,
-                            device=device,
-                            low=-1,
-                            high=1,
-                        )
-                        * 0.1
-                    )
-                    b1 = b1.permute(perm1).contiguous().permute(invert_perm(perm1))
-                    b2 = b2.permute(perm2).contiguous().permute(invert_perm(perm2))
-                    ref = (
-                        torch.from_numpy(
-                            b1.to(numpy_dtype).cpu().numpy()
-                            @ b2.to(numpy_dtype).cpu().numpy()
-                        )
-                        .to(device=device, dtype=dtype)
-                        .sum(0)
-                    )
-                    out_tensor = (
-                        torch.zeros_like(ref).permute(perm3).contiguous().permute(perm3)
-                    )
-                    yield b1, b2, ref, out_tensor
-            # broadcasting tensors
-            for s1, s2, s3, s4, s5, s6 in itertools.product((True, False), repeat=6):
-                shape1 = (num_batches if s1 else 1, M if s2 else 1, N if s3 else 1)
-                shape2 = (num_batches if s4 else 1, N if s5 else 1, O if s6 else 1)
-                b1 = (
-                    make_tensor(
-                        shape1, dtype=dtype, device=device, low=-1, high=1
-                    ).expand(num_batches, M, N)
-                    * 0.1
-                )
-                b2 = (
-                    make_tensor(
-                        shape2, dtype=dtype, device=device, low=-1, high=1
-                    ).expand(num_batches, N, O)
-                    * 0.1
-                )
-                ref = (
-                    torch.from_numpy(
-                        b1.to(numpy_dtype).cpu().numpy()
-                        @ b2.to(numpy_dtype).cpu().numpy()
-                    )
-                    .to(device=device, dtype=dtype)
-                    .sum(0)
-                )
-                out_tensor = torch.zeros_like(ref)
-                yield b1, b2, ref, out_tensor
-            # zero-sized tensors
-            for z1, z2, z3, z4 in itertools.product((True, False), repeat=4):
-                shape1 = (num_batches if z1 else 0, M if z2 else 0, N if z3 else 0)
-                shape2 = (num_batches if z1 else 0, N if z3 else 0, O if z4 else 0)
-                b1 = (
-                    make_tensor(shape1, dtype=dtype, device=device, low=-1, high=1)
-                    * 0.1
-                )
-                b2 = (
-                    make_tensor(shape2, dtype=dtype, device=device, low=-1, high=1)
-                    * 0.1
-                )
-                ref = (
-                    torch.from_numpy(
-                        b1.to(numpy_dtype).cpu().numpy()
-                        @ b2.to(numpy_dtype).cpu().numpy()
-                    )
-                    .to(device=device, dtype=dtype)
-                    .sum(0)
-                )
-                out_tensor = torch.zeros_like(ref)
-                yield b1, b2, ref, out_tensor
-
-        for b1, b2, ref, out_tensor in generate_tensor():
-            self._test_addbmm_baddbmm("addbmm", b1, b2, ref, out_tensor)
-
-    @precisionOverride({torch.half: 0.1, torch.bfloat16: 0.5})
-    @dtypes(torch.float32, torch.bfloat16, torch.half)
-    def test_baddbmm(self, device, dtype):
-        num_batches = 10
-        M, N, O = 12, 8, 50
-
-        def invert_perm(p):
-            d = {x: i for i, x in enumerate(p)}
-            return (d[0], d[1], d[2])
-
-        def generate_tensor():
-            numpy_dtype = (
-                dtype if dtype not in [torch.bfloat16, torch.half] else torch.float32
-            )
-            # transposed tensors
-            for perm1, perm2, perm3 in itertools.product(
-                itertools.permutations((0, 1, 2)), repeat=3
-            ):
-                b1 = make_tensor(
-                    (num_batches, M, N), dtype=dtype, device=device, low=-1, high=1
-                )
-                b2 = make_tensor(
-                    (num_batches, N, O), dtype=dtype, device=device, low=-1, high=1
-                )
-                b1 = b1.permute(perm1).contiguous().permute(invert_perm(perm1))
-                b2 = b2.permute(perm2).contiguous().permute(invert_perm(perm2))
-                ref = torch.from_numpy(
-                    b1.to(numpy_dtype).cpu().numpy() @ b2.to(numpy_dtype).cpu().numpy()
-                ).to(device=device, dtype=dtype)
-                out_tensor = torch.zeros_like(ref)
-                out_tensor = (
-                    out_tensor.permute(perm3).contiguous().permute(invert_perm(perm3))
-                )
-                yield b1, b2, ref, out_tensor
-            # broadcasting tensors
-            for s1, s2, s3, s4, s5, s6 in itertools.product((True, False), repeat=6):
-                shape1 = (num_batches if s1 else 1, M if s2 else 1, N if s3 else 1)
-                shape2 = (num_batches if s4 else 1, N if s5 else 1, O if s6 else 1)
-                b1 = make_tensor(
-                    shape1, dtype=dtype, device=device, low=-1, high=1
-                ).expand(num_batches, M, N)
-                b2 = make_tensor(
-                    shape2, dtype=dtype, device=device, low=-1, high=1
-                ).expand(num_batches, N, O)
-                ref = torch.from_numpy(
-                    b1.to(numpy_dtype).cpu().numpy() @ b2.to(numpy_dtype).cpu().numpy()
-                ).to(device=device, dtype=dtype)
-                out_tensor = torch.zeros_like(ref)
-                yield b1, b2, ref, out_tensor
-            # zero-sized tensors
-            for z1, z2, z3, z4 in itertools.product((True, False), repeat=4):
-                shape1 = (num_batches if z1 else 0, M if z2 else 0, N if z3 else 0)
-                shape2 = (num_batches if z1 else 0, N if z3 else 0, O if z4 else 0)
-                b1 = make_tensor(shape1, dtype=dtype, device=device, low=-2, high=2)
-                b2 = make_tensor(shape2, dtype=dtype, device=device, low=-2, high=2)
-                ref = torch.from_numpy(
-                    b1.to(numpy_dtype).cpu().numpy() @ b2.to(numpy_dtype).cpu().numpy()
-                ).to(device=device, dtype=dtype)
-                out_tensor = torch.zeros_like(ref)
-                yield b1, b2, ref, out_tensor
-
-        for b1, b2, ref, out_tensor in generate_tensor():
-            self._test_addbmm_baddbmm("baddbmm", b1, b2, ref, out_tensor)
-
-    def test_tensordot(self, device):
-        a = torch.arange(60.0, device=device).reshape(3, 4, 5)
-        b = torch.arange(24.0, device=device).reshape(4, 3, 2)
-        c = torch.tensordot(a, b, dims=([1, 0], [0, 1])).cpu()
-        cn = torch.from_numpy(
-            np.tensordot(a.cpu().numpy(), b.cpu().numpy(), axes=([1, 0], [0, 1]))
-        )
-        self.assertEqual(c, cn)
-
-        cout = torch.zeros((5, 2), device=device)
-        torch.tensordot(a, b, dims=([1, 0], [0, 1]), out=cout).cpu()
-        self.assertEqual(c, cout)
-
-        a = torch.randn(2, 3, 4, 5, device=device)
-        b = torch.randn(4, 5, 6, 7, device=device)
-        c = torch.tensordot(a, b, dims=2).cpu()
-        cn = torch.from_numpy(np.tensordot(a.cpu().numpy(), b.cpu().numpy(), axes=2))
-
-        with self.assertRaisesRegex(RuntimeError, "expects dims >= 0"):
-            torch.tensordot(a, b, dims=-1)
-
-        self.assertEqual(c, cn)
-        c = torch.tensordot(a, b).cpu()
-        cn = torch.from_numpy(np.tensordot(a.cpu().numpy(), b.cpu().numpy()))
-        self.assertEqual(c, cn)
-
-        a = torch.tensordot(torch.tensor(0.0), torch.tensor(0.0), 0)
-        an = torch.from_numpy(
-            np.tensordot(
-                np.zeros((), dtype=np.float32), np.zeros((), dtype=np.float32), 0
-            )
-        )
-        self.assertEqual(a, an)
-
 
 class TestBasicConv(TestCase):
     @dtypes(torch.float32, torch.bfloat16)
@@ -1064,10 +458,7 @@
         x_ref = x_ref.to(memory_format=torch.channels_last)
 
 
-instantiate_device_type_tests(TestBasicGEMM, globals(), only_for="xpu")
 instantiate_device_type_tests(TestBasicConv, globals(), only_for="xpu")
 
-=======
->>>>>>> 55a9f51d
 if __name__ == "__main__":
     run_tests()