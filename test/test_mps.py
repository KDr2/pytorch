# -*- coding: utf-8 -*-
# Owner(s): ["module: mps"]

import io
import platform
import sys
import math
import random
import unittest
import warnings
import subprocess
import tempfile
import os
import copy
import gc
import torch
import torch.nn as nn
import torch.nn.functional as F
import itertools
from collections import defaultdict
from torch import inf
from torch.nn import Parameter
from torch.testing._internal import opinfo
from torch.testing._internal.common_utils import \
    (gradcheck, gradgradcheck, run_tests, TestCase, download_file, IS_CI, NoTest,
     TEST_WITH_UBSAN, skipIfSlowGradcheckEnv, suppress_warnings)
from torch.testing import make_tensor
from torch.testing._internal.common_dtype import get_all_dtypes, integral_types
import torch.backends.mps
from torch.distributions import Uniform, Exponential
from functools import partial

from torch.testing._internal.common_methods_invocations import (
    op_db,
    DecorateInfo,
    UnaryUfuncInfo,
    ReductionOpInfo,
    SpectralFuncInfo,
    BinaryUfuncInfo,
)
from torch.testing._internal.common_device_type import ops, dtypes, instantiate_device_type_tests, OpDTypes
from torch.testing._internal.common_nn import NNTestCase
import numpy as np
import torch
import torch.utils._pytree as pytree
from itertools import product

test_consistency_op_db = copy.deepcopy(op_db)
test_error_inputs_op_db = copy.deepcopy(op_db)

# Copied from `test_ops.py` for the purposes of duplicating `test_numpy_ref`
_ref_test_ops = tuple(
    filter(
        lambda op: not isinstance(
            op, (UnaryUfuncInfo, ReductionOpInfo, SpectralFuncInfo, BinaryUfuncInfo)
        )
        and op.ref is not None,
        op_db,
    )
)

def mps_ops_grad_modifier(ops):
    XFAILLIST_GRAD = {
        # CPU Error: RuntimeError: "addmv_impl_cpu" not implemented for 'Half'
        'addr': [torch.float16],

        # Unimplemented ops
        '__getitem__': [torch.float16],
        'prod': [torch.float32],  # The operator 'aten::cumprod.out'
        'sgn': [torch.float16, torch.float32],
        '_segment_reduce': [torch.float16, torch.float32],
        'unfold_copy': [torch.float16, torch.float32],  # unfold_backward is not implemented
        'unfold': [torch.float16, torch.float32],
        'sparse.mmreduce': [torch.float32],  # csr not supported
        'unique_consecutive': [torch.float16, torch.float32],
        'special_modified_bessel_i0': [torch.float16, torch.float32],
        'scalar_tensor': [torch.float16, torch.float32],
        'cdist': [torch.float32],
        'masked.scatter': [torch.float16, torch.float32],
        'index_fill': [torch.float16, torch.float32],  # missing `aten::_unique`.
        'aminmax': [torch.float32],

        # Correctness issues
        'atanh': [torch.float32],

        # Random output
        'exponential': [torch.float16, torch.float32],

        # CPU errors
        # derivative for aten::floor_divide is not implemented on CPU
        'floor_divide': [torch.float16, torch.float32],
        # derivative for aten::narrow_copy is not implemented on CPU
        'narrow_copy': [torch.float16, torch.float32],
        # derivative for aten::_histogramdd_from_bin_cts is not implemented on CPU
        'histogramdd': [torch.float16, torch.float32],
        # derivative for aten::histogram is not implemented
        'histogram': [torch.float16, torch.float32],
        # 'bool' object is not iterable
        'allclose': [torch.float16, torch.float32],
        'equal': [torch.float16, torch.float32],
        # 'float' object is not iterable
        'item': [torch.float16, torch.float32],
        # "mse_backward_cpu_out" not implemented for 'Half'
        'nn.functional.mse_loss': [torch.float16],
        # "smooth_l1_backward_cpu_out" not implemented for 'Half'
        'nn.functional.smooth_l1_loss': [torch.float16],
        # cpu error: grad requires non-empty inputs
        'randn': [torch.float16, torch.float32],
        'signal.windows.bartlett': [torch.float32],
        'signal.windows.blackman': [torch.float32],
        'signal.windows.cosine': [torch.float32],
        'signal.windows.exponential': [torch.float32],
        'signal.windows.gaussian': [torch.float32],
        'signal.windows.general_cosine': [torch.float32],
        'signal.windows.general_hamming': [torch.float32],
        'signal.windows.hamming': [torch.float32],
        'signal.windows.hann': [torch.float32],
        'signal.windows.kaiser': [torch.float32],
        'signal.windows.nuttall': [torch.float32],
        'eye': [torch.float16, torch.float32],

        # trunc_tensor not working properly for float16
        'divtrunc_rounding': [torch.float16],
        'fmod': [torch.float16],

        # round not working properly for float16
        'round': [torch.float16],
    }

    MACOS_12_3_XFAILLIST_GRAD = {
        # Unsupported Border padding mode, forward pass success as fallback to cpu
        'grid_sampler_2d': [torch.float32],
        # Unimplemented
        'logaddexp2': [torch.float32],

        # The result of pow(9 , 8) is showing 43046716, whereas it should've been 43046721.
        # fixed in macOS 13. We are not raising error.
        '__rpow__': [torch.float32],
        'pow': [torch.float32],
    }

    MACOS_BEFORE_13_3_XFAILLIST_GRAD = {
        # Failures due to precision issues (due to fast-math). These has been fixed in MacOS 13.3+
        'masked.softmin': [torch.float32],
        'masked.softmax': [torch.float32],
        'masked.log_softmax': [torch.float32],

        # Unsupported Border padding mode, forward pass success as fallback to cpu
        'grid_sampler_2d': [torch.float32],

        # Same issue as `argsort` and `sort` with duplicate elements (undefined behaviour).
        # Forward pass is passing since `msort` doesn't return the indices, just the values, which match the CPU.
        # On the backward pass for `sort` both are used (values and indices), thus resulting in a issmatch between CPU and MPS.
        # Running `msort` with stable `sort` passes.
        'msort': [torch.float16],

        # The result of pow(9 , 8) is showing 43046716, whereas it should've been 43046721.
        # fixed in macOS 13. We are not raising error.
        'pow': [torch.float32],
        '__rpow__': [torch.float32],
    }

    XPASSLIST_GRAD = {
        'nn.functional.pairwise_distance': [torch.float16],
    }

    MACOS_13_3_XFAILLIST_GRAD = {
        # Same issue as `argsort` and `sort` with duplicate elements (undefined behaviour).
        # Forward pass is passing since `msort` doesn't return the indices, just the values, which match the CPU.
        # On the backward pass for `sort` both are used (values and indices), thus resulting in a issmatch between CPU and MPS.
        # Running `msort` with stable `sort` passes.
        'msort': [torch.float16],
    }

    def addDecorator(op, d) -> None:
        op.decorators = list(op.decorators) if op.decorators is not None else []
        op.decorators.append(d)

    for op in ops:
        key = op.name + op.variant_test_name
        if key in XFAILLIST_GRAD:
            addDecorator(op, DecorateInfo(
                         unittest.expectedFailure,
                         dtypes=XFAILLIST_GRAD[key]))

        if key in XPASSLIST_GRAD:
            addDecorator(op, DecorateInfo(
                         unittest.skip,
                         dtypes=XPASSLIST_GRAD[key]))

        if key in MACOS_12_3_XFAILLIST_GRAD and (not torch.backends.mps.is_macos13_or_newer()):
            addDecorator(op, DecorateInfo(
                         unittest.expectedFailure,
                         dtypes=MACOS_12_3_XFAILLIST_GRAD[key]))

        if key in MACOS_BEFORE_13_3_XFAILLIST_GRAD and (torch.backends.mps.is_macos13_or_newer() and product_version < 13.3):
            addDecorator(op, DecorateInfo(
                         unittest.expectedFailure,
                         dtypes=MACOS_BEFORE_13_3_XFAILLIST_GRAD[key]))

        if key in MACOS_13_3_XFAILLIST_GRAD and (product_version >= 13.3):
            addDecorator(op, DecorateInfo(
                         unittest.expectedFailure,
                         dtypes=MACOS_13_3_XFAILLIST_GRAD[key]))
        yield op

def mps_ops_modifier(ops):
    # Those ops worked on MacOS12, but broken on MacOS13, see https://github.com/pytorch/pytorch/issues/85758
    MACOS_12_3_XFAILLIST = {
        # Top 60
        # expected failures
        # The result of pow(9 , 8) is showing 43046716, whereas it should've been 43046721.
        # fixed in macOS 13.3. Currently error is not raised.
        'pow': [torch.int16, torch.int64, torch.uint8, torch.int8],
        # expected failures
        '__rpow__': [torch.uint8, torch.int8],

        # Failures due to precision issues (due to fast-math). These has been fixed in MacOS 13.3+
        'cdist': [torch.float32],
        'tan': [torch.uint8, torch.float32],

        # Data type support starts from macOS 13
        'nn.functional.avg_pool1d': [torch.int64],
        'nn.functional.avg_pool2d': [torch.int64],
        'nn.functional.local_response_norm': [torch.int64],
        '__radd__': [torch.uint8],
        '__rdiv__': [torch.uint8],
        '__rmul__': [torch.uint8],
        'abs': [torch.uint8],
        'acos': [torch.uint8],
        'acosh': [torch.uint8],
        'add': [torch.uint8],
        'asin': [torch.uint8],
        'asinh': [torch.uint8],
        'atan': [torch.uint8],
        'atanh': [torch.uint8],
        'ceil': [torch.uint8],
        'corrcoef': [torch.uint8],
        'cos': [torch.uint8],
        'cosh': [torch.uint8],
        'cov': [torch.uint8],
        'cumulative_trapezoid': [torch.uint8],
        'deg2rad': [torch.uint8],
        'diff': [torch.uint8],
        'eq': [torch.uint8],
        'equal': [torch.uint8],
        'erf': [torch.uint8],
        'exp2': [torch.uint8],
        'exp': [torch.uint8],
        'expm1': [torch.uint8],
        'floor': [torch.uint8],
        'fmax': [torch.uint8],
        'fmin': [torch.uint8],
        'fmod': [torch.uint8],
        'ge': [torch.uint8],
        'gt': [torch.uint8],
        'isclose': [torch.uint8],
        'isnan': [torch.uint8],
        'kron': [torch.uint8],
        'le': [torch.uint8],
        'log10': [torch.uint8],
        'log1p': [torch.uint8],
        'log2': [torch.uint8],
        'log': [torch.uint8],
        'logical_and': [torch.uint8],
        'logical_or': [torch.uint8],
        'logical_xor': [torch.uint8],
        'logit': [torch.uint8],
        'lt': [torch.uint8],
        'masked.mean': [torch.uint8],
        'masked.std': [torch.uint8],
        'masked.var': [torch.uint8],
        'maximum': [torch.uint8],
        'minimum': [torch.uint8],
        'mul': [torch.uint8],
        'ne': [torch.uint8],
        'neg': [torch.uint8],
        'nn.functional.cosine_embedding_loss': [torch.uint8],
        'nn.functional.margin_ranking_loss': [torch.uint8],
        'nn.functional.poisson_nll_loss': [torch.uint8],
        'nn.functional.softsign': [torch.uint8],
        'nn.functional.tanhshrink': [torch.uint8],
        'nn.functional.triplet_margin_loss': [torch.uint8],
        'nn.functional.triplet_margin_with_distance_loss': [torch.uint8],
        'nn.functional.pairwise_distance': [torch.uint8],
        'outer': [torch.uint8],
        'rad2deg': [torch.uint8],
        'reciprocal': [torch.uint8],
        'remainder': [torch.uint8],
        'round': [torch.uint8],
        'rsqrt': [torch.uint8],
        'sigmoid': [torch.uint8],
        'sign': [torch.uint8],
        'signbit': [torch.uint8],
        'sin': [torch.uint8],
        'sinh': [torch.uint8],
        'special.ndtr': [torch.uint8],
        'sqrt': [torch.uint8],
        'sub': [torch.uint8],
        'tanh': [torch.uint8],
        'trapezoid': [torch.uint8],
        'trapz': [torch.uint8],
        'true_divide': [torch.uint8],
        'trunc': [torch.uint8],
        'xlogy': [torch.uint8],
        'minbinary': [torch.uint8],
        'maxbinary': [torch.uint8],
        'divtrunc_rounding': [torch.uint8],
        'divfloor_rounding': [torch.uint8],
        'divno_rounding_mode': [torch.uint8],
        'floor_divide': [torch.uint8],
        'ldexp': [torch.uint8],
        # square internally calls into power, and will type cast to int64, which supports starting from macOS 13
        'square': [torch.bool, torch.int16, torch.int32, torch.int64, torch.uint8, torch.int8],

        # cpu not giving nan for x/0.0
        'atan2': [torch.bool, torch.float16, torch.int16, torch.int32, torch.int64, torch.uint8, torch.int8],
    }

    MACOS_BEFORE_13_3_XFAILLIST = {
        # Failures due to precision issues (due to fast-math). These has been fixed in MacOS 13.3+
        'tan': [torch.float32],
        'cdist': [torch.float32],

        # CPU Error: cpu not giving nan for x/0.0
        'atan2': [torch.bool, torch.float16, torch.int16, torch.int32, torch.int64, torch.uint8, torch.int8],

        # test blow pass on macOS 12 as it falls back to cpu
        # Argsort case using duplicate indices (undefined behaviour):
        #  - CPU output: tensor([2546, 6917, 3181,  ..., 7128, 5133,   30], devuce='cpu')
        #  - MPS output: tensor([2546, 6917, 3181,  ..., 7128,   30, 5133], device='mps:0')
        # Elements from index 30 and 5133 are both equal.
        # Since CPU is not using argsort with stable=True, these cases result in undefined behaviour.
        'argsort': [torch.float16, torch.int8, torch.uint8, torch.bool],
        # Same issue as `argsort` with duplicate indices. This test checks both the sorted values and the indices.
        # The values of the sorted tensor match the CPU, but in case of the returned indices this results in undefined behaviour.
        'sort': [torch.int8, torch.uint8, torch.bool, torch.float16],
        # Unsupported dtypes
        'cumsum': [torch.int64],
        'cumulative_trapezoid': [torch.int64],
        'masked.cumsum': [torch.int64],
    }

    MACOS_AFTER_13_1_XFAILLIST = {
        # before macOS 13.2 it falls back to cpu and pass the forward pass
        'grid_sampler_2d': [torch.float32],  # Unsupported Border padding mode
    }

    MACOS_13_3_XFAILLIST = {
        # Failure due to precision issue for fp16
        # on both cpu and mps there are test cases that might produce inf result
        # 'nn.functional.pairwise_distance': [torch.float16],

        # test blow pass on macOS 12 as it falls back to cpu
        # Argsort case using duplicate indices (undefined behaviour):
        #  - CPU output: tensor([2546, 6917, 3181,  ..., 7128, 5133,   30], devuce='cpu')
        #  - MPS output: tensor([2546, 6917, 3181,  ..., 7128,   30, 5133], device='mps:0')
        # Elements from index 30 and 5133 are both equal.
        # Since CPU is not using argsort with stable=True, these cases result in undefined behaviour.
        'argsort': [torch.float16, torch.int8, torch.uint8, torch.bool],
        # Same issue as `argsort` with duplicate indices. This test checks both the sorted values and the indices.
        # The values of the sorted tensor match the CPU, but in case of the returned indices this results in undefined behaviour.
        'sort': [torch.int8, torch.uint8, torch.bool, torch.float16],
    }

    # Those ops are not expected to work
    UNIMPLEMENTED_XFAILLIST = {
        # Failures due to lack of op implementation on MPS backend
        'login': None,
        'log_sigmoid': None,
        'log_sigmoid_forward': None,
        'linalg.eig': None,
        'linalg.eigvals': None,
        'fft.fft': None,
        'fft.fft2': None,
        'fft.fftn': None,
        'fft.hfft': None,
        'fft.hfft2': None,
        'fft.hfftn': None,
        'fft.ifft': None,
        'fft.ifft2': None,
        'fft.ifftn': None,
        'fft.ihfft': None,
        'fft.ihfft2': None,
        'fft.ihfftn': None,
        'fft.irfft': None,
        'fft.irfft2': None,
        'fft.irfftn': None,
        'fft.rfft': None,
        'fft.rfft2': None,
        'fft.rfftn': None,
        'put': None,
        'stft': None,
        'nn.functional.conv_transpose3d': None,
        'rounddecimals_neg_3': None,
        'rounddecimals_3': None,
        'rounddecimals_0': None,
        '__rsub__': None,
        'angle': None,
        'bucketize': None,
        'cauchy_': None,
        'cauchy': None,
        'cholesky': None,
        'cholesky_inverse': None,
        'cholesky_solve': None,
        'cummax': None,
        'cummin': None,
        'cumprod': None,
        'digamma': None,
        'erfc': None,
        'erfinv': None,
        'frexp': None,
        'gcd': None,
        'geqrf': None,
        'nn.functional.grid_sample': None,  # Unsupported Border padding mode
        'heaviside': None,
        'i0': None,
        'igamma': None,
        'igammac': None,
        'index_copy': None,
        'index_reduce': None,
        'isin': None,
        'isneginf': None,
        'isposinf': None,
        'kthvalue': None,
        'lcm': None,
        'lerp': None,
        'lgamma': None,
        'linalg.cholesky': None,
        'linalg.cholesky_ex': None,
        'linalg.cond': None,
        'linalg.detsingular': None,
        'linalg.det': None,
        'linalg.eigh': None,
        'linalg.eigvalsh': None,
        'linalg.householder_product': None,
        'linalg.ldl_factor': None,
        'linalg.ldl_factor_ex': None,
        'linalg.ldl_solve': None,
        'linalg.lstsq': None,
        'linalg.lstsqgrad_oriented': None,
        'linalg.lu': None,
        'linalg.lu_factor': None,
        'linalg.lu_factor_ex': None,
        'linalg.lu_solve': None,
        'linalg.matrix_norm': [torch.float32],
        'linalg.norm': [torch.float32],
        'linalg.normsubgradients_at_zero': [torch.float32],
        'linalg.qr': None,
        'linalg.slogdet': None,
        'linalg.solve': None,
        'linalg.solve_ex': None,
        'linalg.svdvals': None,
        'linalg.tensorsolve': None,
        'linalg.vander': None,
        'linalg.vecdot': None,
        'logcumsumexp': None,
        'logdet': None,
        'lu': None,
        'lu_solve': None,
        'lu_unpack': None,
        'masked.cumprod': None,
        'masked.median': None,
        'matrix_exp': None,
        'mode': None,
        'mvlgamma': None,
        'mvlgammamvlgamma_p_1': None,
        'mvlgammamvlgamma_p_3': None,
        'mvlgammamvlgamma_p_5': None,
        'nanquantile': None,
        'nanmedian': None,
        'native_dropout_backward': None,
        'nextafter': None,
        'normnuc': None,
        'nn.functional.fractional_max_pool2d': None,
        'nn.functional.fractional_max_pool3d': None,
        'nn.functional.adaptive_avg_pool3d': None,
        'nn.functional.adaptive_max_pool3d': None,
        'nn.functional.interpolatearea': None,
        'nn.functional.interpolatebicubic': None,
        'nn.functional.interpolatelinear': None,
        'nn.functional.interpolatetrilinear': None,
        'nn.functional.max_unpool1dgrad': None,
        'nn.functional.max_unpool2dgrad': None,
        'nn.functional.max_unpool3dgrad': None,
        'nn.functional.avg_pool3d': None,
        'nn.functional.ctc_loss': None,
        'nn.functional.embedding_bag': None,
        'nn.functional.hardshrink': None,
        'nn.functional.max_pool3d': None,
        'nn.functional.max_unpool1d': None,
        'nn.functional.max_unpool2d': None,
        'nn.functional.max_unpool3d': None,
        'nn.functional.mish': None,
        'nn.functional.multi_margin_loss': None,
        'nn.functional.multilabel_margin_loss': None,
        'nn.functional.pdist': None,
        'nn.functional.rrelu': None,
        'nn.functional.softshrink': None,
        'nn.functional.norm': None,
        'ormqr': None,
        'pca_lowrank': None,
        'pinverse': None,
        'polar': None,
        'polygamma': None,
        'polygammapolygamma_n_0': None,
        'polygammapolygamma_n_1': None,
        'polygammapolygamma_n_2': None,
        'polygammapolygamma_n_3': None,
        'polygammapolygamma_n_4': None,
        'qr': None,
        'quantile': None,
        'renorm': None,
        'rsub': None,
        'scatter_reduceamax': None,
        'scatter_reduceamin': None,
        'scatter_reducemin': None,
        'scatter_reducemean': None,
        'scatter_reduceprod': None,
        'scatter_reducesum': None,
        'searchsorted': None,
        'segment_reduce': None,
        '_segment.reduce': None,
        'segment.reduce': None,
        'segment_reduce_offsets': None,
        '_segment_reduce_offsets': None,
        '_segment_reduce_lengths': None,
        '_segment_reducelengths': None,
        '_segment_reduceoffsets': None,
        'sinc': None,
        'sparse.mm': None,
        'sparse.mmreduce': None,
        'special.airy_ai': None,
        'special.bessel_j0': None,
        'special.bessel_j1': None,
        'special.bessel_y0': None,
        'special.bessel_y1': None,
        'special.chebyshev_polynomial_t': None,
        'special.chebyshev_polynomial_u': None,
        'special.entr': None,
        'special.erfcx': None,
        'special.hermite_polynomial_h': None,
        'special.hermite_polynomial_he': None,
        'special.i0e': None,
        'special.i1': None,
        'special.i1e': None,
        'special.laguerre_polynomial_l': None,
        'special.log_ndtr': None,
        'special.modified_bessel_i0': None,
        'special.modified_bessel_i1': None,
        'special.modified_bessel_k0': None,
        'special.modified_bessel_k1': None,
        'special.ndtri': None,
        'special.polygamma': None,
        'special.polygammaspecial_polygamma_n_0': None,
        'special.scaled_modified_bessel_k0': None,
        'special.scaled_modified_bessel_k1': None,
        'special.spherical_bessel_j0': None,
        'special.xlog1py': None,
        'special.zeta': None,
        'std_mean': None,
        'std_meanunbiased': None,
        'svd_lowrank': None,
        'symeig': None,
        'take': None,
        'to': None,
        'to_sparse': None,
        'unique': None,
        'vdot': None,
        'view_as_complex': None,
        'segment_reduce_': None,
        '_upsample_bilinear2d_aa': None,
        'geometric' : None,
        'geometric_': None,
        'log_normal_': None,
        'log_normal': None,
        'bfloat16': None,
        'cdouble': None,
        'cfloat': None,
        'complex': None,
        'double': None,
        'chalf': None,
        'nn.functional.softminwith_dtype': None,
        'log_softmaxwith_dtype': None,
        'softmaxwith_dtype': None,
        'float_power': None,
        'full_like': None,
        'linalg.matrix_rank': None,
        'linalg.matrix_rankhermitian': None,
        'linalg.pinv': None,
        'linalg.pinvhermitian': None,
        'nonzero_static': None,

        # MPS: input sizes must be divisible by output sizes
        'nn.functional.adaptive_avg_pool1d': None,
        'nn.functional.adaptive_avg_pool2d': None,

        # Unsupported dtypes
        # bmm is not supported for integral types
        'nn.functional.bilinear': [torch.int16, torch.int32, torch.int64, torch.uint8, torch.int8],
        # Cannot convert a MPS Tensor to float64 dtype. The tensors
        # input data is created with double in common_methods_invocations.py
        'nn.functional.batch_norm': [torch.float32],
        'ones_like': None,
        'zeros_like': None,

        # Convolution for integral types is not supported on MPS
        'nn.functional.conv1d': [torch.int64],
        'nn.functional.conv2d': [torch.int64],
        'nn.functional.conv_transpose1d': [torch.int64],
        'nn.functional.conv_transpose2d': [torch.int64],

        # Unsupported dtypes
        'dot': [torch.int64],
        'index_add': [torch.int64],
        'log1p': [torch.int64],
        'sigmoid': [torch.int64],
        'atan2': [torch.int64],

        # GEMM on MPS is not supported for integral types
        'nn.functional.linear': [torch.int16, torch.int32, torch.int64, torch.uint8, torch.int8],
        '__rmatmul__': [torch.int16, torch.int32, torch.int64, torch.uint8, torch.int8],
        'addmmdecomposed': [torch.int16, torch.int32, torch.int64, torch.uint8, torch.int8],
        'addbmm': [torch.int16, torch.int32, torch.int64, torch.uint8, torch.int8],
        'addmm': [torch.int16, torch.int32, torch.int64, torch.uint8, torch.int8],
        'addmv': [torch.int16, torch.int32, torch.int64, torch.uint8, torch.int8],
        'baddbmm': [torch.int16, torch.int32, torch.int64, torch.uint8, torch.int8],
        'mm': [torch.int16, torch.int32, torch.int64, torch.uint8, torch.int8],
        'bmm': [torch.int16, torch.int32, torch.int64, torch.uint8, torch.int8],
        'einsum': [torch.int16, torch.int32, torch.int64, torch.uint8, torch.int8],
        'inner': [torch.int16, torch.int32, torch.int64, torch.uint8, torch.int8],
        'linalg.multi_dot': [torch.int16, torch.int32, torch.int64, torch.uint8, torch.int8],
        'matmul': [torch.int16, torch.int32, torch.int64, torch.uint8, torch.int8],
        'mat': [torch.int16, torch.int32, torch.int64, torch.uint8, torch.int8],
        'mv': [torch.int16, torch.int32, torch.int64, torch.uint8, torch.int8],
        'tensordot': [torch.int16, torch.int32, torch.int64, torch.uint8, torch.int8],

        # new_zeros/new_ones: Cannot convert a MPS Tensor to float64 dtype as
        # the MPS framework doesn't support float64
        'new_zeros': [torch.bool, torch.float16, torch.float32, torch.int16, torch.int32, torch.int64, torch.uint8, torch.int8],
        'new_ones': [torch.bool, torch.float16, torch.float32, torch.int16, torch.int32, torch.int64, torch.uint8, torch.int8],
        'new_full': [torch.bool, torch.float16, torch.float32, torch.int16, torch.int32, torch.int64, torch.uint8, torch.int8],
        # returned output on CPU is float64
        'bincount': [torch.int16, torch.int32, torch.int64, torch.uint8, torch.int8],

        # trunc_tensor not working properly for float16
        'divtrunc_rounding': [torch.float16],
        'fmod': [torch.float16],

        # round not working properly for float16
        'round': [torch.float16],
    }

    UNDEFINED_XFAILLIST = {
        # Top 60 operators
        # topk fails with duplicate indices
        'topk': [torch.int16, torch.int32, torch.int64, torch.uint8, torch.int8],

        # Failures due to random output that they generate using
        # Philox engine causing mismatch with CPU results
        'multinomial': [torch.float32],  # random results
        'uniform': [torch.float16, torch.float32],
        'rand_like': [torch.float16, torch.float32],
        'randint_like': [torch.float16, torch.float32, torch.int16, torch.int32, torch.int64, torch.uint8, torch.int8],
        'randn_like': [torch.float16, torch.float32],
        'bernoulli': [torch.float32],
        'exponential': [torch.float16, torch.float32],
        'nn.functional.feature_alpha_dropoutwith_train': [torch.float32],
        'normal': [torch.float16, torch.float32, torch.float16, torch.float32],
        'normalin_place': [torch.float16, torch.float32],
        'normalnumber_mean': [torch.float16, torch.float32],
        'nn.functional.alpha_dropout': [torch.float32],
        'nn.functional.dropout': [torch.float32],
        'nn.functional.dropout2d': [torch.float32],
        'nn.functional.dropout3d': [torch.float32],
        'nn.functional.multi_head_attention_forward': [torch.float32],

        # duplicate indices are used in the testcase - undefined behaviour
        'index_put': None,
        # zero to negative integer powers are undefined
        '__rpow__': [torch.int8, torch.int16, torch.int32, torch.int64],
        'resize_': [torch.float16, torch.float32],
        'resize_as_': [torch.float16, torch.float32],

        # CPU Errors:
        'addr': [torch.bool, torch.int16, torch.int32,
                 torch.int64, torch.uint8, torch.int8],  # "addmv_impl_cpu" not implemented for 'Half'
        'as_stridedpartial_views': [torch.bool, torch.float16, torch.float32, torch.int16,
                                    torch.int32, torch.int64, torch.uint8, torch.int8],  # cpu result off, showing random values
        'as_strided_partial_views': [torch.bool, torch.float16, torch.float32, torch.int16,
                                     torch.int32, torch.int64, torch.uint8, torch.int8],  # cpu result off, showing random values

        # random results
        # mps vs cpu:
        # Mismatched elements: 40 / 96 (41.7%)
        # Greatest absolute difference: 17.892311096191406 at index (1, 0, 2) (up to 1e-05 allowed)
        # Greatest relative difference: inf at index (1, 0, 0) (up to 1.3e-06 allowed)
        # cuda(2.0.0.dev20230301+cu117) vs cpu:
        # Mismatched elements: 56 / 96 (58.3%)
        # Greatest absolute difference: 17.892311096191406 at index (1, 0, 2) (up to 1e-05 allowed)
        # Greatest relative difference: inf at index (1, 0, 0) (up to 1.3e-06 allowed)
        'nn.functional.scaled_dot_product_attention': [torch.float32],

        # Failures due to casting negative float to uint8 is undefined
        'byte': [torch.float16, torch.float32],
    }

    EMPTY_OPS_SKIPLIST = {
        # Fill tensors with uninitialized data, causing mismatch with CPU.
        # They occasionally match, thus skipping them.
        # See https://github.com/pytorch/pytorch/issues/100175
        'new_empty': [torch.bool, torch.float16, torch.float32, torch.int16, torch.int32, torch.int64, torch.uint8, torch.int8],
        'new_empty_strided': [torch.bool, torch.float16, torch.float32, torch.int16,
                              torch.int32, torch.int64, torch.uint8, torch.int8],
        'empty_strided': [torch.bool, torch.float16, torch.float32, torch.int16, torch.int32, torch.int64, torch.uint8, torch.int8],
        # CPU: empty is returning all 0's and there is a mismatch with MPS
        # allocation (MacOS 13). According to
        # https://pytorch.org/docs/2.0/generated/torch.empty.html
        'empty': [torch.bool, torch.float16, torch.float32, torch.int16,
                  torch.int32, torch.int64, torch.uint8, torch.int8],
        'empty_like': [torch.bool, torch.float16, torch.float32, torch.int16, torch.int32, torch.int64, torch.uint8, torch.int8],
        'empty_permuted': [torch.bool, torch.float16, torch.float32, torch.int16,
                           torch.int32, torch.int64, torch.uint8, torch.int8],
    }

    def addDecorator(op, d) -> None:
        op.decorators = list(op.decorators) if op.decorators is not None else []
        op.decorators.append(d)

    for op in ops:
        key = op.name + op.variant_test_name
        if key in EMPTY_OPS_SKIPLIST:
            addDecorator(op, DecorateInfo(
                         unittest.skip("Skipping empty ops."),
                         dtypes=EMPTY_OPS_SKIPLIST[key]))
        for xfaillist in [UNIMPLEMENTED_XFAILLIST, UNDEFINED_XFAILLIST]:
            if key in xfaillist:
                addDecorator(op, DecorateInfo(
                             unittest.expectedFailure,
                             dtypes=xfaillist[key]))

        if key in MACOS_BEFORE_13_3_XFAILLIST and (torch.backends.mps.is_macos13_or_newer() and product_version < 13.3):
            addDecorator(op, DecorateInfo(
                         unittest.expectedFailure,
                         dtypes=MACOS_BEFORE_13_3_XFAILLIST[key]))

        if key in MACOS_AFTER_13_1_XFAILLIST and torch.backends.mps.is_macos13_or_newer(2):
            addDecorator(op, DecorateInfo(
                         unittest.expectedFailure,
                         dtypes=MACOS_AFTER_13_1_XFAILLIST[key]))

        if key in MACOS_13_3_XFAILLIST and (product_version >= 13.3):
            addDecorator(op, DecorateInfo(
                         unittest.expectedFailure,
                         dtypes=MACOS_13_3_XFAILLIST[key]))

        if key in MACOS_12_3_XFAILLIST and (not torch.backends.mps.is_macos13_or_newer()):
            addDecorator(op, DecorateInfo(
                         unittest.expectedFailure,
                         dtypes=MACOS_12_3_XFAILLIST[key]))
        yield op

def mps_ops_error_inputs_modifier(ops):
    # Error input samples do not take a dtype argument.
    XFAILLIST = {
        # Exceptions are not raised
        '__rmod__',
        '__rsub__',
        'bernoulli',
        'clamp_max',
        'clamp_min',
        'masked_scatter',

        # unsupported float64 dtype
        'cat',
        'complex',
        'multinomial',
        'nn.functional.conv1d',
        'nn.functional.conv2d',
        'gather',
        'scatter',
        'scatter_add',

        # unsupported complex dtypes
        'masked_fill',
        'gradient',
        'fft.hfft',
        'fft.irfft',

        # MPS does not support tensor dimensions > 16
        'amax',
        'amin',
        'aminmax',

        # memory overlapping checks
        'index_select',

        # unimplemented
        'logcumsumexp',
    }

    def addDecorator(op, d) -> None:
        op.decorators = list(op.decorators) if op.decorators is not None else []
        op.decorators.append(d)

    for op in ops:
        if op.error_inputs_func is None:
            continue
        key = op.name + op.variant_test_name
        if key in XFAILLIST:
            addDecorator(op, DecorateInfo(unittest.expectedFailure))
        yield op

# Same logic as test_cuda.py
if not torch.backends.mps.is_available():
    print('MPS not available, skipping tests', file=sys.stderr)
    TestCase = NoTest  # noqa: F811
    NNTestCase = NoTest  # noqa: F811

product_version = float('.'.join(platform.mac_ver()[0].split('.')[:2]) or -1)

# Determine whether to enable MPS memory leak check (uses same code as CUDA).
TEST_MPS_MEM_LEAK_CHECK = os.getenv('PYTORCH_TEST_MPS_MEM_LEAK_CHECK', '0') == '1'

def skipMPSMemoryLeakCheckIf(condition):
    def dec(fn):
        if getattr(fn, '_do_mps_memory_leak_check', True):
            fn._do_mps_memory_leak_check = not condition
        return fn
    return dec

class MpsMemoryLeakCheck():
    def __init__(self, testcase, name=None):
        self.name = testcase.id() if name is None else name
        self.testcase = testcase

    def __enter__(self):
        # Performs a gc if required (required if any memory is held)
        caching_allocator_mem_allocated = torch.mps.current_allocated_memory()
        if caching_allocator_mem_allocated > 0:
            gc.collect()
            torch.mps.empty_cache()

        # Acquires caching allocator and driver statistics before the test is run
        self.caching_allocator_before = torch.mps.current_allocated_memory()
        self.driver_before = torch.mps.driver_allocated_memory()

    def __exit__(self, exec_type, exec_value, traceback):
        # Don't check for leaks if an exception was thrown
        if exec_type is not None:
            return
        # Compares caching allocator before/after statistics
        # An increase in allocated memory is a discrepancy indicating a possible memory leak
        discrepancy_detected = False
        caching_allocator_mem_allocated = torch.mps.current_allocated_memory()
        if caching_allocator_mem_allocated > self.caching_allocator_before:
            discrepancy_detected = True

        # Short-circuits if no discrepancy detected
        if not discrepancy_detected:
            return
        # Validates the discrepancy persists after garbage collection and
        # is confirmed by the driver API
        gc.collect()
        torch.mps.empty_cache()

        discrepancy_detected = True
        # Query memory multiple items to ensure leak was not transient
        for n in range(3):
            caching_allocator_mem_allocated = torch.mps.current_allocated_memory()
            driver_mem_allocated = torch.mps.driver_allocated_memory()

            caching_allocator_discrepancy = False
            driver_discrepancy = False

            if caching_allocator_mem_allocated > self.caching_allocator_before:
                caching_allocator_discrepancy = True

            if driver_mem_allocated > self.driver_before:
                driver_discrepancy = True

            if not(caching_allocator_discrepancy or driver_discrepancy):
                # Leak was false positive, exit loop
                discrepancy_detected = False
                break

        if caching_allocator_discrepancy and not driver_discrepancy:
            # Just raises a warning if the leak is not validated by the driver API
            msg = ("MPS caching allocator reports a memory leak not "
                   "verified by the driver API in {}! "
                   "Caching allocator allocated memory was {} and is now reported as {}. "
                   "MPS driver allocated memory was {} and is now {}.").format(
                self.name, self.caching_allocator_before,
                caching_allocator_mem_allocated, self.driver_before, driver_mem_allocated)
            warnings.warn(msg)
        elif caching_allocator_discrepancy and driver_discrepancy:
            # A caching allocator discrepancy validated by the driver API is a failure
            msg = ("MPS driver API confirmed a leak in {}! "
                   "Caching allocator allocated memory was {} and is now reported as {}. "
                   "MPS driver allocated memory was {} and is now {}.").format(
                self.name, self.caching_allocator_before, caching_allocator_mem_allocated,
                self.driver_before, driver_mem_allocated)

            raise RuntimeError(msg)

# Expand TestCase class with Memory Leak Detection on MPS device
class TestCaseMPS(TestCase):
    _do_mps_memory_leak_check = True

    def __init__(self, method_name='runTest'):
        super().__init__(method_name)
        test_method = getattr(self, method_name, None)
        if test_method is not None:
            # Wraps the tested method if we should do MPS memory check.
            if TEST_MPS_MEM_LEAK_CHECK:
                if self._do_mps_memory_leak_check:
                    self.wrap_with_mps_policy(method_name, self.assertLeaksNoMpsTensors)

    def assertLeaksNoMpsTensors(self, name=None):
        name = self.id() if name is None else name
        return MpsMemoryLeakCheck(self, name)

    def wrap_with_mps_policy(self, method_name, policy):
        test_method = getattr(self, method_name)
        setattr(self, method_name, super().wrap_method_with_policy(test_method, policy))

    # checks for leaks even if TEST_MPS_MEM_LEAK_CHECK is 0
    def wrap_with_mps_memory_check(self, method):
        return super().wrap_method_with_policy(method, self.assertLeaksNoMpsTensors)

class TestMemoryLeak(TestCaseMPS):
    def test_mps_memory_leak_detection(self):
        l = []

        @self.wrap_with_mps_memory_check
        def no_leak():
            pass

        # Trigger an intentional memory leak
        @self.wrap_with_mps_memory_check
        def leak_gpu0():
            # increasing to 8MB to force acquiring a new block and overcome blocksize differences across platforms
            l.append(torch.randn(1024 * 1024 * 8, device=torch.device("mps")))

        no_leak()

        # check if a runtime error for memory leak was emitted which would
        # confirm whether memory leak detection worked successfully or not.
        with self.assertRaisesRegex(RuntimeError, r"MPS driver API confirmed .+"):
            leak_gpu0()

class MPSReluTest(TestCaseMPS):
    def _npRelu(self, np_features):
        return np.maximum(np_features, np.zeros(np_features.shape)).astype(np_features.dtype)

    def testNpRelu(self):
        torch.testing.assert_close(
            np.array([[0., 0.7, 0.0, 0.3, 0.0], [0.1, 0.0, 0.5, 0.0, 0.9]]),
            self._npRelu(
                np.array([[-0.9, 0.7, -0.5, 0.3, -0.1], [0.1, -0.3, 0.5, -0.7,
                                                         0.9]])))

    def _testRelu(self, np_features, device):
        np_relu = self._npRelu(np_features)
        # Convert the numpy array to a PyTorch Tensor,
        # and move the Tensor to the CPU/GPU based on the "device" parameter
        py_tensor = torch.from_numpy(np_features).to(device)
        py_relu = torch.nn.ReLU(inplace=False)(py_tensor)
        py_relu_cpu = py_relu.to("cpu")

        self.assertEqual(np_relu, py_relu_cpu)

    def _testReluInPlace(self, np_features, device):
        np_relu = self._npRelu(np_features)
        # Convert the numpy array to a PyTorch Tensor,
        # and move the Tensor to the CPU/GPU based on the "device" parameter
        py_tensor = torch.from_numpy(np_features).to(device)
        py_relu = torch.nn.ReLU(inplace=True)(py_tensor)
        py_relu_cpu = py_relu.to("cpu")

        self.assertEqual(np_relu, py_relu_cpu)
        # Inplace Relu modifies the initial input and it should match the output of Relu
        self.assertEqual(np_relu, py_tensor.to("cpu"))

    def testNumbersCPU(self):
        for t in [np.int32]:
            # Force execution on CPU even if a GPU kernel is available for the type.
            self._testRelu(
                np.array([[-9, 7, -5, 3, -1], [1, -3, 5, -7, 9]]).astype(t),
                device="cpu")
            self._testReluInPlace(
                np.array([[-9, 7, -5, 3, -1], [1, -3, 5, -7, 9]]).astype(t),
                device="cpu")

    def testNumbersGPU(self):
        for t in [np.float16, np.float32]:
            self._testRelu(
                np.array([[-9, 7, -5, 3, -1], [1, -3, 5, -7, 9]]).astype(t),
                device="mps")
            self._testReluInPlace(
                np.array([[-9, 7, -5, 3, -1], [1, -3, 5, -7, 9]]).astype(t),
                device="mps")

class MatmulTest(TestCaseMPS):
    def _helper(self, shape_tensor_1, shape_tensor_2, expand_tensor_1_shape=None, expand_tensor_2_shape=None):
        if expand_tensor_1_shape:
            tensor1_mps = torch.randn(shape_tensor_1, device="mps").expand(expand_tensor_1_shape)
        else:
            tensor1_mps = torch.randn(shape_tensor_1, device="mps")

        if expand_tensor_2_shape:
            tensor2_mps = torch.randn(shape_tensor_2, device="mps").expand(expand_tensor_2_shape)
        else:
            tensor2_mps = torch.randn(shape_tensor_2, device="mps")

        tensor1_cpu = tensor1_mps.to("cpu")
        tensor2_cpu = tensor2_mps.to("cpu")

        matmul_cpu = torch.matmul(tensor1_cpu, tensor2_cpu)
        matmul_mps = torch.matmul(tensor1_mps, tensor2_mps)

        self.assertEqual(matmul_cpu, matmul_mps.to("cpu"))

    def test_vector_x_vector(self):
        # uses `dot`
        self._helper(3, 3)

    def test_matrix_x_vector(self):
        # uses `addmv`
        self._helper((3, 4), 4)

    def test_batched_matrix_x_broadcasted_vector(self):
        self._helper((10, 3, 4), 4)

    def test_batched_matrix_x_batched_matrix(self):
        # uses `bmm.out`
        self._helper((10, 3, 4), (10, 4, 5))

    def test_batched_matrix_x_broadcasted_matrix(self):
        self._helper((10, 3, 4), (4, 5))


class MPSLeakyReluTest(TestCaseMPS):
    def _npLeakyRelu(self, np_features, negative_slope=0.1):
        return np.maximum(np_features, negative_slope * np_features).astype(np_features.dtype)

    def testNpLeakyRelu(self):
        torch.testing.assert_close(
            np.array([[-0.09, 0.7, -0.05, 0.3, -0.01],
                      [0.1, -0.03, 0.5, -0.07, 0.9]]),
            self._npLeakyRelu(
                np.array([[-0.9, 0.7, -0.5, 0.3, -0.1], [0.1, -0.3, 0.5, -0.7,
                                                         0.9]]),
                negative_slope=0.1))

    def _testLeakyRelu(self, np_features, negative_slope, device):
        cpu_x = torch.from_numpy(np_features).requires_grad_()
        mps_x = torch.from_numpy(np_features).to('mps').requires_grad_()
        relu_op = torch.nn.LeakyReLU(negative_slope)

        cpu_leaky_relu = relu_op(cpu_x)
        mps_leaky_relu = relu_op(mps_x)
        torch.testing.assert_close(cpu_leaky_relu, mps_leaky_relu.to('cpu'))

        # test backward pass
        cpu_grad = torch.ones_like(cpu_leaky_relu)
        mps_grad = cpu_grad.to('mps')
        cpu_leaky_relu.backward(gradient=cpu_grad)
        mps_leaky_relu.backward(gradient=mps_grad)
        torch.testing.assert_close(cpu_x.grad, mps_x.grad.to('cpu'))

    def testNumbersCPU(self):
        for t in [np.float32]:
            self._testLeakyRelu(
                np.array([[-9, 7, -5, 3, -1], [1, -3, 5, -7, 9]]).astype(t),
                negative_slope=0.2,
                device="cpu")


class TestAvgPool(TestCaseMPS):
    def _sum_pool2d(self, x, kernel_size):
        windows = torch.nn.functional.unfold(x, kernel_size=kernel_size, stride=kernel_size)
        return torch.sum(windows, dim=1)

    def _sum_pool3d(self, x, kernel_size):
        # Because unfold does not support 3D sliding window we will split tensor to multiple tensors and calculate sum
        h = kernel_size[0]
        splited_x = [t.sum(0) for t in x.split(h) if t.size(0) == h]
        # sum_pool2d assumes tensor in (1, 1, n, m) view, so unsqueeze two times
        splited_x = [self._sum_pool2d(t.unsqueeze(0).unsqueeze(0), kernel_size[1:]) for t in splited_x]
        joined_x = torch.cat(splited_x)
        return joined_x.view(1, joined_x.numel())

    def _avg_pool2d(self, x, kernel_size):
        size = reduce((lambda x, y: x * y), kernel_size)
        return self._sum_pool2d(x, kernel_size) / size

    def _avg_pool3d(self, x, kernel_size):
        size = reduce((lambda x, y: x * y), kernel_size)
        return self._sum_pool3d(x, kernel_size) / size

    def test_avg_pool2d_with_zero_divisor(self):
        self.assertRaisesRegex(RuntimeError, "divisor must be not zero",
                               lambda: F.avg_pool2d(torch.zeros(3, 3, 3), (2, 2), divisor_override=0))

    def test_doubletensor_avg_pool2d_with_divisor(self):
        n, m = 3, 3
        input = torch.rand(1, 1, n, m)
        for i in range(1, n + 1):
            for j in range(1, m + 1):
                for divisor in [1, 7, i * j]:
                    actual = F.avg_pool2d(input[0], (i, j), divisor_override=divisor)
                    actual = actual.view(1, actual.numel())
                    expected = self._sum_pool2d(input, (i, j)) / divisor
                    self.assertEqual(actual, expected, rtol=0, atol=1e-5)

    def test_avg_pool2d_ceil_mode(self):
        # Regression test for gh-36977
        x = 10 * torch.randn((1, 16, 4, 4))
        y = torch.nn.functional.avg_pool2d(
            x, ceil_mode=True, count_include_pad=True, kernel_size=(1, 2),
            padding=(0, 1), stride=2)
        self.assertTrue(not torch.isnan(y).any())
        y = torch.nn.functional.avg_pool2d(
            x.to('mps'), ceil_mode=True, count_include_pad=True, kernel_size=(1, 2),
            padding=(0, 1), stride=2)
        self.assertTrue(not torch.isnan(y).any())


class TestMPS(TestCaseMPS):
    def test_exp(self, device="mps", dtype=torch.float):
        for v in (2, -2) + ((1j, 1 + 1j) if dtype.is_complex else ()):
            b = torch.arange(18, device="cpu") / 3 * math.pi
            a = torch.tensor(v, dtype=dtype, device="cpu") * b
            a = a.to(dtype).to("mps")
            self.compare_with_numpy(torch.exp, np.exp, a)

    def test_exp1(self, device="mps", dtype=torch.float):
        input = torch.tensor([-0.1, 3.0, -0.9]).to('mps')
        output = torch.exp(input).to('cpu')

    def test_exp_strided_output(self):
        x = torch.rand((256, 10), device='mps')
        x_cpu = x.to("cpu")

        x = x.permute(1, 0)
        x_cpu = x_cpu.permute(1, 0)

        res = x.exp()
        res_cpu = x_cpu.exp()
        self.assertEqual(res, res_cpu)

    def _testLeakyRelu(self, np_features, negative_slope, device):
        cpu_x = torch.from_numpy(np_features).requires_grad_()
        mps_x = torch.from_numpy(np_features).to('mps').requires_grad_()
        relu_op = torch.nn.LeakyReLU(negative_slope)

        cpu_leaky_relu = relu_op(cpu_x)
        mps_leaky_relu = relu_op(mps_x)
        torch.testing.assert_close(cpu_leaky_relu, mps_leaky_relu.to('cpu'))

        # test backward pass
        cpu_grad = torch.ones_like(cpu_leaky_relu)
        mps_grad = cpu_grad.to('mps')
        cpu_leaky_relu.backward(gradient=cpu_grad)
        mps_leaky_relu.backward(gradient=mps_grad)
        torch.testing.assert_close(cpu_x.grad, mps_x.grad.to('cpu'))

    def testNumbersGPU(self):
        for t in [np.float32]:
            self._testLeakyRelu(
                np.array([[-9, 7, -5, 3, -1], [1, -3, 5, -7, 9]]).astype(t),
                negative_slope=0.1,
                device="mps")

    def test_fill(self):

        def helper(val, shape):
            tensor = torch.zeros(shape, device='mps')
            tensor_mps = tensor.fill_(val)
            tensor_mps = torch.tanh(tensor_mps)

            tensor_0 = torch.zeros(shape, device='cpu')
            tensor_cpu = tensor_0.fill_(val)
            tensor_cpu = torch.tanh(tensor_cpu)

            self.assertEqual(tensor_mps, tensor_cpu)

        helper(0, [1024])
        helper(0.2, [2, 3])

    def test_fill_storage_offset(self):
        shape = [2, 10]
        val = 0.2
        tensor = torch.ones(shape, device="mps")
        tensor_mps = tensor[:][1].fill_(val)
        tensor_0 = torch.ones(shape, device="cpu")
        tensor_cpu = tensor_0[:][1].fill_(val)

        self.assertEqual(tensor_mps, tensor_cpu)

        shape = [1, 10]
        val = 0.0
        tensor = torch.ones(shape, device="mps")
        val_tensor_mps = torch.tensor(val, device="mps")
        tensor_mps = tensor[:, 9].fill_(val_tensor_mps)
        tensor_0 = torch.ones(shape, device="cpu")
        val_tensor_cpu = torch.tensor(val, device="cpu")
        tensor_cpu = tensor_0[:, 9].fill_(val_tensor_cpu)

        self.assertEqual(tensor_mps, tensor_cpu)

    def test_cdist_large(self, device="mps"):
        for cm in ['use_mm_for_euclid_dist_if_necessary', 'use_mm_for_euclid_dist', 'donot_use_mm_for_euclid_dist']:
            x = torch.randn(100, 10, device=device)
            y = torch.randn(100, 10, device=device)
            actual = torch.cdist(x, y, p=2, compute_mode=cm)
            expected = self._brute_cdist(x, y, p=2)
            self.assertEqual(expected, actual)

    def test_cdist_large_batch(self, device="mps"):
        for cm in ['use_mm_for_euclid_dist_if_necessary', 'use_mm_for_euclid_dist', 'donot_use_mm_for_euclid_dist']:
            x = torch.randn(4, 3, 100, 10, device=device)
            y = torch.randn(4, 3, 100, 10, device=device)
            actual = torch.cdist(x, y, p=2, compute_mode=cm)
            expected = self._brute_cdist(x, y, p=2)
            self.assertEqual(expected, actual)

    def test_cdist_non_contiguous(self, device="mps"):
        for cm in ['use_mm_for_euclid_dist', 'donot_use_mm_for_euclid_dist']:
            x = torch.randn(5, 7, device=device).mT
            y = torch.randn(5, 3, device=device).mT
            actual = torch.cdist(x, y, p=2, compute_mode=cm)
            expected = self._brute_cdist(x, y, p=2)
            self.assertFalse(x.is_contiguous())
            self.assertFalse(y.is_contiguous())
            self.assertEqual(expected, actual)

            x = torch.randn(7, 5, device=device)
            y = torch.randn(5, 3, device=device).t()
            actual = torch.cdist(x, y, p=2, compute_mode=cm)
            expected = self._brute_cdist(x, y, p=2)
            self.assertTrue(x.is_contiguous())
            self.assertFalse(y.is_contiguous())
            self.assertEqual(expected, actual)

            x = torch.randn(5, 7, device=device).t()
            y = torch.randn(3, 5, device=device)
            actual = torch.cdist(x, y, p=2, compute_mode=cm)
            expected = self._brute_cdist(x, y, p=2)
            self.assertFalse(x.is_contiguous())
            self.assertTrue(y.is_contiguous())
            self.assertEqual(expected, actual)

    def test_cdist_non_contiguous_batch(self, device="mps"):
        for cm in ['use_mm_for_euclid_dist', 'donot_use_mm_for_euclid_dist']:
            x = torch.randn(4, 3, 2, 5, 7, device=device).mT
            y = torch.randn(4, 3, 2, 5, 3, device=device).mT
            actual = torch.cdist(x, y, p=2, compute_mode=cm)
            expected = self._brute_cdist(x, y, p=2)
            self.assertFalse(x.is_contiguous())
            self.assertFalse(y.is_contiguous())
            self.assertEqual(expected, actual)

            x = torch.randn(7, 2, 7, 5, device=device)
            y = torch.randn(7, 2, 5, 3, device=device).mT
            actual = torch.cdist(x, y, p=2, compute_mode=cm)
            expected = self._brute_cdist(x, y, p=2)
            self.assertTrue(x.is_contiguous())
            self.assertFalse(y.is_contiguous())
            self.assertEqual(expected, actual)

            x = torch.randn(4, 5, 7, device=device).mT
            y = torch.randn(4, 3, 5, device=device)
            actual = torch.cdist(x, y, p=2, compute_mode=cm)
            expected = self._brute_cdist(x, y, p=2)
            self.assertFalse(x.is_contiguous())
            self.assertTrue(y.is_contiguous())
            self.assertEqual(expected, actual)

    def test_cdist_euclidean_large(self, device="mps"):
        def _test_euclidean_large_cdist(sizex, sizey=None):
            if sizey is None:
                sizey = sizex
            x = torch.randn(sizex, device=device, dtype=torch.float)
            y = torch.randn(sizey, device=device, dtype=torch.float)
            eps = 1e-6
            # to avoid extremum
            x = x - (((x - y) < eps).float() * 2 * eps)
            x.requires_grad = True
            y.requires_grad = True
            dist = torch.cdist(x, y, p=2)
            # Do a backward pass to check that it is valid for large
            # matrices
            loss = dist.sum()
            loss.backward()

        _test_euclidean_large_cdist((2000, 5))

    def test_cdist_same_inputs(self, device="mps"):
        # Test to detect issues in cdist gradient calculation
        # When the distances are 0
        sizex = (1, 27, 32)
        for p in [0, 1, 2, 3, 1.5, 2.5, float('inf')]:
            x = torch.randn(sizex, device=device, dtype=torch.float)
            dist_grad = torch.randn((1, 27, 27), device=device, dtype=torch.float)
            y = x.clone()
            eps = 1e-6
            x.requires_grad = True
            d = torch.cdist(x, y)
            d.backward(dist_grad)
            # Check that the backward passs does not contain invalid
            # values such as nan or inf
            assert torch.isfinite(x.grad).all()


    def _brute_cdist(self, x, y, p=2):
        r1 = x.shape[-2]
        r2 = y.shape[-2]
        if r1 == 0 or r2 == 0:
            return torch.empty(r1, r2, device=x.device)
        return torch.norm(x[..., None, :] - y[..., None, :, :], p=p, dim=-1)

    def test_cdist_norm(self, device="mps"):
        for r1 in [3, 4]:
            for m in [2, 3]:
                for r2 in [4, 6]:
                    for p in [0, 1, 1.5, 2.5, float('inf')]:
                        x = torch.randn(r1, m, device=device)
                        y = torch.randn(r2, m, device=device)
                        if p == 2:
                            for cm in ['use_mm_for_euclid_dist', 'donot_use_mm_for_euclid_dist']:
                                actual = torch.cdist(x, y, p=2, compute_mode=cm)
                                expected = self._brute_cdist(x, y, p=2)
                                self.assertEqual(expected, actual, rtol=0, atol=0.02)
                        else:
                            actual = torch.cdist(x, y, p=p)
                            expected = self._brute_cdist(x, y, p=p)
                            self.assertEqual(expected, actual)

    def test_cdist_norm_batch(self, device="mps"):
        for r1 in [3, 4]:
            for m in [2, 3]:
                for r2 in [4, 6]:
                    for p in [0, 3, 1.5, 2.5, float('inf')]:
                        x = torch.randn(2, 3, 6, r1, m, device=device)
                        y = torch.randn(2, 3, 6, r2, m, device=device)
                        if p == 2:
                            for cm in ['use_mm_for_euclid_dist', 'donot_use_mm_for_euclid_dist']:
                                actual = torch.cdist(x, y, p=2, compute_mode=cm)
                                expected = self._brute_cdist(x, y, p=2)
                                self.assertEqual(expected, actual, rtol=0, atol=0.02)
                        else:
                            actual = torch.cdist(x, y, p=p)
                            expected = self._brute_cdist(x, y, p=p)
                            self.assertEqual(expected, actual)

    def test_mm(self):
        B = torch.ones(5, 6).to("mps")
        C = torch.ones(6, 5).to("mps")
        D = torch.mm(B, C).cpu()
        torch.testing.assert_close(D, torch.full((5, 5), 6.0))

    def test_linalg_cross(self):
        def helper(dtype):
            device = "mps"
            if dtype is torch.int32 or dtype is torch.int64:
                x = torch.randint(0, 99999, (100, 3, 100), dtype=dtype, device=device)
                y = torch.randint(0, 99999, (100, 3, 100), dtype=dtype, device=device)
            else:
                x = torch.rand(100, 3, 100, dtype=dtype, device=device)
                y = torch.rand(100, 3, 100, dtype=dtype, device=device)
            x_cpu = x.to("cpu")
            y_cpu = y.to("cpu")
            res1 = torch.linalg.cross(x, y, dim=1)
            res2 = torch.tensor((), dtype=dtype, device=device)
            res1_cpu = torch.linalg.cross(x_cpu, y_cpu, dim=1)
            res2_cpu = torch.tensor((), dtype=dtype, device="cpu")
            torch.linalg.cross(x, y, dim=1, out=res2)
            torch.linalg.cross(x_cpu, y_cpu, dim=1, out=res2_cpu)
            self.assertEqual(res1, res2)
            self.assertEqual(res1, res1_cpu)
            self.assertEqual(res2, res2_cpu)

            # test for broadcastable inputs
            if dtype is torch.int32 or dtype is torch.int64:
                x = torch.randint(0, 99999, (1, 3, 2), dtype=dtype, device=device)
                y = torch.randint(0, 99999, (4, 3, 1), dtype=dtype, device=device)
            else:
                x = torch.rand(1, 3, 2, dtype=dtype, device=device)
                y = torch.rand(4, 3, 1, dtype=dtype, device=device)
            x_cpu = x.to("cpu")
            y_cpu = y.to("cpu")
            res1 = torch.linalg.cross(x, y, dim=1)
            res2 = torch.tensor((), dtype=dtype, device=device)
            res1_cpu = torch.linalg.cross(x_cpu, y_cpu, dim=1)
            res2_cpu = torch.tensor((), dtype=dtype, device="cpu")
            torch.linalg.cross(x, y, dim=1, out=res2)
            torch.linalg.cross(x_cpu, y_cpu, dim=1, out=res2_cpu)
            self.assertEqual(res1, res2)
            self.assertEqual(res1, res1_cpu)
            self.assertEqual(res2, res2_cpu)
        [helper(dtype) for dtype in [torch.int32, torch.int64, torch.float32]]

    def test_cross(self):
        a = torch.randn(4, 3, device="mps")
        b = torch.randn(4, 3, device="mps")
        a_cpu = a.to("cpu")
        b_cpu = b.to("cpu")
        res = torch.cross(a, b, dim=1)
        res_cpu = torch.cross(a_cpu, b_cpu, dim=1)
        self.assertEqual(res, res_cpu)

    def test_addmm(self):
        A = torch.ones(5, 5).to("mps")
        B = torch.ones(5, 6).to("mps")
        C = torch.ones(6, 5).to("mps")
        D = torch.addmm(A, B, C).to("cpu")
        torch.testing.assert_close(D, torch.full((5, 5), 7.0))

    def test_bmm(self):
        batch1_cpu = torch.randn(10, 3, 4)
        batch2_cpu = torch.randn(10, 4, 5)

        batch1_mps = batch1_cpu.detach().clone().to("mps")
        batch2_mps = batch2_cpu.detach().clone().to("mps")

        output_cpu = torch.bmm(batch1_cpu, batch2_cpu)
        output_mps = torch.bmm(batch1_mps, batch2_mps)

        self.assertEqual(output_cpu, output_mps)
        self.assertEqual(output_cpu.size(), output_mps.size())

    def test_addr(self):
        A = torch.ones(5, 10).to("mps")
        B = torch.ones(5).to("mps")
        C = torch.ones(10).to("mps")
        D = torch.addr(A, B, C).to("cpu")
        torch.testing.assert_close(D, torch.full((5, 10), 2.0))

    def test_trace(self):
        M_cpu = torch.randn(3, 3)
        M_mps = M_cpu.detach().clone().to("mps")

        output_cpu = torch.trace(M_cpu)
        output_mps = torch.trace(M_mps)

        self.assertEqual(output_cpu, output_mps)
        self.assertEqual(output_cpu.size(), output_mps.size())

    def test_addbmm(self):
        M_cpu = torch.randn(3, 5)
        batch1_cpu = torch.randn(10, 3, 4)
        batch2_cpu = torch.randn(10, 4, 5)

        M_mps = M_cpu.detach().clone().to("mps")
        batch1_mps = batch1_cpu.detach().clone().to("mps")
        batch2_mps = batch2_cpu.detach().clone().to("mps")

        output_cpu = torch.addbmm(M_cpu, batch1_cpu, batch2_cpu)
        output_mps = torch.addbmm(M_mps, batch1_mps, batch2_mps)

        self.assertEqual(output_cpu, output_mps)
        self.assertEqual(output_cpu.size(), output_mps.size())

    def test_baddbmm(self):
        def helper(input_shape, batch1_shape, batch2_shape):
            M_cpu = torch.randn(input_shape)
            batch1_cpu = torch.randn(batch1_shape)
            batch2_cpu = torch.randn(batch2_shape)
            alpha = 1.2
            beta = 0.8

            M_mps = M_cpu.detach().clone().to("mps")
            batch1_mps = batch1_cpu.detach().clone().to("mps")
            batch2_mps = batch2_cpu.detach().clone().to("mps")

            output_cpu = torch.baddbmm(M_cpu, batch1_cpu, batch2_cpu, beta=beta, alpha=alpha)
            output_mps = torch.baddbmm(M_mps, batch1_mps, batch2_mps, beta=beta, alpha=alpha)

            self.assertEqual(output_cpu, output_mps)
            self.assertEqual(output_cpu.size(), output_mps.size())

        helper(input_shape=(3, 5), batch1_shape=(10, 3, 4), batch2_shape=(10, 4, 5))
        helper(input_shape=(10, 3, 5), batch1_shape=(10, 3, 4), batch2_shape=(10, 4, 5))
        helper(input_shape=(1, 77, 77), batch1_shape=(8, 77, 64), batch2_shape=(8, 64, 77))

    def test_local_scalar_dense_mps(self):
        x_cpu = torch.randn(1)
        y_mps = x_cpu.to("mps")
        torch.testing.assert_close(x_cpu.item(), y_mps.item())

    def test_linear_1d_weight(self):
        device = 'cpu'
        projected = torch.rand([8]).to(device)
        x = torch.rand([1, 2, 2, 8]).to(device)
        x_mps = x.to('mps')
        projected_mps = projected.to('mps')
        linear = F.linear(x, projected)
        linear_mps = F.linear(x_mps, projected_mps)

        self.assertEqual(linear, linear_mps)

        projected = torch.rand([1, 8]).to(device)
        x = torch.rand([1, 2, 2, 8]).to(device)
        x_mps = x.to('mps')
        projected_mps = projected.to('mps')
        linear = F.linear(x, projected)
        linear_mps = F.linear(x_mps, projected_mps)

        self.assertEqual(linear, linear_mps)

    def test_linear_bias(self):
        def helper(bias_shape):
            device = "cpu"
            x = torch.randn(2, 2, 2, 64, device=device)
            linear = torch.nn.Linear(64, 4, device=device)
            linear.bias = torch.nn.Parameter(torch.randn(bias_shape, dtype=torch.float32, device=device))
            y = linear(x)
            device = "mps"
            x_mps = x.to(device)
            linear.to(device)
            y_mps = linear(x_mps)
            self.assertEqual(y, y_mps)

        helper(())
        helper((2, 4))

    def _linear_helper(self, in_features, out_features, shape, bias=True, backward_pass=False):
        cpu_linear = torch.nn.Linear(in_features=in_features, out_features=out_features, device="cpu", bias=bias)
        mps_linear = torch.nn.Linear(in_features=in_features, out_features=out_features, device="mps", bias=bias)

        # Use the same weights and bias as the ones from the cpu
        mps_linear.weight.data = cpu_linear.weight.data.detach().clone().to("mps")

        if bias:
            mps_linear.bias.data = cpu_linear.bias.data.detach().clone().to("mps")

        linear_mps_input = torch.randn(shape).to('mps')
        linear_cpu_input = linear_mps_input.detach().clone().to('cpu')

        if backward_pass:
            linear_mps_input = linear_mps_input.requires_grad_()
            linear_cpu_input = linear_cpu_input.requires_grad_()

        linear_cpu_output = cpu_linear(linear_cpu_input)
        linear_mps_output = mps_linear(linear_mps_input)

        self.assertEqual(linear_cpu_output, linear_mps_output.to('cpu'))
        self.assertEqual(linear_cpu_output.size(), linear_mps_output.size())

        if backward_pass:
            cpu_grad = torch.rand_like(linear_cpu_output, requires_grad=True)
            grad = cpu_grad.detach().to('mps').requires_grad_()

            linear_cpu_output.backward(gradient=cpu_grad, create_graph=True)
            linear_mps_output.backward(gradient=grad, create_graph=True)

            self.assertEqual(linear_cpu_input.grad.size(), linear_mps_input.grad.size())
            self.assertEqual(linear_cpu_input.grad, linear_mps_input.grad.to("cpu"), atol=8e-04, rtol=10.4e-05)

            self.assertEqual(cpu_linear.weight.grad.size(), mps_linear.weight.grad.size())
            self.assertEqual(cpu_linear.weight.grad, mps_linear.weight.grad.to("cpu"), atol=8e-04, rtol=10.4e-05)
            if bias:
                self.assertEqual(cpu_linear.bias.grad.size(), mps_linear.bias.grad.size())
                self.assertEqual(cpu_linear.bias.grad, mps_linear.bias.grad.to("cpu"), atol=8e-04, rtol=10.4e-05)

            # test gradgrad
            x_grad_out = torch.rand_like(linear_cpu_input)
            x_grad_out_mps = x_grad_out.to("mps")
            w_grad_out = torch.rand_like(cpu_linear.weight)
            w_grad_out_mps = w_grad_out.to("mps")

            linear_cpu_input.grad.detach().zero_()
            linear_mps_input.grad.detach().zero_()
            cpu_linear.weight.grad.detach().zero_()
            mps_linear.weight.grad.detach().zero_()
            if bias:
                b_grad_out = torch.rand_like(cpu_linear.bias)
                b_grad_out_mps = b_grad_out.to("mps")
                cpu_linear.bias.grad.detach().zero_()
                mps_linear.bias.grad.detach().zero_()

            linear_cpu_input.grad.backward(x_grad_out, retain_graph=True)
            linear_mps_input.grad.backward(x_grad_out_mps, retain_graph=True)
            cpu_linear.weight.grad.backward(w_grad_out, retain_graph=True)
            mps_linear.weight.grad.backward(w_grad_out_mps, retain_graph=True)
            if bias:
                cpu_linear.bias.grad.backward(b_grad_out, retain_graph=True)
                mps_linear.bias.grad.backward(b_grad_out_mps, retain_graph=True)

            self.assertEqual(cpu_grad.grad, grad.grad)
            self.assertEqual(linear_cpu_input.grad, linear_mps_input.grad)
            self.assertEqual(cpu_linear.weight.grad, mps_linear.weight.grad)
            if bias:
                self.assertEqual(cpu_linear.bias.grad, mps_linear.bias.grad)

    def test_linear1D(self):
        self._linear_helper(in_features=2, out_features=3, shape=([2]), bias=True, backward_pass=False)

    def test_linear1D_backward(self):
        self._linear_helper(in_features=2, out_features=3, shape=([2]), bias=True, backward_pass=True)

    def test_linear2D(self):
        self._linear_helper(in_features=2, out_features=3, shape=((4, 2)), bias=True, backward_pass=False)

    def test_linear2D_backward(self):
        self._linear_helper(in_features=2, out_features=3, shape=((4, 2)), bias=True, backward_pass=True)

    def test_linear2D_no_bias(self):
        self._linear_helper(in_features=2, out_features=3, shape=((4, 2)), bias=False, backward_pass=False)

    def test_linear2D_no_bias_backward(self):
        self._linear_helper(in_features=2, out_features=3, shape=((4, 2)), bias=False, backward_pass=True)

    def test_linear3D(self):
        self._linear_helper(in_features=2, out_features=3, shape=((4, 5, 2)), bias=True, backward_pass=False)

    def test_linear3D_backward(self):
        self._linear_helper(in_features=2, out_features=3, shape=((4, 5, 2)), bias=True, backward_pass=True)

    def test_linear3D_no_bias(self):
        self._linear_helper(in_features=2, out_features=3, shape=((4, 5, 2)), bias=True, backward_pass=False)

    def test_linear3D_no_bias_backward(self):
        self._linear_helper(in_features=2, out_features=3, shape=((4, 5, 2)), bias=True, backward_pass=True)

    def test_uniform(self):
        low = torch.zeros(5, 5, requires_grad=True)
        high = (torch.ones(5, 5) * 3).requires_grad_()
        low_1d = torch.zeros(1, requires_grad=True)
        high_1d = (torch.ones(1) * 3).requires_grad_()
        self.assertEqual(Uniform(low, high).sample().size(), (5, 5))
        self.assertEqual(Uniform(low, high).sample((7,)).size(), (7, 5, 5))
        self.assertEqual(Uniform(low_1d, high_1d).sample().size(), (1,))
        self.assertEqual(Uniform(low_1d, high_1d).sample((1,)).size(), (1, 1))
        self.assertEqual(Uniform(0.0, 1.0).sample((1,)).size(), (1,))

        # Check log_prob computation when value outside range
        uniform = Uniform(low_1d, high_1d, validate_args=False)
        above_high = torch.tensor([4.0])
        below_low = torch.tensor([-1.0])
        self.assertEqual(uniform.log_prob(above_high).item(), -inf)
        self.assertEqual(uniform.log_prob(below_low).item(), -inf)

        # check cdf computation when value outside range
        self.assertEqual(uniform.cdf(below_low).item(), 0)
        self.assertEqual(uniform.cdf(above_high).item(), 1)

        state = torch.get_rng_state()
        rand = low.new(low.size()).uniform_()
        torch.set_rng_state(state)
        u = Uniform(low, high).rsample()
        u.backward(torch.ones_like(u))
        self.assertEqual(low.grad, 1 - rand)
        self.assertEqual(high.grad, rand)
        low.grad.zero_()
        high.grad.zero_()

    def test_randperm(self, device="mps"):
        rng_device = None
        for n in (5, 100, 50000, 100000):
            for dtype in (torch.long, torch.half, torch.float):
                if n > 2049 and dtype == torch.half:  # Large n for torch.half will raise an exception, do not test here.
                    continue
                if n > 256 and dtype == torch.bfloat16:
                    continue
                with torch.random.fork_rng(devices=rng_device):
                    res1 = torch.randperm(n, dtype=dtype, device=device)
                res2 = torch.empty(0, dtype=dtype, device=device)
                torch.randperm(n, out=res2, dtype=dtype, device=device)
                self.assertEqual(res1.cpu().sort().values.long(), torch.arange(n, device=device))

        # Default type is long
        for n in (100, 10000):
            self.assertEqual(torch.randperm(n, device=device).dtype, torch.long)

        # randperm of 0 elements is an empty tensor
        res1 = torch.randperm(0)
        res2 = torch.tensor(5, dtype=dtype, device=device)
        torch.randperm(0, out=res2)
        self.assertEqual(res1.numel(), 0)
        self.assertEqual(res2.numel(), 0)

        # Test non-contiguous tensors
        for n in (4, 5, 6, 10, 20):
            non_contiguous_tensor = torch.zeros((2, 3), dtype=torch.long, device=device).t()
            self.assertFalse(non_contiguous_tensor.is_contiguous())
            with torch.random.fork_rng(devices=rng_device):
                res = torch.randperm(n, dtype=torch.long, device=device)
            torch.randperm(n, out=non_contiguous_tensor)
            self.assertEqual(res.cpu().sort().values.long(), torch.arange(n, device=device))

    # Test forward maxpool2d
    def test_max_pool2d(self):
        def helper(shape, ks, padding=0, dilation=1, ceil_mode=False, return_indices=False, test_ties=False):

            cpu_x = None
            if (test_ties):
                cpu_x = torch.ones(shape, device='cpu', dtype=torch.float, requires_grad=True)
            else:
                cpu_x = torch.randn(shape, device='cpu', dtype=torch.float, requires_grad=True)
            x = cpu_x.detach().clone().to('mps').requires_grad_()

            pool = torch.nn.MaxPool2d(kernel_size=ks, padding=padding, dilation=dilation,
                                      ceil_mode=ceil_mode, return_indices=return_indices)

            if (return_indices is False):
                y = pool(x)
                ref_y = pool(cpu_x)

                cpu_grad = torch.ones_like(ref_y)
                grad = cpu_grad.to('mps')

                y.backward(gradient=grad)
                ref_y.backward(gradient=cpu_grad)

                self.assertEqual(y, ref_y)
                self.assertEqual(x.grad, cpu_x.grad)
            else:
                y, idx = pool(x)
                ref_y, ref_idx = pool(cpu_x)

                cpu_grad = torch.ones_like(ref_y)
                grad = cpu_grad.to('mps')

                y.backward(gradient=grad)
                ref_y.backward(gradient=cpu_grad)

                self.assertEqual(y, ref_y)
                self.assertEqual(idx, ref_idx)
                self.assertEqual(x.grad, cpu_x.grad)

        # Test with no batch dimension
        helper((8, 4, 4), ks=2)
        helper((2, 8, 4, 4), ks=2)
        helper((1, 1000, 32, 32), ks=4)
        helper((1, 1000, 1, 4), ks=(1, 4))  # test for max_pool1d
        # Test padding
        helper((1, 1000, 32, 32), ks=4, padding=1)
        helper((1, 1000, 1, 4), ks=(1, 4), padding=(0, 1))  # test for max_pool1d
        # Test dilation
        helper((1, 1000, 32, 32), ks=4, dilation=2)
        helper((1, 1000, 1, 4), ks=(1, 4), padding=(0, 2))  # test for max_pool1d
        # Test ceil mode
        helper((1, 1000, 32, 32), ks=4, ceil_mode=True)
        helper((1, 1000, 1, 4), ks=(1, 4), ceil_mode=True)  # test for max_pool1d

        # Test return indices
        for test_ties in [False, True]:
            # Test with no batch dimension
            helper((8, 4, 4), ks=2, return_indices=True, test_ties=test_ties)
            helper((2, 8, 4, 4), ks=2, return_indices=True, test_ties=test_ties)
            helper((1, 1000, 32, 32), ks=4, return_indices=True, test_ties=test_ties)
            helper((1, 1000, 1, 4), ks=(1, 4), return_indices=True, test_ties=test_ties)  # test for max_pool1d
            # Test padding
            helper((1, 1000, 32, 32), ks=4, padding=1, return_indices=True, test_ties=test_ties)
            helper((1, 1000, 1, 4), ks=(1, 4), padding=(0, 1),
                   return_indices=True, test_ties=test_ties)  # test for max_pool1d
            # Test dilation
            helper((1, 1000, 32, 32), ks=4, dilation=2, return_indices=True, test_ties=test_ties)
            helper((1, 1000, 1, 4), ks=(1, 4), padding=(0, 2),
                   return_indices=True, test_ties=test_ties)  # test for max_pool1d
            # Test ceil mode
            helper((1, 1000, 32, 32), ks=4, ceil_mode=True, return_indices=True, test_ties=test_ties)
            helper((1, 1000, 1, 4), ks=(1, 4), ceil_mode=True,
                   return_indices=True, test_ties=test_ties)  # test for max_pool1d

    def test_adaptive_avg_pool2d_output_size_one(self):
        def helper(size, memory_format):
            x = torch.randint(1, 10, size, dtype=torch.float, device='mps', requires_grad=True)
            if memory_format == 'non_contiguous':
                x = x[::2, ::2, ::2, ::2]
            else:
                x = x.to(memory_format=memory_format)

            net = torch.nn.AdaptiveAvgPool2d((1, 1))
            out = net(x)
            ref_out = x.contiguous().mean((-1, -2)).view((x.size(0), x.size(1), 1, 1))

            out.sum().backward()    # make sure it doesn't crash

            self.assertEqual(out, ref_out)
            if memory_format == torch.channels_last:
                self.assertTrue(out.is_contiguous(memory_format=torch.channels_last))
                c = out.size(1)
                self.assertEqual(out.stride(), [c, 1, c, c])
            else:
                self.assertTrue(out.is_contiguous())
                c = out.size(1)
                self.assertEqual(out.stride(), [c, 1, 1, 1])

        helper((2, 3, 6, 6), torch.contiguous_format)

    def test_masked_scatter(self):
        def helper(shape):
            x_mps = torch.randn(shape, device="mps")
            x_cpu = x_mps.detach().clone().cpu()

            mask_mps = torch.rand(shape, device="mps") < 0.6
            mask_cpu = mask_mps.detach().clone().cpu()

            y_mps = torch.randn(shape, device="mps")
            y_cpu = y_mps.detach().clone().cpu()

            y_mps.masked_scatter_(mask_mps, x_mps)
            y_cpu.masked_scatter_(mask_cpu, x_cpu)

            self.assertEqual(y_mps, y_cpu)
        helper([2, 5])
        helper([10, 10])
        helper([5, 10, 3])
        helper([10, 5, 10, 3])
        helper([10, 5, 10, 3, 20])

    def test_masked_fill(self):
        device = "mps"
        dtype = torch.float32
        mask_dtype = torch.bool

        with warnings.catch_warnings(record=True) as w:
            warnings.simplefilter("always")
            num_dest = 10
            dst = torch.zeros(num_dest, dtype=dtype, device=device)
            mask = torch.randint(2, (num_dest,), dtype=mask_dtype, device=device)
            val = random.random()
            dst2 = torch.zeros(num_dest, dtype=dtype)
            mask_cpu = mask.to("cpu")

            dst.masked_fill_(mask, val)
            for i in range(num_dest):
                if mask_cpu[i]:
                    dst2[i] = val
            self.assertEqual(dst.to("cpu"), dst2, atol=0, rtol=0)

            # test non-contiguous case
            dst = ((torch.randn(num_dest, num_dest, num_dest) * 10).to(dtype)).permute((2, 0, 1))
            dst2 = dst.contiguous()
            if dtype.is_complex:
                mask = dst.abs() > 0
            else:
                mask = dst > 0
            self.assertTrue(not dst.is_contiguous())
            self.assertTrue(dst2.is_contiguous())
            dst.masked_fill_(mask.to(mask_dtype), val)
            dst2.masked_fill_(mask.to(mask_dtype), val)
            self.assertEqual(dst, dst2, atol=0, rtol=0)

            if mask_dtype == torch.uint8:
                self.assertEqual(len(w), 3)

                warn = 'masked_fill_ received a mask with dtype torch.uint8,'
                for wi in w:
                    self.assertEqual(str(wi.message)[0:52], str(warn))
            else:
                self.assertEqual(len(w), 0)

    def test_nhwc_operation(self):
        def helper(shape, channels_last=False):
            import numpy as np
            np.random.seed(332)
            arr = (256 - 128) * np.random.random_sample(size=shape) + 128
            cpu_x = torch.tensor(arr, device='cpu', dtype=torch.float, requires_grad=True)
            if (channels_last):
                cpu_x = cpu_x.to(memory_format=torch.channels_last)
                cpu_x.retain_grad()
            x = cpu_x.detach().clone().to('mps').requires_grad_()

            # This passes
            self.assertEqual(x, cpu_x)

        helper((2, 2, 2, 2), True)

    # Test forward batch norm
    def test_batch_norm(self):
        def helper(shape, eps=1, momentum=0.1, wts=False, training=False, channels_last=False,
                   track_running_stats=True, test_module=False):

            import numpy as np
            np.random.seed(332)
            arr = (256 - 128) * np.random.random_sample(size=shape) + 128
            cpu_x = torch.tensor(arr, device='cpu', dtype=torch.float, requires_grad=True)
            if (channels_last):
                cpu_x = cpu_x.to(memory_format=torch.channels_last)
                cpu_x.retain_grad()
            x = cpu_x.detach().clone().to('mps').requires_grad_()

            mean_shape = [shape[1]]
            cpu_running_mean = None
            cpu_running_var = None
            running_mean = None
            running_var = None
            if (track_running_stats):
                mean_arr = (240 - 140) * np.random.random_sample(size=mean_shape) + 140
                cpu_running_mean = torch.tensor(mean_arr, device='cpu', dtype=torch.float)
                var_arr = 32 * np.random.random_sample(size=mean_shape)
                cpu_running_var = torch.tensor(var_arr, device='cpu', dtype=torch.float)
                running_mean = cpu_running_mean.detach().clone().to('mps')
                running_var = cpu_running_var.detach().clone().to('mps')

            weight = None
            cpu_weight = None
            bias = None
            cpu_bias = None
            if (wts):
                cpu_weight = torch.randn(mean_shape, device='cpu', dtype=torch.float, requires_grad=True)
                weight = cpu_weight.detach().clone().to('mps').requires_grad_()
                cpu_bias = torch.randn(mean_shape, device='cpu', dtype=torch.float, requires_grad=True)
                bias = cpu_bias.detach().clone().to('mps').requires_grad_()

            y = None
            ref_y = None

            if (not test_module):
                y = torch.nn.functional.batch_norm(x, running_mean, running_var,
                                                   weight=weight,
                                                   bias=bias,
                                                   training=training,
                                                   momentum=momentum, eps=eps)
                ref_y = torch.nn.functional.batch_norm(cpu_x, cpu_running_mean, cpu_running_var,
                                                       weight=cpu_weight,
                                                       bias=cpu_bias,
                                                       training=training,
                                                       momentum=momentum, eps=eps)

            else:

                batchnorm_op = None
                mps_batchnorm_op = None

                if (len(shape) == 3):
                    batchnorm_op = torch.nn.BatchNorm1d(shape[1],
                                                        eps=eps,
                                                        momentum=momentum,
                                                        affine=wts,
                                                        track_running_stats=track_running_stats,
                                                        device='cpu')
                    mps_batchnorm_op = torch.nn.BatchNorm1d(shape[1],
                                                            eps=eps,
                                                            momentum=momentum,
                                                            affine=wts,
                                                            track_running_stats=track_running_stats,
                                                            device='mps')
                elif (len(shape) == 4):
                    batchnorm_op = torch.nn.BatchNorm2d(shape[1],
                                                        eps=eps,
                                                        momentum=momentum,
                                                        affine=wts,
                                                        track_running_stats=track_running_stats,
                                                        device='cpu')
                    mps_batchnorm_op = torch.nn.BatchNorm2d(shape[1],
                                                            eps=eps,
                                                            momentum=momentum,
                                                            affine=wts,
                                                            track_running_stats=track_running_stats,
                                                            device='mps')
                elif (len(shape) == 5):
                    batchnorm_op = torch.nn.BatchNorm3d(shape[1],
                                                        eps=eps,
                                                        momentum=momentum,
                                                        affine=wts,
                                                        track_running_stats=track_running_stats,
                                                        device='cpu')
                    mps_batchnorm_op = torch.nn.BatchNorm3d(shape[1],
                                                            eps=eps,
                                                            momentum=momentum,
                                                            affine=wts,
                                                            track_running_stats=track_running_stats,
                                                            device='mps')

                if (track_running_stats):
                    batchnorm_op.running_mean = cpu_running_mean
                    batchnorm_op.running_var = cpu_running_var
                    mps_batchnorm_op.running_mean = running_mean
                    mps_batchnorm_op.running_var = running_var
                if (wts):
                    batchnorm_op.weight = torch.nn.Parameter(cpu_weight)
                    batchnorm_op.bias = torch.nn.Parameter(cpu_bias)
                    mps_batchnorm_op.weight = torch.nn.Parameter(weight)
                    mps_batchnorm_op.bias = torch.nn.Parameter(bias)

                ref_y = batchnorm_op(cpu_x)
                y = mps_batchnorm_op(x)

            self.assertEqual(y, ref_y)
            if (not test_module):
                self.assertEqual(running_mean, cpu_running_mean)
                self.assertEqual(running_var, cpu_running_var)
            else:
                self.assertEqual(mps_batchnorm_op.running_mean, batchnorm_op.running_mean)
                self.assertEqual(mps_batchnorm_op.running_var, batchnorm_op.running_var)

            cpu_grad = torch.randn(ref_y.shape)
            grad = cpu_grad.to('mps')
            ref_y.backward(gradient=cpu_grad)
            y.backward(gradient=grad)

            self.assertEqual(x.grad, cpu_x.grad)
            if (wts):
                if (not test_module):
                    self.assertEqual(weight.grad, cpu_weight.grad)
                    self.assertEqual(bias.grad, cpu_bias.grad)
                else:
                    self.assertEqual(mps_batchnorm_op.weight.grad, batchnorm_op.weight.grad)
                    self.assertEqual(mps_batchnorm_op.bias.grad, batchnorm_op.bias.grad)

        for shape in [(2, 3, 2, 2), (2, 3, 2, 2, 2), (2, 3, 2)]:
            for test_module in [False, True]:
                for track_running_stats in [True, False]:
                    for channels_last in [False]:
                        if (channels_last and len(shape) != 4):
                            continue
                        # Running stats must be tracked in eval mode
                        if (track_running_stats):
                            helper(shape, eps=0, momentum=1, channels_last=channels_last,
                                   track_running_stats=track_running_stats, test_module=test_module)
                            helper(shape, channels_last=channels_last,
                                   track_running_stats=track_running_stats, test_module=test_module)
                            helper(shape, eps=1e-05, momentum=0.1, wts=False, training=False, channels_last=channels_last,
                                   track_running_stats=track_running_stats, test_module=test_module)
                            helper(shape, eps=0, momentum=1.0, wts=False, training=False, channels_last=channels_last,
                                   track_running_stats=track_running_stats, test_module=test_module)
                            helper(shape, eps=1, momentum=1, wts=True, training=False, channels_last=channels_last,
                                   track_running_stats=track_running_stats, test_module=test_module)
                            helper(shape, eps=3, momentum=0.67, wts=True, training=False, channels_last=channels_last,
                                   track_running_stats=track_running_stats, test_module=test_module)
                        helper(shape, eps=1e-05, momentum=0.1, wts=False, training=True, channels_last=channels_last,
                               track_running_stats=track_running_stats, test_module=test_module)
                        helper(shape, eps=0, momentum=1.0, wts=False, training=True, channels_last=channels_last,
                               track_running_stats=track_running_stats, test_module=test_module)
                        helper(shape, eps=1, momentum=1, wts=True, training=True, channels_last=channels_last,
                               track_running_stats=track_running_stats, test_module=test_module)
                        helper(shape, eps=3, momentum=0.67, wts=True, training=True, channels_last=channels_last,
                               track_running_stats=track_running_stats, test_module=test_module)

    def test_batch_norm_backward(self):
        inputs = torch.rand(1, 8, 4, 4, device="mps", requires_grad=True)
        x = torch.nn.BatchNorm2d(8).to("mps")
        y = torch.nn.BatchNorm2d(8).to("mps")
        y.weight.requires_grad = False
        y.bias.requires_grad = False
        outputs = y(x(inputs))
        # This used to crash, see https://github.com/pytorch/pytorch/issues/98602
        outputs.sum().backward()

    def test_layer_norm_backward(self):
        inputs = torch.rand(4, 4, device="mps", requires_grad=True)
        x = torch.nn.LayerNorm(4).to("mps")
        y = torch.nn.LayerNorm(4).to("mps")
        y.weight.requires_grad = False
        y.bias.requires_grad = False
        outputs = y(x(inputs))
        # This used to crash, see https://github.com/pytorch/pytorch/issues/98602
        outputs.sum().backward()

    def test_norm(self):
        a = torch.arange(9, dtype=torch.float, device="mps") - 4
        b = a.reshape((3, 3))

        a_cpu = torch.arange(9, dtype=torch.float, device="cpu") - 4
        b_cpu = a_cpu.reshape((3, 3))

        res = torch.norm(a)
        res_cpu = torch.norm(a_cpu)
        self.assertEqual(res, res_cpu)

        res = torch.norm(b)
        res_cpu = torch.norm(b_cpu)
        self.assertEqual(res, res_cpu)

        res = torch.norm(a, float('inf'))
        res_cpu = torch.norm(a_cpu, float('inf'))
        self.assertEqual(res, res_cpu)

        res = torch.norm(b, float('inf'))
        res_cpu = torch.norm(b_cpu, float('inf'))
        self.assertEqual(res, res_cpu)

        c = torch.tensor([[1, 2, 3], [-1, 1, 4]], dtype=torch.float, device="mps")
        c_cpu = torch.tensor([[1, 2, 3], [-1, 1, 4]] , dtype=torch.float, device="cpu")

        res = torch.norm(c, dim=0)
        res_cpu = torch.norm(c_cpu, dim=0)
        self.assertEqual(res, res_cpu)

        res = torch.norm(c, dim=1)
        res_cpu = torch.norm(c_cpu, dim=1)
        self.assertEqual(res, res_cpu)

        res = torch.norm(c, p=1, dim=1)
        res_cpu = torch.norm(c_cpu, p=1, dim=1)
        self.assertEqual(res, res_cpu)

        d = torch.arange(8, dtype=torch.float, device="mps").reshape(2, 2, 2)
        d_cpu = torch.arange(8, dtype=torch.float, device="cpu").reshape(2, 2, 2)

        res = torch.norm(d, dim=(1, 2))
        res_cpu = torch.norm(d_cpu, dim=(1, 2))
        self.assertEqual(res, res_cpu)

        res = torch.norm(d[0, :, :]), torch.norm(d[1, :, :])
        res_cpu = torch.norm(d_cpu[0, :, :]), torch.norm(d_cpu[1, :, :])
        self.assertEqual(res, res_cpu)

    def test_linalg_vector_norm(self):
        x_mps = torch.tensor([0, 0, 0, 2, 3], dtype=torch.float, device="mps")
        x_cpu = x_mps.detach().clone().cpu()

        res_mps = torch.linalg.vector_norm(x_mps, ord=0)
        res_cpu = torch.linalg.vector_norm(x_cpu, ord=0)
        self.assertEqual(res_mps, res_cpu)

        a_mps = torch.arange(27, dtype=torch.float, device="mps") - 4
        a_cpu = torch.arange(27, dtype=torch.float, device="cpu") - 4

        B_mps = a_mps.reshape(3, 3, 3)
        B_cpu = a_cpu.reshape(3, 3, 3)

        res_mps = torch.linalg.vector_norm(a_mps, ord=3.5)
        res_cpu = torch.linalg.vector_norm(a_cpu, ord=3.5)
        self.assertEqual(res_mps, res_cpu)

        res_mps = torch.linalg.vector_norm(B_mps, ord=3.5)
        res_cpu = torch.linalg.vector_norm(B_cpu, ord=3.5)
        self.assertEqual(res_mps, res_cpu)

        for dim in range(0, B_mps.dim()):
            res_mps = torch.linalg.vector_norm(B_mps, ord=3.5, dim=dim)
            res_cpu = torch.linalg.vector_norm(B_cpu, ord=3.5, dim=dim)
            self.assertEqual(res_mps, res_cpu)


    def test_layer_norm(self):
        # TODO: Test non-contiguous
        def helper(input_shape, normalized_shape, eps=1e-05, elementwise_affine=True, dtype=torch.float32):
            cpu_x = torch.randn(input_shape, device='cpu', dtype=dtype, requires_grad=True)
            x = cpu_x.detach().clone().to('mps').requires_grad_()

            cpu_op = torch.nn.LayerNorm(normalized_shape, eps=eps, elementwise_affine=elementwise_affine, device='cpu', dtype=dtype)
            mps_op = torch.nn.LayerNorm(normalized_shape, eps=eps, elementwise_affine=elementwise_affine, device='mps', dtype=dtype)
            cpu_wt = torch.randn(normalized_shape, device='cpu', dtype=dtype, requires_grad=True)
            wt = cpu_wt.detach().clone().to('mps').requires_grad_()
            cpu_bias = torch.randn(normalized_shape, device='cpu', dtype=dtype, requires_grad=True)
            bias = cpu_bias.detach().clone().to('mps').requires_grad_()

            if (elementwise_affine):
                cpu_op.weight = torch.nn.Parameter(cpu_wt)
                mps_op.weight = torch.nn.Parameter(wt)
                cpu_op.bias = torch.nn.Parameter(cpu_bias)
                mps_op.bias = torch.nn.Parameter(bias)

            cpu_result = cpu_op(cpu_x)
            result = mps_op(x)

            cpu_grad = torch.randn(cpu_result.shape)
            grad = cpu_grad.to('mps')

            cpu_result.backward(cpu_grad)
            result.backward(grad)

            self.assertEqual(result, cpu_result)
            self.assertEqual(x.grad, cpu_x.grad)
            if (elementwise_affine):
                self.assertEqual(mps_op.weight.grad, cpu_op.weight.grad)
                self.assertEqual(mps_op.bias.grad, cpu_op.bias.grad)

        for elementwise_affine in [True, False]:
            helper((2, 2, 2, 2), (2, 2), elementwise_affine=elementwise_affine)
            helper((2, 3, 4, 5), (4, 5), elementwise_affine=elementwise_affine)
            helper((2, 3, 4, 5, 6), (4, 5, 6), elementwise_affine=elementwise_affine)

        # Regression test for https://github.com/pytorch/pytorch/issues/96113
        torch.nn.LayerNorm((16,), elementwise_affine=True).to("mps")(torch.randn(1, 2, 16).to("mps", dtype=torch.float16))

    def test_instance_norm(self):
        def helper(shape, eps=1, momentum=0.1, wts=False, channels_last=False, track_running_stats=True, test_module=False):

            import numpy as np
            np.random.seed(332)
            arr = (256 - 128) * np.random.random_sample(size=shape) + 128
            cpu_x = torch.tensor(arr, device='cpu', dtype=torch.float, requires_grad=True)
            if (channels_last):
                cpu_x = cpu_x.to(memory_format=torch.channels_last)
                cpu_x.retain_grad()
            x = cpu_x.detach().clone().to('mps').requires_grad_()

            mean_shape = [shape[1]]
            cpu_running_mean = None
            cpu_running_var = None
            running_mean = None
            running_var = None
            if (track_running_stats):
                mean_arr = (240 - 140) * np.random.random_sample(size=mean_shape) + 140
                cpu_running_mean = torch.tensor(mean_arr, device='cpu', dtype=torch.float)
                var_arr = 32 * np.random.random_sample(size=mean_shape)
                cpu_running_var = torch.tensor(var_arr, device='cpu', dtype=torch.float)
                running_mean = cpu_running_mean.detach().clone().to('mps')
                running_var = cpu_running_var.detach().clone().to('mps')

            weight = None
            cpu_weight = None
            bias = None
            cpu_bias = None
            if (wts):
                cpu_weight = torch.randn(mean_shape, device='cpu', dtype=torch.float, requires_grad=True)
                weight = cpu_weight.detach().clone().to('mps').requires_grad_()
                cpu_bias = torch.randn(mean_shape, device='cpu', dtype=torch.float, requires_grad=True)
                bias = cpu_bias.detach().clone().to('mps').requires_grad_()

            y = None
            ref_y = None

            if (not test_module):
                ref_y = torch.nn.functional.instance_norm(cpu_x, cpu_running_mean, cpu_running_var,
                                                          weight=cpu_weight,
                                                          bias=cpu_bias,
                                                          momentum=momentum, eps=eps)
                y = torch.nn.functional.instance_norm(x, running_mean, running_var,
                                                      weight=weight,
                                                      bias=bias,
                                                      momentum=momentum, eps=eps)

            else:

                instancenorm_op = None
                mps_instancenorm_op = None

                if (len(shape) == 3):
                    instancenorm_op = torch.nn.InstanceNorm1d(shape[1],
                                                              eps=eps,
                                                              momentum=momentum,
                                                              affine=wts,
                                                              track_running_stats=track_running_stats,
                                                              device='cpu')
                    mps_instancenorm_op = torch.nn.InstanceNorm1d(shape[1],
                                                                  eps=eps,
                                                                  momentum=momentum,
                                                                  affine=wts,
                                                                  track_running_stats=track_running_stats,
                                                                  device='mps')
                elif (len(shape) == 4):
                    instancenorm_op = torch.nn.InstanceNorm2d(shape[1],
                                                              eps=eps,
                                                              momentum=momentum,
                                                              affine=wts,
                                                              track_running_stats=track_running_stats,
                                                              device='cpu')
                    mps_instancenorm_op = torch.nn.InstanceNorm2d(shape[1],
                                                                  eps=eps,
                                                                  momentum=momentum,
                                                                  affine=wts,
                                                                  track_running_stats=track_running_stats,
                                                                  device='mps')
                elif (len(shape) == 5):
                    instancenorm_op = torch.nn.InstanceNorm3d(shape[1],
                                                              eps=eps,
                                                              momentum=momentum,
                                                              affine=wts,
                                                              track_running_stats=track_running_stats,
                                                              device='cpu')
                    mps_instancenorm_op = torch.nn.InstanceNorm3d(shape[1],
                                                                  eps=eps,
                                                                  momentum=momentum,
                                                                  affine=wts,
                                                                  track_running_stats=track_running_stats,
                                                                  device='mps')

                if (track_running_stats):
                    instancenorm_op.running_mean = cpu_running_mean
                    instancenorm_op.running_var = cpu_running_var
                    mps_instancenorm_op.running_mean = running_mean
                    mps_instancenorm_op.running_var = running_var
                if (wts):
                    instancenorm_op.weight = torch.nn.Parameter(cpu_weight)
                    instancenorm_op.bias = torch.nn.Parameter(cpu_bias)
                    mps_instancenorm_op.weight = torch.nn.Parameter(weight)
                    mps_instancenorm_op.bias = torch.nn.Parameter(bias)

                ref_y = instancenorm_op(cpu_x)
                y = mps_instancenorm_op(x)

            self.assertEqual(y, ref_y)
            if (not test_module):
                self.assertEqual(running_mean, cpu_running_mean)
                self.assertEqual(running_var, cpu_running_var)
            else:
                self.assertEqual(mps_instancenorm_op.running_mean, instancenorm_op.running_mean)
                self.assertEqual(mps_instancenorm_op.running_var, instancenorm_op.running_var)

            cpu_grad = torch.randn(ref_y.shape)
            grad = cpu_grad.to('mps')
            ref_y.backward(gradient=cpu_grad)
            y.backward(gradient=grad)

            self.assertEqual(x.grad, cpu_x.grad)
            if (wts):
                if (not test_module):
                    self.assertEqual(weight.grad, cpu_weight.grad)
                    self.assertEqual(bias.grad, cpu_bias.grad)
                else:
                    self.assertEqual(mps_instancenorm_op.weight.grad, instancenorm_op.weight.grad)
                    self.assertEqual(mps_instancenorm_op.bias.grad, instancenorm_op.bias.grad)

        for shape in [(2, 3, 2, 2), (2, 3, 2, 2, 2), (2, 3, 2)]:
            for test_module in [False, True]:
                for track_running_stats in [True, False]:
                    for channels_last in [False]:
                        if (channels_last and len(shape) != 4):
                            continue
                        # Running stats must be tracked in eval mode
                        if (track_running_stats):
                            helper(shape, eps=0, momentum=1, channels_last=channels_last,
                                   track_running_stats=track_running_stats, test_module=test_module)
                            helper(shape, channels_last=channels_last,
                                   track_running_stats=track_running_stats, test_module=test_module)
                            helper(shape, eps=1e-05, momentum=0.1, wts=False, channels_last=channels_last,
                                   track_running_stats=track_running_stats, test_module=test_module)
                            helper(shape, eps=0, momentum=1.0, wts=False, channels_last=channels_last,
                                   track_running_stats=track_running_stats, test_module=test_module)
                            helper(shape, eps=1, momentum=1, wts=True, channels_last=channels_last,
                                   track_running_stats=track_running_stats, test_module=test_module)
                            helper(shape, eps=3, momentum=0.67, wts=True, channels_last=channels_last,
                                   track_running_stats=track_running_stats, test_module=test_module)
                        helper(shape, eps=1e-05, momentum=0.1, wts=False, channels_last=channels_last,
                               track_running_stats=track_running_stats, test_module=test_module)
                        helper(shape, eps=0, momentum=1.0, wts=False, channels_last=channels_last,
                               track_running_stats=track_running_stats, test_module=test_module)
                        helper(shape, eps=1, momentum=1, wts=True, channels_last=channels_last,
                               track_running_stats=track_running_stats, test_module=test_module)
                        helper(shape, eps=3, momentum=0.67, wts=True, channels_last=channels_last,
                               track_running_stats=track_running_stats, test_module=test_module)

    # Test conv2d
    def test_conv2d_unit(self):
        def helper(input_shape, wt_shape,
                   stride=1, padding=0,
                   dilation=1, groups=1,
                   bias_shape=None):

            cpu_x = torch.randn(input_shape, device='cpu', dtype=torch.float, requires_grad=True)
            x = cpu_x.detach().clone().to('mps').requires_grad_()

            cpu_wt = torch.randn(wt_shape, device='cpu', dtype=torch.float, requires_grad=True)
            wt = cpu_wt.detach().clone().to('mps').requires_grad_()

            cpu_bias = None
            bias = None

            if (bias_shape is not None):
                cpu_bias = torch.randn(bias_shape, device='cpu', dtype=torch.float, requires_grad=True)
                bias = cpu_bias.detach().clone().to('mps').requires_grad_()

            y = torch.nn.functional.conv2d(x, wt, bias=bias, stride=stride,
                                           padding=padding, dilation=dilation, groups=groups)
            ref_y = torch.nn.functional.conv2d(cpu_x, cpu_wt, bias=cpu_bias, stride=stride,
                                               padding=padding, dilation=dilation, groups=groups)

            cpu_grad = torch.ones_like(ref_y)
            grad = cpu_grad.to('mps')

            y.backward(gradient=grad)
            ref_y.backward(gradient=cpu_grad)

            self.assertEqual(y, ref_y, rtol=2.6e-05, atol=2e-04)
            self.assertEqual(x.grad, cpu_x.grad, rtol=2.6e-06, atol=2e-05)
            self.assertEqual(wt.grad, cpu_wt.grad, atol=8e-04, rtol=10.4e-05)
            if (bias_shape is not None):
                self.assertEqual(bias.grad, cpu_bias.grad, atol=8e-04, rtol=10.4e-05)

        N = 1
        C_in = 3
        C_out = 64
        H = 64
        W = 64
        kH = 4
        kW = 4
        stride = 2
        padding = 1

        helper((N, C_in, H, W), (C_out, C_in, kH, kW), stride=stride, padding=padding)

        N = 4
        C_in = 16
        H = 32
        W = 32

        C_out = 8
        kH = 3
        kW = 3

        for groups in [1, 2, 4]:
            helper((N, C_in, H, W), (C_out, C_in // groups, kH, kW), groups=groups)
            helper((N, C_in, H, W), (C_out, C_in // groups, kH, kW), groups=groups)

            helper((N, C_in, H, W), (C_out, C_in // groups, kH, kW), bias_shape=(C_out), groups=groups)
            helper((N, C_in, H, W), (C_out, C_in // groups, kH, kW), bias_shape=(C_out), groups=groups)

            helper((N, C_in * 2, H * 2, W * 2), (C_out * 2, (C_in * 2) // groups, kH + 2, kW + 2), groups=groups)
            helper((N, C_in * 2, H * 2, W * 2), (C_out * 2, (C_in * 2) // groups, kH + 2, kW + 2), groups=groups)

            helper((N, C_in * 2, H * 2, W * 2), (C_out * 2, (C_in * 2) // groups,
                   kH + 2, kW + 2), bias_shape=(C_out * 2), groups=groups)
            helper((N, C_in * 2, H * 2, W * 2), (C_out * 2, (C_in * 2) // groups,
                   kH + 2, kW + 2), bias_shape=(C_out * 2), groups=groups)

    # Test conv transpose 2d
    def test_conv_transpose2d(self):
        def helper(input_shape, wt_shape,
                   stride=1, padding=0,
                   output_padding=0,
                   dilation=1, groups=1,
                   bias_shape=None):

            cpu_x = torch.randn(input_shape, device='cpu', dtype=torch.float, requires_grad=True)
            x = cpu_x.detach().clone().to('mps').requires_grad_()

            cpu_wt = torch.randn(wt_shape, device='cpu', dtype=torch.float, requires_grad=True)
            wt = cpu_wt.detach().clone().to('mps').requires_grad_()

            cpu_bias = None
            bias = None

            if (bias_shape is not None):
                cpu_bias = torch.randn(bias_shape, device='cpu', dtype=torch.float, requires_grad=True)
                bias = cpu_bias.detach().clone().to('mps').requires_grad_()

            y = torch.nn.functional.conv_transpose2d(
                x, wt, bias=bias, stride=stride, padding=padding, output_padding=output_padding, groups=groups, dilation=dilation)
            ref_y = torch.nn.functional.conv_transpose2d(
                cpu_x, cpu_wt, bias=cpu_bias, stride=stride, padding=padding,
                output_padding=output_padding, groups=groups, dilation=dilation)

            cpu_grad = torch.randn(ref_y.shape)
            grad = cpu_grad.to('mps')

            y.backward(gradient=grad)
            ref_y.backward(gradient=cpu_grad)

            self.assertEqual(y, ref_y, rtol=2.6e-05, atol=2e-04)
            self.assertEqual(x.grad, cpu_x.grad, rtol=2.6e-06, atol=2e-05)
            self.assertEqual(wt.grad, cpu_wt.grad, atol=8e-04, rtol=10.4e-05)

            # if (bias_shape is not None):
            #  print(cpu_bias.grad)
            #  print(bias.grad.to('cpu'))
            #  self.assertEqual(bias.grad, cpu_bias.grad)

        N = 4
        C_in = 2
        H = 32
        W = 32

        C_out = 8
        groups = 1
        kH = 3
        kW = 3

        for stride in [1, 2, 3]:
            for padding in [0, 1, 2]:
                for output_padding in [0, 1, 2]:
                    for dilation in [1, 2]:
                        if (output_padding >= stride or output_padding >= dilation):
                            continue
                        helper((N, C_out, H, W), (C_out, C_in, kH, kW), stride=stride,
                               padding=padding, output_padding=output_padding, dilation=dilation)
                        helper((N, C_out, H, W), (C_out, C_in, kH, kW), stride=stride,
                               padding=padding, output_padding=output_padding, dilation=dilation)

                        helper((N, C_out, H, W), (C_out, C_in, kH, kW), bias_shape=(C_in), stride=stride,
                               padding=padding, output_padding=output_padding, dilation=dilation)
                        helper((N, C_out, H, W), (C_out, C_in, kH, kW), bias_shape=(C_in), stride=stride,
                               padding=padding, output_padding=output_padding, dilation=dilation)

    # Test sigmoid
    def test_sigmoid(self):
        def helper(shape):

            cpu_x = torch.randn(shape, device='cpu', dtype=torch.float, requires_grad=True)
            x = cpu_x.detach().clone().to('mps').requires_grad_()

            sigmoid_op = torch.nn.Sigmoid()

            y = sigmoid_op(x)
            ref_y = sigmoid_op(cpu_x)

            cpu_grad = torch.ones_like(ref_y)
            grad = cpu_grad.to('mps')

            y.backward(gradient=grad)
            ref_y.backward(gradient=cpu_grad)

            self.assertEqual(y, ref_y)
            self.assertEqual(x.grad, cpu_x.grad)

        helper((2, 3, 4, 5))
        helper((2, 3, 4))
        helper((2, 8, 4, 5))

    # Test tanh
    def test_tanh(self):
        def helper(shape):

            cpu_x = torch.randn(shape, device='cpu', dtype=torch.float, requires_grad=True)
            x = cpu_x.detach().clone().to('mps').requires_grad_()

            tanh_op = torch.nn.Tanh()

            y = tanh_op(x)
            ref_y = tanh_op(cpu_x)

            cpu_grad = torch.ones_like(ref_y)
            grad = cpu_grad.to('mps')

            y.backward(gradient=grad)
            ref_y.backward(gradient=cpu_grad)

            self.assertEqual(y, ref_y)
            self.assertEqual(x.grad, cpu_x.grad)

        helper((2, 3, 4, 5))
        helper((2, 3, 4))
        helper((2, 8, 4, 5))

    def test_threshold(self):
        def helper(threshold, value, num_elems, inplace=False, requires_grad=True):
            m = nn.Threshold(threshold=threshold, value=value, inplace=inplace)

            input_cpu = torch.randn(num_elems, requires_grad=requires_grad, dtype=torch.float)
            input_mps = input_cpu.detach().clone().to('mps').requires_grad_(requires_grad)

            output_cpu = m(input_cpu)
            output_mps = m(input_mps)

            cpu_grad = torch.ones_like(output_cpu)
            mps_grad = cpu_grad.to('mps')

            self.assertEqual(output_cpu, output_mps)

            if requires_grad:
                output_cpu.backward(gradient=cpu_grad)
                output_mps.backward(gradient=mps_grad)

                self.assertEqual(input_cpu.grad, input_mps.grad)

        helper(threshold=0.1, value=20, num_elems=2)
        helper(threshold=-0.1, value=10, num_elems=10)
        helper(threshold=0.5, value=-15, num_elems=100)
        helper(threshold=1, value=10, num_elems=100, inplace=True, requires_grad=False)

    # Test pow
    def test_pow(self):
        def helper(shape):
            # aten::pow.Tensor_Tensor
            cpu_x = torch.randn(shape, device='cpu', dtype=torch.float, requires_grad=False)
            x = cpu_x.detach().clone().to('mps')
            cpu_y = torch.randn(shape, device='cpu', dtype=torch.float, requires_grad=False)
            y = cpu_y.detach().clone().to('mps')
            z = torch.pow(x, y)
            ref_z = torch.pow(cpu_x, cpu_y)

            self.assertEqual(z, ref_z)

            # aten::pow.Tensor_Scalar
            cpu_x = torch.randn(shape, device='cpu', dtype=torch.float, requires_grad=False)
            x = cpu_x.detach().clone().to('mps')
            exp = random.random()
            z = torch.pow(x, exp)
            ref_z = torch.pow(cpu_x, exp)

            self.assertEqual(z, ref_z)

            # aten::pow.Scalar
            x = random.random()
            cpu_y = torch.randn(shape, device='cpu', dtype=torch.float, requires_grad=False)
            y = cpu_y.detach().clone().to('mps')
            z = torch.pow(x, y)
            ref_z = torch.pow(x, cpu_y)

            self.assertEqual(z, ref_z)

        helper((2, 8, 4, 5))

    # Test addcmul
    def test_addcmul(self):
        def helper(shape, value, xtype=torch.float32, ytype=None, ztype=None):
            def rand_helper(dtype):
                if dtype.is_floating_point:
                    return torch.randn(shape, device='cpu', dtype=dtype, requires_grad=False)
                return torch.randint(10, shape, dtype=dtype, device='cpu', requires_grad=False)

            cpu_x = rand_helper(xtype)
            x = cpu_x.detach().clone().to('mps')

            cpu_y = rand_helper(ytype if ytype is not None else xtype)
            y = cpu_y.detach().clone().to('mps')

            cpu_z = rand_helper(ztype if ztype is not None else xtype)
            z = cpu_z.detach().clone().to('mps')

            y = torch.addcmul(x, y, z, value=value)
            ref_y = torch.addcmul(cpu_x, cpu_y, cpu_z, value=value)

            self.assertEqual(y, ref_y)

        helper((2, 3, 4, 5), 0.1)
        helper((2, 8, 4, 5), 0.1)
        helper((2, 3, 4, 5), 0.2)
        helper((2, 8, 4, 5), 0.2)
        # Integral types
        helper((2, 2), 1.0, xtype=torch.int32)
        helper((2, 2), 2.0, xtype=torch.int16)

        # Mixed types
        helper((2, 2), 1.0, xtype=torch.float16, ytype=torch.float32)
        helper((3, 2), 1.0, ytype=torch.float16)
        helper((2, 3), 1.0, ztype=torch.float16)
        helper((2, 2), 1.0, xtype=torch.int32, ytype=torch.int16, ztype=torch.uint8)
        helper((2, 2), 1.0, ytype=torch.int16, ztype=torch.uint8)

    # Test addcdiv
    def test_addcdiv(self):
        def helper(shape, value):
            cpu_x = torch.randn(shape, device='cpu', dtype=torch.float, requires_grad=False)
            cpu_y = torch.randn(shape, device='cpu', dtype=torch.float, requires_grad=False)
            # clamp to avoid division by 0
            cpu_z = torch.randn(shape, device='cpu', dtype=torch.float, requires_grad=False).clamp_min_(0.1)
            cpu_out = torch.randn(shape, device='cpu', dtype=torch.float, requires_grad=False)

            mps_x = cpu_x.detach().clone().to('mps')
            mps_y = cpu_y.detach().clone().to('mps')
            mps_z = cpu_z.detach().clone().to('mps')
            mps_out = cpu_out.detach().clone().to('mps')

            result_div_mps = torch.addcdiv(mps_x, mps_y, mps_z, value=value)
            result_div_cpu = torch.addcdiv(cpu_x, cpu_y, cpu_z, value=value)
            self.assertEqual(result_div_mps, result_div_cpu)
            # test .out variant
            self.assertEqual(torch.addcdiv(mps_x, mps_y, mps_z, out=mps_out, value=value), result_div_cpu)

        helper((2, 3, 4, 5), 0.1)
        helper((2, 8, 4, 5), 0.2)
        helper((2, 3, 4, 5), 1.0)  # value of 1 should be ignored internally

    def test_buffer_size_match(self):
        # this test shouldn't cause any crash
        size = 16
        cpu_A = torch.rand(size, device='cpu')
        cpu_F = torch.rand(size, size, size, device='cpu')

        mps_A = cpu_A.to('mps')
        mps_F = cpu_F.to('mps')
        self.assertEqual(cpu_A @ cpu_F, mps_A @ mps_F)

    def test_transpose_inplace(self):
        values = [[1.0, 2.0, 3.0], [4.0, 5.0, 6.0], [7.0, 8.0, 9.0]]
        cpu_x = torch.tensor(values, device='cpu')
        mps_x = torch.tensor(values, device='mps')

        cpu_x.transpose_(0, 1)
        mps_x.transpose_(0, 1)
        self.assertEqual(cpu_x, mps_x.to('cpu'))

    def test_expand_cpu_to_mps_copy(self):
        # https://github.com/pytorch/pytorch/issues/78642

        x = torch.tensor(1).expand([10]).to("mps")
        x_cpu = torch.tensor(1).expand([10])

        self.assertEqual(x_cpu, x.cpu())

    def test_cpu_to_strided_mps_copy(self):
        # https://github.com/pytorch/pytorch/issues/86975

        a1 = torch.Tensor([[1, 2], [3, 4], [5, 6]]).to(torch.device("mps"))
        b1 = torch.Tensor([-1, -1])
        a1[1:, 1] = b1

        a2 = torch.Tensor([[1, 2], [3, 4], [5, 6]]).to(torch.device("mps"))
        b2 = torch.Tensor([-1, -1]).to(torch.device("mps"))
        a2[1:, 1] = b2

        self.assertEqual(a1, a2)

    def test_view_slice_reshape(self):
        x = torch.randn([1, 4, 4], device="mps")
        y = x[0, :1, 1:]

        x_cpu = x.to("cpu")
        y_cpu = x_cpu[0, :1, 1:]

        r = y + 1
        r_cpu = y_cpu + 1
        self.assertEqual(r, r_cpu)

    def test_slice_reshape(self):
        x = torch.randn([1, 6, 4, 2], dtype=torch.float, device="mps")
        x_cpu = x.detach().clone().to("cpu")

        x = x[:, 3:].view(2, 3, 4, 1)
        x_cpu = x_cpu[:, 3:].view(2, 3, 4, 1)
        self.assertEqual(x, x_cpu)

        x = x + 2
        x_cpu = x_cpu + 2
        self.assertEqual(x, x_cpu)

    def test_reshape_storage_offset(self):
        # https://github.com/pytorch/pytorch/issues/95883
        B = 4
        T = 1

        lin_cpu = nn.Linear(10, 256)
        lin_mps = nn.Linear(10, 256, device="mps")

        # Use the same weights and bias as the ones from the cpu
        lin_mps.weight.data = lin_cpu.weight.data.detach().clone().to("mps").requires_grad_()
        lin_mps.bias.data = lin_cpu.bias.data.detach().clone().to("mps").requires_grad_()

        x_mps = torch.rand([B, T, 10], device="mps", requires_grad=True)
        x_cpu = x_mps.detach().clone().cpu().requires_grad_()
        x_mps = lin_mps(x_mps)
        x_cpu = lin_cpu(x_cpu)

        self.assertEqual(x_mps.shape, (B, T, 256))
        self.assertEqual(x_cpu.shape, (B, T, 256))

        cls_token_mps = torch.rand([1, 256], device="mps", requires_grad=True).repeat(B, 1, 1)
        cls_token_cpu = cls_token_mps.detach().clone().cpu()
        x_mps = torch.cat([cls_token_mps, x_mps], dim=1)
        x_cpu = torch.cat([cls_token_cpu, x_cpu], dim=1)

        x_mps = x_mps.transpose(0, 1)
        x_cpu = x_cpu.transpose(0, 1)

        target_mps = torch.rand_like(x_mps)
        target_cpu = target_mps.detach().clone().cpu()
        loss_mps = F.mse_loss(x_mps, target_mps)
        loss_cpu = F.mse_loss(x_cpu, target_cpu)
        self.assertEqual(loss_mps, loss_cpu)

        loss_mps.backward()
        loss_cpu.backward()
        self.assertEqual(x_mps.grad, x_cpu.grad)

    def test_stack(self):
        # https://github.com/pytorch/pytorch/issues/87856
        x_cpu = torch.tensor([[1, 2]])
        x_mps = x_cpu.detach().clone().to("mps")

        y_cpu = torch.stack((x_cpu[:, :1], x_cpu[:, -1:]), dim=-1)
        y_mps = torch.stack((x_mps[:, :1], x_mps[:, -1:]), dim=-1)

        self.assertEqual(y_cpu, y_mps)

        t_mps = torch.tensor([1, 2, 3, 4], device="mps")
        t_cpu = t_mps.detach().cpu().detach()

        x_mps = t_mps[2:]
        y_mps = t_mps[:2]

        x_cpu = t_cpu[2:]
        y_cpu = t_cpu[:2]

        res_mps = torch.stack((y_mps, x_mps), dim=-1)
        res_cpu = torch.stack((y_cpu, x_cpu), dim=-1)

        self.assertEqual(res_mps, res_cpu)

    def test_unsafe_chunk(self):
        # https://github.com/pytorch/pytorch/issues/91065
        a = torch.rand(5, dtype=torch.float32, device="cpu")
        ret = a.unsafe_chunk(4, 0)
        y = ret[0] * ret[2]
        a_mps = a.to("mps")
        ret_mps = a_mps.unsafe_chunk(4, 0)
        y_mps = ret_mps[0] * ret_mps[2]
        self.assertEqual(y, y_mps)

    def test_slice_casting(self):
        # generate random binary numbers
        cpu_in = torch.bernoulli(torch.empty(1, 1, 128, 128).uniform_(0, 1)).to(torch.uint8)
        mps_in = cpu_in.detach().clone().to("mps")
        # check copy_cast(unit8 -> bool) on tensors with storage offset
        cpu_out = cpu_in[:, :, 11 : 12, :12].to(torch.bool)
        mps_out = mps_in[:, :, 11 : 12, :12].to(torch.bool)
        self.assertEqual(cpu_out, mps_out)

    def test_slice_reshape_contg_view(self):
        import torch

        x_mps = torch.randn(1, 4800, 2, device="mps")
        x_cpu = x_mps.detach().clone().cpu()

        r_mps = x_mps + 2
        r_cpu = x_cpu + 2

        self.assertEqual(r_mps, r_cpu)

    def test_contiguous_slice_2d(self):
        def helper(shape):
            for i in range(0, shape[0]):
                for j in range(0, shape[1]):
                    t_mps = torch.randn(shape, device="mps")
                    t_cpu = t_mps.detach().clone().cpu()

                    y_mps = t_mps[i:, :j]
                    y_cpu = t_cpu[i:, :j]
                    self.assertEqual(y_mps + 1, y_cpu + 1)

                    y_mps = t_mps[i:, j]
                    y_cpu = t_cpu[i:, j]
                    self.assertEqual(y_mps + 1, y_cpu + 1)

                    y_mps = t_mps[i, :j]
                    y_cpu = t_cpu[i, :j]
                    self.assertEqual(y_mps + 1, y_cpu + 1)

                    y_mps = t_mps[:i, :j]
                    y_cpu = t_cpu[:i, :j]
                    self.assertEqual(y_mps + 1, y_cpu + 1)

                    y_mps = t_mps[:i, j]
                    y_cpu = t_cpu[:i, j]
                    self.assertEqual(y_mps + 1, y_cpu + 1)

                    y_mps = t_mps[:i, j:]
                    y_cpu = t_cpu[:i, j:]
                    self.assertEqual(y_mps + 1, y_cpu + 1)

        l = []
        for N in range(1, 3):
            l.append(N)
            for C in range(1, 3):
                l.append(C)
                helper(l)
                for D in range(1, 3):
                    l.append(D)
                    helper(l)
                    for H in range(1, 3):
                        l.append(H)
                        helper(l)
                        for W in range(1, 3):
                            l.append(W)
                            helper(l)
                            l.pop()
                        l.pop()
                    l.pop()
                l.pop()
            l.pop()

        helper([9, 15, 4])
        helper([9, 3, 2])
        helper([3, 4, 18, 22])
        helper([3, 4, 18, 22, 150])

    def test_contiguous_slice_3d(self):
        x = torch.randn(2, 3, 3, device="mps")
        x_cpu = x.detach().clone().cpu()
        x = x[:1]
        x_cpu = x_cpu[:1]
        out = x[:, 0:1, 0:1] * x[:, 1:2, 1:2]
        out_cpu = x_cpu[:, 0:1, 0:1] * x_cpu[:, 1:2, 1:2]
        self.assertEqual(out, out_cpu)

    def test_view_slice(self):
        # https://github.com/pytorch/pytorch/issues/83995
        NUM_SAMPLES = 60
        s = (0, 1)

        X = torch.rand(8000, 3, dtype=torch.float32, device='cpu')
        X_mps = X.detach().clone().to("cpu")

        idx = torch.randint(0, X.shape[0], (1,)).repeat(len(s))
        pts = torch.randint(0, X.shape[0], (NUM_SAMPLES, X.shape[1]))
        idx_mps = idx.to("mps")
        pts_mps = pts.to("mps")
        pts[:, s] = idx
        pts_mps[:, s] = idx_mps

        actual_pts = torch.zeros(NUM_SAMPLES, X.shape[1], dtype=torch.float)
        actual_pts_mps = torch.zeros(NUM_SAMPLES, X.shape[1], dtype=torch.float, device="mps")

        for i in range(NUM_SAMPLES):
            for j in range(X.shape[1]):
                actual_pts_mps[i, j] = X_mps[pts_mps[i, j], j]
                actual_pts[i, j] = X[pts[i, j], j]
                self.assertEqual(actual_pts[i, j], actual_pts_mps[i, j])

    def test_slice_scatter(self):
        shape = (4, 4)
        tensor = torch.randint(10, shape, device="mps")
        tensor_before = tensor.clone()
        torch.empty(shape[0], shape[1] * 2, device="mps")[:, ::2].copy_(tensor)
        torch.testing.assert_close(tensor, tensor_before)

    def test_slice(self):
        values = [[1.0, 2.0, 3.0], [4.0, 5.0, 6.0], [7.0, 8.0, 9.0]]
        cpu_x = torch.tensor(values, device='cpu')
        mps_x = (torch.tensor(values, device='mps', dtype=torch.float))

        cpu_slice1 = cpu_x[:2, :]
        mps_slice1 = mps_x[:2, :]
        self.assertEqual(cpu_slice1, mps_slice1)

        cpu_slice2 = cpu_x[:, :1]
        mps_slice2 = mps_x[:, :1]
        self.assertEqual(cpu_slice2, mps_slice2)

        cpu_slice3 = cpu_x[1:2, :]
        mps_slice3 = mps_x[1:2, :]
        self.assertEqual(cpu_slice3, mps_slice3.to('cpu'))

        cpu_slice4 = cpu_x[1, :]
        mps_slice4 = mps_x[1, :].to('cpu')
        self.assertEqual(cpu_slice4, mps_slice4)

    def test_scalar_from_slice_unary(self):
        # https://github.com/pytorch/pytorch/issues/82543
        tensor_list = torch.tensor([1.0, 1.2], device="mps")

        for scalar in tensor_list:
            r_mps = torch.ceil(scalar)
            r_cpu = torch.ceil(scalar.to("cpu"))
            self.assertEqual(r_mps.cpu(), r_cpu)

    def test_scalar_from_slice_binary(self):
        # https://github.com/pytorch/pytorch/issues/82543
        def helper(binary_op):
            tensor_list = torch.tensor([1.0, 1.2, 2.5, 1.0], device="mps")

            for scalar in tensor_list:
                r_mps = binary_op(scalar, 1.0)
                r_cpu = binary_op(scalar.cpu(), 1.0)
                self.assertEqual(r_mps.cpu(), r_cpu)
        helper(torch.sub)
        helper(torch.add)
        helper(torch.not_equal)
        helper(torch.eq)

    def test_slice_contiguous_view(self):
        # https://github.com/pytorch/pytorch/issues/77750

        def helper(operator):
            t_mps = torch.tensor([1, 2, 3, 4], device="mps")
            t_cpu = torch.tensor([1, 2, 3, 4], device="cpu")

            # contiguous view
            x_mps = t_mps[2:]  # 3, 4
            y_mps = t_mps[:2]  # 1, 2

            x_cpu = t_cpu[2:]
            y_cpu = t_cpu[:2]

            res_mps = res_cpu = None
            if operator == "<=":
                res_mps = x_mps <= y_mps
                res_cpu = x_cpu <= y_cpu
            elif operator == "<":
                res_mps = x_mps < y_mps
                res_cpu = x_cpu < y_cpu
            elif operator == ">=":
                res_mps = x_mps >= y_mps
                res_cpu = x_cpu >= y_cpu
            elif operator == ">":
                res_mps = x_mps >= y_mps
                res_cpu = x_cpu >= y_cpu
            elif operator == "==":
                res_mps = x_mps == y_mps
                res_cpu = x_cpu == y_cpu
            elif operator == "!=":
                res_mps = x_mps != y_mps
                res_cpu = x_cpu != y_cpu
            elif operator == "stack":
                res_mps = torch.stack((y_mps, x_mps), dim=-1)
                res_cpu = torch.stack((y_cpu, x_cpu), dim=-1)

            self.assertEqual(res_mps, res_cpu)

        for op in ["<=", "<", ">=", ">", "==", "!=", "stack"]:
            helper(op)

    def test_slice_of_slice(self):
        x = torch.tensor([0.5, 0.5], device="cpu")
        x_mps = torch.tensor([0.5, 0.5], device="mps")

        tensor = x[1][None]
        tensor_mps = x_mps[1][None]

        res = tensor.ne(0)
        res_mps = tensor_mps.ne(0)

        self.assertEqual(res, res_mps)

    def test_index_storage_offset(self):
        # https://github.com/pytorch/pytorch/issues/78107

        a = torch.tensor([8.2670e-01, -1.0293e+00])
        b_cpu = a[0]
        c_cpu = a[1]

        # both 'b' and 'c' are views of 'a'
        # 'b' has a storage offset of 0, while 'c' has a storage offset of 1
        # when copying from 'cpu' to 'mps', c will have a storage_offset of 1 which needs to be taking into account,
        # otherwise it ends with same value as 'b'
        b = b_cpu.to('mps')
        c = c_cpu.to('mps')

        res_mps = b > c
        res_cpu = b_cpu > c_cpu
        self.assertEqual(res_mps, res_cpu)

        res_mps = c > b
        res_cpu = c_cpu > b_cpu
        self.assertEqual(res_mps, res_cpu)

    def test_flatten(self):
        values = [[[1.0, 2.0, 3.0], [4.0, 5.0, 6.0]], [[7.0, 8.0, 9.0], [10.0, 11.0, 12.0]]]
        cpu_x = torch.tensor(values, device='cpu')
        mps_x = torch.tensor(values, device='mps')

        cpu_flatten1 = cpu_x.flatten()
        mps_flatten1 = mps_x.flatten().to('cpu')
        self.assertEqual(cpu_flatten1, mps_flatten1)

        cpu_flatten2 = cpu_x.flatten(start_dim=1)
        mps_flatten2 = mps_x.flatten(start_dim=1).to('cpu')
        self.assertEqual(cpu_flatten2, mps_flatten2)

        cpu_flatten3 = cpu_x.flatten(end_dim=1)
        mps_flatten3 = mps_x.flatten(end_dim=1).to('cpu')
        self.assertEqual(cpu_flatten3, mps_flatten3)

    # Test repeat
    def test_repeat(self):
        def helper(shape, repeats):

            cpu_x = torch.randn(shape, device='cpu', dtype=torch.float, requires_grad=True)
            x = cpu_x.detach().clone().to('mps').requires_grad_()

            y = x.repeat(repeats)
            ref_y = cpu_x.repeat(repeats)

            cpu_grad = torch.randn(ref_y.shape)
            grad = cpu_grad.to('mps')

            y.backward(gradient=grad)
            ref_y.backward(gradient=cpu_grad)

            self.assertEqual(y, ref_y)
            self.assertEqual(x.grad, cpu_x.grad)

        helper((2, 3, 4, 5), (2, 3, 4, 5))
        helper((2, 3, 4), (4, 3, 2, 5, 7, 2))
        helper((3, 4, 5), (2, 3, 4, 5))
        helper((3, 4, 5), (2, 2, 2))

    def test_torch_repeat_interleave(self, device="mps"):
        y = torch.tensor([[1, 2], [3, 4]], device=device)
        # exercise single argument function signature
        temp = y.repeat_interleave(2)
        self.assertEqual(torch.Size([8]), temp.size())

        for dtype in [torch.int, torch.long]:
            lengths = torch.tensor([1, 2], dtype=dtype, device="mps")
            output_size = torch.sum(lengths)
            a = torch.repeat_interleave(
                y,
                lengths,
                dim=0,
            )
            self.assertEqual(a.dtype, y.dtype)
            self.assertEqual(a.size(), torch.Size([3, 2]))

            a_with_output = torch.repeat_interleave(
                y,
                lengths,
                dim=0,
                output_size=output_size,
            )
            self.assertEqual(a_with_output.dtype, y.dtype)
            self.assertEqual(a_with_output.size(), torch.Size([3, 2]))

    def test_repeat_interleave(self, device="mps"):
        x = torch.tensor([0, 1, 2, 3], device=device)
        expected = torch.tensor([1, 2, 2, 3, 3, 3], device=device)
        # Prior to macos 13.3, input of dtype=torch.int64 returns dtype=torch.int32
        self.assertEqual(torch.repeat_interleave(x), expected, exact_dtype=product_version >= 13.3)

        with self.assertRaises(RuntimeError):
            torch.repeat_interleave(torch.arange(4, device=device).reshape(2, 2))

        with self.assertRaises(RuntimeError):
            torch.repeat_interleave(torch.arange(4.0, device=device))

        with self.assertRaises(RuntimeError):
            torch.repeat_interleave(torch.tensor([1, 2, -1, 3, 4], device=device))

        y = torch.tensor([[1, 2], [3, 4]], device=device)

        y1_v1 = torch.repeat_interleave(y, 2)
        y1_v2 = torch.repeat_interleave(y, torch.tensor(2, device=device))
        y1_v3 = torch.repeat_interleave(y, torch.tensor([2], device=device))
        y1_expect = torch.tensor([1, 1, 2, 2, 3, 3, 4, 4], device=device)
        self.assertEqual(y1_v1, y1_expect)
        self.assertEqual(y1_v2, y1_expect)
        self.assertEqual(y1_v3, y1_expect)

        y2 = torch.repeat_interleave(y, 3, dim=1)
        y2_expect = torch.tensor([[1, 1, 1, 2, 2, 2],
                                  [3, 3, 3, 4, 4, 4]], device=device)
        self.assertEqual(y2, y2_expect)

        y3 = torch.repeat_interleave(y, torch.tensor([1, 2], device=device), dim=0)
        y3_expect = torch.tensor([[1, 2],
                                  [3, 4],
                                  [3, 4]], device=device)
        self.assertEqual(y3, y3_expect)

        with self.assertRaises(RuntimeError):
            torch.repeat_interleave(y, torch.tensor([1, 2, 3], device=device), dim=0)

        with self.assertRaises(RuntimeError):
            torch.repeat_interleave(y, torch.arange(9, device=device).reshape(3, 3), dim=0)

        # test zero sized dimension
        x = torch.zeros((5, 0), device=device)
        y = torch.repeat_interleave(x, repeats=3, dim=1)
        self.assertEqual(y, x.new_zeros(5, 0, device=device))

        x = torch.tensor([], dtype=torch.int64, device=device)
        y = torch.repeat_interleave(x, x)
        self.assertEqual(y, x)

    def test_repeat_interleave_simple(self):
        def helper(shape, dtype=torch.float32, num_repeats=torch.Tensor(), dim=None):
            x = torch.randn(shape, dtype=dtype, device="mps")
            x_cpu = x.detach().clone().cpu()

            num_repeats_cpu = num_repeats.detach().clone().cpu()

            repeats = torch.repeat_interleave(x, num_repeats, dim)
            repeats_cpu = torch.repeat_interleave(x_cpu, num_repeats_cpu, dim)

            self.assertEqual(repeats, repeats_cpu)
        helper(shape=3, num_repeats=torch.tensor([100], device="mps"))
        helper(shape=(2, 2), num_repeats=torch.tensor([3, 3], device="mps"), dim=0)
        helper(shape=(10, 15, 8), num_repeats=torch.arange(10, device="mps"), dim=0)
        helper(shape=(10, 15, 8), num_repeats=torch.randint(0, 100, (15, ), device="mps"), dim=1)
        helper(shape=(10, 15, 30), num_repeats=torch.randint(0, 100, (30, ), device="mps"), dim=2)

    def test_count_nonzero(self):
        def helper(dtype):
            n = [
                [[1, 0, 2], [3, 0, 2], [7, 9, -4]],
                [[0, 2, 3], [3, 2, 1], [2, 0, 0]],
            ]
            cpu_x = torch.tensor(n, dtype=dtype)
            mps_x = torch.tensor(n, dtype=dtype).to('mps')

            # All non-zeros
            self.assertEqual(
                torch.count_nonzero(cpu_x),
                torch.count_nonzero(mps_x)
            )

            # dim=1
            self.assertEqual(
                torch.count_nonzero(cpu_x, dim=1),
                torch.count_nonzero(mps_x, dim=1)
            )

            # dim=(0, 1)
            self.assertEqual(
                torch.count_nonzero(cpu_x, dim=(0, 1)),
                torch.count_nonzero(mps_x, dim=(0, 1))
            )
        helper(torch.int32)
        helper(torch.int64)
        helper(torch.float16)
        helper(torch.float32)

    def _test_module_empty_input(self, module, inp, check_size=True):
        inp.requires_grad_(True)
        out = module(inp)
        gO = torch.rand_like(out)
        out.backward(gO)
        if check_size:
            self.assertEqual(out.size(), inp.size())
        for p in module.parameters():
            if p.requires_grad:
                self.assertEqual(p.grad, torch.zeros_like(p.grad))
        self.assertEqual(inp.grad, torch.zeros_like(inp))

    # Test dtype casting, with and without simultaneous device change
    def test_to(self):
        values = [[[1.0, 2.0, 3.0], [4.0, 5.0, 6.0]], [[7.0, 8.0, 9.0], [10.0, 11.0, 12.0]]]
        cpu_x = torch.tensor(values, device='cpu')
        mps_x = torch.tensor(values, device='mps')

        self.assertEqual(cpu_x.int(), mps_x.int().cpu())
        self.assertEqual(cpu_x.bool(), mps_x.bool().cpu())
        self.assertEqual(cpu_x.float(), mps_x.float().cpu())

        self.assertEqual(torch.tensor(1.3, device='mps').int().cpu(),
                         torch.tensor(1, dtype=torch.int32))
        self.assertEqual(torch.tensor(0.0, device='mps').bool().cpu(), torch.tensor(False))
        self.assertEqual(torch.tensor(0.1, device='mps').bool().cpu(), torch.tensor(True))
        self.assertEqual(torch.tensor(0.1, device='mps').bool().int().cpu(),
                         torch.tensor(1, dtype=torch.int32))
        self.assertEqual(torch.tensor(0.1, device='mps').bool().int().float().cpu(),
                         torch.tensor(1.0))
        self.assertEqual(torch.tensor(4.25, device='mps').to('cpu', torch.int),
                         torch.tensor(4, dtype=torch.int32))
        self.assertEqual(torch.tensor(4.25, device='cpu').to('mps', torch.int).cpu(),
                         torch.tensor(4, dtype=torch.int32))
        self.assertEqual(torch.tensor(-8.34, device='cpu').to('mps', torch.int),
                         torch.tensor(-8.34, device='cpu').to('mps').to(torch.int))
        # Cast int8 and uint8 to float and compare results
        # See https://github.com/pytorch/pytorch/issues/80009 for more details
        cpu_byte = torch.tensor([60, 160, 20, 220], dtype=torch.uint8)
        cpu_char = torch.tensor([60, -60, 20, -120], dtype=torch.uint8)
        for x_cpu in [cpu_byte, cpu_char]:
            x_mps = x_cpu.to('mps')
            self.assertEqual(x_mps.to(torch.float32), x_cpu.to(torch.float32))


    def test_setitem_scalar(self) -> None:
        device = 'mps'
        for dtype in [torch.int32, torch.float32, torch.int64]:
            for i in range(3, 6):
                for j in range(3, 6):
                    t = torch.zeros(i, j, dtype=dtype, device=device)
                    self.assertEqual(t.sum(), 0)
                    t[1, 1] = 1
                    t[2, 1] = j
                    t[1, 2] = i
                    self.assertEqual(t[1, 1], 1)
                    self.assertEqual(t[1, 2], i)
                    self.assertEqual(t[2, 1], j)
                    self.assertEqual(t.sum(), 1 + i + j)

    def test_stride_of_strides(self) -> None:
        x = torch.rand(32, 1, device='mps')
        y = x.as_strided(size=(32, 2), stride=(1, 0))
        # Casting stride of strided tensor to CPU use to crash with "buffer is not large enough." assert
        # See https://github.com/pytorch/pytorch/issues/79181#issuecomment-1154683435
        z = y.as_strided(size=(32, 3), stride=(1, 0)).to("cpu")
        self.assertEqual(x.to("cpu").as_strided(size=(32, 3), stride=(1, 0)), z)

    def test_type_casting(self):
        # https://github.com/pytorch/pytorch/issues/81567
        def helper(data, to_dtype):
            a_cpu = torch.tensor(data)
            a_mps = a_cpu.to(torch.device('mps'))

            res_cpu = a_cpu.type(to_dtype)
            res_mps = a_mps.type(to_dtype)
            self.assertEqual(res_cpu, res_mps)

        helper([9.0, 3.0, 5.0, 4.0], torch.LongTensor)
        helper([9.0, 3.0, 5.0, 4.0], torch.FloatTensor)
        helper([9.0, 3.0, 5.0, 4.0], torch.IntTensor)
        helper([9.0, 3.0, 5.0, 4.0], torch.ShortTensor)
        helper([9.0, 3.0, 5.0, 4.0], torch.HalfTensor)
        helper([9.0, 3.0, 5.0, 4.0], torch.CharTensor)
        helper([9.0, 3.0, 5.0, 4.0], torch.ByteTensor)

    def test_to_casting(self):
        # https://github.com/pytorch/pytorch/issues/81567
        def helper(data, to_dtype):
            a_cpu = torch.tensor(data)
            a_mps = a_cpu.to(torch.device('mps'))

            res_cpu = a_cpu.to(to_dtype)
            res_mps = a_mps.to(to_dtype)
            self.assertEqual(res_cpu, res_mps)

        helper([9.0, 3.0, 5.0, 4.0], torch.int64)
        helper([9.0, 3.0, 5.0, 4.0], torch.float)
        helper([9.0, 3.0, 5.0, 4.0], torch.int32)
        helper([9.0, 3.0, 5.0, 4.0], torch.short)
        helper([9.0, 3.0, 5.0, 4.0], torch.half)
        helper([9.0, 3.0, 5.0, 4.0], torch.int8)
        helper([9.0, 3.0, 5.0, 4.0], torch.uint8)

    def test_storage_offset_greater_than_src_nbytes(self):
        # https://github.com/pytorch/pytorch/issues/80844
        n_tensors = 100
        n_tensor_elems = 784
        elems = torch.arange(n_tensors * n_tensor_elems, dtype=torch.float32)

        tensor_list = []
        for i in range(0, n_tensors - 1):
            # create a list of contiguous view tensors (view tensor created by the slice op)
            t = elems[n_tensor_elems * i : n_tensor_elems * (i + 1)]
            tensor_list.append(t)

        for i in range(0, n_tensors - 1):
            t = tensor_list[i].view(1, n_tensor_elems)
            t_mps = t.to("mps")
            self.assertEqual(t, t_mps.cpu(), f"i={i}")

    # See https://github.com/pytorch/pytorch/issues/82427
    # and https://github.com/pytorch/pytorch/issues/83692
    def test_full_bugs(self):
        # Test should not crash
        x = torch.full((3, 3), True, device='mps')
        # torch.full should work for uint8
        y_mps = torch.full((2, 2), 247, device='mps', dtype=torch.uint8)
        y_cpu = torch.full((2, 2), 247, device='cpu', dtype=torch.uint8)
        self.assertEqual(y_mps, y_cpu)

    @unittest.skipIf(product_version < 13.0, "Skipped on macOS 12")
    # See https://github.com/pytorch/pytorch/issues/84995
    def test_div_bugs(self):
        for (dtype, mode) in itertools.product(integral_types(), ['trunc', 'floor']):
            if dtype != torch.int64:
                x = torch.tensor(list(range(1, 11)), device='mps', dtype=dtype)
                y = torch.div(x, 101, rounding_mode=mode)
                self.assertEqual(y.sum(), 0)

    # See https://github.com/pytorch/pytorch/issues/82663
    def test_bool_expand(self):
        x = torch.tensor([[1], [0]], dtype=torch.bool, device='mps')
        y = torch.tensor([0, 1], dtype=torch.bool, device='mps')
        self.assertFalse(torch.equal(x.expand(2, 2), y.expand(2, 2)))

    # Empty unary op should return tensor of the same size
    def test_empty_neg(self):
        x = torch.tensor([[]], device='mps')
        y = -x
        self.assertEqual(x, y)

    def _test_unique_scalar_empty(self, dtype, device, f):
        # test scalar
        x = torch.tensor(0, dtype=dtype, device=device)
        unique, inverse, counts = f(x, return_inverse=True, return_counts=True)
        expected_unique = torch.tensor([0], dtype=dtype, device=device)
        expected_inverse = torch.tensor(0, device=device)
        expected_counts = torch.tensor([1], device=device)
        self.assertEqual(unique, expected_unique)
        self.assertEqual(inverse, expected_inverse)
        self.assertEqual(counts, expected_counts)

        # test zero sized tensor
        x = torch.zeros((0, 0, 3), dtype=dtype, device=device)
        unique, inverse, counts = f(x, return_inverse=True, return_counts=True)
        expected_unique = torch.tensor([], dtype=dtype, device=device)
        expected_inverse = torch.empty((0, 0, 3), dtype=torch.long, device=device)
        expected_counts = torch.tensor([], dtype=torch.long, device=device)
        self.assertEqual(unique, expected_unique)
        self.assertEqual(inverse, expected_inverse)
        self.assertEqual(counts, expected_counts)

    def _test_unique_with_expects(self, device, dtype, f, x, expected_unique, expected_inverse, expected_counts, additional_shape):
        def ensure_tuple(x):
            if isinstance(x, torch.Tensor):
                return (x,)
            return x

        for return_inverse in [True, False]:
            for return_counts in [True, False]:
                # test with expected
                ret = ensure_tuple(f(x, return_inverse=return_inverse, return_counts=return_counts))
                self.assertEqual(len(ret), 1 + int(return_inverse) + int(return_counts))
                self.assertEqual(expected_unique, ret[0])
                if return_inverse:
                    self.assertEqual(expected_inverse, ret[1])
                if return_counts:
                    count_index = 1 + int(return_inverse)
                    self.assertEqual(expected_counts, ret[count_index])

                # tests per-element unique on a higher rank tensor.
                y = x.view(additional_shape)
                y_unique, y_inverse, y_counts = f(y, return_inverse=True, return_counts=True)
                self.assertEqual(expected_unique, y_unique)
                self.assertEqual(expected_inverse.view(additional_shape), y_inverse)
                self.assertEqual(expected_counts, y_counts)

    def test_unique_all_dtypes(self, device="mps"):
        def helper(dtype):
            def ensure_tuple(x):
                if isinstance(x, torch.Tensor):
                    return (x,)
                return x

            if dtype is torch.bool:
                x = torch.tensor([True, False, False, False, True, False, True, False], dtype=torch.bool, device=device)
                expected_unique = torch.tensor([False, True], dtype=torch.bool, device=device)
                expected_inverse = torch.tensor([1, 0, 0, 0, 1, 0, 1, 0], dtype=torch.long, device=device)
                expected_counts = torch.tensor([5, 3], dtype=torch.long, device=device)
            else:
                x = torch.tensor([1, 2, 3, 2, 8, 5, 2, 3], dtype=dtype, device=device)
                expected_unique = torch.tensor([1, 2, 3, 5, 8], dtype=dtype, device=device)
                expected_inverse = torch.tensor([0, 1, 2, 1, 4, 3, 1, 2], device=device)
                expected_counts = torch.tensor([1, 3, 2, 1, 1], device=device)

            # test sorted unique
            fs = (
                lambda x, **kwargs: torch.unique(x, sorted=True, **kwargs),
                lambda x, **kwargs: x.unique(sorted=True, **kwargs),
            )
            x_sliced = torch.empty(x.size(0) * 2, dtype=dtype, device=device)[::2].copy_(x)
            xs = (x, x_sliced)
            for f, x in product(fs, xs):
                self._test_unique_with_expects(device, dtype, f, x, expected_unique, expected_inverse, expected_counts, (2, 2, 2))
                self._test_unique_scalar_empty(dtype, device, f)

            # test unsorted unique
            fs = (
                lambda x, **kwargs: torch.unique(x, sorted=False, **kwargs),
                lambda x, **kwargs: x.unique(sorted=False, **kwargs)
            )
            for f, x in product(fs, xs):
                self._test_unique_scalar_empty(dtype, device, f)
                for return_inverse, return_counts in product((True, False), repeat=2):
                    ret = ensure_tuple(f(x, return_inverse=return_inverse, return_counts=return_counts))
                    self.assertEqual(len(ret), 1 + int(return_inverse) + int(return_counts))
                    x_list = x.tolist()
                    x_unique_list = ret[0].tolist()
                    self.assertEqual(expected_unique.tolist(), sorted(x_unique_list))
                    if return_inverse:
                        x_inverse_list = ret[1].tolist()
                        for i, j in enumerate(x_inverse_list):
                            self.assertEqual(x_list[i], x_unique_list[j])
                    if return_counts:
                        count_index = 1 + int(return_inverse)
                        x_counts_list = ret[count_index].tolist()
                        for i, j in zip(x_unique_list, x_counts_list):
                            count = 0
                            for k in x_list:
                                if k == i:
                                    count += 1
                            self.assertEqual(j, count)
        [helper(dtype) for dtype in [torch.float32, torch.int64, torch.int32, torch.int16, torch.uint8]]

    def test_unique(self):
        def helper(x, return_inverse, return_counts):
            cpu_x = x
            x = cpu_x.detach().clone().to('mps')

            result = torch.unique(x, return_inverse=return_inverse, return_counts=return_counts)
            result_cpu = torch.unique(cpu_x, return_inverse=return_inverse, return_counts=return_counts)

            self.assertEqual(result, result_cpu)
        helper(torch.tensor([1, 2, 4, 2, 1]), False, False)
        helper(torch.randint(3, (10, )), False, False)
        helper(torch.randint(3, (10, )), True, False)
        helper(torch.randint(3, (10, )), False, True)
        helper(torch.randint(3, (10, )), True, True)
        helper(torch.randint(3, (1, )), True, True)
        helper(torch.randint(3, (0, )), True, True)

    def test_unique_consecutive(self):
        def helper(x, dim, return_inverse, return_counts):
            cpu_x = x
            x = cpu_x.detach().clone().to('mps')

            result = torch.unique_consecutive(x, dim=dim, return_inverse=return_inverse, return_counts=return_counts)
            result_cpu = torch.unique_consecutive(cpu_x, dim=dim, return_inverse=return_inverse, return_counts=return_counts)

            self.assertEqual(result, result_cpu)
        helper(torch.tensor([1, 2, 4, 2, 1]), 0, False, False)
        helper(torch.randint(3, (10, )), 0, False, False)
        helper(torch.randint(3, (10, )), 0, True, False)
        helper(torch.randint(3, (10, )), 0, False, True)
        helper(torch.randint(3, (10, )), 0, True, True)
        helper(torch.randint(3, (10, )), 0, True, True)
        helper(torch.randint(3, (1, )), 0, True, True)
        helper(torch.randint(3, (0, )), 0, True, True)

        helper(torch.tensor([[1, 1, 2, 3, 3, 2], [1, 1, 1, 2, 2, 1]]), 0, False, False)
        helper(torch.tensor([[1, 1, 2, 3, 3, 2], [1, 1, 1, 2, 2, 1]]), 0, True, True)
        helper(torch.randint(2, (20, 2)), 0, True, True)
        helper(torch.randint(2, (1, 2)), 0, True, True)
        helper(torch.randint(2, (0, 2)), 0, True, True)

        helper(torch.tensor([[1, 1, 2, 3, 3, 2], [1, 1, 1, 2, 2, 1]]), 1, False, False)
        helper(torch.tensor([[1, 1, 2, 3, 3, 2], [1, 1, 1, 2, 2, 1]]), 1, True, True)
        helper(torch.randint(2, (2, 20)), 1, True, True)
        helper(torch.randint(2, (2, 1)), 1, True, True)
        helper(torch.randint(2, (2, 0)), 1, True, True)

    # See https://github.com/pytorch/pytorch/issues/85675
    def test_cat_non_contiguous(self):
        def rotate_subset(data, dim):
            x1 = data[:, :, :2, :]
            x2 = data[:, :, 2:, :]
            self.assertFalse(x1.is_contiguous())
            self.assertFalse(x2.is_contiguous())
            return torch.concat((x1, x2), dim=dim)
        for dtype in MPS_DTYPES:
            if dtype == torch.bool:
                continue
            data = torch.arange(48, dtype=dtype).reshape(1, 2, 4, 6)
            data = data.to(memory_format=torch.channels_last)
            mps_data = data.to("mps")
            self.assertEqual(data, mps_data)
            for dim in range(data.dim()):
                cpu_result = rotate_subset(data, dim)
                mps_result = rotate_subset(mps_data, dim)
                self.assertEqual(cpu_result, mps_result.to("cpu"))
                # TODO: enable memory format test
                # self.assertEqual(cpu_result.is_contiguous(), mps_result.is_contiguous())

    # See https://github.com/pytorch/pytorch/issues/85967
    def test_from_numpy_non_contiguous(self):
        a = np.arange(9).reshape(3, 3)[:, :2]
        t_cpu = torch.tensor(a, device="cpu")
        t_mps = torch.tensor(a, device="mps")
        self.assertEqual(t_cpu, t_mps.to("cpu"))

    # See https://github.com/pytorch/pytorch/issues/86954
    def test_copy_non_contiguous(self):
        x = torch.arange(27).reshape(3, 3, 3).permute(2, 0, 1)
        self.assertFalse(x.is_contiguous())
        y = x.to('mps')
        self.assertFalse(y.is_contiguous())
        self.assertEqual(x, y.to('cpu'))

        x = torch.arange(4**3).reshape(4, 4, 4).permute((2, 0, 1))[1:, ::2]
        y = x.to('mps')
        self.assertEqual(x, y.to('cpu'))

        x = torch.full((4, 4, 4, 4), 13, device="cpu")
        y = torch.full((4, 4, 4, 4), 13, device="mps")
        z = torch.arange(4**4).reshape(4, 4, 4, 4).permute(3, 2, 0, 1)[1::, ::2]
        x.permute(3, 2, 1, 0)[1::, ::2] = z
        # As y is on MPS and z on CPU, this dispatches to a copy operator
        y.permute(3, 2, 1, 0)[1::, ::2] = z
        self.assertEqual(x, y.to('cpu'))

    # See https://github.com/pytorch/pytorch/issues/95417
    def test_copy_storage_offset(self):
        x_cpu = torch.zeros(5, device="cpu", dtype=torch.float32)
        x_mps = torch.zeros(5, device="mps", dtype=torch.float32)
        update_cpu = torch.tensor([1, 1], device="cpu", dtype=torch.int64)
        update_mps = torch.tensor([1, 1], device="mps", dtype=torch.int64)
        x_cpu[2:4] = update_cpu
        x_mps[2:4] = update_mps  # implicit type casting and copy
        self.assertEqual(x_cpu, x_mps)

    # See https://github.com/pytorch/pytorch/pull/84742
    # and https://github.com/pytorch/pytorch/pull/78319
    def test_binops_dtype_precedence(self):
        # Test dtype precedence (casting order) in binary operations by comparing to CPU result
        # Example values for all dtypes supported on the MPS backend
        sample_vals = {
            torch.bool: [False, True],
            torch.int16: [-15, 0, 1, 10],
            torch.int32: [-376, 0, 1, 13],
            torch.int64: [-8, 0, 1, 77],
            torch.float16: [-234.5, 0.0, 1.0, 2.0],
            torch.float32: [-1.0, 0.0, 0.1, 111.99],
        }
        # Test all combinations of dtypes, operations, dimensionality
        for dtype1, dtype2, binop in itertools.product(
                sample_vals.keys(), sample_vals.keys(), ['add', 'sub', 'mul', 'div']):
            # bool minus bool is generally unsupported, so skip
            if binop == 'sub' and (dtype1 == torch.bool or dtype2 == torch.bool):
                continue
            full_shape = (10,)
            for val1, val2 in itertools.product(sample_vals[dtype1], sample_vals[dtype2]):
                # print(f'{dtype1},{dtype2}: ({val1}).{binop}({val2})')
                # print(getattr(torch.tensor(val1, dtype=dtype1, device='mps'), binop)
                #            (torch.tensor(val2, dtype=dtype2, device='mps')))
                # print(getattr(torch.tensor(val1, dtype=dtype1, device='cpu'), binop)
                #            (torch.tensor(val2, dtype=dtype2, device='cpu')))
                self.assertEqual(
                    getattr(torch.tensor(val1, dtype=dtype1, device='mps'), binop)
                           (torch.tensor(val2, dtype=dtype2, device='mps')),
                    getattr(torch.tensor(val1, dtype=dtype1, device='cpu'), binop)
                           (torch.tensor(val2, dtype=dtype2, device='cpu')))
                self.assertEqual(
                    getattr(torch.tensor([val1], dtype=dtype1, device='mps'), binop)
                           (torch.tensor([val2], dtype=dtype2, device='mps')),
                    getattr(torch.tensor([val1], dtype=dtype1, device='cpu'), binop)
                           (torch.tensor([val2], dtype=dtype2, device='cpu')))
                self.assertEqual(
                    getattr(torch.tensor(val1, dtype=dtype1, device='mps'), binop)
                           (torch.tensor([val2], dtype=dtype2, device='mps')),
                    getattr(torch.tensor(val1, dtype=dtype1, device='cpu'), binop)
                           (torch.tensor([val2], dtype=dtype2, device='cpu')))
                self.assertEqual(
                    getattr(torch.tensor([val1], dtype=dtype1, device='mps'), binop)
                           (torch.tensor(val2, dtype=dtype2, device='mps')),
                    getattr(torch.tensor([val1], dtype=dtype1, device='cpu'), binop)
                           (torch.tensor(val2, dtype=dtype2, device='cpu')))
                # Test tensors created with torch.full
                x1 = torch.full(full_shape, val1, dtype=dtype1, device='mps')
                y1 = torch.tensor(val2, dtype=dtype2, device='mps')
                x2 = torch.full(full_shape, val1, dtype=dtype1, device='cpu')
                y2 = torch.tensor(val2, dtype=dtype2, device='cpu')
                self.assertEqual(getattr(x1, binop)(y1), getattr(x2, binop)(y2))
                x3 = torch.tensor(val1, dtype=dtype1, device='mps')
                y3 = torch.full(full_shape, val2, dtype=dtype2, device='mps')
                x4 = torch.tensor(val1, dtype=dtype1, device='cpu')
                y4 = torch.full(full_shape, val2, dtype=dtype2, device='cpu')
                self.assertEqual(getattr(x3, binop)(y3), getattr(x4, binop)(y4))
                self.assertEqual(
                    getattr(torch.tensor(val1, dtype=dtype1, device='mps'), binop)
                           (torch.full(full_shape, val2, dtype=dtype2, device='mps')),
                    getattr(torch.tensor(val1, dtype=dtype1, device='cpu'), binop)
                           (torch.full(full_shape, val2, dtype=dtype2, device='cpu')))

    def test_nansum(self):
        def helper(dtype, noncontiguous, dim):
            zero_cpu = torch.zeros((), dtype=dtype)

            # Randomly scale the values
            scale = random.randint(10, 100)
            x_cpu: torch.Tensor = make_tensor(
                (5, 5), dtype=dtype, device='cpu',
                low=-scale, high=scale, noncontiguous=noncontiguous)

            if dtype.is_floating_point:
                nan_mask_cpu = x_cpu < (0.2 * scale)
                x_no_nan_cpu = torch.where(nan_mask_cpu, zero_cpu, x_cpu)
                x_cpu[nan_mask_cpu] = np.nan
            else:
                x_no_nan_cpu = x_cpu

            x_mps = x_cpu.to('mps')
            actual_out_mps = torch.empty(0, dtype=dtype, device='mps')
            expect_out_cpu = torch.empty(0, dtype=dtype)
            dim_kwargs = {"dim": dim} if dim is not None else {}
            expect = torch.sum(x_no_nan_cpu, **dim_kwargs)

            actual_cpu = torch.nansum(x_cpu, **dim_kwargs)
            # Sanity check on CPU
            self.assertEqual(expect, actual_cpu)

            # Test MPS
            actual_mps = torch.nansum(x_mps, **dim_kwargs)
            # Test out= variant
            torch.nansum(x_mps, out=actual_out_mps, **dim_kwargs)
            torch.nansum(x_cpu, out=expect_out_cpu, **dim_kwargs)
            self.assertEqual(expect, actual_mps)
            self.assertEqual(expect_out_cpu, actual_out_mps)

        args = itertools.product(
            (torch.float16, torch.float32, torch.int32, torch.int64),   # dtype
            (True, False),                                              # noncontiguous
            (0, 1, None),                                               # dim
        )

        for dtype, noncontiguous, dim in args:
            with self.subTest(dtype=dtype, noncontiguous=noncontiguous, dim=dim):
                helper(dtype, noncontiguous, dim)

    def test_cumsum_all_dtypes(self):
        def helper(dtype):
            t = torch.tensor([1, 1, 1, 1], device="mps", dtype=dtype)
            t_cpu = torch.tensor([1, 1, 1, 1], device="cpu")

            a = t.cumsum(0, dtype=dtype)
            a_cpu = t_cpu.cumsum(0, dtype=dtype)

            self.assertEqual(a.cpu(), a_cpu)
        [helper(dtype) for dtype in [torch.int8, torch.int16, torch.int32, torch.float32]]

        try:
            helper(torch.int64)
        except Exception as e:
            e_string = str(e)
            self.assertEqual(e_string, "MPS does not support cumsum op with int64 input. Support has been added in macOS 13.3")

    def test_cumsum_minus_one_axis(self):
        def helper(dtype):
            # Test with axis -1
            cpu_x = None
            if(dtype == torch.float32):
                cpu_x = torch.randn(10, 3, device='cpu', dtype=torch.float32)
            else:
                cpu_x = torch.randint(0, 20, (10, 3), device='cpu', dtype=torch.float32)
            x = cpu_x.detach().clone().to('mps')

            cpu_y = cpu_x.cumsum(-1)
            y = x.cumsum(-1)

            self.assertEqual(y, cpu_y)

        [helper(dtype) for dtype in [torch.float32, torch.int16, torch.int32, torch.uint8]]

    def test_median_int16(self):
        def helper(shape, dtype):
            cpu_x = torch.randint(-9999, 9999, shape, device='cpu', dtype=dtype)
            x = cpu_x.detach().clone().to('mps')

            median_result = torch.median(x)
            median_result_cpu = torch.median(cpu_x)
            self.assertEqual(median_result, median_result_cpu)

        helper((2, 8, 4, 5), torch.int16)

class TestLogical(TestCaseMPS):
    def _wrap_tensor(self, x, device="cpu", dtype=None, requires_grad=False):
        return torch.tensor(x, device=device, dtype=dtype, requires_grad=requires_grad)

    def test_logical_not(self):
        def helper(x):
            cpu_x = x
            x = cpu_x.detach().clone().to('mps')

            result = torch.logical_not(x)
            result_cpu = torch.logical_not(cpu_x)

            self.assertEqual(result, result_cpu)

        helper(self._wrap_tensor([1, 1, 0, 0]))
        helper(self._wrap_tensor([1, 1, 0, 0], dtype=torch.float, requires_grad=True))
        helper(self._wrap_tensor([True, True, False, False]))
        helper(self._wrap_tensor(1))
        helper(self._wrap_tensor(0))
        helper(self._wrap_tensor(True))
        helper(self._wrap_tensor(False))

    def test_logical_and(self):
        def helper(x, other):
            cpu_x = x
            x = cpu_x.detach().clone().to('mps')

            cpu_other = other
            other = cpu_other.detach().clone().to('mps')

            result = torch.logical_and(x, other)
            result_cpu = torch.logical_and(cpu_x, cpu_other)
            self.assertEqual(result, result_cpu)

        helper(self._wrap_tensor([1, 1, 0, 0]), self._wrap_tensor(([1, 0, 0, 1])))
        helper(
            self._wrap_tensor([1, 1, 0, 0], dtype=torch.float, requires_grad=True),
            self._wrap_tensor([1, 0, 0, 1], dtype=torch.float)
        )
        helper(self._wrap_tensor([True, True, False, False]), self._wrap_tensor([True, False, False, True]))
        helper(self._wrap_tensor((1, 0, 1, 0)), self._wrap_tensor(1))
        helper(self._wrap_tensor((1, 0, 1, 0)), self._wrap_tensor(0))
        helper(self._wrap_tensor((1, 0, 1, 0)), self._wrap_tensor(True))
        helper(self._wrap_tensor((1, 0, 1, 0)), self._wrap_tensor(False))

    def test_logical_or(self):
        def helper(x, other):
            cpu_x = x
            x = cpu_x.detach().clone().to('mps')

            cpu_other = other
            other = cpu_other.detach().clone().to('mps')

            result = torch.logical_or(x, other)
            result_cpu = torch.logical_or(cpu_x, cpu_other)

            self.assertEqual(result, result_cpu)

        helper(self._wrap_tensor([1, 1, 0, 0]), self._wrap_tensor(([1, 0, 0, 1])))
        helper(
            self._wrap_tensor([1, 1, 0, 0], dtype=torch.float, requires_grad=True),
            self._wrap_tensor([1, 0, 0, 1], dtype=torch.float)
        )
        helper(self._wrap_tensor([True, True, False, False]), self._wrap_tensor([True, False, False, True]))
        helper(self._wrap_tensor((1, 0, 1, 0)), self._wrap_tensor(1))
        helper(self._wrap_tensor((1, 0, 1, 0)), self._wrap_tensor(0))
        helper(self._wrap_tensor((1, 0, 1, 0)), self._wrap_tensor(True))
        helper(self._wrap_tensor((1, 0, 1, 0)), self._wrap_tensor(False))

    def test_logical_xor(self):
        def helper(x, other):
            cpu_x = x
            x = cpu_x.detach().clone().to('mps')

            cpu_other = other
            other = cpu_other.detach().clone().to('mps')

            result = torch.logical_xor(x, other)
            result_cpu = torch.logical_xor(cpu_x, cpu_other)

            self.assertEqual(result, result_cpu)

        helper(self._wrap_tensor([1, 1, 0, 0]), self._wrap_tensor(([1, 0, 0, 1])))
        helper(
            self._wrap_tensor([1, 1, 0, 0], dtype=torch.float, requires_grad=True),
            self._wrap_tensor([1, 0, 0, 1], dtype=torch.float)
        )
        helper(self._wrap_tensor([True, True, False, False]), self._wrap_tensor([True, False, False, True]))
        helper(self._wrap_tensor((1, 0, 1, 0)), self._wrap_tensor(1))
        helper(self._wrap_tensor((1, 0, 1, 0)), self._wrap_tensor(0))
        helper(self._wrap_tensor((1, 0, 1, 0)), self._wrap_tensor(True))
        helper(self._wrap_tensor((1, 0, 1, 0)), self._wrap_tensor(False))

    def test_min_max(self):
        def helper(dtype):
            for _ in range(10):
                if dtype == torch.float32 or dtype == torch.float16:
                    x = torch.randn((30, 15), device='mps', dtype=dtype)
                else:
                    x = torch.randint(0, 100, (30, 15), device="mps", dtype=dtype)
                x_cpu = x.to("cpu")

                y = x.max()
                y_cpu = x_cpu.max()
                self.assertEqual(y, y_cpu)

                z = x.min()
                z_cpu = x_cpu.min()
                self.assertEqual(z, z_cpu)

        [helper(dtype) for dtype in [torch.float32, torch.float16, torch.int32, torch.int16, torch.uint8, torch.int8, torch.bool]]

class TestSmoothL1Loss(TestCaseMPS):

    def _smooth_l1_loss_helper(self, reduction="mean", requires_grad=False):
        # CPU
        input_cpu = torch.randn(4, 7, requires_grad=requires_grad)
        target_cpu = torch.randn(4, 7)

        # MPS
        input_mps = input_cpu.detach().clone().to('mps').requires_grad_()
        target_mps = target_cpu.detach().clone().to('mps')

        smooth_l1_loss_cpu = F.smooth_l1_loss(input_cpu, target_cpu, beta=1.0, reduction=reduction)
        smooth_l1_loss_mps = F.smooth_l1_loss(input_mps, target_mps, beta=1.0, reduction=reduction)

        self.assertEqual(smooth_l1_loss_cpu, smooth_l1_loss_mps)

        if requires_grad:
            smooth_l1_loss_cpu.backward()
            smooth_l1_loss_mps.backward()
            self.assertEqual(input_cpu.grad, input_mps.grad.to("cpu"))

        return smooth_l1_loss_cpu, smooth_l1_loss_mps

    def test_smooth_l1_loss_reduction_none(self):
        self._smooth_l1_loss_helper(reduction="none")

    def test_smooth_l1_loss_reduction_mean(self):
        self._smooth_l1_loss_helper(reduction="mean")

    def test_smooth_l1_loss_reduction_sum(self):
        self._smooth_l1_loss_helper(reduction="sum")

    def test_smooth_l1_loss_reduction_mean_backward(self):
        self._smooth_l1_loss_helper(reduction="mean", requires_grad=True)

    def test_smooth_l1_loss_reduction_mean_sum_backward(self):
        self._smooth_l1_loss_helper(reduction="sum", requires_grad=True)


class TestNLLLoss(TestCaseMPS):
    def test_nll_loss_mismatched_batch(self, device='mps'):
        x = torch.randn((10, 3), requires_grad=True, device=device)
        # t should have size (10,)
        t = torch.zeros((3,), dtype=torch.int64, device=device)
        with self.assertRaisesRegex(ValueError, 'Expected.*batch_size'):
            F.nll_loss(x, t)

    def test_nll_loss_out_of_bounds_ignore_index(self):

        def _test_nll_loss_out_of_bounds_ignore_index(device):
            output = []
            x = torch.tensor([[0.3, 0.5, 0.2], [0.1, 0.7, 0.2], [0.4, 0.5, 0.1], [
                             0.3, 0.5, 0.2], [0.1, 0.7, 0.2], [0.4, 0.5, 0.1]], device=device)
            t = torch.tensor([0, 1, 255, 0, 1, 2], dtype=torch.int64, device=device)
            for reduction in ['mean', 'none']:
                output.append(F.nll_loss(x, t, ignore_index=255, reduction=reduction))
            return output

        output_cpu = _test_nll_loss_out_of_bounds_ignore_index(device='cpu')
        output_mps = _test_nll_loss_out_of_bounds_ignore_index(device='mps')

        for cpu, mps in zip(output_cpu, output_mps):
            self.assertEqual(cpu, mps.to('cpu'))

    def test_nll_loss_invalid_target_dim(self):

        def _test_nll_loss_invalid_target_dim(device):
            output = []
            x = torch.tensor([[0.3, 0.5, 0.2], [0.1, 0.7, 0.2], [0.4, 0.5, 0.1], [
                             0.3, 0.5, 0.2], [0.1, 0.7, 0.2], [0.4, 0.5, 0.1]], device=device)
            t = torch.zeros((6, 2), dtype=torch.int64, device=device)
            with self.assertRaisesRegex(RuntimeError, "1D target tensor expected"):
                F.nll_loss(x, t)

        _test_nll_loss_invalid_target_dim(device='cpu')
        _test_nll_loss_invalid_target_dim(device='mps')

    def test_nll_loss_invalid_weights(self):

        def _test_nll_loss_invalid_weights(device):
            x = torch.tensor([[0.3, 0.5, 0.2], [0.1, 0.7, 0.2], [0.4, 0.5, 0.1], [
                             0.3, 0.5, 0.2], [0.1, 0.7, 0.2], [0.4, 0.5, 0.1]], device=device)
            t = torch.tensor([0, 1, 2, 1, 1, 2], dtype=torch.int64, device=device)
            invalid_weights = [
                torch.zeros(4, device=device),
                torch.zeros((1, 3), device=device),
            ]
            msg = "weight tensor should be defined either for all 3 classes or no classes"
            for weight in invalid_weights:
                with self.assertRaisesRegex(RuntimeError, msg):
                    F.nll_loss(x, t, weight=weight)

        _test_nll_loss_invalid_weights(device='cpu')
        _test_nll_loss_invalid_weights(device='mps')

    def _nll_loss_helper(self, input_size, reduction, expected):

        # CPU
        input = torch.rand(input_size, requires_grad=True, device='cpu')
        num_channels = input_size[1]
        target_size = (input_size[0], ) + tuple(input_size[2:])
        target = torch.randint(num_channels, target_size, device='cpu')
        weights = torch.randn(num_channels)

        # MPS
        input_mps = input.detach().clone().to('mps').requires_grad_()
        target_mps = target.detach().clone().to('mps')
        weights_mps = weights.to("mps")

        output_cpu = F.nll_loss(input, target, weight=weights, reduction=reduction)
        output_mps = F.nll_loss(input_mps, target_mps, weight=weights_mps, reduction=reduction)
        self.assertEqual(output_cpu, output_mps.to('cpu'))

        output_cpu.sum().backward()
        output_mps.sum().backward()
        self.assertEqual(input.grad, input_mps.grad.to('cpu'))

    def _nll_loss_1d_helper(self, input_size, reduction):

        # CPU
        input = torch.rand(input_size, requires_grad=True, device='cpu')
        num_channels = input_size[0]
        target = torch.randint(num_channels, [], device='cpu')

        # MPS
        input_mps = input.detach().clone().to('mps').requires_grad_()
        target_mps = target.detach().clone().to('mps')

        output_cpu = F.nll_loss(input, target, reduction=reduction)
        output_mps = F.nll_loss(input_mps, target_mps, reduction=reduction)
        self.assertEqual(output_cpu, output_mps.to('cpu'))

        output_cpu.sum().backward()
        output_mps.sum().backward()
        self.assertEqual(input.grad, input_mps.grad.to('cpu'))

    def test_as_strided(self):
        values = [[1.0, 2.0, 3.0], [4.0, 5.0, 6.0], [7.0, 8.0, 9.0]]
        values_1 = [[1.0, 1.0], [1.0, 1.0]]
        cpu_x = torch.tensor(values, device='cpu')
        ones1 = torch.tensor(values_1, device='mps')
        x = cpu_x.detach().clone().to('mps').requires_grad_()
        strided_cpu = torch.as_strided(cpu_x, (2, 2), (1, 2))
        strided_mps = torch.as_strided(x, (2, 2), (1, 2))
        self.assertEqual(strided_mps, strided_cpu)
        strided_cpu_out = strided_cpu + ones1.to('cpu')
        strided_mps_out = strided_mps + ones1
        self.assertEqual(strided_cpu_out, strided_mps_out)

        # test with storage offsets
        cpu_x = torch.rand(3, 3, device='cpu')
        mps_x = cpu_x.to('mps')
        strided_cpu1 = torch.as_strided(cpu_x, (2, 2), (1, 2), 0)
        strided_mps1 = torch.as_strided(mps_x, (2, 2), (1, 2), 0)
        strided_cpu2 = torch.as_strided(cpu_x, (2, 2), (1, 2), 1)
        strided_mps2 = torch.as_strided(mps_x, (2, 2), (1, 2), 1)
        strided_cpu_out = strided_cpu1 - strided_cpu2
        strided_mps_out = strided_mps1 - strided_mps2
        self.assertEqual(strided_cpu_out, strided_mps_out)

    def test_unfold(self):
        x = torch.arange(1., 8)
        x_mps = torch.arange(1., 8, device="mps")

        y = x.unfold(0, 2, 1)
        y_mps = x_mps.unfold(0, 2, 1)

        self.assertEqual(y, y_mps)

    def test_unfold_all_devices_and_dtypes(self):
        supported_dtypes = [torch.float32, torch.float16, torch.int64, torch.int32, torch.int16, torch.uint8]
        for dt in supported_dtypes:
            x = torch.empty((0, 1, 3, 0), dtype=dt, device="mps")
            self.assertEqual((0, 1, 1, 0, 3), x.unfold(2, 3, 2).shape)

    def test_unfold_scalars(self):
        x = torch.tensor(0.5, device="mps")
        # unfold on a 0-dimensional tensor should always return a 1-d dimensional
        # tensor of shape [size] (i.e., the second parameter to unfold)

        self.assertEqual(torch.empty(0, device="mps"), x.unfold(0, 0, 1))
        self.assertEqual(torch.empty(0, device="mps"), x.unfold(0, 0, 2))
        self.assertEqual(torch.tensor([0.5], device="mps"), x.unfold(0, 1, 1))

    def test_bincount_simple(self):
        input = torch.randint(0, 8, (5,), dtype=torch.int32, device="mps")
        input_cpu = input.to("cpu")
        weights = torch.linspace(0, 1, steps=5, device="mps", dtype=torch.float32)
        weights_cpu = weights.to("cpu")

        x = torch.bincount(input)
        x_cpu = torch.bincount(input_cpu)
        self.assertEqual(x, x_cpu)

        y = input.bincount(weights)
        y_cpu = input_cpu.bincount(weights_cpu)
        self.assertEqual(y, y_cpu)

    def test_bincount_reduction(self):
        device = "mps"
        # negative input throws
        with self.assertRaisesRegex(RuntimeError, '1-d non-negative integral'):
            torch.bincount(torch.tensor([1, -1], device=device, dtype=torch.int32))
        # n-d input, with n > 1 throws
        with self.assertRaisesRegex(RuntimeError, '1-d non-negative integral'):
            torch.bincount(torch.tensor([[1, 2], [3, 4]], device=device))
        # minlength < 0 throws
        with self.assertRaisesRegex(RuntimeError, 'minlength should be >= 0'):
            torch.bincount(torch.tensor([1, 3], device=device),
                           torch.tensor([.2, .2], device=device),
                           minlength=-1)
        # n-d weights, with n > 1 throws
        with self.assertRaisesRegex(RuntimeError, '1-d'):
            torch.bincount(torch.tensor([1, 0], device=device, dtype=torch.int32),
                           torch.tensor([[1., 0.3], [1., 0.3]], device=device, dtype=torch.float))
        # input and weights dim mismatch
        with self.assertRaisesRegex(RuntimeError, 'same length'):
            torch.bincount(torch.tensor([1, 0], device=device, dtype=torch.int32),
                           torch.tensor([1., 0.3, 0.5], device=device, dtype=torch.float))
        # 1-d input with no elements and default minlength
        self.assertEqual(torch.bincount(torch.tensor([], device=device, dtype=torch.long)),
                         torch.zeros(0, dtype=torch.long, device=device))
        # 1-d input with no elements and specified minlength
        self.assertEqual(torch.bincount(torch.tensor([], device=device, dtype=torch.long), minlength=10),
                         torch.zeros(10, dtype=torch.long, device=device))

        # test tensor method without weights
        long_counts = torch.tensor(
            [0, 3, 2, 1, 3], dtype=torch.uint8, device=device).bincount()
        self.assertEqual(
            torch.tensor([1, 1, 1, 2], dtype=torch.int64, device=device),
            long_counts)
        # test avoiding overflow for uint8 (#76979)
        count_uint8 = torch.tensor([0, 1, 2, 3, 255], dtype=torch.uint8, device=device).bincount()
        count_int16 = torch.tensor([0, 1, 2, 3, 255], dtype=torch.int16, device=device).bincount()
        self.assertEqual(count_uint8, count_int16)
        # test minlength functionality
        int_counts = torch.bincount(
            torch.tensor([1, 1, 1, 1], device=device, dtype=torch.int32), minlength=5)
        self.assertEqual(
            torch.tensor([0, 4, 0, 0, 0], dtype=torch.int64, device=device),
            int_counts)
        # test weights
        byte_counts = torch.bincount(
            torch.tensor([0, 1, 1, 1, 4], device=device, dtype=torch.int32),
            torch.tensor([.1, .2, .3, .4, .5], device=device))
        self.assertEqual(
            torch.tensor([0.1, 0.9, 0, 0, 0.5], device=device), byte_counts)
        byte_counts = torch.bincount(
            torch.tensor([0, 1, 1, 1, 4], device=device, dtype=torch.int32),
            torch.tensor([1, 2, 3, 4, 5], dtype=torch.int8, device=device))
        self.assertEqual(
            torch.tensor([1, 9, 0, 0, 5], device=device, dtype=torch.int32), byte_counts)
        # test non-contiguous inputs and weights
        inputs = torch.tensor([[0, 0], [3, 1], [2, 1], [1, 1], [3, 4]], device=device, dtype=torch.int32)
        weights = torch.tensor([[.1, 1], [.2, 2], [.3, 3], [.4, 4], [.5, 5]], device=device)
        for i in [0, 1]:
            assert not inputs[:, i].is_contiguous(), "Inputs are supposed to be non-contiguous"
            assert not weights[:, i].is_contiguous(), "Weights are supposed to be non-contiguous"
        # inputs are non-contiguous but weights are contiguous
        self.assertEqual(inputs[:, 0].bincount(), torch.tensor([1, 1, 1, 2]))
        # inputs and weights are non-contiguous
        self.assertEqual(
            inputs[:, 1].bincount(weights[:, 1]),
            torch.tensor([1, 9, 0, 0, 5], dtype=torch.float32))
        # weights are non-contiguous but inputs are contiguous
        self.assertEqual(inputs[:, 1].contiguous().bincount(weights[:, 1]),
                         torch.tensor([1, 9, 0, 0, 5], dtype=torch.float32))

        # test bincount on non-contiguous slices
        all0s = torch.zeros((32, 2), dtype=torch.int32, device=device)
        self.assertEqual(all0s[:, 0].bincount(), torch.tensor([32]))

        all1s = torch.ones((32, 2), dtype=torch.int32, device=device)
        self.assertEqual(all1s[:, 0].bincount(), torch.tensor([0, 32]))

        # test large number of bins - global memory use
        big_exp = torch.zeros(100, device=device)
        big_exp[-1] = 50.0
        big_w = torch.tensor([.5] * 100, device=device)
        big_out = torch.tensor([99] * 100, device=device, dtype=torch.int32).bincount(big_w)
        self.assertEqual(big_exp, big_out)
        # test large input size
        big_exp = torch.zeros(2, device=device, dtype=torch.int64)
        big_exp[1] = 10
        big_out = torch.ones(10, dtype=torch.int8, device=device).bincount()
        self.assertEqual(big_exp, big_out)

    def test_bincount(self):
        device = "mps"
        input_size = (5000,)
        w = torch.randn(input_size, dtype=torch.float, device=device)
        w_cpu = w.cpu()

        t = torch.randint(50, input_size, dtype=torch.int8, device=device)
        self.assertEqual(t.cpu().bincount(), t.bincount())
        self.assertEqual(t.cpu().bincount(w_cpu), t.bincount(w))

        t = torch.randint(500, input_size, dtype=torch.int32, device=device)
        self.assertEqual(t.cpu().bincount(), t.bincount())
        self.assertEqual(t.cpu().bincount(w_cpu), t.bincount(w))

        t = torch.randint(2000, input_size, dtype=torch.int32, device=device)
        self.assertEqual(t.cpu().bincount(), t.bincount())
        self.assertEqual(t.cpu().bincount(w_cpu), t.bincount(w))

        t = torch.zeros([10], dtype=torch.int32, device=device)
        t[0] = 35488
        counted = t.bincount(minlength=65536)
        self.assertEqual(torch.sum(counted), 10)

    def test_sum_backward(self):
        def helper(n, c):
            values = [[1.0, 2.0, 3.0], [4.0, 5.0, 6.0], [7.0, 8.0, 9.0]]
            cpu_x = torch.tensor(values, device='cpu', requires_grad=True)
            x = cpu_x.detach().clone().to('mps').requires_grad_()

            all_sum = torch.sum(x)
            all_sum_cpu = torch.sum(cpu_x)

            all_sum.backward()
            all_sum_cpu.backward()
            self.assertEqual(all_sum, all_sum_cpu)
            self.assertEqual(x.grad, cpu_x.grad)

        helper(3, 3)

    def test_nll_loss_1d(self, device='cpu'):
        self._nll_loss_1d_helper([10], "none")
        self._nll_loss_1d_helper([10], "mean")
        self._nll_loss_1d_helper([10], "sum")

    def test_nll_loss_empty_tensor_reduction_none(self, device='cpu'):
        self._nll_loss_helper([1, 3], "none", torch.empty([0], device=device))
        self._nll_loss_helper([3, 5, 7], "none", torch.empty([5, 7], device=device))
        self._nll_loss_helper([2, 3, 1, 7], "none", torch.empty([2, 1, 7], device=device))
        self._nll_loss_helper([2, 3, 5, 1], "none", torch.empty([2, 5, 1], device=device))
        self._nll_loss_helper([2, 3, 5, 7, 1], "none", torch.empty([2, 5, 7, 1], device=device))

    @unittest.skipIf(TEST_WITH_UBSAN, "division-by-zero error with UBSAN")
    def test_nll_loss_empty_tensor_reduction_mean(self, device='cpu'):
        nan = torch.tensor(float('nan'), device=device)
        self._nll_loss_helper([1, 3], "mean", nan)
        self._nll_loss_helper([1, 3, 5, 7], "mean", nan)
        self._nll_loss_helper([2, 3, 1, 7], "mean", nan)
        self._nll_loss_helper([2, 3, 5, 1], "mean", nan)
        self._nll_loss_helper([2, 3, 5, 7, 1], "mean", nan)

    def test_nll_loss_empty_tensor_reduction_sum(self, device='cpu'):
        zero = torch.tensor(0, device=device)
        self._nll_loss_helper([1, 3], "sum", zero)
        self._nll_loss_helper([1, 3, 5, 7], "sum", zero)
        self._nll_loss_helper([2, 3, 1, 7], "sum", zero)
        self._nll_loss_helper([2, 3, 5, 1], "sum", zero)
        self._nll_loss_helper([2, 3, 5, 7, 1], "sum", zero)

    def test_nll_loss_byte_target_matches_long(self, device='cpu'):
        N, C = 10, 4
        input = torch.randn(N, C, device=device, requires_grad=True)
        target = torch.empty(N, dtype=torch.long, device=device).random_(0, C)

        def compute_result_and_gradient(reduction, target_dtype):
            result, grad = {}, {}
            for dev in ['cpu', 'mps']:
                input_dev = input.to(dev)
                input_ = input_dev.detach()
                input_.requires_grad_()

                target_dev = target.to(dev)

                prob = F.log_softmax(input_, dim=-1)
                loss = nn.NLLLoss(reduction=reduction)
                result[dev] = loss(prob, target_dev.to(target_dtype))
                result[dev].sum().backward()
                grad[dev] = input_.grad

            return result, grad

        for reduction in ["none", "mean", "sum"]:
            result_long, grad_long = compute_result_and_gradient(reduction, torch.long)
            result_byte, grad_byte = compute_result_and_gradient(reduction, torch.uint8)

            self.assertEqual(result_long['mps'].to('cpu'), result_long['cpu'])
            self.assertEqual(grad_long['mps'].to('cpu'), grad_long['cpu'])

    # L1 loss
    def test_l1_loss(self):
        def helper(shape, reduction):
            # create the criterion
            loss = torch.nn.L1Loss(reduction=reduction)

            inputCPU = torch.randn(shape, device='cpu', dtype=torch.float, requires_grad=True)
            targetCPU = torch.randn(shape, device='cpu', dtype=torch.float, requires_grad=False)
            inputMPS = inputCPU.detach().clone().to('mps').requires_grad_()
            targetMPS = targetCPU.detach().clone().to('mps')

            # forward pass
            outputCPU = loss(inputCPU, targetCPU)
            outputMPS = loss(inputMPS, targetMPS)
            self.assertEqual(outputCPU, outputMPS)

            # backward pass
            if reduction != 'none':
                # chose 2 just to make the grad_output > 1 in backward pass
                outputCPU.backward(gradient=torch.full_like(outputCPU, 2))
                outputMPS.backward(gradient=torch.full_like(outputMPS, 2))
                self.assertEqual(inputCPU.grad, inputMPS.grad)

        helper([8, 5, 4], 'none')
        helper([7, 5, 2, 4], 'sum')
        # verify if changes in shape would cause cached graph lookup problems
        helper([7, 5, 2, 4, 6], 'sum')
        helper([8, 4, 5, 7, 6], 'mean')

    # Mean Squared Error
    def test_mse_loss(self):
        def helper(shape, reduction):
            # create the criterion
            loss = torch.nn.MSELoss(reduction=reduction)

            inputCPU = torch.randn(shape, device='cpu', dtype=torch.float, requires_grad=True)
            targetCPU = torch.randn(shape, device='cpu', dtype=torch.float, requires_grad=False)
            inputMPS = inputCPU.detach().clone().to('mps').requires_grad_()
            targetMPS = targetCPU.detach().clone().to('mps')

            # forward pass
            outputCPU = loss(inputCPU, targetCPU)
            outputMPS = loss(inputMPS, targetMPS)
            self.assertEqual(outputCPU, outputMPS)

            # backward pass
            if reduction != 'none':
                # chose 2 just to make the grad_output > 1 in backward pass
                outputCPU.backward(gradient=torch.full_like(outputCPU, 2))
                outputMPS.backward(gradient=torch.full_like(outputMPS, 2))
                self.assertEqual(inputCPU.grad, inputMPS.grad)

        helper([8, 5, 4], 'none')
        helper([7, 5, 2, 4], 'sum')
        # verify if changes in shape would cause cached graph lookup problems
        helper([7, 5, 2, 4, 6], 'sum')
        helper([8, 4, 5, 7, 6], 'mean')

    # Binary Cross Enropy
    def test_bce_loss_simple(self):
        def helper(shape, reduction):
            # create the criterion
            loss = torch.nn.BCELoss(reduction=reduction)

            # input and target must be within [0..1]
            input_t = np.random.random_sample(size=shape).astype(np.float32)
            target_t = np.random.random_sample(size=shape).astype(np.float32)
            inputCPU = torch.tensor(input_t, device='cpu', dtype=torch.float, requires_grad=True)
            targetCPU = torch.tensor(target_t, device='cpu', dtype=torch.float, requires_grad=False)
            inputMPS = inputCPU.detach().clone().to('mps').requires_grad_()
            targetMPS = targetCPU.detach().clone().to('mps')

            # forward pass
            outputCPU = loss(inputCPU, targetCPU)
            outputMPS = loss(inputMPS, targetMPS)
            self.assertEqual(outputCPU, outputMPS)

            # backward pass
            if reduction != 'none':
                # chose 0.6 just to have the grad_output != 1
                outputCPU.backward(gradient=torch.full_like(outputCPU, 0.6))
                outputMPS.backward(gradient=torch.full_like(outputMPS, 0.6))
                self.assertEqual(inputCPU.grad, inputMPS.grad)

        helper([8, 5, 4], 'none')
        helper([7, 5, 2, 4], 'sum')
        # verify if changes in shape would cause cached graph lookup problems
        helper([7, 5, 2, 4, 6], 'sum')
        helper([8, 4, 5, 7, 6], 'mean')
        helper([1, 1, 32, 32], 'mean')

    def test_bce_loss_always_nonnegative(self):
        target = torch.ones(5, device='mps')
        input = torch.ones(5, device='mps')
        self.assertEqual((nn.BCELoss()(input, target) < 0).sum(), 0)

        target = torch.zeros(5, device='mps')
        input = torch.zeros(5, device='mps')
        self.assertEqual((nn.BCELoss()(input, target) < 0).sum(), 0)

    def test_bce_loss_size_mismatch(self):
        bceloss = nn.BCELoss()
        a = torch.rand(25, device='mps')
        b = torch.rand(25, 1, device='mps')
        with self.assertRaisesRegex(ValueError, r'Using a target size \('):
            bceloss(a, b)

    def test_bce_with_logits_gives_same_result_as_sigmoid_and_bce_loss_large_tensors_with_grad(self):
        x_size = 1024
        y_size = 256
        target = torch.rand(x_size, y_size, device='mps')

        for reduction in ['none', 'mean', 'sum']:
            output_sig = torch.rand(x_size, y_size, device='mps') - 0.5
            output_logits = output_sig.clone().detach()

            output_sig.requires_grad = True
            output_logits.requires_grad = True
            weight = torch.rand(y_size, device='mps')

            loss_sig = nn.BCELoss(weight, reduction=reduction)(
                torch.sigmoid(output_sig), target
            )
            loss_logits = nn.BCEWithLogitsLoss(weight, reduction=reduction)(
                output_logits, target
            )

            self.assertEqual(loss_logits, loss_sig)

            if reduction == 'none':
                grad = torch.rand(x_size, y_size, device='mps')
                loss_sig.backward(grad)
                loss_logits.backward(grad)
            else:
                loss_sig.backward()
                loss_logits.backward()

            self.assertEqual(output_sig.grad, output_logits.grad)

    def test_bce_with_logits_has_correct_grad_at_zero(self):
        output = torch.zeros(3, 1, requires_grad=True, device='mps')
        target = torch.zeros(3, 1, device='mps')
        nn.BCEWithLogitsLoss(reduction='sum')(output, target).backward()
        expected_grad = torch.empty(3, 1, device='mps').fill_(0.5)
        self.assertEqual(output.grad, expected_grad)

    def test_bce_with_logits_broadcasts_weights(self):
        target = torch.rand(16, 4, device='mps')
        output = torch.rand(16, 4, device='mps') - 0.5

        weight = torch.rand(4, device='mps')
        out1 = nn.BCEWithLogitsLoss(weight)(output, target)

        weight = weight.expand(16, 4).contiguous()
        out2 = nn.BCEWithLogitsLoss(weight)(output, target)

        self.assertEqual(out1, out2)

        weight = torch.rand(16, 1, device='mps')
        out1 = nn.BCEWithLogitsLoss(weight)(output, target)

        weight = weight.expand(16, 4).contiguous()
        out2 = nn.BCEWithLogitsLoss(weight)(output, target)

        self.assertEqual(out1, out2)

    def test_bce_with_logits_ones_in_pos_weights_are_the_same_as_none(self):
        target = torch.rand(64, 4, device='mps')
        output = torch.rand(64, 4, device='mps') - 0.5
        pos_weight = torch.ones(64, 4, device='mps')

        self.assertEqual(nn.BCEWithLogitsLoss()(output, target),
                         nn.BCEWithLogitsLoss(pos_weight=pos_weight)(output, target))

    def test_bce_with_logits_broadcasts_pos_weights(self):
        target = torch.rand(64, 4, device='mps')
        output = torch.rand(64, 4, device='mps') - 0.5
        pos_weight = torch.rand(4, device='mps')
        out1 = nn.BCEWithLogitsLoss(pos_weight=pos_weight)(output, target)

        pos_weight1 = pos_weight.expand(1, 4)
        out2 = nn.BCEWithLogitsLoss(pos_weight=pos_weight1)(output, target)

        pos_weight2 = pos_weight.expand(64, 4)
        out3 = nn.BCEWithLogitsLoss(pos_weight=pos_weight2)(output, target)

        self.assertEqual(out1, out2)
        self.assertEqual(out1, out3)

    def test_bce_with_logits_with_pos_weight_has_correct_grad_at_zero(self):
        output = torch.zeros(3, 1, requires_grad=True, device='mps')
        target = torch.zeros(3, 1, device='mps')
        pos_weight = torch.ones(3, 1, device='mps')
        nn.BCEWithLogitsLoss(pos_weight=pos_weight, reduction='sum')(output, target).backward()
        expected_grad = torch.empty(3, 1, device='mps').fill_(0.5)
        grad = output.grad
        self.assertEqual(grad, expected_grad)

    def test_bce_with_logits_stability(self):
        output = torch.tensor([0., -120.], device='mps')
        target = torch.tensor([0., 1.], device='mps')
        pos_weight = torch.tensor([1., 1.], device='mps')

        out1 = nn.BCEWithLogitsLoss()(output, target)
        self.assertTrue(torch.isfinite(out1).all().item())

        out2 = nn.BCEWithLogitsLoss(pos_weight=pos_weight)(output, target)
        self.assertTrue(torch.isfinite(out2).all().item())

    def test_bce_loss_broadcasts_weights(self):
        sigmoid = nn.Sigmoid()
        target = torch.rand(16, 4, device='mps')
        output = torch.rand(16, 4, device='mps') - 0.5

        weight = torch.rand(4, device='mps')
        out1 = nn.BCELoss(weight)(sigmoid(output), target)

        weight = weight.expand(16, 4).contiguous()
        out2 = nn.BCELoss(weight)(sigmoid(output), target)

        self.assertEqual(out1, out2)

        weight = torch.rand(16, 1, device='mps')
        out1 = nn.BCELoss(weight)(sigmoid(output), target)

        weight = weight.expand(16, 4).contiguous()
        out2 = nn.BCELoss(weight)(sigmoid(output), target)

        self.assertEqual(out1, out2)

    def test_log_softmax(self):
        values = [[[1.0, 2.0, 3.0], [4.0, 5.0, 6.0]], [[7.0, 8.0, 9.0], [10.0, 11.0, 12.0]]]
        cpu_x = torch.tensor(values, device='cpu', requires_grad=True)
        mps_x = torch.tensor(values, device='mps', requires_grad=True)

        cpu_log_softmax = F.log_softmax(cpu_x, dim=0)
        mps_log_softmax = F.log_softmax(mps_x, dim=0)
        self.assertEqual(cpu_log_softmax, mps_log_softmax.to('cpu'))

        cpu_grad = torch.ones_like(cpu_log_softmax)
        mps_grad = torch.ones_like(cpu_log_softmax).to('mps')

        cpu_log_softmax.backward(gradient=cpu_grad)
        mps_log_softmax.backward(gradient=mps_grad)

        self.assertEqual(cpu_x.grad, mps_x.grad.to('cpu'))

    def test_log_softmax_large_numbers(self):
        values = [
            [10.0, 100.0, 1000.0, 10000.0, 100000.0, 1000000.0],
            [-10.0, -100.0, -1000.0, -10000.0, -100000.0, -1000000.0]
        ]
        cpu_x = torch.tensor(values, device='cpu', requires_grad=True)
        mps_x = torch.tensor(values, device='mps', requires_grad=True)

        cpu_log_softmax = F.log_softmax(cpu_x, dim=-1)
        mps_log_softmax = F.log_softmax(mps_x, dim=-1)
        self.assertEqual(cpu_log_softmax, mps_log_softmax.to('cpu'))

        cpu_grad = torch.ones_like(cpu_log_softmax)
        mps_grad = torch.ones_like(cpu_log_softmax).to('mps')

        cpu_log_softmax.backward(gradient=cpu_grad)
        mps_log_softmax.backward(gradient=mps_grad)

        self.assertEqual(cpu_x.grad, mps_x.grad.to('cpu'))

    def test_eq(self):
        values1 = [[[1.0, 2.0, 3.0], [4.0, 5.0, 6.0]], [[7.0, 8.0, 9.0], [10.0, 11.0, 12.0]]]
        values2 = [[[1.0, 2.0, 15.0], [4.0, 5.0, 6.0]], [[7.0, 8.0, 9.0], [0.0, 11.0, 12.0]]]
        mps_x = torch.tensor(values1, device='mps')
        mps_y = torch.tensor(values2, device='mps')
        cpu_x = torch.tensor(values1, device='cpu')
        cpu_y = torch.tensor(values2, device='cpu')
        result_mps = torch.eq(mps_x, mps_y)
        result_cpu = torch.eq(cpu_x, cpu_y)

        self.assertEqual(result_cpu, result_mps.to('cpu'))

    @unittest.skipIf(product_version < 13.0, "Skipped on macOS 12")
    def test_signed_vs_unsigned_comparison(self):
        cpu_x = torch.tensor((-1, 2, 3), device='cpu', dtype=torch.uint8)
        mps_x = torch.tensor((-1, 2, 3), device='mps', dtype=torch.uint8)
        # in the comparison of signed vs. unsigned we should always cast to unsigned
        self.assertEqual(cpu_x == -1, mps_x == -1)
        self.assertEqual(cpu_x > -1, mps_x > -1)
        self.assertEqual(cpu_x < -1, mps_x < -1)

    def test_eq_int64(self):
        values1 = [[[1, 2, 3], [4, 5, 6]], [[7, 8, 9], [10, 11, 12]]]
        values2 = [[[1, 2, 15], [4, 5, 6]], [[7, 8, 9], [0, 11, 12]]]
        mps_x = torch.tensor(values1, device='mps')
        mps_y = torch.tensor(values2, device='mps')
        cpu_x = torch.tensor(values1, device='cpu')
        cpu_y = torch.tensor(values2, device='cpu')
        result_mps = torch.eq(mps_x, mps_y)
        result_cpu = torch.eq(cpu_x, cpu_y)

        self.assertEqual(result_cpu, result_mps.to('cpu'))

    def test_ne(self):
        def helper(shape):
            cpu_x = torch.randn(shape, device='cpu', dtype=torch.float)
            cpu_y = torch.randn(shape, device='cpu', dtype=torch.float)
            mps_x = cpu_x.detach().clone().to('mps')
            mps_y = cpu_y.detach().clone().to('mps')
            result_mps = torch.ne(mps_x, mps_y)
            result_cpu = torch.ne(cpu_x, cpu_y)

            self.assertEqual(result_cpu, result_mps.to('cpu'))

        helper((2, 3, 4, 5))

    def test_ne_scalar(self):
        def helper(shape):
            cpu_x = torch.randn(shape, device='cpu', dtype=torch.float)
            mps_x = cpu_x.detach().clone().to('mps')
            result_mps = torch.ne(mps_x, 0.0)
            result_cpu = torch.ne(cpu_x, 0.0)

            self.assertEqual(result_cpu, result_mps.to('cpu'))

        helper((2, 3, 4, 5))

    def test_lt(self):
        def helper(shape):
            cpu_x = torch.randn(shape, device='cpu', dtype=torch.float)
            cpu_y = torch.randn(shape, device='cpu', dtype=torch.float)
            mps_x = cpu_x.detach().clone().to('mps')
            mps_y = cpu_y.detach().clone().to('mps')
            result_mps = torch.lt(mps_x, mps_y)
            result_cpu = torch.lt(cpu_x, cpu_y)

            self.assertEqual(result_cpu, result_mps.to('cpu'))

        helper((2, 3, 4, 5))

    def test_lt_scalar(self):
        def helper(shape):
            cpu_x = torch.randn(shape, device='cpu', dtype=torch.float)
            mps_x = cpu_x.detach().clone().to('mps')
            result_mps = torch.lt(mps_x, 0.0)
            result_cpu = torch.lt(cpu_x, 0.0)

            self.assertEqual(result_cpu, result_mps.to('cpu'))

        helper((2, 3, 4, 5))

    def test_le(self):
        def helper(shape):
            cpu_x = torch.randn(shape, device='cpu', dtype=torch.float)
            cpu_y = torch.randn(shape, device='cpu', dtype=torch.float)
            mps_x = cpu_x.detach().clone().to('mps')
            mps_y = cpu_y.detach().clone().to('mps')
            result_mps = torch.le(mps_x, mps_y)
            result_cpu = torch.le(cpu_x, cpu_y)

            self.assertEqual(result_cpu, result_mps.to('cpu'))

        helper((2, 3, 4, 5))

    def test_le_scalar(self):
        def helper(shape):
            cpu_x = torch.randn(shape, device='cpu', dtype=torch.float)
            mps_x = cpu_x.detach().clone().to('mps')
            result_mps = torch.le(mps_x, 0.0)
            result_cpu = torch.le(cpu_x, 0.0)

            self.assertEqual(result_cpu, result_mps.to('cpu'))

        helper((2, 3, 4, 5))

    def test_ge(self):
        def helper(shape):
            cpu_x = torch.randn(shape, device='cpu', dtype=torch.float)
            cpu_y = torch.randn(shape, device='cpu', dtype=torch.float)
            mps_x = cpu_x.detach().clone().to('mps')
            mps_y = cpu_y.detach().clone().to('mps')
            result_mps = torch.ge(mps_x, mps_y)
            result_cpu = torch.ge(cpu_x, cpu_y)

            self.assertEqual(result_cpu, result_mps.to('cpu'))

        helper((2, 3, 4, 5))

    def test_ge_scalar(self):
        def helper(shape):
            cpu_x = torch.randn(shape, device='cpu', dtype=torch.float)
            mps_x = cpu_x.detach().clone().to('mps')
            result_mps = torch.ge(mps_x, 0.0)
            result_cpu = torch.ge(cpu_x, 0.0)

            self.assertEqual(result_cpu, result_mps.to('cpu'))

        helper((2, 3, 4, 5))

    def test_gt(self):
        def helper(shape):
            cpu_x = torch.randn(shape, device='cpu', dtype=torch.float)
            cpu_y = torch.randn(shape, device='cpu', dtype=torch.float)
            mps_x = cpu_x.detach().clone().to('mps')
            mps_y = cpu_y.detach().clone().to('mps')
            result_mps = torch.gt(mps_x, mps_y)
            result_cpu = torch.gt(cpu_x, cpu_y)

            self.assertEqual(result_cpu, result_mps.to('cpu'))

        helper((2, 3, 4, 5))

    def test_gt_scalar(self):
        def helper(shape):
            cpu_x = torch.randn(shape, device='cpu', dtype=torch.float)
            mps_x = cpu_x.detach().clone().to('mps')
            result_mps = torch.gt(mps_x, 0.0)
            result_cpu = torch.gt(cpu_x, 0.0)

            self.assertEqual(result_cpu, result_mps.to('cpu'))

        helper((2, 3, 4, 5))

    def test_argmax(self):
        # https://github.com/pytorch/pytorch/issues/98191
        cpu_tensor = torch.tensor([[0, 1], [2, 1], [1, 0]])
        res_cpu = torch.argmax(cpu_tensor, dim=1)

        mps_tensor = cpu_tensor.to(torch.device('mps'))
        res_mps = torch.argmax(mps_tensor, dim=1)
        self.assertEqual(res_cpu, res_mps)

        # https://github.com/pytorch/pytorch/issues/92311
        mps_tensor = torch.randn(10, 2, device='mps', dtype=torch.float32)
        cpu_tensor = mps_tensor.detach().clone().cpu()

        res_mps = torch.argmax(mps_tensor, dim=1)
        res_cpu = torch.argmax(cpu_tensor, dim=1)
        self.assertEqual(res_cpu, res_mps)

    # Test forward argmin argmax
    def test_argmin_argmax(self):
        def helper(n, c, h, w, reduction_type, dtype=torch.float32):
            if reduction_type == "max":
                arg_reduction_fn = torch.argmax
            else:
                arg_reduction_fn = torch.argmin

            cpu_x = None
            x = None
            if (dtype not in [torch.float32, torch.bool]):
                cpu_x = torch.randint(50, (n, c, h, w), device='cpu', dtype=dtype, requires_grad=False)
                x = cpu_x.detach().clone().to('mps')
            elif (dtype == torch.bool):
                cpu_x = torch.randint(2, (n, c, h, w), device='cpu', dtype=dtype, requires_grad=False)
                x = cpu_x.detach().clone().to('mps')
            else:
                cpu_x = torch.randn(n, c, h, w, device='cpu', dtype=dtype, requires_grad=True)
                x = cpu_x.detach().clone().to('mps').requires_grad_()

            y = arg_reduction_fn(x)
            ref_y = arg_reduction_fn(cpu_x)
            self.assertEqual(y, ref_y)

            y_0 = arg_reduction_fn(x, dim=0)
            refy_0 = arg_reduction_fn(cpu_x, dim=0)
            self.assertEqual(y_0, refy_0)

            y_0dim = arg_reduction_fn(x, dim=0, keepdim=True)
            refy_0dim = arg_reduction_fn(cpu_x, dim=0, keepdim=True)
            self.assertEqual(y_0dim, refy_0dim)

            y_1 = arg_reduction_fn(x, dim=1)
            refy_1 = arg_reduction_fn(cpu_x, dim=1)
            self.assertEqual(y_1, refy_1)

            y_1dim = arg_reduction_fn(x, dim=1, keepdim=True)
            refy_1dim = arg_reduction_fn(cpu_x, dim=1, keepdim=True)
            self.assertEqual(y_1dim, refy_1dim)

            y_2 = arg_reduction_fn(x, dim=2)
            refy_2 = arg_reduction_fn(cpu_x, dim=2)
            self.assertEqual(y_2, refy_2)

            y_2dim = arg_reduction_fn(x, dim=2, keepdim=True)
            refy_2dim = arg_reduction_fn(cpu_x, dim=2, keepdim=True)
            self.assertEqual(y_2dim, refy_2dim)

            y_3 = arg_reduction_fn(x, dim=3)
            refy_3 = arg_reduction_fn(cpu_x, dim=3)
            self.assertEqual(y_3, refy_3)

            y_3dim = arg_reduction_fn(x, dim=3, keepdim=True)
            refy_3dim = arg_reduction_fn(cpu_x, dim=3, keepdim=True)
            self.assertEqual(y_3dim, refy_3dim)

        helper(2, 8, 4, 4, "max", torch.float32)
        helper(2, 8, 4, 4, "max", torch.int32)
        helper(2, 8, 4, 4, "max", torch.float16)
        helper(2, 8, 4, 4, "max", torch.int64)
        helper(2, 8, 4, 4, "min", torch.float32)
        helper(2, 8, 4, 4, "min", torch.int32)
        helper(2, 8, 4, 4, "min", torch.float16)
        helper(2, 8, 4, 4, "min", torch.int64)

    @unittest.skipIf(product_version < 13.3, "Long data type supported from macOS 13.3 and above")
    def test_reduction_sum_max_long_val(self):
        x_mps = torch.tensor([sys.maxsize, sys.maxsize - 10, sys.maxsize - 5, sys.maxsize - 18], device="mps")
        x_cpu = x_mps.detach().clone().cpu()

        res_mps = torch.sum(x_mps)
        res_cpu = torch.sum(x_cpu)
        self.assertEqual(res_mps, res_cpu)

    # Test forward max
    # Note - don't test grad now
    def test_max_el(self):
        def helper(n, c, h, w, dtype=torch.float32):

            if (dtype not in [torch.float32, torch.bool]):
                cpu_x = torch.randint(50, (n, c, h, w), device='cpu', dtype=dtype, requires_grad=False)
                x = cpu_x.detach().clone().to('mps')
            elif (dtype == torch.bool):
                cpu_x = torch.randint(2, (n, c, h, w), device='cpu', dtype=dtype, requires_grad=False)
                x = cpu_x.detach().clone().to('mps')
            else:
                cpu_x = torch.randn(n, c, h, w, device='cpu', dtype=dtype, requires_grad=True)
                x = cpu_x.detach().clone().to('mps')

            ref_y = torch.max(cpu_x)
            y = torch.max(x)
            self.assertEqual(y, ref_y)

            for dim in [0, 1, 2, 3]:
                for keepdim in [True, False]:
                    y, idx = torch.max(x, dim=dim, keepdim=keepdim)
                    refy, refidx = torch.max(cpu_x, dim=dim, keepdim=keepdim)
                    self.assertEqual(y, refy)
                    self.assertEqual(idx, refidx)

            y_0 = torch.ones(c, h, w, device='mps', dtype=dtype)
            idx_0 = torch.ones(c, h, w, device='mps', dtype=torch.int64)
            torch.max(x, dim=0, out=(y_0, idx_0))
            refy_0, refidx_0 = torch.max(cpu_x, dim=0)
            self.assertEqual(y_0, refy_0)
            self.assertEqual(idx_0, refidx_0)

            y_0dim = torch.ones(1, c, h, w, device='mps', dtype=dtype)
            idx_0dim = torch.ones(1, c, h, w, device='mps', dtype=torch.int64)
            torch.max(x, dim=0, keepdim=True, out=(y_0dim, idx_0dim))
            refy_0dim, refidx_0dim = torch.max(cpu_x, dim=0, keepdim=True)
            self.assertEqual(y_0dim, refy_0dim)
            self.assertEqual(idx_0dim, refidx_0dim)

            y_1 = torch.ones(n, h, w, device='mps', dtype=dtype)
            idx_1 = torch.ones(n, h, w, device='mps', dtype=torch.int64)
            torch.max(x, dim=1, out=(y_1, idx_1))
            refy_1, refidx_1 = torch.max(cpu_x, dim=1)
            self.assertEqual(y_1, refy_1)
            self.assertEqual(idx_1, refidx_1)

            y_1dim = torch.ones(n, 1, h, w, device='mps', dtype=dtype)
            idx_1dim = torch.ones(n, 1, h, w, device='mps', dtype=torch.int64)
            torch.max(x, dim=1, keepdim=True, out=(y_1dim, idx_1dim))
            refy_1dim, refidx_1dim = torch.max(cpu_x, keepdim=True, dim=1)
            self.assertEqual(y_1dim, refy_1dim)
            self.assertEqual(idx_1dim, refidx_1dim)

            y_2 = torch.ones(n, c, w, device='mps', dtype=dtype)
            idx_2 = torch.ones(n, c, w, device='mps', dtype=torch.int64)
            torch.max(x, dim=2, out=(y_2, idx_2))
            refy_2, refidx_2 = torch.max(cpu_x, dim=2)
            self.assertEqual(y_2, refy_2)
            self.assertEqual(idx_2, refidx_2)

            y_2dim = torch.ones(n, c, 1, w, device='mps', dtype=dtype)
            idx_2dim = torch.ones(n, c, 1, w, device='mps', dtype=torch.int64)
            torch.max(x, dim=2, keepdim=True, out=(y_2dim, idx_2dim))
            refy_2dim, refidx_2dim = torch.max(cpu_x, dim=2, keepdim=True,)
            self.assertEqual(y_2dim, refy_2dim)
            self.assertEqual(idx_2dim, refidx_2dim)

            y_3 = torch.ones(n, c, h, device='mps', dtype=dtype)
            idx_3 = torch.ones(n, c, h, device='mps', dtype=torch.int64)
            torch.max(x, dim=3, out=(y_3, idx_3))
            refy_3, refidx_3 = torch.max(cpu_x, dim=3)
            self.assertEqual(y_3, refy_3)
            self.assertEqual(idx_3, refidx_3)

            y_3dim = torch.ones(n, c, h, 1, device='mps', dtype=dtype)
            idx_3dim = torch.ones(n, c, h, 1, device='mps', dtype=torch.int64)
            torch.max(x, dim=3, keepdim=True, out=(y_3dim, idx_3dim))
            refy_3dim, refidx_3dim = torch.max(cpu_x, dim=3, keepdim=True,)
            self.assertEqual(y_3dim, refy_3dim)
            self.assertEqual(idx_3dim, refidx_3dim)

        helper(2, 8, 4, 5, torch.float32)
        helper(2, 8, 4, 5, torch.int32)
        # helper(2, 8, 4, 5, torch.int64)

    def test_median(self):
        def helper_dtype_int32(n1, n2, n3):
            cpu_x = torch.randint(50, (n1, n2, n3), device='cpu', dtype=torch.int32)
            mps_x = cpu_x.detach().clone().to('mps')

            result_cpu = torch.median(cpu_x)
            result_mps = torch.median(mps_x)

            self.assertEqual(result_cpu, result_mps)

            for dim in [0, 1, 2]:
                for keepdim in [True, False]:
                    y, idx = torch.median(cpu_x, dim=dim, keepdim=keepdim)
                    refy, refidx = torch.median(mps_x, dim=dim, keepdim=keepdim)
                    self.assertEqual(y, refy)
                    self.assertEqual(idx, refidx)

        def helper_dtype_float32(n1, n2, n3):
            cpu_x = torch.randn(n1, n2, n3, device='cpu', dtype=torch.float32)
            mps_x = cpu_x.detach().clone().to('mps')

            result_cpu = torch.median(cpu_x)
            result_mps = torch.median(mps_x)

            self.assertEqual(result_cpu, result_mps)

            for dim in [0, 1, 2]:
                for keepdim in [True, False]:
                    y, idx = torch.median(cpu_x, dim=dim, keepdim=keepdim)
                    refy, refidx = torch.median(mps_x, dim=dim, keepdim=keepdim)
                    self.assertEqual(y, refy)
                    self.assertEqual(idx, refidx)

        helper_dtype_int32(10, 10, 10)  # median at even place
        helper_dtype_int32(3, 3, 3)  # median at odd place
        helper_dtype_int32(1, 1, 1)
        helper_dtype_int32(1, 2, 3)
        helper_dtype_float32(10, 10, 10)
        helper_dtype_float32(3, 3, 3)
        helper_dtype_float32(1, 1, 1)

    def test_any(self):
        def helper(shape):
            input_xs = []
            prod = 1

            for i in range(len(shape)):
                prod *= shape[i]
            input_xs.append(torch.randn(prod, dtype=torch.float).reshape(shape))
            input_xs.append(torch.arange(0, prod, dtype=torch.float).reshape(shape))
            input_xs.append(torch.ones(prod, dtype=torch.float).reshape(shape))
            input_xs.append(torch.zeros(prod, dtype=torch.float).reshape(shape))
            input_xs.append(torch.arange(0, prod, dtype=torch.int).reshape(shape))
            input_xs.append(torch.ones(prod, dtype=torch.int).reshape(shape))
            input_xs.append(torch.zeros(prod, dtype=torch.int).reshape(shape))
            input_xs.append(torch.arange(0, prod, dtype=torch.int).reshape(shape).bool())
            input_xs.append(torch.ones(prod, dtype=torch.int).reshape(shape).bool())
            input_xs.append(torch.zeros(prod, dtype=torch.int).reshape(shape).bool())

            for i, cpu_x in enumerate(input_xs):
                x = cpu_x.detach().clone().to('mps')
                y = torch.any(x)
                ref_y = torch.any(cpu_x)
                self.assertEqual(y, ref_y)

                y_0 = torch.any(x, dim=0)
                refy_0 = torch.any(cpu_x, dim=0)
                self.assertEqual(y_0, refy_0)

                y_0dim = torch.any(x, dim=0, keepdim=True)
                refy_0dim = torch.any(cpu_x, dim=0, keepdim=True)
                self.assertEqual(y_0dim, refy_0dim)

                y_0dim = torch.any(x, dim=0, keepdim=True)
                refy_0dim = torch.any(cpu_x, dim=0, keepdim=True)
                self.assertEqual(y_0dim, refy_0dim)

                y_1 = torch.any(x, dim=1)
                refy_1 = torch.any(cpu_x, dim=1)
                self.assertEqual(y_1, refy_1)

                y_1dim = torch.any(x, dim=1, keepdim=True)
                refy_1dim = torch.any(cpu_x, dim=1, keepdim=True)
                self.assertEqual(y_1dim, refy_1dim)

                if (len(shape) > 2):
                    y_2 = torch.any(x, dim=2)
                    refy_2 = torch.any(cpu_x, dim=2)
                    self.assertEqual(y_2, refy_2)

                    y_2dim = torch.any(x, dim=2, keepdim=True)
                    refy_2dim = torch.any(cpu_x, dim=2, keepdim=True)
                    self.assertEqual(y_2dim, refy_2dim)

                    y_3 = torch.any(x, dim=3)
                    refy_3 = torch.any(cpu_x, dim=3)
                    self.assertEqual(y_3, refy_3)

                    y_3dim = torch.any(x, dim=3, keepdim=True)
                    refy_3dim = torch.any(cpu_x, dim=3, keepdim=True)
                    self.assertEqual(y_3dim, refy_3dim)
        helper((1, 1, 1, 1))
        helper((1, 1, 3, 3))
        helper((7, 13))
        helper((2, 8, 4, 5))

    @unittest.skip("Test is crashing")
    def test_reduction_ops_5D(self):
        def helper(fn, dim):
            x_cpu = fn(torch.zeros(1, 1, 1, 1, 1), dim=dim)
            x_mps = fn(torch.zeros(1, 1, 1, 1, 1, device="mps"), dim=dim)
            self.assertEqual(x_cpu, x_mps.to('cpu'))
        for fn in [torch.any]:
            for dim in range(0, 4):
                helper(fn, dim)

    def test_all(self):
        def helper(shape):
            input_xs = []
            prod = 1

            for i in range(len(shape)):
                prod *= shape[i]
            input_xs.append(torch.randn(prod, dtype=torch.float).reshape(shape))
            input_xs.append(torch.arange(0, prod, dtype=torch.float).reshape(shape))
            input_xs.append(torch.ones(prod, dtype=torch.float).reshape(shape))
            input_xs.append(torch.zeros(prod, dtype=torch.float).reshape(shape))
            input_xs.append(torch.arange(0, prod, dtype=torch.int).reshape(shape))
            input_xs.append(torch.ones(prod, dtype=torch.int).reshape(shape))
            input_xs.append(torch.zeros(prod, dtype=torch.int).reshape(shape))
            input_xs.append(torch.arange(0, prod, dtype=torch.int).reshape(shape).bool())
            input_xs.append(torch.ones(prod, dtype=torch.int).reshape(shape).bool())
            input_xs.append(torch.zeros(prod, dtype=torch.int).reshape(shape).bool())

            for i, cpu_x in enumerate(input_xs):
                x = cpu_x.detach().clone().to('mps')
                y = torch.all(x)
                ref_y = torch.all(cpu_x)
                self.assertEqual(y, ref_y)

                y_0 = torch.all(x, dim=0)
                refy_0 = torch.all(cpu_x, dim=0)
                self.assertEqual(y_0, refy_0)

                y_0dim = torch.all(x, dim=0, keepdim=True)
                refy_0dim = torch.all(cpu_x, dim=0, keepdim=True)
                self.assertEqual(y_0dim, refy_0dim)

                y_0dim = torch.all(x, dim=0, keepdim=True)
                refy_0dim = torch.all(cpu_x, dim=0, keepdim=True)
                self.assertEqual(y_0dim, refy_0dim)

                y_1 = torch.all(x, dim=1)
                refy_1 = torch.all(cpu_x, dim=1)
                self.assertEqual(y_1, refy_1)

                y_1dim = torch.all(x, dim=1, keepdim=True)
                refy_1dim = torch.all(cpu_x, dim=1, keepdim=True)
                self.assertEqual(y_1dim, refy_1dim)
                if (len(shape) > 2):
                    y_2 = torch.all(x, dim=2)
                    refy_2 = torch.all(cpu_x, dim=2)
                    self.assertEqual(y_2, refy_2)

                    y_2dim = torch.all(x, dim=2, keepdim=True)
                    refy_2dim = torch.all(cpu_x, dim=2, keepdim=True)
                    self.assertEqual(y_2dim, refy_2dim)

                    y_3 = torch.all(x, dim=3)
                    refy_3 = torch.all(cpu_x, dim=3)
                    self.assertEqual(y_3, refy_3)

                    y_3dim = torch.all(x, dim=3, keepdim=True)
                    refy_3dim = torch.all(cpu_x, dim=3, keepdim=True)
                    self.assertEqual(y_3dim, refy_3dim)

        helper((1, 1, 1, 1))
        helper((1, 1, 3, 3))
        helper((7, 13))
        helper((2, 8, 4, 5))

    # Test forward min
    def test_min_el(self):
        def helper(n, c, h, w):
            cpu_x = torch.randn(n, c, h, w, device='cpu', dtype=torch.float, requires_grad=False)
            x = cpu_x.detach().clone().to('mps')

            y = torch.min(x)
            ref_y = torch.min(cpu_x)
            self.assertEqual(y, ref_y)

            y_0, idx_0 = torch.min(x, dim=0)
            refy_0, refidx_0 = torch.min(cpu_x, dim=0)
            self.assertEqual(y_0, refy_0)
            self.assertEqual(idx_0, refidx_0)

            y_0 = torch.ones(c, h, w, device='mps', dtype=torch.float)
            idx_0 = torch.ones(c, h, w, device='mps', dtype=torch.int64)
            torch.min(x, dim=0, out=(y_0, idx_0))
            refy_0, refidx_0 = torch.min(cpu_x, dim=0)
            self.assertEqual(y_0, refy_0)
            self.assertEqual(idx_0, refidx_0)

            y_0dim, idx_0dim = torch.min(x, dim=0, keepdim=True)
            refy_0dim, refidx_0dim = torch.min(cpu_x, dim=0, keepdim=True)
            self.assertEqual(y_0dim, refy_0dim)
            self.assertEqual(idx_0dim, refidx_0dim)

            y_0dim = torch.ones(1, c, h, w, device='mps', dtype=torch.float)
            idx_0dim = torch.ones(1, c, h, w, device='mps', dtype=torch.int64)
            torch.min(x, dim=0, keepdim=True, out=(y_0dim, idx_0dim))
            refy_0dim, refidx_0dim = torch.min(cpu_x, dim=0, keepdim=True)
            self.assertEqual(y_0dim, refy_0dim)
            self.assertEqual(idx_0dim, refidx_0dim)

            y_1, idx_1 = torch.min(x, dim=1)
            refy_1, refidx_1 = torch.min(cpu_x, dim=1)
            self.assertEqual(y_1, refy_1)
            self.assertEqual(idx_1, refidx_1)

            y_1 = torch.ones(n, h, w, device='mps', dtype=torch.float)
            idx_1 = torch.ones(n, h, w, device='mps', dtype=torch.int64)
            torch.min(x, dim=1, out=(y_1, idx_1))
            refy_1, refidx_1 = torch.min(cpu_x, dim=1)
            self.assertEqual(y_1, refy_1)
            self.assertEqual(idx_1, refidx_1)

            y_1dim, idx_1dim = torch.min(x, dim=1, keepdim=True)
            refy_1dim, refidx_1dim = torch.min(cpu_x, dim=1, keepdim=True)
            self.assertEqual(y_1dim, refy_1dim)
            self.assertEqual(idx_1dim, refidx_1dim)

            y_1dim = torch.ones(n, 1, h, w, device='mps', dtype=torch.float)
            idx_1dim = torch.ones(n, 1, h, w, device='mps', dtype=torch.int64)
            torch.min(x, dim=1, keepdim=True, out=(y_1dim, idx_1dim))
            refy_1dim, refidx_1dim = torch.min(cpu_x, keepdim=True, dim=1)
            self.assertEqual(y_1dim, refy_1dim)
            self.assertEqual(idx_1dim, refidx_1dim)

            y_2, idx_2 = torch.min(x, dim=2)
            refy_2, refidx_2 = torch.min(cpu_x, dim=2)
            self.assertEqual(y_2, refy_2)
            self.assertEqual(idx_2, refidx_2)

            y_2 = torch.ones(n, c, w, device='mps', dtype=torch.float)
            idx_2 = torch.ones(n, c, w, device='mps', dtype=torch.int64)
            torch.min(x, dim=2, out=(y_2, idx_2))
            refy_2, refidx_2 = torch.min(cpu_x, dim=2)
            self.assertEqual(y_2, refy_2)
            self.assertEqual(idx_2, refidx_2)

            y_2dim, idx_2dim = torch.min(x, dim=2, keepdim=True)
            refy_2dim, refidx_2dim = torch.min(cpu_x, dim=2, keepdim=True)
            self.assertEqual(y_2dim, refy_2dim)
            self.assertEqual(idx_2dim, refidx_2dim)

            y_2dim = torch.ones(n, c, 1, w, device='mps', dtype=torch.float)
            idx_2dim = torch.ones(n, c, 1, w, device='mps', dtype=torch.int64)
            torch.min(x, dim=2, keepdim=True, out=(y_2dim, idx_2dim))
            refy_2dim, refidx_2dim = torch.min(cpu_x, dim=2, keepdim=True,)
            self.assertEqual(y_2dim, refy_2dim)
            self.assertEqual(idx_2dim, refidx_2dim)

            y_3, idx_3 = torch.min(x, dim=3)
            refy_3, refidx_3 = torch.min(cpu_x, dim=3)
            self.assertEqual(y_3, refy_3)
            self.assertEqual(idx_3, refidx_3)

            y_3 = torch.ones(n, c, h, device='mps', dtype=torch.float)
            idx_3 = torch.ones(n, c, h, device='mps', dtype=torch.int64)
            torch.min(x, dim=3, out=(y_3, idx_3))
            refy_3, refidx_3 = torch.min(cpu_x, dim=3)
            self.assertEqual(y_3, refy_3)
            self.assertEqual(idx_3, refidx_3)

            y_3dim, idx_3dim = torch.min(x, dim=3, keepdim=True)
            refy_3dim, refidx_3dim = torch.min(cpu_x, dim=3, keepdim=True)
            self.assertEqual(y_3dim, refy_3dim)
            self.assertEqual(idx_3dim, refidx_3dim)

            y_3dim = torch.ones(n, c, h, 1, device='mps', dtype=torch.float)
            idx_3dim = torch.ones(n, c, h, 1, device='mps', dtype=torch.int64)
            torch.min(x, dim=3, keepdim=True, out=(y_3dim, idx_3dim))
            refy_3dim, refidx_3dim = torch.min(cpu_x, dim=3, keepdim=True,)
            self.assertEqual(y_3dim, refy_3dim)
            self.assertEqual(idx_3dim, refidx_3dim)

        helper(2, 8, 4, 5)

    # Test forward sum
    def test_sum(self):
        def helper(n, c, h, w, dtype=torch.float32):
            cpu_x = None
            x = None
            if (dtype not in [torch.float32, torch.bool]):
                cpu_x = torch.randint(50, (n, c, h, w), device='cpu', dtype=dtype, requires_grad=False)
                x = cpu_x.detach().clone().to('mps')
            elif (dtype == torch.bool):
                cpu_x = torch.randint(2, (n, c, h, w), device='cpu', dtype=dtype, requires_grad=False)
                x = cpu_x.detach().clone().to('mps')
            else:
                cpu_x = torch.randn(n, c, h, w, device='cpu', dtype=dtype, requires_grad=True)
                x = cpu_x.detach().clone().to('mps').requires_grad_()

            all_sum = torch.sum(x)
            all_sum_cpu = torch.sum(cpu_x)

            self.assertEqual(all_sum, all_sum_cpu)

            nil_dim_sum = torch.sum(x, dim=[])
            nil_dim_sum_cpu = torch.sum(cpu_x, dim=[])

            self.assertEqual(nil_dim_sum, nil_dim_sum_cpu)

            nil_dim_sum_keepdim = torch.sum(x, dim=[], keepdim=True)
            nil_dim_sum_cpu_keepdim = torch.sum(cpu_x, dim=[], keepdim=True)

            self.assertEqual(nil_dim_sum_keepdim, nil_dim_sum_cpu_keepdim)

            zero_dim_sum = torch.sum(x, dim=[0])
            zero_dim_sum_cpu = torch.sum(cpu_x, dim=[0])

            self.assertEqual(zero_dim_sum, zero_dim_sum_cpu)

            zero_dim_sum_keepdim = torch.sum(x, dim=[0], keepdim=True)
            zero_dim_sum_cpu_keepdim = torch.sum(cpu_x, dim=[0], keepdim=True)

            self.assertEqual(zero_dim_sum_keepdim, zero_dim_sum_cpu_keepdim)

            zero_one_dim_sum = torch.sum(x, dim=[0, 1])
            zero_one_dim_sum_cpu = torch.sum(cpu_x, dim=[0, 1])

            self.assertEqual(zero_one_dim_sum, zero_one_dim_sum_cpu)

            zero_one_dim_sum_keepdim = torch.sum(x, dim=[0, 1], keepdim=True)
            zero_one_dim_sum_cpu_keepdim = torch.sum(cpu_x, dim=[0, 1], keepdim=True)

            self.assertEqual(zero_one_dim_sum_keepdim, zero_one_dim_sum_cpu_keepdim)

            two_three_dim_sum = torch.sum(x, dim=[2, 3])
            two_three_dim_sum_cpu = torch.sum(cpu_x, dim=[2, 3])

            self.assertEqual(two_three_dim_sum, two_three_dim_sum_cpu)

            two_three_keepdim_sum = torch.sum(x, dim=[2, 3], keepdim=True)
            two_three_dim_keepsum_cpu = torch.sum(cpu_x, dim=[2, 3], keepdim=True)

            self.assertEqual(two_three_keepdim_sum, two_three_dim_keepsum_cpu)

        helper(2, 8, 4, 5)
        helper(2, 8, 4, 5, dtype=torch.int32)
        helper(2, 8, 4, 5, dtype=torch.int64)
        helper(2, 8, 4, 5, dtype=torch.bool)

    # Test forward prod
    def test_prod(self):
        def helper(shape, dtype=torch.float32):
            cpu_x = None
            x = None
            if (dtype not in [torch.float32, torch.bool]):
                cpu_x = torch.randint(1, 6, shape, device='cpu', dtype=dtype, requires_grad=False)
                x = cpu_x.detach().clone().to('mps')
            elif (dtype == torch.bool):
                cpu_x = torch.randint(2, shape, device='cpu', dtype=dtype, requires_grad=False)
                x = cpu_x.detach().clone().to('mps')
            else:
                cpu_x = torch.randn(shape, device='cpu', dtype=dtype, requires_grad=True)
                x = cpu_x.detach().clone().to('mps').requires_grad_()

            all_prod = torch.prod(x)
            all_prod_cpu = torch.prod(cpu_x)

            self.assertEqual(all_prod, all_prod_cpu)

            for dim in range(len(shape)):
                dim_prod = torch.prod(x, dim=dim)
                dim_prod_cpu = torch.prod(cpu_x, dim=dim)

                self.assertEqual(dim_prod, dim_prod_cpu)

                dim_prod_keepdim = torch.prod(x, dim=dim, keepdim=True)
                dim_prod_cpu_keepdim = torch.prod(cpu_x, dim=dim, keepdim=True)

                self.assertEqual(dim_prod_keepdim, dim_prod_cpu_keepdim)

        for dtype in [torch.float32, torch.int32, torch.int64, torch.bool]:
            helper((2, 3), dtype)

    # Test forward mean
    def test_mean(self):
        def helper(n, c, h, w):
            cpu_x = torch.randn(n, c, h, w, device='cpu', dtype=torch.float, requires_grad=True)
            x = cpu_x.detach().clone().to('mps').requires_grad_()

            all_mean = torch.mean(x)
            all_mean_cpu = torch.mean(cpu_x)

            self.assertEqual(all_mean, all_mean_cpu)

            nil_dim_mean = torch.mean(x, dim=[])
            nil_dim_mean_cpu = torch.mean(cpu_x, dim=[])

            self.assertEqual(nil_dim_mean, nil_dim_mean_cpu)

            nil_dim_mean_keepdim = torch.mean(x, dim=[], keepdim=True)
            nil_dim_mean_cpu_keepdim = torch.mean(cpu_x, dim=[], keepdim=True)

            self.assertEqual(nil_dim_mean_keepdim, nil_dim_mean_cpu_keepdim)

            zero_dim_mean = torch.mean(x, dim=[0])
            zero_dim_mean_cpu = torch.mean(cpu_x, dim=[0])

            self.assertEqual(zero_dim_mean, zero_dim_mean_cpu)

            zero_dim_mean_keepdim = torch.mean(x, dim=[0], keepdim=True)
            zero_dim_mean_cpu_keepdim = torch.mean(cpu_x, dim=[0], keepdim=True)

            self.assertEqual(zero_dim_mean_keepdim, zero_dim_mean_cpu_keepdim)

            zero_one_dim_mean = torch.mean(x, dim=[0, 1])
            zero_one_dim_mean_cpu = torch.mean(cpu_x, dim=[0, 1])

            self.assertEqual(zero_one_dim_mean, zero_one_dim_mean_cpu)

            zero_one_dim_mean_keepdim = torch.mean(x, dim=[0, 1], keepdim=True)
            zero_one_dim_mean_cpu_keepdim = torch.mean(cpu_x, dim=[0, 1], keepdim=True)

            self.assertEqual(zero_one_dim_mean_keepdim, zero_one_dim_mean_cpu_keepdim)

            two_three_dim_mean = torch.mean(x, dim=[2, 3])
            two_three_dim_mean_cpu = torch.mean(cpu_x, dim=[2, 3])

            self.assertEqual(two_three_dim_mean, two_three_dim_mean_cpu)

            two_three_keepdim_mean = torch.mean(x, dim=[2, 3], keepdim=True)
            two_three_dim_keepmean_cpu = torch.mean(cpu_x, dim=[2, 3], keepdim=True)

            self.assertEqual(two_three_keepdim_mean, two_three_dim_keepmean_cpu)

        helper(2, 8, 4, 5)

    # Test std
    def test_std(self):
        def helper(shape):
            cpu_x = torch.randn(shape, device='cpu', dtype=torch.float, requires_grad=False)
            x = cpu_x.detach().clone().to('mps')

            all_std = torch.std(x, unbiased=False)
            all_std_cpu = torch.std(cpu_x, unbiased=False)

            self.assertEqual(all_std, all_std_cpu)

            nil_dim_std = torch.std(x, dim=[], unbiased=False)
            nil_dim_std_cpu = torch.std(cpu_x, dim=[], unbiased=False)

            self.assertEqual(nil_dim_std, nil_dim_std_cpu)

            nil_dim_std_keepdim = torch.std(x, dim=[], keepdim=True, unbiased=False)
            nil_dim_std_cpu_keepdim = torch.std(cpu_x, dim=[], keepdim=True, unbiased=False)

            self.assertEqual(nil_dim_std_keepdim, nil_dim_std_cpu_keepdim)

            zero_dim_std = torch.std(x, dim=[0], unbiased=False)
            zero_dim_std_cpu = torch.std(cpu_x, dim=[0], unbiased=False)

            self.assertEqual(zero_dim_std, zero_dim_std_cpu)

            zero_dim_std_keepdim = torch.std(x, dim=[0], keepdim=True, unbiased=False)
            zero_dim_std_cpu_keepdim = torch.std(cpu_x, dim=[0], keepdim=True, unbiased=False)

            self.assertEqual(zero_dim_std_keepdim, zero_dim_std_cpu_keepdim)

            zero_one_dim_std = torch.std(x, dim=[0, 1], unbiased=False)
            zero_one_dim_std_cpu = torch.std(cpu_x, dim=[0, 1], unbiased=False)

            self.assertEqual(zero_one_dim_std, zero_one_dim_std_cpu)

            zero_one_dim_std_keepdim = torch.std(x, dim=[0, 1], keepdim=True, unbiased=False)
            zero_one_dim_std_cpu_keepdim = torch.std(cpu_x, dim=[0, 1], keepdim=True, unbiased=False)

            self.assertEqual(zero_one_dim_std_keepdim, zero_one_dim_std_cpu_keepdim)

            two_three_dim_std = torch.std(x, dim=[2, 3], unbiased=False)
            two_three_dim_std_cpu = torch.std(cpu_x, dim=[2, 3], unbiased=False)

            self.assertEqual(two_three_dim_std, two_three_dim_std_cpu)

            two_three_keepdim_std = torch.std(x, dim=[2, 3], keepdim=True, unbiased=False)
            two_three_dim_keepstd_cpu = torch.std(cpu_x, dim=[2, 3], keepdim=True, unbiased=False)

            self.assertEqual(two_three_keepdim_std, two_three_dim_keepstd_cpu)

            all_std = torch.std(x, unbiased=True)
            all_std_cpu = torch.std(cpu_x, unbiased=True)

            self.assertEqual(all_std, all_std_cpu)

            nil_dim_std = torch.std(x, dim=[], unbiased=True)
            nil_dim_std_cpu = torch.std(cpu_x, dim=[], unbiased=True)

            self.assertEqual(nil_dim_std, nil_dim_std_cpu)

            nil_dim_std_keepdim = torch.std(x, dim=[], keepdim=True, unbiased=True)
            nil_dim_std_cpu_keepdim = torch.std(cpu_x, dim=[], keepdim=True, unbiased=True)

            self.assertEqual(nil_dim_std_keepdim, nil_dim_std_cpu_keepdim)

            zero_dim_std = torch.std(x, dim=[0], unbiased=True)
            zero_dim_std_cpu = torch.std(cpu_x, dim=[0], unbiased=True)

            self.assertEqual(zero_dim_std, zero_dim_std_cpu)

            zero_dim_std_keepdim = torch.std(x, dim=[0], keepdim=True, unbiased=True)
            zero_dim_std_cpu_keepdim = torch.std(cpu_x, dim=[0], keepdim=True, unbiased=True)

            self.assertEqual(zero_dim_std_keepdim, zero_dim_std_cpu_keepdim)

            zero_one_dim_std = torch.std(x, dim=[0, 1], unbiased=True)
            zero_one_dim_std_cpu = torch.std(cpu_x, dim=[0, 1], unbiased=True)

            self.assertEqual(zero_one_dim_std, zero_one_dim_std_cpu)

            zero_one_dim_std_keepdim = torch.std(x, dim=[0, 1], keepdim=True, unbiased=True)
            zero_one_dim_std_cpu_keepdim = torch.std(cpu_x, dim=[0, 1], keepdim=True, unbiased=True)

            self.assertEqual(zero_one_dim_std_keepdim, zero_one_dim_std_cpu_keepdim)

            two_three_dim_std = torch.std(x, dim=[2, 3], unbiased=True)
            two_three_dim_std_cpu = torch.std(cpu_x, dim=[2, 3], unbiased=True)

            self.assertEqual(two_three_dim_std, two_three_dim_std_cpu)

            two_three_keepdim_std = torch.std(x, dim=[2, 3], keepdim=True, unbiased=True)
            two_three_dim_keepstd_cpu = torch.std(cpu_x, dim=[2, 3], keepdim=True, unbiased=True)

            self.assertEqual(two_three_keepdim_std, two_three_dim_keepstd_cpu)

        helper((4, 5, 6, 7))
        # verify if a change in shape of input would cause problems with graph caching
        helper((9, 5, 6, 7))

    # Test var
    def test_var_simple(self):
        def helper():

            shape = [2, 3, 4, 5]

            cpu_x = torch.randn(shape, device='cpu', dtype=torch.float, requires_grad=False)
            x = cpu_x.detach().clone().to('mps')

            for unbiased in [False, True]:
                for keepdim in [False, True]:

                    zero_dim_var = x.var(-1, keepdim=keepdim, unbiased=unbiased)
                    zero_dim_var_cpu = cpu_x.var(-1, keepdim=keepdim, unbiased=unbiased)

                    self.assertEqual(zero_dim_var, zero_dim_var_cpu)

                    all_var = torch.var(x, unbiased=unbiased)
                    all_var_cpu = torch.var(cpu_x, unbiased=unbiased)

                    self.assertEqual(all_var, all_var_cpu)

                    nil_dim_var = torch.var(x, dim=[], keepdim=keepdim, unbiased=unbiased)
                    nil_dim_var_cpu = torch.var(cpu_x, dim=[], keepdim=keepdim, unbiased=unbiased)

                    self.assertEqual(nil_dim_var, nil_dim_var_cpu)

                    zero_dim_var = torch.var(x, dim=[0], keepdim=keepdim, unbiased=unbiased)
                    zero_dim_var_cpu = torch.var(cpu_x, dim=[0], keepdim=keepdim, unbiased=unbiased)

                    self.assertEqual(zero_dim_var, zero_dim_var_cpu)

                    zero_one_dim_var = torch.var(x, dim=[0, -1], keepdim=keepdim, unbiased=unbiased)
                    zero_one_dim_var_cpu = torch.var(cpu_x, dim=[0, -1], keepdim=keepdim, unbiased=unbiased)

                    self.assertEqual(zero_one_dim_var, zero_one_dim_var_cpu)

                    two_three_dim_var = torch.var(x, dim=[2, 3], keepdim=keepdim, unbiased=unbiased)
                    two_three_dim_var_cpu = torch.var(cpu_x, dim=[2, 3], keepdim=keepdim, unbiased=unbiased)

                    self.assertEqual(two_three_dim_var, two_three_dim_var_cpu)

        helper()

    # Test forward amax
    def test_amax(self):
        def helper(shape, dim, keepdim):
            cpu_x = torch.randn(shape, device='cpu', dtype=torch.float, requires_grad=True)
            x = cpu_x.detach().clone().to('mps').requires_grad_()

            result = torch.amax(x, dim=dim, keepdim=keepdim)
            result_cpu = torch.amax(cpu_x, dim=dim, keepdim=keepdim)

            cpu_grad = torch.randn(result_cpu.shape)
            grad = cpu_grad.to('mps')

            result_cpu.backward(gradient=cpu_grad)
            result.backward(gradient=grad)

            self.assertEqual(result, result_cpu)
            self.assertEqual(x.grad, cpu_x.grad)

        for dim in ([], [0], [0, 1], [2, 3]):
            for keepdim in [False, True]:
                helper((2, 8, 4, 5), dim, keepdim)

    # Test forward amin
    def test_amin(self):
        def helper(shape, dim, keepdim):
            cpu_x = torch.randn(shape, device='cpu', dtype=torch.float, requires_grad=True)
            x = cpu_x.detach().clone().to('mps').requires_grad_()

            result = torch.amin(x, dim=dim, keepdim=keepdim)
            result_cpu = torch.amin(cpu_x, dim=dim, keepdim=keepdim)

            cpu_grad = torch.randn(result_cpu.shape)
            grad = cpu_grad.to('mps')

            result_cpu.backward(gradient=cpu_grad)
            result.backward(gradient=grad)

            self.assertEqual(result, result_cpu)
            self.assertEqual(x.grad, cpu_x.grad)

        for dim in ([], [0], [0, 1], [2, 3]):
            for keepdim in [False, True]:
                helper((2, 8, 4, 5), dim, keepdim)

    # Test minimum and maximum
    def test_minimum_maximum(self):
        def helper(n, c, h, w):
            cpu_x = torch.randn(n, c, h, w, device='cpu', dtype=torch.float, requires_grad=False)
            cpu_y = torch.randn(n, c, h, w, device='cpu', dtype=torch.float, requires_grad=False)
            mps_x = cpu_x.detach().clone().to('mps')
            mps_y = cpu_y.detach().clone().to('mps')

            minimum_result_cpu = torch.minimum(cpu_x, cpu_y)
            minimum_result_mps = torch.minimum(mps_x, mps_y)
            self.assertEqual(minimum_result_cpu, minimum_result_mps)

            maximum_result_cpu = torch.maximum(cpu_x, cpu_y)
            maximum_result_mps = torch.maximum(mps_x, mps_y)
            self.assertEqual(maximum_result_cpu, maximum_result_mps)

        helper(1, 1, 4, 5)

    # Test clamp_min
    def test_clamp_min(self):
        def helper(n, c, h, w):
            cpu_x = torch.randn(n, c, h, w, device='cpu', dtype=torch.float, requires_grad=False)
            x = cpu_x.detach().clone().to('mps')

            cpu_min_t = torch.randn(n, c, h, w, device='cpu', dtype=torch.float, requires_grad=False)
            min_t = cpu_min_t.detach().clone().to('mps')

            clamp_min_result = torch.clamp_min(x, min=5.0)
            clamp_min_result_cpu = torch.clamp_min(cpu_x, min=5.0)

            self.assertEqual(clamp_min_result, clamp_min_result_cpu)

            clamp_min_t_result = torch.clamp_min(x, min=min_t)
            clamp_min_t_result_cpu = torch.clamp_min(cpu_x, min=cpu_min_t)

            self.assertEqual(clamp_min_t_result, clamp_min_t_result_cpu)

        helper(2, 8, 4, 5)

    # Test clamp_max

    def test_clamp_max(self):
        def helper(n, c, h, w):
            cpu_x = torch.randn(n, c, h, w, device='cpu', dtype=torch.float, requires_grad=False)
            x = cpu_x.detach().clone().to('mps')

            cpu_max_t = torch.randn(n, c, h, w, device='cpu', dtype=torch.float, requires_grad=False)
            max_t = cpu_max_t.detach().clone().to('mps')

            clamp_max_result = torch.clamp_max(x, max=100.0)
            clamp_max_result_cpu = torch.clamp_max(cpu_x, max=100.0)

            self.assertEqual(clamp_max_result, clamp_max_result_cpu)

            clamp_max_t_result = torch.clamp_max(x, max=max_t)
            clamp_max_t_result_cpu = torch.clamp_max(cpu_x, max=cpu_max_t)

            self.assertEqual(clamp_max_t_result, clamp_max_t_result_cpu)

        helper(2, 8, 4, 5)

    # Test clamp
    def test_clamp(self):
        def helper(n, c, h, w):
            import numpy as np
            upper_bound = 1000
            half_upper_bound = upper_bound / 2

            # x=[0..1000)
            x_arr = upper_bound * np.random.random_sample(size=(n, c, h, w)).astype(np.float32)
            cpu_x = torch.tensor(x_arr, device='cpu', dtype=torch.float, requires_grad=False)
            x = cpu_x.detach().clone().to('mps')

            # x=[0..500)
            min_arr = half_upper_bound * np.random.random_sample(size=(n, c, h, w)).astype(np.float32)
            cpu_min_t = torch.tensor(min_arr, device='cpu', dtype=torch.float, requires_grad=False)
            min_t = cpu_min_t.detach().clone().to('mps')

            # x=[500..1000), to ensure max's are greater than mins
            max_arr = (half_upper_bound * np.random.random_sample(size=(n, c, h, w)).astype(np.float32)) + half_upper_bound
            cpu_max_t = torch.tensor(max_arr, device='cpu', dtype=torch.float, requires_grad=False)
            max_t = cpu_max_t.detach().clone().to('mps')

            # [200..600]: just an arbitrary range between [0..1000]
            clamp_result = torch.clamp(x, min=200.0, max=600.0)
            clamp_result_cpu = torch.clamp(cpu_x, min=200.0, max=600.0)
            self.assertEqual(clamp_result, clamp_result_cpu)

            # test optional scalar refs and cached graph keys by passing only max
            clamp_opt_result = torch.clamp(x, max=600.0)
            clamp_opt_result_cpu = torch.clamp(cpu_x, max=600.0)
            self.assertEqual(clamp_opt_result, clamp_opt_result_cpu)

            clamp_t_result = torch.clamp(x, min=min_t, max=max_t)
            clamp_t_result_cpu = torch.clamp(cpu_x, min=cpu_min_t, max=cpu_max_t)
            self.assertEqual(clamp_t_result, clamp_t_result_cpu)

            # test optional tensor refs and cached graph keys by passing only max
            clamp_topt_result = torch.clamp(x, max=max_t)
            clamp_topt_result_cpu = torch.clamp(cpu_x, max=cpu_max_t)
            self.assertEqual(clamp_topt_result, clamp_topt_result_cpu)

            # test inplace clamping
            x.clamp_(min=200.0, max=600.0)
            cpu_x.clamp_(min=200.0, max=600.0)
            self.assertEqual(cpu_x, x)

        helper(2, 8, 4, 5)

    def test_divmode(self):
        def helper(shape, rounding_mode):
            for dtype in [torch.float32, torch.float16, torch.int32, torch.int64]:
                if ((rounding_mode is not None and "floor" in rounding_mode and dtype == torch.int64) or
                        (rounding_mode is not None and "trunc" in rounding_mode and dtype == torch.float16)) is False:
                    cpu_x = None
                    cpu_y = None
                    if (dtype in [torch.float32, torch.float16]):
                        cpu_x = torch.randn(shape, device='cpu', dtype=dtype, requires_grad=False)
                        cpu_y = torch.randn(shape, device='cpu', dtype=dtype, requires_grad=False)
                    else:
                        cpu_x = torch.randint(-10, 0, shape, device='cpu', dtype=dtype, requires_grad=False)
                        cpu_y = torch.randint(-10, 0, shape, device='cpu', dtype=dtype, requires_grad=False)

                    mps_x = cpu_x.detach().clone().to('mps')
                    # clamp to avoid division by 0
                    mps_y = cpu_y.detach().clone().to('mps')

                    if (rounding_mode == "floor_divide"):
                        result_div_cpu = torch.floor_divide(cpu_x, cpu_y)
                        result_div_mps = torch.floor_divide(mps_x, mps_y)
                        self.assertEqual(result_div_mps, result_div_cpu)
                    else:
                        result_div_cpu = torch.div(cpu_x, cpu_y, rounding_mode=rounding_mode)
                        result_div_mps = torch.div(mps_x, mps_y, rounding_mode=rounding_mode)
                        self.assertEqual(result_div_mps, result_div_cpu)

        helper((2, 8, 4, 5), None)
        helper((2, 8, 4, 5), "floor")
        helper((2, 8, 4, 5), "trunc")
        helper((2, 8, 4, 5), "floor_divide")

    def test_rounding(self):
        def helper(shape):
            cpu_x = torch.randn(shape, device='cpu', dtype=torch.float, requires_grad=False)
            mps_x = cpu_x.detach().clone().to('mps')

            result_floor_cpu = torch.floor(cpu_x)
            result_floor_mps = torch.floor(mps_x)
            self.assertEqual(result_floor_mps, result_floor_cpu)

            result_ceil_cpu = torch.ceil(cpu_x)
            result_ceil_mps = torch.ceil(mps_x)
            self.assertEqual(result_ceil_mps, result_ceil_cpu)

            result_trunc_cpu = torch.trunc(cpu_x)
            result_trunc_mps = torch.trunc(mps_x)
            self.assertEqual(result_trunc_mps, result_trunc_cpu)

            result_round_cpu = torch.round(cpu_x)
            result_round_mps = torch.round(mps_x)
            self.assertEqual(result_round_mps, result_round_cpu)

        helper((2, 6, 3, 5))
        helper((2, 8, 4, 5))

    def test_remainder(self):
        res_cpu = torch.remainder(
            torch.tensor([-3, -2, -1, 1, 2, 3], dtype=torch.int32, device="cpu"), torch.tensor(2, device="cpu", dtype=torch.int32))
        res_mps = torch.remainder(
            torch.tensor([-3, -2, -1, 1, 2, 3], dtype=torch.int32, device="mps"), torch.tensor(2, device="mps", dtype=torch.int32))
        self.assertEqual(res_cpu, res_mps)

        res_cpu = torch.remainder(
            torch.tensor([1, 2, 3, 4, 5], dtype=torch.int32, device="cpu"), -1.5)
        res_mps = torch.remainder(
            torch.tensor([1, 2, 3, 4, 5], dtype=torch.int32, device="mps"), -1.5)
        self.assertEqual(res_cpu, res_mps)

    def test_expand(self):
        def helper(n, c):
            values = [[1.0], [4.0], [7.0]]
            cpu_x = torch.tensor(values, device='cpu')
            x = cpu_x.detach().clone().to('mps')

            strided_cpu = torch.as_strided(cpu_x, (3, 4), (1, 0))
            strided_mps = torch.as_strided(x, (3, 4), (1, 0))

            self.assertEqual(strided_mps, strided_cpu)

        helper(3, 1)

    def test_im2col(self):
        def helper(x):
            return torch.nn.functional.unfold(x, kernel_size=(10, 15), dilation=2, padding=5, stride=3)
        x_cpu = torch.rand(1, 1, 200, 100)
        x = x_cpu.detach().clone().to('mps')
        self.assertEqual(helper(x_cpu), helper(x))

    def test_select(self):
        def helper(n, c):
            cpu_x = torch.randn(n, c, device='cpu', dtype=torch.float, requires_grad=True)
            x = cpu_x.detach().clone().to('mps').requires_grad_()

            strided_cpu = torch.as_strided(cpu_x, (3, 1), (3, 1))
            strided_mps = torch.as_strided(x, (3, 1), (3, 1))
            self.assertEqual(strided_mps, strided_cpu)

            strided_cpu = torch.as_strided(cpu_x, (1, 3), (3, 1))
            strided_mps = torch.as_strided(x, (1, 3), (3, 1))
            self.assertEqual(strided_mps, strided_cpu)

            strided_cpu = torch.as_strided(cpu_x, (3, 1), (3, 1), storage_offset=1)
            strided_mps = torch.as_strided(x, (3, 1), (3, 1), storage_offset=1)

            self.assertEqual(strided_mps, strided_cpu)

        helper(3, 3)

    def test_topk(self):
        def helper(shape):
            cpu_x = torch.randn(shape, device='cpu', dtype=torch.float, requires_grad=False)
            x = cpu_x.detach().clone().to('mps')
            for largest_val in [True, False]:
                if (type(shape) == tuple):
                    for curr_dim in range(0, len(shape)):
                        dim_size = shape[curr_dim]
                        for k in range(1, dim_size + 1):
                            topk_values, topk_indices = torch.topk(x, k, dim=curr_dim, largest=largest_val)
                            topk_values_cpu, topk_indices_cpu = torch.topk(cpu_x, k, dim=curr_dim, largest=largest_val)
                            self.assertEqual(topk_values, topk_values_cpu)
                            self.assertEqual(topk_indices, topk_indices_cpu)
                else:
                    for k in range(1, shape):
                        topk_values, topk_indices = torch.topk(x, k, dim=0, largest=largest_val)
                        topk_values_cpu, topk_indices_cpu = torch.topk(cpu_x, k, dim=0, largest=largest_val)
                        self.assertEqual(topk_values, topk_values_cpu)
                        self.assertEqual(topk_indices, topk_indices_cpu)

        helper(2)
        helper((5, 1))
        helper((1, 5))
        helper((5, 9, 7, 4))
        helper((50, 20, 7, 4))

    def test_sort(self):
        for SIZE in (4, 2049):
            device = 'mps'
            x = torch.rand(4, SIZE, device=device)
            res1val, res1ind = torch.sort(x)

            res2val = torch.tensor((), device=device)
            res2ind = torch.tensor((), device=device, dtype=torch.long)
            torch.sort(x, out=(res2val, res2ind))
            self.assertEqual(res1val, res2val, atol=0, rtol=0)
            self.assertEqual(res1ind, res2ind, atol=0, rtol=0)
            self.assertEqual(torch.argsort(x), res1ind)
            self.assertEqual(x.argsort(), res1ind)

            self.assertEqual(
                torch.sort(torch.tensor((50, 40, 30, 20, 10), device=device))[0],
                torch.tensor((10, 20, 30, 40, 50), device=device),
                atol=0, rtol=0
            )

    def test_upsample_nearest2d(self):
        def helper(N, C, H, W, memory_format):
            inputCPU = torch.arange(N * C * H * W, device='cpu', dtype=torch.float,
                                    requires_grad=True).reshape(N, C, H, W).to(memory_format=memory_format)
            inputCPU.retain_grad()
            inputMPS = inputCPU.detach().to('mps').requires_grad_()

            values = [1, 2, 5, 10, 40]

            for i in values:
                for j in values:
                    upsample_nearest2d = nn.UpsamplingNearest2d(scale_factor=(i, j))

                    outputCPU = upsample_nearest2d(inputCPU)
                    outputMPS = upsample_nearest2d(inputMPS)

                    self.assertEqual(outputCPU, outputMPS)
                    upsample_nearest2d = nn.UpsamplingNearest2d((i * H, j * W))

                    outputCPU = upsample_nearest2d(inputCPU)
                    outputMPS = upsample_nearest2d(inputMPS)

                    self.assertEqual(outputCPU, outputMPS)

                    outputCPU.backward(gradient=torch.full_like(outputCPU, 0.3))
                    outputMPS.backward(gradient=torch.full_like(outputMPS, 0.3))

                    self.assertEqual(inputCPU.grad, inputMPS.grad)

        for memory_format in [torch.channels_last, torch.contiguous_format]:
            helper(1, 1, 4, 4, memory_format=memory_format)
            helper(7, 5, 3, 2, memory_format=memory_format)

    def test_upsample_bilinear2d(self):
        def helper(N, C, H, W):
            inputCPU = torch.arange(N * C * H * W, device='cpu', dtype=torch.float,
                                    requires_grad=True).reshape(N, C, H, W)
            inputCPU.retain_grad()
            inputMPS = inputCPU.detach().clone().to('mps').requires_grad_()

            values = [1, 2, 5, 10, 40]

            for i in values:
                for j in values:
                    upsample_bilinear2d = nn.UpsamplingBilinear2d(scale_factor=(i, j))

                    outputCPU = upsample_bilinear2d(inputCPU)
                    outputMPS = upsample_bilinear2d(inputMPS)

                    self.assertEqual(outputCPU, outputMPS)

                    upsample_bilinear2d = nn.UpsamplingBilinear2d((i * H, j * W))

                    outputCPU = upsample_bilinear2d(inputCPU)
                    outputMPS = upsample_bilinear2d(inputMPS)

                    self.assertEqual(outputCPU, outputMPS)

                    outputCPU.backward(gradient=torch.full_like(outputCPU, 0.3))
                    outputMPS.backward(gradient=torch.full_like(outputMPS, 0.3))

                    self.assertEqual(inputCPU.grad, inputMPS.grad)

        helper(1, 1, 4, 4)
        helper(7, 5, 3, 2)

    def test_interpolate(self):
        def helper(shape, output_size, scales, mode, align_corners=False):
            inputCPU = torch.randn(shape, device='cpu', dtype=torch.float, requires_grad=True)
            inputCPU.retain_grad()
            inputMPS = inputCPU.detach().clone().to('mps').requires_grad_()

            # align_corners is used for 2D interpolation only
            if (align_corners is True and len(shape) > 3 and mode == 'bilinear'):
                if scales is not None:
                    outputCPU = nn.functional.interpolate(inputCPU, scale_factor=scales, mode=mode, align_corners=align_corners)
                    outputMPS = nn.functional.interpolate(inputMPS, scale_factor=scales, mode=mode, align_corners=align_corners)
                else:
                    outputCPU = nn.functional.interpolate(inputCPU, size=output_size, mode=mode, align_corners=align_corners)
                    outputMPS = nn.functional.interpolate(inputMPS, size=output_size, mode=mode, align_corners=align_corners)
            elif scales is not None:
                outputCPU = nn.functional.interpolate(inputCPU, scale_factor=scales, mode=mode)
                outputMPS = nn.functional.interpolate(inputMPS, scale_factor=scales, mode=mode)
            else:
                outputCPU = nn.functional.interpolate(inputCPU, size=output_size, mode=mode)
                outputMPS = nn.functional.interpolate(inputMPS, size=output_size, mode=mode)

            self.assertEqual(outputCPU, outputMPS)

            # backward pass (chose 0.6 just to have the grad_output != 1)
            outputCPU.backward(gradient=torch.full_like(outputCPU, 0.6))
            outputMPS.backward(gradient=torch.full_like(outputMPS, 0.6))
            self.assertEqual(inputCPU.grad, inputMPS.grad)

        # 1D interpolation
        for mode in ['nearest', 'nearest-exact']:
            helper([2, 3, 4], [3], None, mode)  # downsample with size
            helper([2, 3, 4], [6], None, mode)  # upsample with size
            helper([2, 3, 4], None, [0.6], mode)  # downsample with scale factor
            helper([2, 3, 4], None, [1.7], mode)  # upsample with scale factor
        # 2D interpolation
        for mode in ['nearest', 'nearest-exact', 'bilinear']:
            helper([2, 3, 4, 5], [3, 4], None, mode)  # downsample_nearest with size
            helper([2, 3, 4, 5], [6, 7], None, mode)  # upsample_nearest with size
            helper([2, 3, 4, 5], None, [0.6, 0.7], mode)  # downsample_nearest with scale factor
            helper([2, 3, 4, 5], None, [1.4, 1.7], mode)  # upsample_nearest with scale factor
        # align_corners=True
        helper([2, 3, 4, 5], [3, 4], None, 'bilinear', True)
        helper([2, 3, 4, 5], None, [1.4, 1.7], 'bilinear', True)

    # Test concat forward
    def test_cat1(self):
        def helper(shape_x, shape_y, shape_z):
            cpu_x = torch.randn(shape_x, device='cpu', dtype=torch.float, requires_grad=False)
            x = cpu_x.detach().clone().to('mps')

            cpu_y = torch.randn(shape_y, device='cpu', dtype=torch.float, requires_grad=False)
            y = cpu_y.detach().clone().to('mps')

            cpu_z = torch.randn(shape_z, device='cpu', dtype=torch.float, requires_grad=False)
            z = cpu_z.detach().clone().to('mps')

            cat = torch.cat([x, y, z], dim=1)
            cat_cpu = torch.cat([cpu_x, cpu_y, cpu_z], dim=1)

            self.assertEqual(cat, cat_cpu)

        helper([2, 2, 4, 5], [2, 3, 4, 5], [2, 5, 4, 5])
        helper([2, 2, 6, 5], [2, 3, 6, 5], [2, 5, 6, 5])
        helper([0, 2, 4, 5], [0, 3, 4, 5], [0, 5, 4, 5])
        helper([2, 2, 6, 5], [0], [2, 5, 6, 5])
        helper([0], [2, 3, 6, 5], [2, 5, 6, 5])
        helper([2, 3, 4, 5], [2, 5, 4, 5], [0])
        helper([2, 2, 6, 5], [2, 0, 6, 5], [2, 5, 6, 5])
        helper([2, 0, 6, 5], [2, 3, 6, 5], [2, 5, 6, 5])
        helper([2, 0, 6, 5], [2, 3, 6, 5], [2, 0, 6, 5])

    def test_constant_pad(self):
        m = torch.nn.ConstantPad2d((-2, -2, -2, -2), 3.5)
        input_cpu = torch.randn(1, 16, 16, 16)
        input_mps = input_cpu.detach().clone().to("mps")
        r_cpu = m(input_cpu)
        r_mps = m(input_mps)
        self.assertEqual(r_cpu, r_mps.to("cpu"))

        # Arbitrary input dimensions
        pad = (1, 1, 0, 0, 0, 0)
        value = 3.5
        input_cpu = torch.randn((1, 1, 3, 3, 3, 3, 3, 3, 3, 3))
        input_mps = input_cpu.detach().clone().to("mps")
        r_cpu = F.pad(input_cpu, pad=pad, value=value)
        r_mps = F.pad(input_mps, pad=pad, value=value)
        self.assertEqual(r_cpu, r_mps.to("cpu"))

    def test_circular_pad(self):
        # https://github.com/pytorch/pytorch/issues/80856
        k_cpu = torch.ones(3, 3, 9, 9)
        k_mps = k_cpu.detach().clone().to("mps")

        x_cpu = torch.rand(1, 3, 32, 32)
        x_mps = x_cpu.detach().clone().to("mps")

        x_pad_cpu = F.pad(x_cpu, (2, 2, 2, 2), mode='circular')
        x_pad_mps = F.pad(x_mps, (2, 2, 2, 2), mode='circular')

        y_cpu = F.conv2d(x_pad_cpu, k_cpu)
        y_mps = F.conv2d(x_pad_mps, k_mps)

        self.assertEqual(y_cpu, y_mps.cpu())

    def test_constant_pad_4d_warning(self):
        inputCPU = torch.rand((1, 2, 2, 2, 1, 1))
        inputMPS = inputCPU.detach().clone().to('mps')
        outputCPU = F.pad(inputCPU, [0, 0, 0, 0, 0, 0, 1, 0])
        outputMPS = F.pad(inputMPS, [0, 0, 0, 0, 0, 0, 1, 0])
        self.assertEqual(outputCPU, outputMPS)

    def test_pad(self):
        def helper(shape, padding, op, value=0):
            inputCPU = torch.randn(shape, device='cpu', dtype=torch.float, requires_grad=True)
            inputCPU.retain_grad()
            inputMPS = inputCPU.detach().clone().to('mps').requires_grad_()

            if (op in [nn.ConstantPad1d, nn.ConstantPad2d, nn.ConstantPad3d]):
                padCriteria = op(padding, value)
            else:
                padCriteria = op(padding)
            outputCPU = padCriteria(inputCPU)
            outputMPS = padCriteria(inputMPS)
            self.assertEqual(outputCPU, outputMPS)

            # backward pass (chose 0.6 just to have the grad_output != 1)
            outputCPU.backward(gradient=torch.full_like(outputCPU, 0.6))
            outputMPS.backward(gradient=torch.full_like(outputMPS, 0.6))
            self.assertEqual(inputCPU.grad, inputMPS.grad)

        # 1D Padding
        helper((2, 4, 3), 2, nn.ReflectionPad1d)
        # verify if a change in shape of input would cause problems with graph caching
        helper((2, 4, 4), (1, 3), nn.ReflectionPad1d)
        # Replication 1D
        helper((2, 1, 6), 3, nn.ReplicationPad1d)
        # Constant Pad 1D
        helper((2, 3, 4), 2, nn.ConstantPad1d)
        # Constant Pad 1D with single dimension input
        helper((16), (1, 2), nn.ConstantPad1d)

        # 2D Padding
        helper((1, 2, 3, 4), (1, 1, 2, 0), nn.ReflectionPad2d)
        # verify if a change in shape of input would cause problems with graph caching
        helper((2, 4, 3, 4), (1, 1, 2, 0), nn.ReflectionPad2d)
        # this should make the padding (2, 2, 2, 2)
        helper((2, 1, 6, 8), 2, nn.ReplicationPad2d)
        # verify if a change in shape of padding would cause problems with graph caching
        helper((2, 1, 6, 8), (2, 4, 3, 5), nn.ReplicationPad2d)
        # Constant Pad 2D
        helper((2, 1, 6, 8), (2, 4, 3, 5), nn.ConstantPad2d)
        # input size < pad size
        helper((1, 2, 3), (0, 0, 0, 1), nn.ConstantPad2d)
        # pad dims < input dims
        helper((50, 9, 300), (0, 0, 0, 31), nn.ConstantPad2d)
        # pad dims == input dims
        helper((1, 3), (0, 2, 0, 1), nn.ConstantPad2d)
        # input.numel() == 0 but output.numel() > 0
        helper((0, 3, 3), (1, 1, 1, 1, 1, 1), nn.ConstantPad2d)
        # pad dims < input dims - 2
        helper((1, 2, 3, 4), (1, 2), nn.ConstantPad2d)

        # 3D Padding
        helper((2, 4, 6, 8, 4), (1, 3, 3, 5, 3, 4), nn.ReflectionPad3d)
        # verify if a change in shape of padding would cause problems with graph caching
        helper((2, 4, 6, 8, 4), (1, 3, 3, 5, 3, 4), nn.ReplicationPad3d)
        # case where input_d == pad_front/back for ReplicationPad3d
        helper((3, 4, 5, 6, 7), (1, 2, 3, 4, 5, 6), nn.ReplicationPad3d)
        # Constant Pad 3D
        helper((2, 4, 6, 8, 4), (1, 3, 3, 5, 3, 4), nn.ConstantPad3d)
        # input size < pad size
        helper((2, 4, 6), (1, 3, 3, 5, 3, 4), nn.ConstantPad3d)
        # check the workaround for the right padding bug in Monterey
        helper((1, 2, 2, 2, 2), (0, 1), nn.ConstantPad3d)

    # Test stack forward
    def test_stack(self):
        # All shapes must be same
        def helper(shape, dtype=torch.float32):

            x, cpu_x = None, None
            y, cpu_y = None, None
            z, cpu_z = None, None

            if (dtype not in [torch.float32, torch.bool]):
                cpu_x = torch.randint(50, shape, device='cpu', dtype=dtype, requires_grad=False)
                x = cpu_x.detach().clone().to('mps')
                cpu_y = torch.randint(50, shape, device='cpu', dtype=dtype, requires_grad=False)
                y = cpu_y.detach().clone().to('mps')
                cpu_z = torch.randint(50, shape, device='cpu', dtype=dtype, requires_grad=False)
                z = cpu_z.detach().clone().to('mps')
            elif (dtype == torch.bool):
                cpu_x = torch.randint(2, shape, device='cpu', dtype=dtype, requires_grad=False)
                x = cpu_x.detach().clone().to('mps')
                cpu_y = torch.randint(2, shape, device='cpu', dtype=dtype, requires_grad=False)
                y = cpu_y.detach().clone().to('mps')
                cpu_z = torch.randint(2, shape, device='cpu', dtype=dtype, requires_grad=False)
                z = cpu_z.detach().clone().to('mps')
            else:
                cpu_x = torch.randn(shape, device='cpu', dtype=dtype, requires_grad=True)
                x = cpu_x.detach().clone().to('mps').requires_grad_()
                cpu_y = torch.randn(shape, device='cpu', dtype=dtype, requires_grad=True)
                y = cpu_y.detach().clone().to('mps').requires_grad_()
                cpu_z = torch.randn(shape, device='cpu', dtype=dtype, requires_grad=True)
                z = cpu_z.detach().clone().to('mps').requires_grad_()

            stack = torch.stack([x, y, z], dim=1)
            stack_cpu = torch.stack([cpu_x, cpu_y, cpu_z], dim=1)

            self.assertEqual(stack, stack_cpu)

        helper([2, 8, 4, 5])
        helper([2, 8, 4, 5], dtype=torch.float16)
        helper([2, 8, 4, 5], dtype=torch.int32)
        helper([2, 8, 4, 5], dtype=torch.int64)
        helper([2, 8, 4, 5], dtype=torch.bool)
        # Empty test - Currently failing! Empty tensor not handled!
        # helper([0, 2, 4, 5])

    # Test abs
    def test_abs(self):
        def helper(shape):
            cpu_x = torch.randn(shape, device='cpu', dtype=torch.float, requires_grad=False)
            x = cpu_x.detach().clone().to('mps')

            abs_result = torch.abs(x)
            abs_result_cpu = torch.abs(cpu_x)

            self.assertEqual(abs_result, abs_result_cpu)

        helper((2, 8, 4, 5))

    def test_log(self):
        def helper(shape):
            cpu_x = torch.randn(shape, device='cpu', dtype=torch.float, requires_grad=False)
            x = cpu_x.detach().clone().to('mps')

            log_result = torch.log(x)
            log_result_cpu = torch.log(cpu_x)

            self.assertEqual(log_result, log_result_cpu)

        helper((2, 8, 4, 5))

    def test_log_ten(self):
        def helper(shape):
            cpu_x = torch.randn(shape, device='cpu', dtype=torch.float, requires_grad=False)
            x = cpu_x.detach().clone().to('mps')

            log_ten_result = torch.log10(x)
            log_ten_result_cpu = torch.log10(cpu_x)

            self.assertEqual(log_ten_result, log_ten_result_cpu)

        helper((2, 8, 4, 5))

    def test_log_two(self):
        def helper(shape):
            cpu_x = torch.randn(shape, device='cpu', dtype=torch.float, requires_grad=False)
            x = cpu_x.detach().clone().to('mps')

            log_two_result = torch.log2(x)
            log_two_result_cpu = torch.log2(cpu_x)

            self.assertEqual(log_two_result, log_two_result_cpu)

        helper((2, 8, 4, 5))

    def test_log1p(self):
        def helper(shape):
            cpu_x = torch.randn(shape, device='cpu', dtype=torch.float, requires_grad=False)
            x = cpu_x.detach().clone().to('mps')

            log_result = torch.log1p(x)
            log_result_cpu = torch.log1p(cpu_x)

            self.assertEqual(log_result, log_result_cpu)

        helper((2, 8, 4, 5))

    def test_logaddexp(self):
        def helper(shape):
            cpu_x = torch.randn(shape, device='cpu', dtype=torch.float, requires_grad=False)
            x = cpu_x.detach().clone().to('mps')

            cpu_y = torch.randn(shape, device='cpu', dtype=torch.float, requires_grad=False)
            y = cpu_y.detach().clone().to('mps')

            log_result = torch.logaddexp(x, y)
            log_result_cpu = torch.logaddexp(cpu_x, cpu_y)

            self.assertEqual(log_result, log_result_cpu)

        helper((2, 8, 4, 5))

    def test_logaddexp2(self):
        def helper(shape):
            cpu_x = torch.randn(shape, device='cpu', dtype=torch.float, requires_grad=False)
            x = cpu_x.detach().clone().to('mps')

            cpu_y = torch.randn(shape, device='cpu', dtype=torch.float, requires_grad=False)
            y = cpu_y.detach().clone().to('mps')

            log_result = torch.logaddexp2(x, y)
            log_result_cpu = torch.logaddexp2(cpu_x, cpu_y)

            self.assertEqual(log_result, log_result_cpu)

        helper((2, 8, 4, 5))

    # Test concat forward
    def test_cat2(self):

        def helper1(shape_x, shape_y, shape_z, shape_w):
            cpu_x = torch.randn(shape_x, device='cpu', dtype=torch.float, requires_grad=False)
            x = cpu_x.detach().clone().to('mps')

            cpu_y = torch.randn(shape_y, device='cpu', dtype=torch.float, requires_grad=False)
            y = cpu_y.detach().clone().to('mps')

            cpu_z = torch.randn(shape_z, device='cpu', dtype=torch.float, requires_grad=False)
            z = cpu_z.detach().clone().to('mps')

            cpu_w = torch.randn(shape_w, device='cpu', dtype=torch.float, requires_grad=False)
            w = cpu_w.detach().clone().to('mps')

            cat = torch.cat([x, y, z, w], dim=1)
            cat_cpu = torch.cat([cpu_x, cpu_y, cpu_z, cpu_w], dim=1)

            self.assertEqual(cat, cat_cpu)

        def helper(shape_x, shape_y, shape_z):
            cpu_x = torch.randn(shape_x, device='cpu', dtype=torch.float, requires_grad=False)
            x = cpu_x.detach().clone().to('mps')

            cpu_y = torch.randn(shape_y, device='cpu', dtype=torch.float, requires_grad=False)
            y = cpu_y.detach().clone().to('mps')

            cpu_z = torch.randn(shape_z, device='cpu', dtype=torch.float, requires_grad=False)
            z = cpu_z.detach().clone().to('mps')

            cat = torch.cat([x, y, z], dim=1)
            cat_cpu = torch.cat([cpu_x, cpu_y, cpu_z], dim=1)

            self.assertEqual(cat, cat_cpu)

        helper([2, 8, 4, 5], [2, 10, 4, 5], [2, 6, 4, 5])
        helper([2, 2, 4, 5], [2, 3, 4, 5], [2, 5, 4, 5])
        # Empty test - Currently failing! Empty tensor not handled!
        # helper([0, 2, 4, 5], [2, 0, 4, 5], [2, 5, 0, 5])

    # Test isnan
    def test_isnan(self):
        def helper(shape):
            cpu_x = torch.randn(shape, device='cpu', dtype=torch.float, requires_grad=False)
            nan_index = [random.randrange(0, shape[0])]
            # make a selected row inf
            cpu_x.index_put_(indices=[torch.tensor(nan_index)], values=torch.tensor(float('nan')))
            x = cpu_x.detach().clone().to('mps')

            isnan_result = torch.isnan(x)
            isnan_result_cpu = torch.isnan(cpu_x)

            self.assertEqual(isnan_result, isnan_result_cpu)

        helper((8, 2, 4, 5))

    # Test reciprocal
    def test_reciprocal(self):
        def helper(shape):
            cpu_x = torch.randn(shape, device='cpu', dtype=torch.float, requires_grad=True)
            x = cpu_x.detach().clone().to('mps').requires_grad_()

            reciprocal_result = torch.reciprocal(x)
            reciprocal_result_cpu = torch.reciprocal(cpu_x)

            cpu_grad = torch.ones_like(reciprocal_result_cpu)
            grad = cpu_grad.to('mps')

            reciprocal_result.backward(gradient=grad)
            reciprocal_result_cpu.backward(gradient=cpu_grad)

            self.assertEqual(reciprocal_result, reciprocal_result_cpu)
            self.assertEqual(x.grad, cpu_x.grad)

        helper((2, 8, 4, 5))

    # Test sqrt
    def test_sqrt(self):
        def helper(shape):
            cpu_x = torch.randn(shape, device='cpu', dtype=torch.float, requires_grad=True)
            x = cpu_x.detach().clone().to('mps').requires_grad_()

            sqrt_result = torch.sqrt(x)
            sqrt_result_cpu = torch.sqrt(cpu_x)

            cpu_grad = torch.ones_like(sqrt_result_cpu)
            grad = cpu_grad.to('mps')

            sqrt_result.backward(gradient=grad)
            sqrt_result_cpu.backward(gradient=cpu_grad)

            self.assertEqual(sqrt_result, sqrt_result_cpu)
            self.assertEqual(x.grad, cpu_x.grad)

        helper((2, 8, 4, 5))

    # Test selu, elu, celu
    def test_elu(self):
        def helper(shape, alpha=1.0, memory_format=torch.contiguous_format):
            cpu_x = torch.randn(shape, device='cpu', dtype=torch.float)
            cpu_x = cpu_x.to(memory_format=memory_format).requires_grad_()

            x = cpu_x.detach().clone().to('mps').requires_grad_(True)
            for activation_func in [torch.nn.ELU(alpha=alpha), torch.nn.CELU(alpha=alpha), torch.nn.SELU()]:
                elu_result = activation_func(x)
                elu_result_cpu = activation_func(cpu_x)

                cpu_grad = torch.randn(elu_result_cpu.shape)
                grad = cpu_grad.to('mps')

                elu_result.backward(gradient=grad)
                elu_result_cpu.backward(gradient=cpu_grad)

                self.assertEqual(elu_result, elu_result_cpu)
                self.assertEqual(x.grad, cpu_x.grad)

        # Test empty shape too
        for memory_fromat in [torch.channels_last, torch.contiguous_format]:
            for shape in [(2, 8, 4, 5)]:
                for alpha in [0.000001, 1.0, 2.3, 0.34, 23]:
                    helper(shape, alpha, memory_fromat)

    # Test glu
    def test_glu(self):
        def helper(shape, dim=0):
            cpu_x = torch.randn(shape, device='cpu', dtype=torch.float, requires_grad=True)
            x = cpu_x.detach().clone().to('mps').requires_grad_()

            for activation_func in [torch.nn.GLU(dim=dim)]:
                glu_result = activation_func(x)
                glu_result_cpu = activation_func(cpu_x)

                cpu_grad = torch.randn(glu_result_cpu.shape)
                grad = cpu_grad.to('mps')

                glu_result.backward(gradient=grad)
                glu_result_cpu.backward(gradient=cpu_grad)

                self.assertEqual(glu_result, glu_result_cpu)
                self.assertEqual(x.grad, cpu_x.grad)

        for shape in [[4], (2, 4), (2, 8, 4, 6)]:
            for dim in range(len(shape)):
                helper(shape, dim)

    # Test softplus
    def test_softplus(self):
        def helper(shape, beta, threshold, dtype):
            cpu_x = torch.randn(shape, device='cpu', dtype=dtype, requires_grad=True)
            x = cpu_x.detach().clone().to('mps').requires_grad_()

            softplus_result = torch.nn.Softplus(beta=beta, threshold=threshold)(x)
            softplus_result_cpu = torch.nn.Softplus(beta=beta, threshold=threshold)(cpu_x)

            cpu_grad = torch.randn(softplus_result.shape)
            grad = cpu_grad.to('mps')

            softplus_result.backward(gradient=grad)
            softplus_result_cpu.backward(gradient=cpu_grad)

            self.assertEqual(softplus_result, softplus_result_cpu)
            self.assertEqual(x.grad, cpu_x.grad)

        # Test empty shape too
        for shape, beta, threshold, dtype in product(
            [(), (2, 3), (10, 10), (2, 3, 4, 5)],
            [0.5, 1, 2, 3, 4],
            [0.5, 20, 30, 40, 50],
            [torch.float16, torch.float32]
        ):
            helper(shape, beta, threshold, dtype)

    # Test silu

    def test_silu(self):
        def helper(shape):
            cpu_x = torch.randn(shape, device='cpu', dtype=torch.float, requires_grad=True)
            x = cpu_x.detach().clone().to('mps').requires_grad_()

            silu_result = torch.nn.SiLU()(x)
            silu_result_cpu = torch.nn.SiLU()(cpu_x)

            cpu_grad = torch.randn(silu_result_cpu.shape)
            grad = cpu_grad.to('mps')

            silu_result.backward(gradient=grad)
            silu_result_cpu.backward(gradient=cpu_grad)

            self.assertEqual(silu_result, silu_result_cpu)
            self.assertEqual(x.grad, cpu_x.grad)

        # Test empty shape too
        for shape in [[], (2, 3), (2, 8, 4, 5)]:
            helper(shape)

    def test_cast_mps_to_cpu(self):
        def helper(src_dtype, dst_dtype):
            input = torch.rand((1, 3, 128, 128), dtype=src_dtype)
            input_cast_mps = input.to('mps')
            input_cast_cpu = input_cast_mps.to('cpu', dtype=dst_dtype)

            # needs to match the initial Tensor
            self.assertEqual(input_cast_cpu, input.to(dtype=dst_dtype))
        helper(torch.half, torch.float)
        helper(torch.float, torch.half)

    def test_cast_mps_to_mps(self):
        def helper(src_dtype, dst_dtype):
            input_cpu = torch.rand((1, 3, 128, 128), dtype=src_dtype)
            input_mps = input_cpu.to('mps')
            output_mps = input_mps.to(dtype=dst_dtype)
            output_cpu = input_cpu.to(dtype=dst_dtype)
            self.assertEqual(output_mps.cpu(), output_cpu)
        helper(torch.half, torch.float)
        helper(torch.float, torch.half)
        helper(torch.half, torch.long)
        helper(torch.float, torch.int)

    def test_avg_pool2d_count_include_pad(self):
        cpu_x = torch.randn((1, 3, 9, 9), device='cpu', dtype=torch.float, requires_grad=True)
        x = cpu_x.detach().clone().to('mps').requires_grad_()
        pool = torch.nn.AvgPool2d(kernel_size=(3, 3), padding=(1, 1), stride=(1, 1), ceil_mode=True, count_include_pad=True)
        ref_y = pool(cpu_x)
        y = pool(x)
        self.assertEqual(y, ref_y)
        cpu_grad = torch.randn(ref_y.shape)
        grad = cpu_grad.to('mps')
        ref_y.backward(gradient=cpu_grad)
        y.backward(gradient=grad)
        self.assertEqual(x.grad, cpu_x.grad)

    # Test adaptive avg pool2d - when the input size is a multiple of output size
    # Not testing for channels last right now
    def test_adaptive_avg_pool2d_simple(self):
        def helper(input_shape, out_shape, channels_last):
            cpu_x = torch.randn(input_shape, device='cpu', dtype=torch.float, requires_grad=True)
            if (channels_last):
                cpu_x = cpu_x.to(memory_format=torch.channels_last)
                cpu_x.retain_grad()
            x = cpu_x.detach().clone().to('mps').requires_grad_()

            avg_result = torch.nn.AdaptiveAvgPool2d(out_shape)(x)
            avg_result_cpu = torch.nn.AdaptiveAvgPool2d(out_shape)(cpu_x)

            cpu_grad = torch.randn(avg_result_cpu.shape)
            grad = cpu_grad.to('mps')

            avg_result.backward(gradient=grad)
            avg_result_cpu.backward(gradient=cpu_grad)

            self.assertEqual(avg_result, avg_result_cpu)
            self.assertEqual(x.grad, cpu_x.grad)

        helper((2, 2, 4, 4), (2, 2), False)
        helper((2, 2, 9, 9), (3, 3), False)
        helper((2, 2, 9, 9), (9, 9), False)
        helper((2, 2, 16, 16), (2, 2), False)
        helper((2, 2, 16, 16), (2, 16), False)

        helper((2, 16, 16), (4, 4), False)

        # Output shape larger than input shape

        helper((2, 2, 4, 4), (8, 8), False)
        helper((2, 2, 2, 2), (4, 4), False)
        helper((2, 2, 3, 3), (9, 9), False)
        helper((2, 2, 2, 2), (16, 16), False)
        helper((2, 2, 2, 16), (16, 16), False)

        helper((2, 4, 4), (16, 16), False)

        try:
            helper((2, 2, 3, 3), (7, 7), False)
        except Exception as e:
            pass

    # Test max avg pool2d - when the input size is a multiple of output size
    # Not testing for channels last right now
    def test_adaptive_max_pool2d_simple(self):
        def helper(input_shape, out_shape, return_indices, dtype, channels_last=False):
            cpu_x = None
            if (dtype in [torch.float16, torch.float32]):
                cpu_x = torch.randn(input_shape, device='cpu', dtype=dtype, requires_grad=True)
            else:
                cpu_x = torch.randint(50, input_shape, device='cpu', dtype=dtype, requires_grad=True)
            if (channels_last):
                cpu_x = cpu_x.to(memory_format=torch.channels_last)
                cpu_x.retain_grad()
            x = cpu_x.detach().clone().to('mps').requires_grad_()

            max_result, max_indices = None, None
            max_result_cpu, max_indices_cpu = None, None

            if (return_indices):
                max_result, max_indices = torch.nn.AdaptiveMaxPool2d(out_shape, return_indices)(x)
                max_result_cpu, max_indices_cpu = torch.nn.AdaptiveMaxPool2d(out_shape, return_indices)(cpu_x)
            else:
                max_result = torch.nn.AdaptiveMaxPool2d(out_shape, return_indices)(x)
                max_result_cpu = torch.nn.AdaptiveMaxPool2d(out_shape, return_indices)(cpu_x)

            cpu_grad = torch.randn(max_result_cpu.shape)
            grad = cpu_grad.to('mps')

            max_result.backward(gradient=grad)
            max_result_cpu.backward(gradient=cpu_grad)

            self.assertEqual(max_result, max_result_cpu)
            if (return_indices):
                self.assertEqual(max_indices, max_indices_cpu)
            self.assertEqual(x.grad, cpu_x.grad)

        for dtype in [torch.float32]:
            for return_indices in [False, True]:
                helper((2, 2, 4, 4), (2, 2), return_indices, dtype)
                helper((2, 2, 9, 9), (3, 3), return_indices, dtype)
                helper((2, 2, 9, 9), (9, 9), return_indices, dtype)
                helper((2, 2, 16, 16), (2, 2), return_indices, dtype)
                helper((2, 2, 16, 16), (2, 16), return_indices, dtype)
                helper((2, 16, 16), (4, 4), return_indices, dtype)

    def test_gelu_simple(self):
        def helper(shape, dtype=torch.float):
            cpu_x = torch.randn(shape, device='cpu', dtype=dtype, requires_grad=True)
            x = cpu_x.detach().clone().to('mps').requires_grad_()

            gelu_result = torch.nn.GELU()(x)
            # GELU is not supported on CPU, so cast it to float
            gelu_result_cpu = torch.nn.GELU()(cpu_x.to(torch.float))

            cpu_grad = torch.ones_like(gelu_result_cpu)
            grad = cpu_grad.to('mps')

            gelu_result.backward(gradient=grad)
            gelu_result_cpu.backward(gradient=cpu_grad)

            atol = 1e-5 if dtype == torch.float else 1e-2
            rtol = 1e-3 if dtype == torch.float else 1e-2
            self.assertEqual(gelu_result, gelu_result_cpu.to(dtype), atol=atol, rtol=rtol)
            self.assertEqual(x.grad, cpu_x.grad, atol=atol, rtol=rtol)

        # Test empty shape too
        for dtype in [torch.float, torch.half]:
            for shape in [(0, 3), [], (2, 3), (2, 8, 4, 5)]:
                helper(shape, dtype)
        # Test that gelu would raise an assert for integral types
        for dtype in [torch.int8, torch.int16, torch.int32, torch.int64]:
            self.assertRaises(RuntimeError, lambda: torch.nn.GELU()(torch.randint(100, (2,), dtype=dtype, device="mps")))

    def test_gelu(self):
        def _test_gelu(n, m, dtype, contiguous, atol=None, rtol=None):
            numpy_dtype = {
                torch.bfloat16: torch.float, torch.float: torch.float, torch.double: torch.double
            }[dtype]
            devices = ['cpu']
            devices += ['mps']

            def _gelu_ref(X):
                return X * stats.norm.cdf(X)

            for d in devices:
                X = torch.rand(n, m, dtype=dtype, requires_grad=True, device=d)[:, ::2]
                res = X
                ref = (X.to(numpy_dtype).cpu().detach().numpy())
                self.assertEqual(res, ref, rtol=rtol, atol=atol, exact_dtype=False)

        for n in [1, 5, 10]:
            for m in [1, 5, 10]:
                _test_gelu(n, m, torch.float32, True)
                _test_gelu(n, m, torch.float32, False)

        # Test multi threaded
        num_threads = torch.get_num_threads()
        torch.set_num_threads(4)
        try:
            _test_gelu(32, 32, torch.float32, False)
        finally:
            torch.set_num_threads(num_threads)

    def test_gelu_tanh(self):
        def helper(shape):
            cpu_x = torch.randn(shape, device='cpu', dtype=torch.float)
            x = cpu_x.detach().clone().to('mps')

            gelu_tanh_result = torch.nn.functional.gelu(x, approximate='tanh')
            gelu_tanh_result_cpu = torch.nn.functional.gelu(cpu_x, approximate='tanh')
            self.assertEqual(gelu_tanh_result, gelu_tanh_result_cpu)

        helper((2, 8, 4, 5))

    # Test hardtanh
    def test_hardtanh(self):
        def helper(shape, min_val, max_val, inplace=False):
            cpu_x = None
            x = None

            if (not inplace):
                cpu_x = torch.randn(shape, device='cpu', dtype=torch.float, requires_grad=True)
                x = cpu_x.detach().clone().to('mps').requires_grad_()
            else:
                cpu_x = torch.randn(shape, device='cpu', dtype=torch.float, requires_grad=False)
                x = cpu_x.detach().clone().to('mps')

            hardtanh_result = torch.nn.Hardtanh(min_val=min_val, max_val=max_val, inplace=inplace)(x)
            hardtanh_result_cpu = torch.nn.Hardtanh(min_val=min_val, max_val=max_val, inplace=inplace)(cpu_x)

            self.assertEqual(hardtanh_result, hardtanh_result_cpu)

            if (not inplace):
                cpu_grad = torch.randn(hardtanh_result_cpu.shape)
                grad = cpu_grad.to('mps')
                hardtanh_result.backward(gradient=grad)
                hardtanh_result_cpu.backward(gradient=cpu_grad)
                self.assertEqual(x.grad, cpu_x.grad)

        # Test empty shape too
        for shape in [(0, 3), [], (2, 3), (2, 8, 4, 5)]:
            for min_val, max_val in zip([-1, -2, 3], [1, -1, 4]):
                helper(shape, min_val, max_val)
                helper(shape, min_val, max_val, inplace=True)

    def test_hardswish(self):
        def helper(shape, inplace=False, requires_grad=True):
            m = nn.Hardswish(inplace=inplace)

            input_cpu = torch.randn(shape, device='cpu', dtype=torch.float, requires_grad=requires_grad)
            input_mps = input_cpu.detach().clone().to('mps').requires_grad_(requires_grad)

            if inplace and requires_grad:  # check that both raise runtime error
                self.assertRaises(RuntimeError, lambda: m(input_cpu))
                self.assertRaises(RuntimeError, lambda: m(input_mps))
                return

            output_cpu = m(input_cpu)
            output_mps = m(input_mps)

            cpu_grad = torch.ones_like(output_cpu)
            mps_grad = cpu_grad.to('mps')

            self.assertEqual(output_cpu, output_mps)

            if requires_grad:
                output_cpu.backward(gradient=cpu_grad)
                output_mps.backward(gradient=mps_grad)

                self.assertEqual(input_cpu.grad, input_mps.grad)

        for shape in [(0, 3), [], (2, 3), (2, 8, 4, 5)]:
            helper(shape, inplace=False, requires_grad=False)
            helper(shape, inplace=True, requires_grad=False)
            helper(shape, inplace=False, requires_grad=True)
            helper(shape, inplace=True, requires_grad=True)

    def test_transpose_2D(self):
        values = [[1.0, 2.0, 3.0], [4.0, 5.0, 6.0], [7.0, 8.0, 9.0]]
        values1 = [[1.0, 1.0, 1.0], [1.0, 1.0, 1.0], [1.0, 1.0, 1.0]]
        cpu_x = torch.tensor(values, device='cpu')
        mps_x = torch.tensor(values, device='mps')
        mps_x1 = torch.tensor(values1, device='mps')

        cpu_transpose = torch.transpose(cpu_x, 0, 1)
        mps_transpose = torch.transpose(mps_x, 0, 1)
        self.assertEqual(cpu_transpose, mps_transpose.to('cpu'))

    def test_transpose_3D(self):
        values = [[[1.0, 2.0, 3.0], [4.0, 5.0, 6.0]], [[7.0, 8.0, 9.0], [10.0, 11.0, 12.0]]]
        cpu_x = torch.tensor(values, device='cpu')
        mps_x = torch.tensor(values, device='mps')

        cpu_transpose1 = torch.transpose(cpu_x, 0, 1)
        mps_transpose1 = torch.transpose(mps_x, 0, 1).to('cpu')
        self.assertEqual(cpu_transpose1, mps_transpose1)

        cpu_transpose2 = torch.transpose(cpu_x, 0, 2)
        mps_transpose2 = torch.transpose(mps_x, 0, 2).to('cpu')
        self.assertEqual(cpu_transpose2, mps_transpose2)

        cpu_transpose3 = torch.transpose(cpu_x, 1, 2)
        mps_transpose3 = torch.transpose(mps_x, 1, 2).to('cpu')
        self.assertEqual(cpu_transpose3, mps_transpose3)


    def test_transpose_4D(self):
        values = [[[[1.0, 2.0, 3.0], [4.0, 5.0, 6.0]], [[7.0, 8.0, 9.0], [10.0, 11.0, 12.0]]],
                  [[[13.0, 14.0, 15.0], [16.0, 17.0, 18.0]], [[19.0, 20.0, 21.0], [22.0, 23.0, 24.0]]]]
        cpu_x = torch.tensor(values, device='cpu')
        mps_x = torch.tensor(values, device='mps')

        cpu_transpose1 = torch.transpose(cpu_x, 0, 1)
        mps_transpose1 = torch.transpose(mps_x, 0, 1).to('cpu')
        self.assertEqual(cpu_transpose1, mps_transpose1)

        cpu_transpose2 = torch.transpose(cpu_x, 0, 2)
        mps_transpose2 = torch.transpose(mps_x, 0, 2).to('cpu')
        self.assertEqual(cpu_transpose2, mps_transpose2)

        cpu_transpose3 = torch.transpose(cpu_x, 0, 3)
        mps_transpose3 = torch.transpose(mps_x, 0, 3).to('cpu')
        self.assertEqual(cpu_transpose3, mps_transpose3)

        cpu_transpose4 = torch.transpose(cpu_x, 3, 1)
        mps_transpose4 = torch.transpose(mps_x, 3, 1).to('cpu')
        self.assertEqual(cpu_transpose4, mps_transpose4)

        cpu_transpose5 = torch.transpose(cpu_x, 3, 2)
        mps_transpose5 = torch.transpose(mps_x, 3, 2).to('cpu')
        self.assertEqual(cpu_transpose5, mps_transpose5)

        cpu_transpose6 = torch.transpose(cpu_x, 1, 2)
        mps_transpose6 = torch.transpose(mps_x, 1, 2).to('cpu')
        self.assertEqual(cpu_transpose6, mps_transpose6)

    # Test sign
    def test_sign(self):
        def helper(shape):
            cpu_x = torch.randn(shape, device='cpu', dtype=torch.float, requires_grad=True)
            x = cpu_x.detach().clone().to('mps').requires_grad_()

            sign_result = torch.sign(x)
            sign_result_cpu = torch.sign(cpu_x)

            cpu_grad = torch.ones_like(sign_result_cpu)
            grad = cpu_grad.to('mps')

            sign_result.backward(gradient=grad)
            sign_result_cpu.backward(gradient=cpu_grad)

            self.assertEqual(sign_result, sign_result_cpu)

        helper((2, 8, 4, 5))

    def test_signbit(self):
        def helper(shape, dtype):
            cpu_x = torch.randn(shape, device='cpu').to(dtype)
            x = cpu_x.clone().to('mps')

            signbit_result = torch.signbit(x)
            signbit_result_cpu = torch.signbit(cpu_x)

            self.assertEqual(signbit_result, signbit_result_cpu)

        helper((2, 8, 4, 5), torch.int)
        helper((2, 8, 4, 5), torch.float)
        helper((2, 8, 4, 5), torch.int64)

    # Test neg
    def test_neg(self):
        def helper(shape):
            cpu_x = torch.randn(shape, device='cpu', dtype=torch.float, requires_grad=True)
            x = cpu_x.detach().clone().to('mps').requires_grad_()

            neg_result = torch.neg(x)
            neg_result_cpu = torch.neg(cpu_x)

            cpu_grad = torch.ones_like(neg_result_cpu)
            grad = cpu_grad.to('mps')

            neg_result.backward(gradient=grad)
            neg_result_cpu.backward(gradient=cpu_grad)

            self.assertEqual(neg_result, neg_result_cpu)

        helper((2, 8, 4, 5))

    # Test index add
    def test_index_add(self):
        def helper(shape, dim, index, source_shape, alpha, x_dtype=torch.float32, idx_dtype=torch.int32):
            cpu_x = torch.randn(shape, device='cpu', dtype=x_dtype, requires_grad=False)
            x = cpu_x.detach().clone().to('mps')

            cpu_idx = torch.tensor(index, device='cpu', dtype=idx_dtype)
            idx = cpu_idx.detach().clone().to('mps')

            cpu_source = torch.randn(source_shape, device='cpu', dtype=x_dtype, requires_grad=False)
            source = cpu_source.detach().clone().to('mps')

            idx_result = torch.index_add(x, dim=dim, index=idx, source=source, alpha=alpha)
            idx_result_cpu = torch.index_add(cpu_x, dim=dim, index=cpu_idx, source=cpu_source, alpha=alpha)
            self.assertEqual(idx_result, idx_result_cpu)

        helper((2, 8, 4, 5), 0, [0, 1, 0], (3, 8, 4, 5), 5)
        helper((8, 8, 4, 5), 0, [7], (1, 8, 4, 5), 6.0)
        helper((2, 8, 4, 5), 1, [0, 3, 7], (2, 3, 4, 5), 5)
        helper((2, 8, 4, 5), 2, [3, 0], (2, 8, 2, 5), 3.0)
        helper((2, 8, 4, 5), 3, [2, 3, 0], (2, 8, 4, 3), 4)
        helper((2, 3, 3), -1, [1, 2], (2, 3, 2), 6.0)
        # test result dim=1
        helper((2,), 0, [1], (1,), 6.0)
        helper(2, 0, 1, 1, 6)
        # test float16
        helper((2,), 0, [1], (1,), 6.0, x_dtype=torch.float16)

    # Test flip
    def test_flip(self):
        def helper(shape, dims):
            cpu_x = torch.randn(shape, device='cpu', dtype=torch.float, requires_grad=False)
            x = cpu_x.detach().clone().to('mps')

            flip_result = torch.flip(x, dims=dims)
            flip_result_cpu = torch.flip(cpu_x, dims=dims)

            self.assertEqual(flip_result, flip_result_cpu)

        helper((2, 8, 4, 5), [0])
        helper((8, 8, 4, 5), [0, 1])
        helper((2, 8, 4, 5), (0, 1, 2, 3))
        helper((2, 3, 3), (-1,))
        # empty dims
        helper((2, 8, 4, 5), [])
        # input.numel() == 1
        helper((1,), (0,))
        # input.numel() == 0
        helper((0,), (0,))
        # none of dims that needs to be flipped
        helper((1, 3), [0])

    # Test index select
    def test_index_select(self):
        def helper(shape, dim, index, idx_dtype=torch.int32):
            cpu_x = torch.randn(shape, device='cpu', dtype=torch.float, requires_grad=False)
            x = cpu_x.detach().clone().to('mps')

            cpu_idx = torch.tensor(index, device='cpu', dtype=idx_dtype)
            idx = cpu_idx.detach().clone().to('mps')

            idx_result = torch.index_select(x, dim=dim, index=idx)
            idx_result_cpu = torch.index_select(cpu_x, dim=dim, index=cpu_idx)

            self.assertEqual(idx_result, idx_result_cpu)

        helper((2, 8, 4, 5), 0, [1])
        helper((8, 8, 4, 5), 0, [0, 3, 2, 7, 6])
        helper((2, 8, 4, 5), 1, [0, 3, 2, 7, 6])
        helper((2, 8, 4, 5), 2, [3, 0, 1])
        helper((2, 8, 4, 5), 3, [2, 3, 0])
        helper((2, 3, 3), -1, [1, 2])
        helper((), 0, [0])
        helper((5), 0, [])

    def test_index_select_scalar(self):
        def helper(value, dim, index, idx_dtype=torch.int32):
            cpu_x = torch.tensor(value, device='cpu', dtype=torch.float, requires_grad=False)
            x = cpu_x.detach().clone().to('mps')

            cpu_idx = torch.tensor(index, device='cpu', dtype=idx_dtype)
            idx = cpu_idx.detach().clone().to('mps')

            idx_result = torch.index_select(x, dim=dim, index=idx)
            idx_result_cpu = torch.index_select(cpu_x, dim=dim, index=cpu_idx)

            self.assertEqual(idx_result, idx_result_cpu)

        helper(22, 0, [0])
        with self.assertRaisesRegex(RuntimeError, "Index to scalar can have only 1 value"):
            helper(22, 0, [])

    def test_embedding_dense_backward(self):
        def helper(n, d, m, idx):
            embeddingMPS = nn.Embedding(n, d, max_norm=True, device='mps')
            emedding_weight = embeddingMPS.weight.detach().cpu()
            W_MPS = torch.randn((m, d), requires_grad=True, device='mps')
            idx_MPS = torch.tensor(idx, device='mps')
            a_MPS = embeddingMPS.weight.clone() @ W_MPS.t()  # weight must be cloned for this to be differentiable
            a_MPS.retain_grad()
            b_MPS = embeddingMPS(idx_MPS) @ W_MPS.t()  # modifies weight in-place
            b_MPS.retain_grad()
            out_MPS = (a_MPS.unsqueeze(0) + b_MPS)
            loss_MPS = out_MPS.sigmoid().prod()
            loss_MPS.backward()

            embeddingCPU = nn.Embedding(n, d, max_norm=True, _weight=emedding_weight)
            W_CPU = W_MPS.to('cpu')
            idx_CPU = torch.tensor(idx)
            a_CPU = embeddingCPU.weight.clone() @ W_CPU.t()  # weight must be cloned for this to be differentiable
            a_CPU.retain_grad()
            b_CPU = embeddingCPU(idx_CPU) @ W_CPU.t()  # modifies weight in-place
            b_CPU.retain_grad()
            out_CPU = (a_CPU.unsqueeze(0) + b_CPU)
            loss_CPU = out_CPU.sigmoid().prod()
            loss_CPU.backward()

            self.assertEqual(b_CPU.grad, b_MPS.grad)
            self.assertEqual(a_CPU.grad, a_MPS.grad)

        helper(3, 5, 7, [0, 1, 2])
        helper(3, 6, 7, [0, 1, 2])  # verify if changes in shape would cause cached graph lookup problems
        helper(3, 5, 7, 2)  # test scalar index

    # Test pytorch gather
    def test_gather(self):
        def helper(shape, dim, idx_shape, idx_dtype=torch.int64):
            cpu_x = torch.randn(shape, device='cpu', dtype=torch.float, requires_grad=True)
            x = cpu_x.detach().clone().to('mps').requires_grad_()

            # Indices should be taken from range of axis along which gathering is done
            idx_np = np.random.randint(0, shape[dim], idx_shape)

            cpu_idx = torch.tensor(idx_np, device='cpu', dtype=idx_dtype)
            idx = cpu_idx.detach().clone().to('mps')

            gather_result = torch.gather(x, dim=dim, index=idx)
            gather_result_cpu = torch.gather(cpu_x, dim=dim, index=cpu_idx)

            cpu_grad = torch.randn(idx_shape, device='cpu', dtype=torch.float)
            grad = cpu_grad.to('mps')
            gather_result.backward(gradient=grad)
            gather_result_cpu.backward(gradient=cpu_grad)

            self.assertEqual(gather_result, gather_result_cpu)
            self.assertEqual(cpu_x.grad, x.grad)

        helper((6, 3, 3), 0, (3, 3, 3))
        helper((2, 3, 3, 3), 0, (10, 3, 3, 3))
        helper((2, 8, 4, 5), 0, (10, 8, 4, 5))
        helper((2, 8, 4, 5), 0, (10, 6, 3, 2))
        helper((8, 8, 4, 5), 0, (6, 8, 4, 5))
        helper((8, 8, 4, 5), 0, (6, 7, 2, 3))
        helper((2, 8, 4, 5), 1, (2, 5, 3, 4))
        helper((2, 8, 4, 5), 2, (1, 8, 10, 3))
        helper((2, 8, 4, 5), 3, (2, 5, 3, 12))

    # Test pytorch gather
    def test_gather_scalar(self):
        idx_dtype = torch.int64
        cpu_x = torch.tensor(3, device='cpu', dtype=torch.float, requires_grad=True)
        x = cpu_x.detach().clone().to('mps').requires_grad_()

        idx_np = [0]

        cpu_idx = torch.tensor(idx_np, device='cpu', dtype=idx_dtype)
        idx = cpu_idx.detach().clone().to('mps')

        gather_result = torch.gather(x, dim=0, index=idx)
        gather_result_cpu = torch.gather(cpu_x, dim=0, index=cpu_idx)

        cpu_grad = torch.randn([1], device='cpu', dtype=torch.float)
        grad = cpu_grad.to('mps')
        gather_result.backward(gradient=grad)
        gather_result_cpu.backward(gradient=cpu_grad)

        self.assertEqual(gather_result, gather_result_cpu)
        self.assertEqual(cpu_x.grad, x.grad)

    # Test pytorch scatter_add and scatter
    def test_scatter_add(self):
        def helper(shape, dim, idx_shape, src_shape, idx_dtype=torch.int64, do_add=True):
            cpu_x = torch.randn(shape, device='cpu', dtype=torch.float, requires_grad=True)
            x = cpu_x.detach().clone().to('mps').requires_grad_()

            cpu_src = torch.randn(src_shape, device='cpu', dtype=torch.float, requires_grad=True)
            src = cpu_src.detach().clone().to('mps').requires_grad_()

            # Indices should be taken from range of axis along which gathering is done
            idx_np = None
            if (do_add):
                idx_np = np.random.randint(0, shape[dim], idx_shape)
            else:
                idx_np = np.array([[0, 1, 2],
                                   [1, 2, 3],
                                   [2, 3, 4],
                                   [3, 4, 5],
                                   [4, 5, 6]])

            cpu_idx = torch.tensor(idx_np, device='cpu', dtype=idx_dtype)
            idx = cpu_idx.detach().clone().to('mps')

            scatter_result = None
            scatter_result_cpu = None

            if (do_add):
                scatter_result = torch.scatter_add(x, dim=dim, index=idx, src=src)
                scatter_result_cpu = torch.scatter_add(cpu_x, dim=dim, index=cpu_idx, src=cpu_src)
            else:
                scatter_result = torch.scatter(x, dim=dim, index=idx, src=src)
                scatter_result_cpu = torch.scatter(cpu_x, dim=dim, index=cpu_idx, src=cpu_src)

            cpu_grad = None
            grad = None

            if (idx_shape == src_shape):
                cpu_grad = torch.randn(shape, device='cpu', dtype=torch.float)
                grad = cpu_grad.to('mps')
                scatter_result.backward(gradient=grad)
                scatter_result_cpu.backward(gradient=cpu_grad)

            self.assertEqual(scatter_result, scatter_result_cpu)
            if (idx_shape == src_shape):
                self.assertEqual(cpu_x.grad, x.grad)
                self.assertEqual(cpu_src.grad, src.grad)

        helper((2, 3), 0, (5, 3), (5, 3))
        helper((2, 8, 4, 5), 0, (10, 8, 4, 5), (10, 8, 4, 5))
        helper((8, 8, 4, 5), 0, (10, 8, 4, 5), (10, 8, 4, 5))
        helper((8, 8, 4, 5), 0, (4, 7, 3, 2), (4, 7, 3, 2))
        helper((8, 8, 4, 5), 0, (4, 6, 3, 2), (4, 7, 3, 2))
        helper((8, 8, 4, 5), 0, (4, 6, 3, 2), (8, 8, 4, 5))

        helper((2, 8, 4, 5), 1, (2, 20, 4, 5), (2, 20, 4, 5))
        helper((2, 8, 4, 5), 1, (2, 13, 3, 2), (2, 13, 3, 2))
        helper((8, 8, 4, 5), 1, (6, 5, 2, 3), (6, 5, 2, 3))
        helper((8, 8, 4, 5), 1, (3, 4, 2, 2), (6, 5, 2, 3))

        helper((4, 5, 9, 8), 2, (4, 5, 13, 8), (4, 5, 13, 8))
        helper((4, 5, 9, 8), 2, (3, 4, 10, 6), (3, 4, 10, 6))
        helper((4, 5, 9, 8), 2, (3, 3, 7, 5), (3, 4, 10, 6))

        # Test scatter src
        helper((8, 3), 0, (5, 3), (5, 3), do_add=False)
        helper((10, 3), 0, (5, 3), (5, 8), do_add=False)

    # Test pytorch scatter_add and scatter for scalar input
    def test_scatter_add_scalar(self):
        def helper(idx_dtype=torch.int64, do_add=True):
            cpu_x = torch.tensor(2, device='cpu', dtype=torch.float, requires_grad=True)
            x = cpu_x.detach().clone().to('mps').requires_grad_()

            cpu_src = torch.tensor(3, device='cpu', dtype=torch.float, requires_grad=True)
            src = cpu_src.detach().clone().to('mps').requires_grad_()

            # Indices should be taken from range of axis along which gathering is done
            idx_np = [0]

            cpu_idx = torch.tensor(idx_np, device='cpu', dtype=idx_dtype)
            idx = cpu_idx.detach().clone().to('mps')

            scatter_result = None
            scatter_result_cpu = None

            if (do_add):
                scatter_result = torch.scatter_add(x, dim=0, index=idx, src=src)
                scatter_result_cpu = torch.scatter_add(cpu_x, dim=0, index=cpu_idx, src=cpu_src)
            else:
                scatter_result = torch.scatter(x, dim=0, index=idx, src=src)
                scatter_result_cpu = torch.scatter(cpu_x, dim=0, index=cpu_idx, src=cpu_src)

            cpu_grad = None
            grad = None

            cpu_grad = torch.tensor(1.2, device='cpu', dtype=torch.float)
            grad = cpu_grad.to('mps')
            scatter_result.backward(gradient=grad)
            scatter_result_cpu.backward(gradient=cpu_grad)

            self.assertEqual(scatter_result, scatter_result_cpu)
            self.assertEqual(cpu_x.grad, x.grad)
            self.assertEqual(cpu_src.grad, src.grad)

        helper()
        helper(do_add=False)

    # Test pytorch scatter_reduce
    def test_scatter_reduce(self):
        def helper(shape, dim, idx_shape, src_shape, idx_dtype=torch.int64, reduce_str="sum"):
            cpu_x = torch.randn(shape, device='cpu', dtype=torch.float, requires_grad=True)
            x = cpu_x.detach().clone().to('mps').requires_grad_()

            cpu_src = torch.randn(src_shape, device='cpu', dtype=torch.float, requires_grad=True)
            src = cpu_src.detach().clone().to('mps').requires_grad_()

            # Indices should be taken from range of axis along which gathering is done
            idx_np = np.random.randint(0, shape[dim], idx_shape)

            cpu_idx = torch.tensor(idx_np, device='cpu', dtype=idx_dtype)
            idx = cpu_idx.detach().clone().to('mps')

            scatter_result = torch.scatter(x, dim=dim, index=idx, src=src, reduce=reduce_str)
            scatter_result_cpu = torch.scatter(cpu_x, dim=dim, index=cpu_idx, src=cpu_src, reduce=reduce_str)

            self.assertEqual(scatter_result, scatter_result_cpu)

        # for reduce in ["sum", "prod", "amax", "amin"]:
        for reduce_type in ["add", "multiply"]:
            helper((2, 3), 0, (5, 3), (5, 3), reduce_str=reduce_type)
            helper((2, 8, 4, 5), 0, (10, 8, 4, 5), (10, 8, 4, 5), reduce_str=reduce_type)
            helper((8, 8, 4, 5), 0, (10, 8, 4, 5), (10, 8, 4, 5), reduce_str=reduce_type)
            helper((8, 8, 4, 5), 0, (4, 7, 3, 2), (4, 7, 3, 2), reduce_str=reduce_type)
            helper((8, 8, 4, 5), 0, (4, 6, 3, 2), (4, 7, 3, 2), reduce_str=reduce_type)
            helper((8, 8, 4, 5), 0, (4, 6, 3, 2), (8, 8, 4, 5), reduce_str=reduce_type)

            helper((2, 8, 4, 5), 1, (2, 20, 4, 5), (2, 20, 4, 5), reduce_str=reduce_type)
            helper((2, 8, 4, 5), 1, (2, 13, 3, 2), (2, 13, 3, 2), reduce_str=reduce_type)
            helper((8, 8, 4, 5), 1, (6, 5, 2, 3), (6, 5, 2, 3), reduce_str=reduce_type)
            helper((8, 8, 4, 5), 1, (3, 4, 2, 2), (6, 5, 2, 3), reduce_str=reduce_type)

            helper((4, 5, 9, 8), 2, (4, 5, 13, 8), (4, 5, 13, 8), reduce_str=reduce_type)
            helper((4, 5, 9, 8), 2, (3, 4, 10, 6), (3, 4, 10, 6), reduce_str=reduce_type)
            helper((4, 5, 9, 8), 2, (3, 3, 7, 5), (3, 4, 10, 6), reduce_str=reduce_type)

    def test_is_nonzero(self):
        self.assertFalse(torch.is_nonzero(torch.tensor([0.]).to('mps')))
        self.assertTrue(torch.is_nonzero(torch.tensor([1.5]).to('mps')))
        self.assertFalse(torch.is_nonzero(torch.tensor([False]).to('mps')))
        self.assertTrue(torch.is_nonzero(torch.tensor([3]).to('mps')))

    # Test triu
    def test_triu(self):
        def helper(shape, diag=0):
            cpu_x = torch.randn(shape, device='cpu', dtype=torch.float, requires_grad=True)
            x = cpu_x.detach().clone().to('mps').requires_grad_()

            triu_result = torch.triu(x, diag)
            triu_result_cpu = torch.triu(cpu_x, diag)

            cpu_grad = torch.randn(triu_result_cpu.shape)
            grad = cpu_grad.to('mps')

            triu_result.backward(gradient=grad)
            triu_result_cpu.backward(gradient=cpu_grad)

            self.assertEqual(triu_result, triu_result_cpu)
            self.assertEqual(x.grad, cpu_x.grad)

        helper((2, 8, 4, 5))
        helper((2, 8, 4, 5), diag=1)
        helper((2, 8, 4, 5), diag=2)
        helper((2, 8, 4, 5), diag=3)
        helper((2, 8, 4, 5), diag=-1)
        helper((2, 8, 4, 5), diag=-2)
        helper((2, 8, 4, 5), diag=-3)

    # Test inverse
    def test_inverse(self):
        def helper(n):
            cpu_input = torch.randn(n, n, device='cpu')
            mps_input = cpu_input.to('mps')

            cpu_result = torch.linalg.inv(cpu_input)
            mps_result = torch.linalg.inv(mps_input)
            self.assertEqual(cpu_result, mps_result)

        helper(2)
        helper(6)
        helper(3)
        helper(8)

    # Test tril
    def test_tril(self):
        def helper(shape, diag=0):
            cpu_x = torch.randn(shape, device='cpu', dtype=torch.float, requires_grad=True)
            x = cpu_x.detach().clone().to('mps').requires_grad_()

            tril_result = torch.tril(x, diag)
            tril_result_cpu = torch.tril(cpu_x, diag)

            cpu_grad = torch.randn(tril_result_cpu.shape)
            grad = cpu_grad.to('mps')

            tril_result.backward(gradient=grad)
            tril_result_cpu.backward(gradient=cpu_grad)

            self.assertEqual(tril_result, tril_result_cpu)
            self.assertEqual(x.grad, cpu_x.grad)

        helper((2, 8, 4, 5))
        helper((2, 8, 4, 5), diag=1)
        helper((2, 8, 4, 5), diag=2)
        helper((2, 8, 4, 5), diag=3)
        helper((2, 8, 4, 5), diag=-1)
        helper((2, 8, 4, 5), diag=-2)
        helper((2, 8, 4, 5), diag=-3)

    # test eye
    def test_eye(self):
        def helper(n, m, dtype):
            cpu_result = None
            result = None

            if (n == m):
                cpu_result = torch.eye(n, dtype=dtype, device='cpu')
                result = torch.eye(n, dtype=dtype, device='mps')
            else:
                cpu_result = torch.eye(n, m, device='cpu')
                result = torch.eye(n, m, device='mps')

            self.assertEqual(result, cpu_result)

        for dtype in [torch.bool, torch.float16, torch.float32, torch.uint8, torch.int16, torch.int32, torch.int64]:
            helper(2, 2, dtype)
            helper(2, 3, dtype)
            helper(0, 2, dtype)
            helper(0, 0, dtype)
            helper(3, 8, dtype)
            helper(8, 3, dtype)

    # Test diag
    def test_diag(self):
        def helper(shape, diag=0):
            cpu_x = torch.randn(shape, device='cpu', dtype=torch.float, requires_grad=True)
            x = cpu_x.detach().clone().to('mps').requires_grad_()

            diag_result = torch.diag(x, diag)
            diag_result_cpu = torch.diag(cpu_x, diag)

            # cpu_grad = torch.randn(diag_result_cpu.shape)
            # grad = cpu_grad.to('mps')

            # diag_result.backward(gradient=grad)
            # diag_result_cpu.backward(gradient=cpu_grad)

            self.assertEqual(diag_result, diag_result_cpu)
            # self.assertEqual(x.grad, cpu_x.grad)

        for shape in [(5, 5), (5, 6), (6, 5), (5,), (6,)]:
            for diag in [0, 1, 2, 3, 4, -1, -2, -3, -4]:
                helper(shape, diag=diag)

    # Test linspace
    def test_linspace(self):
        def helper(start, end, steps, dtype=torch.float32):
            cpu_result = torch.tensor(np.linspace(start, end, steps), dtype=dtype)
            result = torch.linspace(start, end, steps, dtype=dtype, device='mps')
            self.assertEqual(cpu_result, result)

        for dtype in [torch.float32, torch.int32, torch.uint8, torch.int64]:
            helper(2, 5, 10, dtype)
            helper(2, 2, 10, dtype)
            helper(5, 2, 10, dtype)
            helper(2, 2, 0, dtype)

    # Test argange
    def test_arange(self):
        self.assertEqual(np.arange(10), torch.arange(10, device='mps'))
        self.assertEqual(np.arange(7, 1, -1), torch.arange(7, 1, -1, device='mps'))
        self.assertEqual(np.arange(1, 2, .3, dtype=np.float32), torch.arange(1, 2, .3, device='mps'))
        self.assertEqual(np.arange(6.3, dtype=np.float32), torch.arange(6.3, device='mps'))

    def test_arange_empty(self):
        out_mps = torch.tensor([], device="mps")
        out_cpu = torch.tensor([], device="cpu")

        y_mps = torch.arange(0, 0, 1, out=out_mps)
        y_cpu = torch.arange(0, 0, 1, out=out_cpu)
        self.assertEqual(y_mps, y_cpu)

    # Test rgange
    def test_range(self):
        self.assertEqual(np.arange(11, dtype=np.float32), torch.range(0, 10, device='mps'))
        self.assertEqual(np.arange(7, 0, -1, dtype=np.float32), torch.range(7, 1, -1, device='mps'))
        self.assertEqual(np.array([1.0000, 1.3000, 1.6000, 1.9000], dtype=np.float32), torch.range(1, 2, .3, device='mps'))
        self.assertEqual(np.arange(6.3, dtype=np.float32), torch.arange(0, 6.3, device='mps'))

    # Test softmax
    def test_softmax(self):
        def helper(shape, dim, channels_last=False):
            cpu_x = torch.randn(shape, device='cpu', dtype=torch.float, requires_grad=True)
            if (channels_last):
                cpu_x = cpu_x.to(memory_format=torch.channels_last)
                cpu_x.retain_grad()
            x = cpu_x.detach().clone().to('mps').requires_grad_()

            softmax_result = torch.nn.functional.softmax(x, dim=dim)
            softmax_result_cpu = torch.nn.functional.softmax(cpu_x, dim=dim)

            # Currently NOT testing backward for channels last backward
            cpu_grad = None
            grad = None

            if (not channels_last):
                cpu_grad = torch.randn(shape, device='cpu', dtype=torch.float)
                grad = cpu_grad.to('mps')

                softmax_result.backward(gradient=grad)
                softmax_result_cpu.backward(gradient=cpu_grad)

            self.assertEqual(softmax_result, softmax_result_cpu)
            if (not channels_last):
                self.assertEqual(x.grad, cpu_x.grad)

        def helper2(dim):
            cpu_x = torch.tensor(1.23, device='cpu', dtype=torch.float, requires_grad=True)
            x = cpu_x.detach().clone().to('mps').requires_grad_()

            softmax_result = torch.nn.functional.softmax(x, dim=dim)
            softmax_result_cpu = torch.nn.functional.softmax(cpu_x, dim=dim)

            cpu_grad = torch.tensor(2.34, device='cpu', dtype=torch.float)
            grad = cpu_grad.to('mps')

            softmax_result.backward(gradient=grad)
            softmax_result_cpu.backward(gradient=cpu_grad)

            self.assertEqual(softmax_result, softmax_result_cpu)
            self.assertEqual(x.grad, cpu_x.grad)

        helper2(0)

        for channels_last in [False]:
            for shape in [(2, 4, 8, 5), (3, 4, 6, 7, 2)]:
                if (len(shape) != 4 and channels_last):
                    continue
                for dim in [0, 1, 2, 3, -1, -2, -3]:
                    helper(shape, dim, channels_last)

    def test_nan_to_num(self):
        inputCPU = torch.tensor([float('nan'), float('inf'), -float('inf'), 3.14])
        inputMPS = inputCPU.detach().clone().to('mps').requires_grad_()
        outputCPU = torch.nan_to_num(inputCPU, nan=2.0, posinf=1.0, neginf=-1.0)
        outputMPS = torch.nan_to_num(inputMPS, nan=2.0, posinf=1.0, neginf=-1.0)
        self.assertEqual(outputMPS, outputCPU)

    # Test where
    def test_where(self):
        def helper(shape, x_shape, y_shape, cond_dtype=torch.bool, x_dtype=torch.float):

            cpu_cond = torch.randint(2, shape, device='cpu', dtype=cond_dtype, requires_grad=False)
            cond = cpu_cond.detach().clone().to('mps')

            cpu_x = torch.randn(x_shape, device='cpu', dtype=x_dtype, requires_grad=True)
            x = cpu_x.detach().clone().to('mps').requires_grad_()

            cpu_y = torch.randn(y_shape, device='cpu', dtype=x_dtype, requires_grad=True)
            y = cpu_y.detach().clone().to('mps').requires_grad_()

            cpu_out = torch.where(cpu_cond, cpu_x, cpu_y)
            out = torch.where(cond, x, y)

            cpu_grad = torch.randn(cpu_out.shape)
            grad = cpu_grad.to('mps')

            cpu_out.backward(gradient=cpu_grad)
            out.backward(gradient=grad)

            self.assertEqual(out, cpu_out)
            self.assertEqual(x.grad, cpu_x.grad)
            self.assertEqual(y.grad, cpu_y.grad)

        for shape in ([(0, 3), [], (2, 3), (9,)]):
            helper(shape, shape, shape)

        helper((2, 3, 1), (2, 3, 4), (2, 1, 4))
        helper((2, 1, 1), (2, 3, 4), (1, 3, 4))
        helper((1, 1, 1), (1, 1, 4), (2, 3, 1))
        helper([], (1, 1, 4), (2, 3, 1))
        helper([], (2, 3, 4), [])
        helper((5, 2, 3), (2, 3), (2, 3))
        helper((2, 3), (5, 2, 3), (2, 3))
        helper((2, 3), (2, 3), (5, 2, 3))
        helper((2, 3), (5, 2, 3), (6, 5, 2, 3))

    # Test normal
    def test_normal(self):
        def helper(shape, mean=0.0, std=1.0):
            mps_out = torch.normal(mean, std, shape, device='mps')

            mean_array = np.ones(shape)
            mean_array *= mean
            cpu_mean_tensor = torch.tensor(mean_array, device='cpu', dtype=torch.float, requires_grad=False)
            mean_tensor = cpu_mean_tensor.detach().clone().to('mps')

            std_array = np.ones(shape)
            std_array *= std
            cpu_std_tensor = torch.tensor(std_array, device='cpu', dtype=torch.float, requires_grad=False)
            std_tensor = cpu_std_tensor.detach().clone().to('mps')

            # test out
            mps_out = torch.zeros(shape, device='mps')
            torch.normal(mean_tensor, std, out=mps_out)

            mps_out = torch.zeros(shape, device='mps')
            torch.normal(mean, std_tensor, out=mps_out)

            mps_out = torch.zeros(shape, device='mps')
            torch.normal(mean_tensor, std_tensor, out=mps_out)

            # test without out
            mps_out = torch.normal(mean_tensor, std)
            self.assertEqual(mps_out.size(), mean_tensor.size())

            mps_out = torch.normal(mean, std_tensor)
            self.assertEqual(mps_out.size(), std_tensor.size())

            inferred_shape = torch.broadcast_shapes(mean_tensor.size(), std_tensor.size())
            mps_out = torch.normal(mean_tensor, std_tensor)
            self.assertEqual(mps_out.size(), inferred_shape)

        helper((2, 3, 4, 5, 6))
        helper((100, 100), 2.5, 1.2)

    def test_bernoulli(self):
        shape = (10, 10)
        all_ones = torch.ones(shape, device='mps')
        all_zeros = torch.zeros(shape, device='mps')

        prob_tensor = all_ones * 0.5
        # probability of drawing "1" is 0.5
        mps_out = torch.bernoulli(prob_tensor)
        # We can't check reliably the mean and std.
        # Just make sure we don't return constant values
        self.assertNotEqual(mps_out.to('cpu').mean(), 0.)
        self.assertNotEqual(mps_out.to('cpu').std() ** 2, 0.)

        # probability of drawing "1" is 0
        mps_out = torch.bernoulli(all_zeros)
        self.assertEqual(mps_out, all_zeros)

        # probability of drawing "1" is 1
        mps_out = torch.bernoulli(all_ones)
        self.assertEqual(mps_out, all_ones)

        # Check it works for different dtypes
        for dtype in [torch.float16, torch.int8, torch.int16, torch.int32, torch.int64]:
            mps_out = torch.zeros(shape, device='mps', dtype=dtype).bernoulli(0.5)
            # Check that output is not all zeros or ones
            if product_version > 13.0:
                uniq = mps_out.unique()
                self.assertEqual(uniq, torch.arange(2, device='mps', dtype=dtype))
            else:
                self.assertEqual(mps_out.min().item(), 0.)
                self.assertEqual(mps_out.max().item(), 1.)

    def test_mps_generator(self):
        # explicit manual seeding by creating an MPS Generator
        g_mps = torch.Generator(device='mps')
        g_mps.manual_seed(999)
        mps_x = torch.randn(5, device='mps', generator=g_mps)
        g_mps.manual_seed(999)
        mps_y = torch.randn(5, device='mps', generator=g_mps)
        # seed values were the same, so the random tensor contents should match
        self.assertEqual(mps_x, mps_y)
        # save generator's state to restore it later
        g_state = g_mps.get_state()

        # generate random numbers without seeding
        mps_x = torch.randn(5, device='mps', generator=g_mps)
        # in this case, the random results must differ from the last generated random results
        self.assertNotEqual(mps_x, mps_y)

        # restore the previously saved state, and the results should match again
        g_mps.set_state(g_state)
        mps_x = torch.randn(5, device='mps', generator=g_mps)
        self.assertEqual(mps_x, mps_y)

    def test_default_mps_generator(self):
        # manual seeding on the "default" MPS generator using
        # the global torch.manual_seed()
        torch.manual_seed(230)
        mps_x = torch.randn(5, device='mps')
        # manual seeding using torch.mps.manual_seed()
        # which should set the "default" MPS generator
        # like the global torch.manual_seed()
        torch.mps.manual_seed(230)
        mps_y = torch.randn(5, device='mps')
        # seed values were the same, so the random tensor contents should match
        self.assertEqual(mps_x, mps_y)

        # save the default generator's state to restore it later
        g_state = torch.mps.get_rng_state()

        # generate random numbers without seeding
        mps_x = torch.randn(5, device='mps')
        # in this case, the random results must differ from the last generated random results
        self.assertNotEqual(mps_x, mps_y)

        # restore the previously saved state, and the results should match again
        torch.mps.set_rng_state(g_state)
        mps_x = torch.randn(5, device='mps')
        self.assertEqual(mps_x, mps_y)

    def test_device_synchronize(self):
        # just running some ops each followed by a synchronize to wait for
        # MPS stream to finish running each of them
        net1 = torch.nn.ConvTranspose2d(128, 64, kernel_size=3, stride=2, padding=1, output_padding=1)\
            .to(device='mps', dtype=torch.float)

        x = torch.rand(1, 128, 6, 6, device='mps', dtype=torch.float, requires_grad=True)
        torch.mps.synchronize()
        x = net1(x)
        torch.mps.synchronize()
        x.backward(torch.randn_like(x))
        torch.mps.synchronize()

    @unittest.expectedFailure
    def test_mps_allocator_module(self):
        # first garbage collect and empty the cached blocks
        gc.collect()
        torch.mps.empty_cache()
        # measure memory allocations from MPSAllocator
        current_alloc_before = torch.mps.current_allocated_memory()
        # after garbage collection and emptying the cache the
        # current_allocated_memory must be zero
        self.assertTrue(current_alloc_before == 0)
        # measure total memory allocations from Metal driver
        driver_alloc_before = torch.mps.driver_allocated_memory()
        # allocate a new 8 MB tensor to force allocation of a new Metal Heap
        x = torch.ones(1024 * 1024 * 8, device="mps")
        # get memory allocations after allocating tensor x
        current_alloc_after = torch.mps.current_allocated_memory()
        driver_alloc_after = torch.mps.driver_allocated_memory()
        # current and driver memory allocations must have
        # grown at this point
        self.assertTrue(current_alloc_after > current_alloc_before)
        self.assertTrue(driver_alloc_after > driver_alloc_before)

    # to verify this test, run XCode Instruments "Metal System Trace" or "Logging" tool,
    # press record, then run this python test, and press stop. Next expand
    # the os_signposts->PyTorchMPS and check if events or intervals are logged
    # like this example:
    # "aten::mps_convolution_backward_input:f32[1,128,6,6]:f32[128,64,3,3]:1,128,6,6 (id=G2, run=2)"
    def test_mps_profiler_module(self):
        with torch.mps.profiler.profile(mode="event", wait_until_completed=False) as p:
            # just running some ops to capture the OS Signposts traces for profiling
            net1 = torch.nn.ConvTranspose2d(128, 64, kernel_size=3, stride=2, padding=1, output_padding=1)\
                .to(device='mps', dtype=torch.float)
            x = torch.rand(1, 128, 6, 6, device='mps', dtype=torch.float, requires_grad=True)
            x = net1(x)

        torch.mps.profiler.start(mode="interval", wait_until_completed=True)
        # just running some ops to capture the OS Signposts traces for profiling
        x = torch.rand(1, 128, 6, 6, device='mps', dtype=torch.float, requires_grad=True)
        x = net1(x)
        torch.mps.profiler.stop()

    def test_jit_save_load(self):
        m = torch.nn.Module()
        m.x = torch.rand(3, 3, device='mps')
        buffer = io.BytesIO()
        torch.jit.save(torch.jit.script(m), buffer)
        buffer.seek(0)
        n = torch.jit.load(buffer)
        self.assertEqual(n.x, m.x)

    # Test random_, random_.to and random_.from
    def test_random(self):
        def helper(shape, low, high, dtype=torch.int32):

            mps_out = torch.randint(low, high, shape, dtype=dtype, device='mps')

            # We can't check reliably the mean and std.
            # Just make sure we don't return constant values
            self.assertNotEqual(mps_out.float().mean().item(), 0.)
            self.assertNotEqual(mps_out.float().std().item(), 0.)

        helper([100, 100], 0, 10)
        helper([100, 100], 23, 89)
        helper([100, 100], 23, 89, dtype=torch.float32)
        helper([100, 100], 23, 89, dtype=torch.int64)
        helper([100, 100], 0, 2, dtype=torch.bool)

        # Test random_
        for dtype in [torch.bool, torch.int8, torch.uint8, torch.int32, torch.float16, torch.float32]:
            x = torch.empty(10, 10, dtype=dtype, device='mps')
            x.random_()
            self.assertNotEqual(x.max().item(), 0)

    # Test exponential
    def test_exponential(self):
        def helper(shape, lamda, dtype=torch.float32):

            mps_out = torch.zeros(shape, device='mps', dtype=dtype)
            mps_out.exponential_(lamda)

            print(mps_out.to('cpu').float().mean(), 1 / lamda)
            print(mps_out.to('cpu').float().std() ** 2, 1 / (lamda**2))

        for dtype in [torch.float32, torch.float16]:
            helper([100, 100], 2, dtype)
            helper([100, 100], 1, dtype)
            helper([100, 100], 3, dtype)
            helper([100, 100], 0.5, dtype)

    def test_exponential_1(self):
        rate = torch.randn(5, 5).abs().requires_grad_()
        rate_1d = torch.randn(1).abs().requires_grad_()
        self.assertEqual(Exponential(rate).sample().size(), (5, 5))
        self.assertEqual(Exponential(rate).sample((7,)).size(), (7, 5, 5))
        self.assertEqual(Exponential(rate_1d).sample((1,)).size(), (1, 1))
        self.assertEqual(Exponential(rate_1d).sample().size(), (1,))
        self.assertEqual(Exponential(0.2).sample((1,)).size(), (1,))
        self.assertEqual(Exponential(50.0).sample((1,)).size(), (1,))

    # Test add
    def test_add_sub(self):
        def helper(shape, alpha, op_name, inplace):
            if op_name == "add":
                op = torch.Tensor.add_ if inplace else torch.add
            elif op_name == "sub":
                op = torch.Tensor.sub_ if inplace else torch.sub

            for dtype in [torch.float16, torch.float32]:
                cpu_x = torch.randn(shape, device='cpu', dtype=dtype, requires_grad=False)
                mps_x = cpu_x.detach().clone().to('mps')

                cpu_y = torch.randn(shape, device='cpu', dtype=dtype, requires_grad=False)
                mps_y = cpu_y.detach().clone().to('mps')

                cpu_out = op(cpu_x, cpu_y, alpha=alpha)
                mps_out = op(mps_x, mps_y, alpha=alpha)
                # fp16 isn't accurate when alpha is passed
                # TODO: remove or fix 'tol' when we fix problems with fp16
                tol = 2e-3 if dtype is torch.float16 else None
                self.assertEqual(mps_out, cpu_out, rtol=tol, atol=tol)
                if not (cpu_y.shape != () and inplace):  # in-place output cannot be broadcasted.
                    # create a scalar tensor
                    cpu_s = torch.tensor(2.3, device='cpu', dtype=dtype, requires_grad=False)
                    mps_s = cpu_s.detach().clone().to('mps')
                    # primary tensor is scalar
                    self.assertEqual(op(cpu_s, cpu_y), op(mps_s, mps_y))
                # create a scalar tensor
                cpu_s = torch.tensor(2.3, device='cpu', dtype=dtype, requires_grad=False)
                mps_s = cpu_s.detach().clone().to('mps')
                # secondary tensor is scalar
                self.assertEqual(op(cpu_x, cpu_s), op(mps_x, mps_s), rtol=tol, atol=tol)


        for op_name, inplace in product(["add", "sub"], [True, False]):
            helper((), 0.0, op_name, inplace)
            helper((2, 8, 4, 5), 0.0, op_name, inplace)
            helper((2, 8, 4, 5), 0.1, op_name, inplace)
            helper((2, 8, 4, 5), 1.0, op_name, inplace)
            helper((2, 8, 3, 5), 0.1, op_name, inplace)
            helper((2, 8, 3, 5), 0.2, op_name, inplace)

    # Test add
    def test_add_scalars(self):
        def helper(alpha):
            for dtype in [torch.float16, torch.float32]:
                cpu_x = torch.tensor(2.3, device='cpu', dtype=dtype, requires_grad=False)
                x = cpu_x.detach().clone().to('mps')

                cpu_y = torch.tensor(3.4, device='cpu', dtype=dtype, requires_grad=False)
                y = cpu_y.detach().clone().to('mps')

                cpu_out = torch.add(cpu_x, cpu_y, alpha=alpha)
                out = torch.add(x, y, alpha=alpha)
                # fp16 isn't accurate when alpha is passed
                tol = 1e-3 if dtype is torch.float16 else None
                self.assertEqual(out, cpu_out, rtol=tol, atol=tol)

        helper(1.0)
        helper(0.0)
        helper(0.1)
        helper(0.2)

        # Test int32 tensor + int64 scalar add
        # see https://github.com/pytorch/pytorch/issues/79835#issuecomment-1164984534
        x = torch.ones(4, dtype=torch.int32, device='mps')
        self.assertEqual(x + 1, torch.full((4,), 2, dtype=torch.int32, device='mps'))
        self.assertTrue(torch.equal(x + 1.5, torch.full((4,), 2.5, device='mps')))

    def test_types_binary_op(self):
        # Float * Bool
        cpu_x = torch.arange(5, dtype=torch.float32, device="cpu") * torch.tensor([True, False, True, False, True], device="cpu")
        mps_x = torch.arange(5, dtype=torch.float32, device="mps") * torch.tensor([True, False, True, False, True], device="mps")
        self.assertEqual(cpu_x, mps_x)
        # Float * Int64
        cpu_y = torch.arange(5, dtype=torch.float32, device="cpu") * torch.tensor([1, 0, 1, 0, 1], device="cpu")
        mps_y = torch.arange(5, dtype=torch.float32, device="mps") * torch.tensor([1, 0, 1, 0, 1], device="mps")
        self.assertEqual(cpu_y, mps_y)

    def test_unary_ops(self):
        def helper(shape, op):
            for dtypef in [torch.float32]:
                cpu_x = torch.randn(shape, device='cpu', dtype=dtypef, requires_grad=False)
                mps_x = cpu_x.detach().clone().to('mps')
                self.assertEqual(op(cpu_x), op(mps_x))

            for dtypei in [torch.int32, torch.int16]:
                cpu_x = torch.randint(0, 1000, shape, device='cpu', dtype=dtypei, requires_grad=False)
                mps_x = cpu_x.to('mps')
                self.assertEqual(op(cpu_x), op(mps_x), rtol=1e-4, atol=1e-4)

        helper((2, 8, 4, 5), torch.exp)
        helper((2, 8, 3, 5), torch.exp2)
        helper((2, 8, 3, 5), torch.expm1)
        helper((2, 8, 3, 5), torch.log)
        helper((2, 8, 3, 5), torch.cos)

    def test_atan2(self):
        def helper(shape):
            input_cpu = torch.randn(shape)
            input_mps = input_cpu.detach().clone().to("mps")

            other_cpu = torch.randn(shape)
            other_mps = other_cpu.detach().clone().to("mps")

            atan2_cpu = torch.atan2(input_cpu, other_cpu)
            atan2_mps = torch.atan2(input_mps, other_mps)

            self.assertEqual(atan2_cpu, atan2_mps.to("cpu"))

        helper(4)
        helper(10000)
        helper((10000, 40))

    def test_multinomial(self):
        # Test with num_dist = 1
        def helper(probs, compare_mean, compare_var, num_samples=5, replacement=True):
            cpu_prob_tensor = torch.tensor(probs, device='cpu', dtype=torch.float, requires_grad=False)
            prob_tensor = cpu_prob_tensor.detach().clone().to('mps')

            mps_out = torch.multinomial(prob_tensor, num_samples, replacement=replacement)
            if (not replacement):
                print(mps_out.to('cpu'))
            else:
                # Compare "real" with theoretical values
                print(mps_out.to('cpu').float().mean(), compare_mean)
                print(mps_out.to('cpu').float().std() ** 2, compare_var)

        # TODO: Add tests for data types
        helper(np.array([[0., 0., 0., 0.5, 0.5]]), (3 + 4) / 2, (12.5 - 3.5 ** 2), 100000)
        helper(np.array([[.2, .2, .2, .2, .2]]), (0 + 1 + 2 + 3 + 4) / 5, (6 - 2 * 2), 10000)
        helper(np.array([[1, 1, 1, 1, 1]]), (0 + 1 + 2 + 3 + 4) / 5, (6 - 2 * 2), 10000)
        helper(np.array([1, 1, 1, 1, 1]), (0 + 1 + 2 + 3 + 4) / 5, (6 - 2 * 2), 10000)
        helper(np.array([[1, 1, 1, 1, 1, 1, 1]]), 0, 0, 7, False)

    def test_cumsum_dim_check(self):
        x = torch.rand((3, 3), device="mps")
        self.assertEqual(x.cumsum(1), x.cumsum(-1))
        self.assertEqual(x.cumsum(0), x.cumsum(-2))
        self.assertRaises(IndexError, lambda: x.cumsum(2))
        self.assertRaises(IndexError, lambda: x.cumsum(-3))


class TestTopK(TestCase):
    def _test_topk(self, shape, largest):
        cpu_x = torch.randn(shape, device='cpu', dtype=torch.float, requires_grad=False)
        x = cpu_x.detach().clone().to('mps')
        if isinstance(shape, tuple):
            for curr_dim, dim_size in enumerate(shape):
                for k in range(1, dim_size + 1):
                    topk_values, topk_indices = torch.topk(x, k, dim=curr_dim, largest=largest)
                    topk_values_cpu, topk_indices_cpu = torch.topk(cpu_x, k, dim=curr_dim, largest=largest)
                    self.assertEqual(topk_values, topk_values_cpu)
                    self.assertEqual(topk_indices, topk_indices_cpu)
        else:
            for k in range(1, shape):
                topk_values, topk_indices = torch.topk(x, k, dim=0, largest=largest)
                topk_values_cpu, topk_indices_cpu = torch.topk(cpu_x, k, dim=0, largest=largest)
                self.assertEqual(topk_values, topk_values_cpu)
                self.assertEqual(topk_indices, topk_indices_cpu)

    def test_topk(self):
        largest_vals = [True, False]
        shapes = [
            # Zero Element Tensors
            0,
            (1, 0),
            (0, 1),
            (1, 0, 1),
            # Multiple Element Tensors
            1,
            2,
            (5, 1),
            (1, 5),
            (5, 9, 7, 4),
        ]

        for shape in shapes:
            for largest_val in largest_vals:
                with self.subTest(shape=shape, largest_val=largest_val):
                    self._test_topk(shape, largest_val)

class TestNNMPS(NNTestCase):

    def _create_basic_net(self):
        class Layer(nn.Module):
            def __init__(self):
                super().__init__()
                self.layer_dummy_param = Parameter(torch.empty(3, 5))
                self.register_buffer('layer_dummy_buf', torch.zeros(1, 3, 3, 7))

        class Net(nn.Module):
            def __init__(self):
                super().__init__()
                self.l1 = Layer()
                self.dummy_param = Parameter(torch.empty(3, 5))
                self.register_buffer('dummy_buf', torch.zeros(7, 3, 3, 1))

        l = Layer()
        n = Net()
        s = nn.Sequential(n, n)

        return l, n, s

    def test_requires_grad_(self):
        m = self._create_basic_net()[-1]
        assert len(list(m.buffers())) > 0, 'invalid test'
        assert all(not b.requires_grad for b in m.buffers()) > 0, 'invalid test'
        assert len(list(m.parameters())) > 0, 'invalid test'
        assert all(p.requires_grad for p in m.parameters()) > 0, 'invalid test'
        for requires_grad in (False, True):
            self.assertIs(m.requires_grad_(requires_grad), m)
            for p in m.parameters():
                self.assertEqual(p.requires_grad, requires_grad)
            for b in m.buffers():
                self.assertFalse(b.requires_grad)

    def test_module_backcompat(self):
        from torch.serialization import SourceChangeWarning
        path = download_file('https://download.pytorch.org/test_data/linear.pt')
        with warnings.catch_warnings():
            warnings.simplefilter('ignore', SourceChangeWarning)
            m = torch.load(path)
        input = torch.randn(2, 3, dtype=torch.float)
        self.assertEqual(m(input).size(), (2, 5))

    def test_conv_backcompat(self):
        from torch.serialization import SourceChangeWarning
        # This file was generated by running on PyTorch 1.0.1 on Python 2:
        #
        #     import torch
        #     from torch import nn
        #     m = nn.Conv2d(1, 1, 1)
        #     torch.save(m, 'legacy_conv2d.pt')
        #
        # NB: This Pickle also contains some Unicode data!
        path = download_file('https://download.pytorch.org/test_data/legacy_conv2d.pt')
        with warnings.catch_warnings():
            warnings.simplefilter('ignore', SourceChangeWarning)
            m = torch.load(path, encoding='utf-8')
        input = torch.randn((1, 1, 1, 1), dtype=torch.float)
        self.assertEqual(m(input).size(), (1, 1, 1, 1))

    def test_conv_expand(self):
        device = 'mps'
        input_ = torch.rand(2, 3, 16, 16, device=device)
        kernel = torch.rand(1, 1, 3, 11, device=device)
        tmp_kernel = kernel.expand(-1, 3, -1, -1)
        output = F.conv2d(input_, tmp_kernel, groups=1, padding=0, stride=1)

    # The test should not crash
    def test_permute(self):
        M_cpu = torch.randn(5, 5)
        M_mps = M_cpu.to('mps')

        output_cpu = M_cpu.permute(1, 0)
        output_mps = M_mps.permute(1, 0)

        self.assertEqual(output_cpu, output_mps)
        self.assertEqual(output_cpu.size(), output_mps.size())

    # Printing of non_contiguous should not crash
    def test_print_non_contiguous(self):
        print(torch.ones(100, 100, device='mps').nonzero())
        print(torch.ones(100, 100, device='mps').nonzero().contiguous())

    def test_zero_grad(self):
        i = torch.randn(2, 5, requires_grad=True)
        module = nn.Linear(5, 5)
        for p in module.parameters():
            p.requires_grad = False
        module.zero_grad()

        module.weight.requires_grad = True
        module.zero_grad()
        self.assertIsNone(module.weight.grad)  # uninitialized grad

        module(i).sum().backward()
        self.assertIsNotNone(module.weight.grad)
        self.assertGreater(module.weight.grad.data.abs().sum(), 0)
        module.zero_grad()
        self.assertIsNone(module.weight.grad)

        module.bias.requires_grad = True
        module.zero_grad()
        self.assertIsNone(module.weight.grad)
        self.assertIsNone(module.bias.grad)
        module(i).sum().backward()
        self.assertIsNotNone(module.weight.grad)
        self.assertIsNotNone(module.bias.grad)
        self.assertGreater(module.weight.grad.data.abs().sum(), 0)
        self.assertGreater(module.bias.grad.data.abs().sum(), 0)

        # Force set to zeros.
        module.zero_grad(set_to_none=False)
        self.assertEqual(module.weight.grad.data, module.weight.data.clone().zero_())
        self.assertEqual(module.bias.grad.data, module.bias.data.clone().zero_())

        module.zero_grad()
        self.assertIsNone(module.weight.grad)
        self.assertIsNone(module.bias.grad)


    def test_no_grad(self):
        for dtype in [torch.bfloat16, torch.float, torch.double]:
            module = nn.Conv2d(2, 5, kernel_size=3, padding=1).to(dtype)
            input = torch.randn(1, 2, 10, 10).to(dtype)
            x = input
            y = input.clone()

            output = module(x)
            self.assertTrue(output.requires_grad)
            output.backward(torch.ones(1, 5, 10, 10))

            with torch.no_grad():
                output2 = module(y)
                self.assertFalse(output2.requires_grad)
                self.assertRaises(RuntimeError, lambda: output2.backward(torch.ones(1, 5, 10, 10)))

    def test_invalid_conv1d(self):
        for dtype in [torch.bfloat16, torch.float, torch.double]:
            module = nn.Conv1d(in_channels=3, out_channels=33, kernel_size=10, stride=1, bias=True).to(dtype)
            input = torch.randn(1, 3, 4).to(dtype)
            with self.assertRaisesRegex(RuntimeError,
                                        r'Calculated padded input size per channel: \(4\). ' +
                                        r'Kernel size: \(10\). Kernel size can\'t be greater than actual input size'):
                module(input)

            # Negative stride check
            module = nn.Conv1d(in_channels=3, out_channels=6, kernel_size=3, stride=-1, bias=True).to(dtype)
            input = torch.randn(1, 3, 4).to(dtype)
            with self.assertRaisesRegex(RuntimeError, 'non-positive stride is not supported'):
                module(input)

    def test_conv2d_discontiguous_weight(self):
        # Test for https://github.com/pytorch/pytorch/issues/55781
        x = torch.ones(64, 16, 16, 16)
        weight = torch.arange(0, 1.0, 1 / 2.0 ** 10).reshape(32, 16, 1, 2)[:, :, :, ::2]
        self.assertFalse(weight.is_contiguous())
        y = torch.nn.functional.conv2d(x, weight, None)
        if torch.backends.mkldnn.is_available():
            # Disable MKLDNN explicitly, so that either NNPACK or THCNN will be used
            with torch.backends.mkldnn.flags(enabled=False):
                y_ = torch.nn.functional.conv2d(x, weight, None)
                self.assertEqual(y, y_)
        self.assertEqual(y.sum(), 4186112.)

    def test_invalid_conv2d(self):
        for dtype in [torch.bfloat16, torch.float, torch.double]:
            module = torch.nn.Conv2d(1, 1, kernel_size=3, dilation=2, stride=2).to(dtype)
            input = torch.empty(1, 1, 4, 4).to(dtype)
            self.assertRaises(RuntimeError, lambda: module(input))

            module = nn.Conv2d(in_channels=3, out_channels=33, kernel_size=10, stride=1, bias=True)
            input = torch.randn(1, 3, 1, 1)
            with self.assertRaisesRegex(RuntimeError,
                                        r'Calculated padded input size per channel: \(1 x 1\). ' +
                                        r'Kernel size: \(10 x 10\). Kernel size can\'t be greater than actual input size'):
                module(input)

            # Negative stride check
            module = nn.Conv2d(in_channels=3, out_channels=6, kernel_size=4, stride=-1, bias=True).to(dtype)
            input = torch.randn(1, 3, 4, 4).to(dtype)
            with self.assertRaisesRegex(RuntimeError, 'non-positive stride is not supported'):
                module(input)

            # Zero stride check
            module = nn.Conv2d(in_channels=3, out_channels=6, kernel_size=4, stride=0, bias=True).to(dtype)
            input = torch.randn(1, 3, 4, 4).to(dtype)
            with self.assertRaisesRegex(RuntimeError, 'non-positive stride is not supported'):
                module(input)

            # Input and weights on different devices
            self.assertRaisesRegex(RuntimeError,
                                   'must be on the same device',
                                   lambda: torch.conv2d(torch.rand(1, 3, 32, 32), torch.rand(1, 3, 3, 3, device='mps')))
            self.assertRaisesRegex(RuntimeError,
                                   'Input type \\(MPSFloatType\\) and weight type \\(torch\\.FloatTensor\\) should be the same',
                                   lambda: torch.conv2d(torch.rand(1, 3, 32, 32, device='mps'), torch.rand(1, 3, 3, 3)))


    def test_conv2d_valid_padding(self, device='mps'):
        # Test F.conv2d padding='valid' is the same as no padding
        x = torch.rand(1, 1, 1, 10, device=device).to(torch.float)
        y = torch.rand(1, 1, 1, 4, device=device).to(torch.float)

        expect = F.conv2d(x, y)
        actual = F.conv2d(x, y, padding='valid')
        self.assertEqual(expect.to('cpu'), actual.to('cpu'))

    def test_gemm_permute_transpose(self):
        batch_size = 32
        n = 20
        hidden = 768
        num_attention_heads = 12
        attention_head_size = hidden // num_attention_heads

        def transpose_for_scores(x: torch.Tensor) -> torch.Tensor:
            new_x_shape = x.size()[:-1] + (num_attention_heads, attention_head_size)
            x = x.view(new_x_shape)
            return x.permute(0, 2, 1, 3)

        def attention2(key, *, workaround=False, device):
            key = transpose_for_scores(key)
            res = key.transpose(-1, -2)
            return res

        A = torch.randn(batch_size, n, hidden)
        A_mps = A.detach().clone().to("mps")

        r1 = attention2(A, device="cpu")
        r2 = attention2(A_mps, device="mps")

        r2_cpu = r2.to("cpu")
        self.assertEqual(r1, r2_cpu)

    def test_group_norm_backward(self, device='mps'):
        # See https://github.com/pytorch/pytorch/issues/88331 for more detail
        shape = [1, 4, 16, 16]
        x = torch.full(shape, 7.0, device=device)

        target = torch.ones((1, 3, 128, 128), device=device)

        conv_in = nn.Conv2d(4, 128, kernel_size=(3, 3), stride=(1, 1), padding=(1, 1), device=device)
        conv_out = nn.Conv2d(128, 3, kernel_size=(3, 3), stride=(1, 1), padding=(1, 1), device=device)
        norm = nn.GroupNorm(32, 128, eps=1e-6, affine=True, device=device)

        with torch.enable_grad():
            x = x.detach().requires_grad_()
            out = 5.5 * x
            out = conv_in(out)
            out = out + norm(out)
            out = out + norm(out)
            out = out + norm(out)
            out = F.interpolate(out, scale_factor=8.0, mode="nearest")
            out = norm(out)
            out = conv_out(out)

            loss = (out - target).norm(dim=-1).sum()
            grad = -torch.autograd.grad(loss, x)[0]
            self.assertFalse(grad.detach().isnan().any().item(), 'NaN gradients returned by autograd')


    # def test_conv2d_same_padding(self, device='mps'):
        # x = torch.rand(1, 1, 10, 11, device=device)
        # y = torch.rand(1, 1, 4, 5, device=device)
        # expect = F.conv2d(x, y, padding=(2, 2))[..., 1:, :]
        # actual = F.conv2d(x, y, padding='same')
        # self.assertEqual(expect.to('cpu'), actual.to('cpu'))

        # # With dilation
        # y = torch.rand(1, 1, 3, 4, device=device)
        # expect = F.conv2d(x, y, padding=(2, 3), dilation=2)
        # actual = F.conv2d(x, y, padding='same', dilation=2)
        # self.assertEqual(expect, actual)

        # # Dilation with asymmetric padding
        # y = torch.rand(1, 1, 4, 4, device=device)
        # expect = F.conv2d(x, y, padding=5, dilation=3)[..., 1:, 1:]
        # actual = F.conv2d(x, y, padding='same', dilation=3)
        # self.assertEqual(expect, actual)


class TestConstantPadNd(TestCaseMPS):
    def test_preserves_memory_format(self):
        nchw_tensor = torch.rand((1, 2, 5, 3))
        nchw_padded = torch.constant_pad_nd(nchw_tensor, [1, 2], 0.5)
        self.assertTrue(nchw_padded.is_contiguous(memory_format=torch.contiguous_format))

        nhwc_tensor = nchw_tensor.contiguous(memory_format=torch.channels_last)
        nhwc_padded = torch.constant_pad_nd(nhwc_tensor, [1, 2], 0.5)
        self.assertTrue(nhwc_padded.is_contiguous(memory_format=torch.channels_last))


class TestLinalgMPS(TestCaseMPS):
    def _test_addmm_addmv(self, f, t, m, v, *, alpha=None, beta=None, transpose_out=False):
        dtype = t.dtype
        numpy_dtype = dtype
        alpha = 1.2 if alpha is None else alpha
        beta = 0.8 if beta is None else beta
        res1 = f(t, m, v, alpha=alpha, beta=beta)
        res2 = torch.full_like(res1, math.nan)
        if transpose_out:
            res2 = res2.t().clone(memory_format=torch.contiguous_format).t()
        f(t, m, v, alpha=alpha, beta=beta, out=res2)
        res3 = alpha * (m.to(numpy_dtype).cpu().numpy() @ v.to(numpy_dtype).cpu().numpy())
        if beta != 0:
            res3 += (torch.mul(t, beta)).to(numpy_dtype).cpu().numpy()
        res3 = torch.from_numpy(res3).to(dtype)
        self.assertEqual(res1, res2)
        self.assertEqual(res1, res3)

    def test_addmm(self, device="mps", dtype=torch.float32):
        M = torch.randn(10, 25, device=device).to(dtype)
        m1 = torch.randn(10, 50, device=device).to(dtype)
        m2 = torch.randn(50, 25, device=device).to(dtype)
        self._test_addmm_addmv(torch.addmm, M, m1, m2)

        # Test beta=0, M=nan
        M = torch.full((10, 25), math.nan, device=device).to(dtype)
        m1 = torch.randn(10, 50, device=device).to(dtype)
        m2 = torch.randn(50, 25, device=device).to(dtype)
        self._test_addmm_addmv(torch.addmm, M, m1, m2, beta=0)

        # Test transpose
        for t1, t2, t3, t4 in itertools.product([True, False], repeat=4):
            def maybe_transpose(cond, m):
                if not cond:
                    return m
                return m.t().clone(memory_format=torch.contiguous_format).t()

        M = maybe_transpose(t1, torch.randn(10, 25, device=device).to(dtype))
        m1 = maybe_transpose(t2, torch.randn(10, 50, device=device).to(dtype))
        m2 = maybe_transpose(t3, torch.randn(50, 25, device=device).to(dtype))
        self._test_addmm_addmv(torch.addmm, M, m1, m2, transpose_out=t4)

    def _test_addr(self, f, t, m, v, alpha=None, beta=None):
        dtype = t.dtype
        numpy_dtype = dtype
        alpha = 1.2 if alpha is None else alpha
        beta = 0.8 if beta is None else beta
        res1 = f(t, m, v, alpha=alpha, beta=beta)
        res2 = alpha * np.outer(m.to(numpy_dtype).cpu().numpy(), v.to(numpy_dtype).cpu().numpy())
        if beta != 0:
            res2 += (torch.mul(t, beta)).to(numpy_dtype).cpu().numpy()
        res2 = torch.from_numpy(res2).to(dtype)
        self.assertEqual(res1, res2)

    def test_addr(self, device="mps", dtype=torch.float32):
        M = torch.randn(10, 25, device=device).to(dtype)
        m1 = torch.randn(10, device=device).to(dtype)
        m2 = torch.randn(25, device=device).to(dtype)
        self._test_addr(torch.addr, M, m1, m2)

        # Test beta=0, M=nan
        M = torch.full((10, 25), math.nan, device=device).to(dtype)
        m1 = torch.randn(10, device=device).to(dtype)
        m2 = torch.randn(25, device=device).to(dtype)
        self._test_addr(torch.addr, M, m1, m2, beta=0)

class TestGatherScatter(TestCaseMPS):
    def test_slicing_with_step(self):
        # Slicing with step
        # https://github.com/pytorch/pytorch/issues/78886
        x_mps = torch.zeros(10, dtype=torch.float32, device="mps")
        x_mps[::2] = 1.0

        x_cpu = torch.zeros(10, dtype=torch.float32, device="cpu")
        x_cpu[::2] = 1.0

        self.assertEqual(x_cpu, x_mps)

    def test_cast_gather_scatter(self):
        for _ in range(0, 50):
            input = np.random.randint(0, 255, size=(5, 5, 4), dtype=np.uint8)
            with torch.no_grad():
                s = torch.tensor(input, dtype=torch.uint8, device="mps").unsqueeze(0)
                s_cpu = torch.tensor(input, dtype=torch.uint8, device="cpu").unsqueeze(0)
                s = s.long()
                s_cpu = s_cpu.long()
                self.assertEqual(s.cpu(), s_cpu)

                s = s.float()
                s_cpu = s_cpu.float()
                self.assertEqual(s.cpu(), s_cpu)

                s /= 255
                s_cpu /= 255
                self.assertEqual(s.cpu(), s_cpu)

    def test_slicing_replace_column(self):
        # https://github.com/pytorch/pytorch/issues/78074
        def _helper(tensor_data):
            x_cpu = torch.tensor(tensor_data)
            x_mps = x_cpu.to('mps')

            x_cpu[:, 0] = 7
            x_mps[:, 0] = 7

            self.assertEqual(x_cpu, x_mps)

        _helper([[1, 2, 3], [4, 5, 6]])
        _helper([[1, 2, 3], [4, 5, 6], [7, 8, 9]])
        _helper([[1, 2, 3], [4, 5, 6], [7, 8, 9], [10, 11, 12]])

    def test_inplace_scatter(self):
        # https://github.com/pytorch/pytorch/issues/79672
        a_mps = torch.ones((2, 2),).to(torch.device("mps"))
        b_mps = torch.ones((2, 2),).to(torch.device("mps"))

        a_cpu = torch.ones((2, 2),).to(torch.device("cpu"))
        b_cpu = torch.ones((2, 2),).to(torch.device("cpu"))

        a_mps[:, 0] += b_mps[:, 0]
        a_cpu[:, 0] += b_cpu[:, 0]
        self.assertEqual(a_cpu, a_mps)

        a_mps[:, 0] = a_mps[:, 0] + b_mps[:, 0]
        a_cpu[:, 0] = a_cpu[:, 0] + b_cpu[:, 0]
        self.assertEqual(a_cpu, a_mps)

# These tests were taken from test/test_view_ops.py
# They are subset of those tests as currently only this subset is working.
# This whole `class` will be removed when we add generic device testing. There
# are no additional tests added apart from what is part of test_view_ops.py
class TestViewOpsMPS(TestCaseMPS):
    exact_dtype = True

    def test_permute_slicing(self):
        # test the fix for crash reported in
        # https://github.com/pytorch/pytorch/issues/94190
        cpu_x = (torch.randn([3, 2, 2]).float())
        mps_x = cpu_x.detach().clone().to('mps')
        cpu_out = cpu_x.permute((2, 0, 1)) * 2.0
        mps_out = mps_x.permute((2, 0, 1)) * 2.0
        # this print caused a crash prior to fix PR#94259
        print(torch.zeros_like(mps_out))
        # test the fix for fill_scalar_mps() mentioned in issue #94190
        self.assertEqual(torch.zeros_like(cpu_out), torch.zeros_like(mps_out))
        self.assertEqual(cpu_x[:, 1, :].fill_(1), mps_x[:, 1, :].fill_(1))

    def is_view_of(self, base, other):
        if (not other._is_view() or
                other is base or
                other._base is not base or
                base.device != other.device):
            return False
        # Note: only validates storage on native device types
        # because some accelerators, like XLA, do not expose storage
        if base.device.type == 'mps':
            if base.storage().data_ptr() != other.storage().data_ptr():
                return False

        return True

    # Returns true if v1 and v2 are views of the same base
    def is_view_of_same_base(self, v1, v2):
        if (not v1._is_view() or v1 is v2):
            return False
        return self.is_view_of(v1._base, v2)

    # Performs transpose if contiguous=True, else returns the input tensor as is
    def _do_transpose(self, x, contiguous=False, dim0=0, dim1=1):
        if contiguous:
            return x
        else:
            return x.transpose(dim0, dim1)

    def test_diagonal_view(self, device="mps"):
        t = torch.ones((5, 5), device=device)
        v = torch.diagonal(t)
        self.assertTrue(self.is_view_of(t, v))

        v[0] = 0
        self.assertEqual(t[0, 0], v[0])

        t = torch.ones((3, 3, 3), device="mps")
        v = torch.diagonal(t, offset=1, dim1=1, dim2=2)
        self.assertTrue(self.is_view_of(t, v))

        v[0, 0] = 0
        self.assertEqual(t[0, 0, 1], v[0, 0])

    def test_select_view(self, device="mps") -> None:
        t = torch.ones((5, 5), device=device)
        v = t.select(0, 2)
        self.assertTrue(self.is_view_of(t, v))

        v[0] = 0
        self.assertEqual(t[2, 0], v[0])

    def test_unbind_view(self, device="mps") -> None:
        t = torch.zeros((5, 5), device=device)
        tup = torch.unbind(t)

        for idx, v in enumerate(tup):
            self.assertTrue(self.is_view_of(t, v))

            v[0] = idx + 1
            self.assertEqual(t[idx, 0], v[0])

    def test_expand_view(self, device="mps") -> None:
        t = torch.ones((5, 1), device=device)
        v = t.expand(5, 5)
        self.assertTrue(self.is_view_of(t, v))

        v[2, 2] = 0
        self.assertEqual(t[2, 0], v[2, 2])

    def test_expand_as_view(self, device="mps"):
        t = torch.ones((5, 1), device=device)
        e = torch.empty((5, 5), device=device)
        v = t.expand_as(e)
        self.assertTrue(self.is_view_of(t, v))

        v[2, 2] = 0
        self.assertEqual(t[2, 0], v[2, 2])

    def test_narrow_view(self, device="mps"):
        t = torch.ones((5, 5), device=device)
        v = torch.narrow(t, 1, 2, 2)
        self.assertTrue(self.is_view_of(t, v))

        v[0, 0] = 0
        self.assertEqual(t[0, 2], v[0, 0])

    def test_permute_view(self, device="mps") -> None:
        t = torch.ones((5, 5), device=device)
        v = t.permute(1, 0)
        self.assertTrue(self.is_view_of(t, v))

        v[0, 1] = 0
        self.assertEqual(t[1, 0], v[0, 1])

    def test_transpose_view(self, device="mps"):
        for fn in (torch.swapdims, torch.swapaxes, torch.transpose):
            t = torch.ones((5, 5), device=device)
            v = fn(t, 0, 1)
            self.assertTrue(self.is_view_of(t, v))

            v[0, 1] = 0
            self.assertEqual(t[1, 0], v[0, 1])

    def test_transpose_inplace_view(self, device="mps"):
        t = torch.ones(5, 5, device=device)
        v = t.view_as(t)
        v = v.swapdims_(0, 1)
        self.assertTrue(self.is_view_of(t, v))
        v[0, 1] = 0
        self.assertEqual(t[1, 0], v[0, 1])

        t = torch.ones(5, 5, device=device)
        v = t.view_as(t)
        v = v.swapaxes_(0, 1)
        self.assertTrue(self.is_view_of(t, v))
        v[0, 1] = 0
        self.assertEqual(t[1, 0], v[0, 1])

        t = torch.ones(5, 5, device=device)
        v = t.view_as(t)
        v = v.transpose_(0, 1)
        self.assertTrue(self.is_view_of(t, v))
        v[0, 1] = 0
        self.assertEqual(t[1, 0], v[0, 1])

    def test_t_view(self, device="mps"):
        t = torch.ones((5, 5), device=device)
        v = t.t()
        self.assertTrue(self.is_view_of(t, v))

        v[0, 1] = 0
        self.assertEqual(t[1, 0], v[0, 1])

    def test_t_inplace_view(self, device="mps"):
        t = torch.ones(5, 5, device=device)
        v = t.view_as(t)
        v = v.t_()
        self.assertTrue(self.is_view_of(t, v))
        v[0, 1] = 0
        self.assertEqual(t[1, 0], v[0, 1])

    def test_T_view(self, device="mps"):
        for op in ("T", "H", "mT", "mH"):
            t = torch.ones((5, 5), device=device)
            v = getattr(t, op)
            self.assertTrue(self.is_view_of(t, v))

            v[0, 1] = 0
            self.assertEqual(t[1, 0], v[0, 1])

    def test_unfold_view(self, device="mps"):
        t = torch.ones(10, device=device)
        v = t.unfold(0, 3, 2)
        self.assertTrue(self.is_view_of(t, v))

        v[1, 0] = 0
        self.assertEqual(t[2], v[1, 0])

    def test_squeeze_view(self, device="mps"):
        t = torch.ones(5, 1, 5, device=device)
        v = torch.squeeze(t)
        self.assertTrue(self.is_view_of(t, v))
        v[0, 1] = 0
        self.assertTrue(t is v._base)

    def test_squeeze_inplace_view(self, device="mps"):
        t = torch.ones(5, 5, device=device)
        v = t.view_as(t)
        v = v.squeeze_()
        self.assertTrue(self.is_view_of(t, v))
        v[0, 1] = 0
        self.assertTrue(t is v._base)

    def test_unsqueeze_view(self, device="mps"):
        t = torch.ones(5, 5, device=device)
        v = torch.unsqueeze(t, 1)
        self.assertTrue(self.is_view_of(t, v))

        v[0, 0, 1] = 0
        self.assertEqual(t[0, 1], v[0, 0, 1])

    def test_unsqueeze_inplace_view(self, device="mps"):
        t = torch.ones(5, 5, device=device)
        v = t.view_as(t)
        v = v.unsqueeze_(1)
        self.assertTrue(self.is_view_of(t, v))
        v[0, 0, 1] = 0
        self.assertEqual(t[0, 1], v[0, 0, 1])

    def test_as_strided_view(self, device="mps"):
        t = torch.ones(5, 5, device=device)
        v = torch.as_strided(t, (25,), (1,))
        self.assertTrue(self.is_view_of(t, v))

        v[6] = 0
        self.assertEqual(t[1, 1], v[6])

    def test_as_strided_inplace_view(self, device="mps"):
        t = torch.ones(5, 5, device=device)
        v = t.view_as(t)
        v = v.as_strided_((25,), (1,))
        self.assertTrue(self.is_view_of(t, v))
        v[6] = 0
        self.assertEqual(t[1, 1], v[6])

    def test_view_view(self, device="mps"):
        t = torch.ones(5, 5, device=device)
        v = t.view(25)
        self.assertTrue(self.is_view_of(t, v))

        v[6] = 0
        self.assertEqual(t[1, 1], v[6])

    def test_view_as_view(self, device="mps"):
        t = torch.ones(5, 5, device=device)
        e = torch.empty((25,))
        v = t.view_as(e)
        self.assertTrue(self.is_view_of(t, v))

        v[6] = 0
        self.assertEqual(t[1, 1], v[6])

    def test_contiguous_self(self, device="mps"):
        t = torch.ones(5, 5, device=device)
        s = t.contiguous()
        self.assertTrue(s is t)

    def test_contiguous_nonview(self, device="mps"):
        t = torch.ones(5, 5, device=device)
        nv = t.t().contiguous()
        self.assertTrue(not self.is_view_of(t, nv))

        nv[0, 0] = 0
        self.assertNotEqual(t[0, 0], nv[0, 0])

    def test_reshape_view(self, device="mps"):
        t = torch.ones(5, 5, device=device)
        v = torch.reshape(t, (25,))
        self.assertTrue(self.is_view_of(t, v))

        v[6] = 0
        self.assertEqual(t[1, 1], v[6])

    def test_reshape_as_view(self, device="mps"):
        t = torch.ones(5, 5, device=device)
        e = torch.empty((25,), device=device)
        v = t.reshape_as(e)
        self.assertTrue(self.is_view_of(t, v))

        v[6] = 0
        self.assertEqual(t[1, 1], v[6])

    def test_reshape_nonview(self, device="mps"):
        t = torch.ones(5, 5, device=device)
        nv = torch.reshape(t.t(), (25,))
        self.assertTrue(not self.is_view_of(t, nv))

        nv[6] = 0
        self.assertNotEqual(t[1, 1], nv[6])

    def test_flatten_view(self, device="mps"):
        def test_writes_propagate(t, v):
            idx_t = (0,) * t.ndim
            idx_v = (0,) * v.ndim
            v[idx_v] = 0
            self.assertEqual(t[idx_t], v[idx_v])

        t = torch.ones(1, 2, 3, 4, device=device)
        v = t.flatten()
        self.assertTrue(self.is_view_of(t, v))
        test_writes_propagate(t, v)

        # zero-dimensional tensor
        t = torch.tensor(1, device=device)
        v = t.flatten()
        test_writes_propagate(t, v)
        self.assertTrue(self.is_view_of(t, v))

        t = torch.ones(1, 2, 3, 4, device=device).transpose(2, 3)
        v = t.flatten(0, 1)
        test_writes_propagate(t, v)
        self.assertTrue(self.is_view_of_same_base(t, v))

        # stride[i] = stride[i + 1] * size[i + 1] is satisfied for 3 groups:
        t = torch.ones(720, device=device) \
            .as_strided((2, 3, 2, 3, 5, 4), (6, 2, 15, 5, 1, 0))
        #               [--1--|---2---|-3-] [--1--|----2---|-3-]
        v1 = t.flatten(0, 1)
        v2 = v1.flatten(1, 3)
        v3 = v2.flatten(2, 2)
        test_writes_propagate(t, v1)
        self.assertTrue(self.is_view_of_same_base(t, v1))
        test_writes_propagate(t, v2)
        self.assertTrue(self.is_view_of_same_base(t, v2))
        test_writes_propagate(t, v3)
        self.assertTrue(self.is_view_of_same_base(t, v3))

    def test_flatten_nonview(self, device="mps"):
        def assert_is_nonview(t, nv):
            idx_t = (0,) * t.ndim
            idx_nv = (0,) * nv.ndim
            self.assertTrue(not nv._is_view())
            nv[idx_nv] = 0
            self.assertNotEqual(t[idx_t], nv[idx_nv])
        t = torch.ones(2, 3, 2, 3, device=device).transpose(2, 3)
        nv = t.flatten(1, 3)
        assert_is_nonview(t, nv)

        t = torch.ones(2, 2, device=device).T
        nv = t.flatten()
        assert_is_nonview(t, nv)

        # flatten returns the original object if start_dim=end_dim
        t = t = torch.ones(2, 2, device=device)
        nv = t.flatten(1, 1)
        self.assertTrue(t is nv)

    def test_basic_indexing_slice_view(self, device="mps"):
        t = torch.ones(5, 5, device=device)
        v = t[:2, :3]
        self.assertTrue(self.is_view_of(t, v))

        v[0, 0] = 0
        self.assertEqual(t[0, 0], v[0, 0])

    def test_basic_indexing_ellipses_view(self, device="mps"):
        t = torch.ones(5, 5, device=device)
        v = t[..., :2]
        self.assertTrue(self.is_view_of(t, v))

        v[0, 0] = 0
        self.assertEqual(t[0, 0], v[0, 0])

    def test_basic_indexing_newaxis_view(self, device="mps"):
        t = torch.ones(5, 5, device=device)
        v = t[None, :2, 3]
        self.assertTrue(self.is_view_of(t, v))

        v[0, 0] = 0
        self.assertEqual(t[0, 3], v[0, 0])

    def test_chunk_view(self, device="mps"):
        t = torch.zeros(3, 3, device=device)
        l = torch.chunk(t, 3)

        for idx, v in enumerate(l):
            self.assertTrue(self.is_view_of(t, v))

            v[0, 0] = idx + 1
            self.assertEqual(t[idx, 0], v[0, 0])

    def test_split_view(self, device="mps"):
        t = torch.zeros(3, 3, device=device)
        l = torch.split(t, [1, 1, 1])

        for idx, v in enumerate(l):
            self.assertTrue(self.is_view_of(t, v))

            v[0, 0] = idx + 1
            self.assertEqual(t[idx, 0], v[0, 0])

    def test_movedim_view(self, device="mps"):
        def run_test(device, op):
            t = torch.zeros(3, 3, device=device)
            out = op(t)

            self.assertTrue(self.is_view_of(t, out))

            # Randomly change values in output
            # and verify that original is changed
            # as well.
            for _ in range(3):
                idx_1, idx_2 = random.randint(0, 2), random.randint(0, 2)
                out[idx_1, idx_2] = random.random()
                self.assertEqual(t[idx_2, idx_1], out[idx_1, idx_2])

        for fn in [torch.movedim, torch.moveaxis]:
            op = partial(fn, source=(0, 1), destination=(1, 0))
            run_test(device, op)

            op = partial(fn, source=0, destination=1)
            run_test(device, op)

    # Testing that the generated view_copy kernel and its derivative are implemented correctly
    def test_view_copy(self, device="mps"):
        a = torch.randn(4, device=device, requires_grad=True)
        a_ref = a.clone().detach().requires_grad_()
        a_view = a_ref.view(2, 2)
        a_view_copy = torch.view_copy(a, (2, 2))

        # view_copy ops don't preserve view relationship
        self.assertTrue(self.is_view_of(a_ref, a_view))
        self.assertFalse(self.is_view_of(a, a_view_copy))

        a_view_copy.sum().backward()
        a_view.sum().backward()

        # forward and backward give the same shape + result
        self.assertEqual(a_view_copy, a_view)
        self.assertEqual(a.grad, a_ref.grad)

    def test_view_copy_out(self, device="mps"):
        a = torch.randn(2, 2, device=device)
        out = torch.empty(2, device=device)

        torch.diagonal_copy(a, out=out)
        expected = torch.diagonal_copy(a)

        self.assertEqual(expected, out)

        a = torch.randn(4, device=device)
        out1 = torch.empty(2, device=device)
        out2 = torch.empty(2, device=device)

        torch.split_copy(a, 2, out=(out1, out2))
        expected1, expected2 = torch.split_copy(a, 2)

        self.assertEqual(expected1, out1)
        self.assertEqual(expected2, out2)

    def test_detached_view_copy(self, device="mps"):
        # https://github.com/pytorch/pytorch/issues/86052
        x = torch.arange(2)
        # .detach() makes y not a view, but contig tensor
        # with non-zero offset
        y = x[1].detach()
        z = y.to(device)
        self.assertEqual(y, z.cpu())

    def test_empty_reshape(self, device="mps"):
        x = torch.randn(0, 6, device=device)
        self.assertEqual((1, 0, 6, 1, 1), x.reshape(1, 0, 6, 1, 1).shape)
        # should be viewable -- i.e. data_ptr is the same.
        self.assertEqual(x.data_ptr(), x.reshape(1, 0, 6, 1, 1).data_ptr())

        # match NumPy semantics -- don't infer the size of dimension with a degree of freedom
        self.assertRaises(RuntimeError, lambda: x.reshape(0, -1))

    def test_expand(self, device="mps"):
        tensor = torch.rand(1, 8, 1, device=device)
        tensor2 = torch.rand(5, device=device)
        template = torch.rand(4, 8, 5, device=device)
        target = template.size()
        self.assertEqual(tensor.expand_as(template).size(), target)
        self.assertEqual(tensor.expand(4, 8, 5).size(), target)
        self.assertEqual(tensor.expand(target).size(), target)
        self.assertEqual(tensor2.expand_as(template).size(), target)
        self.assertEqual(tensor2.expand(4, 8, 5).size(), target)
        self.assertEqual(tensor2.expand(target).size(), target)

        # test double expand
        self.assertEqual(tensor2.expand(1, 5).expand(2, 2, 5), tensor2.repeat(2, 2, 1))

        # test non-contiguous
        noncontig = torch.randn(5, 2, 1, 3, device=device)[:, 0]
        self.assertFalse(noncontig.is_contiguous())
        self.assertEqual(noncontig.expand(2, 5, 4, 3), noncontig.contiguous().repeat(2, 1, 4, 1))

        # make sure it's compatible with unsqueeze
        expanded = tensor2.expand(1, 1, 5)
        unsqueezed = tensor2.unsqueeze(0).unsqueeze(1)
        self.assertEqual(expanded, unsqueezed)
        self.assertEqual(expanded.stride(), unsqueezed.stride())

        # test -1 as target size
        self.assertEqual(tensor.expand(4, -1, 5), tensor.expand(4, 8, 5))
        self.assertRaises(RuntimeError, lambda: tensor2.expand(-1, -1))

        # test expanding empty to empty
        self.assertEqual(torch.zeros(0, device=device).expand((0,)), torch.zeros(0, device=device))

    def test_view_empty(self, device="mps"):
        x = torch.randn(0, 6, device=device)
        self.assertEqual((1, 0, 6, 1, 1), x.view(1, 0, 6, 1, 1).shape)

    def test_reshape(self, device="mps"):
        x = torch.randn(3, 3, device=device)
        self.assertEqual(x.data_ptr(), x.reshape(-1).data_ptr())
        self.assertEqual(x.data_ptr(), x.reshape(1, 9, 1).data_ptr())
        self.assertEqual(torch.reshape(x, (9,)), x.reshape(9))
        self.assertRaises(RuntimeError, lambda: x.reshape(-1, -1))

        y = torch.randn(4, 4, 4, device=device)[:, 0, :]
        # .data_ptr() on meta tensors is always 0 so they are equal regardless of the reshape
        if device != "meta":
            self.assertNotEqual(y.data_ptr(), y.reshape(-1).data_ptr())
        self.assertEqual(y.contiguous().view(-1), y.reshape(-1))
        self.assertEqual(y.reshape(2, 2, 4).data_ptr(), y.data_ptr())

        s = torch.randn((), device=device)
        self.assertEqual(s.data_ptr(), s.reshape(()).data_ptr())
        self.assertEqual(s.reshape(-1).shape, (1,))
        self.assertRaises(RuntimeError, lambda: s.reshape(2))

        empty = torch.tensor([], device=device)
        self.assertEqual(empty, empty.reshape(-1))
        self.assertEqual(empty, empty.reshape([0]))
        # TODO: fix these once we have multi-dimensional empty tensors
        self.assertEqual(empty.reshape([0, 1]).shape, (0, 1))
        self.assertEqual(empty.reshape([1, -1]).shape, (1, 0))
        self.assertRaises(RuntimeError, lambda: empty.reshape(1))

        x = torch.randn(3, 3, device=device)
        self.assertEqual(x.data_ptr(), x.reshape_as(torch.rand(9)).data_ptr())
        self.assertEqual(x.data_ptr(), x.reshape_as(torch.rand(1, 9, 1)).data_ptr())
        self.assertRaises(RuntimeError, lambda: x.reshape_as(torch.rand(10, device=device)))

    def test_narrow(self, device="mps"):
        x = torch.tensor([[0, 1, 2], [3, 4, 5], [6, 7, 8]])
        self.assertEqual(x.narrow(0, 0, 1), torch.tensor([[0, 1, 2]]))
        self.assertEqual(x.narrow(0, 0, 2), torch.tensor([[0, 1, 2], [3, 4, 5]]))
        self.assertEqual(x.narrow(0, 1, 1), torch.tensor([[3, 4, 5]]))
        self.assertEqual(x.narrow(0, -1, 1), torch.tensor([[6, 7, 8]]))
        self.assertEqual(x.narrow(0, -2, 2), torch.tensor([[3, 4, 5], [6, 7, 8]]))
        self.assertEqual(x.narrow(0, -3, 3), torch.tensor([[0, 1, 2], [3, 4, 5], [6, 7, 8]]))
        self.assertEqual(x.narrow(-1, -1, 1), torch.tensor([[2], [5], [8]]))
        self.assertEqual(x.narrow(-2, -1, 1), torch.tensor([[6, 7, 8]]))

    def test_narrow_tensor(self, device="mps"):
        x = torch.tensor([[0, 1, 2], [3, 4, 5], [6, 7, 8]])
        self.assertEqual(x.narrow(0, torch.tensor(0), 1), torch.tensor([[0, 1, 2]]))
        with self.assertRaises(Exception):
            x.narrow(0, torch.tensor(0.), 1)
        with self.assertRaises(Exception):
            x.narrow(0, torch.tensor([0]), 1)
        with self.assertRaises(Exception):
            x.narrow(0, torch.tensor([0, 1]), 1)

    def test_t(self, device="mps"):
        # Test 0D tensors
        x = torch.randn(())
        self.assertEqual(x, x.t())
        x = x.to_sparse()
        self.assertEqual(x, x.t())

        # Test 1D tensors
        x = torch.arange(4)
        self.assertEqual(x, x.t())
        x = x.to_sparse()
        self.assertEqual(x, x.t())

        # Test 2D tensors
        x = torch.rand((2, 2))
        self.assertEqual(x.t(), x.transpose(0, 1))
        x = x.to_sparse()
        self.assertEqual(x.t(), x.transpose(0, 1))

        # Test 3D tensor
        x = torch.rand((2, 2, 2))
        with self.assertRaisesRegex(RuntimeError, 'expects a tensor with <= 2 dimensions, but self is 3D'):
            x.t()
        x = x.to_sparse()
        with self.assertRaisesRegex(RuntimeError, 'expects a tensor with <= 2 sparse and 0 dense dimensions'):
            x.t()

    def test_split(self, device="mps"):
        tensor = torch.rand(7, 4)
        split_size = 3
        dim = 0
        target_sizes = ([3, 4], [3, 4], [1, 4])
        splits = tensor.split(split_size, dim)
        start = 0
        for target_size, split in zip(target_sizes, splits):
            self.assertEqual(split.size(), target_size)
            self.assertEqual(tensor.narrow(dim, start, target_size[dim]), split, atol=0, rtol=0)
            start = start + target_size[dim]

        # Variable sections split
        tensor = torch.randn(20, 10)
        dim = 0
        split_sizes = [5, 5, 10]
        target_sizes = ([[5, 10], [5, 10], [10, 10]])
        splits = tensor.split(split_sizes, dim)
        start = 0
        for target_size, split in zip(target_sizes, splits):
            self.assertEqual(split.size(), target_size)
            self.assertEqual(tensor.narrow(dim, start, target_size[dim]), split, atol=0, rtol=0)
            start = start + target_size[dim]

        split_sizes = [2, 2, 6]
        target_sizes = ([20, 2], [20, 2], [20, 6])
        dim = 1
        splits = tensor.split(split_sizes, dim)
        start = 0
        for target_size, split in zip(target_sizes, splits):
            self.assertEqual(split.size(), target_size)
            self.assertEqual(tensor.narrow(dim, start, target_size[dim]), split, atol=0, rtol=0)
            start = start + target_size[dim]

    def test_chunk(self, device="mps"):
        tensor = torch.rand(4, 7)
        num_chunks = 3
        dim = 1
        target_sizes = ([4, 3], [4, 3], [4, 1])
        splits = tensor.chunk(num_chunks, dim)
        start = 0
        for target_size, split in zip(target_sizes, splits):
            self.assertEqual(split.size(), target_size)
            self.assertEqual(tensor.narrow(dim, start, target_size[dim]), split,
                             atol=0, rtol=0)
            start = start + target_size[dim]

        # Invalid chunk sizes
        error_regex = 'chunk expects.*greater than 0'
        with self.assertRaisesRegex(RuntimeError, error_regex):
            tensor.chunk(0)
        with self.assertRaisesRegex(RuntimeError, error_regex):
            tensor.chunk(-2)

    def test_unsqueeze(self, device="mps") -> None:
        x = torch.randn(2, 3, 4)
        y = x.unsqueeze(1)
        self.assertEqual(y, x.view(2, 1, 3, 4))
        y = x.clone().unsqueeze_(2)
        self.assertEqual(y, x.view(2, 3, 1, 4))

        x = x[:, 1]
        self.assertFalse(x.is_contiguous())
        y = x.unsqueeze(1)
        self.assertEqual(y, x.contiguous().view(2, 1, 4))
        y = x.clone().unsqueeze_(2)
        self.assertEqual(y, x.contiguous().view(2, 4, 1))

    # unit test for special case transposed copy (see ATen/native/Copy.cpp for details)
    def test_big_transpose(self, device="mps"):
        t = torch.rand(456, 789, device=device)
        t1 = t.t().contiguous()
        t2 = torch.from_numpy(t.cpu().numpy().transpose())
        self.assertEqual(t1, t2)

    def test_T(self, device="mps"):
        a = torch.randn(2, 3, 4, device=device)
        t1 = a.T
        t2 = a.permute(2, 1, 0)
        self.assertEqual(t2, t1)
        b = torch.randn(10, device=device)
        self.assertEqual(b, b.T)

    def test_transposes(self, device="mps", dtype=torch.float32):
        for op in ("T", "H", "mT", "mH", "adjoint"):
            shapes = ((2, 3), (2, 3, 4)) if op[0] == "m" or op == "adjoint" else ((2, 3),)
            for shape in shapes:
                a = make_tensor(shape, device=device, dtype=dtype)
                t1 = getattr(a, op)
                if op == "adjoint":
                    t1 = t1()
                t2 = a
                if a.ndim != 0:
                    t2 = t2.transpose(-2, -1)
                if op[-1] == "H" or op == "adjoint":
                    t2 = t2.conj()
                self.assertEqual(t2, t1)

    def test_transposes_errors(self, device="mps", dtype=torch.float32):
        for op in ("H", "mT", "mH", "adjoint"):
            shapes = ((2,), (2, 3, 4)) if op == "H" else ((2,),)
            for shape in shapes:
                a = make_tensor(shape, device=device, dtype=dtype)
                with self.assertRaisesRegex(RuntimeError, "only supported on matrices"):
                    t1 = getattr(a, op)
                    if op == "adjoint":
                        t1 = t1()

    def test_python_types(self, device="mps"):
        a1 = torch.randn((1, 2), device=device, dtype=torch.float32)
        a2 = torch.randn((1, 2), device=device, dtype=torch.float32)
        self.assertEqual(a1.dtype, a2.dtype)

        b1 = torch.arange(10, 20, dtype=torch.int64, device=device)
        b2 = torch.arange(10, 20, dtype=int, device=device)
        self.assertEqual(b1.dtype, b2.dtype)

        c1 = torch.tensor([True, False], dtype=torch.bool, device=device)
        c2 = torch.tensor([True, False], dtype=bool, device=device)
        self.assertEqual(c1.dtype, c2.dtype)

    # TODO: is resize best put in test_view_ops?
    def test_resize_as_preserves_strides(self, device="mps"):
        x = torch.empty(2, 3).t()
        old_strides = x.stride()
        x.resize_as_(x)
        self.assertEqual(x.stride(), old_strides)

    def test_memory_format_resize_as(self, device="mps"):
        def test_helper(shape, memory_format, device="mps"):
            xc = torch.randn(shape, device=device).contiguous(memory_format=memory_format)
            flat = torch.randn(xc.numel(), device=device)
            flat.resize_as_(xc, memory_format=torch.preserve_format)
            self.assertTrue(flat.is_contiguous(memory_format=memory_format))

        test_helper((10, 3, 32, 32), torch.channels_last, device="mps")
        test_helper((3, 10, 3, 32, 32), torch.channels_last_3d, device="mps")

    def test_memory_format_resize_(self, device="mps"):
        def test_helper(shape, numel, memory_format, device="mps"):
            flat = torch.randn(numel, device=device)
            flat.resize_(shape, memory_format=memory_format)
            self.assertTrue(flat.is_contiguous(memory_format=memory_format))

        test_helper((10, 3, 32, 32), 10 * 3 * 32 * 32, torch.channels_last, device="mps")
        test_helper((3, 10, 3, 32, 32), 3 * 10 * 3 * 32 * 32, torch.channels_last_3d, device="mps")

    # TODO: OpInfo this
    def _test_atleast(self, device, torch_fn):
        # 0-dim
        s = torch.tensor(0.5, dtype=torch.double, requires_grad=True)

        gradcheck(lambda x: torch_fn(x), s)
        gradgradcheck(lambda x: torch_fn(x), s)

        # 1-dim
        a = torch.rand(4, dtype=torch.double, requires_grad=True)

        gradcheck(lambda x: torch_fn(x), a)
        gradgradcheck(lambda x: torch_fn(x), a)

        # 2,3,4-dim
        b = torch.rand(4, 3, dtype=torch.double, requires_grad=True)
        c = torch.rand(4, 3, 2, dtype=torch.double, requires_grad=True)
        d = torch.rand(4, 3, 2, 1, dtype=torch.double, requires_grad=True)

        input_tuple = (s, a, b, c, d)
        gradcheck(lambda s, w, x, y, z: torch_fn(s, w, x, y, z), input_tuple)
        gradgradcheck(lambda s, w, x, y, z: torch_fn(s, w, x, y, z), input_tuple)

    def test_atleast_gradient(self, device="mps"):
        self._test_atleast(device, torch.atleast_1d)
        self._test_atleast(device, torch.atleast_2d)
        self._test_atleast(device, torch.atleast_3d)

    def test_view(self, device="mps"):
        tensor = torch.rand(15, device=device)
        template = torch.rand(3, 5, device=device)
        empty = torch.empty(0, device=device)
        target = template.size()
        self.assertEqual(tensor.view_as(template).size(), target)
        self.assertEqual(tensor.view(3, 5).size(), target)
        self.assertEqual(tensor.view(torch.Size([3, 5])).size(), target)
        self.assertEqual(tensor.view(-1, 5).size(), target)
        self.assertEqual(tensor.view(3, -1).size(), target)
        tensor_view = tensor.view(5, 3)
        tensor_view.fill_(random.uniform(0, 1))
        self.assertEqual(empty.view_as(empty), empty)
        self.assertEqual(empty.view(0), empty)
        self.assertEqual(empty.view(0, 3, 0, 1).size(), torch.Size([0, 3, 0, 1]))
        self.assertEqual(empty.view(0, 3, 0, 1).view(0), empty)

        # test size inference with empty tensors
        self.assertEqual(empty.view(-1).size(), torch.Size([0]))
        self.assertEqual(empty.view(10, 3, -1).size(), torch.Size([10, 3, 0]))

        with self.assertRaisesRegex(RuntimeError, r"because the unspecified dimension size -1 can be any value"):
            empty.view(-1, 0)

        with self.assertRaisesRegex(RuntimeError, r"because the unspecified dimension size -1 can be any value"):
            empty.view(3, 0, -1, 0)

        self.assertRaises(RuntimeError, lambda: tensor.view(15, 0))
        self.assertRaises(RuntimeError, lambda: tensor.view(7, -1))
        self.assertRaises(RuntimeError, lambda: tensor.view(15, -1, -1))

    def test_contiguous(self, device="mps"):
        x = torch.randn(1, 16, 5, 5, device=device)
        self.assertTrue(x.is_contiguous())
        stride = list(x.stride())
        stride[0] = 20
        # change the stride in dimension 0. the tensor is still contiguous because size[0] is 1
        x.set_(x.storage(), 0, x.size(), stride)
        self.assertTrue(x.is_contiguous())

    def test_resize_mps_dtypes(self, device="mps"):
        shape = (2, 2)
        for dt in MPS_DTYPES:
            x = torch.tensor([[1, 2], [3, 4], [5, 6]], dtype=dt, device=device)
            x.resize_(shape)
            self.assertEqual(shape, x.shape)

    def test_resize_as_mps_dtypes(self, device="mps"):
        for dt in MPS_DTYPES:
            x = torch.tensor([[1, 2], [3, 4], [5, 6]], dtype=dt, device=device)
            y = torch.tensor([[1, 2, 3], [4, 5, 6]], dtype=dt, device=device)
            x.resize_as_(y)
            self.assertEqual(y.shape, x.shape)

    def test_resize_overflow(self, device="mps"):
        x = torch.empty((), dtype=torch.float64)
        with self.assertRaisesRegex(RuntimeError, 'Storage size calculation overflowed'):
            x.resize_([2, 4, 2**29, 2**29])
        with self.assertRaisesRegex(RuntimeError, 'overflow'):
            x.resize_([8, 8, 2**29, 2**29])

    def test_view_all_dtypes_and_devices(self, device="mps"):
        for dt in (torch.float, torch.bool):
            x = torch.tensor([[1, 2], [3, 4], [5, 6]], dtype=dt, device=device)
            self.assertEqual(x.view(6).shape, [6])

class TestConvolutionMPS(TestCaseMPS):
    def test_conv1d_all_strides_paddings(self):
        # https://github.com/pytorch/pytorch/issues/82921
        def helper(stride, padding):
            y_cpu = torch.randn(1, 57, 40)
            conv_cpu = nn.Conv1d(57, 20, stride=stride, padding=padding, kernel_size=3, bias=False)
            conv_gpu = copy.deepcopy(conv_cpu).to(device='mps')
            x_cpu = conv_cpu(y_cpu)

            y_gpu = y_cpu.to(device='mps')
            x_gpu = conv_gpu(y_gpu)
            self.assertEqual(x_cpu, x_gpu.cpu())
        for stride in range(1, 4):
            for padding in range(1, 4):
                helper(stride, padding)


    def test_conv1d_channels_last(self):
        # https://github.com/pytorch/pytorch/issues/81557
        model_cpu = torch.nn.Conv1d(1, 128, 3)
        a_cpu = torch.arange((128 * 176), dtype=torch.float32)
        a_cpu = a_cpu.view(128, 176, 1).permute(0, 2, 1)
        out_cpu = model_cpu(a_cpu)

        a_mps = a_cpu.detach().clone().to("mps")
        model_mps = model_cpu.to("mps")
        out_mps = model_mps(a_mps)

        self.assertEqual(out_cpu, out_mps.cpu(), rtol=2.6e-05, atol=2e-04)

    def test_conv_transpose_1d_all_strides(self):
        # https://github.com/pytorch/pytorch/issues/82711
        def helper(stride):
            y_cpu = torch.ones(1, 1, 2)
            deconv_cpu = nn.ConvTranspose1d(in_channels=1, out_channels=1, kernel_size=1, stride=stride, bias=False, padding=1)
            deconv_cpu.weight.data = torch.ones(1, 1, 2)
            deconv_gpu = copy.deepcopy(deconv_cpu).to(device='mps')
            x_cpu = deconv_cpu(y_cpu)

            y_gpu = y_cpu.to(device='mps')
            x_gpu = deconv_gpu(y_gpu)
            self.assertEqual(x_cpu, x_gpu.cpu())
        [helper(stride) for stride in [1, 2, 3]]

    def test_conv_transpose_1d_nn_functional(self):
        # https://github.com/pytorch/pytorch/issues/82563
        tin = torch.rand((1, 512, 1245), dtype=torch.float32)
        tparams = torch.rand((512, 256, 16), dtype=torch.float32)
        tbias = torch.rand((256), dtype=torch.float32)

        device = 'cpu'
        tcpu = torch.nn.functional.conv_transpose1d(tin.to(device), tparams.to(device), tbias.to(device), stride=8, padding=4)

        device = 'mps'
        tgpu = torch.nn.functional.conv_transpose1d(tin.to(device), tparams.to(device), tbias.to(device), stride=8, padding=4)

        self.assertEqual(tcpu, tgpu.cpu(), rtol=2.6e-05, atol=2e-04)

    def test_conv_backward_1d_channels_last(self):
        def helper(shape, in_channels=1, out_channels=1, kernel_size=3, groups=1):
            # https://github.com/pytorch/pytorch/issues/84511
            conv_cpu = torch.nn.Conv1d(
                in_channels=in_channels, out_channels=out_channels, kernel_size=kernel_size, groups=groups).requires_grad_()
            conv_mps = torch.nn.Conv1d(
                in_channels=in_channels, out_channels=out_channels, kernel_size=kernel_size, groups=groups).to("mps")
            conv_mps.weight.data = conv_cpu.weight.data.detach().clone().to("mps").requires_grad_(True)
            conv_mps.bias.data = conv_cpu.bias.data.detach().clone().to("mps").requires_grad_(True)


            data = torch.rand(shape, dtype=torch.float32)
            x_cpu = data.permute(0, 2, 1).contiguous().requires_grad_(True)
            x_mps = data.permute(0, 2, 1).detach().clone().to("mps").contiguous().requires_grad_(True)
            res_cpu = conv_cpu(x_cpu)
            res_mps = conv_mps(x_mps)
            self.assertEqual(res_cpu, res_mps)
            res_cpu = res_cpu.sum().backward()
            res_mps = res_mps.sum().backward()

            self.assertEqual(conv_cpu.weight.grad, conv_mps.weight.grad, rtol=2.6e-05, atol=2e-04)
            self.assertEqual(x_cpu.grad, x_mps.grad)

        helper(shape=(1, 176, 1))
        helper(shape=(2, 12, 1))
        helper(shape=(3, 176, 1))
        helper(shape=(4, 376, 1))
        helper(shape=(1024, 376, 9), in_channels=9, out_channels=1, groups=1)
        helper(shape=(1024, 376, 9), in_channels=9, out_channels=9, groups=3)

    def test_conv1d_contiguous(self):
        model_cpu = torch.nn.Conv1d(1, 128, 3)
        a_cpu = torch.ones(128, 1, 176)
        out_cpu = model_cpu(a_cpu)

        a_mps = a_cpu.detach().clone().to("mps")
        model_mps = model_cpu.to("mps")
        out_mps = model_mps(a_mps)

        self.assertEqual(out_cpu.shape, out_mps.shape)
        self.assertEqual(out_cpu, out_mps.cpu())

    def test_conv2d_all_strides_paddings(self):
        # https://github.com/pytorch/pytorch/issues/83180
        def helper(N, C, H, W, groups, input_mem_format, weight_mem_format, permute_data):
            x_cpu = torch.randn(N, C, H, W).to(memory_format=input_mem_format).requires_grad_()
            x_mps = x_cpu.detach().clone().to(device='mps').requires_grad_()

            if permute_data:
                x_cpu.permute(0, 2, 3, 1)
                x_mps.permute(0, 2, 3, 1)

            for strideX in range(1, 4):
                for strideY in range(1, 4):
                    conv_cpu = torch.nn.Conv2d(
                        in_channels=N, out_channels=C, kernel_size=H, groups=groups, stride=(strideX, strideY)).requires_grad_()
                    conv_cpu.weight.data = conv_cpu.weight.to(memory_format=weight_mem_format).requires_grad_()

                    conv_mps = torch.nn.Conv2d(
                        in_channels=N, out_channels=C, kernel_size=H, groups=groups, stride=(strideX, strideY), device="mps")
                    conv_mps.weight.data = conv_cpu.weight.data.detach().clone().to("mps").requires_grad_()
                    conv_mps.bias.data = conv_cpu.bias.data.detach().clone().to("mps").requires_grad_()

                    res_cpu = conv_cpu(x_cpu)
                    res_mps = conv_mps(x_mps)
                    self.assertEqual(res_cpu, res_mps.cpu(), rtol=1e-03, atol=1e-05)

                    res_cpu = res_cpu.sum().backward()
                    res_mps = res_mps.sum().backward()
                    self.assertEqual(res_cpu, res_mps, rtol=2.6e-05, atol=2e-04)
                    self.assertEqual(conv_cpu.weight.grad, conv_mps.weight.grad, rtol=2.6e-05, atol=2e-04)
                    self.assertEqual(conv_cpu.bias.grad, conv_mps.bias.grad)
                    self.assertEqual(x_cpu.grad, x_mps.grad)

        for mem_format_input in [torch.contiguous_format, torch.channels_last]:
            for mem_format_weight in [torch.contiguous_format, torch.channels_last]:
                for permute_data in [True, False]:
                    helper(2, 2, 3, 6, 1, mem_format_input, mem_format_weight, permute_data)
                    helper(10, 10, 4, 6, 2, mem_format_input, mem_format_weight, permute_data)
                    helper(32, 32, 4, 6, 2, mem_format_input, mem_format_weight, permute_data)

    def test_conv_transpose_2d_strided(self):
        def helper(m_cpu, memory_format):
            m_mps = copy.deepcopy(m_cpu).requires_grad_()
            m_mps.weight.data = m_cpu.weight.data.detach().clone().to("mps").requires_grad_()
            m_mps.bias.data = m_cpu.bias.data.detach().clone().to("mps").requires_grad_()

            input_cpu = torch.randn(20, 16, 50, 100).to(memory_format=memory_format).requires_grad_()
            input_mps = input_cpu.detach().clone().to("mps")

            output_cpu = m_cpu(input_cpu)
            output_mps = m_mps(input_mps)
            self.assertEqual(output_cpu, output_mps)

        for mem_format_input in [torch.contiguous_format, torch.channels_last]:
            # With square kernels and equal stride
            helper(nn.ConvTranspose2d(16, 33, 3, stride=2).requires_grad_(), mem_format_input)

            # non-square kernels and unequal stride and with padding
            helper(nn.ConvTranspose2d(16, 33, (3, 5), stride=(2, 1), padding=(4, 2)).requires_grad_(), mem_format_input)

    def test_conv_transpose_2d_specified_output(self):
        input_cpu = torch.randn(1, 16, 12, 12)
        input_mps = input_cpu.detach().clone().to("mps")

        downsample_cpu = nn.Conv2d(16, 16, 3, stride=2, padding=1)
        downsample_mps = nn.Conv2d(16, 16, 3, stride=2, padding=1, device="mps")
        downsample_mps.weight.data = downsample_cpu.weight.data.detach().clone().to("mps").requires_grad_()
        downsample_mps.bias.data = downsample_cpu.bias.data.detach().clone().to("mps").requires_grad_()

        upsample_cpu = nn.ConvTranspose2d(16, 16, 3, stride=2, padding=1)
        upsample_mps = nn.ConvTranspose2d(16, 16, 3, stride=2, padding=1, device="mps")
        upsample_mps.weight.data = upsample_cpu.weight.data.detach().clone().to("mps").requires_grad_()
        upsample_mps.bias.data = upsample_cpu.bias.data.detach().clone().to("mps").requires_grad_()

        h_cpu = downsample_cpu(input_cpu)
        h_mps = downsample_mps(input_mps)
        self.assertEqual(h_cpu, h_mps)

        size_cpu = h_cpu.size()
        size_mps = h_mps.size()
        self.assertEqual(size_cpu, size_mps)

        output_cpu = upsample_cpu(h_cpu, output_size=input_cpu.size())
        output_mps = upsample_mps(h_mps, output_size=input_mps.size())
        self.assertEqual(output_cpu, output_mps)
        self.assertEqual(output_cpu.size(), output_mps.size())

    def test_conv2d_single_stride(self):
        y_cpu = torch.randn(2, 2, 3, 6)
        y_gpu = y_cpu.to(device='mps')
        for stride in range(1, 4):
            conv_cpu = torch.nn.Conv2d(in_channels=2, out_channels=2, kernel_size=3, stride=stride)
            conv_gpu = copy.deepcopy(conv_cpu).to(device='mps')
            x_cpu = conv_cpu(y_cpu)
            x_gpu = conv_gpu(y_gpu)
            self.assertEqual(x_cpu, x_gpu.cpu(), rtol=1e-03, atol=1e-05)

    def test_grid_sample(self):
        def test(N, C, H, W, mode, padding_mode, align_corners, input_requires_grad):
            def test_shape(N, C, IH, IW, H, W, mode, padding_mode, align_corners):
                for grid_dim_contig_order in [(0, 1, 2, 3), (0, 3, 1, 2), (3, 0, 1, 2), (0, 2, 1, 3)]:
                    # grid_dim_contig_order specifies the dimension order that can
                    # make grid to be contiguous.
                    # i.e., grid.permute(grid_dim_contig_order) is contiguous.
                    # e.g., with grid_dim_contig_order=[0, 3, 1, 2], grid should be
                    #       initialized with contiguous tensor of shape [N, 2, H, W]
                    #       and permuted to [N, H, W, 2] afterwards.
                    grid_shape = [N, H, W, 2]
                    grid_init_shape = [grid_shape[d] for d in grid_dim_contig_order]
                    grid_fwd_permute = [None, None, None, None]
                    for i, d in enumerate(grid_dim_contig_order):
                        grid_fwd_permute[d] = i

                    def get_grid(device='cpu', data=None):
                        if data is not None:
                            assert list(data.shape) == grid_shape
                            data = data.permute(grid_dim_contig_order).to(device)
                        else:
                            data = torch.randn(grid_init_shape, device=device)
                        grid = data.permute(grid_fwd_permute)
                        assert grid.permute(grid_dim_contig_order).is_contiguous()
                        return grid

                    input_cpu = torch.randn(C, N, IH, IW).transpose(0, 1).requires_grad_(input_requires_grad)
                    grid_cpu = get_grid().requires_grad_()
                    out_cpu = F.grid_sample(input_cpu, grid_cpu, mode=mode, padding_mode=padding_mode,
                                            align_corners=align_corners)
                    self.assertTrue(out_cpu.size() == torch.Size([N, C, H, W]))

                    gradients = torch.randn_like(out_cpu)
                    out_cpu.backward(gradients)


                    # Compare against unvectorized CPU fallback

                    # NOTE [ grid_sample CPU fallback ]
                    # grid_sample uses AVX for 2d images, but that requires 32-bit indexing for
                    # 32-bit floats. So we also have a fallback that is used only for float tensors
                    # requiring 64-bit indexing. That requires too much memory to run on CI, so we
                    # also export the fallback and test it here to ensure feature parity with
                    # the vectorized version.
                    input_fallback = input_cpu.float().detach_().requires_grad_()
                    grid_fallback = grid_cpu.float().detach_().requires_grad_()
                    out_fallback = torch._grid_sampler_2d_cpu_fallback(
                        input_fallback, grid_fallback,
                        F.GRID_SAMPLE_INTERPOLATION_MODES[mode],
                        F.GRID_SAMPLE_PADDING_MODES[padding_mode],
                        align_corners)
                    self.assertEqual(out_fallback, out_cpu.float(), atol=1e-5, rtol=5e-5)

                    out_fallback.backward(gradients.float())
                    if input_requires_grad:
                        self.assertEqual(input_fallback.grad, input_cpu.grad.float(), atol=1e-4, rtol=5e-5)
                    self.assertEqual(grid_fallback.grad, grid_cpu.grad.float(), atol=1e-4, rtol=5e-5)

                    input_mps = input_cpu.detach().transpose(0, 1).to("mps").transpose(0, 1).requires_grad_(input_requires_grad)
                    grid_mps = get_grid('mps', grid_cpu.detach()).requires_grad_()
                    out_mps = F.grid_sample(input_mps, grid_mps, mode=mode, padding_mode=padding_mode, align_corners=align_corners)
                    self.assertEqual(out_cpu, out_mps)
                    out_mps.backward(gradients.to("mps"))
                    if input_requires_grad:
                        self.assertEqual(input_cpu.grad, input_mps.grad)
                    self.assertEqual(grid_cpu.grad, grid_mps.grad, atol=5e-5, rtol=0)

                    # check that zero-dimensional input strides don't error out
                    base_input = torch.randn(N, C, 1, IW)
                    input_cpu = base_input.expand_as(input_mps).requires_grad_(input_requires_grad)
                    out_cpu = F.grid_sample(input_cpu, grid_cpu, mode=mode, padding_mode=padding_mode,
                                            align_corners=align_corners)

                    input_mps = base_input.to("mps").expand_as(input_mps).requires_grad_(input_requires_grad)
                    out_mps = F.grid_sample(input_mps, grid_mps, mode=mode, padding_mode=padding_mode, align_corners=align_corners)
                    self.assertEqual(out_cpu, out_mps)

            # test same size output
            test_shape(N, C, H, W, H, W, mode, padding_mode, align_corners)

            # test larger output
            N = random.randint(2, 8)
            C = random.randint(2, 8)
            IH = random.randint(2, 8)
            IW = random.randint(2, 8)
            H = random.randint(IH + 1, 12)
            W = random.randint(IW + 1, 12)
            test_shape(N, C, IH, IW, H, W, mode, padding_mode, align_corners)

            # test smaller output
            N = random.randint(2, 8)
            C = random.randint(2, 8)
            IH = random.randint(2, 8)
            IW = random.randint(2, 8)
            H = random.randint(2, IH)
            W = random.randint(2, IW)
            test_shape(N, C, IH, IW, H, W, mode, padding_mode, align_corners)

            # test 1x1 inpput
            N = random.randint(2, 8)
            C = random.randint(2, 8)
            IH = 1
            IW = 1
            H = random.randint(2, 5)
            W = random.randint(2, 5)
            test_shape(N, C, IH, IW, H, W, mode, padding_mode, align_corners)

            # testing empty grid
            N = random.randint(2, 8)
            C = random.randint(2, 8)
            IH = random.randint(2, 8)
            IW = random.randint(2, 8)
            W = random.randint(3, IW + 2)
            test_shape(N, C, IH, IW, 0, W, mode, padding_mode, align_corners)

            # testing empty channel
            N = random.randint(2, 8)
            IH = random.randint(2, 8)
            IW = random.randint(2, 8)
            H = random.randint(3, IH + 2)
            W = random.randint(3, IW + 2)
            test_shape(N, 0, IH, IW, H, W, mode, padding_mode, align_corners)

            # testing empty batch
            C = random.randint(2, 8)
            IH = random.randint(2, 8)
            IW = random.randint(2, 8)
            H = random.randint(3, IH + 2)
            W = random.randint(3, IW + 2)
            test_shape(0, C, IH, IW, H, W, mode, padding_mode, align_corners)

        for mode in ('bilinear', 'nearest'):
            for padding_mode in ('zeros', 'reflection'):
                for align_corners in (True, False):
                    # test known input
                    input = torch.arange(1., 11, device="mps").view(1, 1, 2, 5)
                    grid = torch.tensor(
                        [[[-0.9, -4.1], [0, 0.2000], [1, -1], [-0.333, 1e-6], [0.5, 1.0]],
                         [[-1.0, -0.5], [0, 0.3333], [1, -1], [-0.200, 1e-6], [1.5, 0.5]]], device="mps").view(1, 2, 5, 2)
                    if mode == 'bilinear':
                        if padding_mode == 'zeros':
                            if align_corners:
                                groundtruth = torch.tensor(
                                    [[0.0000, 6.0000000000, 5.0000, 4.8340, 9.0000],
                                     [2.2500, 6.3332500450, 5.0000, 5.1000, 0.0000]], device="mps").view(1, 1, 2, 5)
                            else:
                                groundtruth = torch.tensor(
                                    [[0.0000, 6.5000000000, 1.2500, 4.6675000191, 4.6250],
                                     [0.5000, 7.1665000916, 1.2500, 5.0000000000, 0.0000]], device="mps").view(1, 1, 2, 5)
                        elif padding_mode == 'border':
                            if align_corners:
                                groundtruth = torch.tensor(
                                    [[1.2000, 6.0000000000, 5.0000, 4.8340, 9.0000],
                                     [2.2500, 6.3332500450, 5.0000, 5.1000, 8.7500]], device="mps").view(1, 1, 2, 5)
                            else:
                                groundtruth = torch.tensor(
                                    [[1.0000, 6.5000000000, 5.0000, 4.6675000191, 9.2500],
                                     [1.0000, 7.1665000916, 5.0000, 5.0000000000, 10.0000]], device="mps").view(1, 1, 2, 5)
                        elif padding_mode == 'reflection':
                            if align_corners:
                                groundtruth = torch.tensor(
                                    [[3.4500, 6.0000000000, 5.0000, 4.8340, 9.0000],
                                     [2.2500, 6.3332500450, 5.0000, 5.1000, 7.7500]], device="mps").view(1, 1, 2, 5)
                            else:
                                groundtruth = torch.tensor(
                                    [[3.0000004768, 6.5000000000, 5.0000, 4.6675000191, 9.2500],
                                     [1.0000000000, 7.1665000916, 5.0000, 5.0000000000, 9.2500]], device="mps").view(1, 1, 2, 5)
                        else:
                            raise AssertionError("missing groundtruth test for padding mode '{}'".format(padding_mode))
                    elif mode == 'nearest':
                        if padding_mode == 'zeros':
                            if align_corners:
                                groundtruth = torch.tensor(
                                    [[0., 8., 5., 7., 9.],
                                     [1., 8., 5., 8., 0.]], device="mps").view(1, 1, 2, 5)
                            else:
                                groundtruth = torch.tensor(
                                    [[0., 8., 5., 7., 0.],
                                     [1., 8., 5., 8., 0.]], device="mps").view(1, 1, 2, 5)
                        elif padding_mode == 'border':
                            if align_corners:
                                groundtruth = torch.tensor(
                                    [[1., 8., 5., 7., 9.],
                                     [1., 8., 5., 8., 10.]], device="mps").view(1, 1, 2, 5)
                            else:
                                groundtruth = torch.tensor(
                                    [[1., 8., 5., 7., 9.],
                                     [1., 8., 5., 8., 10.]], device="mps").view(1, 1, 2, 5)
                        elif padding_mode == 'reflection':
                            if align_corners:
                                groundtruth = torch.tensor(
                                    [[1., 8., 5., 7., 9.],
                                     [1., 8., 5., 8., 9.]], device="mps").view(1, 1, 2, 5)
                            else:
                                groundtruth = torch.tensor(
                                    [[1., 8., 5., 7., 9.],
                                     [1., 8., 5., 8., 9.]], device="mps").view(1, 1, 2, 5)
                        else:
                            raise AssertionError("missing groundtruth test for padding mode '{}'".format(padding_mode))
                    elif mode == 'bicubic':
                        if padding_mode == 'zeros':
                            if align_corners:
                                groundtruth = torch.tensor(
                                    [[-0.10424726, 7.1400003, 5.0000, 5.7842274, 9.0000],
                                     [2.4492188, 7.4814040, 5.0000, 6.0277520, 0.0000]], device="mps").view(1, 1, 2, 5)
                            else:
                                groundtruth = torch.tensor(
                                    [[0.00000, 7.6287503, 1.0625, 5.5977230, 5.3270264],
                                     [0.40625, 8.0288770, 1.0625, 5.9375067, -0.3515625]], device="mps").view(1, 1, 2, 5)
                        elif padding_mode == 'border':
                            if align_corners:
                                groundtruth = torch.tensor(
                                    [[1.1520010, 6.0599990, 5.0000, 4.870930, 9.0000000],
                                     [2.1328125, 6.4258375, 5.0000, 5.076003, 8.8671875]], device="mps").view(1, 1, 2, 5)
                            else:
                                groundtruth = torch.tensor(
                                    [[0.894531, 6.6050020, 4.625, 4.7138715, 9.800781],
                                     [0.906250, 7.2822485, 4.625, 5.0000052, 10.00000]], device="mps").view(1, 1, 2, 5)
                        elif padding_mode == 'reflection':
                            if align_corners:
                                groundtruth = torch.tensor(
                                    [[3.1822524, 6.239998, 5.0000, 4.8709273, 9.00000],
                                     [1.7812500, 6.703594, 5.0000, 5.0760007, 8.21875]], device="mps").view(1, 1, 2, 5)
                            else:
                                groundtruth = torch.tensor(
                                    [[2.7993753, 6.6050020, 4.25, 4.7138715, 10.269531],
                                     [0.8125000, 7.2822485, 4.25, 5.0000052, 9.332031]], device="mps").view(1, 1, 2, 5)
                        else:
                            raise AssertionError("missing groundtruth test for padding mode '{}'".format(padding_mode))

                    else:
                        raise AssertionError("missing groundtruth test for interpolation mode '{}'".format(mode))
                    output = F.grid_sample(input, grid, mode=mode, padding_mode=padding_mode,
                                           align_corners=align_corners)
                    self.assertEqual(output, groundtruth, atol=1e-5, rtol=0,
                                     msg="groundtruth comparison failed for mode={}, "
                                     "padding_mode={}".format(mode, padding_mode))

class TestAdvancedIndexing(TestCaseMPS):
    supported_dtypes = [torch.float32, torch.float16, torch.int64, torch.int32, torch.int16, torch.uint8]
    supported_np_dtypes = [np.float32, np.float16, np.int64, np.int32, np.int16, np.uint8]

    def test_nonzero_no_warning(self):
        device = "mps"
        t = torch.randn((2, 2), device=device)
        with warnings.catch_warnings(record=True) as w:
            warnings.simplefilter("always")
            torch.nonzero(t)
            t.nonzero()
            self.assertEqual(len(w), 0)

    def test_nonzero(self):
        def helper(dtype):
            device = "mps"
            shapes = [
                torch.Size((12,)),
                torch.Size((12, 1)),
                torch.Size((1, 12)),
                torch.Size((6, 2)),
                torch.Size((3, 2, 2)),
                torch.Size((5, 5, 5)),
            ]

            def gen_nontrivial_input(shape, dtype, device):
                if dtype != torch.bfloat16:
                    return torch.randint(2, shape, device=device, dtype=dtype)
                else:
                    # windows does not work for bfloat16 randing
                    return torch.randint(2, shape, device=device, dtype=torch.float).to(dtype)

            for shape in shapes:
                tensor = gen_nontrivial_input(shape, dtype, device)
                dst1 = torch.nonzero(tensor, as_tuple=False)
                dst2 = tensor.nonzero(as_tuple=False)
                dst3 = torch.empty([], dtype=torch.long, device=device)
                dst3 = dst3.resize_(0)
                torch.nonzero(tensor, out=dst3)
                np_array = tensor.cpu().numpy() if dtype != torch.bfloat16 else tensor.float().cpu().numpy()
                np_result = torch.from_numpy(np.stack(np_array.nonzero())).t()
                self.assertEqual(dst1.cpu(), np_result, atol=0, rtol=0)
                self.assertEqual(dst2.cpu(), np_result, atol=0, rtol=0)
                self.assertEqual(dst3.cpu(), np_result, atol=0, rtol=0)
                tup1 = torch.nonzero(tensor, as_tuple=True)
                tup2 = tensor.nonzero(as_tuple=True)
                tup1 = torch.stack(tup1).t().cpu()
                tup2 = torch.stack(tup2).t().cpu()
                self.assertEqual(tup1, np_result, atol=0, rtol=0)
                self.assertEqual(tup2, np_result, atol=0, rtol=0)
        [helper(dtype) for dtype in self.supported_dtypes]

    def test_nonzero_astuple_out(self):
        device = "mps"
        t = torch.randn((3, 3, 3), device=device)
        out = torch.empty([], dtype=torch.long, device=device)
        out = out.resize_(0)

        with self.assertRaises(RuntimeError):
            torch.nonzero(t, as_tuple=True, out=out)

        self.assertEqual(torch.nonzero(t, as_tuple=False, out=out), torch.nonzero(t, out=out))

        # Verifies that JIT script cannot handle the as_tuple kwarg
        # See Issue https://github.com/pytorch/pytorch/issues/45499.
        def _foo(t):
            tuple_result = torch.nonzero(t, as_tuple=True)
            nontuple_result = torch.nonzero(t, as_tuple=False)
            out = torch.empty_like(nontuple_result)
            torch.nonzero(t, as_tuple=False, out=out)
            return tuple_result, nontuple_result, out

        with self.assertRaises(RuntimeError):
            scripted_foo = torch.jit.script(_foo)

        # Verifies that JIT tracing works fine
        traced_foo = torch.jit.trace(_foo, t)
        traced_tuple, traced_nontuple, traced_out = traced_foo(t)
        expected_tuple = torch.nonzero(t, as_tuple=True)
        expected_nontuple = torch.nonzero(t)

        self.assertEqual(traced_tuple, expected_tuple)
        self.assertEqual(traced_nontuple, expected_nontuple)
        self.assertEqual(traced_out, expected_nontuple)

    def test_nonzero_discontiguous(self):
        device = "mps"
        shape = (4, 4)
        tensor = torch.randint(2, shape, device=device)
        tensor_nc = torch.empty(shape[0], shape[1] * 2, device=device)[:, ::2].copy_(tensor)
        dst1 = tensor.nonzero(as_tuple=False)
        dst2 = tensor_nc.nonzero(as_tuple=False)
        self.assertEqual(dst1, dst2, atol=0, rtol=0)
        dst3 = torch.empty_like(dst1)
        data_ptr = dst3.data_ptr()
        # expect dst3 storage to be reused
        torch.nonzero(tensor, out=dst3)
        self.assertEqual(data_ptr, dst3.data_ptr())
        self.assertEqual(dst1, dst3, atol=0, rtol=0)
        # discontiguous out
        dst4 = torch.empty(dst1.size(0), dst1.size(1) * 2, dtype=torch.long, device=device)[:, ::2]
        data_ptr = dst4.data_ptr()
        strides = dst4.stride()
        torch.nonzero(tensor, out=dst4)
        self.assertEqual(data_ptr, dst4.data_ptr())
        self.assertEqual(dst1, dst4, atol=0, rtol=0)
        self.assertEqual(strides, dst4.stride())

    def test_nonzero_non_diff(self):
        device = "mps"
        x = torch.randn(10, requires_grad=True)
        nz = x.nonzero()
        self.assertFalse(nz.requires_grad)

    def test_masked_select(self):
        x = torch.randn(3, 4)
        x_mps = x.to("mps")
        mask = x.ge(0.5)
        mask_mps = x_mps.ge(0.5)

        res = torch.masked_select(x, mask)
        res_mps = torch.masked_select(x_mps, mask_mps)

        self.assertEqual(res, res_mps)

    # examples from https://www.tutorialspoint.com/numpy/numpy_advanced_indexing.htm
    def test_indexing_get(self):
        def helper(dtype):
            x_cpu = torch.tensor([[1, 2], [3, 4], [5, 6]], dtype=dtype)
            x_mps = x_cpu.detach().clone().to("mps")

            y_cpu = x_cpu[[0, 1, 2], [0, 1, 0]]
            y_mps = x_mps[[0, 1, 2], [0, 1, 0]]
            self.assertEqual(y_cpu, y_mps, str(dtype))
        [helper(dtype) for dtype in self.supported_dtypes]

    def test_indexing_select_corners(self):
        def helper(dtype):
            x_cpu = torch.tensor([[0, 1, 2], [3, 4, 5], [6, 7, 8], [9, 10, 11]], dtype=dtype)
            x_mps = x_cpu.detach().clone().to("mps")

            rows_cpu = torch.tensor([[0, 0], [3, 3]])
            rows_mps = rows_cpu.detach().clone().to("mps")

            cols_cpu = torch.tensor([[0, 2], [0, 2]])
            cols_mps = cols_cpu.detach().clone().to("mps")

            res_cpu = x_cpu[rows_cpu, cols_cpu]
            res_mps = x_mps[rows_mps, cols_mps]

            self.assertEqual(res_cpu, res_mps, str(dtype))
        [helper(dtype) for dtype in self.supported_dtypes]

    # FIXME: uint8 fails for this testcase, needs further debugging
    def test_slicing_using_advanced_index_for_column(self):
        def helper(dtype):
            x_cpu = torch.tensor([[0, 1, 2], [3, 4, 5], [6, 7, 8], [9, 10, 11]], dtype=dtype)
            x_mps = x_cpu.detach().clone().to("mps")

            z_cpu = x_cpu[1:4, 1:3]
            z_mps = x_mps[1:4, 1:3]
            self.assertEqual(z_cpu, z_mps, str(dtype))

            # using advanced index for column
            y_cpu = x_cpu[1:4, [1, 2]]
            y_mps = x_mps[1:4, [1, 2]]
            self.assertEqual(y_cpu, y_mps, str(dtype))
        # FIXME: use supported_dtypes once uint8 is fixed
        [helper(dtype) for dtype in [torch.float32, torch.float16, torch.int64, torch.int32, torch.int16]]

    def test_boolean_array_indexing(self):
        def helper(dtype):
            x_cpu = torch.tensor([[0, 1, 2], [3, 4, 5], [6, 7, 8], [9, 10, 11]], dtype=dtype)
            x_mps = x_cpu.detach().clone().to("mps")

            res_cpu = x_cpu[x_cpu > 5]
            res_mps = x_mps[x_mps > 5]

            self.assertEqual(res_cpu, res_mps, str(dtype))
        for dtype in self.supported_dtypes:
            # MPS support binary op with uint8 natively starting from macOS 13.0
            if product_version < 13.0 and dtype == torch.uint8:
                continue
            helper(dtype)

    def test_advanced_indexing_3D_get(self):
        def helper(x_cpu):
            x_mps = x_cpu.detach().clone().to("mps")
            self.assertEqual(x_cpu[[1, 2], 3, :], x_mps[[1, 2], 3, :])
            self.assertEqual(x_cpu[[0, 2], :, :], x_mps[[0, 2], :, :])
            self.assertEqual(x_cpu[:, [1, 0], [1]], x_mps[:, [1, 0], [1]])

        x_cpu = torch.tensor([[[0.1, 0.2, 0.3, 0.4],
                               [0.5, 0.6, 0.7, 0.8],
                               [0.9, 1.0, 1.1, 1.2],
                               [1.3, 1.4, 1.5, 1.6]],

                              [[2.0, 2.1, 2.2, 2.3],
                               [2.4, 2.5, 2.6, 2.7],
                               [2.8, 2.9, 3.0, 3.1],
                               [3.2, 3.3, 3.4, 3.5]],

                              [[4.0, 4.1, 4.2, 4.3],
                               [4.4, 4.5, 4.6, 4.7],
                               [4.8, 4.9, 5.0, 5.1],
                               [5.1, 5.2, 5.3, 5.4]]], device="cpu", dtype=torch.float32)
        helper(x_cpu)
        for idx in range(len(self.supported_np_dtypes)):
            # torch.randn / torch.rand don't work with all dtypes
            # Generate input data for all dtypes on Numpy them move to torch
            input_t = np.random.random_sample(size=[3, 4, 4]).astype(self.supported_np_dtypes[idx])
            inputCPU = torch.tensor(input_t, device='cpu', dtype=self.supported_dtypes[idx])

            helper(inputCPU)

    def test_advanced_indexing_3D_put(self):
        def helper(x_cpu):
            dtype = x_cpu.dtype
            x_mps = x_cpu.detach().clone().to("mps")

            out_tensor_cpu = torch.tensor([88, 99], dtype=dtype, device="cpu")
            out_tensor_cpu_view = out_tensor_cpu[1:]

            out_tensor_mps = torch.tensor([88, 99], dtype=dtype, device="mps")
            out_tensor_mps_view = out_tensor_mps[1:]

            x_cpu[[1, 2], 3, :] = out_tensor_cpu_view
            x_mps[[1, 2], 3, :] = out_tensor_mps_view
            self.assertEqual(x_cpu, x_mps)

            x_cpu[[0, 2], :, :] = out_tensor_cpu_view
            x_mps[[0, 2], :, :] = out_tensor_mps_view
            self.assertEqual(x_cpu, x_mps)

            x_cpu[:, [1, 0], [1]] = out_tensor_cpu_view
            x_mps[:, [1, 0], [1]] = out_tensor_mps_view
            self.assertEqual(x_cpu, x_mps)

        x_cpu = torch.tensor([[[0.1, 0.2, 0.3, 0.4],
                               [0.5, 0.6, 0.7, 0.8],
                               [0.9, 1.0, 1.1, 1.2],
                               [1.3, 1.4, 1.5, 1.6]],

                              [[2.0, 2.1, 2.2, 2.3],
                               [2.4, 2.5, 2.6, 2.7],
                               [2.8, 2.9, 3.0, 3.1],
                               [3.2, 3.3, 3.4, 3.5]],

                              [[4.0, 4.1, 4.2, 4.3],
                               [4.4, 4.5, 4.6, 4.7],
                               [4.8, 4.9, 5.0, 5.1],
                               [5.1, 5.2, 5.3, 5.4]]], device="cpu", dtype=torch.float32)
        helper(x_cpu)
        for idx in range(len(self.supported_np_dtypes)):
            # torch.randn / torch.rand don't work with all dtypes
            # Generate input data for all dtypes on Numpy them move to torch
            input_t = np.random.random_sample(size=[3, 4, 4]).astype(self.supported_np_dtypes[idx])
            inputCPU = torch.tensor(input_t, device='cpu', dtype=self.supported_dtypes[idx])

            helper(inputCPU)

    def test_index_put_with_view_indices(self):
        def helper(dtype):
            target_cpu = torch.zeros([5, 3], device="cpu", dtype=dtype)
            target_mps = torch.zeros([5, 3], device="mps", dtype=dtype)

            indices_cpu = torch.tensor([[0, 1], [0, 1]], dtype=torch.int64, device="cpu")
            indices_mps = torch.tensor([[0, 1], [0, 1]], dtype=torch.int64, device="mps")

            value_cpu = torch.ones(indices_cpu.shape[0], device="cpu", dtype=dtype)
            value_mps = torch.ones(indices_mps.shape[0], device="mps", dtype=dtype)

            target_cpu.index_put_(tuple(indices_cpu.t()), value_cpu, accumulate=True)
            target_mps.index_put_(tuple(indices_mps.t()), value_mps, accumulate=True)

            self.assertEqual(target_cpu, target_mps)

        [helper(dtype) for dtype in [torch.int32, torch.float]]

    # tests from 'test_indexing.py'
    def test_advancedindex_big(self, device="mps"):
        reference = torch.arange(0, 123344, dtype=torch.int, device=device)

        self.assertEqual(reference[[0, 123, 44488, 68807, 123343], ],
                         torch.tensor([0, 123, 44488, 68807, 123343], dtype=torch.int))

    def test_set_item_to_scalar_tensor(self, device="mps"):
        m = random.randint(1, 10)
        n = random.randint(1, 10)
        z = torch.randn([m, n], device=device)
        a = 1.0
        w = torch.tensor(a, requires_grad=True, device=device)
        z[:, 0] = w
        z.sum().backward()
        self.assertEqual(w.grad, m * a)

    def test_single_int(self, device="mps"):
        v = torch.randn(5, 7, 3, device=device)
        self.assertEqual(v[4].shape, (7, 3))

    def test_multiple_int(self, device="mps"):
        v = torch.randn(5, 7, 3, device=device)
        self.assertEqual(v[4].shape, (7, 3))
        self.assertEqual(v[4, :, 1].shape, (7,))

    def test_none(self, device="mps"):
        v = torch.randn(5, 7, 3, device=device)
        self.assertEqual(v[None].shape, (1, 5, 7, 3))
        self.assertEqual(v[:, None].shape, (5, 1, 7, 3))
        self.assertEqual(v[:, None, None].shape, (5, 1, 1, 7, 3))
        self.assertEqual(v[..., None].shape, (5, 7, 3, 1))

    def test_step(self, device="mps"):
        v = torch.arange(10, device=device)
        self.assertEqual(v[::1], v)
        self.assertEqual(v[::2].tolist(), [0, 2, 4, 6, 8])
        self.assertEqual(v[::3].tolist(), [0, 3, 6, 9])
        self.assertEqual(v[::11].tolist(), [0])
        self.assertEqual(v[1:6:2].tolist(), [1, 3, 5])

    def test_step_assignment(self, device="mps"):
        v = torch.zeros(4, 4, device=device)
        v[0, 1::2] = torch.tensor([3., 4.], device=device)
        self.assertEqual(v[0].tolist(), [0, 3, 0, 4])
        self.assertEqual(v[1:].sum(), 0)

    def test_bool_indices(self, device="mps"):
        v = torch.randn(5, 7, 3, device=device)
        boolIndices = torch.tensor([True, False, True, True, False], dtype=torch.bool, device=device)
        self.assertEqual(v[boolIndices].shape, (3, 7, 3))
        self.assertEqual(v[boolIndices], torch.stack([v[0], v[2], v[3]]))

        v = torch.tensor([True, False, True], dtype=torch.bool, device=device)
        boolIndices = torch.tensor([True, False, False], dtype=torch.bool, device=device)
        uint8Indices = torch.tensor([1, 0, 0], dtype=torch.uint8, device=device)
        with warnings.catch_warnings(record=True) as w:
            self.assertEqual(v[boolIndices].shape, v[uint8Indices].shape)
            self.assertEqual(v[boolIndices], v[uint8Indices])
            self.assertEqual(v[boolIndices], torch.tensor([True], dtype=torch.bool, device=device))
            self.assertEqual(len(w), 2)

    @unittest.skipIf(product_version < 13.0, "Skipped on macOS 12")
    def test_bool_indices_accumulate(self, device="mps"):
        mask = torch.zeros(size=(10, ), dtype=torch.uint8, device=device)
        mask = mask > 0
        y = torch.ones(size=(10, 10), device=device)
        y.index_put_((mask, ), y[mask], accumulate=True)
        self.assertEqual(y, torch.ones(size=(10, 10), device=device))

    def test_multiple_bool_indices(self, device="mps"):
        v = torch.randn(5, 7, 3, device=device)
        # note: these broadcast together and are transposed to the first dim
        mask1 = torch.tensor([1, 0, 1, 1, 0], dtype=torch.bool, device=device)
        mask2 = torch.tensor([1, 1, 1], dtype=torch.bool, device=device)
        self.assertEqual(v[mask1, :, mask2].shape, (3, 7))

    def test_byte_mask(self, device="mps"):
        v = torch.randn(5, 7, 3, device=device)
        mask = torch.ByteTensor([1, 0, 1, 1, 0]).to(device)
        with warnings.catch_warnings(record=True) as w:
            self.assertEqual(v[mask].shape, (3, 7, 3))
            self.assertEqual(v[mask], torch.stack([v[0], v[2], v[3]]))
            self.assertEqual(len(w), 2)

        v = torch.tensor([1.], device=device)
        self.assertEqual(v[v == 0], torch.tensor([], device=device))

    def test_byte_mask_accumulate(self, device="mps"):
        mask = torch.zeros(size=(10, ), dtype=torch.uint8, device=device)
        y = torch.ones(size=(10, 10), device=device)
        with warnings.catch_warnings(record=True) as w:
            warnings.simplefilter("always")
            y.index_put_((mask, ), y[mask], accumulate=True)
            self.assertEqual(y, torch.ones(size=(10, 10), device=device))
            self.assertEqual(len(w), 2)

    def test_index_put_accumulate_expanded_values(self, device="mps"):
        t = torch.zeros((5, 2))
        t_dev = t.to(device)
        indices = [
            torch.tensor([0, 1, 2, 3]),
            torch.tensor([1, ]),
        ]
        indices_dev = [i.to(device) for i in indices]
        values0d = torch.tensor(1.0)
        values1d = torch.tensor([1.0, ])

        out_mps = t_dev.index_put_(indices_dev, values0d.to(device), accumulate=True)
        out_cpu = t.index_put_(indices, values0d, accumulate=True)
        self.assertEqual(out_mps.cpu(), out_cpu)

        out_mps = t_dev.index_put_(indices_dev, values1d.to(device), accumulate=True)
        out_cpu = t.index_put_(indices, values1d, accumulate=True)
        self.assertEqual(out_mps.cpu(), out_cpu)

        t = torch.zeros(4, 3, 2)
        t_dev = t.to(device)

        indices = [
            torch.tensor([0, ]),
            torch.arange(3)[:, None],
            torch.arange(2)[None, :],
        ]
        indices_dev = [i.to(device) for i in indices]
        values1d = torch.tensor([-1.0, -2.0])
        values2d = torch.tensor([[-1.0, -2.0], ])

        out_mps = t_dev.index_put_(indices_dev, values1d.to(device), accumulate=True)
        out_cpu = t.index_put_(indices, values1d, accumulate=True)
        self.assertEqual(out_mps.cpu(), out_cpu)

        out_mps = t_dev.index_put_(indices_dev, values2d.to(device), accumulate=True)
        out_cpu = t.index_put_(indices, values2d, accumulate=True)
        self.assertEqual(out_mps.cpu(), out_cpu)

    def test_index_put_accumulate_non_contiguous(self, device="mps"):
        t = torch.zeros((5, 2, 2))
        t_dev = t.to(device)
        t1 = t_dev[:, 0, :]
        t2 = t[:, 0, :]
        self.assertTrue(not t1.is_contiguous())
        self.assertTrue(not t2.is_contiguous())

        indices = [torch.tensor([0, 1]), ]
        indices_dev = [i.to(device) for i in indices]
        value = torch.randn(2, 2)
        out_mps = t1.index_put_(indices_dev, value.to(device), accumulate=True)
        out_cpu = t2.index_put_(indices, value, accumulate=True)
        self.assertTrue(not t1.is_contiguous())
        self.assertTrue(not t2.is_contiguous())

        self.assertEqual(out_mps.cpu(), out_cpu)

    def test_index_put_accumulate_with_optional_tensors(self, device="mps"):
        # TODO: replace with a better solution.
        # Currently, here using torchscript to put None into indices.
        # on C++ it gives indices as a list of 2 optional tensors: first is null and
        # the second is a valid tensor.
        @torch.jit.script
        def func(x, i, v):
            idx = [None, i]
            x.index_put_(idx, v, accumulate=True)
            return x

        n = 4
        t = torch.arange(n * 2, dtype=torch.float32).reshape(n, 2)
        t_dev = t.to(device)
        indices = torch.tensor([1, 0])
        indices_dev = indices.to(device)
        value0d = torch.tensor(10.0)
        value1d = torch.tensor([1.0, 2.0])

        out_mps = func(t_dev, indices_dev, value0d.to("mps"))
        out_cpu = func(t, indices, value0d)
        self.assertEqual(out_mps.cpu(), out_cpu)

        out_mps = func(t_dev, indices_dev, value1d.to("mps"))
        out_cpu = func(t, indices, value1d)
        self.assertEqual(out_mps.cpu(), out_cpu)

    def test_index_put_accumulate_duplicate_indices(self, device="mps"):
        for i in range(1, 128):
            # generate indices by random walk, this will create indices with
            # lots of duplicates interleaved with each other
            delta = torch.empty(i, dtype=torch.float32, device=device).uniform_(-1, 1)

            indices = delta.cumsum(0).long().to("mps")

            # abs for int64 is not supported on mps, fallback on 'cpu' to calculate it
            input = torch.randn(indices.cpu().abs().max().to("mps") + 1, device=device)
            values = torch.randn(indices.size(0), device=device)
            output = input.index_put((indices,), values, accumulate=True)

            input_list = input.tolist()
            indices_list = indices.tolist()
            values_list = values.tolist()
            for i, v in zip(indices_list, values_list):
                input_list[i] += v

            self.assertEqual(output, input_list)

    def test_index_put_deterministic(self, device="mps"):
        def helper(dtype, accumulate, deterministic, num_tests=128):
            acc_expected = torch.tensor([233, 187, 360], device=device, dtype=dtype)
            non_acc_expected = torch.tensor([38, 37, 39], device=device, dtype=dtype)
            t_idx = torch.tensor(
                [0, 0, 0, 0, 2, 2, 1, 0, 2, 1, 0, 1, 2, 1, 0, 2, 2, 2, 2, 2,
                 0, 0, 2, 1, 2, 1, 0, 0, 2, 0, 2, 1, 1, 2, 2, 0, 2, 1, 0, 2]
            )
            for _ in range(num_tests):
                try:
                    torch.use_deterministic_algorithms(deterministic)
                    t = torch.zeros(3, dtype=dtype, device=device)
                    t.index_put_((t_idx,), torch.arange(len(t_idx), device=device, dtype=dtype), accumulate=accumulate)
                    if accumulate:
                        self.assertEqual(t, acc_expected)
                    else:
                        self.assertEqual(t, non_acc_expected)
                finally:
                    torch.use_deterministic_algorithms(False)

        for accumulate, deterministic in product((False, True), (False, True)):
            dtype = torch.float if accumulate else torch.long
            if not accumulate and not deterministic:
                with self.assertRaisesRegex(AssertionError, "Tensor-likes are not equal!"):
                    helper(dtype, accumulate, deterministic)
            else:
                helper(dtype, accumulate, deterministic)

    def test_multiple_byte_mask(self, device="mps"):
        v = torch.randn(5, 7, 3, device=device)
        # note: these broadcast together and are transposed to the first dim
        mask1 = torch.ByteTensor([1, 0, 1, 1, 0]).to(device)
        mask2 = torch.ByteTensor([1, 1, 1]).to(device)
        with warnings.catch_warnings(record=True) as w:
            warnings.simplefilter("always")
            self.assertEqual(v[mask1, :, mask2].shape, (3, 7))
            self.assertEqual(len(w), 2)

    def test_byte_mask2d(self, device="mps"):
        v = torch.randn(5, 7, 3, device=device)
        c = torch.randn(5, 7, device=device)
        num_ones = (c > 0).sum()
        r = v[c > 0]
        self.assertEqual(r.shape, (num_ones, 3))

    def test_jit_indexing(self, device="mps"):
        def fn1(x):
            x[x < 50] = 1.0
            return x

        def fn2(x):
            x[0:50] = 1.0
            return x

        scripted_fn1 = torch.jit.script(fn1)
        scripted_fn2 = torch.jit.script(fn2)
        data = torch.arange(100, device=device, dtype=torch.float)
        out = scripted_fn1(data.detach().clone())
        ref = torch.tensor(np.concatenate((np.ones(50), np.arange(50, 100))), device=device, dtype=torch.float)
        self.assertEqual(out, ref)
        out = scripted_fn2(data.detach().clone())
        self.assertEqual(out, ref)

    def test_int_indices(self, device="mps"):
        v = torch.randn(5, 7, 3, device=device)
        self.assertEqual(v[[0, 4, 2]].shape, (3, 7, 3))
        self.assertEqual(v[:, [0, 4, 2]].shape, (5, 3, 3))
        self.assertEqual(v[:, [[0, 1], [4, 3]]].shape, (5, 2, 2, 3))

    def test_index_put_src_datatype(self):
        def helper(device, dtype):
            src = torch.ones(3, 2, 4, device=device, dtype=dtype)
            vals = torch.ones(3, 2, 4, device=device, dtype=dtype)
            indices = (torch.tensor([0, 2, 1]),)
            res = src.index_put_(indices, vals, accumulate=True)
            self.assertEqual(res.shape, src.shape)
        [helper(device="mps", dtype=dtype) for dtype in [torch.float, torch.int32]]

    @unittest.skipIf(product_version < 13.0, "Skipped on macOS 12")
    def test_index_src_datatype(self):
        def helper(device, dtype):
            orig_dtype = dtype
            if dtype is torch.bool:
                dtype = torch.uint8

            src = torch.ones(3, 2, 4, device=device, dtype=dtype)
            if orig_dtype is torch.bool:
                src = src == 1
            # test index
            res = src[[0, 2, 1], :, :]
            self.assertEqual(res.shape, src.shape)
            # test index_put, no accum
            src[[0, 2, 1], :, :] = res
            self.assertEqual(res.shape, src.shape)
        [helper(device="mps", dtype=dtype) for dtype in [torch.float, torch.float16, torch.long, torch.bool]]

    def test_int_indices2d(self, device="mps"):
        # From the NumPy indexing example
        x = torch.arange(0, 12, device=device).view(4, 3)
        rows = torch.tensor([[0, 0], [3, 3]], device=device)
        columns = torch.tensor([[0, 2], [0, 2]], device=device)
        self.assertEqual(x[rows, columns].tolist(), [[0, 2], [9, 11]])

    def test_int_indices_broadcast(self, device="mps"):
        # From the NumPy indexing example
        x = torch.arange(0, 12, device=device).view(4, 3)
        rows = torch.tensor([0, 3], device=device)
        columns = torch.tensor([0, 2], device=device)
        result = x[rows[:, None], columns]
        self.assertEqual(result.tolist(), [[0, 2], [9, 11]])

    def test_empty_index(self, device="mps"):
        x = torch.arange(0, 12, device=device).view(4, 3)
        idx = torch.tensor([], dtype=torch.long, device=device)
        self.assertEqual(x[idx].numel(), 0)

        # empty assignment should have no effect but not throw an exception
        y = x.clone()
        y[idx] = -1
        self.assertEqual(x, y)

        mask = torch.zeros(4, 3, device=device).bool()
        y[mask] = -1
        self.assertEqual(x, y)

    def test_empty_ndim_index(self, device="mps"):
        x = torch.randn(5, device=device)
        self.assertEqual(torch.empty(0, 2, device=device), x[torch.empty(0, 2, dtype=torch.int64, device=device)])

        x = torch.randn(2, 3, 4, 5, device=device)
        self.assertEqual(torch.empty(2, 0, 6, 4, 5, device=device),
                         x[:, torch.empty(0, 6, dtype=torch.int64, device=device)])

        x = torch.empty(10, 0, device=device)
        self.assertEqual(x[[1, 2]].shape, (2, 0))
        self.assertEqual(x[[], []].shape, (0,))
        with self.assertRaisesRegex(IndexError, 'for dimension with size 0'):
            x[:, [0, 1]]

    def test_empty_ndim_index_bool(self, device="mps"):
        x = torch.randn(5, device=device)
        self.assertRaises(IndexError, lambda: x[torch.empty(0, 2, dtype=torch.uint8, device=device)])

    def test_empty_slice(self, device="mps"):
        x = torch.randn(2, 3, 4, 5, device=device)
        y = x[:, :, :, 1]
        z = y[:, 1:1, :]
        self.assertEqual((2, 0, 4), z.shape)
        # this isn't technically necessary, but matches NumPy stride calculations.
        self.assertEqual((60, 20, 5), z.stride())
        self.assertTrue(z.is_contiguous())

    def test_index_getitem_copy_bools_slices(self, device="mps"):
        true = torch.tensor(1, dtype=torch.uint8, device=device)
        false = torch.tensor(0, dtype=torch.uint8, device=device)

        tensors = [torch.randn(2, 3, device=device), torch.tensor(3., device=device)]

        for a in tensors:
            self.assertNotEqual(a.data_ptr(), a[True].data_ptr())
            self.assertEqual(torch.empty(0, *a.shape), a[False])
            self.assertNotEqual(a.data_ptr(), a[true].data_ptr())
            self.assertEqual(torch.empty(0, *a.shape), a[false])
            self.assertEqual(a.data_ptr(), a[None].data_ptr())
            self.assertEqual(a.data_ptr(), a[...].data_ptr())

    def test_index_setitem_bools_slices(self, device="mps"):
        true = torch.tensor(1, dtype=torch.uint8, device=device)
        false = torch.tensor(0, dtype=torch.uint8, device=device)

        tensors = [torch.randn(2, 3, device=device), torch.tensor(3, device=device)]

        for a in tensors:
            # prefix with a 1,1, to ensure we are compatible with numpy which cuts off prefix 1s
            # (some of these ops already prefix a 1 to the size)
            neg_ones = torch.ones_like(a) * -1
            neg_ones_expanded = neg_ones.unsqueeze(0).unsqueeze(0)
            a[True] = neg_ones_expanded
            self.assertEqual(a, neg_ones)
            a[False] = 5
            self.assertEqual(a, neg_ones)
            a[true] = neg_ones_expanded * 2
            self.assertEqual(a, neg_ones * 2)
            a[false] = 5
            self.assertEqual(a, neg_ones * 2)
            a[None] = neg_ones_expanded * 3
            self.assertEqual(a, neg_ones * 3)
            a[...] = neg_ones_expanded * 4
            self.assertEqual(a, neg_ones * 4)
            if a.dim() == 0:
                with self.assertRaises(IndexError):
                    a[:] = neg_ones_expanded * 5

    def test_index_scalar_with_bool_mask(self, device="mps"):
        a = torch.tensor(1, device=device)
        uintMask = torch.tensor(True, dtype=torch.uint8, device=device)
        boolMask = torch.tensor(True, dtype=torch.bool, device=device)
        self.assertEqual(a[uintMask], a[boolMask])
        self.assertEqual(a[uintMask].dtype, a[boolMask].dtype)

        a = torch.tensor(True, dtype=torch.bool, device=device)
        self.assertEqual(a[uintMask], a[boolMask])
        self.assertEqual(a[uintMask].dtype, a[boolMask].dtype)

    def test_setitem_expansion_error(self, device="mps"):
        true = torch.tensor(True, device=device)
        a = torch.randn(2, 3, device=device)
        # check prefix with  non-1s doesn't work
        a_expanded = a.expand(torch.Size([5, 1]) + a.size())
        # NumPy: ValueError
        with self.assertRaises(RuntimeError):
            a[True] = a_expanded
        with self.assertRaises(RuntimeError):
            a[true] = a_expanded

    def test_getitem_scalars(self, device="mps"):
        zero = torch.tensor(0, dtype=torch.int64, device=device)
        one = torch.tensor(1, dtype=torch.int64, device=device)

        # non-scalar indexed with scalars
        a = torch.randn(2, 3, device=device)
        self.assertEqual(a[0], a[zero])
        self.assertEqual(a[0][1], a[zero][one])
        self.assertEqual(a[0, 1], a[zero, one])
        self.assertEqual(a[0, one], a[zero, 1])

        # indexing by a scalar should slice (not copy)
        self.assertEqual(a[0, 1].data_ptr(), a[zero, one].data_ptr())
        self.assertEqual(a[1].data_ptr(), a[one.int()].data_ptr())
        self.assertEqual(a[1].data_ptr(), a[one.short()].data_ptr())

        # scalar indexed with scalar
        r = torch.randn((), device=device)
        with self.assertRaises(IndexError):
            r[:]
        with self.assertRaises(IndexError):
            r[zero]
        self.assertEqual(r, r[...])

    def test_setitem_scalars(self, device="mps"):
        zero = torch.tensor(0, dtype=torch.int64)

        # non-scalar indexed with scalars
        a = torch.randn(2, 3, device=device)
        a_set_with_number = a.clone()
        a_set_with_scalar = a.clone()
        b = torch.randn(3, device=device)

        a_set_with_number[0] = b
        a_set_with_scalar[zero] = b
        self.assertEqual(a_set_with_number, a_set_with_scalar)
        a[1, zero] = 7.7
        self.assertEqual(7.7, a[1, 0])

        # scalar indexed with scalars
        r = torch.randn((), device=device)
        with self.assertRaises(IndexError):
            r[:] = 8.8
        with self.assertRaises(IndexError):
            r[zero] = 8.8
        r[...] = 9.9
        self.assertEqual(9.9, r)

    def test_basic_advanced_combined(self, device="mps"):
        # From the NumPy indexing example
        x = torch.arange(0, 12, device=device).view(4, 3)
        self.assertEqual(x[1:2, 1:3], x[1:2, [1, 2]])
        self.assertEqual(x[1:2, 1:3].tolist(), [[4, 5]])

        # Check that it is a copy
        unmodified = x.clone()
        x[1:2, [1, 2]].zero_()
        self.assertEqual(x, unmodified)

        # But assignment should modify the original
        unmodified = x.clone()
        x[1:2, [1, 2]] = 0
        self.assertNotEqual(x, unmodified)

    def test_int_assignment(self, device="mps"):
        x = torch.arange(0, 4, device=device).view(2, 2)
        x[1] = 5
        self.assertEqual(x.tolist(), [[0, 1], [5, 5]])

        x = torch.arange(0, 4, device=device).view(2, 2)
        x[1] = torch.arange(5, 7, device=device)
        self.assertEqual(x.tolist(), [[0, 1], [5, 6]])

    def test_byte_tensor_assignment(self, device="mps"):
        x = torch.arange(0., 16, device=device).view(4, 4)
        b = torch.ByteTensor([True, False, True, False]).to(device)
        value = torch.tensor([3., 4., 5., 6.], device=device)

        with warnings.catch_warnings(record=True) as w:
            x[b] = value
            self.assertEqual(len(w), 1)

        self.assertEqual(x[0], value)
        self.assertEqual(x[1], torch.arange(4., 8, device=device))
        self.assertEqual(x[2], value)
        self.assertEqual(x[3], torch.arange(12., 16, device=device))

    def test_variable_slicing(self, device="mps"):
        x = torch.arange(0, 16, device=device).view(4, 4)
        indices = torch.IntTensor([0, 1]).to(device)
        i, j = indices
        self.assertEqual(x[i:j], x[0:1])

    def test_ellipsis_tensor(self, device="mps"):
        x = torch.arange(0, 9, device=device).view(3, 3)
        idx = torch.tensor([0, 2], device=device)
        self.assertEqual(x[..., idx].tolist(), [[0, 2],
                                                [3, 5],
                                                [6, 8]])
        self.assertEqual(x[idx, ...].tolist(), [[0, 1, 2],
                                                [6, 7, 8]])

    def test_invalid_index(self, device="mps"):
        x = torch.arange(0, 16, device=device).view(4, 4)
        self.assertRaisesRegex(TypeError, 'slice indices', lambda: x["0":"1"])

    def test_out_of_bound_index(self, device="mps"):
        x = torch.arange(0, 100, device=device).view(2, 5, 10)
        self.assertRaisesRegex(IndexError, 'index 5 is out of bounds for dimension 1 with size 5', lambda: x[0, 5])
        self.assertRaisesRegex(IndexError, 'index 4 is out of bounds for dimension 0 with size 2', lambda: x[4, 5])
        self.assertRaisesRegex(IndexError, 'index 15 is out of bounds for dimension 2 with size 10',
                               lambda: x[0, 1, 15])
        self.assertRaisesRegex(IndexError, 'index 12 is out of bounds for dimension 2 with size 10',
                               lambda: x[:, :, 12])

    def test_zero_dim_index(self, device="mps"):
        x = torch.tensor(10, device=device)
        self.assertEqual(x, x.item())

        def runner():
            print(x[0])
            return x[0]

        self.assertRaisesRegex(IndexError, 'invalid index', runner)

    def test_cpu_indices(self, device="mps"):
        idx = torch.tensor([0, 1])
        b = torch.zeros(2, device=device)
        x = torch.ones(10, device=device)
        x[idx] = b  # index_put_
        ref = torch.ones(10, device=device)
        ref[:2] = 0
        self.assertEqual(x, ref, atol=0, rtol=0)
        out = x[idx]  # index
        self.assertEqual(out, torch.zeros(2, device=device), atol=0, rtol=0)

class TestRNNMPS(TestCaseMPS):
    def _lstm_helper(self, num_layers, dtype, device, bidirectional=False, bias=True, batch_first=False,
                     seq_len=3, batch_size=5, hidden_size=7, input_size=11, backward=False):
        rnn = nn.LSTM(
            input_size=input_size,
            hidden_size=hidden_size,
            num_layers=num_layers,
            bias=bias,
            bidirectional=bidirectional,
            batch_first=batch_first,
            device="cpu"
        )
        bidirectional_mul = 2 if bidirectional else 1

        if batch_first:
            input = torch.randn(batch_size, seq_len, input_size, device="cpu", dtype=dtype, requires_grad=backward)
            hx = torch.randn(num_layers * bidirectional_mul, batch_size, hidden_size, device="cpu", dtype=dtype,
                             requires_grad=backward)
            cx = torch.randn(num_layers * bidirectional_mul, batch_size, hidden_size, device="cpu", dtype=dtype,
                             requires_grad=backward)
        else:
            input = torch.randn(seq_len, batch_size, input_size, device="cpu", dtype=dtype, requires_grad=backward)
            hx = torch.randn(num_layers * bidirectional_mul, batch_size, hidden_size, device="cpu", dtype=dtype,
                             requires_grad=backward)
            cx = torch.randn(num_layers * bidirectional_mul, batch_size, hidden_size, device="cpu", dtype=dtype,
                             requires_grad=backward)

        cpu_output, (cpu_hn, cpu_cn) = rnn(input, (hx, cx))

        rnn = rnn.to(device)
        input = input.to(device)
        hx = hx.to(device)
        cx = cx.to(device)
        output, (hn, cn) = rnn(input, (hx, cx))

        self.assertEqual(cpu_output, output)
        self.assertEqual(cpu_hn, hn)
        self.assertEqual(cpu_cn, cn)

        def get_backward_results(rnn, device, inp, hx, cx, output_grad_presented=True, states_grad_presented=True):
            rnn = rnn.to(device)
            inp, hx, cx = inp.to(device), hx.to(device), cx.to(device)

            output, (hx_out, cx_out) = rnn(inp, (hx, cx))
            assert output_grad_presented or states_grad_presented, "At least some outputs must be used"

            f = 0
            if output_grad_presented:
                f = f + 3 * output.sum()
            if states_grad_presented:
                f = f + (hx_out * cx_out).sum()

            param_names, params = zip(*rnn.named_parameters())
            param_grads = zip(param_names, torch.autograd.grad(f, params, retain_graph=True))

            input_grad, hx_grad, cx_grad = torch.autograd.grad(f, [inp, hx, cx])
            return output, param_grads, input_grad, hx_grad, cx_grad

        if backward:
            grad_cases = [
                dict(output_grad_presented=True, states_grad_presented=True),
                dict(output_grad_presented=False, states_grad_presented=True),
                dict(output_grad_presented=True, states_grad_presented=False),
            ]

            for grad_case in grad_cases:
                cpu_output, cpu_weights_grad, cpu_input_grad, cpu_hx_grad, cpu_cx_grad =\
                    get_backward_results(rnn, "cpu", input, hx, cx, **grad_case)
                mps_output, mps_weights_grad, mps_input_grad, mps_hx_grad, mps_cx_grad =\
                    get_backward_results(rnn, device, input, hx, cx, **grad_case)

                self.assertEqual(cpu_hx_grad, mps_hx_grad)
                self.assertEqual(cpu_cx_grad, mps_cx_grad)
                self.assertEqual(cpu_output, mps_output)
                self.assertEqual(cpu_input_grad, mps_input_grad)
                for (cpu_name, cpu_weight_grad), (mps_name, mps_weight_grad) in zip(cpu_weights_grad, mps_weights_grad):
                    self.assertEqual(cpu_weight_grad, mps_weight_grad,
                                     f"mismatch in cpu:{cpu_name} vs mps:{mps_name}, layers: {num_layers}")

    LSTM_TEST_CASES = [
        dict(),  # default
        dict(batch_first=True),
        dict(bias=False),
        dict(bidirectional=True),
        dict(batch_first=True, bias=False),
        dict(bidirectional=True, bias=False),
        dict(bidirectional=True, batch_first=True),
        dict(bidirectional=True, batch_first=True, bias=False)
    ]

    def test_lstm_forward(self, device="mps", dtype=torch.float32):
        for num_layers in [1, 2, 5]:
            for test_options in self.LSTM_TEST_CASES:
                self._lstm_helper(num_layers=num_layers, dtype=dtype, device=device, **test_options)

    def test_lstm_backward(self, device="mps", dtype=torch.float32):
        for num_layers in [1, 2, 5]:
            for test_options in self.LSTM_TEST_CASES:
                self._lstm_helper(num_layers=num_layers, dtype=dtype, device=device, backward=True, **test_options)

    def test_RNN_cell_no_broadcasting(self):
        def test(cell_module, input, hx, input_size, hidden_size):
            cell = cell_module(input_size, hidden_size, device='mps')
            self.assertRaises(RuntimeError, lambda: cell(input, hx))

        def test_all(hidden_size, bad_hx, good_hx, input_size, input):
            test(nn.RNNCell, input, bad_hx, input_size, hidden_size)
            test(nn.GRUCell, input, bad_hx, input_size, hidden_size)
            test(nn.LSTMCell, input, (bad_hx, good_hx), input_size, hidden_size)
            test(nn.LSTMCell, input, (good_hx, bad_hx), input_size, hidden_size)

        hidden_size = 20
        input_size = 10
        input = torch.randn(3, input_size, device='mps')
        bad_hx = torch.randn(1, hidden_size, device='mps')
        good_hx = torch.randn(3, hidden_size, device='mps')

        # Test hidden/input batch size broadcasting
        test_all(hidden_size, bad_hx, good_hx, input_size, input)

        # Test hx's hidden_size vs module's hidden_size broadcasting
        bad_hx = torch.randn(3, 1)
        test_all(hidden_size, bad_hx, good_hx, input_size, input)

        # Test input's input_size vs module's input_size broadcasting
        bad_input = torch.randn(3, 1)
        test_all(hidden_size, good_hx, good_hx, input_size, bad_input)

    def test_LSTM_cell(self):
        # this is just a smoke test; these modules are implemented through
        # autograd so no Jacobian test is needed
        for bias in (True, False):
            input = torch.randn(3, 10, device='mps')
            hx = torch.randn(3, 20, device='mps')
            cx = torch.randn(3, 20, device='mps')
            lstm = nn.LSTMCell(10, 20, bias=bias, device='mps')
            for _ in range(6):
                hx, cx = lstm(input, (hx, cx))

            (hx + cx).sum().backward()

    def test_LSTM_cell_forward_input_size(self):
        input = torch.randn(3, 11, device='mps')
        hx = torch.randn(3, 20, device='mps')
        cx = torch.randn(3, 20, device='mps')
        lstm = nn.LSTMCell(10, 20, device='mps')
        self.assertRaises(Exception, lambda: lstm(input, (hx, cx)))

    def test_LSTM_cell_forward_hidden_size(self):
        input = torch.randn(3, 10, device='mps')
        hx = torch.randn(3, 21, device='mps')
        cx = torch.randn(3, 20, device='mps')
        lstm = nn.LSTMCell(10, 20, device='mps')
        self.assertRaises(Exception, lambda: lstm(input, (hx, cx)))
        self.assertRaises(Exception, lambda: lstm(input, (cx, hx)))


class TestFallbackWarning(TestCase):
    # TODO: Remove once test_testing.py is running on MPS devices
    def test_no_warning_on_import(self):
        out = subprocess.check_output(
            [sys.executable, "-W", "all", "-c", "import torch"],
            stderr=subprocess.STDOUT,
            # On Windows, opening the subprocess with the default CWD makes `import torch`
            # fail, so just set CWD to this script's directory
            cwd=os.path.dirname(os.path.realpath(__file__)),).decode("utf-8")
        self.assertEqual(out, "")

    def _get_not_implemented_op(self):
        # This can be changed once we actually implement `torch.lgamma`
        # Should return fn, args, kwargs, string_version
        return (torch.lgamma,
                torch.tensor([100], device='mps'), {},
                "torch.lgamma(torch.tensor([4], device='mps', dtype=torch.float))")

    def test_error_on_not_implemented(self):
        fn, args, kwargs, _ = self._get_not_implemented_op()

        with self.assertRaisesRegex(NotImplementedError, "not currently implemented for the MPS device"):
            fn(*args, **kwargs)

    def test_warn_on_not_implemented_with_fallback(self):
        _, _, _, op = self._get_not_implemented_op()
        script = f"""
import os
# MUST happen before pytorch's import
os.environ["PYTORCH_ENABLE_MPS_FALLBACK"] = "1"
import warnings

with warnings.catch_warnings(record=True) as w:
    import torch

if len(w) > 0:
    print(w)
    exit(1)

# This should run just fine and raise warning about perf
with warnings.catch_warnings(record=True) as w:
    {op}

if len(w) != 1:
    print(w)
    exit(2)

"""
        try:
            subprocess.check_output(
                [sys.executable, '-W', 'all', '-c', script],
                stderr=subprocess.STDOUT,
                # On Windows, opening the subprocess with the default CWD makes `import torch`
                # fail, so just set CWD to this script's directory
                cwd=os.path.dirname(os.path.realpath(__file__)),)
        except subprocess.CalledProcessError as e:
            if e.returncode == 1:
                self.assertTrue(False, "There was a warning when importing torch when PYTORCH_ENABLE_MPS_FALLBACK is set." +
                                       e.output.decode("utf-8"))
            elif e.returncode == 2:
                self.assertTrue(False, "There wasn't exactly one warning when running not implemented op with "
                                f"PYTORCH_ENABLE_MPS_FALLBACK set. {e.output}")
            else:
                self.assertTrue(False, "Running a not implemented op failed even though PYTORCH_ENABLE_MPS_FALLBACK is set. " +
                                       e.output.decode("utf-8"))

class TestNoRegression(TestCase):
    def test_assert_close(self):
        a = torch.ones(1, device="mps")
        b = torch.zeros(1, device="mps")
        inf = a / b
        nan = b / b

        with self.assertRaisesRegex(AssertionError, "Tensor-likes are not close!"):
            torch.testing.assert_close(a, inf)

        # TODO: The NaN test is failing when all the tests in test_mps are run
        # together but passes when run separately. There seems to be memory
        # corruption which needs to be fixed for this test to be enabled.
        # with self.assertRaisesRegex(AssertionError, "Tensor-likes are not close!"):
            # torch.testing.assert_close(a, nan)

    def test_double_error(self):
        with self.assertRaisesRegex(TypeError, "the MPS framework doesn't support float64"):
            a = torch.ones(2, dtype=torch.float64, device="mps")

        a = torch.ones(2, device="mps")
        with self.assertRaisesRegex(TypeError, "the MPS framework doesn't support float64"):
            a = a.double()

    def test_legacy_constructor(self):
        a = torch.ones(2, device="mps")

        b = a.new(1)

    def test_serialization_map_location(self):

        # Ensures that cpu Tensor can be loaded on mps
        with tempfile.NamedTemporaryFile() as f:
            x = torch.rand(2)
            torch.save(x, f)

            f.seek(0)
            x2 = torch.load(f, map_location="mps")

            self.assertEqual(x, x2)
            self.assertEqual(x2.device.type, "mps")

        # Ensures that mps Tensors can be loaded on mps
        with tempfile.NamedTemporaryFile() as f:
            x = torch.rand(2, device="mps")
            torch.save(x, f)

            f.seek(0)
            x2 = torch.load(f)

            self.assertEqual(x, x2)
            self.assertEqual(x2.device.type, "mps")

        # Ensures that mps Tensors can be loaded on cpu
        with tempfile.NamedTemporaryFile() as f:
            x = torch.rand(2, device="mps")
            torch.save(x, f)

            f.seek(0)
            x2 = torch.load(f, map_location="cpu")

            self.assertEqual(x, x2)
            self.assertEqual(x2.device.type, "cpu")

        # Ensures that `mps:0` Tensors can be loaded on mps
        with tempfile.NamedTemporaryFile() as f:
            x = torch.rand(2, device="mps:0")
            torch.save(x, f)

            f.seek(0)
            x2 = torch.load(f, map_location="mps:0")

            self.assertEqual(x, x2)
            self.assertEqual(x2.device.type, "mps")


MPS_DTYPES = get_all_dtypes()
for t in [torch.double, torch.cdouble, torch.cfloat, torch.bfloat16]:
    del MPS_DTYPES[MPS_DTYPES.index(t)]

MPS_GRAD_DTYPES = [torch.float32, torch.float16]


class TestConsistency(TestCaseMPS):
    # TODO: This is only used while some ops are being added.
    # This list should contain all ops and dtypes eventually
    # This can be generated automatically in the `new_mps_allowlist.txt` file
    # by doing `EXPECTTEST_ACCEPT=1 python test_mps.py TestConsistencyCPU`
    # You most likely do NOT want to modify this manually

    FP16_LOW_PRECISION_LIST = {
        'add', 'sub', 'div',
        '__rdiv__', '__rmul__',
        'nn.functional.huber_loss',
        'true_divide', 'kron',
        'gradient', 'var', 'std', 'ldexp',
        'linalg.vector_norm',
        'addr', 'var_mean',
        'var_mean_unbiased',
        'acosh', 'asinh', 'asin',
        'masked.std',
        'nn.functional.normalize',
        'nn.functional.triplet_margin_loss',
        'nn.functional.triplet_margin_with_distance_loss',
        'round', 'xlogy', 'addcmul',

        # for macOS 12
        'masked.normalize', 'masked.sum', 'masked.var',
        'outer',
        'sum_to_size', 'sum',
        'mul',
        'nansum', 'nanmean',
        'norm',
    }

    FP32_LOW_PRECISION_LIST = {
        # conv2d and conv_transpose2d results have a very small
        # difference compared to CPU/CUDA, so we use lower precision on FP32
        'nn.functional.conv2d',
        'nn.functional.conv_transpose2d',
        'matmul', '__rmatmul__',
        'linalg.multi_dot',
        'addbmm',
    }

    # Used for accept mode only
    NEW_ALLOW_LIST = defaultdict(list)
    NEW_ALLOW_LIST_GRAD = defaultdict(list)

    @ops(mps_ops_modifier(test_consistency_op_db), allowed_dtypes=MPS_DTYPES)
    def test_output_match(self, device, dtype, op):
        self.assertEqual(device, "cpu")
        key = op.name + op.variant_test_name
        run_grad_test = True

        def get_samples():
            return op.sample_inputs(device, dtype, requires_grad=(dtype.is_floating_point or dtype.is_complex))
        cpu_samples = get_samples()

        all_backward_pass = True
        for cpu_sample in cpu_samples:
            #
            # Forward check
            #
            mps_sample = cpu_sample.transform(
                lambda x: x.detach().to("mps").requires_grad_(x.requires_grad) if isinstance(x, torch.Tensor) else x)

            cpu_args = [cpu_sample.input] + list(cpu_sample.args)
            cpu_kwargs = cpu_sample.kwargs
            mps_args = [mps_sample.input] + list(mps_sample.args)
            mps_kwargs = mps_sample.kwargs

            # for tensor_split(), the second tensor arg ("tensor_indices_or_sections") must be on CPU only
            if (op.name == "tensor_split" and isinstance(mps_args[1], torch.Tensor)):
                mps_args[1] = cpu_args[1]

            cpu_out = op(*cpu_args, **cpu_kwargs)
            mps_out = op(*mps_args, **mps_kwargs)

            if (op.name in self.FP32_LOW_PRECISION_LIST) and dtype == torch.float32:
                atol = 1e-4
                rtol = 3e-5
            elif op.name in self.FP16_LOW_PRECISION_LIST and dtype == torch.float16:
                atol = 1e-2
                rtol = 1e-2
            elif op.name == "masked.mean":
                atol = 7e-4
                rtol = 2e-3
            elif op.name == "native_layer_norm":
                atol = 1e-4
                rtol = 1.3e-5
            elif op.name in ["nn.functional.max_pool2d"]:
                atol = 1e-3
                rtol = 1.3e-3
            elif op.name in ["pow", "__rpow__"]:
                atol = 1e-6
                rtol = 4e-6
            else:
                atol = None
                rtol = None

            self.assertEqual(cpu_out, mps_out, atol=atol, rtol=rtol)


    @ops(mps_ops_grad_modifier(copy.deepcopy(test_consistency_op_db)), allowed_dtypes=MPS_GRAD_DTYPES)
    def test_output_grad_match(self, device, dtype, op):
        self.assertEqual(device, "cpu")
        key = op.name + op.variant_test_name

        run_grad_test = True

        def get_samples():
            return op.sample_inputs(device, dtype, requires_grad=(dtype.is_floating_point or dtype.is_complex))
        cpu_samples = get_samples()

        all_forward_pass = True
        all_backward_pass = True
        for cpu_sample in cpu_samples:
            #
            # Forward check
            #
            forward_failed = False
            mps_sample = cpu_sample.transform(
                lambda x: x.detach().to("mps").requires_grad_(x.requires_grad) if isinstance(x, torch.Tensor) else x)

            cpu_args = [cpu_sample.input] + list(cpu_sample.args)
            cpu_kwargs = cpu_sample.kwargs
            mps_args = [mps_sample.input] + list(mps_sample.args)
            mps_kwargs = mps_sample.kwargs

            # for tensor_split(), the second tensor arg ("tensor_indices_or_sections") must be on CPU only
            if (op.name == "tensor_split" and isinstance(mps_args[1], torch.Tensor)):
                mps_args[1] = cpu_args[1]

            cpu_out = op(*cpu_args, **cpu_kwargs)
            mps_out = op(*mps_args, **mps_kwargs)

            if (op.name in self.FP32_LOW_PRECISION_LIST) and dtype == torch.float32:
                atol = 1e-4
                rtol = 3e-5
            elif op.name == "nn.functional.conv2d" or op.name == "linalg.multi_dot" and dtype == torch.float32:
                atol = 1e-4
                rtol = 3e-5
            elif (op.name in self.FP16_LOW_PRECISION_LIST) and dtype == torch.float16:
                atol = 1e-2
                rtol = 1e-2
            elif (op.name == "masked.mean"):
                atol = 7e-4
                rtol = 2e-3
            elif (op.name == "native_layer_norm"):
                atol = 1e-4
                rtol = 1.3e-5
            elif (op.name == "norm" or op.name == "linalg.norm") and dtype == torch.float16:
                atol = 7e-4
                rtol = 1.5e-3
            elif op.name == "unique" and cpu_kwargs["sorted"] is False:
                continue
            else:
                atol = None
                rtol = None

            self.assertEqual(cpu_out, mps_out, atol=atol, rtol=rtol)


            #
            # Backward check
            #
            if forward_failed:
                # We would've failed immediately anyway, but this error is clearer
                # We error instead of continuing so that all_backward_pass would not be True
                raise RuntimeError("Forward pass already failed")

            cpu_out = (cpu_out,) if isinstance(cpu_out, torch.Tensor) else tuple(cpu_out)
            mps_out = (mps_out,) if isinstance(mps_out, torch.Tensor) else tuple(mps_out)

            def req_grad(t):
                return isinstance(t, torch.Tensor) and t.requires_grad

            diff_cpu_out = tuple(t for t in cpu_out if req_grad(t))
            diff_mps_out = tuple(t for t in mps_out if req_grad(t))
            diff_cpu_arg = tuple(t for t in pytree.tree_flatten((cpu_args, cpu_kwargs))[0] if req_grad(t))
            diff_mps_arg = tuple(t for t in pytree.tree_flatten((mps_args, mps_kwargs))[0] if req_grad(t))
            self.assertEqual(len(diff_cpu_out), len(diff_mps_out))
            self.assertEqual(len(diff_cpu_arg), len(diff_mps_arg))

            if len(diff_cpu_out) == 0:
                continue
            # rand_like does not work with certain dtypes, so cast to double and cast back
            cpu_grad_outputs = tuple(torch.rand_like(t.to(dtype=torch.double)).to(dtype=dtype) for t in diff_cpu_out)
            mps_grad_outputs = tuple(t.to("mps") for t in cpu_grad_outputs)

            # Compare computed gradients with cpu given random grad_output vector
            # Sometimes when the derivative is 0, we just don't bother creating the graph
            # allow_unused is needed in those cases.
            cpu_grad_inputs = torch.autograd.grad(diff_cpu_out, diff_cpu_arg, grad_outputs=cpu_grad_outputs, allow_unused=True)
            mps_grad_inputs = torch.autograd.grad(diff_mps_out, diff_mps_arg, grad_outputs=mps_grad_outputs, allow_unused=True)
<<<<<<< HEAD
            if op.name in ["nn.functional.max_pool2d"]:
                atol = 1e-3
                rtol = 1.3e-3
=======

            if op.name in ["nn.functional.gelu", "nn.functional.glu"] and dtype == torch.float16:
                atol = 1e-3
                rtol = 1e-3

>>>>>>> 21dbda2a
            self.assertEqual(cpu_grad_inputs, mps_grad_inputs, atol=atol, rtol=rtol)


class TestErrorInputs(TestCase):
    _ignore_not_implemented_error = True

    @ops(mps_ops_error_inputs_modifier(test_error_inputs_op_db), dtypes=OpDTypes.none)
    def test_error_inputs(self, device, op):
        self.assertEqual(device, "mps:0")

        mps_samples = op.error_inputs(device)

        for mps_sample in mps_samples:
            mps_sample_input = mps_sample.sample_input
            error_type = mps_sample.error_type
            error_regex = mps_sample.error_regex

            mps_args = [mps_sample_input.input] + list(mps_sample_input.args)
            mps_kwargs = mps_sample_input.kwargs

            # for tensor_split(), the second tensor arg ("tensor_indices_or_sections") must be on CPU only
            if (op.name == "tensor_split" and isinstance(mps_args[1], torch.Tensor)):
                mps_args[1] = mps_args[1].cpu()

            with self.assertRaisesRegex(error_type, error_regex):
                op(*mps_args, **mps_kwargs)


# Copied from `TestCommon` in `test_ops.py`, just enough to duplicate the `test_numpy_ref` for MPS
@skipIfSlowGradcheckEnv
class TestCommon(TestCase):
    exact_dtype = True

    # Verifies, on teardown, that no OpInfo is still using dynamic dtypes in CI
    @classmethod
    def tearDownClass(cls):
        super().tearDownClass()

        if IS_CI:
            err_msg = (
                "The operator(s) below is(are) using dynamic_dtypes in the OpInfo entries."
                "This is OK for testing, but be sure to set the dtypes manually before landing your PR!"
            )
            # Assure no opinfo entry has dynamic_dtypes
            filtered_ops = list(filter(opinfo.utils.is_dynamic_dtype_set, op_db))
            for op in filtered_ops:
                fmt_str = opinfo.utils.str_format_dynamic_dtype(op)
                err_msg += "\n" + fmt_str

            assert len(filtered_ops) == 0, err_msg

    # This is the MPS equivalent of `test_numpy_ref` from `test_ops.py`. It lives over here while
    # MPS still requires some fairly heavy special casing in the test framework.
    # When MPS becomes more consistent, this can probably be merged with that test using
    # `@dtypesIfMPS(torch.float32)`, but for now, the assertions themselves need to be loosened
    @suppress_warnings
    # MPS only supports float32
    @ops(_ref_test_ops, allowed_dtypes=(torch.float32,))
    def test_numpy_ref_mps(self, device, dtype, op):
        # Unlike `test_numpy_ref`, this test compares in `float32` since at the time of this test's creation MPS
        # does not support float64 Tensors.
        # A few ops are currently broken on their reference inputs, but not their sample inputs. These should
        # get patched up and this workaround removed.
        broken_on_ref_inputs = op.name in ['clamp', 'where']
        inputs = op.reference_inputs(device, dtype) if not broken_on_ref_inputs else op.sample_inputs(device, dtype)
        for sample_input in inputs:
            self.compare_with_reference(op, op.ref, sample_input)

    @dtypes(*get_all_dtypes())
    def test_tensor_creation(self, device, dtype):
        def ones(device):
            return torch.ones((2, 2), dtype=dtype, device=device)
        if dtype not in MPS_DTYPES:
            with self.assertRaises(TypeError):
                ones(device)
        else:
            mps_tensor = ones(device)
            cpu_tensor = ones("cpu")
            self.assertEqual(mps_tensor.cpu(), cpu_tensor)

# TODO: Actually instantiate that test for the "mps" device to better reflect what it is doing.
# This requires mps to be properly registered in the device generic test framework which is not the
# case right now. We can probably use `allow_mps` introduced in https://github.com/pytorch/pytorch/pull/87342
# to achieve this.
instantiate_device_type_tests(TestConsistency, globals(), only_for="cpu")
instantiate_device_type_tests(TestErrorInputs, globals(), allow_mps=True, only_for="mps")
instantiate_device_type_tests(TestCommon, globals(), allow_mps=True, only_for="mps")

if __name__ == "__main__":
    run_tests()<|MERGE_RESOLUTION|>--- conflicted
+++ resolved
@@ -10607,17 +10607,13 @@
             # allow_unused is needed in those cases.
             cpu_grad_inputs = torch.autograd.grad(diff_cpu_out, diff_cpu_arg, grad_outputs=cpu_grad_outputs, allow_unused=True)
             mps_grad_inputs = torch.autograd.grad(diff_mps_out, diff_mps_arg, grad_outputs=mps_grad_outputs, allow_unused=True)
-<<<<<<< HEAD
-            if op.name in ["nn.functional.max_pool2d"]:
+
+            if op.name in ["nn.functional.gelu",
+                           "nn.functional.glu",
+                           "nn.functional.max_pool2d"] and dtype == torch.float16:
                 atol = 1e-3
                 rtol = 1.3e-3
-=======
-
-            if op.name in ["nn.functional.gelu", "nn.functional.glu"] and dtype == torch.float16:
-                atol = 1e-3
-                rtol = 1e-3
-
->>>>>>> 21dbda2a
+
             self.assertEqual(cpu_grad_inputs, mps_grad_inputs, atol=atol, rtol=rtol)
 
 
