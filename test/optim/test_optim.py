--- conflicted
+++ resolved
@@ -828,24 +828,6 @@
             (Adagrad, dict(weight_decay=1, maximize=True)),
         ]
 
-<<<<<<< HEAD
-=======
-
-    def test_multi_tensor_optimizers_default_dtype(self):
-        # https://github.com/pytorch/pytorch/issues/110940
-        # We coerce step to always be float32
-        default_dtype = torch.tensor(0.0).dtype
-        for dtype in [torch.float64, torch.float16]:
-            try:
-                torch.set_default_dtype(dtype)
-                self._test_derived_optimizers(
-                    self._multi_tensor_optimizer_configs,
-                    "foreach",
-                    reduced_precision=dtype == torch.float16
-                )
-            finally:
-                torch.set_default_dtype(default_dtype)
->>>>>>> 1e272fb6
 
     @unittest.skipIf(not TEST_MULTIGPU, "only one GPU detected")
     def test_multi_tensor_optimizers_with_varying_tensors(self):
