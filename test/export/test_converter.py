--- conflicted
+++ resolved
@@ -945,7 +945,6 @@
         inp = (torch.ones(1),)
         self._check_equal_ts_ep_converter(M, inp, ["script"], check_persistent=True)
 
-<<<<<<< HEAD
     def test_raise_exception(self):
         class Module(torch.nn.Module):
             def forward(self, x: torch.Tensor, y: int) -> torch.Tensor:
@@ -1173,7 +1172,7 @@
     add_1 = torch.ops.aten.add.Tensor(add, sum_2);  add = sum_2 = None
     return (add_1,)""",
         )
-=======
+
     def test_hidden_input_name(self):
         @torch.jit.script
         def func1(x):
@@ -1197,7 +1196,6 @@
         # Cannot script variable length inputs.
         self._check_equal_ts_ep_converter(func2, tuple(values), ["trace"])
 
->>>>>>> 67e22d6c
 
 if __name__ == "__main__":
     run_tests()