--- conflicted
+++ resolved
@@ -774,7 +774,21 @@
         # inp = (torch.randn([2, 3, 4]),)
         # self._check_equal_ts_ep_converter(func6, inp)
 
-<<<<<<< HEAD
+    def test_prim_tolist(self):
+        class Module(torch.nn.Module):
+            def forward(self, x: torch.Tensor) -> List[int]:
+                return x.tolist()
+
+        inp = (torch.tensor([1, 2, 3]),)
+        self._check_equal_ts_ep_converter(Module(), inp, ["script"])
+
+        class Module(torch.nn.Module):
+            def forward(self, x: torch.Tensor) -> List[List[int]]:
+                return x.tolist()
+
+        inp = (torch.tensor([[1, 2, 3], [4, 5, 6]]),)
+        self._check_equal_ts_ep_converter(Module(), inp, ["script"])
+
     def test_get_tensor_constants(self):
         # Since self.data is only read but not written, it is lifted as
         # constant tensors.
@@ -897,23 +911,6 @@
         orig_m = SuperNestedM()
         self._check_equal_ts_ep_converter(SuperNestedM, inp, ["script"])
 
-=======
-    def test_prim_tolist(self):
-        class Module(torch.nn.Module):
-            def forward(self, x: torch.Tensor) -> List[int]:
-                return x.tolist()
-
-        inp = (torch.tensor([1, 2, 3]),)
-        self._check_equal_ts_ep_converter(Module(), inp, ["script"])
-
-        class Module(torch.nn.Module):
-            def forward(self, x: torch.Tensor) -> List[List[int]]:
-                return x.tolist()
-
-        inp = (torch.tensor([[1, 2, 3], [4, 5, 6]]),)
-        self._check_equal_ts_ep_converter(Module(), inp, ["script"])
-
->>>>>>> 8a2fed7e
 
 if __name__ == "__main__":
     run_tests()