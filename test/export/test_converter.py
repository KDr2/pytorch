--- conflicted
+++ resolved
@@ -68,7 +68,6 @@
         self._check_equal_ts_ep_converter(MOutputTuple(), inp)
         self._check_equal_ts_ep_converter(MOutputDict(), inp)
 
-<<<<<<< HEAD
     def test_aten_dim(self):
         class Module(torch.nn.Module):
             def forward(self, x):
@@ -108,7 +107,6 @@
 
         inp = (torch.rand((3, 2)),)
         self._check_equal_ts_ep_converter(Module(), inp)
-=======
     def test_prim_device(self):
         class Module(torch.nn.Module):
             def forward(self, x):
@@ -148,7 +146,6 @@
         ]:
             inp = (torch.randint(high=128, size=(3, 4), dtype=dtype),)
             self._check_equal_ts_ep_converter(Module(), inp)
->>>>>>> 0aaac68c
 
 
 if __name__ == "__main__":
