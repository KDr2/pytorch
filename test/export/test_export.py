--- conflicted
+++ resolved
@@ -1369,13 +1369,7 @@
 
         ep = export(M(), (torch.tensor(1), torch.ones(4, 5)))
 
-<<<<<<< HEAD
         with self.assertRaisesRegex(RuntimeError, r"Invalid value range for -1 between \[0,"):
-=======
-        with self.assertRaisesRegex(
-            RuntimeError, r"Deferred runtime assertion failed -u0 <= 0"
-        ):
->>>>>>> cec3e6c7
             _ = ep(torch.tensor(-1), torch.randn(4, 5))
 
         self.assertTrue(
