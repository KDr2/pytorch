# Owner(s): ["oncall: export"]
# flake8: noqa
import copy
import dataclasses
import io
import re
import unittest
import warnings
from contextlib import contextmanager
from dataclasses import dataclass
from re import escape

import torch
import torch._dynamo as torchdynamo
import torch.nn.functional as F
from functorch.experimental.control_flow import cond, map
from torch import Tensor
from torch._dynamo.test_case import TestCase
from torch._export.pass_base import _ExportPassBaseDeprecatedDoNotUse
from torch._export.utils import (
    get_buffer,
    get_param,
    is_buffer,
    is_param,
    register_dataclass_as_pytree_node,
)
from torch._subclasses import FakeTensorMode
from torch.export import Dim, dynamic_dim, export, unflatten
<<<<<<< HEAD
=======
from torch.export.graph_signature import InputKind
>>>>>>> b279034e
from torch.export._trace import (
    _export,
    _export_to_torch_ir,
    DEFAULT_EXPORT_DYNAMO_CONFIG,
)
from torch.fx.experimental.proxy_tensor import make_fx
from torch.testing import FileCheck
from torch.testing._internal.common_cuda import PLATFORM_SUPPORTS_FLASH_ATTENTION
from torch.testing._internal.common_device_type import onlyCPU, onlyCUDA
from torch.testing._internal.common_utils import (
    run_tests,
    TestCase as TorchTestCase,
    IS_FBCODE,
    IS_MACOS,
    IS_SANDCASTLE,
    IS_WINDOWS,
    find_library_location,
)
from torch.utils._pytree import (
    LeafSpec,
    tree_flatten,
    tree_map,
    tree_unflatten,
    TreeSpec,
    treespec_dumps,
    treespec_loads,
)
from torch.fx.experimental.symbolic_shapes import ShapeEnv

try:
    from torchrec.sparse.jagged_tensor import KeyedJaggedTensor

    HAS_TORCHREC = True
except ImportError:
    HAS_TORCHREC = False

try:
    from . import testing
except ImportError:
    import testing
# The following import pattern matters as `test_export.export` is patched
# in other files (like test_export_nonstrict.py). `torch.export.export`
# will invalidate the patch.
from torch.export import export


torch.library.define("testlib::returns_tensor_symint", "(Tensor x) -> (Tensor, SymInt)")
torch.library.define(
    "testlib::foo",
    "(Tensor(a!) x, Tensor(b!) z) -> (Tensor, Tensor, Tensor)",
    tags=torch.Tag.pt2_compliant_tag,
)
torch.library.define(
    "testlib::foo_mutated",
    "(Tensor(a!) x) -> (Tensor, Tensor)",
    tags=torch.Tag.pt2_compliant_tag,
)
torch.library.define(
    "testlib::foo_functional",
    "(Tensor x) -> (Tensor)",
    tags=torch.Tag.pt2_compliant_tag,
)

@torch.library.impl("testlib::returns_tensor_symint", "cpu")
@torch.library.impl_abstract("testlib::returns_tensor_symint")
def returns_tensor_symint_impl(x):
    return x, x.shape[0]

@torch.library.impl("testlib::foo", "cpu")
@torch._dynamo.disable
def foo_impl(x, z):
    x.add_(5)
    z.add_(5)
    return x, z, x + z

@torch.library.impl_abstract("testlib::foo")
def foo_abstract(x, z):
    return x, z, x + z

@torch.library.impl("testlib::foo_mutated", "CompositeImplicitAutograd")
def foo_mutated(x):
    a, b, c = torch.ops.testlib.foo(x, x.cos())
    return a, a.cos()

@torch.library.impl("testlib::foo_functional", "CompositeImplicitAutograd")
def foo_functional(x):
    a, b, c = torch.ops.testlib.foo(x.cos(), x.cos())
    return a.cos()

NON_STRICT_SUFFIX = "_non_strict"

def is_non_strict_test(test_name):
    return test_name.endswith(NON_STRICT_SUFFIX)


@unittest.skipIf(not torchdynamo.is_dynamo_supported(), "dynamo isn't support")
class TestDynamismExpression(TestCase):
    def test_export_inline_constraints(self):
        class Module(torch.nn.Module):
            def forward(self, x):
                b = x.item()
                torch._constrain_as_size(b)
                return torch.full((b, 1), 1)

        f = Module()
        inp = (torch.tensor([3]),)
        ref = f(*inp)

        gm = export(f, inp)
        res = gm.module()(*inp)

        self.assertTrue(torchdynamo.utils.same(ref, res))

        gm = make_fx(f, tracing_mode="symbolic")(*inp)
        res = gm(*inp)
        self.assertTrue(torchdynamo.utils.same(ref, res))

    def test_export_constraints_error(self):
        class InvalidInputConflictWithInputConstraints(torch.nn.Module):
            def forward(self, x):
                return x + 1

        inp = torch.zeros([3])
        dim_x = torch.export.Dim("dim_x", min=6)
        with self.assertRaisesRegex(torch._dynamo.exc.UserError, "not in range"):
            torch.export.export(
                InvalidInputConflictWithInputConstraints(),
                (inp,),
                dynamic_shapes={"x": {0: dim_x}},
            )

        class ConflictingConstraints(torch.nn.Module):
            def forward(self, x):
                b = x.item()
                torch._constrain_as_size(b)
                torch._constrain_as_value(b, min=4, max=5)
                return torch.full((b, 1), 1)

        inp = (torch.tensor([3]),)
        ep = torch.export.export(ConflictingConstraints(), inp)

        with self.assertRaisesRegex(
            RuntimeError, r"is outside of inline constraint \[4, 5\]"
        ):
            ep.module()(torch.tensor([3]))

    def test_export_assume_static_by_default(self):
        class Module(torch.nn.Module):
            def forward(self, x: torch.Tensor):
                if x.shape[0] == 4:
                    return x + 1
                else:
                    return x

        branch_on_shape = Module()
        inp = (torch.rand(4, 5),)

        # Being able to export means shape is preserved as static
        export(branch_on_shape, inp)

@unittest.skipIf(IS_WINDOWS, "Windows isn't supported for this case")
@unittest.skipIf(not torchdynamo.is_dynamo_supported(), "dynamo isn't support")
class TestExport(TestCase):
    def _test_export_same_as_eager(self, f, args, kwargs=None):
        kwargs = kwargs or {}
        exported_program = export(f, args, kwargs)
        self.assertEqual(exported_program.module()(*args, **kwargs), f(*args, **kwargs))
        # this is not supported by .module()
        # reversed_kwargs = {key: kwargs[key] for key in reversed(kwargs)}
        # self.assertEqual(
        #     exported_program.module()(*args, **reversed_kwargs), f(*args, **reversed_kwargs)
        # )

    def test_basic(self):
        class Module(torch.nn.Module):
            def forward(self, x, y):
                return x[0] + y

        f = Module()
        inp = ([torch.ones(1, 3)], torch.ones(1, 3))
        self._test_export_same_as_eager(f, inp)

    def test_external_call_non_strict_real_tensor(self):
        class ExternalMethod:
            def add(self, x):
                return x + x

        class Basic(torch.nn.Module):
            def __init__(self):
                super().__init__()
                self.external_add = ExternalMethod().add

            def forward(self, x):
                return self.external_add(x)

        f = Basic()
        args = (torch.randn(1, 3),)
        ep = export(f, args, strict=False)
        self.assertEqual(ep.module()(*args), f(*args))

<<<<<<< HEAD
    @testing.expectedFailurePreDispatchRunDecomp  # T183702824
=======
>>>>>>> b279034e
    def test_conv_dynamic(self):
        # Simple module for demonstration
        class M(torch.nn.Module):
            def __init__(self) -> None:
                super().__init__()
                self.conv = torch.nn.Conv2d(
                    in_channels=3, out_channels=32
                    , kernel_size=3, padding=1
                )
                self.relu = torch.nn.ReLU()
                self.maxpool = torch.nn.MaxPool2d(kernel_size=3)

            def forward(self, x: torch.Tensor, y: torch.Tensor) -> torch.Tensor:
                a = self.conv(x)
                a.add_(y)
                return self.maxpool(self.relu(a))

        example_args = (torch.randn(2, 3, 256, 256), torch.ones(2, 32, 256, 256))
        dynamic_shapes = {"x": {0: Dim("batch")}, "y": {0: Dim("batch")}}
        m = M()
        exported_program: torch.export.ExportedProgram = export(
            m, args=example_args, dynamic_shapes=dynamic_shapes
        )

        args = (torch.randn(17, 3, 256, 256), torch.ones(17, 32, 256, 256))
        self.assertEqual(exported_program.module()(*args), m(*args))
        args = (torch.randn(15, 3, 256, 256), torch.ones(15, 32, 256, 256))
        self.assertEqual(exported_program.module()(*args), m(*args))

    def test_basic_non_strict_real_tensor(self):
        class Basic(torch.nn.Module):
            def __init__(self):
                super().__init__()
                self.param = torch.nn.Parameter(torch.randn(1, 3))

            def forward(self, x, y):
                return x[0] + y - self.param

        f = Basic()
        args = ([torch.randn(1, 3)], torch.randn(1, 3))
        ep = export(f, args, strict=False)
        self.assertEqual(ep.module()(*args), f(*args))

    def test_basic_non_strict_fake_tensor(self):
        class Basic(torch.nn.Module):
            def __init__(self):
                super().__init__()
                self.param = torch.nn.Parameter(torch.randn(3, 2))

            def forward(self, x, y):
                return x[0] + y - self.param

        fake_mode = FakeTensorMode(shape_env=ShapeEnv(tracked_fakes=[]))
        f = Basic()
        with fake_mode:
            args = ([torch.empty(3, 2)], torch.empty(3, 2))
        ep = export(f, args, strict=False)
        inputs = ([torch.randn(3, 2)], torch.randn(3, 2))
        self.assertEqual(ep.module()(*inputs), f(*inputs))

    def test_non_strict_dynamic_shapes(self):
        class Foo(torch.nn.Module):
            def __init__(self):
                super().__init__()
                self.register_buffer("u", torch.ones(1))
                self.register_buffer("v", torch.ones(1))

            def forward(self, x, ys, zs, c):
                y = ys[0] + ys[1] + zs["a"] + zs["b"]
                self.v.add_(3)
                w = self.u - self.v
                if x.shape[0] < 3 and c.shape[0] != 4:
                    return x + w, x + y
                else:
                    return x - w, x - y

        foo = Foo()

        inp = (
            torch.ones(5),
            [torch.zeros(5), torch.ones(5)],
            {"a": torch.zeros(5), "b": torch.ones(5)},
            torch.ones(4),
        )
        dim = torch.export.Dim("dim", min=3)
        dynamic_shapes = (
            {0: dim},
            [{0: dim}, {0: dim}],
            {"a": {0: dim}, "b": {0: dim}},
            None,
        )

        ep_ns = torch.export.export(
            foo, inp, dynamic_shapes=dynamic_shapes, strict=False
        )

        bad_runtime_inp1 = (
            torch.ones(6),
            [torch.zeros(5), torch.ones(5)],
            {"a": torch.zeros(5), "b": torch.ones(5)},
            torch.ones(4),
        )
        with self.assertRaisesRegex(
            RuntimeError, escape("Expected input at *args[1][0].shape[0] to be equal to 6, but got 5")
        ):
            ep_ns.module()(*bad_runtime_inp1)

        bad_runtime_inp2 = (
            torch.ones(5),
            [torch.zeros(5), torch.ones(5)],
            {"a": torch.zeros(5), "b": torch.ones(5)},
            torch.ones(6),
        )
        with self.assertRaisesRegex(
            RuntimeError, escape("Expected input at *args[3].shape[0] to be equal to 4, but got 6")
        ):
            ep_ns.module()(*bad_runtime_inp2)

        good_runtime_inp = (
            torch.ones(7),
            [torch.zeros(7), torch.ones(7)],
            {"a": torch.zeros(7), "b": torch.ones(7)},
            torch.ones(4),
        )
        ep_ns.module()(*good_runtime_inp)

        bad_example_inp = (
            torch.ones(2),
            [torch.zeros(2), torch.ones(2)],
            {"a": torch.zeros(2), "b": torch.ones(2)},
            torch.ones(4),
        )
        with self.assertRaisesRegex(
            torch.fx.experimental.symbolic_shapes.ConstraintViolationError,
            "2 not in range.*3,",
        ):
            ep_ns = torch.export.export(
                foo, bad_example_inp, dynamic_shapes=dynamic_shapes, strict=False
            )

    def test_non_strict_dynamic_shapes_suggested_fixes(self):
        class Foo(torch.nn.Module):
            def forward(self, x, c):
                if x.shape[0] <= 6:
                    return x + 1, c + 2
                else:
                    return x - 1, c - 2

        foo = Foo()

        bad_example_inp = (
            torch.ones(5),
            torch.ones(4),
        )
        dim = torch.export.Dim("dim", min=3)
        dynamic_shapes = (
            {0: dim},
            None,
        )

        with self.assertRaisesRegex(
            torch._dynamo.exc.UserError,
            "Constraints violated \\(dim\\)!(.*\n)*.*"
            "Not all values of dim.*satisfy the generated guard(.*\n)*.*"
            "Suggested fixes:(.*\n)*.*"
            "dim = Dim\\('dim', min=3, max=6\\)",
        ):
            torch.export.export(
                foo, bad_example_inp, dynamic_shapes=dynamic_shapes, strict=False
            )

    # Predispatch has different expected results
    @testing.expectedFailureSerDerPreDispatch
    def test_torch_fn(self):
        class M1(torch.nn.Module):
            def __init__(self):
                super().__init__()
                self.linear = torch.nn.Linear(3, 3)
                self.relu = torch.nn.ReLU()

            def forward(self, x):
                x = self.linear(x)
                x = self.linear(x)
                x = self.relu(x)
                x = x + x
                return x

        ep1 = export(M1(), (torch.randn(3, 3), ))
        expected_result = [
            ("linear_1", "builtin_function_or_method.linear"),
            ("linear_1", "builtin_function_or_method.linear"),
            ("linear_2", "builtin_function_or_method.linear"),
            ("linear_2", "builtin_function_or_method.linear"),
            ("relu_1", "function.relu"),
            ("add_1", "method_descriptor.add"),
        ]
        actual_result = []
        for i, node in enumerate(ep1.graph.nodes):
            if node.op == "call_function":
                actual_result.append(node.meta.get("torch_fn"))
        self.assertEqual(actual_result, expected_result)

        class M2(torch.nn.Module):
            def __init__(self):
                super().__init__()

            def forward(self, x, weight, bias):
                x = torch.nn.functional.linear(x, weight, bias)
                x = torch.nn.functional.relu(x)
                x = torch.add(x, x)
                return x

        ep2 = export(M2(), (torch.randn(3, 3), torch.randn(3, 3), torch.randn(3)))
        expected_result = [
            ("linear_1", "builtin_function_or_method.linear"),
            ("linear_1", "builtin_function_or_method.linear"),
            ("relu_1", "function.relu"),
            ("add_1", "builtin_function_or_method.add"),
        ]
        actual_result = []
        for i, node in enumerate(ep2.graph.nodes):
            if node.op == "call_function":
                actual_result.append(node.meta.get("torch_fn"))
        self.assertEqual(actual_result, expected_result)

    # TODO(yidi)
    @unittest.expectedFailure
    def test_export_cond_preserve_torch_fn_for_subgraphs(self):
        class MySubModule(torch.nn.Module):
            def foo(self, x):
                return x.cos()

            def forward(self, x):
                return self.foo(x)

        class CondBranchClassMethod(torch.nn.Module):
            def __init__(self):
                super().__init__()
                self.subm = MySubModule()

            def bar(self, x):
                return x.sin()

            def forward(self, x):
                return cond(x.shape[0] <= 2, self.subm.forward, self.bar, [x])


        example_inputs = (torch.randn(1, 3, 3, 3),)
        m = CondBranchClassMethod()
        m.eval()
        gm = export(m, example_inputs).module()

        actual_torch_fns = []
        for mod in gm.modules():
            for node in mod.graph.nodes:
                if node.name in {"sin", "cos"}:
                    torch_fn = node.meta.get("torch_fn")
                    print(torch_fn)
                    actual_torch_fns.append(torch_fn)
        exp_torch_fns = [("cos_1", "method_descriptor.cos"), ("sin_1", "method_descriptor.sin")]
        self.assertEqual(actual_torch_fns, exp_torch_fns)

    def test_derived_dim_basic(self):
        class Foo(torch.nn.Module):
            def forward(self, x, y):
                return x + y[1:]

        foo = Foo()

        x, y = torch.randn(5), torch.randn(6)
        dimx = torch.export.Dim("dimx", min=3, max=6)

        dimy = torch.export.Dim("dimy", min=4, max=7)  # doesn't work
        with self.assertRaisesRegex(
            torch._dynamo.exc.UserError,
            (
                "Constraints violated \\(dimy\\)!(.*\n)*.*"
                "The values of dimy.*must always be related to the values of dimx.*by.*(.*\n)*.*"
                "Suggested fixes:(.*\n)*.*"
                "dimy = dimx \\+ 1"
            ),
        ):
            export(
                foo,
                (x, y),
                dynamic_shapes=({0: dimx}, {0: dimy}),
            )

        dimy = dimx * 2  # doesn't work
        with self.assertRaisesRegex(
            torch._dynamo.exc.UserError,
            "Expected input.*size.* to be equal to 2\\*dimx, where dimx = 5, but got 6",
        ):
            export(
                foo,
                (x, y),
                dynamic_shapes=({0: dimx}, {0: dimy}),
            )

        dimy = dimx + 1  # works
        ep = export(
            foo,
            (x, y),
            dynamic_shapes=({0: dimx}, {0: dimy}),
        )
        with self.assertRaisesRegex(
            RuntimeError,
            "Expected input.*shape.*to be equal to 5, but got 6",
        ):
            ep.module()(torch.randn(4), torch.randn(6))

        self.assertEqual(ep.module()(torch.randn(4), torch.randn(5)).size()[0], 4)

    @testing.expectedFailurePreDispatchRunDecomp  # T183703359
    def test_derived_dim_nested(self):
        class Foo(torch.nn.Module):
            def forward(self, x, y):
                return x + y[1::2]

        foo = Foo()

        x, y = torch.randn(5), torch.randn(11)
        dimx = torch.export.Dim("dimx", min=3, max=6)
        dimy = dimx * 2 + 1  # works
        ep = export(
            foo,
            (x, y),
            dynamic_shapes=({0: dimx}, {0: dimy}),
        )
        self.assertEqual(ep.module()(torch.randn(4), torch.randn(9)).size()[0], 4)

        class Foo(torch.nn.Module):
            def forward(self, z, y):
                return z[1:] + y[1::2]

        foo = Foo()

        z, y = torch.randn(6), torch.randn(11)

        dimz = dimx
        dimy = dimx * 2 - 1  # works
        ep = export(
            foo,
            (z, y),
            dynamic_shapes=({0: dimz}, {0: dimy}),
        )
        self.assertEqual(ep.module()(torch.randn(5), torch.randn(9)).size()[0], 4)

        dimz = dimx + 1
        dimy = dimx * 2 - 1  # doesn't work

        with self.assertRaisesRegex(
            torch._dynamo.exc.UserError,
            "Expected input.*size.*to be equal to 2\\*dimx - 1, where dimx = 5, but got 11",
        ):
            export(
                foo,
                (z, y),
                dynamic_shapes=({0: dimz}, {0: dimy}),
            )

        dimy = dimx * 2 + 1  # works
        ep = export(
            foo,
            (z, y),
            dynamic_shapes=({0: dimz}, {0: dimy}),
        )
        with self.assertRaisesRegex(
            RuntimeError, "Expected input.*shape.*to be <= 7, but got 8"
        ):
            ep.module()(torch.randn(8), torch.randn(15))
        with self.assertRaisesRegex(
            RuntimeError,
            "Expected input.*shape.*to be equal to 9, but got 8",
        ):
            ep.module()(torch.randn(5), torch.randn(8))

        self.assertEqual(ep.module()(torch.randn(5), torch.randn(9)).size()[0], 4)

    @testing.expectedFailurePreDispatchRunDecomp  # T183703359
    def test_derived_dim_integer(self):
        class Foo(torch.nn.Module):
            def forward(self, w):
                if w.shape[0] % 2 == 0:
                    return w[::2]
                else:
                    return w[1:-1:2]

        foo = Foo()

        w = torch.randn(10)
        dimx = torch.export.Dim("dimx", min=3, max=6)
        dimw = dimx * 2 + 1  # doesn't work
        with self.assertRaisesRegex(
            torch._dynamo.exc.UserError,
            "Expected shape.*= 10 of input Tensor to be "
            "of the form 2\\*dimx \\+ 1, where dimx is an integer",
        ):
            export(
                foo,
                (w,),
                dynamic_shapes=({0: dimw},),
            )

        dimw = dimx * 2  # works
        ep = export(
            foo,
            (w,),
            dynamic_shapes=({0: dimw},),
        )
        with self.assertRaisesRegex(
            RuntimeError,
            "Expected input.*shape.*= 9 to be "
            "of the form 2\\*s1, where s1 is an integer",
        ):
            ep.module()(torch.randn(9))

        self.assertEqual(ep.module()(torch.randn(8)).size()[0], 4)
        with self.assertRaisesRegex(
            RuntimeError,
            "Expected input.*shape.*to be <= 12, but got 14",
        ):
            ep.module()(torch.randn(14))

    def test_derived_dim_repeat_derived(self):
        class Foo(torch.nn.Module):
            def forward(self, u, v):
                return u[::2] + v[::2]

        foo = Foo()

        u, v = torch.randn(10), torch.randn(10)
        dimx = torch.export.Dim("dimx", min=3, max=6)
        dimw = dimx * 2  # works
        ep = export(
            foo,
            (u, v),
            dynamic_shapes=({0: dimw}, {0: dimw}),
        )
        self.assertEqual(ep.module()(torch.randn(8), torch.randn(8)).size()[0], 4)

    def test_derived_dim_out_of_order(self):
        dimy = torch.export.Dim("dimy", min=5, max=7)
        dimx = dimy - 1  # out of order, effectively dimy = dimx + 1
        dimz = dimy + 1  # out of order, effectively dimz = dimx + 2

        class Foo(torch.nn.Module):
            def forward(self, x, y, z):
                return x + y[1:] + z[2:]

        foo = Foo()

        u, v, w = torch.randn(5), torch.randn(6), torch.randn(7)
        ep = export(
            foo,
            (u, v, w),
            dynamic_shapes=({0: dimx}, {0: dimy}, {0: dimz}),
        )
        with self.assertRaisesRegex(
            RuntimeError,
            "Expected input.*shape.*to be equal to 8, but got 5",
        ):
            ep.module()(torch.randn(6), torch.randn(7), torch.randn(5))

        self.assertEqual(ep.module()(torch.randn(6), torch.randn(7), torch.randn(8)).size()[0], 6)

    def test_derived_dim_out_of_order_repeat_derived(self):
        dimy = torch.export.Dim("dimy", min=5, max=7)
        dimx = dimy - 1  # out of order, effectively dimy = dimx + 1
        dimz = dimy + 1  # out of order, effectively dimz = dimx + 2
        dimx1 = dimx
        dimx2 = dimz - 2  # works, effectively = dimx

        class Foo(torch.nn.Module):
            def forward(self, x, y, z, x1, x2):
                return x + y[1:] + z[2:] + x1 + x2

        foo = Foo()

        u, v, w, u1, u2 = (
            torch.randn(5),
            torch.randn(6),
            torch.randn(7),
            torch.randn(5),
            torch.randn(5),
        )
        ep = export(
            foo,
            (u, v, w, u1, u2),
            dynamic_shapes=({0: dimx}, {0: dimy}, {0: dimz}, {0: dimx1}, {0: dimx2}),
        )
        with self.assertRaisesRegex(
            RuntimeError,
            "Expected input.*shape.*to be equal to 6, but got 5",
        ):
            ep.module()(
                torch.randn(6),
                torch.randn(7),
                torch.randn(8),
                torch.randn(6),
                torch.randn(5),
            )

        self.assertEqual(
            ep.module()(
                torch.randn(6),
                torch.randn(7),
                torch.randn(8),
                torch.randn(6),
                torch.randn(6),
            ).size()[0],
            6,
        )

        ep = export(
            foo,
            (u, v, w, u, u),  # reused inputs
            dynamic_shapes=({0: dimx}, {0: dimy}, {0: dimz}, {0: dimx1}, {0: dimx2}),
        )
        with self.assertRaisesRegex(
            RuntimeError,
            "Expected input.*shape.*to be equal to 6, but got 5",
        ):
            ep.module()(
                torch.randn(6),
                torch.randn(7),
                torch.randn(8),
                torch.randn(6),
                torch.randn(5),
            )

        self.assertEqual(
            ep.module()(
                torch.randn(6),
                torch.randn(7),
                torch.randn(8),
                torch.randn(6),
                torch.randn(6),
            ).size()[0],
            6,
        )

    def test_derived_dim_out_of_order_simplified(self):
        _dimz = torch.export.Dim("_dimz", min=6, max=8)
        dimy = _dimz - 1
        dimx = dimy - 1
        dimz = torch.export.Dim("dimz", min=6, max=8)  # doesn't work, should be = _dimz

        class Foo(torch.nn.Module):
            def forward(self, x, y, z):
                return x + y[1:] + z[2:]

        foo = Foo()

        u, v, w = torch.randn(5), torch.randn(6), torch.randn(7)
        with self.assertRaisesRegex(
            torch._dynamo.exc.UserError,
            (
                "Constraints violated \\(dimz\\)!(.*\n)*.*"
                "The values of dimz.*must always be related to the values of _dimz - 2.*by.*(.*\n)*.*"
                "Suggested fixes:(.*\n)*.*"
                "dimz = _dimz"
            ),
        ):
            export(
                foo,
                (u, v, w),
                dynamic_shapes=({0: dimx}, {0: dimy}, {0: dimz}),
            )

        dimz = dimx + 2  # works, effectively = _dimz
        ep = export(
            foo,
            (u, v, w),
            dynamic_shapes=({0: dimx}, {0: dimy}, {0: dimz}),
        )
        with self.assertRaisesRegex(
            RuntimeError,
            "Expected input.*shape.*to be equal to 8, but got 5",
        ):
            ep.module()(torch.randn(6), torch.randn(7), torch.randn(5))

        self.assertEqual(ep.module()(torch.randn(6), torch.randn(7), torch.randn(8)).size()[0], 6)

    def test_derived_dim_out_of_order_simplified_repeat_non_derived(self):
        class Foo(torch.nn.Module):
            def forward(self, x, y, y1, z):
                return x + y[1:] + y1[1:] + z[2:]

        foo = Foo()

        u, v, v1, w = torch.randn(5), torch.randn(6), torch.randn(6), torch.randn(7)
        _dimz = torch.export.Dim("_dimz", min=6, max=8)
        dimy = _dimz - 1
        dimx = dimy - 1
        dimz = dimx + 2  # works, effectively = _dimz
        ep = export(
            foo,
            (u, v, v1, w),
            dynamic_shapes=({0: dimx}, {0: dimy}, {0: dimy}, {0: dimz}),
        )
        with self.assertRaisesRegex(
            RuntimeError,
            "Expected input.*shape.*to be equal to 7, but got 5",
        ):
            ep.module()(
                torch.randn(6),
                torch.randn(7),
                torch.randn(5),
                torch.randn(8),
            )

        self.assertEqual(
            ep.module()(
                torch.randn(6),
                torch.randn(7),
                torch.randn(7),
                torch.randn(8),
            ).size()[0],
            6,
        )

    @testing.expectedFailurePreDispatchRunDecomp  # T183704046
    def test_static_dim_constraints(self):
        class Foo(torch.nn.Module):
            def __init__(self):
                super().__init__()
                self.l = torch.nn.Linear(6,4)
            def forward(self, x, y, z):
                x0 = self.l(x) + y[1:]
                return x0, z * 2.0

        foo = Foo()
        inputs = (torch.randn(4, 6), torch.randn(5, 4), torch.randn(3, 3))
        dx = Dim("dx", min=3, max=6)
        dy = dx + 1
        dz = Dim("dz", min=3, max=6)

        # all of these should be fine
        for dynamic_shapes in [
            ({0: dx, 1: 6}, {0: dy, 1: 4}, {0: dz, 1: 3}),
            ((dx, None), (dy, 4), (dz, 3)),
            ((None, 6), (5, None), (None, None)),
            ((4, 6), {0: None, 1: 4}, {0: None, 1: 3})
        ]:
            ep = export(foo, inputs, dynamic_shapes=dynamic_shapes)
            self.assertEqual(foo(*inputs), ep.module()(*inputs))

        # check range_constraints - static dims shouldn't be present
        ep = export(foo, inputs, dynamic_shapes=((dx, None), (dy, 4), (dz, 3)))
        self.assertEqual(len(ep.range_constraints), 3)
        for vr in ep.range_constraints.values():
            self.assertTrue(vr.lower < vr.upper)

        # check raised errors
        with self.assertRaisesRegex(
            (
                torch.fx.experimental.symbolic_shapes.ConstraintViolationError,
                torch._dynamo.exc.UserError
            ),
            "Static shape constraint of 5 does not match input size of 4, for .*"
        ):
            _ = export(foo, inputs, dynamic_shapes=((5, None), None, None))
        with self.assertRaisesRegex(
            (
                torch.fx.experimental.symbolic_shapes.ConstraintViolationError,
                torch._dynamo.exc.UserError
            ),
            "Static shape constraint of 9 does not match input size of 6, for .*"
        ):
            _ = export(foo, inputs, dynamic_shapes=((dx, 9), (dy, 4), (3, 3)))

    @testing.expectedFailurePreDispatchRunDecomp  # T183703911
    def test_dim_1_2(self):
        class Foo(torch.nn.Module):
            def forward(self, x):
                return x * 2

        dx = Dim("dx", min=1, max=2)
        ep = export(
            Foo(),
            (torch.randn(2, 2), ),
            dynamic_shapes=({0: dx, 1: None}, )
        )
        ep.module()(torch.randn(1, 2))
        ep.module()(torch.randn(2, 2))
        with self.assertRaisesRegex(
            RuntimeError,
            "Expected input at .* to be <= 2, but got 3"
        ):
            ep.module()(torch.randn(3, 2))
        vr = list(ep.range_constraints.values())[0]
<<<<<<< HEAD
        self.assertEquals(vr.lower, 1)
        self.assertEquals(vr.upper, 2)
=======
        self.assertEqual(vr.lower, 1)
        self.assertEqual(vr.upper, 2)
>>>>>>> b279034e

    @testing.expectedFailurePreDispatchRunDecomp  # T183703359
    def test_derived_dim_1_2(self):
        class Bar(torch.nn.Module):
            def forward(self, x, y):
                return x + y[1:]

        dx = Dim("dx", min=1, max=2)
        ep = export(
            Bar(),
            (torch.randn(2, 2), torch.randn(3, 2)),
            dynamic_shapes=({0: dx, 1: None}, {0: dx+1, 1: None})
        )
        ep.module()(torch.randn(1, 2), torch.randn(2, 2))
        range_lower_bounds = sorted(vr.lower for vr in ep.range_constraints.values())
        range_upper_bounds = sorted(vr.upper for vr in ep.range_constraints.values())
<<<<<<< HEAD
        self.assertEquals(range_lower_bounds, [1, 2])
        self.assertEquals(range_upper_bounds, [2, 3])
=======
        self.assertEqual(range_lower_bounds, [1, 2])
        self.assertEqual(range_upper_bounds, [2, 3])
>>>>>>> b279034e

    def test_raise_user_error_when_guard_on_data_dependent_operation(self):
        class M(torch.nn.Module):
            def forward(self, x):
                y = x.nonzero()
                z = y.shape[0]
                if z > 2:
                    return x.cos()
                else:
                    return x.sin()

        with self.assertRaisesRegex(
            (
                torchdynamo.exc.UserError,
                torch.fx.experimental.symbolic_shapes.GuardOnDataDependentSymNode,
            ),
            "Could not guard on data-dependent expression",
        ):
            _ = export(M(), (torch.tensor([2, 3, 5]),))

    def test_if_functional(self):
        class Module(torch.nn.Module):
            def forward(self, x):
                z = x + 4
                z.add_(4)
                y = z.view(x.shape)
                return x.cos() + y.cos()

        foo = Module()
        gm = export(foo, (torch.tensor([2, 3, 5]),))

        view_count = 0
        for node in gm.graph.nodes:
            if node.op == "call_function" and node.target == torch.ops.aten.add_.Tensor:
                # No more inplace mutation
                self.assertNotEqual(
                    node.target,
                    torch.ops.aten.add_.Tensor,
                    "There shouldn't be any inplace mutation node in the graph.",
                )
            if (
                node.op == "call_function"
                and node.target == torch.ops.aten.view.default
            ):
                view_count += 1

        # There should be nonzero view nodes in the graph
        self.assertTrue(view_count > 0)

    def test_export_mod_constraints(self):
        class BasicDynamiShapeModel(torch.nn.Module):
            def forward(self, x: torch.Tensor) -> torch.Tensor:
                return x.view(x.shape[0] - 1, -1)

        m = BasicDynamiShapeModel()
        a = torch.randn(3, 4)
        dim0_x = torch.export.Dim("dim0_x", min=3)
        dim1_x = torch.export.Dim("dim1_x", max=8000)
        dynamic_shapes = {"x": (dim0_x, dim1_x)}
        with self.assertRaisesRegex(
            torch._dynamo.exc.UserError,
            (
                "Specializations unexpectedly required"
                ".*\n.*\\[0\\] must be specialized to 3.*guards.*too complex(.*\n)*.*"
                "Suggested fixes:(.*\n)*.*"
                "dim0_x = None  # 3(.*\n)*.*"
                "dim1_x = 2\\*_dim1_x"
            ),
        ):
            torch.export.export(m, (a,), dynamic_shapes=dynamic_shapes)
        dim0_x = None
        dim1_x = 2 * torch.export.Dim("_dim1_x", max=4000)
        dynamic_shapes = {"x": (dim0_x, dim1_x)}
        em = torch.export.export(m, (a,), dynamic_shapes=dynamic_shapes)
        x = torch.randn(3, 5)
        with self.assertRaisesRegex(
            RuntimeError,
            "Expected.*shape\\[1\\] = 5 to be of the form 2\\*s1, where s1 is an integer",
        ):
            em.module()(x)

    def test_not_correct_dim(self):
        def f(x):
            return x.cos()

        def g(x):
            return x + 4

        inp_for_f = torch.tensor(5)
        with self.assertRaisesRegex(
            torchdynamo.exc.UserError, "Cannot mark 0-dimension tensors to be dynamic"
        ):
            constraints = [dynamic_dim(inp_for_f, 0)]

        inp_for_f_mul_dim = torch.ones(5, 5)
        with self.assertRaisesRegex(
            torchdynamo.exc.UserError,
            "Expected the dimension passed to dynamic_dim to be in the range \\[0:1\\]",
        ):
            constraints = [dynamic_dim(inp_for_f_mul_dim, 2)]

        inp_for_g = 4
        with self.assertRaisesRegex(
            torchdynamo.exc.UserError, "Expected tensor as input to dynamic_dim"
        ):
            constraints = [dynamic_dim(inp_for_g, 0)]

    @testing.expectedFailureRetraceability  # T183144629
    def test_map(self):
        class Module(torch.nn.Module):
            def forward(self, xs, y, z):
                def body(x, y, z):
                    return x + y + z

                return map(body, xs, y, z)

        list_tensor_map = Module()
        inps = (torch.ones(6, 4), torch.tensor(5), torch.tensor(4))
        self._test_export_same_as_eager(list_tensor_map, inps)

    def test_export_func_with_kwargs(self):
        class Module(torch.nn.Module):
            def forward(self, arg1, arg2, kw1, kw2):
                return arg1 + arg2, kw1 + kw2

        kw_func = Module()
        args = (torch.ones(6, 4), torch.ones(1, 1))
        kwargs = {"kw1": torch.ones(1, 1), "kw2": torch.ones(6, 4)}
        self._test_export_same_as_eager(kw_func, args, kwargs)

    def test_export_func_with_pytree_kwargs(self):
        class Module(torch.nn.Module):
            def forward(self, arg1, arg2, a, b):
                return arg1 + a["kw1"] + b[0], arg2 + a["kw2"] + b[1]

        kw_func = Module()
        args = (torch.ones(2, 3), torch.ones(3, 4))
        kwargs = {
            "a": {"kw1": torch.ones(2, 3), "kw2": torch.ones(3, 4)},
            "b": [torch.ones(2, 3), torch.ones(3, 4)],
        }
        self._test_export_same_as_eager(kw_func, args, kwargs)

    # TODO(pianpwk): resolve in immediate follow-up PR
    # add name to ConstantArgument schema for SerDer
    @testing.expectedFailureSerDer
    @testing.expectedFailureSerDerPreDispatch
    def test_export_func_with_default_kwargs(self):
        class Module(torch.nn.Module):
            def forward(self, arg1, arg2, a, b=1):
                return arg1 + arg2, a["kw1"] + a["kw2"] + b
<<<<<<< HEAD

        kw_func = Module()

        class Module2(torch.nn.Module):
            def forward(self, arg1, arg2, a=1, b=2):
                return arg1 + a, arg2 + b

=======

        kw_func = Module()

        class Module2(torch.nn.Module):
            def forward(self, arg1, arg2, a=1, b=2):
                return arg1 + a, arg2 + b

>>>>>>> b279034e
        kw_func2 = Module2()

        args = (torch.ones(6, 4), torch.ones(1, 1))
        kwargs1 = {"a": {"kw1": torch.ones(1, 1), "kw2": torch.ones(6, 4)}}
        kwargs2 = {"a": {"kw1": torch.ones(1, 1), "kw2": torch.ones(6, 4)}, "b": 2}
        self._test_export_same_as_eager(kw_func, args, kwargs1)
        self._test_export_same_as_eager(kw_func, args, kwargs2)
        kwargs3 = {"b": 1}
        self._test_export_same_as_eager(kw_func2, args, kwargs3)

    def test_export_func_with_var_postional_args(self):
        class Module(torch.nn.Module):
            def forward(self, arg1, arg2, *args):
                return arg1 + args[0], arg2 + args[1]

        kw_func = Module()
        args = (torch.ones(2, 3), torch.ones(3, 4), torch.ones(2, 3), torch.ones(3, 4))
        self._test_export_same_as_eager(kw_func, args)

    def test_export_func_with_keyword_only_args(self):
        class Module(torch.nn.Module):
            def forward(self, arg1, arg2, *args, kw1, kw2):
                return arg1 + args[0] + kw1, arg2 + args[1] + kw2

        kw_func = Module()
        args = (torch.ones(2, 3), torch.ones(3, 4), torch.ones(2, 3), torch.ones(3, 4))
        kwargs = {"kw1": torch.ones(2, 3), "kw2": torch.ones(3, 4)}
        self._test_export_same_as_eager(kw_func, args, kwargs)

    def test_export_func_with_var_keyword_args(self):
        class Module(torch.nn.Module):
            def forward(self, arg1, arg2, *args, kw1, kw2, **kwargs):
                return (
                    arg1 + args[0] + kw1 + kwargs["kw3"],
                    arg2 + args[1] + kw2 + kwargs["kw4"],
                )

        kw_func = Module()
        args = (torch.ones(2, 3), torch.ones(3, 4), torch.ones(2, 3), torch.ones(3, 4))
        kwargs = {
            "kw1": torch.ones(2, 3),
            "kw2": torch.ones(3, 4),
            "kw3": torch.ones(2, 3),
            "kw4": torch.ones(3, 4),
        }
        self._test_export_same_as_eager(kw_func, args, kwargs)

    def test_unbacked_slice(self):
        class M(torch.nn.Module):
            def forward(
                self, scores, score_thr, topk: torch.Tensor, results=None
            ):
                valid_mask = scores > score_thr
                scores = scores[valid_mask]
                valid_idxs = torch.nonzero(valid_mask).to(scores.device)

                num_topk = torch.minimum(topk, torch.tensor(valid_idxs.shape[0])).item()
                torch._constrain_as_size(num_topk)
                torch._check(scores.shape[0] >= num_topk)
                scores, idxs = scores.sort(descending=True)
                scores = scores[:num_topk]
                topk_idxs = valid_idxs[idxs[:num_topk]]
                keep_idxs, labels = topk_idxs.unbind(dim=1)

                return scores, labels, keep_idxs

        score = torch.tensor(
            [[0.1, 0.3, 0.2], [0.12, 0.7, 0.9], [0.02, 0.8, 0.08], [0.4, 0.1, 0.08]]
        )
        bbox_pred = torch.tensor([[0.2, 0.3], [0.4, 0.7], [0.1, 0.1], [0.5, 0.1]])
        score_thr = 0.15
        nms_pre = torch.tensor(4)
        inputs = (score, score_thr, nms_pre, dict(bbox_pred=bbox_pred))

        ep = torch.export.export(M(), inputs)
        orig_res = M()(*inputs)
        ep_res = ep.module()(*inputs)
        self.assertTrue(torch.allclose(orig_res[0], ep_res[0]))
        self.assertTrue(torch.allclose(orig_res[1], ep_res[1]))
        self.assertTrue(torch.allclose(orig_res[2], ep_res[2]))

    def test_export_func_with_var_keyword_pytree_args(self):
        class Module(torch.nn.Module):
            def forward(self, arg1, arg2, *args, kw1, kw2, **kwargs):
                return (
                    arg1 + arg2[0][0] + args[0] + kw1[0] + kwargs["kw3"][0],
                    arg2[1] + args[1] + kw2 + kwargs["kw4"],
                )

        kw_func = Module()
        args = (
            torch.ones(2, 3),
            [(torch.ones(2, 3),), torch.ones(3, 4)],
            torch.ones(2, 3),
            torch.ones(3, 4),
        )
        kwargs = {
            "kw1": (torch.ones(2, 3),),
            "kw2": torch.ones(3, 4),
            "kw3": (torch.ones(2, 3), torch.ones(3, 4)),
            "kw4": torch.ones(3, 4),
        }
        self._test_export_same_as_eager(kw_func, args, kwargs)

    @testing.expectedFailureSerDer  # we don't save placeholder metadata
    @testing.expectedFailureSerDerPreDispatch
    @testing.expectedFailureNonStrict
    def test_linear_conv(self):
        class MyLinear(torch.nn.Module):
            def __init__(self):
                super().__init__()
                self.weight = torch.randn(20, 98)
                self.bias = torch.randn(20)

            def forward(self, x):
                return torch.nn.functional.linear(x, self.weight, self.bias)

        class Foo(torch.nn.Module):
            def __init__(self):
                super().__init__()
                self.conv = torch.nn.Conv2d(16, 33, 3)
                self.linear = MyLinear()

            def forward(self, x):
                x_conv = self.conv(x)
                x_linear = self.linear(x_conv)
                return x_linear.cos()

        ep = export(Foo(), (torch.randn(20, 16, 50, 100),))
        for node in ep.graph.nodes:
            if (
                node.op == "placeholder"
                and node.name in ep.graph_signature.inputs_to_buffers
                or node.name in ep.graph_signature.inputs_to_parameters
            ):
                self.assertTrue("source_fn_stack" in node.meta)

    def test_export_api_with_dynamic_shapes(self):
        from torch.export import Dim, dims, export

        # pass dynamic shapes of inputs [args]
        class Foo(torch.nn.Module):
            def forward(self, x, y):
                return torch.matmul(x, y)

        foo = Foo()
        inputs = (torch.randn(10, 2, 3), torch.randn(10, 3, 4))
        batch = Dim("batch")
        efoo = export(
            foo,
            inputs,
            dynamic_shapes={k: {0: batch} for k in ["x", "y"]},
        )
        self.assertEqual(efoo.module()(*inputs).shape, foo(*inputs).shape)

        foo = Foo()
        inputs = (torch.randn(10, 2, 3),)
        kwinputs = {"y": torch.randn(10, 3, 4)}
        batch = Dim("batch")
        efoo = export(
            foo, inputs, kwinputs, dynamic_shapes={k: {0: batch} for k in ["x", "y"]}
        )
        self.assertEqual(
            efoo.module()(*inputs, **kwinputs).shape, foo(*inputs, **kwinputs).shape
        )

        # pass dynamic shapes of inputs [partial, error]
        foo = Foo()
        inputs = (torch.randn(10, 2, 3),)
        kwinputs = {"y": torch.randn(10, 3, 4)}
        batch = Dim("batch")
        with self.assertRaisesRegex(
            torch._dynamo.exc.UserError,
            (
                "Constraints violated \\(batch\\)!(.*\n)*.*"
                "batch was inferred to be a constant(.*\n)*.*"
                "Suggested fixes:(.*\n)*.*"
                "batch = None  # 10"
            ),
        ):
            export(
                foo,
                inputs,
                kwinputs,
                dynamic_shapes={"x": {0: batch}, "y": None},
            )

        # pass dynamic shapes of inputs [module]
        foo = Foo()
        inputs = (torch.randn(10, 2, 3), torch.randn(10, 3, 4))
        batch = Dim("batch")
        efoo = export(
            foo,
            inputs,
            dynamic_shapes={"x": {0: batch}, "y": {0: batch}},
        )
        self.assertEqual(efoo.module()(*inputs).shape, foo(*inputs).shape)

        # pass dynamic shapes of inputs [bounds, mostly shared]
        foo = Foo()
        inputs = (torch.randn(10, 3, 3), torch.randn(10, 3, 3))
        batch = Dim("batch", min=8, max=64)
        size = Dim("size")
        efoo = export(
            foo,
            inputs,
            dynamic_shapes={
                "x": (batch, size, size),
                "y": (batch, size, size),
            },
        )
        self.assertEqual(
            [
                str(node.meta["val"].shape)
                for node in efoo.graph_module.graph.nodes
                if node.op == "placeholder"
            ],
            ["torch.Size([s0, s1, s1])", "torch.Size([s0, s1, s1])"],
        )
        self.assertEqual(efoo.module()(*inputs).shape, foo(*inputs).shape)

        # pass dynamic shapes of inputs [multiple, mostly distinct]
        inputs = (torch.randn(10, 2, 3), torch.randn(10, 3, 4))
        batch, M, K, N = dims("batch", "M", "K", "N")
        efoo = export(
            Foo(),
            inputs,
            dynamic_shapes={"x": (batch, M, K), "y": (batch, K, N)},
        )
        self.assertEqual(
            [
                str(node.meta["val"].shape)
                for node in efoo.graph_module.graph.nodes
                if node.op == "placeholder"
            ],
            ["torch.Size([s0, s1, s2])", "torch.Size([s0, s2, s5])"],
        )
        self.assertEqual(efoo.module()(*inputs).shape, foo(*inputs).shape)

        # pass dynamic shapes of inputs [dict]
        class Foo(torch.nn.Module):
            def forward(self, inputs):
                return torch.matmul(inputs["x"], inputs["y"])

        foo = Foo()
        inputs = ({"x": torch.randn(10, 2, 3), "y": torch.randn(10, 3, 4)},)
        batch = Dim("batch")
        efoo = export(
            foo, inputs, dynamic_shapes={"inputs": {k: {0: batch} for k in ["x", "y"]}}
        )
        self.assertEqual(
            [
                str(node.meta["val"].shape)
                for node in efoo.graph_module.graph.nodes
                if node.op == "placeholder"
            ],
            ["torch.Size([s0, 2, 3])", "torch.Size([s0, 3, 4])"],
        )
        self.assertEqual(efoo.module()(*inputs).shape, foo(*inputs).shape)

        # pass dynamic shapes of inputs [list]
        class Foo(torch.nn.Module):
            def forward(self, inputs):
                return torch.matmul(inputs[0], inputs[1])

        foo = Foo()
        inputs = ((torch.randn(10, 2, 3), torch.randn(10, 3, 4)),)
        batch = Dim("batch")
        efoo = export(
            foo, inputs, dynamic_shapes={"inputs": [{0: batch} for _ in range(2)]}
        )
        self.assertEqual(
            [
                str(node.meta["val"].shape)
                for node in efoo.graph_module.graph.nodes
                if node.op == "placeholder"
            ],
            ["torch.Size([s0, 2, 3])", "torch.Size([s0, 3, 4])"],
        )
        self.assertEqual(efoo.module()(*inputs).shape, foo(*inputs).shape)

        # pass dynamic shapes of inputs [dataclass]
        @dataclass
        class DataClass:
            a: Tensor
            b: Tensor

        register_dataclass_as_pytree_node(
            DataClass,
            serialized_type_name="test_export_api_with_dynamic_shapes.DataClass",
        )

        class Foo(torch.nn.Module):
            def forward(self, inputs):
                return torch.matmul(inputs.a, inputs.b)

        foo = Foo()
        inputs = (DataClass(a=torch.randn(10, 2, 3), b=torch.randn(10, 3, 4)),)
        batch = Dim("batch")
        efoo = export(
            foo,
            inputs,
            dynamic_shapes={"inputs": [{0: batch}, {0: batch}]},
        )
        self.assertEqual(
            [
                str(node.meta["val"].shape)
                for node in efoo.graph_module.graph.nodes
                if node.op == "placeholder"
            ],
            ["torch.Size([s0, 2, 3])", "torch.Size([s0, 3, 4])"],
        )

        # pass dynamic shapes of inputs [pytree-registered classes]
        if HAS_TORCHREC:
            # skipping tests if torchrec not available
            class Foo(torch.nn.Module):
                def forward(self, kjt) -> torch.Tensor:
                    return kjt.values() + 0, kjt.offsets() + 0
            foo = Foo()
            kjt = KeyedJaggedTensor(
                values=torch.Tensor([1.0, 2.0, 3.0, 4.0, 5.0, 6.0, 7.0, 8.0]),
                keys=["index_0", "index_1"],
                lengths=torch.IntTensor([0, 2, 0, 1, 1, 1, 0, 3]),
                offsets=torch.IntTensor([0, 0, 2, 2, 3, 4, 5, 5, 8]),
            )
            inputs = (kjt,)
            dim = Dim("dim")
            dim_plus_one = Dim("dim_plus_one")
            efoo = torch.export.export(
                foo,
                inputs,
                dynamic_shapes={"kjt": [{0: dim}, None, {0: dim}, {0: dim_plus_one}]},
            )
            self.assertEqual(
                [out.shape for out in efoo.module()(*inputs)],
                [out.shape for out in foo(*inputs)]
            )

        # pass dynamic shapes of inputs [distinct, error]
        class Foo(torch.nn.Module):
            def forward(self, x, y):
                return torch.matmul(x, y)
        foo = Foo()
        inputs = (torch.randn(10, 2, 3), torch.randn(10, 3, 4))
        batch, M, K1, K2, N = dims("batch", "M", "K1", "K2", "N")
        with self.assertRaisesRegex(
            torch._dynamo.exc.UserError,
            (
                "Constraints violated \\(K2\\)!(.*\n)*.*"
                "K2.*and.*K1.*must always be equal(.*\n)*.*"
                "Suggested fixes:(.*\n)*.*"
                "K2 = K1"
            ),
        ):
            export(
                foo,
                inputs,
                dynamic_shapes={"x": (batch, M, K1), "y": (batch, K2, N)},
            )

        # pass dynamic shapes of inputs [specialized, error]
        foo = Foo()
        inputs = (torch.randn(10, 2, 3), torch.randn(10, 3, 4))
        batch, M, K1, N = dims("batch", "M", "K1", "N")
        with self.assertRaisesRegex(
            torch._dynamo.exc.UserError,
            (
                "Constraints violated \\(K1\\)!(.*\n)*.*"
                "K1 was inferred to be a constant(.*\n)*.*"
                "Suggested fixes:(.*\n)*.*"
                "K1 = None  # 3"
            ),
        ):
            export(
                foo,
                inputs,
                dynamic_shapes={"x": (batch, M, K1), "y": (batch, None, N)},
            )

        # pass dynamic shapes of inputs [guards, error]
        class Foo(torch.nn.Module):
            def forward(self, x, y):
                if x.shape[0] < 16 and y.shape[1] % 3 == 0:
                    return torch.matmul(x, y)
                else:
                    return x + y

        foo = Foo()
        inputs = (torch.randn(10, 2, 3), torch.randn(10, 3, 4))
        batch, M, K, N = dims("batch", "M", "K", "N")
        with self.assertRaisesRegex(
            torch._dynamo.exc.UserError,
            (
                "Constraints violated.*!(.*\n)*.*"
                "Not all values of K.*satisfy the generated guard(.*\n)*.*"
                "Not all values of batch.*satisfy the generated guard(.*\n)*.*"
                "Suggested fixes:(.*\n)*.*"
                "batch = Dim\\('batch', max=15\\)(.*\n)*.*"
                "K = 3\\*_K"
            ),
        ):
            export(
                foo,
                inputs,
                dynamic_shapes={"x": (batch, M, K), "y": (batch, K, N)},
            )

    def test_dynamic_shapes_spec_with_pytree(self):
        from torch.export import Dim, export
        from torch.utils._pytree import tree_map

        inputs = {
            "tensor": torch.randn(3),
            "dict_of_tensors": {k: torch.randn(3) for k in ["A", "B", "C", "D"]},
            "list_of_tensors": [torch.randn(3) for _ in range(4)],
        }

        batch = Dim("batch")
        # uniformly specify dynamic shapes for all inputs
        spec = tree_map(lambda x: {0: batch}, inputs)

        class Foo(torch.nn.Module):
            def forward(self, inputs):
                return (
                    inputs["tensor"]
                    + inputs["dict_of_tensors"]["A"]
                    + inputs["list_of_tensors"][0]
                )

        ep = export(Foo(), (inputs,), dynamic_shapes={"inputs": spec})
        input_shapes = [
            str(node.meta["val"].shape)
            for node in ep.graph_module.graph.nodes
            if node.op == "placeholder"
        ]
        self.assertEqual(len(input_shapes), 9)
        self.assertTrue(all(shape == "torch.Size([s0])" for shape in input_shapes))

    def test_error_does_not_reference_eager_fallback(self):
        class Module(torch.nn.Module):
            def forward(self, x):
                y = x.nonzero()
                z = y.shape[0]
                if z > 2:
                    return x.cos()
                else:
                    return x.sin()

        fn_ddo = Module()
        if is_non_strict_test(self._testMethodName):
            error = torch.fx.experimental.symbolic_shapes.GuardOnDataDependentSymNode
            error_msg = r"Could not guard on data-dependent expression"
        else:
            error = torchdynamo.exc.UserError
            error_msg = r"^(?!.*fall back to eager).*"
        with self.assertRaisesRegex(error, error_msg):
            _ = export(fn_ddo, (torch.tensor([2, 3, 5]),))

    def test_pytree_register_data_class(self):
        @dataclass
        class MyDataClass:
            x: int
            y: int
            z: int = None

        dt = MyDataClass(x=3, y=4)
        flat, spec = tree_flatten(dt)
        self.assertTrue(spec, LeafSpec())
        self.assertTrue(len(flat) == 1)

        register_dataclass_as_pytree_node(
            MyDataClass,
            serialized_type_name="test_pytree_register_data_class.MyDataClass",
        )

        flat, spec = tree_flatten(dt)
        self.assertEqual(
            spec,
            TreeSpec(
                MyDataClass, [["x", "y"], ["z"]], [LeafSpec(), LeafSpec()]
            ),
        )
        self.assertEqual(flat, [3, 4])

        orig_dt = tree_unflatten(flat, spec)
        self.assertTrue(isinstance(orig_dt, MyDataClass))
        self.assertEqual(orig_dt.x, 3)
        self.assertEqual(orig_dt.y, 4)
        self.assertEqual(orig_dt.z, None)

        roundtrip_spec = treespec_loads(treespec_dumps(spec))
        self.assertEqual(roundtrip_spec, spec)

        @dataclass
        class MyOtherDataClass:  # the pytree registration don't allow registering the same class twice
            x: int
            y: int
            z: int = None

        # Override the registration with keep none fields
        register_dataclass_as_pytree_node(
            MyOtherDataClass,
            return_none_fields=True,
            serialized_type_name="test_pytree_regster_data_class.MyOtherDataClass",
        )

        dt = MyOtherDataClass(x=3, y=4)
        flat, spec = tree_flatten(dt)
        self.assertEqual(
            spec,
            TreeSpec(
                MyOtherDataClass,
                [["x", "y", "z"], []],
                [LeafSpec(), LeafSpec(), LeafSpec()],
            ),
        )
        self.assertEqual(flat, [3, 4, None])

        orig_dt = tree_unflatten(flat, spec)
        self.assertTrue(isinstance(orig_dt, MyOtherDataClass))
        self.assertEqual(orig_dt.x, 3)
        self.assertEqual(orig_dt.y, 4)
        self.assertEqual(orig_dt.z, None)

        roundtrip_spec = treespec_loads(treespec_dumps(spec))
        self.assertEqual(roundtrip_spec, spec)

    def test_pytree_register_nested_data_class(self):
        @dataclass
        class Inner:
            x: int
            y: int

        @dataclass
        class Outer:
            xy: Inner
            ab: Inner

        xy = Inner(1, 2)
        ab = Inner(3, 4)
        dt = Outer(xy, ab)
        inp = {"dt1": (dt, ({},)), "dt2": ((torch.ones(1),), dt)}

        register_dataclass_as_pytree_node(
            Inner, serialized_type_name="test_pytree_register_nested_data_class.Inner"
        )
        register_dataclass_as_pytree_node(
            Outer, serialized_type_name="test_pytree_register_nested_data_class.Outer"
        )

        flat, spec = tree_flatten(inp)
        self.assertEqual(flat, [1, 2, 3, 4, torch.ones(1), 1, 2, 3, 4])

        unflat = tree_unflatten(flat, spec)
        self.assertEqual(unflat, inp)

        roundtrip_spec = treespec_loads(treespec_dumps(spec))
        self.assertEqual(roundtrip_spec, spec)

    def test_param_util(self):
        class Basic(torch.nn.Module):
            def __init__(self):
                super().__init__()
                self.lin = torch.nn.Linear(10, 1)

            def forward(self, x):
                return self.lin(x)

        ep = export(Basic(), (torch.randn(5, 10),))
        num_params = 0
        params = []
        for node in ep.graph.nodes:
            if is_param(ep, node):
                num_params += 1
                params.append(get_param(ep, node))
        self.assertEqual(num_params, 2)
        self.assertEqual(params[0].shape, [1, 10])  # weight
        self.assertEqual(params[1].shape, [1])  # bias

    def test_buffer_util(self):
        ep = export(
            torch.nn.BatchNorm2d(100, affine=False), (torch.ones(20, 100, 35, 45),)
        )
        num_buffer = 0
        buffer = []

        for node in ep.graph.nodes:
            if is_buffer(ep, node):
                num_buffer += 1
                buffer.append(get_buffer(ep, node))
        self.assertEqual(num_buffer, 3)

        self.assertEqual(buffer[0].shape, torch.Size([100]))  # running_mean
        self.assertEqual(buffer[1].shape, torch.Size([100]))  # running_var
        self.assertEqual(buffer[2].shape, torch.Size([]))  # num_batches_tracked

    def test_export_dynamo_config(self):
        class MyModule(torch.nn.Module):
            def __init__(self):
                super().__init__()
                self.lstm = torch.nn.LSTM(input_size=4, hidden_size=5, num_layers=1)

            def forward(self, inputs: torch.Tensor) -> torch.Tensor:
                return self.lstm(inputs)

        config = DEFAULT_EXPORT_DYNAMO_CONFIG
        mod = MyModule()

        @contextmanager
        def _patch_config(kwargs):
            orig_config_dict = dataclasses.asdict(config)

            try:
                for k, v in kwargs.items():
                    setattr(config, k, v)
                yield
            finally:
                for k, v in orig_config_dict.items():
                    setattr(config, k, v)

        inp = (torch.rand(5, 4),)
        exported_program = export(mod, inp, strict=True)

        with _patch_config({"allow_rnn": False}):
            with self.assertRaisesRegex(
                torch._dynamo.exc.Unsupported,
                "TorchDynamo purposely graph breaks on RNN, GRU, LSTMs",
            ):
                _ = export(mod, inp, strict=True)

    def test_module(self):
        class MyLinear(torch.nn.Module):
            def __init__(self):
                super().__init__()
                self.weight = torch.randn(20, 98)
                self.bias = torch.randn(20)

            def forward(self, x):
                return torch.nn.functional.linear(x, self.weight, self.bias)

        class Foo(torch.nn.Module):
            def __init__(self):
                super().__init__()
                self.conv = torch.nn.Conv2d(16, 33, 3)
                self.linear = MyLinear()

            def forward(self, x):
                a, b = x
                a_conv = self.conv(a)
                a_linear = self.linear(a_conv)
                b_conv = self.conv(b)
                b_linear = self.linear(b_conv)
                return (
                    a_linear.cos() + b_linear.sin(),
                    a_linear.sin() + b_linear.cos(),
                )

        inp_container = ((torch.randn(20, 16, 50, 100), torch.randn(20, 16, 50, 100)),)

        ep = export(Foo(), inp_container)
        ep_rexported = export(ep.module(), inp_container)

        inp_test = ((torch.randn(20, 16, 50, 100), torch.randn(20, 16, 50, 100)),)

        self.assertTrue(torch.allclose(ep.module()(*inp_test)[0], ep_rexported.module()(*inp_test)[0]))
        self.assertTrue(torch.allclose(ep.module()(*inp_test)[1], ep_rexported.module()(*inp_test)[1]))

    def test_module_with_dict_container_inp_out(self):
        class MyLinear(torch.nn.Module):
            def __init__(self):
                super().__init__()
                self.weight = torch.randn(20, 98)
                self.bias = torch.randn(20)

            def forward(self, x):
                return torch.nn.functional.linear(x, self.weight, self.bias)

        class Foo(torch.nn.Module):
            def __init__(self):
                super().__init__()
                self.conv = torch.nn.Conv2d(16, 33, 3)
                self.linear = MyLinear()

            def forward(self, x):
                a1, a2 = x["a"]
                b = x["b"]
                a1_conv = self.conv(a1)
                a1_linear = self.linear(a1_conv)
                a2_conv = self.conv(a2)
                a2_linear = self.linear(a2_conv)
                b_conv = self.conv(b)
                b_linear = self.linear(b_conv)
                return {
                    "a": a1_linear.cos() + b_linear.sin(),
                    "b": a2_linear.sin() + b_linear.cos(),
                }

        inp_container = (
            {
                "a": (torch.randn(20, 16, 50, 100), torch.randn(20, 16, 50, 100)),
                "b": torch.randn(20, 16, 50, 100),
            },
        )

        ep = export(Foo(), inp_container)
        ep_rexported = export(ep.module(), inp_container)

        inp_test = (
            {
                "a": (torch.randn(20, 16, 50, 100), torch.randn(20, 16, 50, 100)),
                "b": torch.randn(20, 16, 50, 100),
            },
        )

        self.assertTrue(
            torch.allclose(ep.module()(*inp_test)["a"], ep_rexported.module()(*inp_test)["a"])
        )
        self.assertTrue(
            torch.allclose(ep.module()(*inp_test)["b"], ep_rexported.module()(*inp_test)["b"])
        )

    def test_args_type_checked(self):
        class M(torch.nn.Module):
            def forward(self, x):
                return x + 1

        inp = torch.rand(2, 2)
        with self.assertRaisesRegex(torch._dynamo.exc.UserError, "to be a tuple"):
            # Intentionally not wrapping `inp` in a tuple to trigger the error
            _ = export(M(), inp)

    def test_constrain_value_with_no_default(self):
        class Module(torch.nn.Module):
            def forward(self, x, y):
                n = x.max().item()
                torch._constrain_as_value(n)
                return y + n

        fn = Module()
        ep = export(
            fn,
            (torch.randint(3, 5, (2, 2)), torch.randint(3, 5, (2, 3))),
        )
        test_inp = (torch.randint(3, 5, (2, 2)), torch.randint(3, 5, (2, 3)))
        self.assertTrue(torch.allclose(ep.module()(*test_inp), fn(*test_inp)))

    def test_decomp_batch_norm_functional_predispatch(self):
        class ConvBatchnorm(torch.nn.Module):
            def __init__(self):
                super().__init__()
                self.conv = torch.nn.Conv2d(1, 3, 1, 1)
                self.bn = torch.nn.BatchNorm2d(3)

            def forward(self, x):
                x = self.conv(x)
                x = self.bn(x)
                return (x,)

        mod = ConvBatchnorm()
        mod.eval()
        inp = torch.randn(1, 1, 3, 3)

        gm = torch.export._trace._export(mod, (inp,), pre_dispatch=True).module()
        self.assertExpectedInline(
            str(gm.code).strip(),
            """\
def forward(self, arg_0):
    x, = fx_pytree.tree_flatten_spec(([arg_0], {}), self._in_spec)
    conv_weight = self.conv.weight
    conv_bias = self.conv.bias
    bn_weight = self.bn.weight
    bn_bias = self.bn.bias
    bn_running_mean = self.bn.running_mean
    bn_running_var = self.bn.running_var
    conv2d = torch.ops.aten.conv2d.default(x, conv_weight, conv_bias);  x = conv_weight = conv_bias = None
    _native_batch_norm_legit_no_training = torch.ops.aten._native_batch_norm_legit_no_training.default(conv2d, bn_weight, bn_bias, bn_running_mean, bn_running_var, 0.1, 1e-05);  conv2d = bn_weight = bn_bias = bn_running_mean = bn_running_var = None
    getitem = _native_batch_norm_legit_no_training[0];  _native_batch_norm_legit_no_training = None
    return pytree.tree_unflatten((getitem,), self._out_spec)""",
        )

        mod.train()
        gm_train = _export(mod, (inp,), pre_dispatch=True).module()
        self.assertExpectedInline(
            str(gm_train.code).strip(),
            """\
def forward(self, arg_0):
    x, = fx_pytree.tree_flatten_spec(([arg_0], {}), self._in_spec)
    conv_weight = self.conv.weight
    conv_bias = self.conv.bias
    bn_weight = self.bn.weight
    bn_bias = self.bn.bias
    bn_running_mean = self.bn.running_mean
    bn_running_var = self.bn.running_var
    bn_num_batches_tracked = self.bn.num_batches_tracked
    conv2d = torch.ops.aten.conv2d.default(x, conv_weight, conv_bias);  x = conv_weight = conv_bias = None
    add = torch.ops.aten.add.Tensor(bn_num_batches_tracked, 1)
    _native_batch_norm_legit_functional = torch.ops.aten._native_batch_norm_legit_functional.default(conv2d, bn_weight, bn_bias, bn_running_mean, bn_running_var, True, 0.1, 1e-05);  conv2d = bn_weight = bn_bias = None
    getitem = _native_batch_norm_legit_functional[0]
    getitem_3 = _native_batch_norm_legit_functional[3]
    getitem_4 = _native_batch_norm_legit_functional[4];  _native_batch_norm_legit_functional = None
    copy__default = torch.ops.aten.copy_.default(bn_running_mean, getitem_3);  bn_running_mean = getitem_3 = None
    copy__default_1 = torch.ops.aten.copy_.default(bn_running_var, getitem_4);  bn_running_var = getitem_4 = None
    copy__default_2 = torch.ops.aten.copy_.default(bn_num_batches_tracked, add);  bn_num_batches_tracked = add = None
    return pytree.tree_unflatten((getitem,), self._out_spec)""",
        )

    def test_constrain_value_with_symfloat(self):
        class Module(torch.nn.Module):
            def forward(self, x, y):
                n = x.max().item()
                torch._constrain_as_value(n)
                return y + n

        fn = Module()
        error = ValueError if is_non_strict_test(self._testMethodName) else torch._dynamo.exc.TorchRuntimeError
        with self.assertRaisesRegex(
            error,
            "Constraining SymFloat or Symbool is nyi",
        ):
            _ = export(fn, (torch.rand(2, 2), torch.rand(2, 3)))

    def test_constrain_size_in_eager(self):
        class Module(torch.nn.Module):
            def forward(self, x, y):
                n = x.max().item()
                torch._constrain_as_size(n)
                return y + n

        fn = Module()
        ep = export(
            fn,
            (torch.randint(1, 2, (2, 2)), torch.randint(3, 5, (2, 3))),
        )
        test_inp = (torch.randint(1, 2, (2, 2)), torch.randint(3, 5, (2, 3)))
        self.assertTrue(torch.allclose(ep.module()(*test_inp), fn(*test_inp)))

    @testing.expectedFailureNonStrict
    def test_constrain_size_with_constrain_value(self):
        class Module(torch.nn.Module):
            def forward(self, x, y):
                n = x.max().item()
                torch._constrain_as_value(n, 2, 10)
                torch._constrain_as_size(n)
                return y + n

        fn = Module()
        with self.assertRaisesRegex(
            RuntimeError, r"Invalid value range for 1 between \[2, 10\]."
        ):
            _ = fn(torch.randint(1, 2, (2, 2)), torch.randint(3, 5, (2, 3)))

        ep = export(
            fn,
            (torch.randint(3, 4, (2, 2)), torch.randint(3, 5, (2, 3))),
        )
        with self.assertRaisesRegex(RuntimeError, "is outside of inline constraint"):
            test_inp = (torch.randint(1, 2, (2, 2)), torch.randint(3, 5, (2, 3)))
            _ = ep.module()(*test_inp)

    def test_constrain_size_with_various_cases(self):
        class Module1(torch.nn.Module):
            def forward(self, x, y):
                n = x.item()
                torch._constrain_as_size(n, min=0)
                return y.sum() + torch.ones(n, 5).sum()

        case1 = Module1()

        class Module2(torch.nn.Module):
            def forward(self, x, y):
                n = x.item()
                torch._constrain_as_size(n, min=0, max=6)
                return y.sum() + torch.ones(n, 5).sum()
<<<<<<< HEAD

        case2 = Module2()

        class Module3(torch.nn.Module):
            def forward(self, x, y):
                n = x.item()
                torch._constrain_as_size(n, min=0, max=1)
                return y.sum() + torch.ones(n, 5).sum()

=======

        case2 = Module2()

        class Module3(torch.nn.Module):
            def forward(self, x, y):
                n = x.item()
                torch._constrain_as_size(n, min=0, max=1)
                return y.sum() + torch.ones(n, 5).sum()

>>>>>>> b279034e
        case3 = Module3()

        class Module4(torch.nn.Module):
            def forward(self, x, y):
                n = x.item()
                torch._constrain_as_size(n, min=2)
                return y.sum() + torch.ones(n, 5).sum()

        case4 = Module4()

        class Module5(torch.nn.Module):
            def forward(self, x, y):
                n = x.item()
                torch._constrain_as_size(n, min=1)
                return y.sum() + torch.ones(n, 5).sum()

        case5 = Module5()

        ep = export(case1, (torch.tensor(1), torch.ones(4, 5)))

        with self.assertRaisesRegex(
            RuntimeError, r"Invalid value range for -1 between"
        ):
            _ = case1(torch.tensor(-1), torch.randn(4, 5))

        self.assertTrue(
            torch.allclose(
                ep.module()(torch.tensor(1), torch.ones(4, 5)),
                case1(torch.tensor(1), torch.ones(4, 5)),
            )
        )

        ep = export(case2, (torch.tensor(5), torch.randn(4, 5)))

        with self.assertRaisesRegex(RuntimeError, r"Invalid value range for 7 between"):
            _ = case2(torch.tensor(7), torch.randn(4, 5))

        with self.assertRaisesRegex(RuntimeError, r"Invalid value range for 9 between"):
            _ = case2(torch.tensor(9), torch.randn(4, 5))

        self.assertTrue(
            torch.allclose(
                ep.module()(torch.tensor(5), torch.ones(4, 5)),
                case2(torch.tensor(5), torch.ones(4, 5)),
            )
        )

        with self.assertRaisesRegex(
            RuntimeError,
            "Max value to constrain_range_for_size must be greater than 2. got: 1",
        ):
            _ = case3(torch.tensor(1), torch.randn(4, 5))

        with self.assertRaisesRegex(
            RuntimeError,
            r"Invalid value range for 1 between \[2, 9223372036854775807\].",
        ):
            _ = case4(torch.tensor(1), torch.randn(4, 5))

        ep = export(case4, (torch.tensor(5), torch.randn(4, 5)))

        with self.assertRaisesRegex(RuntimeError, r"Invalid value range for 1"):
            _ = case4(torch.tensor(1), torch.randn(4, 5))

        self.assertTrue(
            torch.allclose(
                ep.module()(torch.tensor(5), torch.ones(4, 5)),
                case4(torch.tensor(5), torch.ones(4, 5)),
            )
        )

        ep = export(case5, (torch.tensor(5), torch.randn(4, 5)))

        with self.assertRaisesRegex(RuntimeError, r"Invalid value range for 0"):
            _ = case5(torch.tensor(0), torch.randn(4, 5))

        self.assertTrue(
            torch.allclose(
                ep.module()(torch.tensor(5), torch.ones(4, 5)),
                case5(torch.tensor(5), torch.ones(4, 5)),
            )
        )

    @testing.expectedFailureNonStrict  # non-strict does not add deferred runtime assertions
    @testing.expectedFailureSerDerPreDispatch  # .item call becomes aten.item in predispatch IR
    @testing.expectedFailurePreDispatchRunDecomp # assert name is still referring to item
    def test_automatic_constrain_size(self):
        class M(torch.nn.Module):
            def forward(self, x, y):
                n = x.item()
                return y.sum() + torch.ones(n, 5).sum()

        ep = export(M(), (torch.tensor(1), torch.ones(4, 5)))

        with self.assertRaisesRegex(RuntimeError, r"_local_scalar_dense is outside of inline constraint \[0, 9223372036854775806\]"):
            _ = ep.module()(torch.tensor(-1), torch.randn(4, 5))

        self.assertTrue(
            torch.allclose(
                ep.module()(torch.tensor(1), torch.ones(4, 5)),
                M()(torch.tensor(1), torch.ones(4, 5)),
            )
        )

    def test_constrain_decomp(self) -> None:
        class M(torch.nn.Module):
            def __init__(self):
                super().__init__()
                self.freq = torch.ones(5, 5)

            def forward(self, start_pos: torch.Tensor):
                pos = start_pos.item()
                torch._constrain_as_size(pos, min=0, max=4)
                return self.freq[pos] * self.freq[pos]

        ep = torch.export.export(M(), (torch.tensor(1),))
        FileCheck().check_count(
            "torch.ops.aten._assert_async.msg", 2, exactly=True
        ).run(ep.graph_module.code)
        decompose_ep = ep.run_decompositions()
        FileCheck().check_count(
            "torch.ops.aten._assert_async.msg", 2, exactly=True
        ).run(decompose_ep.graph_module.code)

    def test_mixed_input(self):
        class Module(torch.nn.Module):
            def forward(self, a, b, alpha: int):
                return torch.add(a, b, alpha=alpha)

        func = Module()

        a = torch.rand(1, 2)
        b = torch.rand(1, 2)
        alpha = 10

        exported = export(func, (a, b, alpha))
        for node in exported.graph_module.graph.nodes:
            if node.op == "placeholder":
                self.assertTrue(isinstance(node.meta["val"], (Tensor, int)))

    @testing.expectedFailureNonStrict
    @testing.expectedFailureSerDerPreDispatch  # .item() becomes aten.item in predispatch IR
    @testing.expectedFailurePreDispatchRunDecomp # Assert message is still using the old node name, so it shoudl fail
    def test_export_with_inline_constraints(self):
        class Module(torch.nn.Module):
            def forward(self, x):
                a = x.item()
                torch._constrain_as_value(a, 4, 7)
                return torch.empty((a, 4))

        f = Module()
        ep = export(f, (torch.tensor([5]),))
        self.assertEqual(ep.module()(torch.tensor([6])).shape, (6, 4))

        FileCheck().check_count(
            "torch.ops.aten.sym_constrain_range.default", 1, exactly=True
        ).run(ep.graph_module.code)

        with self.assertRaisesRegex(
            RuntimeError,
            r"_local_scalar_dense is outside of inline constraint \[4, 7\]",
        ) as cm:
            ep.module()(torch.tensor([30]))

    def test_export_with_inline_constraints_complex(self):
        class Module(torch.nn.Module):
            def forward(self, x):
                a = x.item()
                torch._constrain_as_value(a, 4, 7)
                empty = torch.empty((a, 4))

                return torch.cat((empty.transpose(0, 1), torch.zeros(6, a)), 0)

        f = Module()
        ep = export(f, (torch.tensor([6]),))
        self.assertEqual(ep.module()(torch.tensor([5])).shape, (10, 5))
        FileCheck().check_count(
            "torch.ops.aten.sym_constrain_range.default", 1, exactly=True
        ).run(ep.graph_module.code)

    def test_to_module_with_mutated_buffer(self):
        class Foo(torch.nn.Module):
            def __init__(self):
                super().__init__()
                self.register_buffer("buf", torch.zeros(1))

            def forward(self, x):
                self.buf.add_(1)
                return x.sum() + self.buf.sum()

        exported = export(Foo(), (torch.ones(5, 5),))
        stateful_gm = exported.module()
        export_return_val = stateful_gm(torch.ones(5, 5))
        eager = Foo()
        eager_return_val = eager(torch.ones(5, 5))
        self.assertTrue(torch.allclose(eager_return_val, export_return_val))

        for name, buffer in stateful_gm.named_buffers():
            self.assertTrue(torch.allclose(torch.ones(1), buffer))

        changed = stateful_gm.graph.eliminate_dead_code()
        self.assertFalse(changed)
        self.assertTrue(
            torch.allclose(stateful_gm(torch.ones(5, 5)), eager(torch.ones(5, 5)))
        )

        for name, buffer in stateful_gm.named_buffers():
            self.assertTrue(torch.allclose(torch.tensor(2, dtype=torch.float), buffer))

    def test_to_module_with_mutated_buffer_multiple(self):
        class Bar(torch.nn.Module):
            def __init__(self):
                super().__init__()
                self.register_buffer("buf", torch.ones(1))

            def forward(self, x):
                self.buf.add_(1)
                return x.sum() + self.buf.sum()

        class Foo(torch.nn.Module):
            def __init__(self):
                super().__init__()
                self.register_buffer("buf", torch.zeros(1))
                self.bar = Bar()

            def forward(self, x):
                self.buf.add_(1)
                self.bar.buf.add_(2)
                bar = self.bar(x)
                return bar.sum() + self.buf.sum()

        exported = export(Foo(), (torch.ones(5, 5),))
        stateful_gm = exported.module()
        export_return_val = stateful_gm(torch.ones(5, 5))
        eager = Foo()
        eager_return_val = eager(torch.ones(5, 5))
        self.assertTrue(torch.allclose(eager_return_val, export_return_val))

        for name, buffer in stateful_gm.named_buffers():
            if name == "L__self___buf":
                self.assertTrue(torch.allclose(torch.ones(1), buffer))
            if name == "L__self___bar_buf":
                self.assertTrue(
                    torch.allclose(torch.tensor(4, dtype=torch.float), buffer)
                )

        changed = stateful_gm.graph.eliminate_dead_code()
        self.assertFalse(changed)
        self.assertTrue(
            torch.allclose(stateful_gm(torch.ones(5, 5)), eager(torch.ones(5, 5)))
        )

        for name, buffer in stateful_gm.named_buffers():
            if name == "L__self___buf":
                self.assertTrue(
                    torch.allclose(torch.tensor(2, dtype=torch.float), buffer)
                )
            if name == "L__self___bar_buf":
                self.assertTrue(
                    torch.allclose(torch.tensor(7, dtype=torch.float), buffer)
                )

    def test_runtime_assert_for_prim(self):
        class Foo(torch.nn.Module):
            def forward(self, x, y):
                return x + y

        foo = Foo()
        tensor_inp = torch.ones(7, 5)
        dim0_x = torch.export.Dim("dim0_x", min=6)
        dynamic_shapes = {"x": {0: dim0_x}, "y": None}
        exported = torch.export.export(
            foo, (tensor_inp, 5), dynamic_shapes=dynamic_shapes
        )
        self.assertTrue(
            torch.allclose(exported.module()(torch.ones(8, 5), 5), foo(torch.ones(8, 5), 5))
        )
        with self.assertRaisesRegex(
            RuntimeError, escape("Expected input at *args[1] to be equal to 5, but got 6")
        ):
            _ = exported.module()(torch.ones(8, 5), 6)

        exported = torch.export.export(
            foo, (tensor_inp, 5.0), dynamic_shapes=dynamic_shapes
        )
        with self.assertRaisesRegex(
            RuntimeError, escape("Expected input at *args[1] to be equal to 5.0, but got 6.0")
        ):
            _ = exported.module()(torch.ones(7, 5), 6.0)

    def test_runtime_assert_for_prm_str(self):
        class Foo(torch.nn.Module):
            def forward(self, a, b, mode):
                return torch.div(a, b, rounding_mode=mode)

        foo = Foo()
        inps = (torch.randn(4, 4), torch.randn(4), "trunc")
        exported = export(foo, inps)
        with self.assertRaisesRegex(
            RuntimeError, "to be equal to trunc, but got floor"
        ):
            _ = exported.module()(torch.randn(4, 4), torch.randn(4), "floor")
        self.assertTrue(torch.allclose(exported.module()(*inps), foo(*inps)))

    def test_to_module_with_mutated_buffer_multiple_update_sub_later(self):
        class Bar(torch.nn.Module):
            def __init__(self):
                super().__init__()
                self.register_buffer("buf", torch.ones(1))

            def forward(self, x):
                self.buf.add_(1)
                return x.sum() + self.buf.sum()

        class Foo(torch.nn.Module):
            def __init__(self):
                super().__init__()
                self.register_buffer("buf", torch.zeros(1))
                self.bar = Bar()

            def forward(self, x):
                self.buf.add_(1)
                bar = self.bar(x)
                self.bar.buf.add_(2)
                return bar.sum() + self.buf.sum()

        exported = export(Foo(), (torch.ones(5, 5),))
        stateful_gm = exported.module()
        export_return_val = stateful_gm(torch.ones(5, 5))
        eager = Foo()
        eager_return_val = eager(torch.ones(5, 5))
        self.assertTrue(torch.allclose(eager_return_val, export_return_val))

        for name, buffer in stateful_gm.named_buffers():
            if name == "L__self___buf":
                self.assertTrue(torch.allclose(torch.ones(1), buffer))
            if name == "L__self___bar_buf":
                self.assertTrue(
                    torch.allclose(torch.tensor(4, dtype=torch.float), buffer)
                )

        changed = stateful_gm.graph.eliminate_dead_code()
        self.assertFalse(changed)
        self.assertTrue(
            torch.allclose(stateful_gm(torch.ones(5, 5)), eager(torch.ones(5, 5)))
        )

        for name, buffer in stateful_gm.named_buffers():
            if name == "L__self___buf":
                self.assertTrue(
                    torch.allclose(torch.tensor(2, dtype=torch.float), buffer)
                )
            if name == "L__self___bar_buf":
                self.assertTrue(
                    torch.allclose(torch.tensor(7, dtype=torch.float), buffer)
                )

    def test_retracable_ep(self):
        class Bar(torch.nn.Module):
            def __init__(self):
                super().__init__()
                self.register_buffer("buf", torch.ones(1))

            def forward(self, x):
                self.buf.add_(1)
                return x.sum() + self.buf.sum()

        class Foo(torch.nn.Module):
            def __init__(self):
                super().__init__()
                self.register_buffer("buf", torch.zeros(1))
                self.bar = Bar()

            def forward(self, x):
                self.buf.add_(1)
                bar = self.bar(x)
                self.bar.buf.add_(2)
                return bar.sum() + self.buf.sum()

        inp = torch.ones(5, 5)
        exported = torch.export.export(Foo(), (inp,))
        reexported = torch.export.export(exported.module(), (inp,))

        self.assertTrue(torch.allclose(Foo()(inp), reexported.module()(inp)))

        dim0_x = torch.export.Dim("dim0_x")
        exported = torch.export.export(Foo(), (inp,), dynamic_shapes=({0: dim0_x},))
        reexported = torch.export.export(exported.module(), (inp,))
        with self.assertRaisesRegex(
            RuntimeError, "shape\[0\] to be equal to 5, but got 7"
        ):
            reexported.module()(torch.ones(7, 5))

        reexported = torch.export.export(
            exported.module(), (inp,), dynamic_shapes=({0: dim0_x},)
        )
        self.assertTrue(
            torch.allclose(Foo()(torch.ones(7, 5)), reexported.module()(torch.ones(7, 5)))
        )

        # can't retrace with invalid inputs with respect to the original ExportedProgram
        dim0_x_v2 = torch.export.Dim("dim0_x_v2", min=3)
        exported_v2 = torch.export.export(
            Foo(), (inp,), dynamic_shapes={"x": {0: dim0_x_v2}}
        )
        with self.assertRaisesRegex(
            RuntimeError, escape("Expected input at *args[0].shape[0] to be >= 3, but got 2")
        ):
            torch.export.export(exported_v2.module(), (torch.randn(2, 2),))

    def test_export_cond(self):
        class A(torch.nn.Module):
            def __init__(self):
                super().__init__()
                self.register_buffer("buffer", torch.ones(6, 4))

            def forward(self):
                return self.buffer.cos()

        class Foo(torch.nn.Module):
            def __init__(self):
                super().__init__()
                self.a = A()

            def forward(self, x):
                def true_fn(x):
                    return x.cos() + self.a().sum()

                def false_fn(x):
                    return x.sin()

                return cond(x.shape[0] > 4, true_fn, false_fn, [x])

        inp = torch.ones(6, 4)
        ep = export(
            Foo(),
            (inp,),
        )
        self.assertTrue(torch.allclose(ep.module()(torch.ones(6, 4)), Foo()(torch.ones(6, 4))))

    def test_cond_buffers(self):
        class M(torch.nn.Module):
            def __init__(self):
                super().__init__()
                self.register_parameter("param", torch.nn.Parameter(torch.ones(2, 3), requires_grad=False))
                self.register_buffer("buffer", torch.ones(2, 3) + 1)

            def true_fn(self, x):
                return x + self.param

            def false_fn(self, x):
                return x + self.buffer

            def forward(self, x):
                return cond(x.shape[0] == 4, self.true_fn, self.false_fn, [x])

        inp = torch.ones(2, 3)
        ep = torch.export.export(M(), (inp,))
        inp = torch.randn(2, 3)
        epm = ep.module()
        self.assertTrue(torch.allclose(epm(inp), M()(inp)))

        for gm in epm.named_modules():
            if not isinstance(gm, torch.fx.GraphModule):
                continue
            self.assertEqual(
                len([node for node in gm.graph.nodes if node.op == "placeholder"]),
                1
            )

    # map_fn references module outside the module hierarchy
    @unittest.expectedFailure
    def test_map_buffers(self):
        class M1(torch.nn.Module):
            def __init__(self):
                super().__init__()
                self.register_parameter("param", torch.nn.Parameter(torch.tensor(5), requires_grad=False))
                self.register_buffer("buffer", torch.tensor(6) + 1)

        m1 = M1()
        def map_fn(x, y):
            z = x + y + m1.param + m1.buffer
            z.add_(4)
            return z

        class M(torch.nn.Module):
            def forward(self, xs, y):
                return map(map_fn, xs, y)

        example_inputs = (torch.ones(3, 2), torch.tensor(3))
        ep = torch.export.export(M(), example_inputs)
        example_inputs = (torch.randn(3, 2), torch.tensor(3))
        epm = ep.module()
        self.assertTrue(torch.allclose(epm(*example_inputs), M()(*example_inputs)))

        for gm in epm.named_modules():
            if not isinstance(gm, torch.fx.GraphModule):
                continue
            self.assertEqual(
                len([node for node in gm.graph.nodes if node.op == "placeholder"]),
                2
            )

    @testing.expectedFailureSerDer  # We don't preserve metadata on graph module
    @testing.expectedFailureSerDerPreDispatch
    @testing.expectedFailureNonStrict
    def test_retrace_graph_level_meta_preservation(self):
        class Foo(torch.nn.Module):
            def __init__(self):
                super().__init__()

            def forward(self, x):
                if x.shape[0] > 4:
                    return x.cos()
                return x.sin()

        inp = torch.ones(7, 5)
        dim0_x = torch.export.Dim("dim0_x", min=6)
        exported = torch.export.export(Foo(), (inp,), dynamic_shapes={"x": {0: dim0_x}})
        stateful_module = exported.module()
        self.assertTrue(len(stateful_module.meta["input_shape_constraints"]), 1)

        re_exported = export(
            stateful_module, (inp,), dynamic_shapes=({0: dim0_x},)
        )
        self.assertTrue(
            len(re_exported.graph_module.meta["input_shape_constraints"]) == 1
        )
        self.assertTrue(
            torch.allclose(exported.module()(torch.ones(7, 5)), re_exported.module()(torch.ones(7, 5)))
        )

        re_exported_v2 = export(exported.module(), (inp,))
        self.assertTrue(
            len(re_exported_v2.graph_module.meta["input_shape_constraints"]) == 0
        )
        self.assertTrue(
            torch.allclose(exported.module()(torch.ones(7, 5)), re_exported_v2.module()(torch.ones(7, 5)))
        )

    def test_constrain_as_size_error(self):
        class Module(torch.nn.Module):
            def forward(self, x):
                a = x.item()
                # We cannot automatically infer a is a size here because view
                # accepts -1
                return torch.randn(24).view(a, 4)

        f = Module()
        if is_non_strict_test(self._testMethodName):
            error = torch.fx.experimental.symbolic_shapes.GuardOnDataDependentSymNode
            error_msg = r"Could not guard on data-dependent expression"
        else:
            error = torch._dynamo.exc.UserError
            error_msg = r"Tried to use data-dependent value in the subsequent computation"
        with self.assertRaisesRegex(error, error_msg):
            _ = export(f, (torch.tensor(6),))

    def test_train_eval_on_exported_preautograd_module(self):
        class Foo(torch.nn.Module):
            def __init__(self):
                super().__init__()

            def forward(self, x):
                if x.shape[0] > 4:
                    return x.cos()
                return x.sin()

        graph_module = _export(Foo(), (torch.ones(7, 5),), pre_dispatch=True).module()
        with self.assertRaisesRegex(
            NotImplementedError, r"Calling train\(\) is not supported yet."
        ):
            graph_module.train()

        with self.assertRaisesRegex(
            NotImplementedError, r"Calling eval\(\) is not supported yet."
        ):
            graph_module.eval()

    @testing.expectedFailureRetraceability  # T183144788
    def test_lifted_constants(self) -> None:
        class Module(torch.nn.Module):
            def forward(self, x):
                return x + torch.tensor(3)

        f = Module()
        ep = export(f, (torch.tensor(1),))

        self.assertEqual(len(ep.graph_signature.input_specs), 2)
        self.assertEqual(len(ep.constants), 1)

        class Foo(torch.nn.Module):
            def __init__(self):
                super().__init__()
                self.a = torch.tensor(3)

            def forward(self, x):
                list_tensor = [torch.tensor(3), torch.tensor(4)]
                return x + self.a + list_tensor[0] + list_tensor[1]

        ep = export(Foo(), (torch.tensor(1),))

        self.assertEqual(len(ep.graph_signature.input_specs), 4)
        self.assertEqual(len(ep.state_dict), 0)
        self.assertEqual(len(ep.constants), 3)

        inp = (torch.tensor(5),)
        self.assertTrue(torch.allclose(ep.module()(*inp), Foo()(*inp)))

        transform = ep.run_decompositions()
        self.assertEqual(len(ep.graph_signature.input_specs), 4)
        self.assertTrue(torch.allclose(ep.module()(*inp), transform.module()(*inp)))

    @testing.expectedFailureRetraceability  # T183144788
    def test_tensor_attribute_zero_args(self):
        class Foo(torch.nn.Module):
            def __init__(self, value):
                super().__init__()
                self.x = torch.tensor(value)

            def forward(self):
                return self.x.clone()

        m = Foo([1, 2])
        ep = export(m, ())
        self.assertEqual(ep.graph_signature.lifted_tensor_constants, ["x"])

    def test_preserve_shape_dynamism_for_unused_inputs(self):
        @dataclass
        class Input:
            f: torch.Tensor
            p: torch.Tensor

        torch._export.utils.register_dataclass_as_pytree_node(
            Input,
            serialized_type_name="test_preserve_shape_dynamism_for_unused_inputs.Input"
        )

        class Module(torch.nn.Module):
            def forward(self, x: Input):
                return x.f + 1

        mod = Module()
        example_inputs = (Input(f=torch.ones(10, 4), p=torch.zeros(10, 4)),)
        ep_static = torch.export.export(mod, example_inputs)
        for node in ep_static.graph.nodes:
            if node.op == "placeholder":
                for s in node.meta["val"].shape:
                    self.assertIsInstance(s, int)

        dim0_x_f, dim0_x_p = torch.export.dims("dim0_x_f", "dim0_x_p")
        dynamic_shapes = {"x": [{0: dim0_x_f}, {0: dim0_x_p}]}
        ep_dynamic = torch.export.export(
            mod, example_inputs, dynamic_shapes=dynamic_shapes
        )
        for node in ep_dynamic.graph.nodes:
            if node.op == "placeholder":
                for i, s in enumerate(node.meta["val"].shape):
                    if i == 0:
                        self.assertIsInstance(s, torch.SymInt)
                    else:
                        self.assertIsInstance(s, int)

    def test_multiple_definitions_same_name_dim(self):
        class Foo(torch.nn.Module):
            def forward(self, x, y):
                return torch.matmul(x, y)

        A = torch.export.Dim("C", min=3)
        B = torch.export.Dim("C", max=12)
        with self.assertRaisesRegex(
            torch._dynamo.exc.UserError,
            "Found different definitions Dim\\(.*min=3\\) and Dim\\(.*max=12\\) "
            "for the same symbolic dimension",
        ):
            torch.export.export(
                Foo(),
                (torch.randn(10, 10), torch.randn(10, 10)),
                dynamic_shapes={"x": (A, B), "y": (B, A)},
            )

    def test_export_with_wrong_inputs(self):
        class MyModule(torch.nn.Module):
            def forward(self, x):
                return x + x

        exported_program = export(MyModule(), (torch.rand(2, 3),), {})
        with self.assertRaisesRegex(
            ValueError, "Trying to flatten user inputs"
        ):
            exported_program.module()(torch.rand(2, 3), torch.rand(2, 3))

    @testing.expectedFailureSerDerPreDispatch  # linear shouldn't decompose
    @testing.expectedFailurePreDispatchRunDecomp  # no action needed here
    def test_export_decomps_simple(self):
        class M(torch.nn.Module):
            def __init__(self):
                super().__init__()
                self.lin = torch.nn.Linear(10, 1)

            def forward(self, x):
                return self.lin(x)

        inp = (torch.randn(5, 10),)
        m = M()
        ep = export(m, inp)
        state_dict = ep.state_dict

        FileCheck().check_count("torch.ops.aten.t.default", 1, exactly=True).run(
            ep.graph_module.code
        )
        self.assertTrue(torch.allclose(ep.module()(*inp), m(*inp)))

        core_aten_ep = ep.run_decompositions()
        FileCheck().check_count("torch.ops.aten.permute.default", 1, exactly=True).run(
            core_aten_ep.graph_module.code
        )
        FileCheck().check_count("torch.ops.aten.t.default", 0, exactly=True).run(
            core_aten_ep.graph_module.code
        )
        self.assertTrue(torch.allclose(core_aten_ep.module()(*inp), m(*inp)))
        self.assertEqual(id(state_dict), id(ep.state_dict))

    def test_export_decomps_dynamic(self):
        class M(torch.nn.Module):
            def __init__(self):
                super().__init__()
                self.lin = torch.nn.Linear(10, 1)

            def forward(self, x):
                return self.lin(x)

        inp = (torch.randn(5, 10),)
        m = M()
        ep = export(m, inp, dynamic_shapes={"x": {0: Dim("batch")}})

        core_aten_ep = ep.run_decompositions()

        input_node = [
            node for node in core_aten_ep.graph.nodes if node.op == "placeholder"
        ][-1]
        self.assertTrue(isinstance(input_node.meta["val"].shape[0], torch.SymInt))

        FileCheck().check_count("torch.ops.aten.permute.default", 1, exactly=True).run(
            core_aten_ep.graph_module.code
        )
        FileCheck().check_count("torch.ops.aten.t.default", 0, exactly=True).run(
            core_aten_ep.graph_module.code
        )
        self.assertTrue(torch.allclose(core_aten_ep.module()(*inp), m(*inp)))

    def test_nonzero_2(self):
        class Module(torch.nn.Module):
            def forward(self, x):
                return torch.nonzero(x)

        f = Module()
        ep = export(f, (torch.ones(2),))
        inp = torch.randn(2)
        self.assertTrue(torch.allclose(ep.module()(inp), torch.nonzero(inp)))

    @testing.expectedFailureNonStrict
    def test_redundant_asserts(self):
        class Foo(torch.nn.Module):
            def forward(self, x):
                y = x.item()
                torch._constrain_as_size(y)
                return torch.zeros(y)

        f = Foo()

        ep = export(f, (torch.tensor([3]),))
        FileCheck().check_count("torch.ops.aten._assert_async.msg", 2, exactly=True).run(
            ep.graph_module.code
        )

    def test_non_arg_name_dynamic_shapes_api(self):
        class Foo(torch.nn.Module):
            def forward(self, a, b):
                return a.sum() + b.sum()

        foo = Foo()
        dim = torch.export.Dim("dim")
        ep = torch.export.export(
            foo,
            (torch.randn(4, 4), torch.randn(4, 4)),
            dynamic_shapes=(None, {0: dim}),
        )

        test_inp = (torch.randn(4, 4), torch.randn(7, 4))
        self.assertEqual(ep.module()(*test_inp), foo(*test_inp))

        ep_v2 = torch.export.export(
            foo,
            (torch.randn(4, 4), torch.randn(4, 4)),
            dynamic_shapes=(None, None),
        )
        with self.assertRaisesRegex(
            RuntimeError, "shape\[0\] to be equal to 4, but got 7"
        ):
            ep_v2.module()(*test_inp)

    def test_constant_output(self):
        class ModuleConstant(torch.nn.Module):
            def __init__(self):
                super().__init__()
                self.b = torch.randn(3, 2)

            def forward(self):
                return self.b

        class ModuleNestedConstant(torch.nn.Module):
            def __init__(self):
                super().__init__()
                self.bff = torch.randn(3, 2)

            def forward(self, x, y):
                return {"prediction": (x + y, self.bff)}

        mod = ModuleConstant()
        ep = torch.export.export(mod, ())
        self.assertEqual(ep.module()(), mod())

        args = (torch.randn(3, 2), torch.randn(3, 2))
        mod = ModuleNestedConstant()
        ep = torch.export.export(mod, args)
        self.assertEqual(ep.module()(*args), mod(*args))

    def test_non_arg_name_dynamic_shapes_api_with_kwarg(self):
        class Foo(torch.nn.Module):
            def forward(self, a, b, kw1, kw2):
                return a.sum() + b.sum() + kw1.sum() - kw2.sum()

        foo = Foo()
        dim = torch.export.Dim("dim")
        dim_for_kw1 = torch.export.Dim("dim_for_kw1")
        ep = torch.export.export(
            foo,
            (torch.randn(4, 4), torch.randn(4, 4)),
            {"kw2": torch.ones(4, 4), "kw1": torch.zeros(4, 4)},
            # We are specifying dynamism on the first kwarg even though user passed in
            # different order
            dynamic_shapes=(None, {0: dim}, {0: dim_for_kw1}, None),
        )

        test_inp = (torch.randn(4, 4), torch.randn(7, 4))
        test_kwargs = {"kw2": torch.ones(4, 4), "kw1": torch.zeros(9, 4)}
        # This should work even if the kwarg order are flipped.
        self.assertEqual(ep.module()(*test_inp, **test_kwargs), foo(*test_inp, **test_kwargs))

    def test_non_arg_name_dynamic_shapes_api_with_container_type(self):
        class Foo(torch.nn.Module):
            def forward(self, a, b):
                return a[0].sum() + a[1].sum() + b.sum()

        inp_a = (torch.randn(4, 4), torch.randn(4, 4))
        inp_b = torch.randn(4, 4)
        inp = (inp_a, inp_b)

        count = 0

        def dynamify_inp(x):
            # Mark the second input a[1] dynamic
            nonlocal count
            if count == 1:
                dim = torch.export.Dim("dim", min=3)
                count += 1
                return {0: dim}
            count += 1
            return None

        dynamic_shapes = tree_map(dynamify_inp, inp)

        foo = Foo()
        ep = torch.export.export(foo, inp, dynamic_shapes=dynamic_shapes)

        test_inp = ((torch.randn(4, 4), torch.randn(2, 4)), torch.randn(4, 4))
        with self.assertRaisesRegex(RuntimeError, "shape\[0\] to be >= 3, but got 2"):
            ep.module()(*test_inp)

    def test_lazy_module_kwargs(self):
        class LazyModule(torch.nn.modules.lazy.LazyModuleMixin, torch.nn.Module):
            def initialize_parameters(self, *args, **kwargs):
                pass

            def forward(self, x, y):
                return x + y

        m = LazyModule()
        ep = torch.export.export(
            m, (), {"x": torch.randn(3, 3), "y": torch.randn(3, 3)}
        )
        inputs = {"x": torch.randn(3, 3), "y": torch.randn(3, 3)}
        self.assertEqual(ep.module()(**inputs), m(**inputs))

    def test_retrace_pre_autograd(self):
        class Foo(torch.nn.Module):
            def __init__(self):
                super().__init__()
                self.register_buffer("buffer", torch.ones(4, 4))

            def forward(self, x):
                self.buffer.add_(4)
                return x.sum() + self.buffer.sum()

        inp = torch.randn(4, 4)
        gm = _export(
            Foo(),
            (inp,),
            dynamic_shapes=({0: torch.export.Dim("dim", min=3)},),
            pre_dispatch=True
        ).module()

        with self.assertRaisesRegex(RuntimeError, escape("Expected input at *args[0].shape[0]")):
            gm(torch.randn(2, 2))

        with self.assertRaisesRegex(RuntimeError, escape("Expected input at *args[0].shape[0]")):
            torch.export.export(gm, (torch.randn(2, 2),))

        ep = torch.export.export(
            gm,
            (torch.randn(5, 4),),
            dynamic_shapes=({0: torch.export.Dim("dim", min=3)},),
        )

        test_inp = torch.ones(8, 4)
        self.assertTrue(torch.allclose(ep.module()(test_inp), Foo().forward(test_inp)))

    def test_issue_113041(self):
        class TestModule(torch.nn.Module):
            def __init__(self):
                super().__init__()
                self.a = torch.tensor(1.0)

            def forward(self, x: torch.Tensor) -> torch.Tensor:
                return x + self.a

        def forward_hook(module: torch.nn.Module, inputs, output) -> torch.Tensor:
            return 2 * output

        seq = torch.nn.Sequential(TestModule()).eval()
        seq.b = torch.tensor(2)
        handle = seq.register_forward_hook(forward_hook)

        class M(torch.nn.Module):
            def __init__(self):
                super().__init__()
                self.seq = seq

            def forward(self, x):
                return self.seq(x) + self.seq.b

        inp = (torch.randn(2, 8),)
        ep = export(M(), inp)  # This errors because dynamo adds an extra input

    def test_export_with_fake_tensor_inputs(self):
        fake_mode = torch._subclasses.fake_tensor.FakeTensorMode()

        class Model(torch.nn.Module):
            def __init__(self) -> None:
                super().__init__()
                self.linear = torch.nn.Linear(2, 2)

            def forward(self, x):
                out = self.linear(x)
                return out

        # Put the inputs on a device
        with fake_mode, torch.device("meta"):
            x = torch.rand(5, 2, 2)
            model = Model()

            exported_program = torch.export.export(model, (x,))
            export_res = exported_program.module()(x)
            exp_res = model(x)
            all_meta_val = [
                node.meta["val"]
                for node in exported_program.graph_module.graph.nodes
                if "val" in node.meta
            ]
            self.assertTrue(export_res.size() == exp_res.size())
            self.assertTrue(all(val.device == x.device for val in all_meta_val))
            self.assertTrue(
                all(val.fake_mode is all_meta_val[0].fake_mode for val in all_meta_val)
            )
            decomposed_ep = exported_program.run_decompositions()
            export_res = decomposed_ep.module()(x)
            self.assertTrue(export_res.size() == exp_res.size())

    def test_export_with_fake_tensor_inputs_on_cuda_devices(self):
        fake_mode = torch._subclasses.fake_tensor.FakeTensorMode()

        class Model(torch.nn.Module):
            def __init__(self) -> None:
                super().__init__()
                self.linear = torch.nn.Linear(2, 2)

            def forward(self, x):
                out = self.linear(x)
                return out

        # Put the inputs on a device
        with fake_mode, torch.device("meta"):
            x = torch.rand(5, 2, 2)
            model = Model()

        # Manualy set the fake_device of fake tensors.
        x.fake_device = torch.device("cuda:0")
        for n, p in model.named_parameters():
            p.fake_device = torch.device("cuda:0")

        # Need to set all the requires_grad of tensors to False, because fake_tensor with CUDA device
        # doesn't quite work well with aot_autograd right now due to some logic fails
        # the check in call getDeviceGuardImpl in InputMetadata.
        x.requires_grad = False
        for n, p in model.named_parameters():
            p.requires_grad = False

        def check_device_and_fake_mode():
            exported_program = torch.export.export(model, (x,))
            export_res = exported_program.module()(x)
            exp_res = model(x)
            all_meta_val = [
                node.meta["val"]
                for node in exported_program.graph_module.graph.nodes
                if "val" in node.meta
            ]
            self.assertTrue(export_res.size() == exp_res.size())
            self.assertTrue(all(val.device == x.device for val in all_meta_val))
            self.assertTrue(
                all(val.fake_mode is all_meta_val[0].fake_mode for val in all_meta_val)
            )

        check_device_and_fake_mode()

    def test_run_decomposition_supports_user_input_mutation(self):
        class SingleOp(torch.nn.Module):
            def __init__(self):
                super().__init__()
                self.op = torch.ops.aten.native_batch_norm

            def forward(
                self,
                input,
                weight,
                bias,
                running_mean,
                running_var,
                training,
                momentum,
                eps,
                **kwargs
            ):
                return self.op(
                    input,
                    weight,
                    bias,
                    running_mean,
                    running_var,
                    training,
                    momentum,
                    eps,
                    **kwargs
                )

        input = torch.randn(5, 5, 5)
        weight = torch.randn(5)
        bias = torch.randn(5)
        running_mean = torch.randn(5)
        running_var = torch.randn(5)
        training = True
        momentum = 0.5
        eps = 0.6

        model = SingleOp()
        output = model(
            input, weight, bias, running_mean, running_var, training, momentum, eps
        )

        ep = torch.export.export(
            model,
            args=(
                input,
                weight,
                bias,
                running_mean,
                running_var,
                training,
                momentum,
                eps,
            ),
        )
        ep.run_decompositions(decomp_table=torch._decomp.decomposition_table)
        self.assertEqual(
            ep.module()(input, weight, bias, running_mean, running_var, training, momentum, eps),
            output,
        )

    def test_export_graph_with_no_inputs(self):
        # We saw this pattern when users want to export
        # a graph that initlizes the states of a model.
        class Module(torch.nn.Module):
            def forward(self):
                return torch.randn(3, 4), torch.randn(3, 4)

        f = Module()
        ep = torch.export.export(f, ())
        a, b = ep.module()()
        self.assertEqual(a.size(), torch.Size([3, 4]))
        self.assertEqual(b.size(), torch.Size([3, 4]))

    def test_pad_sequence(self):
        class Module(torch.nn.Module):
            def forward(self, x):
                return torch._C._nn.pad_sequence([x])

        m0 = Module()
        inputs = (torch.randn(3, 2),)
        ep = torch.export.export(
            m0, inputs, dynamic_shapes={"x": {0: Dim("batch_size")}}
        )
        self.assertEqual(ep.module()(*inputs), m0(*inputs))

        class ModuleBatchFirst(torch.nn.Module):
            def forward(self, x):
                return torch._C._nn.pad_sequence([x], batch_first=True)

        m1 = ModuleBatchFirst()
        inputs = (torch.randn(3, 2),)
        ep = torch.export.export(
            m1, inputs, dynamic_shapes={"x": {0: Dim("batch_size")}}
        )
        self.assertEqual(ep.module()(*inputs), m1(*inputs))

        class ModuleMulti(torch.nn.Module):
            def forward(self, x, y, z):
                return torch._C._nn.pad_sequence([x, y, z])

        m2 = ModuleMulti()
        inputs = (torch.randn(5, 2), torch.randn(4, 2), torch.randn(3, 2))
        ep = torch.export.export(
            m2,
            inputs,
            dynamic_shapes={
                "x": {0: Dim("batch_size")},
                "y": {0: Dim("y")},
                "z": {0: Dim("z")},
            },
        )
        self.assertEqual(ep.module()(*inputs), m2(*inputs))

        class ModuleMultiBatchFirst(torch.nn.Module):
            def forward(self, x, y, z):
                return torch._C._nn.pad_sequence([x, y, z], batch_first=True)

        m3 = ModuleMulti()
        inputs = (torch.randn(5, 2), torch.randn(4, 2), torch.randn(3, 2))
        ep = torch.export.export(
            m2,
            inputs,
            dynamic_shapes={
                "x": {0: Dim("batch_size")},
                "y": {0: Dim("y")},
                "z": {0: Dim("z")},
            },
        )
        self.assertEqual(ep.module()(*inputs), m3(*inputs))

    def test_export_then_compile_tensor_ctor(self):
        class M(torch.nn.Module):
            def forward(self, scores, mask):
                scores = scores.masked_fill(
                    mask, torch.tensor(torch.finfo(scores.dtype).min)
                )  # (bs, n_heads, q_length, k_length)
                return scores

        tensor_cpu = torch.randn(2, 4)
        mask_cpu = torch.BoolTensor(
            [[False, True, False, False], [False, False, False, False]]
        )

        m = M().eval()
        # res_ref = m(tensor_cpu, mask_cpu)
        # print("res_ref is: {}".format(res_ref), flush=True)

        exported_model = _export(m, (tensor_cpu, mask_cpu), pre_dispatch=True).module()
        optimized_model = torch.compile(exported_model)
        optimized_model(tensor_cpu, mask_cpu)

    def test_export_input_mutation_static_shape(self):
        class MutationModel(torch.nn.Module):
            def forward(self, x, y):
                x.view(3, 2, -1).add_(y)
                return x

        inputs = (torch.randn(12), torch.tensor(2))
        model = MutationModel()
        ep = export(model, inputs)
        inputs_export = copy.deepcopy(inputs)
        inputs_model = copy.deepcopy(inputs)
        self.assertEqual(ep.module()(*inputs_export), model(*inputs_model))
        self.assertEqual(inputs[0] + torch.tensor(2), inputs_model[0])
        self.assertEqual(inputs[0] + torch.tensor(2), inputs_export[0])

    def test_export_input_mutation_dynamic_shape(self):
        class MutationModel(torch.nn.Module):
            def forward(self, x, y):
                x[0].mul_(y)
                return x

        inputs = ((torch.randn(12), torch.randn(3, 2)), 2.0)
        model = MutationModel()
        ep = torch.export.export(
            model,
            inputs,
            dynamic_shapes={"x": ({0: torch.export.Dim("dim")}, None), "y": None},
        )
        nodes = list(ep.graph.nodes)
        self.assertEqual(nodes[0].op, "placeholder")
        self.assertIsInstance(nodes[0].meta["val"], torch.Tensor)
        self.assertIsInstance(nodes[0].meta["val"].shape[0], torch.SymInt)

        inputs_export = copy.deepcopy(inputs)
        inputs_model = copy.deepcopy(inputs)
        self.assertEqual(ep.module()(*inputs_export), model(*inputs_model))
        self.assertEqual(inputs[0][0] * 2.0, inputs_model[0][0])
        self.assertEqual(inputs[0][0] * 2.0, inputs_export[0][0])

    def test_export_input_mutation_bug(self):
        class M(torch.nn.Module):
            def forward(self, x):
                x[:, :2, :] = x[:,:2,:] + 1
                return x

        inputs = (torch.ones(4,4,4),)
        ep = torch.export.export(M(), inputs)
        m = ep.module()

        # Make the name conflict with a placeholder name that we get from
        # aot_export
        for i, node in enumerate(m.graph.nodes):
            if node.op == "placeholder":
                node.name = f"arg0_{i + 1}"
        m.recompile()

        ep = torch.export.export(m, inputs)

        inputs = (torch.randn(4,4,4),)
        self.assertEqual(ep.module()(*copy.deepcopy(inputs)), M()(*copy.deepcopy(inputs)))

    def test__scaled_dot_product_flash_attention(self):
        class Module(torch.nn.Module):
            def forward(self, q, k, v):
                res = torch.nn.functional.scaled_dot_product_attention(q, k, v)
                return res[0]

        m = Module()
        inputs = (
            torch.randn(5, 4, 3, 2),
            torch.randn(5, 4, 3, 2),
            torch.randn(5, 4, 3, 2),
        )
        ep = export(m, inputs)
        self.assertEqual(ep.module()(*inputs), m(*inputs))

    @testing.expectedFailureSerDer  # symfloat nyi
    @testing.expectedFailureSerDerPreDispatch  # symfloat nyi
    def test_sym_sqrt(self):
        import math

        class M(torch.nn.Module):
            def forward(self, x):
                return x / torch.sym_sqrt(x.shape[0])

        ep = export(M(), (torch.ones(16, 4),), dynamic_shapes={"x": {0: Dim("dim")}})
        _ExportPassBaseDeprecatedDoNotUse()(ep.graph_module)
        FileCheck().check_count("torch._sym_sqrt", 1, exactly=True).run(
            ep.graph_module.code
        )

    def test_check_specialized_int(self):
        class SingleOp(torch.nn.Module):
            def __init__(self):
                super().__init__()
                self.op = torch.ops.aten.scatter_add

            def forward(self, t, dim, index, src, **kwargs):
                return self.op(t, dim, index, src, **kwargs)

        t = torch.randn(10, 5)
        dim = -1
        index = torch.tensor(
            [
                [2, 4, 3, 1, 0],
                [0, 2, 1, 4, 3],
                [3, 1, 4, 2, 0],
                [4, 0, 3, 1, 2],
                [3, 0, 4, 1, 2],
            ]
        )
        src = torch.randn(5, 5)

        model = SingleOp()
        output = model(t, dim, index, src)

        ep = torch.export.export(model, args=(t, dim, index, src))
        ep.run_decompositions(decomp_table=torch._decomp.decomposition_table)
        self.assertEqual(ep.module()(t, dim, index, src), output)

    def test_fqn(self):
        class NestedChild(torch.nn.Module):
            def forward(self, x):
                return x / x

        class Child1(torch.nn.Module):
            def __init__(self):
                super().__init__()
                self.nested = NestedChild()
                self.register_parameter(
                    "child1param", torch.nn.Parameter(torch.ones(2, 3))
                )

            def forward(self, x):
                x = self.nested(x)
                return x + self.child1param

        class Child2(torch.nn.Module):
            def __init__(self):
                super().__init__()
                self.register_buffer("child2buffer", torch.ones(2, 3))

            def forward(self, x):
                return x - self.child2buffer

        class MyModule(torch.nn.Module):
            def __init__(self):
                super().__init__()
                self.foo = Child1()
                self.bar = Child2()
                self.register_parameter(
                    "rootparam", torch.nn.Parameter(torch.ones(2, 3))
                )

            def forward(self, x):
                x = x * self.rootparam
                x = self.foo(x)
                x = self.bar(x)
                return x

        orig_eager = MyModule()
        test_inp = torch.randn(2, 3)

        torch_gm = _export_to_torch_ir(orig_eager, (torch.rand(2, 3),), {})
        for k, v in orig_eager.state_dict().items():
            normalized_k = k.replace(".", "_")
            self.assertIn(normalized_k, torch_gm.state_dict())
            self.assertEqual(v, torch_gm.state_dict()[normalized_k])
        self.assertTrue(torch.allclose(torch_gm(test_inp), orig_eager(test_inp)))

        pre_autograd_gm = torch.export._trace._export(
            orig_eager, (torch.rand(2, 3),), {}, pre_dispatch=True
        ).module()
        for k, v in orig_eager.state_dict().items():
            normalized_k = k.replace(".", "_")
            self.assertIn(k, pre_autograd_gm.state_dict())
            self.assertEqual(v, pre_autograd_gm.state_dict()[k])
        self.assertTrue(torch.allclose(pre_autograd_gm(test_inp), orig_eager(test_inp)))

        ep = export(orig_eager, (torch.rand(2, 3),), {})
        for k, v in orig_eager.state_dict().items():
            # We do not need to normalize the key here because exported
            # program's state dict is able to contain the module information.
            self.assertIn(k, ep.state_dict)
            self.assertEqual(v, ep.state_dict[k])
        self.assertTrue(torch.allclose(ep.module()(test_inp), orig_eager(test_inp)))

    def test_nn_module_stack(self):
        class Leaf(torch.nn.Module):
            def __init__(self):
                super().__init__()
                self.linear = torch.nn.Linear(4, 4)

            def forward(self, x):
                return self.linear(x)

        class Bar(torch.nn.Module):
            def __init__(self):
                super().__init__()
                self.leaf = Leaf()
                self.register_buffer("buffer", torch.randn(4, 4))

            def forward(self, x):
                return self.buffer.sum() + self.leaf(x).sum()

        class Foo(torch.nn.Module):
            def __init__(self):
                super().__init__()
                self.bar = Bar()

            def forward(self, x):
                y = self.bar.buffer + x
                return (self.bar(x) + y.sum(),)

        inp = (torch.randn(4, 4),)
        mod = Foo()
        ep_strict = torch.export.export(mod, inp)
        ep_non_strict = torch.export.export(mod, inp, strict=False)

        gm_unflat_non_strict = unflatten(ep_non_strict)
        self.assertTrue(hasattr(gm_unflat_non_strict, "bar"))
        self.assertTrue(hasattr(gm_unflat_non_strict.bar, "buffer"))
        self.assertTrue(hasattr(gm_unflat_non_strict.bar, "leaf"))

        gm_unflat_strict = unflatten(ep_strict)

        self.assertEqual(gm_unflat_non_strict(*inp), gm_unflat_strict(*inp))
        self.assertExpectedInline(
            str(gm_unflat_non_strict.bar.leaf.linear.graph).strip(),
            """\
graph():
    %x : [num_users=1] = placeholder[target=x]
    %weight : [num_users=1] = get_attr[target=weight]
    %bias : [num_users=1] = get_attr[target=bias]
    %t : [num_users=1] = call_function[target=torch.ops.aten.t.default](args = (%weight,), kwargs = {})
    %addmm : [num_users=1] = call_function[target=torch.ops.aten.addmm.default](args = (%bias, %x, %t), kwargs = {})
    return addmm""",
        )

        gm_flat_non_strict = ep_non_strict.module()
        gm_flat_strict = ep_strict.module()

        self.assertEqual(gm_flat_non_strict(*inp), gm_flat_strict(*inp))

    def test_nn_module_stack_shared_submodule(self):
        class Leaf(torch.nn.Module):
            def __init__(self):
                super().__init__()
                self.linear = torch.nn.Linear(4, 4)

            def forward(self, x):
                return self.linear(x)

        class Bar(torch.nn.Module):
            def __init__(self):
                super().__init__()
                self.leaf = Leaf()
                self.register_buffer("buffer", torch.randn(4, 4))

            def forward(self, x):
                return self.buffer.sum() + self.leaf(x).sum()

        class BarDifferent(torch.nn.Module):
            def __init__(self):
                super().__init__()
                self.leaf = Leaf()

            def forward(self, x):
                a = self.leaf(x).sum()
                b = self.leaf(x).sum()
                return a + b

        class Foo(torch.nn.Module):
            def __init__(self):
                super().__init__()
                self.bar = Bar()
                self.bar_different = BarDifferent()

            def forward(self, x):
                y = self.bar.buffer + x
                return (
                    self.bar(x) + self.bar_different(x + 2),
                    y.sum(),
                )

        inp = (torch.randn(4, 4),)
        mod = Foo()
        ep_strict = torch.export.export(mod, inp)
        ep_non_strict = torch.export.export(mod, inp, strict=False)

        gm_unflat_non_strict = unflatten(ep_non_strict)
        self.assertTrue(hasattr(gm_unflat_non_strict, "bar"))
        self.assertTrue(hasattr(gm_unflat_non_strict.bar, "buffer"))
        self.assertTrue(hasattr(gm_unflat_non_strict.bar, "leaf"))
        self.assertTrue(hasattr(gm_unflat_non_strict.bar_different, "leaf"))

        gm_unflat_strict = unflatten(ep_strict)

        self.assertEqual(gm_unflat_non_strict(*inp), gm_unflat_strict(*inp))
        self.assertExpectedInline(
            str(gm_unflat_non_strict.bar.leaf.linear.graph).strip(),
            """\
graph():
    %x : [num_users=1] = placeholder[target=x]
    %weight : [num_users=1] = get_attr[target=weight]
    %bias : [num_users=1] = get_attr[target=bias]
    %t : [num_users=1] = call_function[target=torch.ops.aten.t.default](args = (%weight,), kwargs = {})
    %addmm : [num_users=1] = call_function[target=torch.ops.aten.addmm.default](args = (%bias, %x, %t), kwargs = {})
    return addmm""",
        )
        self.assertExpectedInline(
            str(gm_unflat_non_strict.bar_different.leaf.linear.graph).strip(),
            """\
graph():
    %add_2 : [num_users=1] = placeholder[target=add_2]
    %weight : [num_users=1] = get_attr[target=weight]
    %bias : [num_users=1] = get_attr[target=bias]
    %t_1 : [num_users=1] = call_function[target=torch.ops.aten.t.default](args = (%weight,), kwargs = {})
    %addmm_1 : [num_users=1] = call_function[target=torch.ops.aten.addmm.default](args = (%bias, %add_2, %t_1), kwargs = {})
    return addmm_1""",
        )

        gm_flat_non_strict = ep_non_strict.module()
        gm_flat_strict = ep_strict.module()

        self.assertEqual(gm_flat_non_strict(*inp), gm_flat_strict(*inp))

    def test_stack_trace(self):
        class Foo(torch.nn.Module):
            def __init__(self):
                super().__init__()
                self.linear = torch.nn.Linear(4, 4)
            def forward(self, x):
                x = self.linear(x)
                x *= 2.0
                return x

        ep = export(
            Foo(),
            (torch.randn(4, 4), ),
        )
        # check correct lines are in stack trace
        trace_mul = [
            node for node in ep.graph.nodes
            if node.name == "mul"
        ][0].meta.get("stack_trace", "")
        self.assertTrue(
            re.search(r"test_export.py.*in forward\n.*x \*= 2.0", trace_mul)
        )
        trace_addmm = [
            node for node in ep.graph.nodes
            if node.name in ["addmm", "linear"]
        ][0].meta.get("stack_trace", "")
        self.assertTrue(
            re.search(r"test_export.py.*in forward\n.*x = self.linear\(x\)", trace_addmm)
        )

    def test_sym_stack_trace(self):
        class Foo(torch.nn.Module):
            def forward(self, x, y):
                y = torch._constrain_as_size(y.item(), min=2)
                z = x.shape[0] == 4
                z = torch.sym_ite(z, x.shape[0], x.shape[1])
                return z

        ep = export(
            Foo(),
            (torch.randn(4, 4), torch.tensor(5)),
            dynamic_shapes={
                "x": (Dim("dx0"), Dim("dx1")),
                "y": None
            }
        )
        # stack trace for sym call constrain_range
        trace_constrain_range = [  # different names for serdes/pre-dispatch
            node for node in ep.graph.nodes
            if node.name in [
                "sym_constrain_range_for_size",
                "sym_constrain_range_for_size_default"
            ]
        ][0].meta.get("stack_trace", None)
        self.assertTrue(
            re.search(
                r"torch/__init__.py.*in _constrain_as_size\n.*torch.sym_constrain_range_for_size",
                trace_constrain_range
            )
        )

    def test_cond_with_module_stack_export_with(self):
        class Bar(torch.nn.Module):
            def __init__(self):
                super().__init__()
                self.linear = torch.nn.Linear(4, 4)

            def forward(self, x):
                def true_fn(x):
                    return self.linear(x).cos()

                def false_fn(x):
                    return self.linear(x).sin()

                return torch.cond(x.shape[0] > 4, true_fn, false_fn, [x])

        class CondExport(torch.nn.Module):
            def __init__(self):
                super().__init__()
                self.bar = Bar()

            def forward(self, x):
                return x.cos() + self.bar(x)

        inp = (torch.randn(4, 4),)
        ep = torch.export.export(CondExport(), inp, strict=False)
        self.assertExpectedInline(
            ep.graph_module.code.strip(),
            """\
def forward(self, p_bar_linear_weight, p_bar_linear_bias, x):
    cos = torch.ops.aten.cos.default(x)
    true_graph_0 = self.true_graph_0
    false_graph_0 = self.false_graph_0
    conditional = torch.ops.higher_order.cond(False, true_graph_0, false_graph_0, [p_bar_linear_bias, p_bar_linear_weight, x]);  true_graph_0 = false_graph_0 = p_bar_linear_bias = p_bar_linear_weight = x = None
    getitem = conditional[0];  conditional = None
    add = torch.ops.aten.add.Tensor(cos, getitem);  cos = getitem = None
    return (add,)""",
        )

        cond_top_level_nn_module_stack = [
            node.meta["nn_module_stack"]
            for node in ep.graph.nodes
            if node.name == "true_graph_0"
        ][0]

        self.assertTrue(
            "test_cond_with_module_stack_export_with.<locals>.Bar"
            in str(cond_top_level_nn_module_stack)
        )

    # TODO: See https://github.com/pytorch/pytorch/issues/115790
    @unittest.expectedFailure
    def test_cond_with_module_stack_export_with_unflatten(self):
        class Bar(torch.nn.Module):
            def __init__(self):
                super().__init__()
                self.linear = torch.nn.Linear(4, 4)

            def forward(self, x):
                def true_fn(x):
                    return self.linear(x).cos()

                def false_fn(x):
                    return self.linear(x).sin()

                return torch.cond(x.shape[0] > 4, true_fn, false_fn, [x])

        class CondExport(torch.nn.Module):
            def __init__(self):
                super().__init__()
                self.bar = Bar()

            def forward(self, x):
                return x.cos() + self.bar(x)

        inp = (torch.randn(4, 4),)
        ep = torch.export.export(CondExport(), inp, strict=False)

        cond_top_level_nn_module_stack = [
            node.meta["nn_module_stack"]
            for node in ep.graph.nodes
            if node.name == "true_graph_0"
        ][0]

        # we can't preserve nn_module_stack for the subgraphs for now.
        for node in ep.graph_module.true_graph_0.graph.nodes:
            self.assertEqual(
                node.meta["nn_module_stack"], cond_top_level_nn_module_stack
            )

        # this doesn't work today
        gm_unflat_strict = unflatten(ep)

    def test_predispatch_cond(self):
        class Model(torch.nn.Module):
            def __init__(self):
                super().__init__()
                self.register_buffer("pred", torch.tensor(False))
                self.register_buffer("t", torch.tensor(10))

            def forward(self, x, y):
                def true_fn(x, y):
                    with torch.enable_grad():
                        return x - 1 + self.t + y

                return torch.cond(
                    self.pred,
                    true_fn,
                    lambda x, y: x + 1 - self.t + y,
                    [x, y],
                )

        model = Model()
        exported_program = torch.export._trace._export(
            model,
            (torch.tensor(10), torch.tensor(12)),
            {},
            dynamic_shapes=None,
            pre_dispatch=True,
            strict=False
        )

        self.assertExpectedInline(str(exported_program.graph_module.code.strip()), """\
<<<<<<< HEAD
def forward(self, arg0_1, arg1_1, arg2_1, arg3_1):
    true_graph_0 = self.true_graph_0
    false_graph_0 = self.false_graph_0
    conditional = torch.ops.higher_order.cond(arg0_1, true_graph_0, false_graph_0, [arg1_1, arg2_1, arg3_1]);  arg0_1 = true_graph_0 = false_graph_0 = arg1_1 = arg2_1 = arg3_1 = None
=======
def forward(self, b_pred, b_t, x, y):
    true_graph_0 = self.true_graph_0
    false_graph_0 = self.false_graph_0
    conditional = torch.ops.higher_order.cond(b_pred, true_graph_0, false_graph_0, [b_t, x, y]);  b_pred = true_graph_0 = false_graph_0 = b_t = x = y = None
>>>>>>> b279034e
    getitem = conditional[0];  conditional = None
    return (getitem,)""")  # noqa: B950

        self.assertExpectedInline(str(exported_program.graph_module.true_graph_0.code.strip()), """\
def forward(self, arg0_1, arg1_1, arg2_1):
    _set_grad_enabled = torch._C._set_grad_enabled(True)
    sub = torch.ops.aten.sub.Tensor(arg1_1, 1);  arg1_1 = None
    add = torch.ops.aten.add.Tensor(sub, arg0_1);  sub = arg0_1 = None
    add_1 = torch.ops.aten.add.Tensor(add, arg2_1);  add = arg2_1 = None
    _set_grad_enabled_1 = torch._C._set_grad_enabled(False)
    return (add_1,)""")

    def test_non_persistent_buffer(self):
        class MyModule(torch.nn.Module):
            def __init__(self):
                super().__init__()
                self.register_buffer("foo", torch.rand(2, 3), persistent=False)

            def forward(self, x):
                return self.foo + x

        inp = torch.rand(2, 3)
        m = MyModule()
        ep = export(m, (inp,), {})

        self.assertEqual(ep.module()(inp), m(inp))
        # Non-persistent buffers should not show up in the state dict
        self.assertNotIn("foo", ep.state_dict)
        named_buffers = {name: buffer for (name, buffer) in ep.named_buffers()}
        # But they should show up in named_buffers()
        self.assertIn("foo", named_buffers)
        self.assertIn("foo", ep.constants)
        self.assertEqual(len(ep.constants), 1)

        # Check the same properties of the unlifted module
        mod = ep.module()
        self.assertNotIn("foo", mod.state_dict())
        mod_named_buffers = {name: buffer for (name, buffer) in mod.named_buffers()}
        self.assertIn("foo", mod_named_buffers)
        self.assertIn("foo", ep.constants)
        self.assertEqual(len(ep.constants), 1)
        self.assertEqual(mod(inp), m(inp))

    def test_nonstrict_retrace_preserves_metadata(self):
        class MyModule(torch.nn.Module):
            def __init__(self):
                super().__init__()
                self.linear = torch.nn.Linear(4, 4)

            def forward(self, x):
                return self.linear(x)

        inp = torch.randn(4, 4)
        m = MyModule()
        ep = torch.export.export(m, (inp,), {}, strict=False)
        # retrace
        ep2 = torch.export.export(ep.module(), (inp,), {}, strict=False)

        for n1, n2 in zip(list(ep.graph.nodes), list(ep2.graph.nodes)):
            self.assertEqual(n1.meta.get("stack_trace"), n2.meta.get("stack_trace"))

    def test_fake_weights(self):
        class MyModule(torch.nn.Module):
            def __init__(self):
                super().__init__()
                self.foo = torch.nn.Parameter(torch.randn(4, 4))
                self.register_buffer("bar", torch.randn(4, 4), persistent=False)
                self.register_buffer("baz", torch.randn(4, 4), persistent=True)

            def forward(self, x):
                return self.foo + x + self.bar + self.baz

        fake_mode = torch._subclasses.FakeTensorMode(shape_env=ShapeEnv(tracked_fakes=[]))
        with fake_mode:
            m = MyModule()
        inp = torch.randn(4, 4)
        ep = export(m, (inp,))
        # Can't compare outputs because the module has fake weights.

    def test_fake_inputs(self):
        class MyModule(torch.nn.Module):
            def __init__(self):
                super().__init__()
                self.foo = torch.nn.Parameter(torch.randn(4, 4))

            def forward(self, x):
                return self.foo + x

        fake_mode = torch._subclasses.FakeTensorMode(shape_env=ShapeEnv(tracked_fakes=[]))
        m = MyModule()
        with fake_mode:
            inp = torch.randn(4, 4)

        ep = export(m, (inp,))
        self.assertEqual(ep.module()(torch.ones(4, 4)), m(torch.ones(4, 4)))

    def test_trace_under_fake(self):
        class MyModule(torch.nn.Module):
            def __init__(self):
                super().__init__()
                self.foo = torch.nn.Parameter(torch.randn(4, 4))

            def forward(self, x):
                return self.foo + x

        fake_mode = torch._subclasses.FakeTensorMode(shape_env=ShapeEnv(tracked_fakes=[]))
        with fake_mode:
            m = MyModule()
            inp = torch.randn(4, 4)
            # Can't use unqualified export() as it will attempt to deserialize
            # under a new FakeTensorMode.
            ep = torch.export.export(m, (inp,))

    def test_compiling_state(self):
        class TestModule1(torch.nn.Module):
            def forward(self, x):
                if torch._dynamo.is_compiling():
                    return x * 2
                else:
                    return x * 3

        class TestModule2(torch.nn.Module):
            def forward(self, x):
                if torch._utils.is_compiling():
                    return x * 2
                else:
                    return x * 3

        class TestModule3(torch.nn.Module):
            def forward(self, x):
                if torch.compiler.is_compiling():
                    return x * 2
                else:
                    return x * 3

        for m in [TestModule1(), TestModule2(), TestModule3()]:
            input = torch.randn(5)
            ep_strict = export(m, (input,), strict=True)
            ep_non_strict = export(m, (input,), strict=False)

            self.assertTrue(torch.allclose(input * 3, m(input)))
            self.assertTrue(torch.allclose(input * 2, ep_strict.module()(input)))
            self.assertTrue(torch.allclose(input * 2, ep_non_strict.module()(input)))

    def test_user_input_and_buffer_mutation(self):
        class MyModule(torch.nn.Module):
            def __init__(self):
                super().__init__()
                self.register_buffer("foo", torch.randn(4, 4))

            def forward(self, x):
                self.foo.add_(1)
                x.add_(1)
                return self.foo + x

        mod = MyModule()
        mod_copy = copy.deepcopy(mod)
        ep = export(mod_copy, (torch.rand(4, 4),))

        self.assertEqual(mod.foo, ep.module().foo)
        self.assertEqual(mod(torch.ones(4, 4)), ep.module()(torch.ones(4, 4)))

    def test_symint_tensor_return(self):
        class Module(torch.nn.Module):
            def forward(self, x):
                return torch.ops.testlib.returns_tensor_symint(x)[0]

        self._test_export_same_as_eager(Module(), (torch.randn(4, 4),))

    def test_custom_op_auto_functionalize(self):
        class M(torch.nn.Module):
            def __init__(self):
                super().__init__()

            def forward(self, x, z):
                return torch.ops.testlib.foo(x, z)

        inps = (torch.ones(5), torch.ones(5))
        inps_for_export = (torch.ones(5), torch.ones(5))
        inps_for_export_with_decomp = (torch.ones(5), torch.ones(5))

        ep = torch.export.export(M(), inps_for_export)
        x_new_eager, z_new_eager, legit_eager = M()(*inps)
        x_new_export, z_new_export, legit_export = ep.module()(*inps_for_export)
        self.assertTrue(torch.allclose(x_new_eager, x_new_export))
        self.assertTrue(torch.allclose(z_new_eager, z_new_export))
        self.assertTrue(torch.allclose(legit_eager, legit_export))

        ep = ep.run_decompositions()
        x_new_export, z_new_export, legit_export = ep.module()(*inps_for_export_with_decomp)
        self.assertTrue(torch.allclose(x_new_eager, x_new_export))
        self.assertTrue(torch.allclose(z_new_eager, z_new_export))
        self.assertTrue(torch.allclose(legit_eager, legit_export))

    def test_custom_op_auto_functionalize_pre_dispatch(self):
        class M(torch.nn.Module):
            def __init__(self):
                super().__init__()

            def forward(self, x):
                return torch.ops.testlib.foo_mutated(x)

        inps = (torch.ones(5),)

        ep = torch.export.export(M(), inps)
        self.assertExpectedInline(str(ep.graph_module.code.strip()), """\
<<<<<<< HEAD
def forward(self, arg0_1):
    cos = torch.ops.aten.cos.default(arg0_1)
    auto_functionalized = torch._higher_order_ops.auto_functionalize.auto_functionalized(torch.ops.testlib.foo.default, x = arg0_1, z = cos);  arg0_1 = cos = None
=======
def forward(self, x):
    cos = torch.ops.aten.cos.default(x)
    auto_functionalized = torch._higher_order_ops.auto_functionalize.auto_functionalized(torch.ops.testlib.foo.default, x = x, z = cos);  x = cos = None
>>>>>>> b279034e
    getitem_3 = auto_functionalized[3];  auto_functionalized = None
    cos_1 = torch.ops.aten.cos.default(getitem_3)
    return (getitem_3, getitem_3, cos_1)""")

        ep = torch.export._trace._export(M(), inps, pre_dispatch=True)
        self.assertExpectedInline(str(ep.graph_module.code.strip()), """\
<<<<<<< HEAD
def forward(self, arg0_1):
    cos = torch.ops.aten.cos.default(arg0_1)
    auto_functionalized = torch._higher_order_ops.auto_functionalize.auto_functionalized(torch.ops.testlib.foo.default, x = arg0_1, z = cos);  arg0_1 = cos = None
=======
def forward(self, x):
    cos = torch.ops.aten.cos.default(x)
    auto_functionalized = torch._higher_order_ops.auto_functionalize.auto_functionalized(torch.ops.testlib.foo.default, x = x, z = cos);  x = cos = None
>>>>>>> b279034e
    getitem_3 = auto_functionalized[3];  auto_functionalized = None
    cos_1 = torch.ops.aten.cos.default(getitem_3)
    return (getitem_3, getitem_3, cos_1)""")


    def test_custom_op_auto_warn_pre_dispatch(self):
        class M(torch.nn.Module):
            def __init__(self):
                super().__init__()

            def forward(self, x):
                return torch.ops.testlib.foo_functional(x)

        inps = (torch.ones(5),)

        ep = torch.export.export(M(), inps)
        self.assertExpectedInline(str(ep.graph_module.code.strip()), """\
<<<<<<< HEAD
def forward(self, arg0_1):
    cos = torch.ops.aten.cos.default(arg0_1)
    cos_1 = torch.ops.aten.cos.default(arg0_1);  arg0_1 = None
=======
def forward(self, x):
    cos = torch.ops.aten.cos.default(x)
    cos_1 = torch.ops.aten.cos.default(x);  x = None
>>>>>>> b279034e
    auto_functionalized = torch._higher_order_ops.auto_functionalize.auto_functionalized(torch.ops.testlib.foo.default, x = cos, z = cos_1);  cos = cos_1 = None
    getitem_3 = auto_functionalized[3];  auto_functionalized = None
    cos_2 = torch.ops.aten.cos.default(getitem_3);  getitem_3 = None
    return (cos_2,)""")

        ep = torch.export._trace._export(M(), inps, pre_dispatch=True)
        self.assertExpectedInline(str(ep.graph_module.code.strip()), """\
<<<<<<< HEAD
def forward(self, arg0_1):
    foo_functional = torch.ops.testlib.foo_functional.default(arg0_1);  arg0_1 = None
    return (foo_functional,)""")

=======
def forward(self, x):
    foo_functional = torch.ops.testlib.foo_functional.default(x);  x = None
    return (foo_functional,)""")

    # original input names aren't retraceable:
    # compilation will succeed, but names won't match forward() signature.
    @testing.expectedFailureRetraceability
    def test_placeholder_naming_collisions(self):
        # test collisions between nested user inputs
        class Foo(torch.nn.Module):
            def forward(self, x, x_foo, x_foo_0):
                return x['foo'][0] + x_foo[0] + x_foo_0

        inputs = (
            {'foo': [torch.randn(4, 4)]},
            (torch.randn(4, 4), ),
            torch.randn(4, 4),
        )
        ep = export(Foo(), inputs)
        expected_names = [
            "x_foo_0",
            "x_foo_0_1",
            "x_foo_0_2"
        ]
        real_names = [spec.arg.name for spec in ep.graph_signature.input_specs]
        self.assertEqual(expected_names, real_names)

        # test collisions between user inputs and params, buffers, constants
        class Foo(torch.nn.Module):
            def __init__(self):
                super().__init__()
                self.param = torch.nn.Parameter(torch.randn(4))
                self.register_buffer('alpha', torch.randn(4), persistent=True)
                self.register_buffer('beta', torch.randn(4), persistent=False)
                self.gamma = torch.randn(4)
            def forward(self, p, b_alpha, b, c_gamma):
                p = p['param'] + self.param
                b = self.alpha + self.beta + b_alpha + b['beta']
                c = self.gamma + c_gamma
                return p, b, c

        inputs = (
            {"param": torch.randn(4)},
            torch.randn(4),
            {"beta": torch.randn(4)},
            torch.randn(4),
        )
        ep = export(Foo(), inputs)
        expected_names = [  # user inputs should be prioritized, unprefixed
            ('p_param_1', InputKind.PARAMETER),
            ('b_alpha_1', InputKind.BUFFER),
            ('b_beta_1', InputKind.BUFFER),
            ('c_gamma_1', InputKind.CONSTANT_TENSOR),
            ('p_param', InputKind.USER_INPUT),
            ('b_alpha', InputKind.USER_INPUT),
            ('b_beta', InputKind.USER_INPUT),
            ('c_gamma', InputKind.USER_INPUT)
        ]
        real_names = [(spec.arg.name, spec.kind) for spec in ep.graph_signature.input_specs]
        self.assertEqual(expected_names, real_names)

        # test collisions between user inputs & call_function nodes
        class Foo(torch.nn.Module):
            def forward(self, mul, add, add_1):
                return mul * mul + add * add_1

        ep = export(Foo(), (torch.randn(4, 4), torch.randn(4, 4), torch.randn(4, 4)))
        expected_names_and_ops = [
            ("mul", "placeholder"),
            ("add", "placeholder"),
            ("add_1", "placeholder"),
            ("mul_1", "call_function"),
            ("mul_2", "call_function"),
            ("add_2", "call_function"),
            ("output", "output"),
        ]
        real_names_and_ops = [(node.name, node.op) for node in ep.graph.nodes]
        self.assertEqual(expected_names_and_ops, real_names_and_ops)

>>>>>>> b279034e
@unittest.skipIf(not torchdynamo.is_dynamo_supported(), "dynamo isn't support")
class TestOneOffModelExportResult(TestCase):
    def test_scaled_dot_product_attention_cpu(self):
        """
        This test makes sure we are always getting the same decomposition result for SDPA.
        As of now _scaled_dot_product_flash_attention_for_cpu is expected to show up in
        export() result. Some downstream backend then further decompose it into core ATen
        ops in torch/_decomp/decompositions.py (search for
        _scaled_dot_product_flash_attention_for_cpu).

        Export is decomposing based on the CompositeImplicitAutograd kernel implementation
        of SDPA. If this test fails, it means the kernel is being modified. In this case
        we strongly encourage you to change the decomposition rule under
        torch/_decomp/decompositions.py along with the kernel changes, so all of the
        downstream backends are not being affected.
        """
        class ScaledDotProductAttention(torch.nn.Module):
            def __init__(self):
                super().__init__()

            def forward(self, q, k, v):
                attn_output = F.scaled_dot_product_attention(
                    q, k, v, None, dropout_p=0.0, is_causal=True
                )
                return attn_output
        q = torch.randn(1, 1, 8, 8, device="cpu")
        k = torch.randn(1, 1, 8, 8, device="cpu")
        v = torch.randn(1, 1, 8, 8, device="cpu")

        from torch.nn.attention import SDPBackend
        with torch.nn.attention.sdpa_kernel([SDPBackend.MATH]):
            ep = torch.export.export(ScaledDotProductAttention(), (q, k, v))
            print(ep.graph)
            ep.run_decompositions()
            print(ep.graph)


#         self.assertExpectedInline(ep.graph_module.code.strip(), """\
# def forward(self, arg0_1, arg1_1, arg2_1):
#     _scaled_dot_product_flash_attention_for_cpu = torch.ops.aten._scaled_dot_product_flash_attention_for_cpu.default(arg0_1, arg1_1, arg2_1, 0.0, True);  arg0_1 = arg1_1 = arg2_1 = None
#     getitem = _scaled_dot_product_flash_attention_for_cpu[0];  _scaled_dot_product_flash_attention_for_cpu = None
#     return (getitem,)""")

    @unittest.skipIf(
        not PLATFORM_SUPPORTS_FLASH_ATTENTION,
        "Can't run fused SDPA on this platform",
    )
    def test_scaled_dot_product_attention_cuda(self):
        """
        This test makes sure we are always getting the same decomposition result for SDPA.
        As of now _scaled_dot_product_flash_attention is expected to show up in
        export() result (GPU tensors are given). Currently there's no downstream
        backend relies on this export result so if this test fails, feel free to
        change it to the latest export() result.
        """
        class ScaledDotProductAttention(torch.nn.Module):
            def __init__(self):
                super().__init__()

            def forward(self, q, k, v):
                attn_output = F.scaled_dot_product_attention(
                    q, k, v, None, dropout_p=0.0, is_causal=True
                )
                return attn_output
        q = torch.randn(1, 16, 16, 64, dtype = torch.bfloat16, device="cuda")
        k = torch.randn(1, 16, 16, 64, dtype = torch.bfloat16, device="cuda")
        v = torch.randn(1, 16, 16, 64, dtype = torch.bfloat16, device="cuda")

        ep = torch.export.export(ScaledDotProductAttention(), (q, k, v))
        self.assertExpectedInline(ep.graph_module.code.strip(), """\
def forward(self, q, k, v):
    _scaled_dot_product_flash_attention = torch.ops.aten._scaled_dot_product_flash_attention.default(q, k, v, 0.0, True, scale = 0.125);  q = k = v = None
    getitem = _scaled_dot_product_flash_attention[0];  _scaled_dot_product_flash_attention = None
    return (getitem,)""")

    def test_int_list_output(self):
        class M(torch.nn.Module):
            def forward(self, x):
                return [((1, 3), [x + x, x * x])]

        ep = torch.export.export(M(), (torch.ones(2, 3),))
        res = ep.module()(torch.ones(2, 3))
        self.assertEqual(res[0][0], (1, 3))

    def test_primitive_constant_output(self):
        class Z(torch.nn.Module):
            def forward(self, x, y):
                return y * x

        ep = torch.export.export(Z(), (torch.tensor(3), 5))
        res = ep.module()(torch.tensor(4), 5)
        self.assertEqual(res, torch.tensor(20))

        class B(torch.nn.Module):
            def forward(self, x, y):
                return y * x, y

        ep = torch.export.export(B(), (torch.tensor(3), 5))
        res = ep.module()(torch.tensor(4), 5)
        self.assertEqual(res[0], torch.tensor(20))
        self.assertEqual(res[1], 5)

        with self.assertRaisesRegex(RuntimeError, escape("Expected input at *args[1] to be equal to 5, but got 20")):
            res = ep.module()(torch.tensor(4), 20)

        class F(torch.nn.Module):
            def forward(self, x):
                # return a constant of primitive type
                y = 5
                return y * x, y

        ep = torch.export.export(F(), (torch.tensor(3),))
        res = ep.module()(torch.tensor(4))
        self.assertEqual(res[0], torch.tensor(20))
        self.assertEqual(res[1], 5)

        class Q(torch.nn.Module):
            def forward(self, x, y):
                return y * x, y - 1

        ep = torch.export.export(Q(), (torch.tensor(3), 5))
        res = ep.module()(torch.tensor(4), 5)
        self.assertEqual(res[0], torch.tensor(20))
        self.assertEqual(res[1], 4)

    def test_unbacked_sdpa(self):
        import torch
        from torch.nn.attention import sdpa_kernel, SDPBackend
        from torch.nn.functional import scaled_dot_product_attention

        class Module(torch.nn.Module):
            def forward(
                self, query: torch.Tensor, cache: torch.Tensor, start_pos: torch.Tensor
            ) -> torch.Tensor:
                # x.sizes(): 1, 128, 16, 128
                sp = start_pos.item()
                torch._constrain_as_size(sp, min=0, max=126)
                key = cache[:, : sp + 1, :, :]  # 1, sp+1, 16, 128
                value = cache[:, : sp + 1, :, :]  # 1, sp+1, 16, 128
                query = query.transpose(1, 2)  # (bs, n_local_heads, seqlen, head_dim)
                key = key.transpose(1, 2)
                value = value.transpose(1, 2)
                # https://github.com/pytorch/pytorch/blob/main/aten/src/ATen/native/transformers/attention.cpp#L732
                return scaled_dot_product_attention(query, key, value)


        cache = torch.randn(1, 128, 16, 128, dtype=torch.float16)
        query = torch.randn(1, 1, 16, 128, dtype=torch.float16)
        start_pos = torch.tensor([0])
        with sdpa_kernel(SDPBackend.MATH), torch.no_grad():
            ep = torch.export.export(Module(), (query, cache, start_pos))
            args = (query, cache, start_pos)
            self.assertEqual(ep.module()(*args), Module()(*args))
            args = (query, cache, torch.tensor([3]))
            self.assertEqual(ep.module()(*args), Module()(*args))
            args = (query, cache, torch.tensor([126]))
            self.assertEqual(ep.module()(*args), Module()(*args))

    def test_none_input_output(self):
        class Z(torch.nn.Module):
            def forward(self, x, y):
                return x * x

        ep = torch.export.export(Z(), (torch.tensor(3), None))
        res = ep.module()(torch.tensor(4), None)
        self.assertEqual(res, torch.tensor(16))

        class B(torch.nn.Module):
            def forward(self, x, y):
                return x * x, y

        ep = torch.export.export(B(), (torch.tensor(3), None))
        res = ep.module()(torch.tensor(4), None)
        self.assertEqual(res[0], torch.tensor(16))
        self.assertEqual(res[1], None)

        decomp = ep.run_decompositions()
        gm = decomp.module()
        res = gm(torch.tensor(4), None)
        self.assertEqual(res[0], torch.tensor(16))
        self.assertEqual(res[1], None)

    def test_print(self):
        class M(torch.nn.Module):
            def forward(self, x):
                print("start")
                x1 = x + x
                print(x1)
                x2 = x1 * x1
                print(1, 2, 3)
                x3 = x2 + x2
                return (x1, x3)

        gm = export(M(), (torch.randn(3, 3),)).graph_module
        self.assertExpectedInline(
            gm.code.strip(),
            """\
<<<<<<< HEAD
def forward(self, arg0_1):
    add = torch.ops.aten.add.Tensor(arg0_1, arg0_1);  arg0_1 = None
=======
def forward(self, x):
    add = torch.ops.aten.add.Tensor(x, x);  x = None
>>>>>>> b279034e
    mul = torch.ops.aten.mul.Tensor(add, add)
    add_1 = torch.ops.aten.add.Tensor(mul, mul);  mul = None
    return (add, add_1)""",
        )

    def test_warning(self):
        class M(torch.nn.Module):
            def forward(self, x):
                warnings.warn("moo")
                res = x + x
                warnings.warn(f"{res}")
                return res

        gm = export(M(), (torch.randn(3, 3),)).graph_module
        self.assertExpectedInline(
            gm.code.strip(),
            """\
<<<<<<< HEAD
def forward(self, arg0_1):
    add = torch.ops.aten.add.Tensor(arg0_1, arg0_1);  arg0_1 = None
=======
def forward(self, x):
    add = torch.ops.aten.add.Tensor(x, x);  x = None
>>>>>>> b279034e
    return (add,)""",
        )

    def test_constant_fqn(self):
        class Nested(torch.nn.Module):
            def __init__(self):
                super().__init__()
                self.constant = torch.rand(2, 3)
                self.parameter = torch.nn.Parameter(torch.rand(2, 3))

            def forward(self, x):
                return x + self.constant

        class Mod(torch.nn.Module):
            def __init__(self):
                super().__init__()
                self.nested = Nested()

            def forward(self, x):
                return self.nested(x) + self.nested.constant + self.nested.parameter

        m = Mod()
        ep = export(m, (torch.rand(2, 3),), strict=True)
        self.assertEqual(ep.constants["nested.constant"], m.nested.constant)
        self.assertEqual(ep.module()(torch.ones(2, 3)), m(torch.ones(2, 3)))

    def test_constant_name(self):
        class Nested(torch.nn.Module):
            def __init__(self):
                super().__init__()
                self.constant = torch.rand(2, 3)
                self.parameter = torch.nn.Parameter(torch.rand(2, 3))

            def forward(self, x):
                return x + self.constant

        class Mod(torch.nn.Module):
            def __init__(self):
                super().__init__()
                self.nested_1 = Nested()
                self.nested_2 = Nested()

            def forward(self, x):
                return (
                    self.nested_1(x)
                    + self.nested_2(x)
                    + self.nested_1.constant
                    + self.nested_2.constant
                    + self.nested_1.parameter
                    + self.nested_2.parameter
                )

        m = Mod()
        ep = export(m, (torch.rand(2, 3),), strict=False)
        self.assertEqual(ep.module()(torch.ones(2, 3)), m(torch.ones(2, 3)))

        # check constant fqn when there are multiple instances of the same class
        self.assertEqual(ep.constants["nested_1.constant"], m.nested_1.constant)
        self.assertEqual(ep.constants["nested_2.constant"], m.nested_2.constant)

        # check constant_name in the graph
        placeholders = [
            node for node in ep.graph_module.graph.nodes if node.op == "placeholder"
        ]
        self.assertEqual(len(placeholders), 5)
        self.assertTrue(all(ph.name == ph.target for ph in placeholders))
        # suffix should be added to duplicated constant_name
<<<<<<< HEAD
        self.assertEqual(placeholders[2].name, "constant")
        self.assertEqual(placeholders[3].name, "constant_1")
=======
        self.assertEqual(placeholders[2].name, "c_nested_1_constant")
        self.assertEqual(placeholders[3].name, "c_nested_2_constant")
>>>>>>> b279034e

    def test_nested_retrace(self):
        class Nested(torch.nn.Module):
            def __init__(self):
                super().__init__()
                self.param = torch.nn.Parameter(torch.randn(3))

            def forward(self, x):
                return x + self.param


        class Foo(torch.nn.Module):
            def __init__(self):
                super().__init__()
                self.nested = Nested()

            def forward(self, x):
                return x + self.nested(x)

        # first export
        foo = Foo().to("meta")
        inputs = (torch.ones(3, device="meta"),)
        foo(*inputs)
        ep = torch.export.export(foo, inputs, strict=False)

        # second export
        foo_1 = ep.module()
        ep_1 = torch.export.export(foo_1, inputs, strict=False)

        for node1, node2 in zip(ep.graph.nodes, ep_1.graph.nodes):
            nn_module_stack_1 = node1.meta.get("nn_module_stack", None)
            nn_module_stack_2 = node2.meta.get("nn_module_stack", None)

            if nn_module_stack_1 is None:
                self.assertTrue(nn_module_stack_2 is None)
            else:
                for v1, v2 in zip(nn_module_stack_1.values(), nn_module_stack_2.values()):
                    self.assertEqual(v1, v2)


@unittest.skipIf(not torchdynamo.is_dynamo_supported(), "dynamo doesn't support")
class TestExportCustomClass(TorchTestCase):
    def setUp(self):
        if IS_FBCODE:
            lib_file_path = "//caffe2/test/cpp/jit:test_custom_class_registrations"
        elif IS_SANDCASTLE or IS_MACOS:
            raise unittest.SkipTest("non-portable load_library call used in test")
        elif IS_WINDOWS:
            lib_file_path = find_library_location('torchbind_test.dll')
        else:
            lib_file_path = find_library_location('libtorchbind_test.so')
        torch.ops.load_library(str(lib_file_path))

    def test_lift_custom_obj(self):
        # TODO: fix this test once custom class tracing is implemented

        custom_obj = torch.classes._TorchScriptTesting._PickleTester([3, 4])

        class Foo(torch.nn.Module):
            def forward(self, x):
                return x + x

        f = Foo()

        inputs = (torch.zeros(4, 4),)
        ep = export(f, inputs)

        # Replace one of the values with an instance of our custom class
        for node in ep.graph.nodes:
            if node.op == "call_function" and node.target == torch.ops.aten.add.Tensor:
                with ep.graph.inserting_before(node):
                    setattr(ep.graph_module, "custom_obj", custom_obj)
                    getattr_node = ep.graph.get_attr("custom_obj")
                    # Copy over an nn_module_stack as they are required.
                    getattr_node.meta["nn_module_stack"] = node.meta["nn_module_stack"]
                    custom_node = ep.graph.call_function(
                        torch.ops._TorchScriptTesting.take_an_instance.default,
                        (getattr_node,),
                    )
                    custom_node.meta["val"] = torch.ones(4, 4)
                    # Copy over an nn_module_stack as they are required.
                    custom_node.meta["nn_module_stack"] = node.meta["nn_module_stack"]
                    custom_node.meta["torch_fn"] = ("custom_op", "torch.ops._TorchScriptTesting.take_an_instance.default")
                    arg0, _ = node.args
                    node.args = (arg0, custom_node)

        from torch._export.passes.lift_constants_pass import lift_constants_pass
        from torch._export.serde.serialize import serialize, deserialize
        constants = lift_constants_pass(ep.graph_module, ep.graph_signature, {})
        for k, v in constants.items():
            assert k not in ep.constants
            ep._constants[k] = v
        serialized_vals = serialize(ep)
        deserialized_ep = deserialize(serialized_vals)

        for node in deserialized_ep.graph.nodes:
            if (
                node.op == "call_function" and
                node.target == torch.ops._TorchScriptTesting.take_an_instance.default
            ):
                arg = node.args[0]
                self.assertTrue(arg.op == "placeholder")

    def test_tolist_nonstrict_output(self):
        class M(torch.nn.Module):
            def forward(self, x):
                x.tolist()

        ep = torch.export.export(M(), (torch.ones(3),), strict=False)

if __name__ == '__main__':
    run_tests()<|MERGE_RESOLUTION|>--- conflicted
+++ resolved
@@ -26,10 +26,7 @@
 )
 from torch._subclasses import FakeTensorMode
 from torch.export import Dim, dynamic_dim, export, unflatten
-<<<<<<< HEAD
-=======
 from torch.export.graph_signature import InputKind
->>>>>>> b279034e
 from torch.export._trace import (
     _export,
     _export_to_torch_ir,
@@ -230,10 +227,6 @@
         ep = export(f, args, strict=False)
         self.assertEqual(ep.module()(*args), f(*args))
 
-<<<<<<< HEAD
-    @testing.expectedFailurePreDispatchRunDecomp  # T183702824
-=======
->>>>>>> b279034e
     def test_conv_dynamic(self):
         # Simple module for demonstration
         class M(torch.nn.Module):
@@ -926,13 +919,8 @@
         ):
             ep.module()(torch.randn(3, 2))
         vr = list(ep.range_constraints.values())[0]
-<<<<<<< HEAD
-        self.assertEquals(vr.lower, 1)
-        self.assertEquals(vr.upper, 2)
-=======
         self.assertEqual(vr.lower, 1)
         self.assertEqual(vr.upper, 2)
->>>>>>> b279034e
 
     @testing.expectedFailurePreDispatchRunDecomp  # T183703359
     def test_derived_dim_1_2(self):
@@ -949,13 +937,8 @@
         ep.module()(torch.randn(1, 2), torch.randn(2, 2))
         range_lower_bounds = sorted(vr.lower for vr in ep.range_constraints.values())
         range_upper_bounds = sorted(vr.upper for vr in ep.range_constraints.values())
-<<<<<<< HEAD
-        self.assertEquals(range_lower_bounds, [1, 2])
-        self.assertEquals(range_upper_bounds, [2, 3])
-=======
         self.assertEqual(range_lower_bounds, [1, 2])
         self.assertEqual(range_upper_bounds, [2, 3])
->>>>>>> b279034e
 
     def test_raise_user_error_when_guard_on_data_dependent_operation(self):
         class M(torch.nn.Module):
@@ -1107,7 +1090,6 @@
         class Module(torch.nn.Module):
             def forward(self, arg1, arg2, a, b=1):
                 return arg1 + arg2, a["kw1"] + a["kw2"] + b
-<<<<<<< HEAD
 
         kw_func = Module()
 
@@ -1115,15 +1097,6 @@
             def forward(self, arg1, arg2, a=1, b=2):
                 return arg1 + a, arg2 + b
 
-=======
-
-        kw_func = Module()
-
-        class Module2(torch.nn.Module):
-            def forward(self, arg1, arg2, a=1, b=2):
-                return arg1 + a, arg2 + b
-
->>>>>>> b279034e
         kw_func2 = Module2()
 
         args = (torch.ones(6, 4), torch.ones(1, 1))
@@ -1998,7 +1971,6 @@
                 n = x.item()
                 torch._constrain_as_size(n, min=0, max=6)
                 return y.sum() + torch.ones(n, 5).sum()
-<<<<<<< HEAD
 
         case2 = Module2()
 
@@ -2008,17 +1980,6 @@
                 torch._constrain_as_size(n, min=0, max=1)
                 return y.sum() + torch.ones(n, 5).sum()
 
-=======
-
-        case2 = Module2()
-
-        class Module3(torch.nn.Module):
-            def forward(self, x, y):
-                n = x.item()
-                torch._constrain_as_size(n, min=0, max=1)
-                return y.sum() + torch.ones(n, 5).sum()
-
->>>>>>> b279034e
         case3 = Module3()
 
         class Module4(torch.nn.Module):
@@ -3718,17 +3679,10 @@
         )
 
         self.assertExpectedInline(str(exported_program.graph_module.code.strip()), """\
-<<<<<<< HEAD
-def forward(self, arg0_1, arg1_1, arg2_1, arg3_1):
-    true_graph_0 = self.true_graph_0
-    false_graph_0 = self.false_graph_0
-    conditional = torch.ops.higher_order.cond(arg0_1, true_graph_0, false_graph_0, [arg1_1, arg2_1, arg3_1]);  arg0_1 = true_graph_0 = false_graph_0 = arg1_1 = arg2_1 = arg3_1 = None
-=======
 def forward(self, b_pred, b_t, x, y):
     true_graph_0 = self.true_graph_0
     false_graph_0 = self.false_graph_0
     conditional = torch.ops.higher_order.cond(b_pred, true_graph_0, false_graph_0, [b_t, x, y]);  b_pred = true_graph_0 = false_graph_0 = b_t = x = y = None
->>>>>>> b279034e
     getitem = conditional[0];  conditional = None
     return (getitem,)""")  # noqa: B950
 
@@ -3935,30 +3889,18 @@
 
         ep = torch.export.export(M(), inps)
         self.assertExpectedInline(str(ep.graph_module.code.strip()), """\
-<<<<<<< HEAD
-def forward(self, arg0_1):
-    cos = torch.ops.aten.cos.default(arg0_1)
-    auto_functionalized = torch._higher_order_ops.auto_functionalize.auto_functionalized(torch.ops.testlib.foo.default, x = arg0_1, z = cos);  arg0_1 = cos = None
-=======
 def forward(self, x):
     cos = torch.ops.aten.cos.default(x)
     auto_functionalized = torch._higher_order_ops.auto_functionalize.auto_functionalized(torch.ops.testlib.foo.default, x = x, z = cos);  x = cos = None
->>>>>>> b279034e
     getitem_3 = auto_functionalized[3];  auto_functionalized = None
     cos_1 = torch.ops.aten.cos.default(getitem_3)
     return (getitem_3, getitem_3, cos_1)""")
 
         ep = torch.export._trace._export(M(), inps, pre_dispatch=True)
         self.assertExpectedInline(str(ep.graph_module.code.strip()), """\
-<<<<<<< HEAD
-def forward(self, arg0_1):
-    cos = torch.ops.aten.cos.default(arg0_1)
-    auto_functionalized = torch._higher_order_ops.auto_functionalize.auto_functionalized(torch.ops.testlib.foo.default, x = arg0_1, z = cos);  arg0_1 = cos = None
-=======
 def forward(self, x):
     cos = torch.ops.aten.cos.default(x)
     auto_functionalized = torch._higher_order_ops.auto_functionalize.auto_functionalized(torch.ops.testlib.foo.default, x = x, z = cos);  x = cos = None
->>>>>>> b279034e
     getitem_3 = auto_functionalized[3];  auto_functionalized = None
     cos_1 = torch.ops.aten.cos.default(getitem_3)
     return (getitem_3, getitem_3, cos_1)""")
@@ -3976,15 +3918,9 @@
 
         ep = torch.export.export(M(), inps)
         self.assertExpectedInline(str(ep.graph_module.code.strip()), """\
-<<<<<<< HEAD
-def forward(self, arg0_1):
-    cos = torch.ops.aten.cos.default(arg0_1)
-    cos_1 = torch.ops.aten.cos.default(arg0_1);  arg0_1 = None
-=======
 def forward(self, x):
     cos = torch.ops.aten.cos.default(x)
     cos_1 = torch.ops.aten.cos.default(x);  x = None
->>>>>>> b279034e
     auto_functionalized = torch._higher_order_ops.auto_functionalize.auto_functionalized(torch.ops.testlib.foo.default, x = cos, z = cos_1);  cos = cos_1 = None
     getitem_3 = auto_functionalized[3];  auto_functionalized = None
     cos_2 = torch.ops.aten.cos.default(getitem_3);  getitem_3 = None
@@ -3992,12 +3928,6 @@
 
         ep = torch.export._trace._export(M(), inps, pre_dispatch=True)
         self.assertExpectedInline(str(ep.graph_module.code.strip()), """\
-<<<<<<< HEAD
-def forward(self, arg0_1):
-    foo_functional = torch.ops.testlib.foo_functional.default(arg0_1);  arg0_1 = None
-    return (foo_functional,)""")
-
-=======
 def forward(self, x):
     foo_functional = torch.ops.testlib.foo_functional.default(x);  x = None
     return (foo_functional,)""")
@@ -4077,7 +4007,6 @@
         real_names_and_ops = [(node.name, node.op) for node in ep.graph.nodes]
         self.assertEqual(expected_names_and_ops, real_names_and_ops)
 
->>>>>>> b279034e
 @unittest.skipIf(not torchdynamo.is_dynamo_supported(), "dynamo isn't support")
 class TestOneOffModelExportResult(TestCase):
     def test_scaled_dot_product_attention_cpu(self):
@@ -4275,13 +4204,8 @@
         self.assertExpectedInline(
             gm.code.strip(),
             """\
-<<<<<<< HEAD
-def forward(self, arg0_1):
-    add = torch.ops.aten.add.Tensor(arg0_1, arg0_1);  arg0_1 = None
-=======
 def forward(self, x):
     add = torch.ops.aten.add.Tensor(x, x);  x = None
->>>>>>> b279034e
     mul = torch.ops.aten.mul.Tensor(add, add)
     add_1 = torch.ops.aten.add.Tensor(mul, mul);  mul = None
     return (add, add_1)""",
@@ -4299,13 +4223,8 @@
         self.assertExpectedInline(
             gm.code.strip(),
             """\
-<<<<<<< HEAD
-def forward(self, arg0_1):
-    add = torch.ops.aten.add.Tensor(arg0_1, arg0_1);  arg0_1 = None
-=======
 def forward(self, x):
     add = torch.ops.aten.add.Tensor(x, x);  x = None
->>>>>>> b279034e
     return (add,)""",
         )
 
@@ -4373,13 +4292,8 @@
         self.assertEqual(len(placeholders), 5)
         self.assertTrue(all(ph.name == ph.target for ph in placeholders))
         # suffix should be added to duplicated constant_name
-<<<<<<< HEAD
-        self.assertEqual(placeholders[2].name, "constant")
-        self.assertEqual(placeholders[3].name, "constant_1")
-=======
         self.assertEqual(placeholders[2].name, "c_nested_1_constant")
         self.assertEqual(placeholders[3].name, "c_nested_2_constant")
->>>>>>> b279034e
 
     def test_nested_retrace(self):
         class Nested(torch.nn.Module):
