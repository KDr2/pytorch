--- conflicted
+++ resolved
@@ -6434,12 +6434,9 @@
         ep = export(Foo(), (xs,), dynamic_shapes={"x": {1: dim1}})
         self.assertTrue(torch.allclose(ep.module()(xs), Foo()(xs)))
 
-<<<<<<< HEAD
-=======
     # TODO: need combine_mode='pointwise' here in order to avoid,
     # but 'pointwise does not support lifted arguments yet supported in inductor
     @unittest.expectedFailure
->>>>>>> 6eb795c9
     @requires_gpu
     def test_export_associative_scan_lifted_buffers(self):
         class M(torch.nn.Module):
