--- conflicted
+++ resolved
@@ -6141,137 +6141,6 @@
         for param in ["alpha", "beta", "gamma"]:
             self.assertTrue(param in unep.state_dict())
 
-<<<<<<< HEAD
-    # nn_module_stack replacement when we do sympy_interp()
-    @testing.expectedFailureTrainingIRToRunDecompNonStrict
-    def test_intermediate_shape_comp(self):
-        class Foo(torch.nn.Module):
-            def forward(self, x, y):
-                z = torch.cat([x, x], dim=0)
-                w = z.repeat(y.shape[0])
-                return w.shape[0] + x.shape[0]
-
-        inputs = (torch.randn(6), torch.randn(4))
-        shapes = {
-            "x": (Dim("dx0"),),
-            "y": (Dim("dy"),),
-        }
-        ep = export(
-            Foo(),
-            inputs,
-            dynamic_shapes=shapes,
-        )
-        # test that shape is from size compute, not sym_size call
-        add_node = [node for node in ep.graph.nodes if node.target == operator.add][0]
-        self.assertTrue(add_node.args[0].target == operator.mul)
-        # test sym_size calls only happen on placeholders
-        sym_size_nodes = [
-            node
-            for node in ep.graph.nodes
-            if node.target == torch.ops.aten.sym_size.int
-        ]
-        self.assertEqual(len(sym_size_nodes), 2)
-        self.assertTrue(
-            all(node.args[0].op == "placeholder" for node in sym_size_nodes)
-        )
-        # dynamo will DCE the repeat node, AOTAutograd will leave it
-        repeat_nodes = [
-            node
-            for node in ep.graph.nodes
-            if node.target == torch.ops.aten.repeat.default
-        ]
-        self.assertEqual(
-            len(repeat_nodes),
-            1 if is_non_strict_test(self._testMethodName) else 0,
-        )
-
-    def test_checks_to_constrain_range(self):
-        class Foo(torch.nn.Module):
-            def forward(self, x, y):
-                n = y.item()
-                m = y.item()
-                torch._check_is_size(n)
-                torch._check(m >= 0)
-                torch._check(n >= 3)
-                torch._check(-m >= -9)  # m <= 9
-                torch._check(n <= 6)
-                # n has range [3, 9]
-                return x[:n]
-
-        inputs = (torch.randn(10), torch.tensor(6))
-        ep = export(Foo(), inputs)
-        FileCheck().check_count(
-            "torch.ops.aten._assert_scalar.default", 2, exactly=True
-        ).run(ep.graph_module.code)
-        FileCheck().check_count(
-            "torch.ops.aten.sym_constrain_range.default", 0, exactly=True
-        ).run(ep.graph_module.code)
-        FileCheck().check_count(
-            "torch.ops.aten.sym_constrain_range_for_size.default", 1, exactly=True
-        ).run(ep.graph_module.code)
-
-        ep = ep.run_decompositions()
-        FileCheck().check_count(
-            "torch.ops.aten._assert_scalar.default", 2, exactly=True
-        ).run(ep.graph_module.code)
-        FileCheck().check_count(
-            "torch.ops.aten.sym_constrain_range.default", 0, exactly=True
-        ).run(ep.graph_module.code)
-        FileCheck().check_count(
-            "torch.ops.aten.sym_constrain_range_for_size.default", 1, exactly=True
-        ).run(ep.graph_module.code)
-
-        # check runtime
-        ep.module()(torch.randn(10), torch.tensor(5))
-        with self.assertRaisesRegex(
-            RuntimeError,
-            r"Runtime assertion failed for expression u[\d+] \>\= 3",
-        ):
-            ep.module()(torch.randn(10), torch.tensor(2))
-
-    def test_cse_for_symint(self):
-        class Foo(torch.nn.Module):
-            # check sym ops only get computed once
-            def forward(self, x, y):
-                if (
-                    x.shape[0] ** 2 - y.shape[0] ** 2 >= 4  # 16
-                    and x.shape[0] ** 2 - y.shape[0] ** 2 <= 20
-                    and x.shape[0] ** 2 - y.shape[0] ** 2 != 15
-                ):
-                    return x * 2, y * 2
-
-        inputs = (torch.randn(5), torch.randn(3))
-        shapes = {"x": (Dim("dx"),), "y": (Dim("dy"),)}
-        ep = torch.export._trace._export(
-            Foo(),
-            inputs,
-            dynamic_shapes=shapes,
-            _allow_complex_guards_as_runtime_asserts=True,
-        )
-        # count 2 pow nodes, 2 sym_size.int nodes
-        self.assertEqual(
-            [node.target for node in ep.graph.nodes].count(
-                operator.pow,
-            ),
-            2,
-        )
-        FileCheck().check_count("torch.ops.aten.sym_size.int", 2, exactly=True).run(
-            ep.graph_module.code
-        )
-
-        ep = ep.run_decompositions()
-        self.assertEqual(
-            [node.target for node in ep.graph.nodes].count(
-                operator.pow,
-            ),
-            2,
-        )
-        FileCheck().check_count("torch.ops.aten.sym_size.int", 2, exactly=True).run(
-            ep.graph_module.code
-        )
-
-=======
->>>>>>> fb696bf2
 
 @unittest.skipIf(not torchdynamo.is_dynamo_supported(), "dynamo isn't support")
 class TestOneOffModelExportResult(TestCase):
