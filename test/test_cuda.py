--- conflicted
+++ resolved
@@ -1,4 +1,6 @@
 # Owner(s): ["module: cuda"]
+# ruff: noqa: F841
+
 import contextlib
 import ctypes
 import gc
@@ -3433,7 +3435,6 @@
             with self.assertRaisesRegex(RuntimeError, error_msg):
                 torch.cuda.gds._GdsFile(f, os.O_CREAT | os.O_RDWR)
 
-<<<<<<< HEAD
     def _test_copy(self, x, non_blocking):
         # Perform the copy operation, either blocking or non-blocking
         event = torch.cuda.Event()
@@ -3467,7 +3468,7 @@
         self.assertFalse(x.is_contiguous())
         self._test_copy(x, non_blocking=True)
         self._test_copy(x, non_blocking=False)
-=======
+
     def test_is_pinned_no_context(self):
         test_script = """\
 import torch
@@ -3513,7 +3514,6 @@
             .strip()
         )
         self.assertEqual(r, "1.0")
->>>>>>> 57d8278a
 
 
 @unittest.skipIf(not TEST_CUDA, "CUDA not available, skipping tests")
