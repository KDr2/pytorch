# Copyright (c) Meta Platforms, Inc. and affiliates
# Owner(s): ["oncall: distributed"]
import functools
import itertools
import random
import unittest
from typing import Union

import torch
import torch.distributed as dist
import torch.nn.functional as F
from torch import Tensor
from torch.distributed.device_mesh import init_device_mesh
from torch.distributed.tensor import DeviceMesh
from torch.distributed.tensor.debug import CommDebugMode
from torch.distributed.tensor.experimental._attention import (
    _CausalBehavior,
    _cp_options,
    _DispatchMode,
    _is_causal_behavior,
    _RotateMethod,
    context_parallel,
    context_parallel_unshard,
    set_rotate_method,
)
from torch.nn.attention import sdpa_kernel, SDPBackend
from torch.nn.attention.flex_attention import (
    _mask_mod_signature,
    AuxRequest,
    create_block_mask,
    flex_attention,
)
from torch.testing._internal.common_cuda import (
    PLATFORM_SUPPORTS_CUDNN_ATTENTION,
    PLATFORM_SUPPORTS_FLASH_ATTENTION,
    PLATFORM_SUPPORTS_FUSED_ATTENTION,
    PLATFORM_SUPPORTS_MEM_EFF_ATTENTION,
)
from torch.testing._internal.common_distributed import skip_if_lt_x_gpu
from torch.testing._internal.common_utils import run_tests, skipIfRocm
from torch.testing._internal.distributed._tensor.common_dtensor import (
    DTensorTestBase,
    with_comms,
)


c10d_functional = torch.ops.c10d_functional
backends = []
if PLATFORM_SUPPORTS_FLASH_ATTENTION:
    backends.append(SDPBackend.FLASH_ATTENTION)
if PLATFORM_SUPPORTS_MEM_EFF_ATTENTION:
    backends.append(SDPBackend.EFFICIENT_ATTENTION)
if PLATFORM_SUPPORTS_CUDNN_ATTENTION:
    backends.append(SDPBackend.CUDNN_ATTENTION)

rotater_enum_to_str = {
    _RotateMethod.ALL_GATHER: "allgather",
    _RotateMethod.ALL_TO_ALL: "alltoall",
}  # mapping from _RotateMethod enum to string


class RingAttentionTest(DTensorTestBase):
    @property
    def world_size(self) -> int:
        return torch.cuda.device_count()

    @property
    def destroy_pg_upon_exit(self) -> bool:
        return False

    @skip_if_lt_x_gpu(2)
    @skipIfRocm  # Missing _c10d_functional_autograd::all_to_all_single
    @unittest.skipIf(
        not PLATFORM_SUPPORTS_FUSED_ATTENTION,
        "Does not support flash nor efficient attention",
    )
    @with_comms
    def test_ring_attention_sdpa(self) -> None:
        self.run_subtests(
            {
                "is_causal": [True, False],
                "compiled": [True, False],
                "backend": backends,
                "load_balance": [True, False],
                "rotater": [_RotateMethod.ALL_TO_ALL, _RotateMethod.ALL_GATHER],
                "test_forward_only": [True, False],
                "dispatch_mode": [
                    _DispatchMode.MONKEY_PATCH,
                    _DispatchMode.TORCH_FUNCTION,
                ],
            },
            self._test_ring_attention_sdpa,
        )

    def _test_ring_attention_sdpa(
        self,
        is_causal: bool,
        compiled: bool,
        backend: SDPBackend,
        load_balance: bool,
        rotater: _RotateMethod,
        test_forward_only: bool,
        dispatch_mode: _DispatchMode,
    ) -> None:
        torch.distributed.tensor.experimental._attention._dispatch_mode = dispatch_mode

        def fn_eval(fn, *args, **kwargs):
            if test_forward_only:
                with torch.no_grad():
                    return fn(*args, **kwargs)
            else:
                out = fn(*args, **kwargs)
                out.sum().backward()
                return out

        if load_balance and not is_causal:
            return

        set_rotate_method(rotater_enum_to_str[rotater])
        self.assertEqual(_cp_options.rotate_method, rotater)
        device_mesh = DeviceMesh(self.device_type, torch.arange(0, self.world_size))
        dtype = torch.bfloat16
        bs = 8
        query_tokens = 64
        context_tokens = 64
        dim = 32
        nheads = 8
        torch.manual_seed(10)
        dtype = (
            torch.bfloat16
            if backend == SDPBackend.FLASH_ATTENTION
            or backend == SDPBackend.CUDNN_ATTENTION
            else torch.float32
        )

        _cp_options.enable_load_balance = load_balance

        q = torch.rand(
            (bs, nheads, self.world_size * query_tokens, dim),
            device=self.device_type,
            dtype=dtype,
            requires_grad=True,
        )
        k = torch.rand(
            (bs, nheads, self.world_size * context_tokens, dim),
            device=self.device_type,
            dtype=dtype,
            requires_grad=True,
        )
        v = torch.rand(
            (bs, nheads, self.world_size * context_tokens, dim),
            device=self.device_type,
            dtype=dtype,
            requires_grad=True,
        )

        # Ensure all ranks have the same initialization data.
        with torch.no_grad():
            dist.broadcast(q, src=0)
            dist.broadcast(k, src=0)
            dist.broadcast(v, src=0)

        with sdpa_kernel(backend):
            out = fn_eval(F.scaled_dot_product_attention, q, k, v, is_causal=is_causal)

        cp_q = q.detach().clone()
        cp_k = k.detach().clone()
        cp_v = v.detach().clone()
        # Theoretically, context_parallel() should not be used to shard
        # parameters because when require_grad is True, resize_ is not
        # allowed. But requires_grad of cp_q, cp_k, and cp_v are False
        # now. So we can just use context_parallel() to shard q, k, v.
        # In reality, context_paralle() should be used to shard the input.
        with context_parallel(
            device_mesh, buffers=(cp_q, cp_k, cp_v), buffer_seq_dims=(2, 2, 2)
        ):
            cp_q.requires_grad = True
            cp_k.requires_grad = True
            cp_v.requires_grad = True
            with CommDebugMode() as comm_mode:
                with sdpa_kernel(backend):
                    if compiled:
                        fn = torch.compile(
                            F.scaled_dot_product_attention,
                            fullgraph=True,
                            backend="aot_eager",
                        )
                    else:
                        fn = F.scaled_dot_product_attention

                    cp_out = fn_eval(fn, cp_q, cp_k, cp_v, is_causal=is_causal)

                    if not compiled and rotater == _RotateMethod.ALL_TO_ALL:
                        # Compiler and CommDebugMode do not work well together.
                        expect_all2all_count = (
                            self.world_size - 1
                            if test_forward_only
                            else self.world_size * 3 - 2
                        )
                        self.assertDictEqual(
                            comm_mode.get_comm_counts(),
                            {c10d_functional.all_to_all_single: expect_all2all_count},
                        )

            # Due to numerical error, we need to choose different atol for different
            # attention kernels
            (cp_out,) = context_parallel_unshard(device_mesh, [cp_out], [2])
            atol = (
                1e-08
                if backend == SDPBackend.EFFICIENT_ATTENTION
                else 1e-3 * self.world_size
            )
            self.assertTrue(torch.allclose(out, cp_out, atol=atol))

            if not test_forward_only:
                cp_dq, cp_dk, cp_dv = context_parallel_unshard(
                    device_mesh,
                    [cp_q.grad, cp_k.grad, cp_v.grad],
                    [2, 2, 2],
                )
                atol = (
                    2e-06
                    if backend == SDPBackend.EFFICIENT_ATTENTION
                    else 8e-3 * self.world_size
                )
                self.assertTrue(torch.allclose(q.grad, cp_dq, atol=atol))
                self.assertTrue(torch.allclose(k.grad, cp_dk, atol=atol))
                self.assertTrue(torch.allclose(v.grad, cp_dv, atol=atol))

                cp_q.grad = None
                cp_k.grad = None
                cp_v.grad = None

            cp_q.requires_grad = False
            cp_k.requires_grad = False
            cp_v.requires_grad = False

        torch.distributed.tensor.experimental._attention._dispatch_mode = (
            _DispatchMode.MONKEY_PATCH
        )

    def test_is_causal_behavior(self) -> None:
        _cp_options.enable_load_balance = False
        self.assertEqual(
            _is_causal_behavior(rank=0, world_size=4, i=0, is_causal=False),
            _CausalBehavior.NOT_IS_CAUSAL,
        )

        ranks = [
            [_CausalBehavior.IS_CAUSAL, _CausalBehavior.SKIP],
            [_CausalBehavior.IS_CAUSAL, _CausalBehavior.NOT_IS_CAUSAL],
        ]
        for rank, iters in enumerate(ranks):
            for i, behavior in enumerate(iters):
                self.assertEqual(
                    _is_causal_behavior(rank=rank, world_size=2, i=i, is_causal=True),
                    behavior,
                )

        _cp_options.enable_load_balance = True
        ranks = [
            [_CausalBehavior.IS_CAUSAL, _CausalBehavior.NOT_IS_CAUSAL],
            [_CausalBehavior.IS_CAUSAL, _CausalBehavior.NOT_IS_CAUSAL],
        ]
        for rank, iters in enumerate(ranks):
            for i, behavior in enumerate(iters):
                self.assertEqual(
                    _is_causal_behavior(rank=rank, world_size=2, i=i, is_causal=True),
                    behavior,
                )


# Compile the flex_attention function
compiled_flex_attention = torch.compile(flex_attention, dynamic=False, fullgraph=True)
compiled_create_block_mask = torch.compile(
    create_block_mask, dynamic=False, fullgraph=True
)


def causal_mask(b, h, q_idx, kv_idx):
    return q_idx >= kv_idx


# copied from https://github.com/meta-pytorch/attention-gym/blob/main/attn_gym/masks/document_mask.py
def generate_random_lengths(total_length, num_documents):
    # Initialize all lengths to 1 to ensure each document has at least one token
    lengths = [1] * num_documents
    remaining_length = total_length - num_documents

    # Randomly distribute the remaining length
    for _ in range(remaining_length):
        index = random.randint(0, num_documents - 1)
        lengths[index] += 1

    return lengths


def length_to_offsets(
    lengths: list[list[int]], device: Union[str, torch.device]
) -> Tensor:
    """Converts a list of lengths to a list of offsets.

    Args:
        lengths: A list of lengths.

    """
    offsets = [[0] + lengths_in_batch for lengths_in_batch in lengths]
    offsets = torch.tensor(offsets, device=device, dtype=torch.int32)
    offsets = torch.cumsum(offsets, dim=-1)
    return offsets


def _offsets_to_doc_ids_tensor(offsets):
    doc_ids = []
    device = offsets.device
    for batch_idx in range(offsets.size(0)):
        counts = offsets[batch_idx][1:] - offsets[batch_idx][:-1]
        doc_id = torch.repeat_interleave(
            torch.arange(len(counts), device=device, dtype=torch.int32), counts
        )
        doc_ids.append(doc_id)

    return torch.stack(doc_ids)


def generate_doc_mask_mod(
    mask_mod: _mask_mod_signature, offsets: Tensor
) -> _mask_mod_signature:
    """Generates mask mods that apply to inputs to flex attention in the sequence stacked
    format.

    Args:
        mask_mod: The mask mod to apply to the documents
        offsets: This tensor should be of shape(num_documents + 1)
            this should contain the cumulative counts of document tokens.
            e.g. if you have 3 documents of length 2, 4, 3 then
            offsets = [0, 2, 6, 9]

    Note:
        What is the sequence stacked format? When assembling batches of inputs, we
        take multiple sequences and stack them together to form 1 large sequence. We then
        use masking to ensure that the attention scores are only applied to tokens within
        the same document.
    """
    document_id = _offsets_to_doc_ids_tensor(offsets)

    def doc_mask_mod(b, h, q_idx, kv_idx):
        same_doc = document_id[b][q_idx] == document_id[b][kv_idx]
        q_logical = q_idx - offsets[b, document_id[b, q_idx]]
        kv_logical = kv_idx - offsets[b, document_id[b, kv_idx]]
        inner_mask = mask_mod(b, h, q_logical, kv_logical)
        return same_doc & inner_mask

    return doc_mask_mod


class CPFlexAttentionTest(DTensorTestBase):
    @property
    def world_size(self) -> int:
        return 2

    def _test_cp_flex_attention(
        self, qkv_size, B=1, mask_func=causal_mask, atol=1e-6, rtol=1e-2
    ) -> None:
        torch.cuda.manual_seed(10)
        dtype = torch.float32
        bs = B if B > 1 else 8
        query_tokens = context_tokens = qkv_size
        dim = 32
        nheads = 8

        q = torch.rand(
            (bs, nheads, query_tokens, dim),
            device=self.device_type,
            dtype=dtype,
            requires_grad=True,
        )
        k = torch.rand(
            (bs, nheads, context_tokens, dim),
            device=self.device_type,
            dtype=dtype,
            requires_grad=True,
        )
        v = torch.rand(
            (bs, nheads, context_tokens, dim),
            device=self.device_type,
            dtype=dtype,
            requires_grad=True,
        )

        block_mask = compiled_create_block_mask(
            mask_func,
            B=B,
            H=1,
            Q_LEN=query_tokens,
            KV_LEN=context_tokens,
            device=self.device_type,
        )

        expect_out, expect_aux = compiled_flex_attention(
            q, k, v, block_mask=block_mask, return_aux=AuxRequest(lse=True)
        )
        expect_out.sum().backward()

        # Prepare the required global vars for CP+Flex:
        device_mesh = init_device_mesh(
            device_type=self.device_type,
            mesh_shape=(self.world_size,),
            mesh_dim_names=("cp",),
        )

        # NOTE: we do not test load balance here
        _cp_options.enable_load_balance = False

        # set CP context dispatch mode to use TORCH_FUNCTION for flex_attention
        torch.distributed.tensor.experimental._attention._dispatch_mode = (
            _DispatchMode.TORCH_FUNCTION
        )

        # prepare input buffer
        cp_q = q.detach().clone()
        cp_k = k.detach().clone()
        cp_v = v.detach().clone()

        # create block_mask for CP
        from torch.distributed.tensor.experimental._attention import (
            create_cp_block_mask,
        )

        # NOTE: call create_block_mask() within TorchFunctionMode would cause error in create_fw_bw_graph
        cp_block_mask = create_cp_block_mask(
            mask_func,
            B=B,
            H=1,
            Q_LEN=query_tokens,
            KV_LEN=context_tokens,
            device_mesh=device_mesh,
        )

        # shard qkv on seq_dim
        shard_dim = 2

        with context_parallel(
            device_mesh,
            buffers=[cp_q, cp_k, cp_v],
            buffer_seq_dims=[shard_dim] * 3,
        ):
            cp_q.requires_grad = True
            cp_k.requires_grad = True
            cp_v.requires_grad = True

            cp_out, cp_aux = compiled_flex_attention(
                cp_q,
                cp_k,
                cp_v,
                block_mask=cp_block_mask,
                return_aux=AuxRequest(lse=True),
            )

            # check block_mask rewrite doesn't escape to the outside
            assert cp_block_mask.seq_lengths == (
                cp_q.size(dim=shard_dim),
                cp_k.size(dim=shard_dim),
            )

            # backward run
            cp_out.sum().backward()

            cp_q.requires_grad = False
            cp_k.requires_grad = False
            cp_v.requires_grad = False

        # unshard the output
        cp_out, cp_lse = context_parallel_unshard(
            device_mesh, [cp_out, cp_aux.lse], [2, 2]
        )
        torch.testing.assert_close(cp_out, expect_out, atol=atol, rtol=rtol)
        torch.testing.assert_close(cp_lse, expect_aux.lse, atol=atol, rtol=rtol)

        # unshard the gradient
        cp_q_grad, cp_k_grad, cp_v_grad = context_parallel_unshard(
            device_mesh,
            [cp_q.grad, cp_k.grad, cp_v.grad],
            [2, 2, 2],
        )
        torch.testing.assert_close(cp_q_grad, q.grad, atol=atol, rtol=rtol)
        torch.testing.assert_close(cp_k_grad, k.grad, atol=atol, rtol=rtol)
        torch.testing.assert_close(cp_v_grad, v.grad, atol=atol, rtol=rtol)

        # reset CP context dispatch mode to default
        torch.distributed.tensor.experimental._attention._dispatch_mode = (
            _DispatchMode.MONKEY_PATCH
        )

    @skip_if_lt_x_gpu(2)
    @with_comms
    @unittest.skipIf(
        not PLATFORM_SUPPORTS_FLASH_ATTENTION, "Does not support flash attention"
    )
    def test_cp_flex_attention(self) -> None:
        self.run_subtests(
            {"qkv_size": [128 * self.world_size, 2048]},
            self._test_cp_flex_attention,
        )

        # NOTE: Context Parallel should not be used for small attentions (block_size < 128)
        with self.assertRaisesRegex(AssertionError, "Tensor-likes are not close"):
            self.run_subtests(
                {"qkv_size": [64 * self.world_size]},
                self._test_cp_flex_attention,
            )

    # TODO: merge with the above test
    @skip_if_lt_x_gpu(2)
    @with_comms
    @unittest.skipIf(
        not PLATFORM_SUPPORTS_FLASH_ATTENTION, "Does not support flash attention"
    )
    def test_cp_flex_attention_document_mask(self) -> None:
        random.seed(10)

        # NOTE: Each (batch_size, seq_len) tuple introduces 2 create_block_mask
        # compilations: 1 for single-rank flex_attention and 1 for CP flex_attention.
        # In order to avoid the "exceeds_recompile_limit" error, we need to increase
        # the cache_size_limit to 12 which is the total number of compilations in our
        # test case.
        torch._dynamo.config.cache_size_limit = 12

        # initialize document mask
        doc_count = 28
        batch_size_list = [2, 4, 8]
        max_seq_len_list = [
            256 * self.world_size,
            2048,
            # 128 * self.world_size  # NOTE: Mismatched elements: 8 / 131072 (0.0%),
        ]

        # TODO: change this for-loop to run_subtests
<<<<<<< HEAD
        # Use a for-loop instead of run_subtests because we need to initialize the mask
        # for each subtest. This can be baked into self._test_ring_flex_attention as
=======
        # Use a for-loop instead of run_subtests because we need to intialize the mask
        # for each subtest. This can be baked into self._test_cp_flex_attention as
>>>>>>> 1eed70b4
        # a str argument denoting mask type.
        for batch_size, max_seq_len in itertools.product(
            batch_size_list, max_seq_len_list
        ):
            lengths = [
                generate_random_lengths(max_seq_len, doc_count)
                for _ in range(batch_size)
            ]
            offsets = length_to_offsets(lengths, self.device_type)
            document_causal_mask = generate_doc_mask_mod(causal_mask, offsets)

            # construct testing function
            test_func = functools.partial(
                self._test_cp_flex_attention,
                qkv_size=max_seq_len,
                B=batch_size,
                mask_func=document_causal_mask,
                atol=1e-6,
            )

            test_func()


if __name__ == "__main__":
    run_tests()<|MERGE_RESOLUTION|>--- conflicted
+++ resolved
@@ -536,13 +536,8 @@
         ]
 
         # TODO: change this for-loop to run_subtests
-<<<<<<< HEAD
         # Use a for-loop instead of run_subtests because we need to initialize the mask
-        # for each subtest. This can be baked into self._test_ring_flex_attention as
-=======
-        # Use a for-loop instead of run_subtests because we need to intialize the mask
         # for each subtest. This can be baked into self._test_cp_flex_attention as
->>>>>>> 1eed70b4
         # a str argument denoting mask type.
         for batch_size, max_seq_len in itertools.product(
             batch_size_list, max_seq_len_list
