# Copyright (c) Meta Platforms, Inc. and affiliates
# Owner(s): ["oncall: distributed"]

import itertools

import torch
import torch.distributed._functional_collectives as funcol
import torch.distributed.tensor._random as random
from torch.distributed._tensor import DeviceMesh, DTensor, init_device_mesh
from torch.distributed._tensor._utils import compute_local_shape_and_global_offset
from torch.distributed._tensor.api import distribute_tensor
from torch.distributed._tensor.placement_types import Replicate, Shard
from torch.distributed.distributed_c10d import broadcast_object_list
from torch.distributed.fsdp import fully_shard
from torch.distributed.tensor._random import (
    is_rng_supported_mesh,
    manual_seed,
    OffsetBasedRNGTracker,
)
from torch.distributed.tensor.debug import CommDebugMode
from torch.distributed.tensor.parallel import ColwiseParallel, parallelize_module
from torch.testing._internal.common_utils import run_tests
from torch.testing._internal.distributed._tensor.common_dtensor import (
    DTensorTestBase,
    skip_if_lt_x_gpu,
    skip_unless_torch_gpu,
    with_comms,
)


class DistTensorRandomInitTest(DTensorTestBase):
    def _run_init_op(self, init_op, *args, **kwargs):
        device_mesh = self.build_device_mesh()
        shard_spec = [Shard(0)]
        input_size = (8, 4)

        # NOTE: currently random initialization on cuda device has different
        # behavior from other devices. Unify the test once the behavior is unified.
        if not is_rng_supported_mesh(device_mesh):
            input_tensor = torch.randn(*input_size, device=self.device_type)
            dtensor = DTensor.from_local(input_tensor, device_mesh, shard_spec)
            local_tensor_clone = torch.clone(input_tensor)
            torch.manual_seed(self.rank)
            local_tensor_clone = init_op(local_tensor_clone, *args, **kwargs)
            torch.manual_seed(self.rank)
            dtensor = init_op(dtensor, *args, **kwargs)
            self.assertEqual(local_tensor_clone, dtensor.to_local())
        else:
            # create DTensor from Tensor
            _tensor = torch.empty(*input_size, device=self.device_type)
            dtensor = distribute_tensor(_tensor, device_mesh, [Shard(1)])

            # DTensor random init
            dtensor = init_op(dtensor, *args, **kwargs)
            local_tensor = dtensor.to_local()

            # compare with local tensors from other ranks
            for other_rank in range(self.world_size):
                if self.rank != other_rank:
                    slice_idx = [
                        slice(input_size[0]),
                        slice(
                            other_rank * input_size[1], (other_rank + 1) * input_size[1]
                        ),
                    ]
                    # other rank should have a different local tensor
                    self.assertNotEqual(dtensor.full_tensor()[slice_idx], local_tensor)

    @with_comms
    def test_init_ops(self):
        self._run_init_op(
            torch.nn.init.kaiming_uniform_,
            a=0,
            mode="fan_in",
            nonlinearity="leaky_relu",
        )
        self._run_init_op(torch.nn.init.normal_, mean=1.5, std=0.8)
        self._run_init_op(torch.nn.init.uniform_, a=0, b=1.2)

        for dtype in (torch.float32, torch.float16):
            self._run_init_op(torch.rand_like, dtype=dtype)
            self._run_init_op(torch.randn_like, dtype=dtype)
            self._run_init_op(torch.randint_like, low=0, high=100, dtype=dtype)

    @with_comms
    @skip_if_lt_x_gpu(4)
    def test_meta_tensor_init(self):
        # test suite sets each rank's seed to the same value but in actual
        # execution the default random seed will be different (a random value).
        # The DTensor random ops will use the same random seed even though the
        # torch random generator keeps different seeds on ranks. This ensures
        # that Replicate DTensor will have the same initialized results
        # across ranks.
        torch.manual_seed(self.rank)
        device_mesh = DeviceMesh(self.device_type, torch.arange(self.world_size))
        size = [1024, 2048]
        meta_dtensor = distribute_tensor(
            torch.empty(*size, device="meta"), device_mesh, [Replicate()]
        )

        # the tensor slice on the current rank
        self_slice = slice(1024 * self.rank, 1024 * self.rank + 1024)

        # Test 1: enable the distribute region for RNG (by default)
        self.assertTrue(meta_dtensor.is_meta)
        # Tensor meta init
        dtensor = torch.empty_like(meta_dtensor, device=self.device_type)
        dtensor.uniform_()
        # check `distribute_region_enabled` is set to True by default
        self.assertTrue(random._rng_tracker.distribute_region_enabled)

        # allgather the local tensors
        local_tensor = funcol.all_gather_tensor(
            dtensor.to_local(), gather_dim=0, group=(device_mesh, 0)
        )

        # compare with local tensors from other ranks
        for other_rank in range(self.world_size):
            # the RNG result on each rank are the same because they're replicated
            if self.rank != other_rank:
                # other rank should have an identical local tensor
                other_slice = slice(1024 * other_rank, 1024 * other_rank + 1024)
                self.assertEqual(
                    local_tensor[self_slice, :], local_tensor[other_slice, :]
                )

        # Test 2: disable the distribute region for RNG
        self.assertTrue(meta_dtensor.is_meta)
        # Tensor meta init
        dtensor = torch.empty_like(meta_dtensor, device=self.device_type)
        random._rng_tracker.distribute_region_enabled = False
        dtensor.uniform_()
        # check `distribute_region_enabled` is set to False
        self.assertTrue(not random._rng_tracker.distribute_region_enabled)

        # allgather the local tensors
        local_tensor = funcol.all_gather_tensor(
            dtensor.to_local(), gather_dim=0, group=(device_mesh, 0)
        )

        # compare with local tensors from other ranks
        for other_rank in range(self.world_size):
            # the RNG result on each rank differs even they're supposed
            # to be replicated
            if self.rank != other_rank:
                other_slice = slice(1024 * other_rank, 1024 * other_rank + 1024)
                self.assertNotEqual(
                    local_tensor[self_slice, :], local_tensor[other_slice, :]
                )

    @with_comms
    @skip_unless_torch_gpu
    def test_tp_model_meta_init(self):
        # initialize the 1-d device mesh for TP
        tp_mesh = init_device_mesh(self.device_type, mesh_shape=(self.world_size,))

        # model meta init
        with torch.device("meta"):
            model = torch.nn.Linear(self.world_size, self.world_size, bias=False)
            self.assertEqual(model.weight.device, torch.device("meta"))
            parallelize_module(model, tp_mesh, ColwiseParallel())
            if random._rng_tracker is not None:
                random._rng_tracker.distribute_region_enabled = True

            self.assertEqual(model.weight.device, torch.device("meta"))

        # actual initialization
        device = torch.device("cuda", torch.cuda.current_device())
        model.to_empty(device=device)
        model.reset_parameters()
        self.assertTrue(
            random._rng_tracker is not None
            and isinstance(random._rng_tracker, OffsetBasedRNGTracker)
        )
        self.assertEqual(model.weight.device, device)
        assert isinstance(model.weight, DTensor)

        # gather all the shards to compare initialization results
        WORLD = torch.distributed.group.WORLD
        assert WORLD is not None
        weight_local = model.weight.to_local()
        weight_gather = funcol.all_gather_tensor(
            weight_local,
            gather_dim=0,
            group=WORLD,
        )

        # verify the weights are initialized differently on all ranks
        for other_rank in range(self.world_size):
            if self.rank != other_rank:
                self.assertNotEqual(
                    weight_local,
                    weight_gather[other_rank : other_rank + 1, :],
                )

    @with_comms
    @skip_if_lt_x_gpu(4)
    def test_fsdp_tp_model_meta_init(self):
        # initialize the 2-d device mesh
        global_mesh = init_device_mesh(
            self.device_type,
            mesh_shape=(self.world_size // 2, 2),
            mesh_dim_names=("dp", "tp"),
        )
        dp_mesh, tp_mesh = global_mesh["dp"], global_mesh["tp"]

        # model meta init
        with torch.device("meta"):
            model = torch.nn.Linear(self.world_size, self.world_size, bias=False)
            self.assertEqual(model.weight.device, torch.device("meta"))
            parallelize_module(model, tp_mesh, ColwiseParallel())
            if random._rng_tracker is not None:
                random._rng_tracker.distribute_region_enabled = True

            fully_shard(model, mesh=dp_mesh)
            self.assertEqual(model.weight.device, torch.device("meta"))

        # actual initialization
        device = torch.device(
            self.device_type, torch.get_device_module(self.device_type).current_device()
        )
        model.to_empty(device=device)
        model.reset_parameters()
        self.assertTrue(
            random._rng_tracker is not None
            and isinstance(random._rng_tracker, OffsetBasedRNGTracker)
        )
        self.assertEqual(model.weight.device, device)
        assert isinstance(model.weight, DTensor)

        # gather all the shards to compare initialization results
        WORLD = torch.distributed.group.WORLD
        assert WORLD is not None
        weight_local = model.weight.to_local()
        weight_gather = funcol.all_gather_tensor(
            weight_local,
            gather_dim=0,
            group=WORLD,
        )

        # verify the weights are initialized differently on all ranks
        for other_rank in range(self.world_size):
            if self.rank != other_rank:
                self.assertNotEqual(
                    weight_local,
                    weight_gather[other_rank : other_rank + 1, :],
                )


class DistTensorRandomOpTest(DTensorTestBase):
    @with_comms
    @skip_unless_torch_gpu
    def test_rng_tracker_init(self):
        torch.manual_seed(self.rank)
        object_list = [torch.initial_seed()]
        broadcast_object_list(object_list)
        seed_from_rank_0 = int(object_list[0])

        device_mesh = DeviceMesh(self.device_type, torch.arange(self.world_size))
<<<<<<< HEAD
        # seed synchronization happens after the first `distribute_tensor` call
        distribute_tensor(
            torch.empty([self.world_size], device=self.device_type),
            device_mesh,
            [Shard(0)],
=======
        # seed synchronization now does NOT happen after the first `distribute_tensor`
        # call
        dt = distribute_tensor(
            torch.empty([self.world_size], device=TYPE_DEVICE), device_mesh, [Shard(0)]
>>>>>>> 00199acd
        )
        self.assertTrue(random._rng_tracker is None)
        # seed synchronization only happens after `manual_seed` or the first DTensor
        # random op call
        dt.uniform_(0, 1)
        self.assertEqual(seed_from_rank_0, random._rng_tracker.get_seed("parallel-rng"))

    @with_comms
    @skip_unless_torch_gpu
    def test_manual_seed(self):
        device_mesh = DeviceMesh(self.device_type, torch.arange(self.world_size))

        # in the case of calling ``torch.distributed.tensor._random.manual_seed``,
        # no seed synchronization should happen since we fully trust the users' input
        # and will not override the value.
        comm_mode = CommDebugMode()
        with comm_mode:
            # Test 1: set different seed on different ranks
            # RNG tracker should not be initialized until DTensor ``manual_seed``
            # is called.
            self.assertTrue(random._rng_tracker is None)
            manual_seed(self.rank, device_mesh)
            # RNG tracker should already be initialized
            self.assertTrue(random._rng_tracker is not None)
            self.assertEqual(self.rank, random._rng_tracker.get_seed("parallel-rng"))

            # Test 2: set same seed on different ranks
            manual_seed(1234, device_mesh)
            self.assertEqual(1234, random._rng_tracker.get_seed("parallel-rng"))

        self.assertEqual(comm_mode.get_total_counts(), 0)

    @with_comms
    @skip_unless_torch_gpu
    def test_manual_seed_submesh(self):
        # the current rank is not a part of the mesh
        single_rank_device_mesh = DeviceMesh(
            self.device_type, [(self.rank + 1) % self.world_size]
        )
        with self.assertRaisesRegex(
            RuntimeError,
            "manual_seed requires the current rank to be a part of the device mesh",
        ):
            manual_seed(self.rank, single_rank_device_mesh)

    @with_comms
    @skip_unless_torch_gpu
    def test_pipeline_parallel_manual_seed(self):
        # This test is to verify the `manual_seed` API works as expected in the
        # pipeline parallel setting.
        world_mesh = init_device_mesh(
            self.device_type,
            (self.world_size // 2, 2),
            mesh_dim_names=("pp", "spmd"),
        )
        pp_mesh = world_mesh["pp"]
        pp_rank = pp_mesh.get_local_rank()  # rank 0,1 = 0; rank 2,3 = 1
        spmd_mesh = world_mesh["spmd"]

        # set the seed for each pipeline stage to 123 + pp_rank
        manual_seed(123 + pp_rank, spmd_mesh)
        self.assertEqual(123 + pp_rank, random._rng_tracker.get_seed("parallel-rng"))

        # mimic initializing a model weight sharded on the SPMD mesh
        spmd_dtensor = torch.distributed.tensor.ones(
            2 * spmd_mesh.size(), 2, device_mesh=spmd_mesh, placements=[Shard(0)]
        )
        torch.nn.init.normal_(spmd_dtensor)

        # gather all the shards to compare initialization results
        WORLD = torch.distributed.group.WORLD
        assert WORLD is not None
        tensor_gather = funcol.all_gather_tensor(
            spmd_dtensor.to_local(),
            gather_dim=0,
            group=WORLD,
        )

        # verify the weights are initialized differently on all ranks
        for other_rank in range(self.world_size):
            if self.rank != other_rank:
                self.assertNotEqual(
                    spmd_dtensor.to_local(),
                    tensor_gather[2 * other_rank : 2 * (other_rank + 1), :],
                )

    @with_comms
    @skip_unless_torch_gpu
    def test_deterministic_dropout_1d(self):
        # test suite sets each rank's seed to the same value but in actual
        # execution the default random seed will be different (a random value).
        # The DTensor random ops will use the same random seed even though the
        # torch random generator keeps different seeds on ranks.
        torch.manual_seed(self.rank)
        # TODO: add test before/after enabling distribute region
        device_mesh = DeviceMesh(self.device_type, torch.arange(self.world_size))
        size = [4, 4]

        dtensor = distribute_tensor(
            torch.empty(*size, device=self.device_type), device_mesh, [Shard(1)]
        )

        # a random op call shifts the offset
        dtensor.uniform_(0, 1)

        # the dtensor is now replicate on all ranks
        dtensor = dtensor.redistribute(device_mesh, [Replicate()])

        dropout = torch.nn.Dropout(p=0.2)
        dtensor = dropout(dtensor)

        # allgather the local tensors
        local_tensor = funcol.all_gather_tensor(
            dtensor.to_local(), gather_dim=0, group=(device_mesh, 0)
        )

        # compare with local tensors from other ranks
        self_slice = slice(4 * self.rank, 4 * self.rank + 4)
        for other_rank in range(self.world_size):
            if self.rank != other_rank:
                # other rank should have an identical local tensor
                other_slice = slice(4 * other_rank, 4 * other_rank + 4)
                self.assertEqual(
                    local_tensor[self_slice, :],
                    local_tensor[other_slice, :],
                )

    @with_comms
    @skip_unless_torch_gpu
    def test_deterministic_rand_1d(self):
        device_mesh = DeviceMesh(self.device_type, torch.arange(self.world_size))
        size = [4, 4 * self.world_size]

        for fn in [
            torch.distributed._tensor.rand,
            torch.distributed._tensor.randn,
        ]:
            dtensor = fn(size, device_mesh=device_mesh, placements=[Shard(1)])
            local_tensor = funcol.all_gather_tensor(
                dtensor.to_local(), gather_dim=0, group=(device_mesh, 0)
            )

            # compare with local tensors from other ranks
            self_slice = slice(4 * self.rank, 4 * self.rank + 4)
            for other_rank in range(self.world_size):
                if self.rank != other_rank:
                    # other rank should have an identical local tensor
                    other_slice = slice(4 * other_rank, 4 * other_rank + 4)
                    self.assertNotEqual(
                        local_tensor[self_slice, :],
                        local_tensor[other_slice, :],
                    )

            torch.manual_seed(self.rank)
            dtensor = fn(size, device_mesh=device_mesh, placements=[Replicate()])
            local_tensor = funcol.all_gather_tensor(
                dtensor.to_local(), gather_dim=0, group=(device_mesh, 0)
            )

            # compare with local tensors from other ranks
            self_slice = slice(4 * self.rank, 4 * self.rank + 4)
            for other_rank in range(self.world_size):
                if self.rank != other_rank:
                    # other rank should have an identical local tensor
                    other_slice = slice(4 * other_rank, 4 * other_rank + 4)
                    self.assertEqual(
                        local_tensor[self_slice, :],
                        local_tensor[other_slice, :],
                    )

    @with_comms
    @skip_if_lt_x_gpu(4)
    def test_deterministic_uniform_2d(self):
        mesh = torch.arange(self.world_size).reshape(2, 2)
        device_mesh = DeviceMesh(self.device_type, mesh)
        dtensor = distribute_tensor(
            torch.empty(
                *[self.world_size for _ in mesh.size()], device=self.device_type
            ),
            device_mesh,
            [Replicate(), Replicate()],
        )

        placements_list = [  # this list of placements should be enough to cover
            [Shard(0), Shard(1)],
            [Shard(1), Shard(0)],
            [Shard(0), Replicate()],
            [Replicate(), Shard(0)],
            [Shard(1), Replicate()],
            [Replicate(), Shard(1)],
            [Replicate(), Replicate()],
        ]

        shard_index_list = [
            {0: 0, 1: 1, 2: 2, 3: 3},
            {0: 0, 1: 2, 2: 1, 3: 3},
            {0: 0, 1: 0, 2: 1, 3: 1},
            {0: 0, 1: 1, 2: 0, 3: 1},
            {0: 0, 1: 0, 2: 1, 3: 1},
            {0: 0, 1: 1, 2: 0, 3: 1},
            {0: 0, 1: 0, 2: 0, 3: 0},
        ]

        coordinate = device_mesh.get_coordinate()
        assert coordinate is not None

        for placements, shard_index in zip(placements_list, shard_index_list):
            dtensor = dtensor.redistribute(device_mesh, placements)

            # random op call
            dtensor.uniform_(0, 1)

            # check shard information is correct
            shard_coord = [
                coordinate[mesh_dim] if mesh_dim >= 0 else 0
                for mesh_dim in dtensor._spec.dim_map
            ]

            shard_size = [
                device_mesh.size(mesh_dim) if mesh_dim >= 0 else 1
                for mesh_dim in dtensor._spec.dim_map
            ]

            shard_linear_idx = random._rng_tracker._calc_shard_linear_idx(
                shard_coord, shard_size
            )
            self.assertEqual(shard_linear_idx, shard_index[self.rank])

            # compute local size and offset
            _, local_shard_offset = compute_local_shape_and_global_offset(
                dtensor.shape, device_mesh, placements
            )

            # get the local shard size and local shard offset for each shard
            # local_shard_list_on_dim[i] has the list of all shards on that dim
            # as a tuple (local_shard_offset, local_shard_size)
            dtensor_shape = dtensor.shape
            local_shard_list_on_dim = [[(0, l)] for l in dtensor_shape]
            for idx, placement in enumerate(placements):
                if isinstance(placement, Shard):
                    mesh_dim_size = device_mesh.size(idx)
                    shard_dim = placement.dim
                    local_shard_list_on_dim[shard_dim] = []
                    for shard_idx_on_dim in range(mesh_dim_size):
                        shard_size, shard_offset = placement._local_shard_size_on_dim(
                            dtensor_shape[shard_dim],
                            mesh_dim_size,
                            shard_idx_on_dim,
                            return_offset=True,
                        )
                        local_shard_list_on_dim[shard_dim].append(
                            (shard_offset, shard_size)
                        )

            local_shard_comb = itertools.product(*local_shard_list_on_dim)

            # the local shard
            local_tensor = dtensor.to_local()
            # allgather the local tensors
            full_tensor = dtensor.full_tensor()

            # compare local tensor with each other shard
            for other_local_shard in local_shard_comb:
                other_local_shard_offset, _ = zip(*other_local_shard)
                slice_idx = [
                    slice(offset, offset + size) for offset, size in other_local_shard
                ]
                if local_shard_offset == other_local_shard_offset:
                    self.assertEqual(full_tensor[slice_idx], local_tensor)
                else:
                    self.assertNotEqual(full_tensor[slice_idx], local_tensor)


class DistTensorRandomOpsTest3D(DTensorTestBase):
    @property
    def world_size(self):
        return 8

    @with_comms
    @skip_if_lt_x_gpu(8)
    def test_hsdp_tp_model_meta_init(self):
        # initialize the 3-d device mesh
        global_mesh = init_device_mesh(
            self.device_type,
            mesh_shape=(self.world_size // 4, 2, 2),
            mesh_dim_names=("dp_replicate", "dp_shard", "tp"),
        )
        tp_mesh = global_mesh["tp"]
        dp_mesh = global_mesh["dp_replicate", "dp_shard"]

        # model meta init
        with torch.device("meta"):
            model = torch.nn.Linear(self.world_size, self.world_size, bias=False)
            self.assertEqual(model.weight.device, torch.device("meta"))
            parallelize_module(model, tp_mesh, ColwiseParallel())
            if random._rng_tracker is not None:
                random._rng_tracker.distribute_region_enabled = True

            fully_shard(model, mesh=dp_mesh)
            self.assertEqual(model.weight.device, torch.device("meta"))

        # actual initialization
        device = torch.device(
            self.device_type, torch.get_device_module(self.device_type).current_device()
        )
        model.to_empty(device=device)
        model.reset_parameters()
        self.assertTrue(
            random._rng_tracker is not None
            and isinstance(random._rng_tracker, OffsetBasedRNGTracker)
        )
        self.assertEqual(model.weight.device, device)
        assert isinstance(model.weight, DTensor)

        # gather all the shards to compare initialization results
        WORLD = torch.distributed.group.WORLD
        assert WORLD is not None
        weight_local = model.weight.to_local()
        weight_gather = funcol.all_gather_tensor(
            weight_local,
            gather_dim=0,
            group=WORLD,
        )

        # verify the weights are initialized differently on all ranks
        shard_dim_0_len = self.world_size // 4
        for other_rank in range(self.world_size):
            other_rank_dim_0_start = other_rank * shard_dim_0_len
            other_rank_dim_0_end = other_rank_dim_0_start + shard_dim_0_len
            if self.rank % 4 != other_rank % 4:
                self.assertNotEqual(
                    weight_local,
                    weight_gather[other_rank_dim_0_start:other_rank_dim_0_end, :],
                )
            else:
                self.assertEqual(
                    weight_local,
                    weight_gather[other_rank_dim_0_start:other_rank_dim_0_end, :],
                )


if __name__ == "__main__":
    run_tests()<|MERGE_RESOLUTION|>--- conflicted
+++ resolved
@@ -257,18 +257,15 @@
         seed_from_rank_0 = int(object_list[0])
 
         device_mesh = DeviceMesh(self.device_type, torch.arange(self.world_size))
-<<<<<<< HEAD
         # seed synchronization happens after the first `distribute_tensor` call
         distribute_tensor(
             torch.empty([self.world_size], device=self.device_type),
             device_mesh,
             [Shard(0)],
-=======
         # seed synchronization now does NOT happen after the first `distribute_tensor`
         # call
         dt = distribute_tensor(
-            torch.empty([self.world_size], device=TYPE_DEVICE), device_mesh, [Shard(0)]
->>>>>>> 00199acd
+            torch.empty([self.world_size], device=self.device_type), device_mesh, [Shard(0)]
         )
         self.assertTrue(random._rng_tracker is None)
         # seed synchronization only happens after `manual_seed` or the first DTensor
