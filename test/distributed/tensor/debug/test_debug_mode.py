# Owner(s): ["oncall: distributed"]

import contextlib
import unittest

import torch
import torch.distributed as dist
from torch._dynamo.testing import CompileCounterWithBackend
from torch._subclasses.fake_tensor import FakeTensorMode
from torch.distributed.tensor import (
    DeviceMesh,
    distribute_tensor,
    DTensor,
    Partial,
    Replicate,
    Shard,
)
from torch.distributed.tensor._dtensor_spec import ShardOrderEntry
from torch.fx.experimental.proxy_tensor import make_fx
from torch.testing._internal.common_utils import (
    instantiate_parametrized_tests,
    parametrize,
    requires_cuda,
    run_tests,
    TestCase,
)
from torch.testing._internal.distributed.fake_pg import FakeStore
<<<<<<< HEAD
from torch.utils._debug_mode import (
    _OpCall,
    _RedistributeCall,
    DebugMode,
    hash_tensor_fn,
    norm_hash_fn,
=======
from torch.testing._internal.inductor_utils import GPU_TYPE, HAS_GPU
from torch.utils._debug_mode import (
    _OpCall,
    _RedistributeCall,
    _TritonKernelCall,
    DebugMode,
>>>>>>> 5f0a5b8f
)
from torch.utils._python_dispatch import TorchDispatchMode
from torch.utils._triton import has_triton_package


@requires_cuda
class TestDTensorDebugMode(TestCase):
    def tearDown(self):
        super().tearDown()
        dist.destroy_process_group()

    def setUp(self):
        super().setUp()
        self.world_size = 8
        store = FakeStore()
        dist.init_process_group(
            backend="fake", rank=0, world_size=self.world_size, store=store
        )
        self.device_type = "cuda"

    def test_debug_mode_mm(self):
        mesh = DeviceMesh(self.device_type, list(range(self.world_size)))

        x = torch.randn(1, 8, requires_grad=False)
        y = torch.randn(1, 32, requires_grad=True)
        x_dtensor = DTensor.from_local(x, mesh, [Shard(0)], run_check=False)
        y_dtensor = DTensor.from_local(y, mesh, [Shard(0)], run_check=False)

        with DebugMode(
            record_torchfunction=True, record_ids=True, record_output=True
        ) as debug_mode:
            torch.mm(x_dtensor, y_dtensor).sum()

        self.assertExpectedInline(
            debug_mode.debug_string(),
            """\
  torch.mm(dt$0: f32[8, 8]| S(0), dt$1: f32[8, 32]| S(0))  ->  dt$6: f32[8, 32]| S(0)
    aten::mm(dt$0: f32[8, 8]| S(0), dt$1: f32[8, 32]| S(0))
      redistribute_input(1, S(0) -> R)
        redistribute_input(t$2: f32[1, 32], trace: S(0)->R)
          _c10d_functional::all_gather_into_tensor(t$2: f32[1, 32], 8, 0)  ->  t$3: f32[8, 32]
          _c10d_functional::wait_tensor(t$3: f32[8, 32])  ->  t$3: f32[8, 32]
      aten::mm(t$4: f32[1, 8], t$3: f32[8, 32])  ->  t$5: f32[1, 32]
  <method 'sum' of 'torch._C.TensorBase' objects>(dt$6: f32[8, 32]| S(0))  ->  dt$8: f32[]| P
    aten::sum(dt$6: f32[8, 32]| S(0))
      aten::sum(t$5: f32[1, 32])  ->  t$7: f32[]""",
        )

        self.assertTrue(isinstance(debug_mode.operators[0], _OpCall))
        self.assertTrue(isinstance(debug_mode.operators[2], _RedistributeCall))
        self.assertEqual(next(iter(debug_mode.operators[1])), torch.ops.aten.mm.default)

        # check stringification
        self.assertTrue(hasattr(debug_mode.operators[0], "args_str"))
        self.assertFalse(hasattr(debug_mode.operators[0], "args"))

        # check recording hook
        def mm(x, y):
            return (x @ y).sum()

        eager_out = mm(x_dtensor, y_dtensor)

        # check recording hook for compiled variant
        with (
            DebugMode() as debug_mode,
            DebugMode.record_outputs(),
            DebugMode.log_tensor_hashes(),
        ):
            compiled_out = torch.compile(mm, backend="aot_eager")(x_dtensor, y_dtensor)

        # check numerical equivalence
        self.assertTrue(torch.equal(eager_out, compiled_out))
        sum_op = next(
            iter(
                op
                for op in debug_mode.operators
                if isinstance(op, _OpCall) and str(op.op) == "aten.sum.default"
            )
        )
        self.assertTrue(torch.equal(sum_op.record["output"], eager_out.to_local()))
        self.assertTrue(
            "aten::sum(t: f32[1, 32])  # {'hash': " in debug_mode.debug_string()
        )

        # check tuple hash functions
        with (
            DebugMode() as debug_mode,
            DebugMode.log_tensor_hashes(hash_fn=["norm", "hash_tensor"]),
        ):
            mm(x_dtensor, y_dtensor)

        output_hash = debug_mode.operators[-1].log["hash"]
        norm_ = lambda x: norm_hash_fn(x, use_scalar=True)  # noqa: E731
        hash_ = lambda x: hash_tensor_fn(x, use_scalar=True)  # noqa: E731

        self.assertEqual(output_hash[0], norm_(eager_out))
        self.assertEqual(output_hash[1], hash_(eager_out))

        # some edge cases
        self.assertEqual(norm_(torch.tensor(torch.nan)), torch.nan)
        self.assertEqual(norm_(torch.tensor(torch.inf)), torch.inf)
        self.assertEqual(norm_(torch.complex(torch.ones(4), torch.zeros(4))), 4)
        self.assertEqual(hash_(torch.ones(4, dtype=torch.float8_e5m2)), 0)
        self.assertEqual(hash_(torch.ones(4, dtype=torch.int8)), 0)
        self.assertEqual(hash_(torch.ones(5, dtype=torch.int8)), 1)

    def test_debug_string_inside_context(self):
        mesh = DeviceMesh(self.device_type, list(range(self.world_size)))

        x = torch.randn(1, 8, requires_grad=False)
        y = torch.randn(1, 32, requires_grad=True)
        x_dtensor = DTensor.from_local(x, mesh, [Shard(0)], run_check=False)
        y_dtensor = DTensor.from_local(y, mesh, [Shard(0)], run_check=False)

        with DebugMode() as debug_mode:
            torch.mm(x_dtensor, y_dtensor).sum()
            s0 = debug_mode.debug_string()
        s1 = debug_mode.debug_string()
        self.assertEqual(s0, s1)

    def test_debug_mode_backward(self):
        mesh = DeviceMesh(self.device_type, list(range(self.world_size)))

        x = torch.randn(1, 8, requires_grad=True)
        y = torch.randn(8, 1, requires_grad=True)
        x_dtensor = DTensor.from_local(x, mesh, [Shard(0)], run_check=False)
        y_dtensor = DTensor.from_local(y, mesh, [Shard(1)], run_check=False)

        with DebugMode(
            record_torchfunction=True, record_stack_trace=True
        ) as debug_mode:
            z = x_dtensor + y_dtensor
            z.sum().backward()

        self.assertExpectedInline(
            debug_mode.debug_string(),
            """\
  <method 'add' of 'torch._C.TensorBase' objects>(dt: f32[8, 8]| S(0), dt: f32[8, 8]| S(1))
    aten::add.Tensor(dt: f32[8, 8]| S(0), dt: f32[8, 8]| S(1))
      redistribute_input(1, S(1) -> S(0))
        redistribute_input(t: f32[8, 1], trace: S(1)->S(0))
          _dtensor::shard_dim_alltoall(t: f32[8, 1], 1, 0, 0)
      aten::add.Tensor(t: f32[1, 8], t: f32[1, 8])
  <method 'sum' of 'torch._C.TensorBase' objects>(dt: f32[8, 8]| S(0))
    aten::sum(dt: f32[8, 8]| S(0))
      aten::sum(t: f32[1, 8])
  torch._tensor.backward(dt: f32[]| P, gradient=None, retain_graph=None, create_graph=False, inputs=None)
    aten::ones_like(dt: f32[]| P, pin_memory=False, memory_format=torch.preserve_format)
      aten::ones_like(t: f32[], pin_memory=False, memory_format=torch.preserve_format)
    aten::expand(dt: f32[]| R, [8, 8])
      aten::expand(t: f32[], [8, 8])
      redistribute_input(t: f32[8, 8], trace: R->S(1))
        aten::split.Tensor(t: f32[8, 8], 1, 1)
        aten::clone(t: f32[8, 1])
      aten::_to_copy(t: f32[8, 1], dtype=torch.float32, layout=torch.strided, device=cpu)
      redistribute_input(t: f32[8, 8], trace: R->S(0))
        aten::detach(t: f32[8, 1])
        aten::split.Tensor(t: f32[8, 8], 1)
        aten::clone(t: f32[1, 8])
      aten::_to_copy(t: f32[1, 8], dtype=torch.float32, layout=torch.strided, device=cpu)
      aten::detach(t: f32[1, 8])""",
        )

        # check stack trace
        self.assertTrue("z.sum().backward()" in debug_mode.operators[-1].stack_trace)

    def test_debug_mode_densor_redistribution_trace(self):
        mesh = DeviceMesh(self.device_type, torch.arange(self.world_size).view(4, 2))

        x = torch.randn(16, 8, requires_grad=True)
        y = torch.randn(8, 16, requires_grad=True)
        x_dtensor = DTensor.from_local(x, mesh, [Shard(0), Shard(0)], run_check=False)
        y_dtensor = DTensor.from_local(y, mesh, [Shard(1), Shard(1)], run_check=False)
        x_dtensor._spec.shard_order = (ShardOrderEntry(tensor_dim=0, mesh_dims=(0, 1)),)
        y_dtensor._spec.shard_order = (ShardOrderEntry(tensor_dim=1, mesh_dims=(0, 1)),)
        with DebugMode(record_torchfunction=False) as debug_mode:
            torch.mm(x_dtensor, y_dtensor).sum()

        self.assertExpectedInline(
            debug_mode.debug_string(),
            """\
  aten::mm(dt: f32[128, 8]| S(0)[0]S(0)[1], dt: f32[8, 128]| S(1)[0]S(1)[1])
    redistribute_input(0, S(0)[0]S(0)[1] -> S(0)R)
      redistribute_input(t: f32[16, 8], trace: S(0)[0]S(0)[1]->S(0)R)
        _c10d_functional::all_gather_into_tensor(t: f32[16, 8], 2, 3)
        _c10d_functional::wait_tensor(t: f32[32, 8])
    redistribute_input(1, S(1)[0]S(1)[1] -> RS(1))
      redistribute_input(t: f32[8, 16], trace: S(1)[0]S(1)[1]->S(1)R->RR->RS(1))
        _c10d_functional::all_gather_into_tensor(t: f32[8, 16], 2, 3)
        _c10d_functional::wait_tensor(t: f32[16, 16])
        aten::chunk(t: f32[16, 16], 2)
        aten::cat(['t: f32[8, 16]', 't: f32[8, 16]'], 1)
        _c10d_functional::all_gather_into_tensor(t: f32[8, 32], 4, 1)
        _c10d_functional::wait_tensor(t: f32[32, 32])
        aten::chunk(t: f32[32, 32], 4)
        aten::cat(['t: f32[8, 32]', 't: f32[8, 32]', 't: f32[8, 32]', 't: f32[8, 32]'], 1)
        aten::chunk(t: f32[8, 128], 2, 1)
        aten::clone(t: f32[8, 64])
    aten::mm(t: f32[32, 8], t: f32[8, 64])
  aten::sum(dt: f32[128, 128]| S(0)S(1))
    aten::sum(t: f32[32, 64])""",
        )

    def test_debug_mode_einsum(self):
        mesh = DeviceMesh(self.device_type, torch.arange(self.world_size).view(4, 2))

        # Create test tensors
        a = torch.randn(16, 6, 8)
        b = torch.randn(8, 4, 4)

        a_dt = DTensor.from_local(a, mesh, [Partial(), Replicate()], run_check=False)
        b_dt = DTensor.from_local(b, mesh, [Replicate(), Partial()], run_check=False)

        # Capture the operator decomposition
        with DebugMode(record_torchfunction=True) as debug_mode:
            torch.einsum("bld,dnh->blnh", a_dt, b_dt)

        self.assertExpectedInline(
            debug_mode.debug_string(),
            """\
  torch.functional.einsum(bld,dnh->blnh, dt: f32[16, 6, 8]| PR, dt: f32[8, 4, 4]| RP)
    aten::unsqueeze(dt: f32[16, 6, 8]| PR, 3)
      aten::unsqueeze(t: f32[16, 6, 8], 3)
    aten::unsqueeze(dt: f32[16, 6, 8, 1]| PR, 4)
      aten::unsqueeze(t: f32[16, 6, 8, 1], 4)
    aten::permute(dt: f32[16, 6, 8, 1, 1]| PR, [0, 1, 3, 4, 2])
      aten::permute(t: f32[16, 6, 8, 1, 1], [0, 1, 3, 4, 2])
    aten::unsqueeze(dt: f32[8, 4, 4]| RP, 3)
      aten::unsqueeze(t: f32[8, 4, 4], 3)
    aten::unsqueeze(dt: f32[8, 4, 4, 1]| RP, 4)
      aten::unsqueeze(t: f32[8, 4, 4, 1], 4)
    aten::permute(dt: f32[8, 4, 4, 1, 1]| RP, [3, 4, 1, 2, 0])
      aten::permute(t: f32[8, 4, 4, 1, 1], [3, 4, 1, 2, 0])
    aten::permute(dt: f32[16, 6, 1, 1, 8]| PR, [0, 1, 4, 2, 3])
      aten::permute(t: f32[16, 6, 1, 1, 8], [0, 1, 4, 2, 3])
    aten::view(dt: f32[16, 6, 8, 1, 1]| PR, [1, 96, 8])
      aten::view(t: f32[16, 6, 8, 1, 1], [1, 96, 8])
    aten::permute(dt: f32[1, 1, 4, 4, 8]| RP, [4, 2, 3, 0, 1])
      aten::permute(t: f32[1, 1, 4, 4, 8], [4, 2, 3, 0, 1])
    aten::view(dt: f32[8, 4, 4, 1, 1]| RP, [1, 8, 16])
      aten::view(t: f32[8, 4, 4, 1, 1], [1, 8, 16])
    aten::bmm(dt: f32[1, 96, 8]| PR, dt: f32[1, 8, 16]| RP)
      redistribute_input(0, PR -> S(2)[0]S(2)[1])
        redistribute_input(t: f32[1, 96, 8], trace: PR->S(2)R->S(2)[0]S(2)[1])
          aten::chunk(t: f32[1, 96, 8], 4, 2)
          aten::cat(['t: f32[1, 96, 2]', 't: f32[1, 96, 2]', 't: f32[1, 96, 2]', 't: f32[1, 96, 2]'])
          _c10d_functional::reduce_scatter_tensor(t: f32[4, 96, 2], sum, 4, 1)
          _c10d_functional::wait_tensor(t: f32[1, 96, 2])
          aten::chunk(t: f32[1, 96, 2], 2, 2)
          aten::clone(t: f32[1, 96, 1])
      redistribute_input(1, RP -> S(1)[0]S(1)[1])
        redistribute_input(t: f32[1, 8, 16], trace: RP->S(1)P->S(1)[0]S(1)[1])
          aten::chunk(t: f32[1, 8, 16], 4, 1)
          aten::clone(t: f32[1, 2, 16])
          aten::chunk(t: f32[1, 2, 16], 2, 1)
          aten::cat(['t: f32[1, 1, 16]', 't: f32[1, 1, 16]'])
          _c10d_functional::reduce_scatter_tensor(t: f32[2, 1, 16], sum, 2, 3)
          _c10d_functional::wait_tensor(t: f32[1, 1, 16])
      aten::bmm(t: f32[1, 96, 1], t: f32[1, 1, 16])
    aten::view(dt: f32[1, 96, 16]| PP, [16, 6, 1, 4, 4])
      aten::view(t: f32[1, 96, 16], [16, 6, 1, 4, 4])
    aten::permute(dt: f32[16, 6, 1, 4, 4]| PP, [0, 1, 3, 4, 2])
      aten::permute(t: f32[16, 6, 1, 4, 4], [0, 1, 3, 4, 2])
    aten::view(dt: f32[16, 6, 4, 4, 1]| PP, [16, 6, 4, 4])
      aten::view(t: f32[16, 6, 4, 4, 1], [16, 6, 4, 4])""",
        )

    def test_real_tensor(self):
        x = torch.randn(8, 8, 8)
        linear = torch.nn.Linear(8, 8)

        with DebugMode(record_torchfunction=True) as debug_mode:
            linear(x).sum()

        self.assertExpectedInline(
            debug_mode.debug_string(),
            """\
  torch._C._nn.linear(t: f32[8, 8, 8], t: f32[8, 8], t: f32[8])
      aten::view(t: f32[8, 8, 8], [64, 8])
      aten::t(t: f32[8, 8])
      aten::addmm(t: f32[8], t: f32[64, 8], t: f32[8, 8])
      aten::view(t: f32[64, 8], [8, 8, 8])
  <method 'sum' of 'torch._C.TensorBase' objects>(t: f32[8, 8, 8])
      aten::sum(t: f32[8, 8, 8])""",
        )

    def test_fake_tensor(self):
        with FakeTensorMode():
            x = torch.randn(8, 8)
            y = torch.randn(8, 8, 8)

        with DebugMode(record_torchfunction=True, record_faketensor=True) as debug_mode:
            torch.matmul(y, x)

        self.assertExpectedInline(
            debug_mode.debug_string(),
            """\
  torch.matmul(ft: f32[8, 8, 8], ft: f32[8, 8])
      aten::view(ft: f32[8, 8, 8], [64, 8])
      aten::mm(ft: f32[64, 8], ft: f32[8, 8])
      aten::_unsafe_view(ft: f32[64, 8], [8, 8, 8])""",
        )

    def test_tensor_attributes(self):
        x = torch.randn(8, 8)
        x.a1 = "x1"
        x.a2 = "x2"
        y = torch.randn(8, 8, 8)
        y.a1 = "y"

        with DebugMode(
            record_torchfunction=True,
            record_faketensor=True,
            record_tensor_attributes=["a1", "a2"],
            store_original_args=True,
        ) as debug_mode:
            torch.matmul(y, x)

        self.assertExpectedInline(
            debug_mode.debug_string(),
            """\
  torch.matmul(t: f32[8, 8, 8]{a1=y}, t: f32[8, 8]{a1=x1, a2=x2})
      aten::view(t: f32[8, 8, 8]{a1=y}, [64, 8])
      aten::mm(t: f32[64, 8], t: f32[8, 8]{a1=x1, a2=x2})
      aten::_unsafe_view(t: f32[64, 8], [8, 8, 8])""",
        )

        self.assertTrue(hasattr(debug_mode.operators[0], "args"))
        self.assertEqual(id(debug_mode.operators[0].args[0]), id(y))

    @parametrize("has_inner_mode", [True, False])
    @parametrize("has_outer_mode", [True, False])
    def test_nested_debug_mode(self, has_inner_mode, has_outer_mode):
        class DummyTorchDispatchMode1(TorchDispatchMode):
            def __torch_dispatch__(self, func, types, args=(), kwargs=None):
                return func(*args, **kwargs)

        class DummyTorchDispatchMode2(TorchDispatchMode):
            def __torch_dispatch__(self, func, types, args=(), kwargs=None):
                return func(*args, **kwargs)

        mesh = DeviceMesh(self.device_type, list(range(self.world_size)))

        x = torch.randn(1, 8, requires_grad=True)
        y = torch.randn(1, 32, requires_grad=True)
        x_dtensor = DTensor.from_local(x, mesh, [Shard(0)], run_check=False)
        y_dtensor = DTensor.from_local(y, mesh, [Shard(0)], run_check=False)

        inner_mode = (
            DummyTorchDispatchMode1() if has_inner_mode else contextlib.nullcontext()
        )
        outer_mode = (
            DummyTorchDispatchMode2() if has_outer_mode else contextlib.nullcontext()
        )

        with outer_mode:
            with DebugMode() as debug_mode:
                with inner_mode:
                    torch.mm(x_dtensor, y_dtensor)

        self.assertTrue("redistribute_input(1, S(0) -> R)" in debug_mode.debug_string())

    def test_debug_mode_higher_order_cond(self):
        """Test DebugMode with higher order operation."""
        x = torch.randn(1, 8, requires_grad=True)

        with DebugMode(record_torchfunction=True) as debug_mode:
            # rewrite torch.conda as torch.ops.higher_order.cond to avoid compilation
            torch.ops.higher_order.cond(
                torch.tensor(True), lambda x: x + 1, lambda x: x - 1, (x,)
            )

        # Verify that cond operations are captured in debug mode
        self.assertIn("torch.ops.higher_order.cond", debug_mode.debug_string())

    def test_compile(self):
        cnt = CompileCounterWithBackend("inductor")

        @torch.compile(backend=cnt)
        def f(x):
            return x.sin().cos()

        x = torch.randn(8)
        f(x)
        with DebugMode() as debug_mode:
            f(x)
            self.assertEqual(len(debug_mode.debug_string()), 0)
            f(x)
        f(x)
        self.assertEqual(
            cnt.frame_count, 1
        )  # check DebugMode doesn't trigger additional recompilations

    def test_nn_module(self):
        class Foo(torch.nn.Module):
            def __init__(self):
                super().__init__()
                self.l1 = torch.nn.Linear(4, 4)
                self.l2 = torch.nn.Linear(4, 4)

            def forward(self, x):
                return self.l2(self.l1(x))

        class Bar(torch.nn.Module):
            def __init__(self):
                super().__init__()
                self.abc = Foo()
                self.xyz = torch.nn.Linear(4, 4)

            def forward(self, x):
                return self.xyz(self.abc(x))

        mod = Bar()
        inp = torch.randn(4, 4)
        with DebugMode(record_nn_module=True) as debug_mode:
            _ = mod(inp)

        self.assertExpectedInline(
            debug_mode.debug_string(),
            """\
    [nn.Mod] Bar
      [nn.Mod] Bar.abc
        [nn.Mod] Bar.abc.l1
          aten::t(t: f32[4, 4])
          aten::addmm(t: f32[4], t: f32[4, 4], t: f32[4, 4])
        [nn.Mod] Bar.abc.l2
          aten::t(t: f32[4, 4])
          aten::addmm(t: f32[4], t: f32[4, 4], t: f32[4, 4])
      [nn.Mod] Bar.xyz
        aten::t(t: f32[4, 4])
        aten::addmm(t: f32[4], t: f32[4, 4], t: f32[4, 4])""",
        )

        with DebugMode(record_stack_trace=True) as debug_mode:
            out = mod(inp).sum()
            out.backward()

        sum_op = [
            op for op in debug_mode.operators if str(op.op) == "aten.sum.dim_IntList"
        ][-1]
        self.assertTrue("self.l2(self.l1(x))" in sum_op.fwd_stack_trace)

    @unittest.skipIf(not HAS_GPU, "requires GPU")
    @unittest.skipIf(not has_triton_package(), "requires triton")
    def test_triton_kernel_logs(self):
        import triton

        from torch.testing._internal.triton_utils import add_kernel_autotuned

        def call_triton(x, y):
            output = torch.zeros_like(x)
            n_elements = output.numel()
            grid = lambda meta: (triton.cdiv(n_elements, meta["BLOCK_SIZE"]),)  # noqa: E731
            add_kernel_autotuned[grid](x, y, output, n_elements)
            return output

        x = torch.randn(128, device=GPU_TYPE)
        y = torch.randn(128, device=GPU_TYPE)

        with DebugMode() as debug_mode:
            torch.compile(call_triton)(x, y)

        triton_calls = [
            op for op in debug_mode.operators if isinstance(op, _TritonKernelCall)
        ]
        self.assertGreater(len(triton_calls), 0)
        self.assertIn("[triton]", triton_calls[0].render([]))

    def test_check_hash_mismatches(self):
        x = torch.randn(64, 64, device=GPU_TYPE)
        x_different = torch.randn(64, 64, device=GPU_TYPE)

        # Identical runs should have no mismatches
        with DebugMode() as dm1, DebugMode.log_tensor_hashes():
            x.sin().sum()
        with DebugMode() as dm2, DebugMode.log_tensor_hashes():
            x.sin().sum()
        mismatches = DebugMode.check_hash_mismatches(dm1.logs, dm2.logs)
        self.assertEqual(len(mismatches), 0)

        # Different inputs should produce hash mismatches
        with DebugMode() as dm3, DebugMode.log_tensor_hashes():
            x_different.sin().sum()

        # Check that mismatches are detected
        mismatches = DebugMode.check_hash_mismatches(dm1.logs, dm3.logs)
        self.assertEqual(len(mismatches), 2)
        self.assertEqual(
            [call["call"] for call in mismatches], ["aten::sin", "aten::sum"]
        )

    @unittest.skipIf(not HAS_GPU, "requires GPU")
    @unittest.skipIf(not has_triton_package(), "requires triton")
    def test_check_triton_hash_mismatches(self):
        import triton

        from torch.testing._internal.triton_utils import add_kernel_autotuned

        def call_triton(x, y):
            output = torch.zeros_like(x)
            n_elements = output.numel()
            grid = lambda meta: (triton.cdiv(n_elements, meta["BLOCK_SIZE"]),)  # noqa: E731
            add_kernel_autotuned[grid](x, y, output, n_elements)
            return output

        a = torch.randn(128, device=GPU_TYPE)
        b = torch.randn(128, device=GPU_TYPE)
        c = torch.randn(128, device=GPU_TYPE)

        # Run with hash logging to verify triton kernels can be hashed
        with DebugMode() as dm_t1, DebugMode.log_tensor_hashes(hash_inputs=True):
            torch.compile(call_triton)(a, b)

        # Different inputs should have different hashes in triton kernels
        with DebugMode() as dm_t2, DebugMode.log_tensor_hashes(hash_inputs=True):
            torch.compile(call_triton)(a, c)

        # Compare triton kernel hashes
        mismatches = DebugMode.check_hash_mismatches(
            dm_t1.logs, dm_t2.logs, compare_inputs=True
        )
        triton_mismatches = [m for m in mismatches if m["call_type"] == "triton kernel"]
        self.assertGreater(len(triton_mismatches), 0)

        # check both input & output hash mismatches are detected
        self.assertGreater(len([m for m in triton_mismatches if m["is_input_hash"]]), 0)
        self.assertGreater(
            len([m for m in triton_mismatches if not m["is_input_hash"]]), 0
        )

    def test_check_structure_mismatches(self):
        x = torch.randn(32, 32, device=self.device_type)

        with DebugMode() as dm1, DebugMode.log_tensor_hashes():
            x.sin()
        with DebugMode() as dm2, DebugMode.log_tensor_hashes():
            x.cos()
        with DebugMode() as dm3, DebugMode.log_tensor_hashes():
            x.sin().cos()

        with self.assertRaisesRegex(ValueError, "Operators don't match"):
            DebugMode.check_hash_mismatches(dm1.logs, dm2.logs)

        with self.assertRaisesRegex(ValueError, "Log lengths don't match"):
            DebugMode.check_hash_mismatches(dm1.logs, dm3.logs)

    def test_pretty_print_dtensor_make_fx(self):
        mesh = DeviceMesh(self.device_type, list(range(self.world_size)))

        A = torch.randn(8, 32)
        B = torch.randn(32, 32)
        dA = distribute_tensor(A, mesh, [Shard(0)]).requires_grad_()
        dB = distribute_tensor(B, mesh, [Replicate()]).requires_grad_()

        def f(dA, dB):
            dy = dA @ dB
            loss = dy.sum()
            loss.backward()
            return dA.grad, dB.grad

        # We actually need the tracing_mode='fake' here, or to trace under a FakeTensorMode.
        # make_fx has some logic to ensure we don't accidentally stash real tensors in the graph
        # so we won't stash our DTensors properly if they don't hold Fake inner tensors
        gm = make_fx(f, tracing_mode="fake")(dA, dB)
        # DCE isn't necessary here, there were just a lot of dead detach() nodes that spammed the graph
        gm.graph.eliminate_dead_code()
        gm.recompile()
        # Colored is nice for actual viewing, not using in this test though
        gm_str = gm.print_readable(colored=False, print_output=False)
        self.assertTrue('"DTensor(f32[8, 32], S(0))" = torch.ops.aten.mm' in gm_str)


instantiate_parametrized_tests(TestDTensorDebugMode)


if __name__ == "__main__":
    run_tests()<|MERGE_RESOLUTION|>--- conflicted
+++ resolved
@@ -25,21 +25,14 @@
     TestCase,
 )
 from torch.testing._internal.distributed.fake_pg import FakeStore
-<<<<<<< HEAD
-from torch.utils._debug_mode import (
-    _OpCall,
-    _RedistributeCall,
-    DebugMode,
-    hash_tensor_fn,
-    norm_hash_fn,
-=======
 from torch.testing._internal.inductor_utils import GPU_TYPE, HAS_GPU
 from torch.utils._debug_mode import (
     _OpCall,
     _RedistributeCall,
     _TritonKernelCall,
     DebugMode,
->>>>>>> 5f0a5b8f
+    hash_tensor_fn,
+    norm_hash_fn,
 )
 from torch.utils._python_dispatch import TorchDispatchMode
 from torch.utils._triton import has_triton_package
