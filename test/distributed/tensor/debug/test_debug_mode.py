# Owner(s): ["oncall: distributed"]
import contextlib

import torch
import torch.distributed as dist
from torch._dynamo.functional_export import _dynamo_graph_capture_for_export
from torch._subclasses.fake_tensor import FakeTensorMode
from torch.distributed.device_mesh import init_device_mesh
from torch.distributed.tensor import (
    DeviceMesh,
    distribute_tensor,
    DTensor,
    Partial,
    Replicate,
    Shard,
)
from torch.distributed.tensor._dtensor_spec import ShardOrderEntry
from torch.distributed.tensor.parallel import (
    ColwiseParallel,
    parallelize_module,
    RowwiseParallel,
)
from torch.testing._internal.common_utils import (
    instantiate_parametrized_tests,
    parametrize,
    requires_cuda,
    run_tests,
    TestCase,
)
from torch.testing._internal.distributed._tensor.common_dtensor import MLPModule
from torch.testing._internal.distributed.fake_pg import FakeStore
from torch.utils._debug_mode import DebugMode
from torch.utils._python_dispatch import TorchDispatchMode


@requires_cuda
class TestDTensorDebugMode(TestCase):
    def tearDown(self):
        super().tearDown()
        dist.destroy_process_group()

    def setUp(self):
        super().setUp()
        self.world_size = 8
        store = FakeStore()
        dist.init_process_group(
            backend="fake", rank=0, world_size=self.world_size, store=store
        )
        self.device_type = "cuda"

    def test_debug_mode_mm(self):
        mesh = DeviceMesh(self.device_type, list(range(self.world_size)))

        x = torch.randn(1, 8, requires_grad=False)
        y = torch.randn(1, 32, requires_grad=True)
        x_dtensor = DTensor.from_local(x, mesh, [Shard(0)], run_check=False)
        y_dtensor = DTensor.from_local(y, mesh, [Shard(0)], run_check=False)

        with DebugMode(record_torchfunction=True) as debug_mode:
            torch.mm(x_dtensor, y_dtensor).sum()

        self.assertExpectedInline(
            debug_mode.debug_string(),
            """\
  torch.mm(dt: f32[8, 8]| S(0), dt: f32[8, 32]| S(0))
    aten::mm(dt: f32[8, 8]| S(0), dt: f32[8, 32]| S(0))
      redistribute_input(1, S(0) -> R)
        redistribute_input(t: f32[1, 32], trace: S(0)->R)
          _c10d_functional::all_gather_into_tensor(t: f32[1, 32], 8, 0)
          _c10d_functional::wait_tensor(t: f32[8, 32])
      aten::mm(t: f32[1, 8], t: f32[8, 32])
  <method 'sum' of 'torch._C.TensorBase' objects>(dt: f32[8, 32]| S(0))
    aten::sum(dt: f32[8, 32]| S(0))
      aten::sum(t: f32[1, 32])""",
        )

    def test_debug_string_inside_context(self):
        mesh = DeviceMesh(self.device_type, list(range(self.world_size)))

        x = torch.randn(1, 8, requires_grad=False)
        y = torch.randn(1, 32, requires_grad=True)
        x_dtensor = DTensor.from_local(x, mesh, [Shard(0)], run_check=False)
        y_dtensor = DTensor.from_local(y, mesh, [Shard(0)], run_check=False)

        with DebugMode() as debug_mode:
            torch.mm(x_dtensor, y_dtensor).sum()
            s0 = debug_mode.debug_string()
        s1 = debug_mode.debug_string()
        self.assertEqual(s0, s1)

    def test_debug_mode_backward(self):
        mesh = DeviceMesh(self.device_type, list(range(self.world_size)))

        x = torch.randn(1, 8, requires_grad=True)
        y = torch.randn(8, 1, requires_grad=True)
        x_dtensor = DTensor.from_local(x, mesh, [Shard(0)], run_check=False)
        y_dtensor = DTensor.from_local(y, mesh, [Shard(1)], run_check=False)

        with DebugMode(record_torchfunction=True) as debug_mode:
            z = x_dtensor + y_dtensor
            z.sum().backward()

        self.assertExpectedInline(
            debug_mode.debug_string(),
            """\
  <method 'add' of 'torch._C.TensorBase' objects>(dt: f32[8, 8]| S(0), dt: f32[8, 8]| S(1))
    aten::add.Tensor(dt: f32[8, 8]| S(0), dt: f32[8, 8]| S(1))
      redistribute_input(1, S(1) -> S(0))
        redistribute_input(t: f32[8, 1], trace: S(1)->S(0))
          _dtensor::shard_dim_alltoall(t: f32[8, 1], 1, 0, 0)
      aten::add.Tensor(t: f32[1, 8], t: f32[1, 8])
  <method 'sum' of 'torch._C.TensorBase' objects>(dt: f32[8, 8]| S(0))
    aten::sum(dt: f32[8, 8]| S(0))
      aten::sum(t: f32[1, 8])
  torch._tensor.backward(dt: f32[]| P, gradient=None, retain_graph=None, create_graph=False, inputs=None)
    aten::ones_like(dt: f32[]| P, pin_memory=False, memory_format=torch.preserve_format)
      aten::ones_like(t: f32[], pin_memory=False, memory_format=torch.preserve_format)
    aten::expand(dt: f32[]| R, [8, 8])
      aten::expand(t: f32[], [8, 8])
      redistribute_input(t: f32[8, 8], trace: R->S(1))
        aten::split.Tensor(t: f32[8, 8], 1, 1)
        aten::clone(t: f32[8, 1])
      aten::_to_copy(t: f32[8, 1], dtype=torch.float32, layout=torch.strided, device=cpu)
      redistribute_input(t: f32[8, 8], trace: R->S(0))
        aten::detach(t: f32[8, 1])
        aten::split.Tensor(t: f32[8, 8], 1)
        aten::clone(t: f32[1, 8])
      aten::_to_copy(t: f32[1, 8], dtype=torch.float32, layout=torch.strided, device=cpu)
      aten::detach(t: f32[1, 8])""",
        )

        # test stack trace
        with DebugMode() as debug_mode:
            z = x_dtensor + y_dtensor
            with DebugMode.dispatch_stack_trace(cpp=False):
                z.sum().backward()

        self.assertTrue(debug_mode.operators[0].stack_trace is None)
        self.assertTrue("z.sum().backward()" in debug_mode.operators[-1].stack_trace)

    def test_debug_mode_densor_redistribution_trace(self):
        mesh = DeviceMesh(self.device_type, torch.arange(self.world_size).view(4, 2))

        x = torch.randn(16, 8, requires_grad=True)
        y = torch.randn(8, 16, requires_grad=True)
        x_dtensor = DTensor.from_local(x, mesh, [Shard(0), Shard(0)], run_check=False)
        y_dtensor = DTensor.from_local(y, mesh, [Shard(1), Shard(1)], run_check=False)
        x_dtensor._spec.shard_order = (ShardOrderEntry(tensor_dim=0, mesh_dims=(0, 1)),)
        y_dtensor._spec.shard_order = (ShardOrderEntry(tensor_dim=1, mesh_dims=(0, 1)),)
        with DebugMode(record_torchfunction=False) as debug_mode:
            torch.mm(x_dtensor, y_dtensor).sum()

        self.assertExpectedInline(
            debug_mode.debug_string(),
            """\
  aten::mm(dt: f32[128, 8]| S(0)[0]S(0)[1], dt: f32[8, 128]| S(1)[0]S(1)[1])
    redistribute_input(0, S(0)[0]S(0)[1] -> S(0)R)
      redistribute_input(t: f32[16, 8], trace: S(0)[0]S(0)[1]->S(0)R)
        _c10d_functional::all_gather_into_tensor(t: f32[16, 8], 2, 3)
        _c10d_functional::wait_tensor(t: f32[32, 8])
    redistribute_input(1, S(1)[0]S(1)[1] -> RS(1))
      redistribute_input(t: f32[8, 16], trace: S(1)[0]S(1)[1]->S(1)R->RR->RS(1))
        _c10d_functional::all_gather_into_tensor(t: f32[8, 16], 2, 3)
        _c10d_functional::wait_tensor(t: f32[16, 16])
        aten::chunk(t: f32[16, 16], 2)
        aten::cat(['t: f32[8, 16]', 't: f32[8, 16]'], 1)
        _c10d_functional::all_gather_into_tensor(t: f32[8, 32], 4, 1)
        _c10d_functional::wait_tensor(t: f32[32, 32])
        aten::chunk(t: f32[32, 32], 4)
        aten::cat(['t: f32[8, 32]', 't: f32[8, 32]', 't: f32[8, 32]', 't: f32[8, 32]'], 1)
        aten::chunk(t: f32[8, 128], 2, 1)
        aten::clone(t: f32[8, 64])
    aten::mm(t: f32[32, 8], t: f32[8, 64])
  aten::sum(dt: f32[128, 128]| S(0)S(1))
    aten::sum(t: f32[32, 64])""",
        )

    def test_debug_mode_einsum(self):
        mesh = DeviceMesh(self.device_type, torch.arange(self.world_size).view(4, 2))

        # Create test tensors
        a = torch.randn(16, 6, 8)
        b = torch.randn(8, 4, 4)

        a_dt = DTensor.from_local(a, mesh, [Partial(), Replicate()], run_check=False)
        b_dt = DTensor.from_local(b, mesh, [Replicate(), Partial()], run_check=False)

        # Capture the operator decomposition
        with DebugMode(record_torchfunction=True) as debug_mode:
            torch.einsum("bld,dnh->blnh", a_dt, b_dt)

        self.assertExpectedInline(
            debug_mode.debug_string(),
            """\
  torch.functional.einsum(bld,dnh->blnh, dt: f32[16, 6, 8]| PR, dt: f32[8, 4, 4]| RP)
    aten::unsqueeze(dt: f32[16, 6, 8]| PR, 3)
      aten::unsqueeze(t: f32[16, 6, 8], 3)
    aten::unsqueeze(dt: f32[16, 6, 8, 1]| PR, 4)
      aten::unsqueeze(t: f32[16, 6, 8, 1], 4)
    aten::permute(dt: f32[16, 6, 8, 1, 1]| PR, [0, 1, 3, 4, 2])
      aten::permute(t: f32[16, 6, 8, 1, 1], [0, 1, 3, 4, 2])
    aten::unsqueeze(dt: f32[8, 4, 4]| RP, 3)
      aten::unsqueeze(t: f32[8, 4, 4], 3)
    aten::unsqueeze(dt: f32[8, 4, 4, 1]| RP, 4)
      aten::unsqueeze(t: f32[8, 4, 4, 1], 4)
    aten::permute(dt: f32[8, 4, 4, 1, 1]| RP, [3, 4, 1, 2, 0])
      aten::permute(t: f32[8, 4, 4, 1, 1], [3, 4, 1, 2, 0])
    aten::permute(dt: f32[16, 6, 1, 1, 8]| PR, [0, 1, 4, 2, 3])
      aten::permute(t: f32[16, 6, 1, 1, 8], [0, 1, 4, 2, 3])
    aten::view(dt: f32[16, 6, 8, 1, 1]| PR, [1, 96, 8])
      aten::view(t: f32[16, 6, 8, 1, 1], [1, 96, 8])
    aten::permute(dt: f32[1, 1, 4, 4, 8]| RP, [4, 2, 3, 0, 1])
      aten::permute(t: f32[1, 1, 4, 4, 8], [4, 2, 3, 0, 1])
    aten::view(dt: f32[8, 4, 4, 1, 1]| RP, [1, 8, 16])
      aten::view(t: f32[8, 4, 4, 1, 1], [1, 8, 16])
    aten::bmm(dt: f32[1, 96, 8]| PR, dt: f32[1, 8, 16]| RP)
      redistribute_input(0, PR -> S(2)[0]S(2)[1])
        redistribute_input(t: f32[1, 96, 8], trace: PR->S(2)R->S(2)[0]S(2)[1])
          aten::chunk(t: f32[1, 96, 8], 4, 2)
          aten::cat(['t: f32[1, 96, 2]', 't: f32[1, 96, 2]', 't: f32[1, 96, 2]', 't: f32[1, 96, 2]'])
          _c10d_functional::reduce_scatter_tensor(t: f32[4, 96, 2], sum, 4, 1)
          _c10d_functional::wait_tensor(t: f32[1, 96, 2])
          aten::chunk(t: f32[1, 96, 2], 2, 2)
          aten::clone(t: f32[1, 96, 1])
      redistribute_input(1, RP -> S(1)[0]S(1)[1])
        redistribute_input(t: f32[1, 8, 16], trace: RP->S(1)P->S(1)[0]S(1)[1])
          aten::chunk(t: f32[1, 8, 16], 4, 1)
          aten::clone(t: f32[1, 2, 16])
          aten::chunk(t: f32[1, 2, 16], 2, 1)
          aten::cat(['t: f32[1, 1, 16]', 't: f32[1, 1, 16]'])
          _c10d_functional::reduce_scatter_tensor(t: f32[2, 1, 16], sum, 2, 3)
          _c10d_functional::wait_tensor(t: f32[1, 1, 16])
      aten::bmm(t: f32[1, 96, 1], t: f32[1, 1, 16])
    aten::view(dt: f32[1, 96, 16]| PP, [16, 6, 1, 4, 4])
      aten::view(t: f32[1, 96, 16], [16, 6, 1, 4, 4])
    aten::permute(dt: f32[16, 6, 1, 4, 4]| PP, [0, 1, 3, 4, 2])
      aten::permute(t: f32[16, 6, 1, 4, 4], [0, 1, 3, 4, 2])
    aten::view(dt: f32[16, 6, 4, 4, 1]| PP, [16, 6, 4, 4])
      aten::view(t: f32[16, 6, 4, 4, 1], [16, 6, 4, 4])""",
        )

    def test_real_tensor(self):
        x = torch.randn(8, 8, 8)
        linear = torch.nn.Linear(8, 8)

        with DebugMode(record_torchfunction=True) as debug_mode:
            linear(x).sum()

        self.assertExpectedInline(
            debug_mode.debug_string(),
            """\
  torch._C._nn.linear(t: f32[8, 8, 8], t: f32[8, 8], t: f32[8])
      aten::view(t: f32[8, 8, 8], [64, 8])
      aten::t(t: f32[8, 8])
      aten::addmm(t: f32[8], t: f32[64, 8], t: f32[8, 8])
      aten::view(t: f32[64, 8], [8, 8, 8])
  <method 'sum' of 'torch._C.TensorBase' objects>(t: f32[8, 8, 8])
      aten::sum(t: f32[8, 8, 8])""",
        )

    def test_fake_tensor(self):
        with FakeTensorMode():
            x = torch.randn(8, 8)
            y = torch.randn(8, 8, 8)

        with DebugMode(record_torchfunction=True, record_faketensor=True) as debug_mode:
            torch.matmul(y, x)

        self.assertExpectedInline(
            debug_mode.debug_string(),
            """\
  torch.matmul(ft: f32[8, 8, 8], ft: f32[8, 8])
      aten::view(ft: f32[8, 8, 8], [64, 8])
      aten::mm(ft: f32[64, 8], ft: f32[8, 8])
      aten::_unsafe_view(ft: f32[64, 8], [8, 8, 8])""",
        )

    def test_tensor_attributes(self):
        x = torch.randn(8, 8)
        x.a1 = "x1"
        x.a2 = "x2"
        y = torch.randn(8, 8, 8)
        y.a1 = "y"

        with DebugMode(
            record_torchfunction=True,
            record_faketensor=True,
            record_tensor_attributes=["a1", "a2"],
        ) as debug_mode:
            torch.matmul(y, x)

        self.assertExpectedInline(
            debug_mode.debug_string(),
            """\
  torch.matmul(t: f32[8, 8, 8]{a1=y}, t: f32[8, 8]{a1=x1, a2=x2})
      aten::view(t: f32[8, 8, 8]{a1=y}, [64, 8])
      aten::mm(t: f32[64, 8], t: f32[8, 8]{a1=x1, a2=x2})
      aten::_unsafe_view(t: f32[64, 8], [8, 8, 8])""",
        )

    @parametrize("has_inner_mode", [True, False])
    @parametrize("has_outer_mode", [True, False])
    def test_nested_debug_mode(self, has_inner_mode, has_outer_mode):
        class DummyTorchDispatchMode1(TorchDispatchMode):
            def __torch_dispatch__(self, func, types, args=(), kwargs=None):
                return func(*args, **kwargs)

        class DummyTorchDispatchMode2(TorchDispatchMode):
            def __torch_dispatch__(self, func, types, args=(), kwargs=None):
                return func(*args, **kwargs)

        mesh = DeviceMesh(self.device_type, list(range(self.world_size)))

        x = torch.randn(1, 8, requires_grad=True)
        y = torch.randn(1, 32, requires_grad=True)
        x_dtensor = DTensor.from_local(x, mesh, [Shard(0)], run_check=False)
        y_dtensor = DTensor.from_local(y, mesh, [Shard(0)], run_check=False)

        inner_mode = (
            DummyTorchDispatchMode1() if has_inner_mode else contextlib.nullcontext()
        )
        outer_mode = (
            DummyTorchDispatchMode2() if has_outer_mode else contextlib.nullcontext()
        )

        with outer_mode:
            with DebugMode() as debug_mode:
                with inner_mode:
                    torch.mm(x_dtensor, y_dtensor)

        self.assertTrue("redistribute_input(1, S(0) -> R)" in debug_mode.debug_string())

    def test_debug_mode_higher_order_cond(self):
        """Test DebugMode with higher order operation."""
        x = torch.randn(1, 8, requires_grad=True)

        with DebugMode(record_torchfunction=True) as debug_mode:
            # rewrite torch.conda as torch.ops.higher_order.cond to avoid compilation
            torch.ops.higher_order.cond(
                torch.tensor(True), lambda x: x + 1, lambda x: x - 1, (x,)
            )

        # Verify that cond operations are captured in debug mode
        self.assertIn("torch.ops.higher_order.cond", debug_mode.debug_string())

    def test_compile(self):
        @torch.compile
        def f(x):
            return x.sin().cos()

        x = torch.randn(8)
        with DebugMode() as debug_mode:
            f(x)
        self.assertEqual(len(debug_mode.debug_string()), 0)

    def test_export(self):
        # inherited from test/distributed/tensor/test_dtensor_export.py
        class SimpleModel(torch.nn.Module):
            def __init__(self, device):
                super().__init__()
                self.mlp_0 = MLPModule(device)
                self.mlp_1 = MLPModule(device)

            def forward(self, input):
                return self.mlp_1(self.mlp_0(input))

        mesh = init_device_mesh(
            self.device_type,
            mesh_shape=(2, 4),
            mesh_dim_names=["dp", "tp"],
        )
        model = SimpleModel(self.device_type)
        parallelize_plan = {
            "mlp_0.net1": ColwiseParallel(),
            "mlp_0.net2": RowwiseParallel(),
            "mlp_1.net1": ColwiseParallel(),
            "mlp_1.net2": RowwiseParallel(),
        }
        tp_model = parallelize_module(model, mesh["tp"], parallelize_plan)

        inputs = torch.rand(20, 10, device=self.device_type)
        inputs = distribute_tensor(inputs, mesh["tp"], placements=[Replicate()])

        with torch._dynamo.config.patch(install_free_tensors=True):
            gm = _dynamo_graph_capture_for_export(tp_model)(inputs)

        debug_mode = DebugMode()
        debug_mode.run_graph(gm, inputs)

        self.assertExpectedInline(
            debug_mode.debug_string(),
            """\
  [node] l_flat_args_0_: placeholder
  [node] l__self____export_root_mlp_0_net1_weight: get_attr[L__self___mlp_0_net1_weight]()
  [node] l__self____export_root_mlp_0_net1_bias: get_attr[L__self___mlp_0_net1_bias]()
  [node] linear: call_function[torch._C._nn.linear](l_flat_args_0_, l__self____export_root_mlp_0_net1_weight, l__self____export_root_mlp_0_net1_bias)
    aten::t(dt: f32[16, 10]| S(0))
      aten::t(t: f32[4, 10])
    aten::addmm(dt: f32[16]| S(0), dt: f32[20, 10]| R, dt: f32[10, 16]| S(1))
      aten::addmm(t: f32[4], t: f32[20, 10], t: f32[10, 4])
  [node] outputs: call_function[torch._dynamo.variables.tensor.prim_redistribute](linear)
  [node] hook_result: call_function[torch._dynamo.variables.tensor.prim_to_local](outputs)
      aten::view(t: f32[20, 4], [20, 4])
  [node] input_tensor: call_function[torch.nn.functional.relu](hook_result, inplace=False)
      aten::relu(t: f32[20, 4])
  [node] input_tensor_1: call_function[torch._dynamo.variables.torch.prim from_local](input_tensor)
      aten::view(t: f32[20, 4], [20, 4])
  [node] l__self____export_root_mlp_0_net2_weight: get_attr[L__self___mlp_0_net2_weight]()
  [node] l__self____export_root_mlp_0_net2_bias: get_attr[L__self___mlp_0_net2_bias]()
  [node] linear_1: call_function[torch._C._nn.linear](input_tensor_1, l__self____export_root_mlp_0_net2_weight, l__self____export_root_mlp_0_net2_bias)
    aten::t(dt: f32[10, 16]| S(1))
      aten::t(t: f32[10, 4])
    aten::addmm(dt: f32[10]| R, dt: f32[20, 16]| S(1), dt: f32[16, 10]| S(0))
      redistribute_input(0, R -> P)
        redistribute_input(t: f32[10], trace: R->P)
          aten::div.Tensor(t: f32[10], 4)
      aten::addmm(t: f32[10], t: f32[20, 4], t: f32[4, 10])
  [node] outputs_1: call_function[torch._dynamo.variables.tensor.prim_redistribute](linear_1)
      redistribute_input(t: f32[20, 10], trace: P->R)
        _c10d_functional::all_reduce(t: f32[20, 10], sum, 5)
  [node] hook_result_1: call_function[torch._dynamo.variables.tensor.prim_to_local](outputs_1)
  [node] input_tensor_2: call_function[torch._dynamo.variables.torch.prim from_local](hook_result_1)
  [node] l__self____export_root_mlp_1_net1_weight: get_attr[L__self___mlp_1_net1_weight]()
  [node] l__self____export_root_mlp_1_net1_bias: get_attr[L__self___mlp_1_net1_bias]()
  [node] linear_2: call_function[torch._C._nn.linear](input_tensor_2, l__self____export_root_mlp_1_net1_weight, l__self____export_root_mlp_1_net1_bias)
    aten::t(dt: f32[16, 10]| S(0))
      aten::t(t: f32[4, 10])
    aten::addmm(dt: f32[16]| S(0), dt: f32[20, 10]| R, dt: f32[10, 16]| S(1))
  [node] outputs_2: call_function[torch._dynamo.variables.tensor.prim_redistribute](linear_2)
  [node] hook_result_2: call_function[torch._dynamo.variables.tensor.prim_to_local](outputs_2)
      aten::view(t: f32[20, 4], [20, 4])
  [node] input_tensor_3: call_function[torch.nn.functional.relu](hook_result_2, inplace=False)
      aten::relu(t: f32[20, 4])
  [node] input_tensor_4: call_function[torch._dynamo.variables.torch.prim from_local](input_tensor_3)
      aten::view(t: f32[20, 4], [20, 4])
  [node] l__self____export_root_mlp_1_net2_weight: get_attr[L__self___mlp_1_net2_weight]()
  [node] l__self____export_root_mlp_1_net2_bias: get_attr[L__self___mlp_1_net2_bias]()
  [node] linear_3: call_function[torch._C._nn.linear](input_tensor_4, l__self____export_root_mlp_1_net2_weight, l__self____export_root_mlp_1_net2_bias)
    aten::t(dt: f32[10, 16]| S(1))
      aten::t(t: f32[10, 4])
    aten::addmm(dt: f32[10]| R, dt: f32[20, 16]| S(1), dt: f32[16, 10]| S(0))
      redistribute_input(0, R -> P)
        redistribute_input(t: f32[10], trace: R->P)
          aten::div.Tensor(t: f32[10], 4)
      aten::addmm(t: f32[10], t: f32[20, 4], t: f32[4, 10])
  [node] outputs_3: call_function[torch._dynamo.variables.tensor.prim_redistribute](linear_3)
      redistribute_input(t: f32[20, 10], trace: P->R)
        _c10d_functional::all_reduce(t: f32[20, 10], sum, 5)
  [node] hook_result_3: call_function[torch._dynamo.variables.tensor.prim_to_local](outputs_3)
  [node] output: output""",  # NOQA: B950
        )

<<<<<<< HEAD
    def test_regional_hook(self):
        def _clone(func, types, args, kwargs, result):
            return {"value": result.clone()}

        def _dtype(func, types, args, kwargs, result):
            return {"dtype": result.dtype}

        class Foo(torch.nn.Module):
            def __init__(self):
                super().__init__()
                self.l1 = torch.nn.Linear(4, 5)
                self.l2 = torch.nn.Linear(5, 6)
                self.l3 = torch.nn.Linear(6, 7)

            def forward(self, x):
                x0 = self.l1(x)
                with DebugMode.dispatch_hooks(record_hook=_clone, log_hook=_dtype):
                    x1 = self.l2(x0)
                x2 = self.l3(x1)
                return x2, x1, x0

        x = torch.randn(4, 4, device=self.device_type)
        mod = Foo().to(device=self.device_type)

        debug_mode = DebugMode()
        with DebugMode() as debug_mode:
            _, x1, _ = mod(x)

        print(debug_mode.debug_string())
        self.assertTrue(debug_mode.operators[0].record is None)
        record = debug_mode.operators[3].record["value"]
        self.assertTrue(torch.allclose(record, x1))

=======
    def test_fx_annotate_in_graph(self):
        class Foo(torch.nn.Module):
            def forward(self, x, y):
                x = x + 2
                with torch.fx.traceback.annotate({"region": "foo"}):
                    x = x @ y
                    x = x + 2
                x = x * 2
                return x

        mod = Foo()
        x, y = torch.randn(4, 4), torch.randn(4, 8)
        with torch.fx.traceback.preserve_node_meta():
            gm = torch.export.export(mod, (x, y)).module()

        debug_mode = DebugMode()
        debug_mode.run_graph(gm, x, y)
        self.assertExpectedInline(
            debug_mode.debug_string(),
            """\
  [node] x: placeholder
  [node] y: placeholder
  [node] _guards_fn: call_module[_guards_fn](x, y)
  [node] add: call_function[aten::add.Tensor](x, 2)
      aten::add.Tensor(t: f32[4, 4], 2)
  [node] matmul: call_function[aten::matmul](add, y)  # {"region": foo}
      aten::mm(t: f32[4, 4], t: f32[4, 8])
  [node] add_1: call_function[aten::add.Tensor](matmul, 2)  # {"region": foo}
      aten::add.Tensor(t: f32[4, 8], 2)
  [node] mul: call_function[aten::mul.Tensor](add_1, 2)
      aten::mul.Tensor(t: f32[4, 8], 2)
  [node] output: output""",
        )
>>>>>>> ecbf3c88


instantiate_parametrized_tests(TestDTensorDebugMode)


if __name__ == "__main__":
    run_tests()<|MERGE_RESOLUTION|>--- conflicted
+++ resolved
@@ -450,41 +450,6 @@
   [node] output: output""",  # NOQA: B950
         )
 
-<<<<<<< HEAD
-    def test_regional_hook(self):
-        def _clone(func, types, args, kwargs, result):
-            return {"value": result.clone()}
-
-        def _dtype(func, types, args, kwargs, result):
-            return {"dtype": result.dtype}
-
-        class Foo(torch.nn.Module):
-            def __init__(self):
-                super().__init__()
-                self.l1 = torch.nn.Linear(4, 5)
-                self.l2 = torch.nn.Linear(5, 6)
-                self.l3 = torch.nn.Linear(6, 7)
-
-            def forward(self, x):
-                x0 = self.l1(x)
-                with DebugMode.dispatch_hooks(record_hook=_clone, log_hook=_dtype):
-                    x1 = self.l2(x0)
-                x2 = self.l3(x1)
-                return x2, x1, x0
-
-        x = torch.randn(4, 4, device=self.device_type)
-        mod = Foo().to(device=self.device_type)
-
-        debug_mode = DebugMode()
-        with DebugMode() as debug_mode:
-            _, x1, _ = mod(x)
-
-        print(debug_mode.debug_string())
-        self.assertTrue(debug_mode.operators[0].record is None)
-        record = debug_mode.operators[3].record["value"]
-        self.assertTrue(torch.allclose(record, x1))
-
-=======
     def test_fx_annotate_in_graph(self):
         class Foo(torch.nn.Module):
             def forward(self, x, y):
@@ -518,7 +483,43 @@
       aten::mul.Tensor(t: f32[4, 8], 2)
   [node] output: output""",
         )
->>>>>>> ecbf3c88
+
+    def test_custom_hooks(self):
+        def numel_hook(func, types, args, kwargs, result):
+            return {"numel": result.numel()}
+
+        # test dispatch hooks
+        class Foo(torch.nn.Module):
+            def __init__(self):
+                super().__init__()
+                self.l1 = torch.nn.Linear(4, 5)
+                self.l2 = torch.nn.Linear(5, 6)
+
+            def forward(self, x):
+                x0 = self.l1(x)
+                # local recoding hook & annotation
+                with DebugMode.record_outputs():
+                    x1 = self.l2(x0)
+                return x1, x0
+
+        x = torch.randn(4, 4, device=self.device_type)
+        mod = Foo().to(device=self.device_type)
+
+        # global logging hook
+        with DebugMode.dispatch_hooks(log_hook=numel_hook), DebugMode() as debug_mode:
+            x1, _ = mod(x)
+
+        self.assertExpectedInline(
+            debug_mode.debug_string(),
+            """\
+    aten::t(t: f32[5, 4])  # {'numel': 20}
+    aten::addmm(t: f32[5], t: f32[4, 4], t: f32[4, 5])  # {'numel': 20}
+    aten::t(t: f32[6, 5])  # {'numel': 30}
+    aten::addmm(t: f32[6], t: f32[4, 5], t: f32[5, 6])  # {'numel': 24}""",
+        )
+        self.assertTrue(debug_mode.operators[0].record is None)
+        record = debug_mode.operators[3].record["output"]
+        self.assertTrue(torch.allclose(record, x1))
 
 
 instantiate_parametrized_tests(TestDTensorDebugMode)
