--- conflicted
+++ resolved
@@ -18,7 +18,11 @@
     Shard,
 )
 from torch.distributed.tensor.debug import CommDebugMode
-from torch.testing._internal.common_utils import run_tests
+from torch.testing._internal.common_utils import (
+    instantiate_parametrized_tests,
+    parametrize,
+    run_tests,
+)
 from torch.testing._internal.distributed._tensor.common_dtensor import (
     create_local_tensor_test_class,
     DTensorOpTestBase,
@@ -444,48 +448,6 @@
             partial_dt.clamp_(max=10)
 
     @with_comms
-<<<<<<< HEAD
-    def test_maximum_partial_max_propagation(self):
-        # Test that torch.maximum preserves Partial("max") placements
-        # since max(max(a), max(b)) == max(a, b)
-        device_mesh = self.build_device_mesh()
-        comm_mode = CommDebugMode()
-
-        input1 = torch.rand(8, 8) * self.rank
-        input2 = torch.rand(8, 8) * (self.world_size - self.rank)
-
-        d_input1 = DTensor.from_local(input1, device_mesh, [Partial("max")])
-        d_input2 = DTensor.from_local(input2, device_mesh, [Partial("max")])
-
-        with comm_mode:
-            result = torch.maximum(d_input1, d_input2)
-
-        # Should not require any communication
-        self.assertEqual(comm_mode.get_total_counts(), 0)
-        # Result should still be Partial("max")
-        self.assertEqual(result.placements, (Partial("max"),))
-
-    @with_comms
-    def test_minimum_partial_min_propagation(self):
-        # Test that torch.minimum preserves Partial("min") placements
-        # since min(min(a), min(b)) == min(a, b)
-        device_mesh = self.build_device_mesh()
-        comm_mode = CommDebugMode()
-
-        input1 = torch.rand(8, 8) * self.rank
-        input2 = torch.rand(8, 8) * (self.world_size - self.rank)
-
-        d_input1 = DTensor.from_local(input1, device_mesh, [Partial("min")])
-        d_input2 = DTensor.from_local(input2, device_mesh, [Partial("min")])
-
-        with comm_mode:
-            result = torch.minimum(d_input1, d_input2)
-
-        # Should not require any communication
-        self.assertEqual(comm_mode.get_total_counts(), 0)
-        # Result should still be Partial("min")
-        self.assertEqual(result.placements, (Partial("min"),))
-=======
     def test_mul_div_scalar_partial(self):
         aten = torch.ops.aten
         mesh = self.build_device_mesh()
@@ -517,9 +479,31 @@
         res = res.redistribute(dt.device_mesh, placements=[Replicate()])
 
         self.assertEqual(res, 3)
->>>>>>> d5c99e5d
-
-
+
+    @with_comms
+    @parametrize("op,reduce_op", [(torch.maximum, "max"), (torch.minimum, "min")])
+    def test_partial_propagation(self, op, reduce_op):
+        # Test that torch.maximum/minimum preserves Partial("max"/"min") placements
+        # since max(max(a), max(b)) == max(a, b) and min(min(a), min(b)) == min(a, b)
+        device_mesh = self.build_device_mesh()
+        comm_mode = CommDebugMode()
+
+        input1 = torch.rand(8, 8) * self.rank
+        input2 = torch.rand(8, 8) * (self.world_size - self.rank)
+
+        d_input1 = DTensor.from_local(input1, device_mesh, [Partial(reduce_op)])
+        d_input2 = DTensor.from_local(input2, device_mesh, [Partial(reduce_op)])
+
+        with comm_mode:
+            result = op(d_input1, d_input2)
+
+        # Should not require any communication
+        self.assertEqual(comm_mode.get_total_counts(), 0)
+        # Result should still be Partial with the same reduce_op
+        self.assertEqual(result.placements, (Partial(reduce_op),))
+
+
+instantiate_parametrized_tests(DistElementwiseOpsTest)
 DistElementwiseOpsTestWithLocalTensor = create_local_tensor_test_class(
     DistElementwiseOpsTest, base_class=LocalDTensorOpTestBase
 )
