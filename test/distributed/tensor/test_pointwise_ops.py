--- conflicted
+++ resolved
@@ -569,7 +569,6 @@
         self.assertEqual(norm, 11)
         self.assertTrue(norm._spec.placements[0].is_replicate())
 
-<<<<<<< HEAD
         dt = distribute_tensor(local_tensor, mesh, [Shard(0)])
 
         norm = dt.norm()
@@ -578,7 +577,7 @@
 
         self.assertEqual(norm, 9)
         self.assertTrue(norm._spec.placements[0].is_replicate())
-=======
+
     @with_comms
     @parametrize("op,reduce_op", [(torch.maximum, "max"), (torch.minimum, "min")])
     def test_partial_propagation(self, op, reduce_op):
@@ -630,7 +629,6 @@
         # final max = 4
         expected_value = float(self.world_size)
         self.assertEqual(result.full_tensor()[0, 0].item(), expected_value)
->>>>>>> 022fbd61
 
 
 instantiate_parametrized_tests(DistElementwiseOpsTest)
