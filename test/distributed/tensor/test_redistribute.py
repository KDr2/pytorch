--- conflicted
+++ resolved
@@ -21,14 +21,11 @@
 )
 from torch.distributed.tensor._collective_utils import shard_dim_alltoall
 from torch.distributed.tensor._dtensor_spec import ShardOrderEntry
-<<<<<<< HEAD
 from torch.distributed.tensor._redistribute import (
     _gen_transform_infos,
     disable_graph_based_transform,
     redistribute_local_tensor,
 )
-=======
->>>>>>> 9d9e7c7b
 from torch.distributed.tensor.debug import CommDebugMode
 from torch.distributed.tensor.placement_types import _StridedShard, MaskPartial
 from torch.testing._internal.common_utils import (
@@ -888,9 +885,8 @@
             )
             self.assertEqual(sharded_dt.to_local(), expected_dt.to_local())
 
-<<<<<<< HEAD
-    @with_comms
-    def test_redistribute_method_with_contextmanager(self):
+    @with_comms
+    def test_graph_based_transform_control(self):
         """
         Test that the disable_graph_based_transform context manager correctly controls
         the redistribution algorithm selection (graph-based vs greedy).
@@ -1004,8 +1000,6 @@
                             ]
                         yield self._convert_shard_order_dict_to_ShardOrder(shard_order)
 
-=======
->>>>>>> 9d9e7c7b
     @with_comms
     def test_generate_shard_orders(self):
         """Check if `generate_shard_orders` generates unique sharding combinations"""
