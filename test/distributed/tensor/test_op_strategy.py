# Owner(s): ["oncall: distributed"]

import itertools
import random
from contextlib import contextmanager
from itertools import chain
from unittest.mock import patch

import numpy as np

import torch
from torch.distributed.tensor import (
    DeviceMesh,
    distribute_tensor,
    DTensor,
    init_device_mesh,
    Partial,
    Replicate,
    Shard,
)
from torch.distributed.tensor._collective_utils import redistribute_cost
from torch.distributed.tensor._dtensor_spec import DTensorSpec, TensorMeta
from torch.distributed.tensor._op_schema import (
    OpSchema,
    OpSpec,
    OpStrategy,
    RuntimeSchemaInfo,
)
from torch.distributed.tensor._ops._einsum_strategy import (
    EinsumDims,
    gen_einsum_strategies,
)
<<<<<<< HEAD
from torch.distributed.tensor._ops.utils import (
    register_op_strategy,
    replicate_op_strategy,
)
from torch.distributed.tensor.debug import CommDebugMode
=======
from torch.distributed.tensor._ops.registration import register_op_strategy
from torch.distributed.tensor._ops.utils import replicate_op_strategy
from torch.distributed.tensor.debug import (
    _clear_fast_path_sharding_prop_cache,
    _clear_python_sharding_prop_cache,
    CommDebugMode,
)
>>>>>>> 93fef4bd
from torch.testing._internal.common_utils import run_tests, TestCase
from torch.testing._internal.distributed._tensor.common_dtensor import (
    create_local_tensor_test_class,
    DTensorOpTestBase,
    DTensorTestBase,
    with_comms,
)


try:
    from torch.utils._cxx_pytree import tree_leaves
except ImportError:
    from torch.utils._pytree import tree_leaves  # type: ignore[no-redef]


def extract_tensor_meta(t) -> TensorMeta:
    return TensorMeta(t.shape, t.stride(), t.dtype)


class TestEinsumDims(TestCase):
    def test_batch_dims(self):
        equation = "abc,abc->abc"
        input_dims, output_dim = EinsumDims.parse_equation(equation)
        edims = EinsumDims.parse_dims(input_dims, output_dim)

        self.assertEqual(edims.batch_dims, ["a", "b", "c"])
        self.assertEqual(edims.contracting_dims, [])
        self.assertEqual(edims.lhs_out_only_dims, [])
        self.assertEqual(edims.rhs_out_only_dims, [])

    def test_mm_dims(self):
        equation = "mk,kn->mn"
        input_dims, output_dim = EinsumDims.parse_equation(equation)
        edims = EinsumDims.parse_dims(input_dims, output_dim)

        self.assertEqual(edims.batch_dims, [])
        self.assertEqual(edims.contracting_dims, ["k"])
        self.assertEqual(edims.lhs_out_only_dims, ["m"])
        self.assertEqual(edims.rhs_out_only_dims, ["n"])

    def test_bmm_dims(self):
        equation = "bmk,bkn->bmn"
        input_dims, output_dim = EinsumDims.parse_equation(equation)
        edims = EinsumDims.parse_dims(input_dims, output_dim)

        self.assertEqual(edims.batch_dims, ["b"])
        self.assertEqual(edims.contracting_dims, ["k"])
        self.assertEqual(edims.lhs_out_only_dims, ["m"])
        self.assertEqual(edims.rhs_out_only_dims, ["n"])

        equation = "bcmk,bckn->bcmn"
        input_dims, output_dim = EinsumDims.parse_equation(equation)
        edims = EinsumDims.parse_dims(input_dims, output_dim)

        self.assertEqual(edims.batch_dims, ["b", "c"])
        self.assertEqual(edims.contracting_dims, ["k"])
        self.assertEqual(edims.lhs_out_only_dims, ["m"])
        self.assertEqual(edims.rhs_out_only_dims, ["n"])

    def test_free_dims(self):
        equation = "abc,ab->abc"
        input_dims, output_dim = EinsumDims.parse_equation(equation)
        edims = EinsumDims.parse_dims(input_dims, output_dim)

        self.assertEqual(edims.batch_dims, ["a", "b"])
        self.assertEqual(edims.contracting_dims, [])
        self.assertEqual(edims.lhs_out_only_dims, ["c"])
        self.assertEqual(edims.rhs_out_only_dims, [])

        equation = "abd,bf->abfd"  # codespell:ignore
        input_dims, output_dim = EinsumDims.parse_equation(equation)
        edims = EinsumDims.parse_dims(input_dims, output_dim)

        self.assertEqual(edims.batch_dims, ["b"])
        self.assertEqual(edims.contracting_dims, [])
        self.assertEqual(edims.lhs_out_only_dims, ["a", "d"])
        self.assertEqual(edims.rhs_out_only_dims, ["f"])


class TestEinsumStrategies(DTensorOpTestBase):
    @property
    def world_size(self) -> int:
        return 4

    def test_mm_1d_mesh(self):
        mesh = self.build_device_mesh()

        all_strats = gen_einsum_strategies("mk,kn->mn", mesh)
        self.assertEqual(len(all_strats.strategies), 4)

    def test_mm_2d_mesh(self):
        mesh = DeviceMesh(self.device_type, torch.arange(self.world_size).reshape(2, 2))

        all_strats = gen_einsum_strategies("mk,kn->mn", mesh)
        self.assertEqual(len(all_strats.strategies), 16)

    def test_bmm_1d_mesh(self):
        mesh = self.build_device_mesh()

        all_strats = gen_einsum_strategies("bmk,bkn->bmn", mesh)
        self.assertEqual(len(all_strats.strategies), 5)

    def test_bmm_diffinndim_2d_mesh(self):
        mesh = DeviceMesh(self.device_type, torch.arange(self.world_size).reshape(2, 2))
        all_strats = gen_einsum_strategies("bmk,kn->bmn", mesh)
        self.assertEqual(len(all_strats.strategies), 25)

    def test_bmm_diffoutndim_2d_mesh(self):
        mesh = DeviceMesh(self.device_type, torch.arange(self.world_size).reshape(2, 2))
        all_strats = gen_einsum_strategies("bmk,k->bm", mesh)
        self.assertEqual(len(all_strats.strategies), 16)

    def test_bmm_2d_mesh(self):
        mesh = DeviceMesh(self.device_type, torch.arange(self.world_size).reshape(2, 2))

        all_strats = gen_einsum_strategies("bmk,bkn->bmn", mesh)
        self.assertEqual(len(all_strats.strategies), 25)

    def test_pointwise_1d_mesh(self):
        mesh = self.build_device_mesh()

        simple_strats = gen_einsum_strategies("abcd,abcd->abcd", mesh)
        self.assertEqual(len(simple_strats.strategies), 5)

        broadcast_strats = gen_einsum_strategies("bcd,abcd->abcd", mesh)
        self.assertEqual(len(broadcast_strats.strategies), 5)

    def test_linearity_1d_mesh(self):
        mesh = self.build_device_mesh()

        all_strats = gen_einsum_strategies("abcd,abcd->abcd", mesh, linearity=True)
        self.assertEqual(len(all_strats.strategies), 6)


class TestCostModel(DTensorOpTestBase):
    @property
    def world_size(self) -> int:
        return 4

    def test_redistribute_cost_mesh_1d(self):
        mesh_1d = self.build_device_mesh()
        shard_placement = (Shard(0),)
        replica_placement = (Replicate(),)
        partial_placement = (Partial(),)

        global_tensor = torch.randn(10, 10)
        global_tensor_meta = extract_tensor_meta(global_tensor)

        # shard spec
        shard_spec = DTensorSpec(mesh_1d, shard_placement, global_tensor_meta)
        # replica spec
        replica_spec = DTensorSpec(mesh_1d, replica_placement, global_tensor_meta)
        # partial spec
        partial_spec = DTensorSpec(mesh_1d, partial_placement, global_tensor_meta)

        # make sure reshard cost is 0 for the same spec redistribute
        for spec in [shard_spec, replica_spec, partial_spec]:
            cost = redistribute_cost(spec, spec)
            self.assertEqual(cost, 0)

        # shard -> replicate
        allgather_cost = redistribute_cost(shard_spec, replica_spec)
        # partial -> shard
        reduce_scatter_cost = redistribute_cost(partial_spec, shard_spec)
        # partial -> replicate
        allreduce_cost = redistribute_cost(partial_spec, replica_spec)
        self.assertEqual(allgather_cost, reduce_scatter_cost)
        self.assertTrue(allreduce_cost + 1 < allgather_cost + reduce_scatter_cost)
        # shard to partial
        cost = redistribute_cost(shard_spec, partial_spec)
        self.assertEqual(cost, float("inf"))

    def test_redistribute_cost_latency(self):
        # test cost model on addmm op
        from torch.distributed.tensor._ops._matrix_ops import addmm_strategy

        mesh = self.build_device_mesh()
        shard0_placement = (Shard(0),)
        partial_placement = (Partial(),)
        shard1_placement = (Shard(1),)

        shard0_tensor_meta = extract_tensor_meta(torch.randn(8))
        partial_tensor_meta = extract_tensor_meta(torch.randn(50, 6))
        shard1_tensor_meta = extract_tensor_meta(torch.randn(6, 8))

        # shard spec
        shard0_spec = DTensorSpec(mesh, shard0_placement, shard0_tensor_meta)
        # replica spec
        partial_spec = DTensorSpec(mesh, partial_placement, partial_tensor_meta)
        # partial spec
        shard1_spec = DTensorSpec(mesh, shard1_placement, shard1_tensor_meta)

        op_schema = OpSchema(
            torch.ops.aten.addmm.default,
            (
                OpStrategy([OpSpec(shard0_spec)]),
                OpStrategy([OpSpec(partial_spec)]),
                OpStrategy([OpSpec(shard1_spec)]),
            ),
            {},
        )

        output_strategy = addmm_strategy(op_schema)
        strategy_costs = {}
        for strategy in output_strategy.strategies:
            redistribute_cost = sum(chain.from_iterable(strategy.redistribute_cost))
            strategy_costs[str(strategy)] = redistribute_cost

        # assert that cost model counts for collective latency (i.e. multiple comm is penalized)
        self.assertTrue(
            strategy_costs["(S(0), R, S(1)) -> S(1)"]
            < strategy_costs["(R, S(0), R) -> S(0)"]
        )
        # assert a single allreduce is the best one
        self.assertEqual(
            strategy_costs["(S(0), R, S(1)) -> S(1)"], min(strategy_costs.values())
        )

    def test_redistribute_cost_mesh_2d(self):
        mesh_2d = DeviceMesh(
            self.device_type, torch.arange(self.world_size).reshape(2, 2)
        )
        shard_placement = (Shard(0), Shard(0))
        replica_placement = (Replicate(), Replicate())
        partial_placement = (Partial(), Partial())

        global_tensor = torch.randn(8, 8)
        global_tensor_meta = extract_tensor_meta(global_tensor)

        # shard spec
        shard_spec = DTensorSpec(mesh_2d, shard_placement, global_tensor_meta)
        # replica spec
        replica_spec = DTensorSpec(mesh_2d, replica_placement, global_tensor_meta)
        # partial spec
        partial_spec = DTensorSpec(mesh_2d, partial_placement, global_tensor_meta)

        # make sure reshard cost is 0 for the same spec redistribute
        for spec in [shard_spec, replica_spec, partial_spec]:
            cost = redistribute_cost(spec, spec)
            self.assertEqual(cost, 0)

        # shard -> replicate
        allgather_cost = redistribute_cost(shard_spec, replica_spec)
        # partial -> replicate
        allreduce_cost = redistribute_cost(partial_spec, replica_spec)
        # partial -> shard
        reduce_scatter_cost = redistribute_cost(partial_spec, shard_spec)
        self.assertTrue(allreduce_cost > allgather_cost)
        self.assertTrue(allreduce_cost > reduce_scatter_cost)

    def test_mm_strategies(self):
        from torch.distributed.tensor._ops._matrix_ops import mm_strategy

        mesh = self.build_device_mesh()
        lhs_tensor = torch.randn(6, 8)
        rhs_tensor = torch.randn(8, 12)
        lhs_tensor_meta = extract_tensor_meta(lhs_tensor)
        rhs_tensor_meta = extract_tensor_meta(rhs_tensor)

        mm_combs = (
            (Shard(0), Replicate()),
            (Replicate(), Shard(1)),
            (Shard(1), Shard(0)),
            (Replicate(), Replicate()),
        )
        for lhs, rhs in mm_combs:
            lhs_spec = DTensorSpec(mesh, (lhs,), lhs_tensor_meta)
            rhs_spec = DTensorSpec(mesh, (rhs,), rhs_tensor_meta)

            op_schema = OpSchema(
                torch.ops.aten.mm.default,
                (
                    OpStrategy([OpSpec(lhs_spec)]),
                    OpStrategy([OpSpec(rhs_spec)]),
                ),
                {},
            )
            # test the strategy
            res_strategies = mm_strategy(op_schema)

            for strtgy in res_strategies.strategies:
                if strtgy.input_specs == (lhs_spec, rhs_spec):
                    self.assertEqual(strtgy.redistribute_cost, [[0.0], [0.0]])
                    break

            op_schema = OpSchema(
                torch.ops.aten.mm.default,
                (lhs_spec, rhs_spec),
                {},
            )
            # test sharding prop
            output_sharding = DTensor._op_dispatcher.sharding_propagator.propagate_op_sharding_non_cached(
                op_schema
            )
            self.assertFalse(output_sharding.needs_redistribute)

    def test_bmm_strategies(self):
        from torch.distributed.tensor._ops._matrix_ops import bmm_strategy

        mesh = self.build_device_mesh()
        lhs_tensor = torch.randn(8, 6, 8)
        rhs_tensor = torch.randn(8, 8, 12)
        lhs_tensor_meta = extract_tensor_meta(lhs_tensor)
        rhs_tensor_meta = extract_tensor_meta(rhs_tensor)

        bmm_combs = (
            (Shard(0), Shard(0)),
            (Shard(1), Replicate()),
            (Replicate(), Shard(2)),
            (Shard(2), Shard(1)),
            (Replicate(), Replicate()),
        )
        for lhs, rhs in bmm_combs:
            lhs_spec = DTensorSpec(mesh, (lhs,), lhs_tensor_meta)
            rhs_spec = DTensorSpec(mesh, (rhs,), rhs_tensor_meta)

            op_schema = OpSchema(
                torch.ops.aten.bmm.default,
                (
                    OpStrategy([OpSpec(lhs_spec)]),
                    OpStrategy([OpSpec(rhs_spec)]),
                ),
                {},
            )
            # test the strategy
            res_strategies = bmm_strategy(op_schema)

            for strtgy in res_strategies.strategies:
                if strtgy.input_specs == (lhs_spec, rhs_spec):
                    self.assertEqual(strtgy.redistribute_cost, [[0.0], [0.0]])
                    break

            op_schema = OpSchema(
                torch.ops.aten.bmm.default,
                (lhs_spec, rhs_spec),
                {},
            )
            # test sharding prop
            output_sharding = DTensor._op_dispatcher.sharding_propagator.propagate_op_sharding_non_cached(
                op_schema
            )
            self.assertFalse(output_sharding.needs_redistribute)

    def test_redistribute_cost_with_order(self):
        mesh_2d = DeviceMesh(
            self.device_type, torch.arange(self.world_size).reshape(2, 2)
        )

        # Source: Shard on dim 0 across all three mesh dimensions
        source_placement = (Shard(0), Shard(0))

        # Target: Replicate on first mesh dimension, shard on others
        # This requires 2 allgathers, one on dim=0 and one on dim=1
        replicate_mesh_dim0 = (Replicate(), Shard(0))

        # Target: Replicate on second mesh dimension, shard on others
        # This requires 1 allgather on dim=1
        replicate_mesh_dim1 = (Shard(0), Replicate())

        global_tensor = torch.randn(4, 4)
        global_tensor_meta = extract_tensor_meta(global_tensor)

        source_spec = DTensorSpec(mesh_2d, source_placement, global_tensor_meta)
        target_spec_dim0 = DTensorSpec(mesh_2d, replicate_mesh_dim0, global_tensor_meta)
        target_spec_dim1 = DTensorSpec(mesh_2d, replicate_mesh_dim1, global_tensor_meta)

        # Calculate costs for allgather on each mesh dimension
        cost_mesh_dim0 = redistribute_cost(source_spec, target_spec_dim0)
        cost_mesh_dim1 = redistribute_cost(source_spec, target_spec_dim1)

        # Cost increases with earlier mesh dimensions due to the way
        # mesh dimensions are ordered (outer to inner in device hierarchy)
        self.assertGreater(cost_mesh_dim0, cost_mesh_dim1)


# -------------Test op strategy registration-------------
# custom op without List[Tensor] as input
# reference: https://docs.pytorch.org/docs/stable/library.html#torch.library.register_autograd
@torch.library.custom_op("mylib::numpy_sin", mutates_args=())
def numpy_sin(x: torch.Tensor, y: torch.Tensor) -> torch.Tensor:
    x_np = x.cpu().numpy()
    y_np = y.cpu().numpy()
    out_np = np.sin(x_np) + np.sin(y_np)
    return torch.from_numpy(out_np).to(device=x.device)


def setup_context(ctx, inputs, output):
    (x, y) = inputs
    ctx.save_for_backward(x, y)


def backward(ctx, grad):
    (x, y) = ctx.saved_tensors
    return grad * x.cos(), grad * y.cos()


@numpy_sin.register_fake
def _fw(x, y):
    return torch.empty_like(x)


torch.library.register_autograd(
    "mylib::numpy_sin", backward, setup_context=setup_context
)


# custom op with List[Tensor] as input
@torch.library.custom_op("mylib::numpy_tuple_sin", mutates_args=())
def numpy_tuple_sin(
    x: torch.Tensor, y: list[torch.Tensor], z: torch.Tensor
) -> torch.Tensor:
    x_np = x.cpu().numpy()
    y_np = [i.cpu().numpy() for i in y]
    z_np = z.cpu().numpy()

    out_np = np.sin(x_np) + np.sin(z_np) + sum(np.sin(i) for i in y_np)
    return torch.from_numpy(out_np).to(device=x.device)


def setup_tuple_context(ctx, inputs, output):
    (x, y, z) = inputs
    ctx.save_for_backward(x, y, z)


def tuple_backward(ctx, grad):
    (x, y, z) = ctx.saved_tensors
    return grad * x.cos(), [grad * i.cos() for i in y], grad * z.cos()


@numpy_tuple_sin.register_fake
def _fw_tuple(x, y, z):
    return torch.empty_like(x)


torch.library.register_autograd(
    "mylib::numpy_tuple_sin", tuple_backward, setup_context=setup_tuple_context
)


@contextmanager
def op_strategy_context(op_overload, strategy_func, schema_info=None):
    """
    Context manager for setting and clearing op strategies.
    Args:
        op_overload: The operator overload to set or clear the strategy for.
        strategy_func: The strategy function to set for the operator overload.
        schema_info: Optional schema information for the operator overload.
    Yields:
        None
    """
    propagator = DTensor._op_dispatcher.sharding_propagator
    _origin_op_strategy_funcs = None
    _origin_op_strategy_schema = None
    try:
        # register the op strategy
        if op_overload in propagator.op_strategy_funcs:
            _origin_op_strategy_funcs = propagator.op_strategy_funcs[op_overload]
            del propagator.op_strategy_funcs[op_overload]
        if op_overload in propagator.op_to_schema_info:
            _origin_op_strategy_schema = propagator.op_to_schema_info[op_overload]
            del propagator.op_to_schema_info[op_overload]
        register_op_strategy(op_overload, schema_info=schema_info)(strategy_func)
        yield
    finally:
        # clear this op strategy cache
        if _origin_op_strategy_funcs is None:
            if op_overload in propagator.op_strategy_funcs:
                del propagator.op_strategy_funcs[op_overload]
        else:
            propagator.op_strategy_funcs[op_overload] = _origin_op_strategy_funcs
        if _origin_op_strategy_schema is None:
            if op_overload in propagator.op_to_schema_info:
                del propagator.op_to_schema_info[op_overload]
        else:
            propagator.op_to_schema_info[op_overload] = _origin_op_strategy_schema
        propagator.propagate_op_sharding.cache.cache_clear()


def detect_exists_identical_opspec(*args, op, mesh, strategy_function) -> bool:
    """
    Given sample input args, detect if identical OpSpecs exists under the same
    OpStrategy.

    """
    tree_args = tree_leaves(args)
    # metadata for each argument
    arg_tensor_metadata = [extract_tensor_meta(i) for i in args]
    # possible combination of placements for each arg
    arg_placement_comb = []
    for i in tree_args:
        if isinstance(i, torch.Tensor):
            # possible placement choice for argument i
            placement_choices = (Replicate(), *[Shard(i) for i in range(i.ndim)])
            # expand placement choice into full Placements for argument i
            arg_placement_comb.append(
                list(itertools.product(placement_choices, repeat=mesh.ndim))
            )
            random.shuffle(arg_placement_comb[-1])

    arg_opspec_list = []
    for idx, arg_placement in enumerate(arg_placement_comb):
        arg_opspec_list.append([])
        for placement in arg_placement:
            arg_opspec_list[idx].append(
                OpSpec(
                    output_specs=DTensorSpec(
                        mesh, placement, tensor_meta=arg_tensor_metadata[idx]
                    )
                )
            )

    op_schema = OpSchema(
        op,
        args_schema=(tuple(OpStrategy(i) for i in arg_opspec_list)),
        kwargs_schema={},
    )
    with op_strategy_context(op, strategy_function):
        output_strategy = strategy_function(op_schema)
        # OpSpec doesn't have hashing, convert to str to compare
        output_strategy_str_list = [
            str(j) for i in tree_leaves(output_strategy) for j in i.strategies
        ]
        return len(output_strategy_str_list) == len(set(output_strategy_str_list))


class DistTensorReplicateStrategyRegistrationTest(DTensorTestBase):
    @with_comms
    @patch(
        "torch.distributed.tensor._sharding_prop.ShardingPropagator._select_strategy"
    )
    def test_replicate_strategy_placement(self, mock_select_strategy):
        costs_from__select_strategy = []

        def mock_select_func(strategy, op_schema=None):
            """function copied from _select_strategy but with cost capturing"""
            nonlocal costs_from__select_strategy
            if len(strategy.strategies) == 1:
                costs_from__select_strategy = strategy.strategies[0].redistribute_cost
                return strategy.strategies[0]

            op_spec_costs: list[float] = []
            for op_spec in strategy.strategies:
                assert op_spec.redistribute_cost is not None, (
                    "must set redistribute cost each OpSpec!"
                )
                costs_from__select_strategy.append(op_spec.redistribute_cost)
                redistribute_cost = sum(chain.from_iterable(op_spec.redistribute_cost))
                op_spec_costs.append(redistribute_cost)
            return strategy.strategies[op_spec_costs.index(min(op_spec_costs))]

        mock_select_strategy.side_effect = mock_select_func
        mesh = init_device_mesh(self.device_type, (2, self.world_size // 2))
        comm_mode = CommDebugMode()
        test_op = torch.ops.mylib.numpy_sin
        input_x = torch.randn([8, 16, 32], device=self.device_type)
        input_y = torch.randn([8, 16, 32], device=self.device_type)
        output = test_op(input_x, input_y)
        input_x_dt = distribute_tensor(input_x, mesh, [Shard(0), Shard(1)])
        input_y_dt = distribute_tensor(input_y, mesh, [Shard(0), Shard(1)])
        x_spec = DTensorSpec(mesh, input_x_dt.placements, extract_tensor_meta(input_x))
        new_x_spec = DTensorSpec(
            mesh, (Replicate(), Replicate()), extract_tensor_meta(input_x)
        )
        y_spec = DTensorSpec(mesh, input_y_dt.placements, extract_tensor_meta(input_y))
        new_y_spec = DTensorSpec(
            mesh, (Replicate(), Replicate()), extract_tensor_meta(input_y)
        )
        with comm_mode:
            with op_strategy_context(test_op.default, replicate_op_strategy):
                output_dt = test_op(input_x_dt, input_y_dt)
                self.assertEqual(
                    comm_mode.get_comm_counts(),
                    {
                        torch.ops.c10d_functional.all_gather_into_tensor: self.world_size,
                    },
                )
                expected_cost = [
                    [redistribute_cost(x_spec, new_x_spec)],
                    [redistribute_cost(y_spec, new_y_spec)],
                ]
                self.assertEqual(expected_cost, costs_from__select_strategy)
                self.assertEqual(output_dt.full_tensor(), output)
                self.assertEqual(output_dt.placements, [Replicate(), Replicate()])
                self.assertTrue(
                    detect_exists_identical_opspec(
                        input_x,
                        input_y,
                        op=test_op.default,
                        mesh=mesh,
                        strategy_function=replicate_op_strategy,
                    )
                )

    @with_comms
    def test_tuple_replicate_strategy_placement(self):
        mesh = init_device_mesh(self.device_type, (2, self.world_size // 2))
        test_op = torch.ops.mylib.numpy_tuple_sin
        with op_strategy_context(
            test_op.default,
            replicate_op_strategy,
            schema_info=RuntimeSchemaInfo(needs_pytree=True),
        ):
            input_x = torch.randn([8, 16, 8], device=self.device_type)
            input_y = [
                torch.randn([8, 16, 8], device=self.device_type) for _ in range(3)
            ]
            input_z = torch.randn([8, 16, 8], device=self.device_type)
            output = test_op(input_x, input_y, input_z)
            input_x_dt = distribute_tensor(input_x, mesh, [Shard(0), Shard(1)])
            input_y_dt = [
                distribute_tensor(i, mesh, [Shard(1), Shard(1)]) for i in input_y
            ]
            input_z_dt = distribute_tensor(input_z, mesh, [Shard(1), Shard(0)])
            output_dt = test_op(input_x_dt, input_y_dt, input_z_dt)
            self.assertEqual(output_dt.full_tensor(), output)
            self.assertEqual(output_dt.placements, [Replicate(), Replicate()])


class TestStrategyHashing(DTensorTestBase):
    @with_comms
    def test_call_with_different_nontensor_args(self):
        mesh = self.build_device_mesh()
        global_tensor = torch.tensor(
            [
                [29.0, 45.0, 3.0, 61.0],
                [25.0, 6.0, 21.0, 0.0],
                [1.0, 63.0, 49.0, 38.0],
                [48.0, 9.0, 55.0, 18.0],
            ]
        )
        shard_spec = [Shard(1)]
        sharded_dtensor = distribute_tensor(global_tensor, mesh, shard_spec)
        with op_strategy_context(torch.ops.aten.sort.default, replicate_op_strategy):
            # intentionally do not supply `schema_info=RuntimeSchemaInfo(1)`
            torch.sort(sharded_dtensor, dim=0)  # sort each column
            out1, _ = torch.sort(sharded_dtensor, dim=1)  # sort each row
        with op_strategy_context(torch.ops.aten.sort.default, replicate_op_strategy):
            out2, _ = torch.sort(sharded_dtensor, dim=1)
        self.assertEqual(out1.full_tensor(), out2.full_tensor())


DistTensorReplicateStrategyRegistrationTestWithLocalTensor = (
    create_local_tensor_test_class(
        DistTensorReplicateStrategyRegistrationTest,
    )
)

TestStrategyHashingWithLocalTensor = create_local_tensor_test_class(
    TestStrategyHashing,
)

if __name__ == "__main__":
    run_tests()<|MERGE_RESOLUTION|>--- conflicted
+++ resolved
@@ -30,13 +30,6 @@
     EinsumDims,
     gen_einsum_strategies,
 )
-<<<<<<< HEAD
-from torch.distributed.tensor._ops.utils import (
-    register_op_strategy,
-    replicate_op_strategy,
-)
-from torch.distributed.tensor.debug import CommDebugMode
-=======
 from torch.distributed.tensor._ops.registration import register_op_strategy
 from torch.distributed.tensor._ops.utils import replicate_op_strategy
 from torch.distributed.tensor.debug import (
@@ -44,7 +37,6 @@
     _clear_python_sharding_prop_cache,
     CommDebugMode,
 )
->>>>>>> 93fef4bd
 from torch.testing._internal.common_utils import run_tests, TestCase
 from torch.testing._internal.distributed._tensor.common_dtensor import (
     create_local_tensor_test_class,
@@ -520,7 +512,8 @@
                 del propagator.op_to_schema_info[op_overload]
         else:
             propagator.op_to_schema_info[op_overload] = _origin_op_strategy_schema
-        propagator.propagate_op_sharding.cache.cache_clear()
+        _clear_fast_path_sharding_prop_cache()
+        _clear_python_sharding_prop_cache()
 
 
 def detect_exists_identical_opspec(*args, op, mesh, strategy_function) -> bool:
@@ -686,6 +679,28 @@
         self.assertEqual(out1.full_tensor(), out2.full_tensor())
 
 
+class TestStrategyOperation(DTensorTestBase):
+    @property
+    def world_size(self):
+        return 2
+
+    @with_comms
+    def test_cache_clean(self):
+        mesh = self.build_device_mesh()
+        test_op = torch.ops.mylib.numpy_sin
+        x = torch.randn(2, device=self.device_type)
+        y = torch.randn(2, device=self.device_type)
+        x_dt = distribute_tensor(x, mesh, [Shard(0)])
+        y_dt = distribute_tensor(y, mesh, [Shard(0)])
+        with op_strategy_context(test_op.default, replicate_op_strategy):
+            self._test_op_on_dtensor(test_op, x_dt, y_dt)
+        with self.assertRaisesRegex(
+            NotImplementedError,
+            f"Operator {test_op.default} does not have a sharding strategy registered",
+        ):
+            self._test_op_on_dtensor(test_op, x_dt, y_dt)
+
+
 DistTensorReplicateStrategyRegistrationTestWithLocalTensor = (
     create_local_tensor_test_class(
         DistTensorReplicateStrategyRegistrationTest,
