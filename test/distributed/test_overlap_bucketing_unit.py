--- conflicted
+++ resolved
@@ -50,7 +50,8 @@
     """
     Build CollectiveInfo dict from manual hiding annotations.
 
-    hiding_annotations: dict mapping collective_start -> hiding_compute_node
+    hiding_annotations: dict mapping collective_start -> hiding_compute_node(s)
+                        Can be a single node or a list/OrderedSet of nodes
     """
     from torch._inductor.fx_passes.overlap_scheduling import CollectiveInfo
 
@@ -66,12 +67,20 @@
 
     # Build CollectiveInfo for each collective
     for start_node, wait_node in start_to_wait.items():
-        hiding_node = hiding_annotations.get(start_node)
+        hiding_annotation = hiding_annotations.get(start_node)
+
+        # Convert to OrderedSet
+        hiding_nodes = OrderedSet()
+        if hiding_annotation is not None:
+            if isinstance(hiding_annotation, list | OrderedSet):
+                hiding_nodes = OrderedSet(hiding_annotation)
+            else:
+                hiding_nodes = OrderedSet([hiding_annotation])
 
         # Estimate size and time
         size_bytes = 16 * 4  # 4x4 tensor of floats
         estimated_time_ms = 1.0  # Dummy time
-        exposed_time_ms = 0.0 if hiding_node else 1.0  # Hidden if has hiding_node
+        exposed_time_ms = 0.0 if hiding_nodes else 1.0  # Hidden if has hiding_nodes
 
         collective_info[start_node] = CollectiveInfo(
             start_node=start_node,
@@ -79,7 +88,7 @@
             size_bytes=size_bytes,
             estimated_time_ms=estimated_time_ms,
             exposed_time_ms=exposed_time_ms,
-            hiding_node=hiding_node,
+            hiding_nodes=hiding_nodes,
         )
 
     return collective_info
@@ -536,8 +545,6 @@
             graph_str
         )
 
-<<<<<<< HEAD
-=======
     def test_can_bucket_with_multiple_hiding_nodes(self):
         """
         Test that collectives with multiple hiding nodes CAN bucket.
@@ -713,7 +720,6 @@
             "%all_gather_into_tensor_out"
         ).run(graph_str)
 
->>>>>>> 3cd98b42
 
 @requires_accelerator_dist_backend(["nccl", "xccl"])
 @unittest.skipIf(not HAS_GPU, "Inductor+gpu needs triton and recent GPU arch")
