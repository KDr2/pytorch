--- conflicted
+++ resolved
@@ -22,12 +22,6 @@
     DynamoDistributedMultiProcTestCase,
     DynamoDistributedSingleProcTestCase,
     requires_nccl,
-<<<<<<< HEAD
-    run_with_both_funcol_impls,
-    run_with_both_funcol_impls_with_arg,
-    run_with_legacy_funcol,
-=======
->>>>>>> e3ac6158
     skip_if_lt_x_gpu,
 )
 from torch.testing._internal.common_utils import (
@@ -702,13 +696,8 @@
         correct = func(inputs, **self.get_world_trs())
         self.assertTrue(same(out, correct))
 
-<<<<<<< HEAD
-    @run_with_both_funcol_impls_with_arg
-    def test_dynamo_trace_allreduce(self, use_native_funcol):
-=======
     def test_dynamo_trace_allreduce(self):
 
->>>>>>> e3ac6158
         def func(inp):
             ar = _functional_collectives.all_reduce(inp, "sum", "0")
             return ar
@@ -724,13 +713,8 @@
         self.assertEqual(counter.op_count, 2)
         self.assertTrue(same(out, correct))
 
-<<<<<<< HEAD
-    @run_with_both_funcol_impls_with_arg
-    def test_dynamo_trace_all_gather_tensor(self, use_native_funcol):
-=======
     def test_dynamo_trace_all_gather_tensor(self):
 
->>>>>>> e3ac6158
         def func(inp):
             ar = _functional_collectives.all_gather_tensor(inp, 0, "0")
             return ar
@@ -1004,11 +988,7 @@
         input = torch.ones(2, device=self.device)
         compiled(input)
 
-<<<<<<< HEAD
-    @run_with_both_funcol_impls
-=======
-
->>>>>>> e3ac6158
+
     def test_dynamo_support_collective_op_with_async_op_False(self):
         def func(inp, out, *, pg):
             # user explicitly set the attribute `async_op` to False,
@@ -1068,22 +1048,10 @@
         assert counter.op_count == 1
         assert same(outputs, correct_outputs)
 
-<<<<<<< HEAD
-    @run_with_both_funcol_impls_with_arg
-    def test_dynamo_trace_reduce_scatter_tensor(self, use_native_funcol):
-        def func(inp):
-            if use_native_funcol:
-                ar = _functional_collectives.reduce_scatter_tensor(inp, "sum", 0, "0")
-            else:
-                ar = _functional_collectives.reduce_scatter_tensor(
-                    inp, "sum", 0, [0], ""
-                )
-=======
     def test_dynamo_trace_reduce_scatter_tensor(self):
 
         def func(inp):
             ar = _functional_collectives.reduce_scatter_tensor(inp, "sum", 0, "0")
->>>>>>> e3ac6158
             return ar
 
         inputs = torch.ones(4, 4, device="cuda")
@@ -1113,13 +1081,8 @@
         assert counter.op_count == 3  # It generates 2 getattr to unpack the array
         assert same(out, correct)
 
-<<<<<<< HEAD
-    @run_with_both_funcol_impls_with_arg
-    def test_backwards(self, use_native_funcol):
-=======
 
     def test_backwards(self):
->>>>>>> e3ac6158
         """
         It's probably not that common to need backwards support for collectives.
 
