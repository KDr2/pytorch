# Owner(s): ["module: dynamo"]
import functools
import unittest
from unittest.mock import patch
import torch
from torch._C import FileCheck
# for some reason importing functional collectives after dynamo breaks collectives handling!
import torch.distributed._functional_collectives as _functional_collectives
import torch._dynamo
import torch._dynamo.test_case
from torch._dynamo.utils import same
from torch._dynamo.testing import CompileCounter
from torch.distributed.distributed_c10d import GroupMember
from torch.fx.experimental.proxy_tensor import make_fx
from torch.testing._internal.common_distributed import (
    DynamoDistributedSingleProcTestCase,
    DynamoDistributedMultiProcTestCase,
    _dynamo_dist_per_rank_init,
    requires_nccl,
    skip_if_lt_x_gpu,
)
from torch._inductor.compile_fx import compile_fx as inductor_compile_fx
from torch.utils._triton import has_triton
from torch._inductor.utils import run_and_get_triton_code
import torch._dynamo.logging

def _tolist_with_constrain_as_size(tensor):
    lst = tensor.tolist()
    for elem in lst:
        torch._constrain_as_size(elem)
    return lst

@requires_nccl()
class TestCollectivesMultiProc(DynamoDistributedMultiProcTestCase):
    """
    Run correctness checks in multi-proc runner, mark with minimum # GPUs to run under
    """
    def get_world_trs(self):
        return {
            "tag": "",
            "ranks": list(range(self.world_size)),
            "group_size": self.world_size,
        }

    @property
    def world_size(self) -> int:
        # hack: no matter whether we have 2 or 3 or 4 gpus, just run on 2
        # works around issue with skipif<2 and workers with unpredictable #s gpu
        return 2

    @unittest.skipIf(not has_triton(), "Inductor+gpu needs triton and recent GPU arch")
    @skip_if_lt_x_gpu(2)
    # TODO: somehow inductor bg compile threads are causing hangs at exit with distributed work dtor
    @patch.object(torch._inductor.config, "compile_threads", 1)
    def test_broadcast_inductor(self):
        """
        Testing if broadcast works correctly when using inductor
        """

        def example(tensor, src, *, tag, ranks, group_size):
            res = torch.ops.c10d_functional.broadcast(tensor, src, tag, ranks, group_size)
            res = torch.ops.c10d_functional.wait_tensor(res)
            return res

        def compile(func, example_inputs):
            graph = make_fx(func)(*example_inputs)
            return inductor_compile_fx(graph, example_inputs)

        with _dynamo_dist_per_rank_init(self.rank, self.world_size):

            example = functools.partial(
                example,
                **self.get_world_trs(),
            )
            t = torch.randn(4, 4, device="cuda")
            inputs = (
                t if self.rank == 0 else torch.zeros(4, 4, device="cuda"),
                0
            )
            eager_out = example(*inputs)
            self.assertTrue(same(t, eager_out))

            compiled_func = compile(example, inputs)
            compiled_out = compiled_func(*inputs)
            self.assertTrue(same(eager_out, compiled_out))

    @unittest.skipIf(not has_triton(), "Inductor+gpu needs triton and recent GPU arch")
    @skip_if_lt_x_gpu(2)
    # TODO: somehow inductor bg compile threads are causing hangs at exit with distributed work dtor
    @patch.object(torch._inductor.config, "compile_threads", 1)
    def test_allreduce_inductor(self):
        """
        This is matmul/cat/allreduce is a pattern we aim to optimize.
        """

        def matmul_cat_col(a, b, c, d, e, f, *, tag, ranks, group_size):
            x = torch.matmul(a, b)
            y = torch.matmul(c, d)
            z = torch.cat((x, y))
            ar = torch.ops.c10d_functional.all_reduce(z, "sum", tag, ranks, group_size)
            g = torch.matmul(e, f)
            ar = torch.ops.c10d_functional.wait_tensor(ar)
            out = torch.add(ar, g.repeat(2, 1))
            return (out, )

        def compile(func, example_inputs):
            graph = make_fx(func)(*example_inputs)
            return inductor_compile_fx(graph, example_inputs)

        with _dynamo_dist_per_rank_init(self.rank, self.world_size):

            matmul_cat_col = functools.partial(
                matmul_cat_col,
                **self.get_world_trs(),
            )
            inputs = (torch.ones(4, 4, device="cuda") + self.rank,) * 6

            eager_out = matmul_cat_col(*inputs)
            compiled_matmul_cat_col = compile(matmul_cat_col, inputs)
            inductor_out = compiled_matmul_cat_col(*inputs)
            self.assertTrue(same(eager_out, inductor_out, tol=0.001))

    def test_c10d_functional_tagged_pt2_compliant(self):
        op = torch.ops._c10d_functional.all_reduce.default
        self.assertIn(torch.Tag.pt2_compliant_tag, op.tags)
        op = torch.ops.c10d_functional.all_reduce.default
        self.assertIn(torch.Tag.pt2_compliant_tag, op.tags)

    @unittest.skipIf(not has_triton(), "Inductor+gpu needs triton and recent GPU arch")
    @skip_if_lt_x_gpu(2)
    # TODO: somehow inductor bg compile threads are causing hangs at exit with distributed work dtor
    @patch.object(torch._inductor.config, "compile_threads", 1)
    def test_eager_allreduce_inductor_wait(self):

        def eager_func(a, b, c, d, *, tag, ranks, group_size):
            x = torch.matmul(a, b)
            y = torch.matmul(c, d)
            z = torch.cat((x, y))
            ar = torch.ops.c10d_functional.all_reduce(z, "sum", tag, ranks, group_size)
            return ar

        def inductor_func(ar, e, f):
            g = torch.matmul(e, f)
            ar = torch.ops.c10d_functional.wait_tensor(ar)
            out = torch.add(ar, g.repeat(2, 1))
            return (out, )

        def compile(func, example_inputs):
            graph = make_fx(func)(*example_inputs)
            return inductor_compile_fx(graph, example_inputs)

        with _dynamo_dist_per_rank_init(self.rank, self.world_size):

            eager_func = functools.partial(
                eager_func,
                **self.get_world_trs(),
            )
            eager_inputs = (torch.ones(4, 4, device="cuda") + self.rank,) * 4
            inductor_inputs = (torch.ones(4, 4, device="cuda") + self.rank,) * 2

            eager_out = inductor_func(eager_func(*eager_inputs), *inductor_inputs)
            compiled_inductor_func = compile(inductor_func, [eager_func(*eager_inputs)] + list(inductor_inputs))
            inductor_out = compiled_inductor_func(eager_func(*eager_inputs), *inductor_inputs)
            print(f"eager_out, {eager_out}")
            print(f"inductor_out, {inductor_out}")
            self.assertTrue(same(eager_out, inductor_out, tol=0.001))

    @unittest.skipIf(not has_triton(), "Inductor+gpu needs triton and recent GPU arch")
    @skip_if_lt_x_gpu(2)
    # TODO: somehow inductor bg compile threads are causing hangs at exit with distributed work dtor
    @patch.object(torch._inductor.config, "compile_threads", 1)
    def test_inductor_allreduce_eager_wait(self):

        def inductor_func(a, b, c, d, *, tag, ranks, group_size):
            x = torch.matmul(a, b)
            y = torch.matmul(c, d)
            z = torch.cat((x, y))
            ar = torch.ops.c10d_functional.all_reduce(z, "sum", tag, ranks, group_size)
            return ar

        def eager_func(ar, e, f):
            g = torch.matmul(e, f)
            ar = torch.ops.c10d_functional.wait_tensor(ar)
            out = torch.add(ar, g.repeat(2, 1))
            return (out, )

        def compile(func, example_inputs):
            graph = make_fx(func)(*example_inputs)
            return inductor_compile_fx(graph, example_inputs)

        with _dynamo_dist_per_rank_init(self.rank, self.world_size):

            inductor_func = functools.partial(
                inductor_func,
                **self.get_world_trs(),
            )
            inductor_inputs = (torch.ones(4, 4, device="cuda") + self.rank,) * 4
            eager_inputs = (torch.ones(4, 4, device="cuda") + self.rank,) * 2

            eager_out = eager_func(inductor_func(*inductor_inputs), *eager_inputs)
            compiled_inductor_func = compile(inductor_func, inductor_inputs)
            inductor_out = eager_func(compiled_inductor_func(*inductor_inputs), *eager_inputs)
            self.assertTrue(same(eager_out, inductor_out, tol=0.001))

    @unittest.skipIf(not has_triton(), "Inductor+gpu needs triton and recent GPU arch")
    @skip_if_lt_x_gpu(2)
    @patch.object(torch._inductor.config, "allow_buffer_reuse", True)
    # TODO: somehow inductor bg compile threads are causing hangs at exit with distributed work dtor
    @patch.object(torch._inductor.config, "compile_threads", 1)
    def test_allreduce_input_buffer_reuse(self):
        def func(a, *, tag, ranks, group_size):
            ar = _functional_collectives.all_reduce(a, "sum", ranks, tag)
            c = torch.relu(a)
            d = torch.matmul(c, c)
            e = d + ar
            return (e,)

        with _dynamo_dist_per_rank_init(self.rank, self.world_size):
            inputs = torch.ones(4, 4, device="cuda") + self.rank
            compiled = torch.compile(func)
            out = compiled(inputs, **self.get_world_trs())
            correct = func(inputs, **self.get_world_trs())
            self.assertTrue(same(out, correct))

    @unittest.skipIf(not has_triton(), "Inductor+gpu needs triton and recent GPU arch")
    @skip_if_lt_x_gpu(2)
    @patch.object(torch._inductor.config, "allow_buffer_reuse", True)
    # TODO: somehow inductor bg compile threads are causing hangs at exit with distributed work dtor
    @patch.object(torch._inductor.config, "compile_threads", 1)
    def test_allgather_output_buffer_reuse(self):
        class Model(torch.nn.Module):
            def __init__(self, *args, **kwargs) -> None:
                super().__init__(*args, **kwargs)
                self.emb = torch.nn.Embedding(4, 4)

            def forward(self, x, world_size, tag, ranks, group_size):
                y = self.emb(x)
                last_dim = y.dim() - 1
                res = _functional_collectives.all_gather_tensor(y, 0, ranks, tag)
                out = torch.cat(torch.chunk(res, world_size, dim=0), dim=last_dim)
                return out

        with _dynamo_dist_per_rank_init(self.rank, self.world_size):
            model = Model().cuda()
            model_compiled = torch.compile(model)
            inp = torch.tensor([[2, 1, 3, 0]], dtype=torch.long, device="cuda")
            out = model_compiled(inp, self.world_size, **self.get_world_trs())
            correct = model(inp, self.world_size, **self.get_world_trs())
            self.assertTrue(same(out, correct))

    @unittest.skipIf(not has_triton(), "Inductor+gpu needs triton and recent GPU arch")
    @skip_if_lt_x_gpu(2)
    # TODO: somehow inductor bg compile threads are causing hangs at exit with distributed work dtor
    @patch.object(torch._inductor.config, "compile_threads", 1)
    def test_allgather_contiguous_input(self):
        class Model(torch.nn.Module):
            def __init__(self, *args, **kwargs) -> None:
                super().__init__(*args, **kwargs)
                self.emb = torch.nn.Embedding(4, 4)

            def forward(self, x, world_size, tag, ranks, group_size):
                y = self.emb(x)
                last_dim = y.dim() - 1
                y = y.transpose_(0, last_dim).contiguous()
                res = _functional_collectives.all_gather_tensor(y, 0, ranks, tag)
                out = y.transpose_(0, last_dim).contiguous()
                return out

        with _dynamo_dist_per_rank_init(self.rank, self.world_size):
            model = Model().cuda()
            model_compiled = torch.compile(model)
            inp = torch.tensor([[2, 1, 3, 0]], dtype=torch.long, device="cuda")
            out = model_compiled(inp, self.world_size, **self.get_world_trs())
            correct = model(inp, self.world_size, **self.get_world_trs())
            self.assertTrue(same(out, correct))

    @unittest.skipIf(not has_triton(), "Inductor+gpu needs triton and recent GPU arch")
    @skip_if_lt_x_gpu(2)
    # TODO: somehow inductor bg compile threads are causing hangs at exit with distributed work dtor
    @patch.object(torch._inductor.config, "compile_threads", 1)
    def test_allgather_into_tensor_inductor(self):
        """
        This is matmul/cat/allreduce is a pattern we aim to optimize.
        """

        def example(a, b, *, tag, ranks, group_size):
            c = torch.matmul(a, b)
            ag = torch.ops.c10d_functional.all_gather_into_tensor(c, tag, ranks, group_size)
            ag = torch.ops.c10d_functional.wait_tensor(ag)
            return (ag, )

        def compile(func, example_inputs):
            graph = make_fx(func)(*example_inputs)
            return inductor_compile_fx(graph, example_inputs)

        with _dynamo_dist_per_rank_init(self.rank, self.world_size):

            example = functools.partial(
                example,
                **self.get_world_trs(),
            )
            inputs = (torch.ones(4, 4, device="cuda") + self.rank,) * 2

            eager_out = example(*inputs)
            compiled_matmul_cat_col = compile(example, inputs)
            inductor_out = compiled_matmul_cat_col(*inputs)
            self.assertTrue(same(eager_out, inductor_out, tol=0.001))

    @unittest.skipIf(not has_triton(), "Inductor+gpu needs triton and recent GPU arch")
    @skip_if_lt_x_gpu(2)
    # TODO: somehow inductor bg compile threads are causing hangs at exit with distributed work dtor
    @patch.object(torch._inductor.config, "compile_threads", 1)
    def test_reduce_scatter_tensor_inductor(self):
        def example(a, b, *, tag, ranks, group_size):
            c = torch.matmul(a, b)
            ag = torch.ops.c10d_functional.reduce_scatter_tensor(
                c, "sum", tag, ranks, group_size
            )
            ag = torch.ops.c10d_functional.wait_tensor(ag)
            return (ag,)

        def compile(func, example_inputs):
            graph = make_fx(func)(*example_inputs)
            return inductor_compile_fx(graph, example_inputs)

        with _dynamo_dist_per_rank_init(self.rank, self.world_size):
            example = functools.partial(
                example,
                **self.get_world_trs(),
            )
            inputs = (torch.ones(4, 4, device="cuda") + self.rank,) * 2

            eager_out = example(*inputs)
            compiled_fn = compile(example, inputs)
            inductor_out = compiled_fn(*inputs)
            self.assertTrue(same(eager_out, inductor_out, tol=0.001))

    @unittest.skipIf(not has_triton(), "Inductor+gpu needs triton and recent GPU arch")
    @skip_if_lt_x_gpu(2)
    @patch.object(torch._dynamo.config, "capture_scalar_outputs", True)
    # TODO: somehow inductor bg compile threads are causing hangs at exit with distributed work dtor
    @patch.object(torch._inductor.config, "compile_threads", 1)
    def test_all_to_all_single_inductor(self):
        def example(inp, input_split_sizes_tensor, output_split_sizes_tensor, *, tag, ranks, group_size):
            input_split_sizes = _tolist_with_constrain_as_size(input_split_sizes_tensor)
            output_split_sizes = _tolist_with_constrain_as_size(output_split_sizes_tensor)
            a2a = torch.ops.c10d_functional.all_to_all_single(
                inp,
                output_split_sizes,
                input_split_sizes,
                tag,
                ranks,
                group_size,
            )
            a2a = torch.ops.c10d_functional.wait_tensor(a2a)
            out = a2a / a2a.sum(dim=0)
            return out

        with _dynamo_dist_per_rank_init(self.rank, self.world_size), torch._dynamo.config.patch(
            dynamic_shapes=True,
            capture_dynamic_output_shape_ops=True,
            capture_scalar_outputs=True,
        ):
            row = self.world_size * (self.rank + 1) * (self.world_size + 1) / 2
            input_split_sizes_tensor = torch.tensor([(i + 1) * (self.rank + 1) for i in range(self.world_size)], dtype=torch.int64)
            output_split_sizes_tensor = torch.tensor([(i + 1) * (self.rank + 1) for i in range(self.world_size)], dtype=torch.int64)
            inputs = (
                torch.ones(int(row), 5, device="cuda") * (self.rank + 1),
                input_split_sizes_tensor,
                output_split_sizes_tensor,
            )
            trs = self.get_world_trs()

            compiled_fn = torch.compile(example, fullgraph=True, dynamic=True)
            code = run_and_get_triton_code(compiled_fn, *inputs, **trs)

            FileCheck() \
                .check_regex("all_to_all_single\\(buf\\d+\\[0\\], buf\\d+_inputs\\[0\\], output_split_sizes=\\[i\\d+, i\\d+\\], input_split_sizes=\\[i\\d+, i\\d+\\]") \
                .run(code)  # noqa: B950

            eager_out = example(*inputs, **trs)
            inductor_out = compiled_fn(*inputs, **trs)
            self.assertTrue(same(eager_out, inductor_out, tol=0.001))

    @unittest.skipIf(not has_triton(), "Inductor+gpu needs triton and recent GPU arch")
    @skip_if_lt_x_gpu(2)
    @patch.object(torch._dynamo.config, "capture_scalar_outputs", True)
    # TODO: somehow inductor bg compile threads are causing hangs at exit with distributed work dtor
    @patch.object(torch._inductor.config, "compile_threads", 1)
    def test_all_to_all_single_inductor_output_split_sizes_none(self):
        def example(inp, input_split_sizes_tensor, *, tag, ranks, group_size):
            input_split_sizes = _tolist_with_constrain_as_size(input_split_sizes_tensor)
            a2a = torch.ops.c10d_functional.all_to_all_single(
                inp,
                None,
                input_split_sizes,
                tag,
                ranks,
                group_size,
            )
            a2a = torch.ops.c10d_functional.wait_tensor(a2a)
            out = a2a / a2a.sum(dim=0)
            return out

        with _dynamo_dist_per_rank_init(self.rank, self.world_size):
            input_split_sizes_tensor = torch.tensor([1] * self.world_size, dtype=torch.int64)
            inputs = (
                torch.ones(self.world_size, self.world_size, device="cuda") * (self.rank + 1),
                input_split_sizes_tensor,
            )
            trs = self.get_world_trs()

            compiled_fn = torch.compile(example, fullgraph=True, dynamic=True)
            code = run_and_get_triton_code(compiled_fn, *inputs, **trs)
            FileCheck() \
                .check_regex("all_to_all_single\\(buf\\d+\\[0\\], buf\\d+_inputs\\[0\\], output_split_sizes=None, input_split_sizes=\\[i\\d+, i\\d+\\]") \
                .run(code)  # noqa: B950

            eager_out = example(*inputs, **trs)
            inductor_out = compiled_fn(*inputs, **trs)
            self.assertTrue(same(eager_out, inductor_out, tol=0.001))

    @unittest.skipIf(not has_triton(), "Inductor+gpu needs triton and recent GPU arch")
    @skip_if_lt_x_gpu(2)
    @patch.object(torch._dynamo.config, "capture_scalar_outputs", True)
    # TODO: somehow inductor bg compile threads are causing hangs at exit with distributed work dtor
    @patch.object(torch._inductor.config, "compile_threads", 1)
    def test_all_to_all_single_inductor_input_split_sizes_none(self):
        def example(inp, output_split_sizes_tensor, *, tag, ranks, group_size):
            output_split_sizes = _tolist_with_constrain_as_size(output_split_sizes_tensor)
            a2a = torch.ops.c10d_functional.all_to_all_single(
                inp,
                output_split_sizes,
                None,
                tag,
                ranks,
                group_size,
            )
            a2a = torch.ops.c10d_functional.wait_tensor(a2a)
            out = a2a / a2a.sum(dim=0)
            return out

        with _dynamo_dist_per_rank_init(self.rank, self.world_size), torch._dynamo.config.patch(
            dynamic_shapes=True,
            capture_dynamic_output_shape_ops=True,
            capture_scalar_outputs=True,
        ):
            output_split_sizes_tensor = torch.tensor([1] * self.world_size, dtype=torch.int64)
            inputs = (
                torch.ones(self.world_size, self.world_size, device="cuda") * (self.rank + 1),
                output_split_sizes_tensor,
            )
            trs = self.get_world_trs()

            compiled_fn = torch.compile(example, fullgraph=True, dynamic=True)
            code = run_and_get_triton_code(compiled_fn, *inputs, **trs)
            FileCheck() \
                .check_regex("all_to_all_single\\(buf\\d+\\[0\\], buf\\d+_inputs\\[0\\], output_split_sizes=\\[i\\d+, i\\d+\\], input_split_sizes=None") \
                .run(code)  # noqa: B950

            eager_out = example(*inputs, **trs)
            inductor_out = compiled_fn(*inputs, **trs)
            self.assertTrue(same(eager_out, inductor_out, tol=0.001))

    @unittest.skipIf(not has_triton(), "Inductor+gpu needs triton and recent GPU arch")
    @skip_if_lt_x_gpu(2)
    # TODO: somehow inductor bg compile threads are causing hangs at exit with distributed work dtor
    @patch.object(torch._inductor.config, "compile_threads", 1)
    def test_all_to_all_single_inductor_split_sizes_none(self):
        def example(inp, *, tag, ranks, group_size):
            a2a = torch.ops.c10d_functional.all_to_all_single(
                inp,
                None,
                None,
                tag,
                ranks,
                group_size,
            )
            a2a = torch.ops.c10d_functional.wait_tensor(a2a)
            out = a2a / a2a.sum(dim=0)
            return out

        with _dynamo_dist_per_rank_init(self.rank, self.world_size):
            inputs = (torch.ones(self.world_size, self.world_size, device="cuda") * (self.rank + 1),)
            trs = self.get_world_trs()

            compiled_fn = torch.compile(example, fullgraph=True, dynamic=True)
            code = run_and_get_triton_code(compiled_fn, *inputs, **trs)
            FileCheck() \
                .check_regex("all_to_all_single\\(buf\\d+\\[0\\], buf\\d+_inputs\\[0\\], output_split_sizes=None, input_split_sizes=None") \
                .run(code)  # noqa: B950

            eager_out = example(*inputs, **trs)
            inductor_out = compiled_fn(*inputs, **trs)
            self.assertTrue(same(eager_out, inductor_out, tol=0.001))


@requires_nccl()
class TestCollectivesInductor(DynamoDistributedSingleProcTestCase):
    """
    Prefer single-proc test runner for basic tests as it is easier to work with.
    """
    def get_world_trs(self, world_size=1):
        return {
            "tag": "",
            "ranks": list(range(world_size)),
            "group_size": world_size,
        }

    @unittest.skipIf(not has_triton(), "Inductor+gpu needs triton and recent GPU arch")
    @torch._inductor.config.patch(debug=True)
    def test_inductor_single_op(self):

        def func(inp, *, tag, ranks, group_size):
            ar = torch.ops.c10d_functional.all_reduce(inp, "sum", tag, ranks, group_size)
            ar = torch.ops.c10d_functional.wait_tensor(ar)
            return ar

        inputs = torch.ones(4, 4, device="cuda")

        compiled = torch.compile(func)
        out = compiled(inputs, **self.get_world_trs())
        code = run_and_get_triton_code(compiled, inputs, **self.get_world_trs())
        # NOTE: Make sure we are not unneccessarily copying the outputs of
        # wait_tensors before they are returned from the graph.
        FileCheck() \
            .check("buf0 = empty(") \
            .check("buf0.copy_(arg0_1)") \
            .check("buf1 = buf0") \
            .check("buf1_work = dist.all_reduce(buf1") \
            .check("fun_col_impl._register_tensor_work(buf1, buf1_work)") \
            .check("buf0 = _wait_tensor(buf0)") \
            .check("return (buf0, )") \
            .run(code)
        correct = func(inputs, **self.get_world_trs())
        self.assertTrue(same(out, correct))

    @unittest.skipIf(not has_triton(), "Inductor+gpu needs triton and recent GPU arch")
    @torch._inductor.config.patch(debug=True)
    def test_inductor_steal_buffer(self):
        """
        it's ok and optimal if inductor allreduce mutates the buffer of an intermediate
        that isn't going to be used again
        """

        def func(inp, *, tag, ranks, group_size):
            x = inp + 1
            ar = torch.ops.c10d_functional.all_reduce(x, "sum", tag, ranks, group_size)
            ar = torch.ops.c10d_functional.wait_tensor(ar)
            # ensure other is not incorrectly aliasing ar's buffer
            other = torch.ones_like(inp) + 22
            return ar, other

        inputs = torch.ones(4, 4, device="cuda")

        compiled = torch.compile(func)
        code = run_and_get_triton_code(compiled, inputs, **self.get_world_trs())
        # NOTE: Make sure we are not unneccessarily copying the outputs of
        # wait_tensors before they are returned from the graph.
        FileCheck() \
            .check("buf1 = buf0; del buf0  # reuse") \
            .check_not("buf1.copy_(") \
            .check("buf2 = buf1") \
            .check("buf2_work = dist.all_reduce(buf2") \
            .check("fun_col_impl._register_tensor_work(buf2, buf2_work)") \
            .check("buf1 = _wait_tensor(buf1)") \
            .check("buf4 = buf1") \
            .check("buf5 = empty") \
            .check("return (buf1, buf5") \
            .run(code)
        out = compiled(inputs, **self.get_world_trs())
        correct = func(inputs, **self.get_world_trs())
        self.assertTrue(same(out, correct))

    @unittest.skipIf(not has_triton(), "Inductor+gpu needs triton and recent GPU arch")
    @torch._inductor.config.patch({"debug": True, "triton.descriptive_names": False})
    def test_inductor_doesnt_mutate_shared(self):
        """
        make sure that an intermediate that's going to be reuse isn't mutated unless copied
        """

        def func(inp, *, tag, ranks, group_size):
            x = inp + 1
            ar = torch.ops.c10d_functional.all_reduce(x, "sum", tag, ranks, group_size)
            y = x + 2
            ar = torch.ops.c10d_functional.wait_tensor(ar)
            # ensure other is not incorrectly aliasing ar's buffer
            other = torch.ones_like(inp) + 22
            return ar, y, other

        inputs = torch.ones(4, 4, device="cuda")

        compiled = torch.compile(func)
        code = run_and_get_triton_code(compiled, inputs, **self.get_world_trs())
        # NOTE: Make sure we are not unneccessarily copying the outputs of
        # wait_tensors before they are returned from the graph.
        FileCheck() \
            .check("buf0 = empty(") \
            .check("buf5 = empty(") \
            .check("triton_poi__0.run(arg0_1, buf0, buf5") \
            .check_not("copy_(") \
            .check("buf1 = buf0; del buf0  # reuse") \
            .check("buf2 = buf1") \
            .check("buf2_work = dist.all_reduce(buf2") \
            .check("fun_col_impl._register_tensor_work(buf2, buf2_work)") \
            .check("buf1 = _wait_tensor(buf1)") \
            .check("buf4 = buf1") \
            .check("return (buf1, buf5, buf6") \
            .run(code)
        out = compiled(inputs, **self.get_world_trs())
        correct = func(inputs, **self.get_world_trs())
        self.assertTrue(same(out, correct))

    def test_dynamo_trace_allreduce(self):

        def func(inp, *, tag, ranks, group_size):
            ar = _functional_collectives.all_reduce(inp, "sum", ranks, tag)
            return ar

        inputs = torch.ones(4, 4, device="cuda")
        counter = CompileCounter()
        compiled = torch.compile(func, backend=counter)
        out = compiled(inputs, **self.get_world_trs())
        correct = func(inputs, **self.get_world_trs())
        self.assertEqual(counter.frame_count, 1)

        # should test more precisely, but the 2 is supposed to be (all_reduce, wait)
        self.assertEqual(counter.op_count, 2)
        self.assertTrue(same(out, correct))

    def test_dynamo_trace_all_gather_tensor(self):

        def func(inp, *, tag, ranks, group_size):
            ar = _functional_collectives.all_gather_tensor(inp, 0, ranks, tag)
            return ar

        inputs = torch.ones(4, 4, device="cuda")
        counter = CompileCounter()
        compiled = torch.compile(func, backend=counter)
        out = compiled(inputs, **self.get_world_trs())
        correct = func(inputs, **self.get_world_trs())
        self.assertEqual(counter.frame_count, 1)

        # should test more precisely, but the 2 is supposed to be (all_gather, wait)
        self.assertEqual(counter.op_count, 2)
        self.assertTrue(same(out, correct))

    def test_dynamo_trace_all_gather_tensor_pg(self):

        def func(inp, *, pg):
            ar = _functional_collectives.all_gather_tensor(inp, 0, pg)
            return ar

        inputs = torch.ones(4, 4, device=self.device)
        counter = CompileCounter()
        compiled = torch.compile(func, backend=counter, fullgraph=True)
        out = compiled(inputs, pg=GroupMember.WORLD)
        correct = func(inputs, pg=GroupMember.WORLD)
        self.assertEqual(counter.frame_count, 1)

        # should test more precisely, but the 2 is supposed to be (all_gather, wait)
        self.assertEqual(counter.op_count, 2)
        self.assertTrue(same(out, correct))

    def test_dynamo_rewrite_dist_all_gather(self):

        def func(inp, out, *, pg):
            torch.distributed.all_gather_into_tensor(
                out,
                inp,
                pg,
            )
        local_size = [4, 4]
        # single-proc test
        global_size = local_size

        inputs = torch.ones(local_size, device=self.device)
        outputs = torch.empty(global_size, device=self.device)
        correct_outputs = torch.empty(global_size, device=self.device)
        counter = CompileCounter()
        compiled = torch.compile(func, backend=counter, fullgraph=True)
        compiled(inputs, outputs, pg=GroupMember.WORLD)
        func(inputs, correct_outputs, pg=GroupMember.WORLD)
        assert counter.frame_count == 1

        # should test more precisely, but the 3 is supposed to be (all_gather, wait, copy_)
        assert counter.op_count == 3
        assert same(outputs, correct_outputs)

    def test_dynamo_rewrite_dist_reduce_scatter(self):

        def func(inp, out, *, pg):
            torch.distributed.reduce_scatter_tensor(
                out,
                inp,
                group=pg,
            )
        local_size = [4, 4]
        # single-proc test
        global_size = local_size

        inputs = torch.ones(local_size, device=self.device)
        outputs = torch.empty(global_size, device=self.device)
        correct_outputs = torch.empty(global_size, device=self.device)
        counter = CompileCounter()
        compiled = torch.compile(func, backend=counter, fullgraph=True)
        compiled(inputs, outputs, pg=GroupMember.WORLD)
        func(inputs, correct_outputs, pg=GroupMember.WORLD)
        assert counter.frame_count == 1

        # should test more precisely, but the 3 is supposed to be (reduce_scatter, wait, copy_)
        assert counter.op_count == 3
        assert same(outputs, correct_outputs)

<<<<<<< HEAD
    def test_dynamo_support_collective_op_with_async_op_False(self):

        def func(inp, out, *, pg):
            # user explicitly set the attribute `async_op` to False,
            # there should be no graph break
            torch.distributed.reduce_scatter_tensor(
                out,
                inp,
                group=pg,
                async_op=False
            )
        local_size = [4, 4]
        # single-proc test
        global_size = local_size

        inputs = torch.ones(local_size, device=self.device)
        outputs = torch.empty(global_size, device=self.device)
        correct_outputs = torch.empty(global_size, device=self.device)
        counter = CompileCounter()
        compiled = torch.compile(func, backend=counter)
        compiled(inputs, outputs, pg=GroupMember.WORLD)
        func(inputs, correct_outputs, pg=GroupMember.WORLD)
        assert counter.frame_count == 1
        assert counter.op_count == 3
        assert same(outputs, correct_outputs)
=======
    def test_dynamo_rewrite_dist_allreduce(self):

        def func(tensor, pg):
            torch.distributed.all_reduce(
                tensor,
                group=pg
            )

        counter = CompileCounter()
        compiled = torch.compile(func, backend=counter, fullgraph=True)

        inputs_compiled = torch.ones(2, device=self.device)
        inputs_eager = torch.ones(2, device=self.device)

        compiled(inputs_compiled, GroupMember.WORLD)
        func(inputs_eager, GroupMember.WORLD)

        assert counter.frame_count == 1
        # should test more precisely, but the 3 is supposed to be (all_reduce, wait, copy_)
        assert counter.op_count == 3
        assert same(inputs_compiled, inputs_eager)


>>>>>>> 2a440348

    def test_dynamo_graphbreaks_unsupported_async_op(self):

        def func(inp, out, *, pg):
            work = torch.distributed.reduce_scatter_tensor(
                out,
                inp,
                group=pg,
                async_op=True
            )
            work.wait()
        local_size = [4, 4]
        # single-proc test
        global_size = local_size

        inputs = torch.ones(local_size, device=self.device)
        outputs = torch.empty(global_size, device=self.device)
        correct_outputs = torch.empty(global_size, device=self.device)
        counter = CompileCounter()
        compiled = torch.compile(func, backend=counter)
        compiled(inputs, outputs, pg=GroupMember.WORLD)
        func(inputs, correct_outputs, pg=GroupMember.WORLD)
        assert counter.frame_count == 0
        assert counter.op_count == 0
        assert same(outputs, correct_outputs)

    def test_dynamo_pg_var(self):
        def func(inp, *, pg):
            x = pg.rank() + 1 % pg.size()
            return inp + x

        local_size = [4, 4]
        inputs = torch.ones(local_size, device=self.device)
        correct_outputs = torch.empty(local_size, device=self.device)
        counter = CompileCounter()
        compiled = torch.compile(func, backend=counter, fullgraph=True)
        outputs = compiled(inputs, pg=GroupMember.WORLD)
        correct_outputs = func(inputs, pg=GroupMember.WORLD)
        assert counter.frame_count == 1
        assert counter.op_count == 1
        assert same(outputs, correct_outputs)

    def test_dynamo_trace_reduce_scatter_tensor(self):

        def func(inp, *, tag, ranks, group_size):
            ar = _functional_collectives.reduce_scatter_tensor(inp, "sum", 0, ranks, tag)
            return ar

        inputs = torch.ones(4, 4, device="cuda")
        counter = CompileCounter()
        compiled = torch.compile(func, backend=counter)
        out = compiled(inputs, **self.get_world_trs())
        correct = func(inputs, **self.get_world_trs())
        self.assertEqual(counter.frame_count, 1)

        # should test more precisely, but the 2 is supposed to be (reduce_scatter, wait)
        self.assertEqual(counter.op_count, 2)
        self.assertTrue(same(out, correct))

    def test_dynamo_trace_allgather_coalesced(self):
        def func(inp, *, tag, ranks, group_size):
            ar = torch.ops.c10d_functional.all_gather_into_tensor_coalesced(inp, tag, ranks, group_size)
            return ar

        inputs = [torch.ones(4, 4, device="cuda"), torch.ones(6, 6, device="cuda")]
        counter = CompileCounter()
        compiled = torch.compile(func, backend=counter)
        out = compiled(inputs, **self.get_world_trs())
        correct = func(inputs, **self.get_world_trs())
        assert counter.frame_count == 1
        assert counter.op_count == 3  # It generates 2 getattr to unpack the array
        assert same(out, correct)


    def test_backwards(self):
        """
        It's probably not that common to need backwards support for collectives.

        However, I wanted to at least see if it was possible to support it as a design goal.
        """
        def func(inp, *, tag, ranks, group_size):
            ar = _functional_collectives.all_reduce(inp, "sum", ranks, tag)
            return ar

        input = torch.ones(4, 4, device="cuda", requires_grad=True)
        # TODO implement backwards
        with self.assertRaisesRegex(RuntimeError, "element 0 of tensors does not require grad and does not have a grad_fn"):
            compiled = torch.compile(func, backend="aot_eager")  # inductor bug with single-op allreduce graph
            out = compiled(input, **self.get_world_trs())
            out.sum().backward()

            correct_input = input.clone().detach().requires_grad_()
            correct = func(correct_input, **self.get_world_trs())
            correct.sum().backward()
            self.assertTrue(same(out, correct))
            self.assertTrue(same(input.grad, correct_input.grad))

    def test_meta(self):
        x = torch.rand((2, 3, 4), device="meta")
        out = torch.ops.c10d_functional.all_reduce(x, "sum", **self.get_world_trs())
        self.assertEqual(x.size(), out.size())

    @unittest.skipIf(not has_triton(), "Inductor+gpu needs triton and recent GPU arch")
    @torch._inductor.config.patch({"debug": True, "triton.descriptive_names": False})
    def test_inductor_all_gather_coalesced(self):
        """
        make sure that an intermediate that's going to be reuse isn't mutated unless copied
        """

        def func(inp, *, tag, ranks, group_size):
            x = inp + 1
            tensor_list = torch.ops.c10d_functional.all_gather_into_tensor_coalesced([x, inp], tag, ranks, group_size)
            y = x + 2
            ar0 = torch.ops.c10d_functional.wait_tensor(tensor_list[0])
            ar1 = torch.ops.c10d_functional.wait_tensor(tensor_list[1])
            # ensure other is not incorrectly aliasing ar's buffer
            other = torch.ones_like(inp) + 22
            return ar0, y, other, ar1

        inputs = torch.ones(4, 4, device="cuda")

        compiled = torch.compile(func)
        code = run_and_get_triton_code(compiled, inputs, **self.get_world_trs())
        # NOTE: Make sure we are not unneccessarily copying the outputs of
        # wait_tensors before they are returned from the graph.
        FileCheck() \
            .check("buf0 = empty(") \
            .check("buf5 = empty(") \
            .check("triton_poi__0.run(arg0_1, buf0, buf5") \
            .check("buf1 = empty(") \
            .check("buf2 = empty(") \
            .check_not("copy_(") \
            .check("buf3_inputs = [buf0,arg0_1]") \
            .check("buf3 = [buf1,buf2]") \
            .check("buf3_work = fun_col_impl._all_gather_into_tensor_coalesced_fallback("
                   "output_tensors=buf3, input_tensors=buf3_inputs") \
            .check("fun_col_impl._register_tensor_work(buf3, buf3_work)") \
            .check("buf1 = _wait_tensor(buf1)") \
            .check("buf4 = buf1") \
            .check("buf6 = buf0; del buf0  # reuse") \
            .check("buf2 = _wait_tensor(buf2)") \
            .check("buf7 = buf2") \
            .check("return (buf1, buf5, buf6, buf2") \
            .run(code)
        out = compiled(inputs, **self.get_world_trs())
        correct = func(inputs, **self.get_world_trs())
        assert same(out, correct), f"{out} va {correct}"

    @unittest.skipIf(not has_triton(), "Inductor+gpu needs triton and recent GPU arch")
    @torch._inductor.config.patch({"debug": True, "triton.descriptive_names": False})
    def test_inductor_reduce_scatter_coalesced(self):
        """
        make sure that an intermediate that's going to be reuse isn't mutated unless copied
        """

        def func(inp, *, tag, ranks, group_size):
            x = inp + 1
            tensor_list = torch.ops.c10d_functional.reduce_scatter_tensor_coalesced([x, inp], "sum", tag, ranks, group_size)
            y = x + 2
            ar0 = torch.ops.c10d_functional.wait_tensor(tensor_list[0])
            ar1 = torch.ops.c10d_functional.wait_tensor(tensor_list[1])
            # ensure other is not incorrectly aliasing ar's buffer
            other = torch.ones_like(inp) + 22
            return ar0, y, other, ar1

        inputs = torch.ones(4, 4, device="cuda")

        compiled = torch.compile(func)
        code = run_and_get_triton_code(compiled, inputs, **self.get_world_trs())
        # NOTE: The first return value should be the output of the first wait_tensor.
        # We want to make sure no unneccessary copy is made.
        FileCheck() \
            .check("buf0 = empty(") \
            .check("buf5 = empty(") \
            .check("triton_poi__0.run(arg0_1, buf0, buf5") \
            .check("buf1 = empty(") \
            .check("buf2 = empty(") \
            .check_not("copy_(") \
            .check("buf3 = [buf1,buf2]") \
            .check("buf3_work = fun_col_impl._reduce_scatter_tensor_coalesced_fallback("
                   "output_tensors=buf3, input_tensors=buf3_inputs") \
            .check("fun_col_impl._register_tensor_work(buf3, buf3_work)") \
            .check("buf1 = _wait_tensor(buf1)") \
            .check("buf4 = buf1") \
            .check("buf6 = buf0; del buf0  # reuse") \
            .check("buf2 = _wait_tensor(buf2)") \
            .check("buf7 = buf2") \
            .check("return (buf1, buf5, buf6, buf2") \
            .run(code)
        out = compiled(inputs, **self.get_world_trs())
        correct = func(inputs, **self.get_world_trs())
        assert same(out, correct), f"{out} va {correct}"


if __name__ == "__main__":
    from torch._dynamo.test_case import run_tests
    run_tests()<|MERGE_RESOLUTION|>--- conflicted
+++ resolved
@@ -712,7 +712,28 @@
         assert counter.op_count == 3
         assert same(outputs, correct_outputs)
 
-<<<<<<< HEAD
+    def test_dynamo_rewrite_dist_allreduce(self):
+
+        def func(tensor, pg):
+            torch.distributed.all_reduce(
+                tensor,
+                group=pg
+            )
+
+        counter = CompileCounter()
+        compiled = torch.compile(func, backend=counter, fullgraph=True)
+
+        inputs_compiled = torch.ones(2, device=self.device)
+        inputs_eager = torch.ones(2, device=self.device)
+
+        compiled(inputs_compiled, GroupMember.WORLD)
+        func(inputs_eager, GroupMember.WORLD)
+
+        assert counter.frame_count == 1
+        # should test more precisely, but the 3 is supposed to be (all_reduce, wait, copy_)
+        assert counter.op_count == 3
+        assert same(inputs_compiled, inputs_eager)
+
     def test_dynamo_support_collective_op_with_async_op_False(self):
 
         def func(inp, out, *, pg):
@@ -738,31 +759,6 @@
         assert counter.frame_count == 1
         assert counter.op_count == 3
         assert same(outputs, correct_outputs)
-=======
-    def test_dynamo_rewrite_dist_allreduce(self):
-
-        def func(tensor, pg):
-            torch.distributed.all_reduce(
-                tensor,
-                group=pg
-            )
-
-        counter = CompileCounter()
-        compiled = torch.compile(func, backend=counter, fullgraph=True)
-
-        inputs_compiled = torch.ones(2, device=self.device)
-        inputs_eager = torch.ones(2, device=self.device)
-
-        compiled(inputs_compiled, GroupMember.WORLD)
-        func(inputs_eager, GroupMember.WORLD)
-
-        assert counter.frame_count == 1
-        # should test more precisely, but the 3 is supposed to be (all_reduce, wait, copy_)
-        assert counter.op_count == 3
-        assert same(inputs_compiled, inputs_eager)
-
-
->>>>>>> 2a440348
 
     def test_dynamo_graphbreaks_unsupported_async_op(self):
 
