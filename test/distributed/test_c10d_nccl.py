# Owner(s): ["oncall: distributed"]

import copy
import math
import os
import pickle
import random
import re
import signal
import sys
import tempfile
import threading
import time
import json
import warnings
from contextlib import contextmanager
from datetime import datetime, timedelta
from enum import auto, Enum
from itertools import chain, product
from unittest import mock, SkipTest

import torch
import torch.distributed as c10d

if not c10d.is_available() or not c10d.is_nccl_available():
    print("c10d NCCL not available, skipping tests", file=sys.stderr)
    sys.exit(0)

from typing import Dict, List

import test_c10d_common
import torch.distributed as dist
import torch.distributed.algorithms.ddp_comm_hooks.default_hooks as default
import torch.distributed.algorithms.ddp_comm_hooks.powerSGD_hook as powerSGD
import torch.nn.functional as F
import torch.testing._internal.common_utils as common
from test_c10d_common import ConvNet, DoubleGpuNet, gpus_for_rank, ModuleForDdpCommHook
from torch import nn
from torch._C._distributed_c10d import OpType
from torch.nn.parallel import DistributedDataParallel
from torch.testing._internal.common_cuda import TEST_MULTIGPU
from torch.testing._internal.common_distributed import (
    get_timeout,
    init_multigpu_helper,
    MultiProcessTestCase,
    requires_gloo,
    requires_nccl,
    requires_nccl_version,
    skip_if_lt_x_gpu,
    skip_if_rocm,
    with_dist_debug_levels,
    with_nccl_blocking_wait,
)
from torch.testing._internal.common_utils import (
    instantiate_parametrized_tests,
    parametrize,
    retry_on_connect_failures,
    run_tests,
    skip_but_pass_in_sandcastle,
    skip_but_pass_in_sandcastle_if,
    skipIfRocm,
    TEST_CUDA,
    TEST_WITH_DEV_DBG_ASAN,
    TEST_WITH_ROCM,
    TestCase,
)

if TEST_WITH_DEV_DBG_ASAN:
    print(
        "Skip ASAN as torch + multiprocessing spawn have known issues", file=sys.stderr
    )
    sys.exit(0)

# bfloat16 is only supported by CUDA 11+
BFLOAT16_AVAILABLE = torch.cuda.is_available() and (
    (torch.version.cuda is not None and int(torch.version.cuda.split(".")[0]) >= 11)
    or torch.version.hip is not None
)


class RendezvousEnvTest(TestCase):
    @retry_on_connect_failures
    @requires_nccl()
    @skip_but_pass_in_sandcastle_if(not TEST_CUDA, "No GPUs available, skipping test")
    def test_common_errors(self):
        vars = {
            "WORLD_SIZE": "1",
            "RANK": "0",
            "MASTER_ADDR": "127.0.0.1",
            "MASTER_PORT": str(common.find_free_port()),
        }

        class Env:
            def __init__(self, vars):
                self.env_patcher = mock.patch.dict(os.environ, vars, clear=True)

            def __enter__(self):
                self.env_patcher.start()

            def __exit__(self, type, value, traceback):
                self.env_patcher.stop()

        def without(d, key):
            d = d.copy()
            d.pop(key)
            return d

        def withouts(d, keys):
            d = d.copy()
            for key in keys:
                d.pop(key)
            return d

        with Env(without(vars, "WORLD_SIZE")):
            self.assertEqual(None, os.environ.get("WORLD_SIZE"))
            with self.assertRaisesRegex(ValueError, "WORLD_SIZE expected"):
                gen = c10d.rendezvous("env://")
                next(gen)
            c10d.init_process_group(backend="nccl", world_size=1)
            self.assertEqual(c10d.get_rank(), 0)
            self.assertEqual(c10d.get_world_size(), 1)
            c10d.destroy_process_group()

        with Env(without(vars, "RANK")):
            self.assertEqual(None, os.environ.get("RANK"))
            with self.assertRaisesRegex(ValueError, "RANK expected"):
                gen = c10d.rendezvous("env://")
                next(gen)
            c10d.init_process_group(backend="nccl", rank=0)
            self.assertEqual(c10d.get_rank(), 0)
            self.assertEqual(c10d.get_world_size(), 1)
            c10d.destroy_process_group()

        with Env(withouts(vars, ["RANK", "WORLD_SIZE"])):
            self.assertEqual(None, os.environ.get("RANK"))
            self.assertEqual(None, os.environ.get("WORLD_SIZE"))
            c10d.init_process_group(backend="nccl", rank=0, world_size=1)
            self.assertEqual(c10d.get_rank(), 0)
            self.assertEqual(c10d.get_world_size(), 1)
            c10d.destroy_process_group()

        with Env(vars):
            c10d.init_process_group(backend="nccl")
            self.assertEqual(c10d.get_rank(), 0)
            self.assertEqual(c10d.get_world_size(), 1)
            c10d.destroy_process_group()

        with Env(without(vars, "MASTER_ADDR")):
            self.assertEqual(None, os.environ.get("MASTER_ADDR"))
            with self.assertRaisesRegex(ValueError, "MASTER_ADDR expected"):
                gen = c10d.rendezvous("env://")
                next(gen)

        with Env(without(vars, "MASTER_PORT")):
            self.assertEqual(None, os.environ.get("MASTER_PORT"))
            with self.assertRaisesRegex(ValueError, "MASTER_PORT expected"):
                gen = c10d.rendezvous("env://")
                next(gen)

        with Env(without(vars, "WORLD_SIZE")):
            self.assertEqual(None, os.environ.get("WORLD_SIZE"))
            gen = c10d.rendezvous(f"env://?world_size={1}")
            _, _, size = next(gen)
            self.assertEqual(size, 1)

        with Env(without(vars, "RANK")):
            self.assertEqual(None, os.environ.get("RANK"))
            gen = c10d.rendezvous(f"env://?rank={0}")
            _, rank, _ = next(gen)
            self.assertEqual(rank, 0)

        with Env(withouts(vars, ["RANK", "WORLD_SIZE"])):
            self.assertEqual(None, os.environ.get("RANK"))
            self.assertEqual(None, os.environ.get("WORLD_SIZE"))
            gen = c10d.rendezvous(f"env://?rank={0}&world_size={1}")
            _, rank, size = next(gen)
            self.assertEqual(rank, 0)
            self.assertEqual(size, 1)


class TimeoutTest(test_c10d_common.AbstractTimeoutTest, TestCase):
    @requires_nccl()
    @retry_on_connect_failures
    @skip_but_pass_in_sandcastle_if(not TEST_CUDA, "No GPUs available, skipping test")
    def test_default_store_timeout_nccl(self):
        self._test_default_store_timeout("nccl")


class ProcessGroupNCCLNoGPUTest(TestCase):
    MAIN_PROCESS_RANK = 0

    def setUp(self):
        self.rank = self.MAIN_PROCESS_RANK
        self.world_size = 1
        self.file = tempfile.NamedTemporaryFile(delete=False)

    def tearDown(self):
        pass

    @requires_nccl()
    @skip_but_pass_in_sandcastle_if(TEST_CUDA, "GPUs are available, skipping test")
    def test_init_no_gpus(self):
        store = c10d.FileStore(self.file.name, self.world_size)
        with self.assertRaisesRegex(
            ValueError, "ProcessGroupNCCL is only supported with GPUs, no GPUs found!"
        ):
            c10d.ProcessGroupNCCL(store, self.rank, self.world_size)


class ProcessGroupNCCLTest(MultiProcessTestCase):
    def _create_process_group_nccl(self, store, opts, device_id=None):
        # create nccl processgroup with opts
        c10d.init_process_group(
            "nccl",
            world_size=self.world_size,
            rank=self.rank,
            store=store,
            pg_options=opts,
            device_id=device_id,
        )
        pg = c10d.distributed_c10d._get_default_group()
        return pg

    def opts(self, high_priority_stream=False):
        opts = c10d.ProcessGroupNCCL.Options()
        opts.is_high_priority_stream = high_priority_stream
        return opts

    def setUp(self):
        super().setUp()
        # TORCH_NCCL_BLOCKING_WAIT overrides TORCH_NCCL_ASYNC_ERROR_HANDLING hence tests
        # that use TORCH_NCCL_BLOCKING_WAIT will test it as expected.
        os.environ["TORCH_NCCL_ASYNC_ERROR_HANDLING"] = "1"
        # self.num_gpus = torch.cuda.device_count()
        self._spawn_processes()

    def tearDown(self):
        super().tearDown()
        try:
            os.remove(self.file_name)
        except OSError:
            pass

    @property
    def world_size(self):
        return 2

    @property
    def rank_to_GPU(self):
        # return rank to GPU map
        return init_multigpu_helper(self.world_size, "nccl")

    @requires_nccl()
    @skip_but_pass_in_sandcastle_if(not TEST_MULTIGPU, "NCCL test requires 2+ GPUs")
    def test_empty_tensors(self):
        store = c10d.FileStore(self.file_name, self.world_size)
        pg = self._create_process_group_nccl(store, self.opts())
        local_device_idx = self.rank_to_GPU[self.rank][0]

        xs = [torch.FloatTensor([]).cuda(local_device_idx)]
        pg.broadcast(xs).wait()
        self.assertEqual(0, xs[0].numel())

        pg.allreduce(xs).wait()
        self.assertEqual(0, xs[0].numel())

        pg.reduce(xs).wait()
        self.assertEqual(0, xs[0].numel())

        ys = [
            [
                torch.FloatTensor([]).cuda(local_device_idx)
                for _ in range(self.world_size)
            ]
        ]
        pg.allgather(ys, xs).wait()
        for y in ys[0]:
            self.assertEqual(0, y.numel())

        ys = [torch.FloatTensor([]).cuda(local_device_idx)]
        xs = [
            [
                torch.FloatTensor([]).cuda(local_device_idx)
                for _ in range(self.world_size)
            ]
        ]
        pg.reduce_scatter(ys, xs).wait()
        self.assertEqual(0, ys[0].numel())

    @requires_nccl()
    @skip_but_pass_in_sandcastle_if(not TEST_MULTIGPU, "NCCL test requires 2+ GPUs")
    def test_broadcast_ops(self):
        store = c10d.FileStore(self.file_name, self.world_size)
        pg = self._create_process_group_nccl(store, self.opts())

        def broadcast(xs, rootRank, rootTensor):
            opts = c10d.BroadcastOptions()
            opts.rootRank = rootRank
            opts.rootTensor = rootTensor
            work = pg.broadcast(xs, opts)
            work.wait()
            return xs

        # Every rank is root once
        for i in range(self.world_size):
            # Run with 1 input tensor
            x = torch.tensor([self.rank]).cuda(self.rank_to_GPU[self.rank][0])
            output = broadcast([x], i, 0)
            self.assertEqual(torch.tensor([i]), output[0])

            expected_tensor = torch.empty([i + 1, i + 1]).fill_(i + 1)
            xs = [
                torch.empty([i + 1, i + 1]).fill_(-1).cuda(device=device_idx)
                for device_idx in self.rank_to_GPU[self.rank]
            ]

            # test with multiple input tensors (multiple gpu in one rank)
            for j in range(len(xs)):
                if self.rank == i:
                    xs[j] = expected_tensor.cuda(device=self.rank_to_GPU[self.rank][j])

                broadcast(xs, i, j)

                for tensor in xs:
                    self.assertEqual(tensor, expected_tensor)

    @requires_nccl()
    @skip_but_pass_in_sandcastle_if(not TEST_MULTIGPU, "NCCL test requires 2+ GPUs")
    def test_sparse_allreduce_ops(self):
        store = c10d.FileStore(self.file_name, self.world_size)
        pg = self._create_process_group_nccl(store, self.opts())

        indices = torch.tensor([[0, 1]])
        values = torch.tensor([[1, 2, 0], [4, 0, 6]])
        sparse_tensor = torch.sparse_coo_tensor(indices, values, size=(2, 3)).to(
            self.rank
        )

        # sparse allreduce call is wrapped in a try catch since the c10d API is only available in the nccl experimental branch
        try:
            tensor_list = [sparse_tensor]
            work = pg.allreduce(tensor_list)
            work.wait()

            # tensor_list is a list of size 1, with the allreduce output as a dense tensor
            a = torch.tensor([[2, 4, 0], [8, 0, 12]]).to(self.rank)
            self.assertEqual(tensor_list[0], a)
        except RuntimeError as e:
            if "NCCL does not support all_reduce with sparse tensors" in str(e):
                pass
            else:
                # Rethrow the exception if it's a different error
                raise

    @requires_nccl()
    @skip_but_pass_in_sandcastle_if(not TEST_MULTIGPU, "NCCL test requires 2+ GPUs")
    def test_allreduce_ops(self):
        store = c10d.FileStore(self.file_name, self.world_size)
        device_count = torch.cuda.device_count()
        pg = self._create_process_group_nccl(store, self.opts())
        local_device_id = self.rank_to_GPU[self.rank][0]

        def allreduce(tensors, op):
            opts = c10d.AllreduceOptions()
            opts.reduceOp = op
            work = pg.allreduce(tensors, opts)
            work.wait()

        # Sum
        tensors = [torch.tensor([self.rank + 1]).cuda(local_device_id)]

        allreduce(tensors, c10d.ReduceOp.SUM)

        ndev = self.world_size
        self.assertEqual(
            torch.tensor([ndev * (ndev + 1) // 2]),
            tensors[0],
        )

        # Avg (only available for NCCL 2.10+)
        if torch.cuda.nccl.version() >= (2, 10, 0):
            tensors = [torch.tensor([self.rank + 1.0]).cuda(local_device_id)]

            allreduce(tensors, c10d.ReduceOp.AVG)
            ndev = self.world_size
            self.assertEqual(
                torch.tensor([ndev * (ndev + 1.0) / (2.0 * ndev)]),
                tensors[0],
            )

        # Premul Sum
        if torch.cuda.nccl.version() >= (2, 11, 1):
            for dtype in torch.half, torch.float, torch.double:
                for factor in (
                    3.0,
                    torch.tensor([5.0], device=local_device_id, dtype=dtype),
                ):
                    tensors = [
                        torch.tensor([self.rank + 1])
                        .cuda(local_device_id)
                        .to(dtype=dtype)
                    ]

                    allreduce(tensors, c10d._make_nccl_premul_sum(factor))

                    self.assertEqual(
                        factor
                        * torch.tensor(
                            [self.world_size * (self.world_size + 1) / 2],
                            dtype=dtype,
                            device=local_device_id,
                        ),
                        tensors[0],
                    )

        # Product
        tensors = [torch.tensor([self.rank + 1]).cuda(local_device_id)]

        allreduce(tensors, c10d.ReduceOp.PRODUCT)
        self.assertEqual(torch.tensor([math.factorial(self.world_size)]), tensors[0])

        # Min
        tensors = [torch.tensor([self.rank + 1]).cuda(local_device_id)]

        allreduce(tensors, c10d.ReduceOp.MIN)
        self.assertEqual(torch.tensor([1]), tensors[0])

        # Max
        tensors = [torch.tensor([self.rank + 1]).cuda(local_device_id)]

        allreduce(tensors, c10d.ReduceOp.MAX)
        self.assertEqual(torch.tensor([self.world_size]), tensors[0])

        for op, err in zip(
            (c10d.ReduceOp.BAND, c10d.ReduceOp.BOR, c10d.ReduceOp.BXOR),
            ("ReduceOp.BAND", "ReduceOp.BOR", "ReduceOp.BXOR"),
        ):
            with self.assertRaisesRegex(ValueError, "Cannot use " + err + " with NCCL"):
                allreduce(tensors, op)

    @requires_nccl()
    @skip_but_pass_in_sandcastle_if(not TEST_MULTIGPU, "NCCL test requires 2+ GPUs")
    def test_alltoall_ops_with_cudafree_race(self):
        store = c10d.FileStore(self.file_name, self.world_size)
        pg = self._create_process_group_nccl(store, self.opts())
        opts = c10d.AllToAllOptions()
        local_device = f"cuda:{self.rank_to_GPU[self.rank][0]}"
        torch.cuda.set_device(local_device)
        input = torch.rand(1000, 1000, device=local_device)
        output = torch.rand(1000, 1000, device=local_device)
        race_tensors = []
        # create some tensors to race with alltoall collective
        for _ in range(10):
            tmp = []
            for i in range(5):
                tmp.append(torch.rand(10 ** (3 + i), device=local_device))
            race_tensors.append(tmp)

        for i in range(10):
            race_tensors.pop()
            work = pg.alltoall_base(output, input, [], [], opts)
            # this triggers cudaFree
            torch.cuda.empty_cache()
            work.wait()
        torch.cuda.synchronize(local_device)

    @requires_nccl()
    @skip_but_pass_in_sandcastle_if(not TEST_MULTIGPU, "NCCL test requires 2+ GPUs")
    def test_allreduce_in_cudagraph(self):
        store = c10d.FileStore(self.file_name, self.world_size)
        pg = self._create_process_group_nccl(store, self.opts())
        local_device_idx = self.rank_to_GPU[self.rank][0]
        with torch.cuda.device(local_device_idx):
            xs = [torch.FloatTensor([1]).cuda(local_device_idx)]

            # single warmup
            pg.allreduce(xs).wait()
            self.assertEqual(xs[0].item(), 2)

            graph = torch.cuda.CUDAGraph()
            with torch.cuda.graph(graph):
                pg.allreduce(xs).wait()
            self.assertEqual(xs[0].item(), 2)

            graph.replay()
            graph.replay()
            self.assertEqual(xs[0].item(), 8)

    @requires_nccl()
    @skip_but_pass_in_sandcastle_if(not TEST_MULTIGPU, "NCCL test requires 2+ GPUs")
    @skipIfRocm()
    def test_nccl_watchdog_cudagraph(self):
        # test that the watchdog does not crash graphs with disallowed event query
        store = c10d.FileStore(self.file_name, self.world_size)
        pg = self._create_process_group_nccl(store, self.opts())
        rank = self.rank_to_GPU[self.rank][0]
        with torch.cuda.device(rank):
            for i in range(100):
                xs = [torch.FloatTensor([1]).cuda(rank)]
                ys = [torch.FloatTensor([4]).cuda(rank)]
                for _ in range(30):
                    pg.allreduce(xs[0]).wait()

                graph = torch.cuda.CUDAGraph()
                with torch.cuda.graph(graph):
                    xs[0] += 0.0
                    pg.allreduce(xs[0]).wait()
                    pg.allreduce(xs[0]).wait()
                    pg.allreduce(xs[0]).wait()
                    xs[0] += 0.0

                for _ in range(1400):
                    graph.replay()

    @requires_nccl()
    @skip_but_pass_in_sandcastle_if(not TEST_MULTIGPU, "NCCL test requires 2+ GPUs")
    def test_reduce_ops(self):
        store = c10d.FileStore(self.file_name, self.world_size)
        pg = self._create_process_group_nccl(store, self.opts())
        local_device_id = self.rank_to_GPU[self.rank][0]

        def reduce(xs, rootRank, rootTensor, op=None):
            opts = c10d.ReduceOptions()
            opts.rootRank = rootRank
            opts.rootTensor = rootTensor
            if op:
                opts.reduceOp = op
            work = pg.reduce(xs, opts)
            work.wait()

        # for every root tensor
        for rt in range(self.world_size):
            tensors = [torch.tensor([self.rank + 1]).cuda(local_device_id)]

            reduce(tensors, rt, 0)

            if self.rank == rt:
                self.assertEqual(
                    torch.tensor([self.world_size * (self.world_size + 1) // 2]),
                    tensors[0],
                )
            else:
                self.assertEqual(
                    torch.tensor([self.rank + 1]),
                    tensors[0],
                )

            for op, err in zip(
                (c10d.ReduceOp.BAND, c10d.ReduceOp.BOR, c10d.ReduceOp.BXOR),
                ("ReduceOp.BAND", "ReduceOp.BOR", "ReduceOp.BXOR"),
            ):
                with self.assertRaisesRegex(
                    ValueError, "Cannot use " + err + " with NCCL"
                ):
                    reduce(tensors, self.rank, rt, op)

            # Premul sum
            if torch.cuda.nccl.version() >= (2, 11, 1):
                for factor in (3.0, torch.tensor([5.0], device=local_device_id)):
                    if isinstance(factor, torch.Tensor):
                        factor_ref = factor.cpu().item()
                    else:
                        factor_ref = factor
                    float_tensors = [
                        torch.tensor(
                            [self.rank + 1.0], device=f"cuda:{local_device_id}"
                        )
                    ]
                    float_tensors_ref = [
                        torch.tensor(
                            [(self.rank + 1.0) * factor_ref],
                            device=f"cuda:{local_device_id}",
                        )
                    ]

                    reduce(float_tensors_ref, rt, 0)
                    reduce(float_tensors, rt, 0, c10d._make_nccl_premul_sum(factor))
                    if self.rank == rt:
                        self.assertEqual(float_tensors_ref[0], float_tensors[0])

    @requires_nccl()
    @skip_but_pass_in_sandcastle_if(not TEST_MULTIGPU, "NCCL test requires 2+ GPUs")
    def test_allgather_ops(self):
        store = c10d.FileStore(self.file_name, self.world_size)
        pg = self._create_process_group_nccl(store, self.opts())
        local_device_ids = self.rank_to_GPU[self.rank]

        def allgather(output_ts, input_ts):
            work = pg.allgather(output_ts, input_ts)
            return work.wait()

        tensors = [torch.empty(2, 2).fill_(2).cuda(device=i) for i in local_device_ids]
        output_tensors = []
        expected_output = []

        output_per_gpu = (
            [torch.empty(2, 2).fill_(-1)] * len(local_device_ids) * self.world_size
        )
        expected_per_gpu = (
            [torch.empty(2, 2).fill_(2)] * len(local_device_ids) * self.world_size
        )

        for gpu in local_device_ids:
            output_tensors.append([t.cuda(device=gpu) for t in output_per_gpu])
            expected_output.append([t.cuda(device=gpu) for t in expected_per_gpu])

        result = allgather(output_tensors, tensors)

        # Verification
        self.assertEqual(output_tensors, expected_output)

    @requires_nccl()
    @skip_but_pass_in_sandcastle_if(not TEST_MULTIGPU, "NCCL test requires 2+ GPUs")
    def test_allgather_base_ops(self):
        store = c10d.FileStore(self.file_name, self.world_size)
        pg = self._create_process_group_nccl(store, self.opts())
        local_device_id = self.rank_to_GPU[self.rank][0]

        def allgather_base(output_t, input_t):
            work = pg._allgather_base(output_t, input_t)
            work.wait()

        # allgather_base is GPU number agnostic.
        # Each rank contribute one tensor regardless of GPU counts
        tensor = torch.tensor([self.rank]).cuda(local_device_id)
        output_t = torch.empty((self.world_size), dtype=tensor.dtype).cuda(
            local_device_id
        )

        allgather_base(output_t, tensor)

        # Verification
        self.assertEqual(torch.arange(self.world_size), output_t)

    @requires_nccl()
    @skip_but_pass_in_sandcastle_if(not TEST_MULTIGPU, "NCCL test requires 2+ GPUs")
    def test_allgather_base_basics(self):
        store = c10d.FileStore(self.file_name, self.world_size)
        pg = self._create_process_group_nccl(store, self.opts())
        local_device_id = self.rank_to_GPU[self.rank][0]

        def allgather_base(output_t, input_t):
            work = pg._allgather_base(output_t, input_t)
            work.wait()

        # anticipate an error
        with self.assertRaisesRegex(
            ValueError,
            "output tensor size must be equal to world_size times input tensor size",
        ):
            tensor = torch.tensor([self.rank]).cuda(local_device_id)
            output_t = torch.empty((self.world_size + 1), dtype=tensor.dtype).cuda(
                local_device_id
            )
            # fails the check because output_t is not correctly sized
            allgather_base(output_t, tensor)

        # anticipate an error
        with self.assertRaisesRegex(
            TypeError, "output tensor must have the same type as input tensor"
        ):
            tensor = torch.tensor([self.rank], dtype=torch.float).cuda(local_device_id)
            output_t = torch.empty((self.world_size + 1), dtype=torch.long).cuda(
                local_device_id
            )
            # fails the check because the dtype is different
            allgather_base(output_t, tensor)

    @requires_nccl()
    @skip_but_pass_in_sandcastle_if(not TEST_MULTIGPU, "NCCL test requires 2+ GPUs")
    def test_gather_ops(self):
        store = c10d.FileStore(self.file_name, self.world_size)
        pg = self._create_process_group_nccl(store, self.opts())
        local_device_ids = self.rank_to_GPU[self.rank]
        num_gpus = len(local_device_ids)

        def gather(output_t, input_t, rootRank):
            opts = c10d.GatherOptions()
            opts.rootRank = rootRank
            if rootRank == self.rank:
                work = pg.gather(output_t, input_t, opts)
            else:
                work = pg.gather([], input_t, opts)
            work.wait()

        # init input
        tensors = []
        for device_id in local_device_ids:
            tensors.append(torch.tensor([self.rank]).cuda(device_id))

        # init output
        output_ts = []
        for idx in range(num_gpus):
            gpu_idx = local_device_ids[idx]
            output_ts.append([])
            for rank in range(self.world_size):
                output_ts[idx].append(torch.tensor([-1]).cuda(gpu_idx))

        expected = [[torch.tensor([rank]) for rank in range(self.world_size)]]
        for rank in range(self.world_size):
            gather(output_ts, tensors, rank)
            if rank == self.rank:
                self.assertEqual(expected, output_ts)

    @requires_nccl()
    @skip_but_pass_in_sandcastle_if(not TEST_MULTIGPU, "NCCL test requires 2+ GPUs")
    def test_gather_stress(self):
        store = c10d.FileStore(self.file_name, self.world_size)
        pg = self._create_process_group_nccl(store, self.opts())
        local_device_ids = self.rank_to_GPU[self.rank]
        num_gpus = len(local_device_ids)

        def gather(output_t, input_t, rootRank):
            opts = c10d.GatherOptions()
            opts.rootRank = rootRank
            if rootRank == self.rank:
                work = pg.gather(output_t, input_t, opts)
            else:
                work = pg.gather([], input_t, opts)
            work.wait()

        stress_length = 1000

        # init input
        tensors = []
        for i in range(stress_length):
            tensors.append([])
            for device_id in local_device_ids:
                tensors[i].append(torch.tensor([self.rank]).cuda(device_id))

        # init output
        output_ts = []
        for i in range(stress_length):
            output_ts.append([[] for _ in range(num_gpus)])
            for idx, ls in enumerate(output_ts[i]):
                gpu_idx = local_device_ids[idx]
                for _ in range(self.world_size):
                    ls.append(torch.tensor([-1]).cuda(gpu_idx))

        expected = [[torch.tensor([rank]) for rank in range(self.world_size)]]
        for i in range(stress_length):
            for rank in range(self.world_size):
                gather(output_ts[i], tensors[i], rank)
                # Verification
                if rank == self.rank:
                    self.assertEqual(output_ts[i], expected)

    @requires_nccl()
    @skip_but_pass_in_sandcastle_if(not TEST_MULTIGPU, "NCCL test requires 2+ GPUs")
    def test_gather_checks(self):
        store = c10d.FileStore(self.file_name, self.world_size)
        pg = self._create_process_group_nccl(store, self.opts())
        device_id = self.rank_to_GPU[self.rank][0]

        # init input
        tensor = torch.tensor([self.rank]).cuda(device_id)

        # init output
        output_ts = []
        for rank in range(self.world_size):
            output_ts.append(torch.tensor([-1]).cuda(device_id))

        with self.assertRaisesRegex(ValueError, "invalid root rank"):
            opts = c10d.GatherOptions()
            opts.rootRank = -1
            pg.gather([output_ts], [tensor], opts)

        with self.assertRaisesRegex(TypeError, "incompatible function arguments"):
            pg.gather([output_ts], [tensor], 0)

        with self.assertRaisesRegex(ValueError, "invalid root rank"):
            opts = c10d.GatherOptions()
            opts.rootRank = self.world_size
            pg.gather([output_ts], [tensor], opts)

        with self.assertRaisesRegex(
            # throws error message from dispatcher
            RuntimeError,
            "There were no tensor arguments to this function",
        ):
            opts = c10d.GatherOptions()
            opts.rootRank = 0
            pg.gather([output_ts], [], opts)

    @requires_nccl()
    @skip_but_pass_in_sandcastle_if(not TEST_MULTIGPU, "NCCL test requires 2+ GPUs")
    def test_scatter_ops(self):
        store = c10d.FileStore(self.file_name, self.world_size)
        pg = self._create_process_group_nccl(store, self.opts())
        local_device_ids = self.rank_to_GPU[self.rank]
        num_gpus = len(local_device_ids)

        def scatter(output_t, input_t, rootRank):
            opts = c10d.ScatterOptions()
            opts.rootRank = rootRank
            if rootRank == self.rank:
                work = pg.scatter(output_t, input_t, opts)
            else:
                work = pg.scatter(output_t, [], opts)
            work.wait()

        # init output
        tensors = []
        for device_id in local_device_ids:
            tensors.append(torch.tensor([-1]).cuda(device_id))

        # init input
        scatter_list = []
        for idx in range(num_gpus):
            gpu_idx = local_device_ids[idx]
            scatter_list.append([])
            for rank in range(self.world_size):
                scatter_list[idx].append(torch.tensor([rank]).cuda(gpu_idx))

        # test each rank to scatter
        expected = [torch.tensor([self.rank])]
        for rank in range(self.world_size):
            scatter(tensors, scatter_list, rank)
            self.assertEqual(expected, tensors)

    @requires_nccl()
    @skip_but_pass_in_sandcastle_if(not TEST_MULTIGPU, "NCCL test requires 2+ GPUs")
    def test_scatter_stress(self):
        store = c10d.FileStore(self.file_name, self.world_size)
        pg = self._create_process_group_nccl(store, self.opts())
        local_device_ids = self.rank_to_GPU[self.rank]
        num_gpus = len(local_device_ids)

        def scatter(output_t, input_t, rootRank):
            opts = c10d.ScatterOptions()
            opts.rootRank = rootRank
            if rootRank == self.rank:
                work = pg.scatter(output_t, input_t, opts)
            else:
                work = pg.scatter(output_t, [], opts)
            work.wait()

        stress_length = 1000

        # init output
        tensors = []
        for i in range(stress_length):
            tensors.append([])
            for device_id in local_device_ids:
                tensors[i].append(torch.tensor([-1]).cuda(device_id))

        # init input
        scatter_list = []
        for i in range(stress_length):
            scatter_list.append([[] for _ in range(num_gpus)])
            for idx, ls in enumerate(scatter_list[i]):
                gpu_idx = local_device_ids[idx]
                for rank in range(self.world_size):
                    ls.append(torch.tensor([rank]).cuda(gpu_idx))

        # test each rank to scatter
        expected = [torch.tensor([self.rank])]
        for i in range(stress_length):
            for rank in range(self.world_size):
                scatter(tensors[i], scatter_list[i], rank)
                # Verification
                self.assertEqual(tensors[i], expected)

    @requires_nccl()
    @skip_but_pass_in_sandcastle_if(not TEST_MULTIGPU, "NCCL test requires 2+ GPUs")
    def test_scatter_checks(self):
        store = c10d.FileStore(self.file_name, self.world_size)
        pg = self._create_process_group_nccl(store, self.opts())
        local_device_ids = self.rank_to_GPU[self.rank]
        num_gpus = len(local_device_ids)

        # init output
        tensors = []
        for device_id in local_device_ids:
            tensors.append(torch.tensor([-1]).cuda(device_id))

        # init input
        scatter_list = []
        for idx in range(num_gpus):
            gpu_idx = local_device_ids[idx]
            scatter_list.append([])
            for rank in range(self.world_size):
                scatter_list[idx].append(torch.tensor([rank]).cuda(gpu_idx))

        with self.assertRaisesRegex(ValueError, "invalid root rank"):
            opts = c10d.ScatterOptions()
            opts.rootRank = -1
            pg.scatter(tensors, scatter_list, opts)

        with self.assertRaisesRegex(TypeError, "incompatible function arguments"):
            pg.scatter(tensors, scatter_list, 0)

        with self.assertRaisesRegex(ValueError, "invalid root rank"):
            opts = c10d.ScatterOptions()
            opts.rootRank = self.world_size
            pg.scatter(tensors, scatter_list, opts)

        with self.assertRaisesRegex(
            # throws error message from dispatcher
            RuntimeError,
            "There were no tensor arguments to this function",
        ):
            opts = c10d.ScatterOptions()
            opts.rootRank = 0
            pg.scatter([], scatter_list, opts)

    @requires_nccl()
    @skip_but_pass_in_sandcastle_if(not TEST_MULTIGPU, "NCCL test requires 2+ GPUs")
    def test_reduce_scatter_base_basics(self):
        store = c10d.FileStore(self.file_name, self.world_size)
        pg = self._create_process_group_nccl(store, self.opts())
        local_device_id = self.rank_to_GPU[self.rank][0]

        def reduce_scatter_base(output_t, input_t):
            work = pg._reduce_scatter_base(output_t, input_t)
            work.wait()

        # anticipate an error
        with self.assertRaisesRegex(
            ValueError,
            "input tensor must be the same size as output size times world size",
        ):
            input_t = torch.tensor([self.rank]).cuda(local_device_id)
            output_t = torch.empty((self.world_size + 1), dtype=input_t.dtype).cuda(
                local_device_id
            )
            # fails the check because output_t is not correctly sized
            reduce_scatter_base(output_t, input_t)

        # anticipate an error
        with self.assertRaisesRegex(
            TypeError, "input tensor must be the same type as the output tensor."
        ):
            tensor = torch.tensor([self.rank], dtype=torch.float).cuda(local_device_id)
            output_t = torch.empty((self.world_size + 1), dtype=torch.long).cuda(
                local_device_id
            )
            # fails the check because the dtype is different
            reduce_scatter_base(output_t, tensor)

    @requires_nccl()
    @skip_but_pass_in_sandcastle_if(not TEST_MULTIGPU, "NCCL test requires 2+ GPUs")
    def test_reduce_scatter_ops(self):
        store = c10d.FileStore(self.file_name, self.world_size)
        pg = self._create_process_group_nccl(store, self.opts())
        local_device_ids = self.rank_to_GPU[self.rank]
        num_gpus = len(local_device_ids)

        def reduce_scatter(outputs, input_lists, op):
            opts = c10d.ReduceScatterOptions()
            opts.reduceOp = op
            work = pg.reduce_scatter(outputs, input_lists, opts)
            work.wait()

        output = [torch.tensor([0]).cuda(i) for i in local_device_ids]

        #  GPU/rank
        #   0         [1], [2], [3], [4]
        #   1         [2], [3], [4], [5]
        #   2         [3], [4], [5], [6]
        #   3         [4], [5], [6], [7]

        # Sum
        tensor_lists = []
        input_per_gpu = []

        for i in range(self.world_size):
            input_per_gpu.append(torch.tensor([self.rank + i + 1]))

        for gpu in local_device_ids:
            tensor_lists.append([t.cuda(device=gpu) for t in input_per_gpu])

        reduce_scatter(output, tensor_lists, c10d.ReduceOp.SUM)

        for i in range(num_gpus):
            expected = torch.tensor(
                [
                    (1 + self.world_size) * self.world_size // 2
                    + self.world_size * self.rank
                ]
            )

            self.assertEqual(expected, output[i])

        # Min
        reduce_scatter(output, tensor_lists, c10d.ReduceOp.MIN)

        for i in range(num_gpus):
            expected = torch.tensor([self.rank + 1 + i])
            self.assertEqual(expected, output[i])

        # Max
        reduce_scatter(output, tensor_lists, c10d.ReduceOp.MAX)

        for i in range(num_gpus):
            expected = torch.tensor([self.rank + self.world_size + i])
            self.assertEqual(expected, output[i])

        # Product
        reduce_scatter(output, tensor_lists, c10d.ReduceOp.PRODUCT)

        # math package don't have math.perm until python 3.8, so
        # we implement a naive version here.
        def perm(n, k):
            prod_val = n
            for val in range(n - k + 1, n):
                prod_val *= val
            return prod_val

        for i in range(num_gpus):
            prod_val = perm(self.rank + self.world_size, self.world_size)

            expected = torch.tensor([prod_val])
            self.assertEqual(expected, output[i])

        # Test the input params overridden scenarios, aka, when the input is
        # a list and output is just one tensor.
        # Sum
        output_tensor = torch.empty_like(input_per_gpu[0][0]).cuda(self.rank)
        input_list = [tensor[0].cuda(self.rank) for tensor in input_per_gpu]
        pg.reduce_scatter(output_tensor, input_list, c10d.ReduceOp.SUM).wait()
        expected = torch.tensor(
            (1 + self.world_size) * self.world_size // 2 + self.world_size * self.rank
        )
        self.assertEqual(expected, output_tensor)

        # Min
        pg.reduce_scatter(output_tensor, input_list, c10d.ReduceOp.MIN).wait()
        expected = torch.tensor(self.rank + 1)
        self.assertEqual(expected, output_tensor)

        # Max
        pg.reduce_scatter(output_tensor, input_list, c10d.ReduceOp.MAX).wait()
        expected = torch.tensor(self.rank + self.world_size)
        self.assertEqual(expected, output_tensor)

        # Product
        pg.reduce_scatter(output_tensor, input_list, c10d.ReduceOp.PRODUCT).wait()
        prod_val = self.rank + 1
        for k in range(1, self.world_size):
            prod_val = prod_val * (self.rank + 1 + k)
        expected = torch.tensor(prod_val)
        self.assertEqual(expected, output_tensor)

        if torch.cuda.nccl.version() >= (2, 11, 1):
            for factor in (3.0, torch.tensor([5.0], device=self.rank)):
                if isinstance(factor, torch.Tensor):
                    factor_ref = factor.cpu().item()
                else:
                    factor_ref = factor
                output = [t.float() for t in output]
                tensor_lists = [[t.float() for t in tl] for tl in tensor_lists]
                output_ref = [t.float() for t in output]
                tensor_lists_ref = [
                    [t.float() * factor_ref for t in tl] for tl in tensor_lists
                ]
                reduce_scatter(output, tensor_lists, c10d._make_nccl_premul_sum(factor))
                reduce_scatter(output_ref, tensor_lists_ref, c10d.ReduceOp.SUM)
                self.assertEqual(output_ref, output)

    @requires_nccl()
    @skip_but_pass_in_sandcastle_if(not TEST_MULTIGPU, "NCCL test requires 2+ GPUs")
    def test_reduce_scatter_base_ops(self):
        store = c10d.FileStore(self.file_name, self.world_size)
        pg = self._create_process_group_nccl(store, self.opts())
        local_device_id = self.rank_to_GPU[self.rank][0]

        def reduce_scatter_base(output_t, input_t):
            work = pg._reduce_scatter_base(output_t, input_t)
            work.wait()

        # reduce_scatter_base is GPU number agnostic.
        # Each rank contribute one tensor regardless of GPU counts
        output_t = torch.empty([1]).cuda(local_device_id)
        tensor = torch.arange(self.world_size, dtype=output_t.dtype).cuda(
            local_device_id
        )

        reduce_scatter_base(output_t, tensor)

        # Verification
        self.assertEqual(output_t[0], self.rank * self.world_size)

    @requires_nccl()
    @skip_but_pass_in_sandcastle_if(not TEST_MULTIGPU, "NCCL test requires 2+ GPUs")
    def test_barrier(self):
        store = c10d.FileStore(self.file_name, self.world_size)
        pg = self._create_process_group_nccl(store, self.opts())
        local_device_ids = self.rank_to_GPU[self.rank]

        def allreduce(tensors):
            opts = c10d.AllreduceOptions()
            work = pg.allreduce(tensors, opts)
            return work

        # Making the collective to operate on
        # 1, 2, 3, 4, .... len(local_device_ids) GPUs
        tensors_list = [[] for _ in range(len(local_device_ids))]

        for i in range(1, len(local_device_ids) + 1):
            for j in range(i):
                tensors_list[i - 1].append(
                    torch.tensor([j + 1]).cuda(local_device_ids[j])
                )

        works = []
        for tensors in tensors_list:
            work = allreduce(tensors)
            works.append(work)

        # Barrier will ensure that all previous work is completed
        pg.barrier().wait()

        for i in range(1, len(local_device_ids) + 1):
            for j in range(i):
                self.assertEqual(
                    torch.tensor([(j + 1) * self.world_size]), tensors_list[i - 1][j]
                )

    @requires_nccl()
    @skip_but_pass_in_sandcastle_if(not TEST_MULTIGPU, "NCCL test requires 2+ GPUs")
    def test_send_recv(self):
        store = c10d.FileStore(self.file_name, self.world_size)
        self._create_process_group_nccl(store, self.opts())
        device = self.rank_to_GPU[self.rank][0]

        # Generate the same random tensor
        torch.manual_seed(0)
        send_tensor = torch.rand(10, 10, device=device)
        if self.rank == 0:
            dist.send(send_tensor, 1)
        if self.rank == 1:
            recv_tensor = torch.rand(10, 10, device=device)
            dist.recv(recv_tensor, 0)
            self.assertEqual(send_tensor, recv_tensor)

    @requires_nccl()
    @skip_but_pass_in_sandcastle_if(not TEST_MULTIGPU, "NCCL test requires 2+ GPUs")
    def test_send_recv_complex(self):
        store = c10d.FileStore(self.file_name, self.world_size)
        self._create_process_group_nccl(store, self.opts())
        device = self.rank_to_GPU[self.rank][0]

        # Generate the same random tensor
        torch.manual_seed(0)
        send_tensor = torch.rand(10, 10, dtype=torch.cfloat, device=device)
        if self.rank == 0:
            dist.send(send_tensor, 1)
        if self.rank == 1:
            recv_tensor = torch.rand(10, 10, dtype=torch.cfloat, device=device)
            dist.recv(recv_tensor, 0)
            self.assertEqual(send_tensor, recv_tensor)

    @requires_nccl()
    @skip_but_pass_in_sandcastle_if(not TEST_MULTIGPU, "NCCL test requires 1 GPU")
    @skip_if_lt_x_gpu(1)
    def test_nccl_dist_backend_error(self):
        store = c10d.FileStore(self.file_name, self.world_size)
        self._create_process_group_nccl(store, self.opts())

        # Both rank 0 and 1 will use the same CUDA device resulting in ncclInvalidUsage
        with self.assertRaises(dist.DistBackendError) as cm:
            dist.broadcast(torch.tensor([1, 2, 3]).cuda(), 0)
        self.assertTrue(isinstance(cm.exception, dist.DistError))

        self.assertIsInstance(cm.exception, RuntimeError)

    @requires_nccl()
    @skip_but_pass_in_sandcastle_if(not TEST_MULTIGPU, "NCCL test requires 2+ GPUs")
    def test_abort_pg(self):
        # Disable ASYNC_ERROR_HANDLING for this test to ensure we can programmatically
        # abort the process group.
        os.environ["TORCH_NCCL_ASYNC_ERROR_HANDLING"] = "0"

        store = c10d.FileStore(self.file_name, self.world_size)
        self._create_process_group_nccl(store, self.opts())
        device = self.rank_to_GPU[self.rank][0]

        t = torch.rand(10, 10, device=device)
        # First allreduce to initialize state.
        dist.all_reduce(t)

        def abortpg():
            c10d.distributed_c10d._get_default_group()._get_backend(
                torch.device(device)
            )._shutdown()

        # Initialize DDP to ensure "destroy_process_group" will not call
        # ProcessGroupNCCL destructor since DDP holds a reference to process group.
        # Run a single iteration of DDP to initialize state.
        model = DistributedDataParallel(
            torch.nn.Linear(10, 10).to(device), device_ids=[device]
        )
        model(t).sum().backward()

        # Now simulate collective getting stuck and abort gets us unstuck
        if self.rank == 0:
            dist.all_reduce(t)

            # Schedule thread before we get stuck to abort pg.
            thread = threading.Thread(target=abortpg)
            thread.start()

            # We would get stuck here due to d2h if we didn't abort.
            t_cpu = t.cpu()

            thread.join()

    @requires_nccl()
    @skip_but_pass_in_sandcastle_if(not TEST_MULTIGPU, "NCCL test requires 2+ GPUs")
    def test_close_pg(self):
        # Disable ASYNC_ERROR_HANDLING for this test to ensure we can programmatically
        # abort the process group.
        os.environ["TORCH_NCCL_ASYNC_ERROR_HANDLING"] = "0"

        store = c10d.FileStore(self.file_name, self.world_size)
        pg = self._create_process_group_nccl(store, self.opts())
        device = self.rank_to_GPU[self.rank][0]

        t = torch.rand(10, 10, device=device)
        # First allreduce to initialize state.
        pg.allreduce(t)

        # Destroy pg and validate pg is still in working condition since we hold a
        # reference above.
        dist.destroy_process_group()
        pg.allreduce([t])

        # Now close pg and validate it no longer works.
        pg._get_backend(torch.device(device))._shutdown()

        # Try another collective.
        with self.assertRaises(dist.DistBackendError):
            pg.allreduce([t])

    @requires_nccl()
    @skip_but_pass_in_sandcastle_if(not TEST_MULTIGPU, "NCCL test requires 2+ GPUs")
    def test_terminate_before_destruct_pg(self):
        # Disable ASYNC_ERROR_HANDLING for this test to ensure we can programmatically
        # abort the process group.
        os.environ["TORCH_NCCL_ASYNC_ERROR_HANDLING"] = "0"
        store = c10d.FileStore(self.file_name, self.world_size)
        pg = self._create_process_group_nccl(store, self.opts())
        device = self.rank_to_GPU[self.rank][0]

        t = torch.rand(10, 10, device=device)
        # First allreduce to initialize state.
        pg.allreduce(t)

        # Destroy pg and validate pg is still in working condition since we hold a
        # reference above.
        dist.destroy_process_group()
        pg.allreduce([t])

        # Now close pg and validate it no longer works.
        pg._get_backend(torch.device(device))._shutdown()
        del pg

    @requires_nccl()
    @skip_but_pass_in_sandcastle_if(not TEST_MULTIGPU, "NCCL test requires 2+ GPUs")
    def test_destruct_before_terminate_pg(self):
        # Disable ASYNC_ERROR_HANDLING for this test to ensure we can programmatically
        # abort the process group.
        os.environ["TORCH_NCCL_ASYNC_ERROR_HANDLING"] = "0"
        os.environ["TORCH_NCCL_ABORT_IN_DESTROY_PG"] = "1"
        store = c10d.FileStore(self.file_name, self.world_size)
        pg = self._create_process_group_nccl(store, self.opts())
        device = self.rank_to_GPU[self.rank][0]

        t = torch.rand(10, 10, device=device)
        # First allreduce to initialize state.
        pg.allreduce(t)
        # force destruction before terminating comms, destructor would terminate comms
        del pg

    @requires_nccl()
    @skip_but_pass_in_sandcastle_if(not TEST_MULTIGPU, "NCCL test requires 2+ GPUs")
    def test_abort_in_destroy_pg(self):
        # Disable ASYNC_ERROR_HANDLING for this test to ensure we can programmatically
        # abort the process group.
        os.environ["TORCH_NCCL_ASYNC_ERROR_HANDLING"] = "0"
        os.environ["TORCH_NCCL_ABORT_IN_DESTROY_PG"] = "1"

        store = c10d.FileStore(self.file_name, self.world_size)
        pg = self._create_process_group_nccl(store, self.opts())
        device = self.rank_to_GPU[self.rank][0]

        t = torch.rand(10, 10, device=device)
        # First allreduce to initialize state.
        pg.allreduce(t)

        # Destroy pg and validate pg is NOT in working condition since
        # we have shutdown comms
        dist.destroy_process_group()
        with self.assertRaises(dist.DistBackendError):
            pg.allreduce([t])

    @requires_nccl()
    @skip_but_pass_in_sandcastle_if(
        torch.cuda.device_count() < 2, "NCCL test requires 2+ GPUs"
    )
    def test_close_multi_pg_unordered(self):
        store = c10d.FileStore(self.file_name, self.world_size)
        pg = self._create_process_group_nccl(store, self.opts())
        device = self.rank_to_GPU[self.rank][0]
        t = torch.rand(10, 10, device=device)
        # First allreduce to initialize default PG's communicator.
        pg.allreduce(t).wait()
        new_pg1 = c10d.new_group([0, 1])
        new_pg2 = c10d.new_group([0, 1])
        if self.rank == 0 or self.rank == 1:
            t1 = torch.rand(10, 10, device=device)
            t2 = torch.rand(10, 10, device=device)
            new_pg1.allreduce(t1).wait()
            new_pg2.allreduce(t2).wait()
        if self.rank == 0:
            dist.destroy_process_group(new_pg2)
            # force destruction of pg2 first
            del new_pg2
            dist.destroy_process_group(new_pg1)
            del new_pg1
        if self.rank == 1:
            c10d.destroy_process_group(new_pg1)
            # force destruction of pg1 first
            del new_pg1
            dist.destroy_process_group(new_pg2)
            del new_pg2
        dist.destroy_process_group()

    @requires_nccl()
    @skip_but_pass_in_sandcastle_if(
        torch.cuda.device_count() < 2, "NCCL test requires 2+ GPUs"
    )
    def test_abort_in_destroy_multi_pgs(self):
        os.environ["TORCH_NCCL_ABORT_IN_DESTROY_PG"] = "1"
        store = c10d.FileStore(self.file_name, self.world_size)
        pg = self._create_process_group_nccl(store, self.opts())
        device = self.rank_to_GPU[self.rank][0]
        t = torch.rand(10, 10, device=device)
        # First allreduce to initialize default PG's communicator.
        pg.allreduce(t).wait()
        new_pg1 = c10d.new_group([0, 1])
        new_pg2 = c10d.new_group([0, 1])
        t1 = torch.rand(10, 10, device=device)
        t2 = torch.rand(10, 10, device=device)
        new_pg1.allreduce(t1).wait()
        new_pg2.allreduce(t2).wait()
        backend = pg._get_backend(torch.device(device))
        # default PG's backend should have a split count of 2
        self.assertEqual(backend.comm_split_count(), 2)
        # shutdown all NCCL PGs in one shot
        dist.destroy_process_group()

    @requires_nccl()
    @skip_but_pass_in_sandcastle_if(
        torch.cuda.device_count() < 2, "NCCL test requires 2+ GPUs"
    )
    def test_abort_in_destroy_mixed_empty_pgs(self):
        os.environ["TORCH_NCCL_ABORT_IN_DESTROY_PG"] = "1"
        store = c10d.FileStore(self.file_name, self.world_size)
        pg = self._create_process_group_nccl(store, self.opts())
        device = self.rank_to_GPU[self.rank][0]
        t = torch.rand(10, 10, device=device)
        # First allreduce to initialize default PG's communicator.
        pg.allreduce(t).wait()
        # PG1 is an PG without comms initialized, since we don't call collective on it
        new_pg1 = c10d.new_group([0, 1])
        new_pg2 = c10d.new_group([0, 1])
        t2 = torch.rand(10, 10, device=device)

        new_pg2.allreduce(t2).wait()
        backend = pg._get_backend(torch.device(device))
        # default PG's backend should have a split count of 1
        self.assertEqual(backend.comm_split_count(), 1)
        # shutdown all NCCL PGs in one shot
        dist.destroy_process_group()

    @requires_nccl()
    @skip_but_pass_in_sandcastle_if(
        torch.cuda.device_count() < 2, "NCCL test requires 2+ GPUs"
    )
    def test_file_store_check(self):
        os.environ["TORCH_NCCL_ASYNC_ERROR_HANDLING"] = "0"
        os.environ["TORCH_NCCL_ENABLE_MONITORING"] = "0"
        # FileStore check() would be executed
        os.environ["TORCH_NCCL_DUMP_ON_TIMEOUT"] = "1"
        os.environ["TORCH_NCCL_HEARTBEAT_TIMEOUT_SEC"] = "0"

        # self.file_name is created using "delete=False"
        # e.g., self.file_name = tempfile.NamedTemporaryFile(delete=False).name
        store = dist.FileStore(self.file_name, self.world_size)
        dist.init_process_group(
            backend="nccl", rank=self.rank, world_size=self.world_size, store=store
        )
        pg = dist.distributed_c10d._get_default_group()
        self.assertEqual(pg.rank(), self.rank)
        self.assertEqual(pg.size(), self.world_size)
        # give enough time for check() to be executed multiple times
        time.sleep(2)
        dist.destroy_process_group()

    def _check_nccl_timeout(self, expected_timeout):
        pg = dist.distributed_c10d._get_default_group()
        options = pg._get_backend(torch.device(f"cuda:{self.rank}")).options
        self.assertEqual(options._timeout, expected_timeout)

    @requires_nccl()
    @skip_but_pass_in_sandcastle_if(not TEST_CUDA, "No GPUs available, skipping test")
    def test_init_process_group_nccl_timeout(self):
        # nccl is handled 'specially' inside init_process_group and its options class is different from the options
        # used by the other PG's.  There are specific edge cases for nccl that need to be tested.

        store = c10d.FileStore(self.file_name, self.world_size)
        base_opts = dict(
            backend="nccl", store=store, rank=self.rank, world_size=self.world_size
        )

        # test the default value coming from the `init_process_group` kwarg default
        dist.init_process_group(**base_opts)
        self._check_nccl_timeout(torch.distributed.constants.default_pg_nccl_timeout)
        dist.destroy_process_group()

        # test that `kwarg` timeout takes effect
        new_timeout = timedelta(seconds=123)
        dist.init_process_group(**base_opts, timeout=new_timeout)
        self._check_nccl_timeout(new_timeout)
        dist.destroy_process_group()

        # test that timeout value provided via `pg_options` kwarg is ignored and issues warning,
        # 'timeout' kwarg (or its kwdefault) taking precedence
        opts = dist.ProcessGroupNCCL.Options()
        opts._timeout = timedelta(seconds=123)
        with warnings.catch_warnings(record=True) as w:
            dist.init_process_group(**base_opts, pg_options=opts)
            # TODO(whc) i verified that we are indeed emitting this warning, and i can't figure out why i can't catch it.
            # self.assertEqual(len(w), 1)
            # self.assertTrue("pg_options._timeout was specified" in str(w[-1].message))
        self._check_nccl_timeout(torch.distributed.constants.default_pg_nccl_timeout)
        dist.destroy_process_group()

        # test that timeout value provided via `pg_options` kwarg is ignored and issues warning,
        # 'timeout' kwarg taking precedence
        opts = dist.ProcessGroupNCCL.Options()
        opts._timeout = timedelta(seconds=123)
        dist.init_process_group(
            **base_opts, pg_options=opts, timeout=timedelta(seconds=1240)
        )
        self._check_nccl_timeout(timedelta(seconds=1240))
        dist.destroy_process_group()

    @requires_nccl()
    @skip_but_pass_in_sandcastle_if(not TEST_MULTIGPU, "NCCL test requires 2+ GPUs")
    @parametrize("backend", [None, "nccl"])
    def test_set_nccl_pg_timeout(self, backend):
        store = c10d.FileStore(self.file_name, self.world_size)
        opts = dict(
            backend=backend,
            store=store,
            rank=self.rank,
            world_size=self.world_size,
            timeout=timedelta(seconds=123),
        )
        dist.init_process_group(**opts)
        pg = dist.distributed_c10d._get_default_group()
        pg.allreduce(torch.rand(10).cuda(self.rank))
        self._check_nccl_timeout(timedelta(seconds=123))
        pg._get_backend(torch.device(f"cuda:{self.rank}"))._set_default_timeout(
            timedelta(seconds=23)
        )
        self._check_nccl_timeout(timedelta(seconds=23))
        pg.allreduce(torch.rand(10).cuda(self.rank))
        c10d.distributed_c10d._set_pg_timeout(timedelta(seconds=252), pg)
        self._check_nccl_timeout(timedelta(seconds=252))

    @requires_nccl()
    @skip_but_pass_in_sandcastle_if(not TEST_MULTIGPU, "NCCL test requires 2+ GPUs")
    def test_tensor_register_hook(self):
        os.environ["TORCH_NCCL_USE_TENSOR_REGISTER_ALLOCATOR_HOOK"] = "1"

        store = c10d.FileStore(self.file_name, self.world_size)
        pg = self._create_process_group_nccl(store, self.opts())
        local_device_id = self.rank_to_GPU[self.rank][0]

        def allgather_base(output_t, input_t):
            work = pg._allgather_base(output_t, input_t)
            work.wait()

        # allgather_base is GPU number agnostic.
        # Each rank contribute one tensor regardless of GPU counts
        tensor = torch.tensor([self.rank]).cuda(local_device_id)
        output_t = torch.empty((self.world_size), dtype=tensor.dtype).cuda(
            local_device_id
        )

        allgather_base(output_t, tensor)

        # Verification
        self.assertEqual(torch.arange(self.world_size), output_t)

    @requires_nccl_version((2, 18), "Need NCCL 2.18+ for ncclCommSplit")
    def test_comm_split_optimization(self):
        # Test the optimization of new groups that contain all world
        # ranks use the "transparent" `ncclCommSplit` optimization.
        store = c10d.FileStore(self.file_name, self.world_size)
        pg = self._create_process_group_nccl(store, self.opts())

        # Test lazy splitting behavior across each per-device backend.
        for device in self.rank_to_GPU[self.rank]:
            backend = pg._get_backend(torch.device(device))

            # split doesn't happen unless the original process group has lazily
            # created communicators, so first verify we haven't split even when
            # making the new group and running an operation on the original pg.
            ng = c10d.new_group()
            tensor = torch.tensor([self.rank]).cuda(device)
            pg.broadcast(tensor, 0)
            self.assertEqual(backend.comm_split_count(), 0)

            # The new group will force a split of the original on first use.
            ng.broadcast(tensor, 0)
            self.assertEqual(backend.comm_split_count(), 1)

    @requires_nccl_version((2, 18), "Need NCCL 2.18+ for ncclCommSplit")
    @skip_but_pass_in_sandcastle_if(not TEST_MULTIGPU, "NCCL test requires 2+ GPUs")
    def test_comm_split_subgroup(self):
        # Test `ncclCommSplit` for smaller subgroups of the world when
        # we've passed a specific device_id to init_process_group.
        store = c10d.FileStore(self.file_name, self.world_size)
        device = torch.device(f"cuda:{self.rank}")
        pg = self._create_process_group_nccl(store, self.opts(), device_id=device)
        backend = pg._get_backend(torch.device(device))

        tensor = torch.full((1,), self.rank).cuda(device)
        original_tensor = tensor.clone()
        ng = c10d.new_group([0])

        # rank 0 hasn't split yet, but rank 1 did for the
        # nocolor... so split count matches rank count coincidentally
        # in each of the proceses this test spawned!
        self.assertEqual(backend.comm_split_count(), self.rank)
        if self.rank == 0:
            dist.broadcast(tensor, 0, group=ng)

        # now everyone has split because rank 0 has performed a comm
        self.assertEqual(backend.comm_split_count(), 1)
        self.assertEqual(tensor, original_tensor)

    @requires_nccl_version((2, 18), "Need NCCL 2.18+ for ncclCommSplit")
    @skip_but_pass_in_sandcastle_if(not TEST_MULTIGPU, "NCCL test requires 2+ GPUs")
    def test_non_blocking_init(self):
        # Test creating a pg using nonblocking mode but not eagerly
        os.environ["TORCH_NCCL_USE_COMM_NONBLOCKING"] = "1"
        os.environ["TORCH_NCCL_NONBLOCKING_TIMEOUT"] = "100"
        store = c10d.FileStore(self.file_name, self.world_size)
        device = self.rank_to_GPU[self.rank][0]
        pg = self._create_process_group_nccl(store, self.opts())
        backend = pg._get_backend(torch.device(device))
        self.assertEqual(backend.comm_split_count(), 0)
        reduce_tensor = torch.rand(10, 10, device=device)
        # Run an allreduce, which should trigger a comm init for pg
        pg.allreduce(reduce_tensor).wait()
        new_pg = c10d.new_group()
        # even after pg's collective call, new pg's comm is not initialized until its own collectcive calls
        self.assertEqual(backend.comm_split_count(), 0)
        broadcast_tensor = torch.tensor([self.rank]).cuda(device)
        new_pg.broadcast(broadcast_tensor, 0).wait()
        self.assertEqual(backend.comm_split_count(), 1)

    @requires_nccl_version((2, 18), "Need NCCL 2.18+ for ncclCommSplit")
    @skip_but_pass_in_sandcastle_if(not TEST_MULTIGPU, "NCCL test requires 2+ GPUs")
    def test_non_blocking_with_eager_init(self):
        # Test creating a pg eagerly with nonblocking mode when
        # we've passed a specific device_id to init_process_group.
        os.environ["TORCH_NCCL_USE_COMM_NONBLOCKING"] = "1"
        os.environ["TORCH_NCCL_NONBLOCKING_TIMEOUT"] = "100"
        store = c10d.FileStore(self.file_name, self.world_size)
        device = torch.device(f"cuda:{self.rank}")
        # bound device to triger eager init mode
        pg = self._create_process_group_nccl(store, self.opts(), device_id=device)
        backend = pg._get_backend(torch.device(device))
        self.assertEqual(backend.comm_split_count(), 0)
        reduce_tensor = torch.rand(10, 10, device=device)
        # Run an allreduce, comm should have already started initilizaing,
        # but allreduce is issued to CUDA STREAM only after the initialization is a success
        pg.allreduce(reduce_tensor).wait()
        new_pg = c10d.new_group()
        # even after pg's collective call, new pg's comm is not initialized until its own collectcive calls
        self.assertEqual(backend.comm_split_count(), 0)
        broadcast_tensor = torch.tensor([self.rank]).cuda(device)
        new_pg.broadcast(broadcast_tensor, 0).wait()
        self.assertEqual(backend.comm_split_count(), 1)

    @requires_nccl()
    @skip_but_pass_in_sandcastle_if(not TEST_MULTIGPU, "NCCL test requires 2+ GPUs")
    def test_get_uid(self):
        store = c10d.FileStore(self.file_name, self.world_size)
        device = torch.device(f"cuda:{self.rank}")
        pg = self._create_process_group_nccl(store, self.opts(), device_id=device)
        from torch.distributed.distributed_c10d import _get_process_group_uid

        self.assertEqual(_get_process_group_uid(pg), 0)
        pg_2 = c10d.new_group([0, 1])
        self.assertEqual(_get_process_group_uid(pg_2), 1)


    @requires_nccl()
    @skip_but_pass_in_sandcastle_if(not TEST_MULTIGPU, "NCCL test requires 2+ GPUs")
    def test_set_process_group_desc(self):
        store = c10d.FileStore(self.file_name, self.world_size)
        device = torch.device(f'cuda:{self.rank}')
        pg_default = self._create_process_group_nccl(store, self.opts(), device_id=device)
        self.assertEqual(pg_default.group_desc, "default_pg")
        pg_1 = c10d.new_group([0, 1], group_desc="test_purpose")
        self.assertEqual(pg_1.group_desc, "test_purpose")
        pg_2 = c10d.new_group([0, 1])
        self.assertEqual(pg_2.group_desc, "undefined")


class DistributedDataParallelTest(
    test_c10d_common.CommonDistributedDataParallelTest, MultiProcessTestCase
):
    def setUp(self):
        super().setUp()
        # TORCH_NCCL_BLOCKING_WAIT overrides TORCH_NCCL_ASYNC_ERROR_HANDLING hence tests
        # that use TORCH_NCCL_BLOCKING_WAIT will test it as expected.
        os.environ["TORCH_NCCL_ASYNC_ERROR_HANDLING"] = "1"
        self._spawn_processes()

    def _get_process_group(self):
        store = self._get_store()
        c10d.init_process_group(
            "nccl", store=store, rank=self.rank, world_size=self.world_size
        )
        return c10d.distributed_c10d._get_default_group()

    def _test_nccl_backend(
        self, devices, device_ids, multi_device=False, gradient_as_bucket_view=False
    ):
        process_group = self._get_process_group()
        self._test_ddp_with_process_group(
            process_group, devices, device_ids, multi_device, gradient_as_bucket_view
        )

    @requires_nccl()
    @skip_if_lt_x_gpu(2)
    def test_nccl_propagate_error_reason(self):
        # Need to use TORCH_NCCL_BLOCKING_WAIT and not ASYNC_ERROR_HANDLING,
        # otherwise process will be taken down and we can't check for errors.
        os.environ["TORCH_NCCL_ASYNC_ERROR_HANDLING"] = "0"
        os.environ["TORCH_NCCL_BLOCKING_WAIT"] = "1"
        store = c10d.FileStore(self.file_name, self.world_size)
        # provide sufficient timeout to initialize NCCL comm.
        pg = c10d.ProcessGroupNCCL(
            store, self.rank, self.world_size, timeout=timedelta(seconds=15)
        )
        pg_gloo = c10d.ProcessGroupGloo(store, self.rank, self.world_size)
        pg.barrier().wait(timedelta(seconds=5))
        # Simulate stuckness in rank 0.
        if self.rank == 0:
            pg_gloo.barrier().wait()
        inp = torch.ones(1).cuda(self.rank)

        if self.rank != 0:
            # Time out due to rank 0 not calling into allreduce.
            with self.assertRaises(dist.DistBackendError):
                pg.allreduce([inp]).wait(timedelta(seconds=5))

            # Now when nonzero rank attempts to use communicator, original failure reason should be logged.
            try:
                pg.allreduce([torch.ones(2).cuda(self.rank)]).wait()
            except dist.DistBackendError as e:
                self.assertTrue("aborted" in str(e))
            else:
                self.fail("Expected error to be raised!")

            # Unblock rank 0
            pg_gloo.barrier().wait()

        # TODO: We can also test that if rank 0 attempts to use the communicator,
        # then we should error out with the info that it was aborted due to
        # timeout on another rank. Although this would only be the case after
        # the watchdog has run on the rank, and there is no reliable way
        # to confirm it has run.

    @requires_nccl()
    @skip_if_lt_x_gpu(2)
    def test_nccl_backend_multi_device_ids_not_allowed(self):
        int_devices = list(range(torch.cuda.device_count()))
        devices = [torch.device("cuda:" + str(i)) for i in int_devices]
        with self.assertRaisesRegex(
            ValueError, "device_ids can only be None or contain a single element."
        ):
            self._test_nccl_backend(devices, int_devices)

    @requires_nccl()
    @skip_if_lt_x_gpu(2)
    def test_nccl_backend_single_device_module_device_ids_None(self):
        self._test_nccl_backend(None, None)

    @requires_nccl()
    @skip_if_lt_x_gpu(2)
    def test_nccl_backend_single_device_module_empty_device_ids(self):
        # This tests the backward compatibility of accepting an empty list as `device_ids`,
        # although we no longer document this in favor of the default value of `None`,
        # which is consistent with multi-device modules and CPU modules.
        self._test_nccl_backend(None, [])

    @requires_nccl()
    @skip_if_lt_x_gpu(4)
    def test_nccl_backend_multi_device_module_device_ids_None(self):
        int_devices = gpus_for_rank(self.world_size)[self.rank][:2]
        devices = [torch.device("cuda:" + str(i)) for i in int_devices]
        self._test_nccl_backend(devices, None, multi_device=True)

    @requires_nccl()
    @skip_if_lt_x_gpu(2)
    def test_nccl_backend_1gpu_module_device_ids_integer_list(self):
        int_devices = gpus_for_rank(self.world_size)[self.rank][:1]
        devices = [torch.device("cuda:" + str(i)) for i in int_devices]
        self._test_nccl_backend(devices, int_devices)

    @requires_nccl()
    @skip_if_lt_x_gpu(2)
    def test_nccl_backend_1gpu_module_device_ids_torch_device_list(self):
        int_devices = gpus_for_rank(self.world_size)[self.rank][:1]
        devices = [torch.device("cuda:" + str(i)) for i in int_devices]
        self._test_nccl_backend(devices, devices)

    @requires_nccl()
    @skip_if_lt_x_gpu(4)
    def test_nccl_backend_2gpu_module(self):
        int_devices = gpus_for_rank(self.world_size)[self.rank][:2]
        devices = [torch.device("cuda:" + str(i)) for i in int_devices]
        self._test_nccl_backend(devices, None, multi_device=True)

    @requires_nccl()
    @skip_if_lt_x_gpu(8)
    def test_nccl_backend_4gpu_module(self):
        int_devices = gpus_for_rank(self.world_size)[self.rank][:4]
        devices = [torch.device("cuda:" + str(i)) for i in int_devices]
        self._test_nccl_backend(devices, None, multi_device=True)

    @requires_nccl()
    @skip_if_lt_x_gpu(4)
    def test_ddp_multi_device_module_config(self):
        gpus = gpus_for_rank(self.world_size)[self.rank]

        self.assertTrue(len(gpus) >= 2, "expecting at least 2 gpus per process")

        process_group = self._get_process_group()

        gpus = gpus[:2]
        model = DoubleGpuNet(gpus)

        with self.assertRaisesRegex(
            ValueError,
            "DistributedDataParallel device_ids and output_device arguments only work with "
            "single-device/multiple-device GPU modules or CPU modules",
        ):
            ddp_model = DistributedDataParallel(
                model, output_device=gpus[1], process_group=process_group
            )

        with self.assertRaisesRegex(
            ValueError, "device_ids can only be None or contain a single element."
        ):
            ddp_model = DistributedDataParallel(
                model, device_ids=gpus, process_group=process_group
            )

        with self.assertRaisesRegex(
            ValueError, "input module must be on the same type of devices"
        ):
            model.fc1 = model.fc1.cpu()
            ddp_model = DistributedDataParallel(model, process_group=process_group)

        model = model.cpu()
        with self.assertRaisesRegex(
            ValueError, "device_ids can only be None or contain a single element."
        ):
            ddp_model = DistributedDataParallel(
                model, device_ids=gpus, process_group=process_group
            )

    def _test_fp16(self, gradient_as_bucket_view=False):
        process_group = self._get_process_group()

        gpus = gpus_for_rank(self.world_size)[self.rank]
        model = nn.Linear(1, 1, bias=False).cuda(gpus[0]).half()
        nn.init.constant_(model.weight, 1)
        ddp_model = DistributedDataParallel(
            model,
            device_ids=[gpus[0]],
            process_group=process_group,
            bucket_cap_mb=0.001,
            gradient_as_bucket_view=gradient_as_bucket_view,
        )

        # Input 2**15, so that the gradients will overflow with a
        # world_size of 2, unless we normalize the gradient by the
        # world_size before the reduction
        input = torch.tensor([[2**15]]).cuda(gpus[0]).half()

        # Step model
        ddp_model.train()
        output = ddp_model(input)
        loss = output.sum()
        loss.backward()

        self.assertFalse(any(torch.isinf(p.grad).any() for p in ddp_model.parameters()))

    @requires_nccl()
    @skip_if_lt_x_gpu(2)
    def test_fp16(self):
        self._test_fp16()

    @requires_nccl()
    @skip_if_lt_x_gpu(2)
    def test_fp16_grad_is_view(self):
        self._test_fp16(gradient_as_bucket_view=True)

    def _test_arbitrary_forward_return_value(self, gradient_as_bucket_view=False):
        """
        Note: this test can be sped up by only running it on a CPU module
        once DistributedDataParallel supports them.
        """
        process_group = self._get_process_group()

        class ForwardReturnValueModule(nn.Module):
            def __init__(self):
                super().__init__()
                self.fc1 = nn.Linear(2, 10, bias=False)
                self.fc2 = nn.Linear(10, 4, bias=False)
                self.fc3 = nn.Linear(4, 4, bias=False)
                self.relu = nn.ReLU()

            def forward(self, x, fn):
                x = self.relu(self.fc1(x))
                x = self.relu(self.fc2(x))
                # The first softmax does NOT include fc3 in its autograd graph
                # whereas the second softmax DOES. If we pass only the first
                # tensor we see in the output to the reducer, it marks the
                # gradient for fc3 as ready (because it doesn't show up). If
                # downstream uses of this return value choose to differentiate
                # against the second output tensor, it would still receive a
                # gradient and a callback for this tensor, resulting in a crash.
                return fn(
                    F.softmax(x, dim=1),
                    F.softmax(self.fc3(x), dim=1),
                )

        device_id = gpus_for_rank(self.world_size)[self.rank][0]
        model = DistributedDataParallel(
            ForwardReturnValueModule().float().to(device_id),
            device_ids=[device_id],
            process_group=process_group,
            gradient_as_bucket_view=gradient_as_bucket_view,
        )

        batch_size = 4
        criterion = nn.CrossEntropyLoss()
        input = torch.rand([batch_size, 2], dtype=torch.float)
        target = torch.LongTensor([random.randrange(4) for _ in range(batch_size)]).to(
            device_id
        )

        # Always run "backward" to ensure the reducer is called by autograd.
        # If we don't correctly capture the output tensors from the return value,
        # the reducer won't see a hook for the unused parameter, and throw an error.
        # The correct capture is what we're testing in this function.
        def test(box, unbox):
            output = model(input, fn=box)
            loss = criterion(unbox(output), target)
            loss.backward()

        # Test with identity return value
        test(
            box=lambda x, y: (x, y),
            unbox=lambda obj: obj[1],
        )

        # Test with list return value
        test(
            box=lambda x, y: ["foo", x, "bar", y],
            unbox=lambda obj: obj[3],
        )

        # Test with tuple return value
        test(
            box=lambda x, y: ("foo", x, "bar", y),
            unbox=lambda obj: obj[3],
        )

        # Test with dict return value
        test(
            box=lambda x, y: {"foo": "bar", "a": x, "b": y},
            unbox=lambda obj: obj["b"],
        )

        # Test with list with dict return value
        test(
            box=lambda x, y: ["foo", "bar", {"a": x, "b": y}],
            unbox=lambda obj: obj[2]["b"],
        )

        # Test with dict with list return value
        test(
            box=lambda x, y: {"foo": "bar", "list": [0, x, 1, y]},
            unbox=lambda obj: obj["list"][3],
        )

    @requires_nccl()
    @skip_if_lt_x_gpu(2)
    def test_arbitrary_forward_return_value(self):
        self._test_arbitrary_forward_return_value()

    @requires_nccl()
    @skip_if_lt_x_gpu(2)
    def test_arbitrary_forward_return_value_grad_is_view(self):
        self._test_arbitrary_forward_return_value(gradient_as_bucket_view=True)

    @requires_nccl()
    @skip_if_lt_x_gpu(2)
    def test_ddp_with_lazy_parameters(self):
        process_group = self._get_process_group()
        with self.assertRaisesRegex(
            RuntimeError, "Modules with uninitialized parameters"
        ):
            DistributedDataParallel(
                torch.nn.LazyLinear(10), process_group=process_group
            )

    def _test_find_unused_parameters_kwarg(self, gradient_as_bucket_view=False):
        """
        Note: this test can be sped up by only running it on a CPU module
        once DistributedDataParallel supports them.
        """
        torch.cuda.set_device(self.rank)
        dist.init_process_group(
            backend="nccl",
            world_size=self.world_size,
            rank=self.rank,
            init_method=f"file://{self.file_name}",
        )
        process_group = c10d.distributed_c10d._get_default_group()

        class FindUnusedParametersModule(nn.Module):
            def __init__(self):
                super().__init__()
                self.fc1 = nn.Linear(2, 10, bias=False)
                self.fc2 = nn.Linear(10, 4, bias=False)
                self.fc3 = nn.Linear(4, 4, bias=False)
                self.relu = nn.ReLU()

            def forward(self, x):
                x = self.relu(self.fc1(x))
                x = self.relu(self.fc2(x))
                # Return the fc3 module so that the caller can invoke it
                # outside of the forward function. While this is bad practice,
                # we can use it to trigger a reducer error.
                return (F.softmax(x, dim=1), self.fc3)

        device_id = gpus_for_rank(self.world_size)[self.rank][0]
        batch_size = 4
        criterion = nn.CrossEntropyLoss()
        input = torch.rand([batch_size, 2], dtype=torch.float)
        target = torch.LongTensor([random.randrange(4) for _ in range(batch_size)]).to(
            device_id
        )

        ddp_model = None

        def test_find_unused_parameters(
            find_unused_parameters, test_default=False, gradient_as_bucket_view=False
        ):
            if test_default:
                model = DistributedDataParallel(
                    FindUnusedParametersModule().float().to(device_id),
                    device_ids=[device_id],
                    process_group=process_group,
                    gradient_as_bucket_view=gradient_as_bucket_view,
                )
            else:
                model = DistributedDataParallel(
                    FindUnusedParametersModule().float().to(device_id),
                    device_ids=[device_id],
                    process_group=process_group,
                    find_unused_parameters=find_unused_parameters,
                    gradient_as_bucket_view=gradient_as_bucket_view,
                )
            nonlocal ddp_model
            ddp_model = model

            output, fc3 = model(input)
            output = fc3(output)
            loss = criterion(output, target)
            loss.backward()

        # First test that finding unused params under these conditions is to
        # trigger an error when `backward` is called (because fc3 is an unused
        # parameter and will therefore be marked ready twice).
        try:
            test_find_unused_parameters(
                True, gradient_as_bucket_view=gradient_as_bucket_view
            )
        except Exception as ex:
            self.assertTrue(
                str(ex).startswith(
                    "Expected to mark a variable ready only once.",
                )
            )
            unused_index = 2
            unused_index_str = f"Parameter at index {unused_index}"
            model = ddp_model.module
            for module_name, module in model.named_modules():
                if module == model.fc3:
                    for parameter_name, _ in module.named_parameters(recurse=False):
                        unused_fqn = f"{module_name}.{parameter_name}"
                        # Only one such parameter in model.fc3, since bias=False
                        break

            if dist.get_debug_level() != dist.DebugLevel.OFF:
                unused_index_str += f" with name {unused_fqn}"

            self.assertTrue(unused_index_str in str(ex))
        else:
            self.fail("Expected exception")

        dist.barrier(process_group)

        # Then test that the default behavior can be overridden by setting
        # `find_unused_parameters=False`.
        try:
            test_find_unused_parameters(
                False, gradient_as_bucket_view=gradient_as_bucket_view
            )
        except Exception as ex:
            self.fail("Unexpected exception: %s" % ex)

        # Test find_unused_parameters defaults to False
        try:
            test_find_unused_parameters(
                True, test_default=True, gradient_as_bucket_view=gradient_as_bucket_view
            )
        except Exception as ex:
            self.fail("Unexpected exception: %s" % ex)

    # TODO: Combine the following tests once https://github.com/pytorch/pytorch/issues/55967
    # is resolved.
    @requires_nccl()
    @skip_if_lt_x_gpu(2)
    @with_dist_debug_levels(levels=["DETAIL"])
    def test_find_unused_parameters_kwarg_debug_detail(self):
        self._test_find_unused_parameters_kwarg()

    @requires_nccl()
    @skip_if_lt_x_gpu(2)
    @with_dist_debug_levels(levels=["INFO"])
    def test_find_unused_parameters_kwarg_debug_info(self):
        self._test_find_unused_parameters_kwarg()

    @requires_nccl()
    @skip_if_lt_x_gpu(2)
    @with_dist_debug_levels(levels=["OFF"])
    def test_find_unused_parameters_kwarg_debug_off(self):
        self._test_find_unused_parameters_kwarg()

    @requires_nccl()
    @skip_if_lt_x_gpu(2)
    @with_dist_debug_levels(levels=["DETAIL"])
    def test_find_unused_parameters_kwarg_grad_is_view_debug_detail(self):
        self._test_find_unused_parameters_kwarg(gradient_as_bucket_view=True)

    @requires_nccl()
    @skip_if_lt_x_gpu(2)
    @with_dist_debug_levels(levels=["INFO"])
    def test_find_unused_parameters_kwarg_grad_is_view_debug_info(self):
        self._test_find_unused_parameters_kwarg(gradient_as_bucket_view=True)

    @requires_nccl()
    @skip_if_lt_x_gpu(2)
    @with_dist_debug_levels(levels=["OFF"])
    def test_find_unused_parameters_kwarg_grad_is_view_debug_off(self):
        self._test_find_unused_parameters_kwarg(gradient_as_bucket_view=True)

    def _test_multiple_outputs_multiple_backward(self, gradient_as_bucket_view=False):
        """
        Note: this test can be sped up by only running it on a CPU module
        once DistributedDataParallel supports them.
        """
        process_group = self._get_process_group()

        class MultipleOutputModule(nn.Module):
            def __init__(self):
                super().__init__()

                def define_module():
                    return nn.Sequential(
                        nn.Linear(2, 10, bias=False),
                        nn.ReLU(),
                        nn.Linear(10, 4, bias=False),
                        nn.ReLU(),
                    )

                self.module0 = define_module()
                self.module1 = define_module()

            def forward(self, x):
                return (
                    F.softmax(self.module0(x), dim=1),
                    F.softmax(self.module1(x), dim=1),
                )

        device_id = gpus_for_rank(self.world_size)[self.rank][0]
        model = DistributedDataParallel(
            MultipleOutputModule().float().to(device_id),
            device_ids=[device_id],
            process_group=process_group,
            gradient_as_bucket_view=gradient_as_bucket_view,
        )

        batch_size = 4
        criterion = nn.CrossEntropyLoss()
        input = torch.rand([batch_size, 2], dtype=torch.float)
        target = torch.LongTensor([random.randrange(4) for _ in range(batch_size)]).to(
            device_id
        )

        # Compute loss and gradients for both outputs
        output1, output2 = model(input)
        loss1 = criterion(output1, target)
        loss1.backward()
        loss2 = criterion(output2, target)
        loss2.backward()

    @requires_nccl()
    @skip_if_lt_x_gpu(2)
    def test_multiple_outputs_multiple_backward(self):
        self._test_multiple_outputs_multiple_backward()

    @requires_nccl()
    @skip_if_lt_x_gpu(2)
    def test_multiple_outputs_multiple_backward_grad_is_view(self):
        self._test_multiple_outputs_multiple_backward(gradient_as_bucket_view=True)

    @requires_nccl()
    @skip_if_lt_x_gpu(2)
    def test_no_grad(self):
        """
        Note: this test can be sped up by only running it on a CPU module
        once DistributedDataParallel supports them.
        """
        process_group = self._get_process_group()

        class NoGradModule(nn.Module):
            def __init__(self):
                super().__init__()
                self.fc1 = nn.Linear(2, 10, bias=False)
                self.fc2 = nn.Linear(10, 4, bias=False)
                self.relu = nn.ReLU()

            def forward(self, x):
                x = self.relu(self.fc1(x))
                x = self.relu(self.fc2(x))
                return F.softmax(x, dim=1)

        device_id = gpus_for_rank(self.world_size)[self.rank][0]
        model = DistributedDataParallel(
            NoGradModule().float().to(device_id),
            device_ids=[device_id],
            process_group=process_group,
        )

        batch_size = 4
        input = torch.rand([batch_size, 2], dtype=torch.float)

        def check_no_grads():
            for p in model.parameters():
                self.assertTrue(p.requires_grad)
                self.assertIsNone(p.grad)

        # After initialization, no parameter has their gradient set.
        check_no_grads()

        # Run `forward` function with torch.no_grad()
        with torch.no_grad():
            output = model(input)
            self.assertTrue(isinstance(output, torch.Tensor))

        # No parameter should have their gradient set.
        check_no_grads()

    def _test_accumulate_gradients_module(self, gradient_as_bucket_view=False):
        # This is NOT the recommended way to implement accumulating grads, but
        # we would like to make sure DDP does not mess up with the underlying
        # module.
        int_devices = gpus_for_rank(self.world_size)[self.rank][:1]
        devices = [torch.device("cuda:" + str(i)) for i in int_devices]
        process_group = self._get_process_group()
        global_batch_size = self.world_size

        model, ddp_model, input, target = self._prepare_single_device_module(
            process_group, devices, devices, global_batch_size, gradient_as_bucket_view
        )

        def step_model(model, input, target):
            model.train()
            output = model(input)
            loss = F.mse_loss(output, target.to(output.device))
            loss.backward()

        # ensure accumulate grads works with no_grad
        with torch.no_grad():
            ddp_model.train()
            ddp_model.module(input)

        # Check two model parameters over 4 iterations.
        # Use 4 iterations because we alternate between reducing and
        # not reducing and want to make sure we switch both ways.
        for iteration in range(4):
            step_model(model, input, target)

            if iteration % 2 == 0:
                # Skip gradients sync without calling prepare_for_backward
                step_model(
                    ddp_model.module,
                    input[self.rank : (self.rank + 1)],
                    target[self.rank : (self.rank + 1)],
                )
                for i, j in zip(model.parameters(), ddp_model.parameters()):
                    self.assertNotEqual(i.grad, j.grad)
            else:
                step_model(
                    ddp_model,
                    input[self.rank : (self.rank + 1)],
                    target[self.rank : (self.rank + 1)],
                )
                for i, j in zip(model.parameters(), ddp_model.parameters()):
                    self.assertEqual(i.grad, j.grad, rtol=1.3e-06, atol=5e-5)

            # Shuffle the input so that DDP input is different
            torch.manual_seed(1337 + iteration)
            input = input[torch.randperm(global_batch_size)]

    @requires_nccl()
    @skip_if_lt_x_gpu(2)
    def test_accumulate_gradients_module(self):
        self._test_accumulate_gradients_module()

    @requires_nccl()
    @skip_if_lt_x_gpu(2)
    def test_accumulate_gradients_module_with_grad_is_view(self):
        self._test_accumulate_gradients_module(gradient_as_bucket_view=True)

    @requires_nccl()
    @skip_if_lt_x_gpu(2)
    def test_failure_recovery(self):
        process_group = self._get_process_group()

        # need to create a separate file for the recovered FileStore, because
        # the original one will be deleted when destructing the first FileStore.
        recovery_filename = self.file_name + "_recovery"

        if self.rank == 0:
            # the file will be deleted by the recovered FileStore
            open(recovery_filename, "w").close()

        # not necessary to run barrier here, as DDP will synchronize

        class TestModel(nn.Module):
            def __init__(self):
                super().__init__()
                self.fc1 = nn.Linear(2, 10, bias=False)
                self.fc2 = nn.Linear(10, 4, bias=False)
                self.relu = nn.ReLU()

            def forward(self, x):
                x = self.relu(self.fc1(x))
                x = self.relu(self.fc2(x))
                return F.softmax(x, dim=1)

        device_id = gpus_for_rank(self.world_size)[self.rank][0]
        model = TestModel().float().to(device_id)
        ddp = DistributedDataParallel(
            model,
            device_ids=[device_id],
            process_group=process_group,
        )

        batch_size = 4
        criterion = nn.CrossEntropyLoss()
        input = torch.rand([batch_size, 2], dtype=torch.float)
        target = torch.LongTensor([random.randrange(4) for _ in range(batch_size)]).to(
            device_id
        )

        for _ in range(6):
            output = ddp(input)
            loss = criterion(output, target)
            loss.backward()

        del ddp
        c10d.destroy_process_group(process_group)

        store = c10d.FileStore(recovery_filename, self.world_size)
        c10d.init_process_group(
            "nccl", store=store, rank=self.rank, world_size=self.world_size
        )
        process_group = c10d.distributed_c10d._get_default_group()
        ddp = DistributedDataParallel(
            model,
            device_ids=[device_id],
            process_group=process_group,
        )

        input = torch.rand([batch_size, 2], dtype=torch.float)
        target = torch.LongTensor([random.randrange(4) for _ in range(batch_size)]).to(
            device_id
        )
        for _ in range(6):
            output = ddp(input)
            loss = criterion(output, target)
            loss.backward()

    @requires_nccl()
    @skip_if_lt_x_gpu(2)
    def test_pass_default_pg(self):
        dist.init_process_group(
            "nccl",
            init_method=f"file://{self.file_name}",
            world_size=self.world_size,
            rank=self.rank,
        )

        default_pg = c10d.distributed_c10d._get_default_group()
        dist.destroy_process_group(default_pg)
        self.assertFalse(dist.is_initialized())

    def _test_grad_layout(self, replica_devices, layer_devs, local_batch_size):
        process_group = self._get_process_group()

        global_batch_size = local_batch_size * self.world_size

        # Carry out some trials with small buckets and some with big buckets.
        bucketsizes = (0.000001, 25)
        # Tuples of lists.  Each list describes per-layer characteristics for one trial.
        layer_formats = (
            [torch.contiguous_format] * 4,
            [torch.channels_last] * 2 + [torch.contiguous_format] * 2,
            [torch.channels_last] * 4,
        )
        layer_dtypes = (
            [torch.float] * 4,
            [torch.float] * 2 + [torch.half] * 2,
            [torch.half] * 4,
        )

        input_dev = layer_devs[0] if isinstance(layer_devs, list) else layer_devs
        target_dev = layer_devs[-1] if isinstance(layer_devs, list) else layer_devs
        input = torch.randn(
            (global_batch_size, 8, 8, 8), device=input_dev, dtype=torch.float
        )
        target = torch.randn(
            (global_batch_size, 8, 4, 4), device=target_dev, dtype=torch.float
        )
        local_batch_start = self.rank * local_batch_size
        local_batch_end = (self.rank + 1) * local_batch_size

        # Reducer.cpp sneakily creates one "initial bucket" that ignores the "bucket_cap_mb"
        # argument.  The following makes sure the initial bucket also complies.
        @contextmanager
        def first_bucket_size(ddp_bucket_mb):
            old_DEFAULT_FIRST_BUCKET_BYTES = dist._DEFAULT_FIRST_BUCKET_BYTES
            dist._DEFAULT_FIRST_BUCKET_BYTES = int(ddp_bucket_mb * 1.0e6)
            try:
                yield
            finally:
                dist._DEFAULT_FIRST_BUCKET_BYTES = old_DEFAULT_FIRST_BUCKET_BYTES

        with torch.backends.cudnn.flags(
            enabled=True, deterministic=True, benchmark=False
        ):
            for formats, dtypes, bucketsize in product(
                layer_formats, layer_dtypes, bucketsizes
            ):
                with first_bucket_size(bucketsize):
                    model_msg = f"rank = {self.rank} formats = {formats} dtypes = {dtypes} bucketsize = {bucketsize} "
                    try:
                        m = ConvNet(layer_devs, formats, dtypes)
                        m_ddp = DistributedDataParallel(
                            copy.deepcopy(m),
                            device_ids=replica_devices,
                            process_group=process_group,
                            bucket_cap_mb=bucketsize,
                        )
                        opt = torch.optim.SGD(m.parameters(), lr=0.1)
                        opt_ddp = torch.optim.SGD(m_ddp.parameters(), lr=0.1)
                        has_half = any(p.dtype is torch.half for p in m.parameters())
                        tol = 1.0e-3 if has_half else 1.0e-5
                    except BaseException:
                        # Prints case-specific debugging info to narrow down failing case.
                        print(
                            "Caught exception during model creation for " + model_msg,
                            flush=True,
                        )
                        raise
                    # 3 iters:  First iter creates grads, second iter retests after rebucketing,
                    # third iter tries zeroed grads.
                    for it in range(3):
                        iter_msg = f"iter = {it} " + model_msg
                        named_msg = iter_msg
                        try:
                            F.mse_loss(m(input).float(), target).backward()
                            F.mse_loss(
                                m_ddp(input[local_batch_start:local_batch_end]).float(),
                                target[local_batch_start:local_batch_end],
                            ).backward()
                            for i, ((layer_name, m_child), m_ddp_child) in enumerate(
                                zip(m.named_children(), m_ddp.module.children())
                            ):
                                named_msg = layer_name + ".weight" + " " + iter_msg
                                self.assertTrue(
                                    m_child.weight.grad.is_contiguous(
                                        memory_format=formats[i]
                                    ),
                                    named_msg,
                                )
                                self.assertTrue(
                                    m_ddp_child.weight.grad.is_contiguous(
                                        memory_format=formats[i]
                                    ),
                                    named_msg,
                                )
                                for j, ((param_name, p), p_ddp) in enumerate(
                                    zip(
                                        m_child.named_parameters(),
                                        m_ddp_child.parameters(),
                                    )
                                ):
                                    named_msg = (
                                        layer_name + "." + param_name + " " + iter_msg
                                    )
                                    self.assertEqual(
                                        p.grad, p_ddp.grad, rtol=tol, atol=tol
                                    )
                            opt.step()
                            opt_ddp.step()
                            if it == 0:
                                for p, p_ddp in zip(m.parameters(), m_ddp.parameters()):
                                    p.grad = None
                                    p_ddp.grad = None
                            else:
                                m.zero_grad()
                                m_ddp.zero_grad()
                        except BaseException:
                            # Makes sure we still get info if an error occurred somewhere other than the asserts.
                            print(
                                "Caught exception during iterations at " + named_msg,
                                flush=True,
                            )
                            raise

    @requires_nccl()
    @skip_if_lt_x_gpu(2)
    def test_grad_layout_1devicemodule_1replicaperprocess(self):
        dev0 = torch.device("cuda:" + str(gpus_for_rank(self.world_size)[self.rank][0]))
        # Tells DDP to use just one device.
        replica_devices = [dev0]
        # Tells _test_grad_layout to construct ConvNet with all layers on this process's first assigned device.
        layer_devs = dev0
        local_batch_size = 8
        self._test_grad_layout(replica_devices, layer_devs, local_batch_size)

    @requires_nccl()
    @skip_if_lt_x_gpu(4)
    @skip_if_rocm
    def test_grad_layout_2devicemodule(self):
        int_devices = gpus_for_rank(self.world_size)[self.rank][:2]
        dev0 = torch.device("cuda:" + str(int_devices[0]))
        dev1 = torch.device("cuda:" + str(int_devices[1]))
        # DDP's default behavior for a multi-device module is "don't replicate."
        replica_devices = None
        # Tells _test_grad_layout to constructs this process's ConvNet on 2 devices, with 2 layers on each device.
        layer_devs = [dev0] * 2 + [dev1] * 2
        local_batch_size = 8
        self._test_grad_layout(replica_devices, layer_devs, local_batch_size)

    @requires_nccl()
    @skip_if_lt_x_gpu(2)
    def test_param_layout_mismatch_error(self):
        process_group = self._get_process_group()

        dev0 = torch.device("cuda:" + str(gpus_for_rank(self.world_size)[self.rank][0]))
        layer_devs = dev0
        layer_formats = (
            [torch.contiguous_format] * 4
            if self.rank == 0
            else [torch.channels_last] * 4
        )
        layer_dtypes = [torch.float] * 4

        m = ConvNet(layer_devs, layer_formats, layer_dtypes)
        if self.rank == 0:
            m_ddp = DistributedDataParallel(
                m, device_ids=[dev0], process_group=process_group
            )
        else:
            with self.assertRaisesRegex(
                RuntimeError,
                ".* appears not to match strides of the same param in process 0",
            ):
                m_ddp = DistributedDataParallel(
                    m, device_ids=[dev0], process_group=process_group
                )

    def _gpu_model_with_ddp_comm_hook(
        self,
        process_group,
        hook=None,
        gradient_as_bucket_view=False,
        state=None,
        static_graph=False,
    ):
        device_id = gpus_for_rank(self.world_size)[self.rank][0]
        gpu_model = DistributedDataParallel(
            ModuleForDdpCommHook().to(device_id),
            device_ids=[device_id],
            process_group=process_group,
            gradient_as_bucket_view=gradient_as_bucket_view,
            static_graph=static_graph,
        )

        # Register a DDP communication hook if any.
        if hook is not None:
            gpu_model.register_comm_hook(state, hook)

        return gpu_model

    @requires_nccl()
    @skip_if_lt_x_gpu(2)
    def test_ddp_comm_hook_future_passing_gpu_nccl(self):
        """
        This unit test verifies whether the Future object is passed properly using nccl backend.
        The hook callback function creates a Future object and sets a value to it.
        """
        process_group = self._get_process_group()

        # Get GPU model with simple_hook registered.
        gpu_model = self._gpu_model_with_ddp_comm_hook(process_group, self._simple_hook)

        # check whether the grads are equal to what simple_hook's then callback returns.
        # without the comm_hook, result would be 0.25 * torch.ones(2, 2).
        self._run_and_verify_hook(gpu_model, 8, 2 * torch.ones(2, 2))

    def _test_ddp_comm_hook_allreduce_hook_nccl(
        self, gradient_as_bucket_view=False, static_graph=False
    ):
        """
        This unit test verifies whether a DDP communication hook that just calls
        allreduce gives the same result with the case of no hook registered.
        Without the then callback, the future_value in reducer is no longer
        a PyObject, and this unit test verifies future_value is properly checked.
        """
        process_group = self._get_process_group()

        def allreduce_hook(
            state: object, bucket: dist.GradBucket
        ) -> torch.futures.Future[torch.Tensor]:
            tensors = [bucket.buffer() / self.world_size]
            return (
                process_group.allreduce(tensors)
                .get_future()
                .then(lambda fut: fut.value()[0])
            )

        # Get GPU model with allreduce_hook registered.
        gpu_model = self._gpu_model_with_ddp_comm_hook(
            process_group, allreduce_hook, gradient_as_bucket_view, static_graph
        )

        # check whether the grads are equal to what DDP without hook would return.
        self._run_and_verify_hook(gpu_model, 8, 0.25 * torch.ones(2, 2))

    def _test_default_ddp_comm_hooks_nccl(self, gradient_as_bucket_view=False):
        """
        This unit test verifies whether default Python DDP communication hooks ALLREDUCE, FP16_COMPRESS
        and BF16_COMPRESS, can give the same result with the case of no hook registered.
        """
        process_group = self._get_process_group()

        # For these default DDP comm hooks, the only state is process group.
        state = process_group
        hook_options = [default.allreduce_hook, default.fp16_compress_hook]
        if (
            not TEST_WITH_ROCM
            and BFLOAT16_AVAILABLE
            and c10d.is_nccl_available()
            and torch.cuda.nccl.version() >= (2, 10)
        ):
            hook_options.append(default.bf16_compress_hook)
        for hook in hook_options:
            # Get GPU model with the hook registered.
            # The first arg 'process_group' is used for initializing the test environment,
            # so it cannot be replaced by 'state', although they have the same value.
            gpu_model = self._gpu_model_with_ddp_comm_hook(
                process_group, hook, gradient_as_bucket_view, state
            )

            # check whether the grads are equal to what DDP without hook would return.
            self._run_and_verify_hook(gpu_model, 8, 0.25 * torch.ones(2, 2))

    def _test_fp16_compress_wrapper(self, gradient_as_bucket_view=False):
        """
        This unit test verifies whether wrapping the ALLREDUCE and POWER_SGD hooks with
        the FP16_WRAPPER can give the same result as when there is no hook registered.
        """
        process_group = self._get_process_group()
        powerSGD_state = powerSGD.PowerSGDState(process_group=process_group)

        hook_args = [
            (powerSGD.powerSGD_hook, powerSGD_state),
            (default.allreduce_hook, process_group),
        ]

        for hook, state in hook_args:
            gpu_model = self._gpu_model_with_ddp_comm_hook(
                process_group,
                default.fp16_compress_wrapper(hook),
                gradient_as_bucket_view,
                state,
            )

            # check whether the grads are equal to what DDP without hook would return.
            self._run_and_verify_hook(gpu_model, 8, 0.25 * torch.ones(2, 2))

    def _test_bf16_compress_wrapper(self, gradient_as_bucket_view=False):
        """
        This unit test verifies whether wrapping the ALLREDUCE and POWER_SGD hooks with
        the BF16_WRAPPER can give the same result as when there is no hook registered.
        """
        process_group = self._get_process_group()
        powerSGD_state = powerSGD.PowerSGDState(process_group=process_group)

        hook_args = [
            (powerSGD.powerSGD_hook, powerSGD_state),
            (default.allreduce_hook, process_group),
        ]

        for hook, state in hook_args:
            gpu_model = self._gpu_model_with_ddp_comm_hook(
                process_group,
                default.bf16_compress_wrapper(hook),
                gradient_as_bucket_view,
                state,
            )

            # check whether the grads are equal to what DDP without hook would return.
            self._run_and_verify_hook(gpu_model, 8, 0.25 * torch.ones(2, 2))

    def _test_powerSGD_ddp_comm_hook_nccl(self, gradient_as_bucket_view=False):
        """
        This unit test verifies whether Python DDP communication hook POWER_SGD
        can give the same result with the case of no hook registered.
        """
        process_group = self._get_process_group()

        # Get GPU model with the hook registered.
        # Test the hook with different algorithmic configs.
        for use_error_feedback, warm_start, batch_tensors_with_same_shape in product(
            [True, False],
            [True, False],
            [True, False],
        ):
            state = powerSGD.PowerSGDState(
                process_group=process_group,
                matrix_approximation_rank=1,
                use_error_feedback=use_error_feedback,
                warm_start=warm_start,
                batch_tensors_with_same_shape=batch_tensors_with_same_shape,
            )
            for hook in [powerSGD.powerSGD_hook, powerSGD.batched_powerSGD_hook]:
                gpu_model = self._gpu_model_with_ddp_comm_hook(
                    process_group, hook, gradient_as_bucket_view, state
                )

                # check whether the grads are equal to what DDP without hook would return.
                self._run_and_verify_hook(gpu_model, 8, 0.25 * torch.ones(2, 2))

    def _test_builtin_ddp_comm_hooks_nccl(self, gradient_as_bucket_view=False):
        """
        This unit test verifies whether built-in C++ DDP communication hooks ALLREDUCE and FP16_COMPRESS
        can give the same result with the case of no hook registered.
        """
        process_group = self._get_process_group()

        for comm_hook_type in [
            dist.BuiltinCommHookType.ALLREDUCE,
            dist.BuiltinCommHookType.FP16_COMPRESS,
        ]:
            # Get GPU model with the built-in communication hook.
            gpu_model = self._gpu_model_with_builtin_ddp_comm_hook(
                process_group, comm_hook_type, gradient_as_bucket_view
            )

            # check whether the grads are equal to what DDP without hook would return.
            self._run_and_verify_hook(gpu_model, 8, 0.25 * torch.ones(2, 2))

    @requires_nccl()
    @skip_if_lt_x_gpu(2)
    def test_ddp_comm_hook_allreduce_hook_nccl(self):
        self._test_ddp_comm_hook_allreduce_hook_nccl()

    @requires_nccl()
    @skip_if_lt_x_gpu(2)
    def test_default_ddp_comm_hooks_nccl(self):
        self._test_default_ddp_comm_hooks_nccl()

    @requires_nccl()
    @skip_if_lt_x_gpu(2)
    def test_fp16_compress_wrapper_nccl(self):
        self._test_fp16_compress_wrapper()

    @requires_nccl()
    @requires_nccl_version((2, 10), "Need NCCL 2.10+ for BF16_COMPRESS")
    @skip_but_pass_in_sandcastle_if(
        not BFLOAT16_AVAILABLE,
        "BFloat16 is only supported by CUDA 11+",
    )
    @skip_if_lt_x_gpu(2)
    def test_bf16_compress_wrapper_nccl(self):
        self._test_bf16_compress_wrapper()

    @requires_nccl()
    @skip_if_lt_x_gpu(2)
    def test_builtin_ddp_comm_hooks_nccl(self):
        self._test_builtin_ddp_comm_hooks_nccl()

    @requires_nccl()
    @skip_if_lt_x_gpu(2)
    def test_powerSGD_ddp_comm_hook_nccl(self):
        self._test_powerSGD_ddp_comm_hook_nccl()

    @requires_nccl()
    @skip_if_lt_x_gpu(2)
    def test_ddp_comm_hook_allreduce_hook_nccl_grad_is_view(self):
        self._test_ddp_comm_hook_allreduce_hook_nccl(gradient_as_bucket_view=True)

    @requires_nccl()
    @skip_if_lt_x_gpu(2)
    def test_ddp_comm_hook_allreduce_hook_nccl_static_graph(self):
        self._test_ddp_comm_hook_allreduce_hook_nccl(static_graph=True)

    @requires_nccl()
    @skip_if_lt_x_gpu(2)
    def test_default_ddp_comm_hooks_nccl_is_view(self):
        self._test_default_ddp_comm_hooks_nccl(gradient_as_bucket_view=True)

    @requires_nccl()
    @skip_if_lt_x_gpu(2)
    def test_fp16_compress_wrapper_is_view(self):
        self._test_fp16_compress_wrapper(gradient_as_bucket_view=True)

    @requires_nccl()
    @requires_nccl_version((2, 10), "Need NCCL 2.10+ for BF16_COMPRESS")
    @skip_but_pass_in_sandcastle_if(
        not BFLOAT16_AVAILABLE,
        "BFloat16 is only supported by CUDA 11+",
    )
    @skip_if_lt_x_gpu(2)
    def test_bf16_compress_wrapper_is_view(self):
        self._test_bf16_compress_wrapper(gradient_as_bucket_view=True)

    @requires_nccl()
    @skip_if_lt_x_gpu(2)
    def test_builtin_ddp_comm_hooks_nccl_grad_is_view(self):
        self._test_builtin_ddp_comm_hooks_nccl(gradient_as_bucket_view=True)

    @requires_nccl()
    @skip_if_lt_x_gpu(2)
    def test_powerSGD_ddp_comm_hook_nccl_grad_is_view(self):
        self._test_powerSGD_ddp_comm_hook_nccl(gradient_as_bucket_view=True)

    @requires_nccl()
    @skip_if_lt_x_gpu(2)
    def test_ddp_comm_hook_allreduce_with_then_hook_nccl(self):
        """
        This unit test verifies whether a DDP communication hook that calls allreduce and then
        multiplies the result by ten and divides by two gives the expected result.
        """
        process_group = self._get_process_group()

        def allreduce_with_then_hook(
            state: object, bucket: dist.GradBucket
        ) -> torch.futures.Future[torch.Tensor]:
            tensors = [bucket.buffer() / self.world_size]
            fut = process_group.allreduce(tensors).get_future()

            def mult(fut):
                # Multiply the result by 10.
                return 10 * fut.value()[0]

            def div(fut):
                # Divide the result by 2.
                return 0.5 * fut.value()

            return fut.then(mult).then(div)

        # Get GPU model with allreduce_with_then_hook registered.
        gpu_model = self._gpu_model_with_ddp_comm_hook(
            process_group, allreduce_with_then_hook
        )

        # check whether the grads are equal to what allreduce returns multiplied by 5.
        # without the comm_hook, result would be still 0.25 * torch.ones(2, 2).
        self._run_and_verify_hook(gpu_model, 8, 1.25 * torch.ones(2, 2))

    class AcceptsParam(torch.nn.Module):
        def __init__(self, p, factor):
            super().__init__()
            self.a = p
            self.f = factor

        def forward(self, input):
            return input + self.a * self.f

    @requires_nccl()
    @skip_if_lt_x_gpu(2)
    def test_ddp_weight_sharing(self):
        process_group = self._get_process_group()

        size = 2048 * 2048
        dev = self.rank
        world = self.world_size

        p = torch.nn.Parameter(torch.randn(size, requires_grad=True))

        for try_set_to_none, use_bucket_view in product((False, True), (False, True)):
            m = torch.nn.Sequential(
                self.AcceptsParam(p, dev + 1), self.AcceptsParam(p, dev + 1)
            ).cuda(dev)

            m = torch.nn.parallel.DistributedDataParallel(
                m,
                bucket_cap_mb=1,
                gradient_as_bucket_view=use_bucket_view,
                device_ids=[dev],
                process_group=process_group,
            )

            for i in range(3):
                m.zero_grad(set_to_none=try_set_to_none)
                m(1).sum().backward()

                # Each param value is multiplied by "rank + 1" twice in forward, so the grad
                # values produced by a particular rank should be 2. * (rank + 1).
                # Summing these over ranks and dividing by world size gives the expected result:
                analytic = torch.full_like(
                    p, 2.0 * (world * (world + 1.0) / 2.0) / world, device=dev
                )
                for name, p in m.named_parameters():
                    self.assertEqual(
                        p.grad,
                        analytic,
                        "mismatch at "
                        + name
                        + ".grad for "
                        + f"set_to_none = {try_set_to_none}, use_bucket_view = {use_bucket_view}",
                    )

    @requires_nccl()
    @skip_if_lt_x_gpu(2)
    def test_ddp_packed_sequence(self):
        """
        Tests that DDP with ``device_ids`` specified can run a forward and
        backward pass with ``PackedSequence`` s with parity compared to a local
        version of the model.
        """
        store = c10d.FileStore(self.file_name, self.world_size)
        process_group = dist.init_process_group(
            "nccl",
            world_size=self.world_size,
            rank=self.rank,
            store=store,
        )
        seqs = ["sequence_sequence", "seq", "sequence"]
        vocab = ["<pad>"] + sorted({ch for seq in seqs for ch in seq})
        vectorized_seqs = [[vocab.index(tok) for tok in seq] for seq in seqs]
        # Set the seed to make the embedding and LSTM deterministic (even
        # across ranks since DDP broadcasts parameters from rank 0)
        torch.manual_seed(0)
        embed = nn.Embedding(len(vocab), 4)  # keep on CPU
        lstm = nn.LSTM(input_size=4, hidden_size=2, batch_first=True).to(self.rank)
        lstm_ddp = DistributedDataParallel(
            copy.deepcopy(lstm),
            device_ids=[self.rank],
            process_group=process_group,
        )
        for p1, p2 in zip(lstm.parameters(), lstm_ddp.module.parameters()):
            self.assertEqual(p1, p2)
        seq_lengths = torch.LongTensor(list(map(len, vectorized_seqs)))
        seq_tensor = torch.Tensor(
            torch.zeros((len(vectorized_seqs), seq_lengths.max()))
        ).long()
        for i, (seq, seq_len) in enumerate(zip(vectorized_seqs, seq_lengths)):
            seq_tensor[i, :seq_len] = torch.LongTensor(seq)
        seq_lengths, permutation_idx = seq_lengths.sort(0, descending=True)
        seq_tensor = seq_tensor[permutation_idx]
        embedded_seq_tensor = embed(seq_tensor)
        packed_input = torch.nn.utils.rnn.pack_padded_sequence(
            embedded_seq_tensor,
            seq_lengths,
            batch_first=True,
        )
        packed_input_ddp = torch.nn.utils.rnn.pack_padded_sequence(
            embedded_seq_tensor.detach().clone(),
            seq_lengths,
            batch_first=True,
        )
        # Move the input to GPU explicitly for the local model
        packed_output, (ht, ct) = lstm(packed_input.to(self.rank))
        # Let DDP move the input to GPU internally
        packed_output_ddp, (ht_ddp, ct_ddp) = lstm_ddp(packed_input_ddp)
        self.assertEqual(packed_output.data, packed_output_ddp.data)
        self.assertEqual(ht, ht_ddp)
        self.assertEqual(ct, ct_ddp)
        packed_output.data.sum().backward()
        packed_output_ddp.data.sum().backward()
        for p1, p2 in zip(lstm.parameters(), lstm_ddp.parameters()):
            self.assertEqual(p1.grad, p2.grad)

    @requires_nccl()
    @skip_if_lt_x_gpu(2)
    def test_channels_last_contig(self):
        process_group = self._get_process_group()
        device = torch.device(f"cuda:{self.rank}")
        tensor = torch.ones((2, 16, 768, 1152), dtype=torch.float32, device=device).to(
            memory_format=torch.channels_last
        )
        process_group.broadcast([tensor]).wait()

    @requires_nccl()
    @skip_if_lt_x_gpu(2)
    def test_ddp_complex_params(self):
        class FFTModel(nn.Module):
            def __init__(self, hin, win, n_features):
                super().__init__()
                self.hin = hin
                self.win = win
                self.weight = nn.Parameter(
                    torch.ones(
                        (n_features, n_features, hin, win // 2 + 1), dtype=torch.cfloat
                    )
                )

            def forward(self, x):
                xc = torch.fft.rfft2(
                    x, s=(self.hin, self.win), dim=(-2, -1), norm="ortho"
                )
                xcw = torch.einsum("nchw,cohw->nohw", xc, self.weight)
                x = torch.fft.irfft2(xcw, dim=(-2, -1), norm="ortho")
                return x

        process_group = self._get_process_group()
        device_id = gpus_for_rank(self.world_size)[self.rank][0]
        N, C, H, W = 1, 16, 64, 64
        ddp_model = DistributedDataParallel(
            FFTModel(hin=H, win=W, n_features=C).to(device_id),
            device_ids=[device_id],
            process_group=process_group,
        )
        optimizer = torch.optim.Adam(ddp_model.parameters(), lr=0.001)

        inp = torch.ones((N, C, H, W), dtype=torch.float32)

        # train step
        out = ddp_model(inp)
        loss = torch.sum(out)
        loss.backward()
        optimizer.step()

        torch.cuda.synchronize()


class WorkHookTest(MultiProcessTestCase):
    @property
    def world_size(self):
        return 2

    def setUp(self):
        super().setUp()
        # set TORCH_NCCL_ENABLE_TIMING to enable timing for CUDAEvents
        # in ProcessGroup Work
        os.environ["TORCH_NCCL_ENABLE_TIMING"] = "1"
        self._spawn_processes()

    def tearDown(self):
        super().tearDown()
        del os.environ["TORCH_NCCL_ENABLE_TIMING"]
        try:
            os.remove(self.file_name)
        except OSError:
            pass

    def _get_store(self):
        return dist.FileStore(self.file_name, self.world_size)

    def _get_process_group(self):
        store = self._get_store()
        c10d.init_process_group(
            "nccl", store=store, rank=self.rank, world_size=self.world_size
        )
        return c10d.distributed_c10d._get_default_group()

    @requires_nccl()
    @skip_if_lt_x_gpu(2)
    def test_on_completion_hook_broadcast(self):
        pg = self._get_process_group()
        num_hook_fired = 0
        durations: List[float] = []

        def hook(work_info: torch._C._distributed_c10d.WorkInfo):
            nonlocal num_hook_fired, durations
            num_hook_fired += 1
            durations.append(work_info.active_duration.total_seconds())

        pg._register_on_completion_hook(hook)
        tensor = torch.ones([2, 3]).cuda(self.rank) * self.rank
        pg.broadcast([tensor]).wait()
        pg.broadcast([tensor]).wait()

        # N.B.: destroy_process_group is necessary to wait for
        # all pending works to finish.
        c10d.destroy_process_group(pg)

        self.assertEqual(num_hook_fired, 2)
        self.assertEqual(len(durations), 2)
        for duration in durations:
            self.assertTrue(duration > 0)

        self.assertEqual(tensor, torch.zeros([2, 3]).cuda(self.rank))

    @requires_nccl()
    @skip_if_lt_x_gpu(2)
    def test_on_completion_hook_mixed_ops(self):
        pg = self._get_process_group()
        num_hook_fired = 0
        durations: List[float] = []

        def hook(work_info: torch._C._distributed_c10d.WorkInfo):
            nonlocal num_hook_fired, durations
            num_hook_fired += 1
            durations.append(work_info.active_duration.total_seconds())

        pg._register_on_completion_hook(hook)
        tensor = torch.ones([2, 3]).cuda(self.rank)
        tensor_list = [torch.empty_like(tensor) for _ in range(self.world_size)]
        # intentionally using async ops.
        pg.allreduce(tensor)
        pg.allgather(tensor_list, tensor)
        pg.allreduce(tensor)

        # N.B.: destroy_process_group is necessary to wait for
        # all pending works to finish.
        c10d.destroy_process_group(pg)

        self.assertEqual(num_hook_fired, 3)
        self.assertEqual(len(durations), 3)
        for duration in durations:
            self.assertTrue(duration > 0)

        self.assertEqual(
            tensor,
            torch.ones([2, 3]).cuda(self.rank) * self.world_size * self.world_size,
        )

        self.assertEqual(
            tensor_list,
            [
                torch.ones([2, 3]).cuda(self.rank) * self.world_size
                for _ in range(self.world_size)
            ],
        )

    @requires_nccl()
    @skip_if_lt_x_gpu(2)
    def test_on_completion_hook_with_ddp(self):
        pg = self._get_process_group()
        num_hook_fired: Dict[int, int] = {}
        durations: Dict[OpType, List[float]] = {}

        def hook(work_info: torch._C._distributed_c10d.WorkInfo):
            nonlocal num_hook_fired, durations
            op_type = work_info.op_type
            if op_type not in num_hook_fired:
                num_hook_fired[op_type] = 0
                durations[op_type] = []
            num_hook_fired[op_type] += 1
            durations[op_type].append(work_info.active_duration.total_seconds())

        pg._register_on_completion_hook(hook)

        nlayers = 10
        net = nn.Sequential(
            *[nn.Linear(1000, 1000, bias=False) for _ in range(nlayers)]
        ).to(self.rank)

        ddp = DistributedDataParallel(
            net,
            device_ids=[self.rank],
            process_group=pg,
            bucket_cap_mb=1,
        )

        pg._wait_for_pending_works()

        # DDP is expected to synchronize model parameter by broadcasting
        # from rank0 to other ranks. However, this is DDP's internal implementation,
        # which is subject to change in future versions.
        self.assertTrue(num_hook_fired[OpType.BROADCAST] > 0)
        ctor_allreduce = (
            num_hook_fired[OpType.ALLREDUCE]
            if OpType.ALLREDUCE in num_hook_fired
            else 0
        )

        x = torch.zeros(2, 1000).cuda(self.rank)
        ddp(x).sum().backward()

        c10d.destroy_process_group(pg)

        self.assertTrue(OpType.ALLREDUCE in num_hook_fired)
        # The number of allreduce ops depend on DDP internal implementation, but
        # there should be at least one allreduce.
        self.assertTrue(num_hook_fired[OpType.ALLREDUCE] - ctor_allreduce > 0)
        self.assertTrue(all(duration > 0 for duration in chain(*(durations.values()))))

    # Not testing FSDP due to https://github.com/pytorch/pytorch/issues/90848.
    # We cannot disable workCleanupLoop() as hooks are fired in that thread.

    @requires_nccl()
    @skip_if_lt_x_gpu(2)
    def test_on_completion_hook_all_gather_object(self):
        torch.cuda.set_device(self.rank)

        pg = self._get_process_group()
        num_hook_fired: Dict[int, int] = {}
        durations: Dict[OpType, List[float]] = {}

        def hook(work_info: torch._C._distributed_c10d.WorkInfo):
            nonlocal num_hook_fired, durations
            op_type = work_info.op_type
            if op_type not in num_hook_fired:
                num_hook_fired[op_type] = 0
                durations[op_type] = []
            num_hook_fired[op_type] += 1
            durations[op_type].append(work_info.active_duration.total_seconds())

        pg._register_on_completion_hook(hook)

        obj = {"rank": self.rank, "world_size": self.world_size}
        obj_list = [None for _ in range(self.world_size)]

        c10d.all_gather_object(obj_list, obj, group=pg)

        for r, o in enumerate(obj_list):
            self.assertTrue(isinstance(o, dict))
            self.assertTrue(set(o.keys()), {"rank", "world_size"})
            self.assertEqual(o["rank"], r)
            self.assertEqual(o["world_size"], self.world_size)

        c10d.destroy_process_group(pg)

        self.assertTrue(OpType.ALLGATHER in num_hook_fired)
        self.assertEqual(len(num_hook_fired), 1)
        # two allgathers, one for size and another for values
        self.assertEqual(num_hook_fired[OpType.ALLGATHER], 2)
        self.assertTrue(all(duration > 0 for duration in durations[OpType.ALLGATHER]))

    @requires_nccl()
    @skip_if_lt_x_gpu(2)
    def test_on_completion_hook_seq(self):
        pg = self._get_process_group()
        num_hook_fired = 0
        seq: int = -1
        work: int = 0

        def hook(work_info: torch._C._distributed_c10d.WorkInfo):
            nonlocal num_hook_fired, seq
            num_hook_fired += 1
            seq = work_info.seq

        pg._register_on_completion_hook(hook)
        tensor = torch.ones([2, 3]).cuda(self.rank) * self.rank
        work_count = 3
        for i in range(work_count):
            work += 1
            pg.broadcast([tensor]).wait()

        # N.B.: destroy_process_group is necessary to wait for
        # all pending works to finish.
        c10d.destroy_process_group(pg)

        self.assertEqual(num_hook_fired, work_count)
        self.assertEqual(work, seq)


class NcclErrorHandlingTest(MultiProcessTestCase):
    def setUp(self):
        super().setUp()
        # Need to skip return code checking for these tests since the child
        # processes don't exit cleanly.
        self.skip_return_code_checks = [
            self.test_nccl_errors_blocking_abort.__wrapped__,
            self.test_nccl_errors_blocking_sigkill.__wrapped__,
            self.test_nccl_errors_blocking_sigterm.__wrapped__,
            self.test_nccl_errors_blocking_nonzero_exit.__wrapped__,
        ]
        # TORCH_NCCL_BLOCKING_WAIT overrides TORCH_NCCL_ASYNC_ERROR_HANDLING hence tests
        # that use TORCH_NCCL_BLOCKING_WAIT will test it as expected.
        os.environ["TORCH_NCCL_ASYNC_ERROR_HANDLING"] = "1"
        self._spawn_processes()

    def tearDown(self):
        super().tearDown()
        try:
            os.remove(self.file_name)
        except OSError:
            pass

    @property
    def op_timeout_sec(self):
        return 3

    @property
    def world_size(self):
        return 3

    @property
    def blocking_wait_error_msg(self):
        return "timeout"

    def _run_all_reduce(self, pg):
        pg.allreduce(torch.rand(10).cuda(self.rank))

    @requires_nccl()
    @requires_nccl_version((2, 4, 0), "Need NCCL 2.4+ for error checking")
    @skip_if_lt_x_gpu(3)
    @skip_if_rocm
    @skip_but_pass_in_sandcastle("Test does not pass when run locally")
    def test_nccl_errors_nonblocking(self):
        # Note: we unset and restore TORCH_NCCL_ASYNC_ERROR_HANDLING for this test
        # since test_c10d_common runs with async error handling by default, but this
        # tests behavior when it is not enabled.
        prev_nccl_async_error_handling = os.environ.get(
            "TORCH_NCCL_ASYNC_ERROR_HANDLING", None
        )
        os.environ["TORCH_NCCL_ASYNC_ERROR_HANDLING"] = "0"
        store = c10d.FileStore(self.file_name, self.world_size)
        process_group = c10d.ProcessGroupNCCL(store, self.rank, self.world_size)
        process_group.allreduce(torch.rand(10).cuda(self.rank))
        if self.rank == 0:
            # This allreduce does not block Python thread as allreduce enqueues
            # the cuda operation, and then wait only blocks the current cuda
            # stream.
            work = process_group.allreduce(torch.rand(10).cuda(self.rank))
            work.wait()

            # Now the work scheduled next should hang forever since the previous
            # allreduce will never complete.
            t = threading.Thread(target=self._run_all_reduce, args=(process_group,))
            t.daemon = True
            t.start()
            t.join(int(get_timeout(self.id()) / 5))
            self.assertTrue(t.is_alive())

        if prev_nccl_async_error_handling is not None:
            os.environ[
                "TORCH_NCCL_ASYNC_ERROR_HANDLING"
            ] = prev_nccl_async_error_handling

    def _test_nccl_errors_blocking(self, func):
        store = c10d.FileStore(self.file_name, self.world_size)
        process_group = c10d.ProcessGroupNCCL(
            store,
            self.rank,
            self.world_size,
            timeout=timedelta(seconds=10),
        )
        process_group.allreduce(torch.rand(10).cuda(self.rank))
        if self.rank == 0:
            work = process_group.allreduce(torch.rand(10).cuda(self.rank))
            with self.assertRaisesRegex(dist.DistBackendError, ""):
                # It seems the error message would be different depending on
                # whether the test is run on CI machine and devGPU.  Skipping
                # the error message check to make both sides happy.
                work.wait(timeout=timedelta(seconds=self.op_timeout_sec))
            # Run some GPU operations to make sure cuda has not gotten stuck.
            # It was observed cuda could get stuck if NCCL communicators were
            # not properly aborted before throwing RuntimeError.
            a = torch.rand(10).cuda(self.rank)
        elif self.rank == 1:
            # Clean up structures (ex: files for FileStore before going down)
            del process_group
            func()

    @with_nccl_blocking_wait
    @requires_nccl()
    @requires_nccl_version((2, 4, 0), "Need NCCL 2.4+ for error checking")
    @skip_if_lt_x_gpu(3)
    @skip_if_rocm
    def test_nccl_errors_blocking_clean_exit(self):
        self._test_nccl_errors_blocking(lambda: sys.exit(0))

    @with_nccl_blocking_wait
    @requires_nccl()
    @requires_nccl_version((2, 4, 0), "Need NCCL 2.4+ for error checking")
    @skip_if_lt_x_gpu(3)
    @skip_if_rocm
    def test_nccl_errors_blocking_nonzero_exit(self):
        self._test_nccl_errors_blocking(lambda: sys.exit(1))

    @with_nccl_blocking_wait
    @requires_nccl()
    @requires_nccl_version((2, 4, 0), "Need NCCL 2.4+ for error checking")
    @skip_if_lt_x_gpu(3)
    @skip_if_rocm
    @skip_but_pass_in_sandcastle(
        "Frequently times out see https://github.com/pytorch/pytorch/issues/58920"
    )
    def test_nccl_errors_blocking_abort(self):
        self._test_nccl_errors_blocking(lambda: os.abort())

    @with_nccl_blocking_wait
    @requires_nccl()
    @requires_nccl_version((2, 4, 0), "Need NCCL 2.4+ for error checking")
    @skip_if_lt_x_gpu(3)
    @skip_if_rocm
    def test_nccl_errors_blocking_sigkill(self):
        self._test_nccl_errors_blocking(lambda: os.kill(os.getpid(), signal.SIGKILL))

    @with_nccl_blocking_wait
    @requires_nccl()
    @requires_nccl_version((2, 4, 0), "Need NCCL 2.4+ for error checking")
    @skip_if_lt_x_gpu(3)
    @skip_if_rocm
    def test_nccl_errors_blocking_sigterm(self):
        self._test_nccl_errors_blocking(lambda: os.kill(os.getpid(), signal.SIGTERM))

    @with_nccl_blocking_wait
    @requires_nccl()
    @requires_nccl_version((2, 4, 0), "Need NCCL 2.4+ for error checking")
    @skip_if_lt_x_gpu(3)
    def test_nccl_blocking_wait_with_barrier(self):
        store = c10d.FileStore(self.file_name, self.world_size)
        process_group = c10d.ProcessGroupNCCL(
            store,
            self.rank,
            self.world_size,
            timeout=timedelta(seconds=10),
        )
        process_group.barrier().wait()
        if self.rank == 0:
            with self.assertRaisesRegex(dist.DistBackendError, ""):
                # It seems the error message would be different depending on
                # whether the test is run on CI machine and devGPU.  Skipping
                # the error message check to make both sides happy.
                process_group.barrier().wait(
                    timeout=timedelta(seconds=self.op_timeout_sec)
                )

    def _run_invalid_nccl_blocking_wait_env(self, val):
        os.environ["TORCH_NCCL_BLOCKING_WAIT"] = val
        store = c10d.FileStore(self.file_name, self.world_size)
        with self.assertRaises(RuntimeError):
            process_group = c10d.ProcessGroupNCCL(store, self.rank, self.world_size)

    @requires_nccl()
    @skip_if_lt_x_gpu(3)
    def test_invalid_nccl_blocking_wait_env(self):
        self._run_invalid_nccl_blocking_wait_env("abc")
        self._run_invalid_nccl_blocking_wait_env("-1")
        self._run_invalid_nccl_blocking_wait_env("2147483647")
        self._run_invalid_nccl_blocking_wait_env("4294967295")

    @with_nccl_blocking_wait
    @requires_nccl()
    @requires_gloo()
    @skip_if_lt_x_gpu(3)
    def test_nccl_timeout(self):
        store = c10d.FileStore(self.file_name, self.world_size)

        # Initialize process_group.
        process_group = c10d.ProcessGroupNCCL(
            store, self.rank, self.world_size, timeout=timedelta(seconds=10)
        )
        # Control gloo pg used as go-ahead signal/barrier
        # to coordinate btwn ranks.
        pg_gloo = c10d.ProcessGroupGloo(store, self.rank, self.world_size)
        failed_collective_timeout = timedelta(milliseconds=100)
        process_group.allreduce(torch.rand(10).cuda(self.rank)).wait(
            timeout=timedelta(seconds=5)
        )

        if self.rank == 0:
            # This should timeout in about 1 second.
            # Watchdog may abort timed out work resulting in NCCL error instead of operation timed out.
            with self.assertRaisesRegex(
                dist.DistBackendError, self.blocking_wait_error_msg
            ):
                process_group.allreduce(torch.rand(10).cuda(self.rank)).wait(
                    timeout=failed_collective_timeout
                )
            # Now do a barrier to tell other rank to go ahead.
            pg_gloo.barrier().wait()
        else:
            # Wait on rank 0 to fail.
            try:
                pg_gloo.barrier().wait()
            except Exception as e:
                raise ValueError(
                    f"Rank {self.rank} barrier timed out waiting for rank 0 with error: {str(e)}"
                ) from e


class CommTest(test_c10d_common.AbstractCommTest, MultiProcessTestCase):
    @property
    def device(self):
        return f"cuda:{self.rank}"

    def setUp(self):
        super().setUp()
        # TORCH_NCCL_BLOCKING_WAIT overrides TORCH_NCCL_ASYNC_ERROR_HANDLING hence tests
        # that use TORCH_NCCL_BLOCKING_WAIT will test it as expected.
        os.environ["TORCH_NCCL_ASYNC_ERROR_HANDLING"] = "1"
        self._spawn_processes()

    def tearDown(self):
        super().tearDown()
        try:
            os.remove(self.file_name)
        except OSError:
            pass

    def _test_broadcast_coalesced(self, process_group, device, root_rank):
        half = torch.float16

        # No support for float16 for CPU tensors
        if device == torch.device("cpu"):
            half = torch.float32

        target = torch.arange(60, dtype=half, device=device).chunk(5)
        target += torch.arange(60, dtype=torch.float32, device=device).chunk(5)
        target += torch.arange(60, dtype=half, device=device).chunk(5)
        target += torch.arange(60, dtype=torch.float64, device=device).chunk(5)
        target += torch.arange(60, dtype=half, device=device).chunk(5)
        target += torch.arange(60, dtype=torch.float32, device=device).chunk(5)

        # The tensors to pass to broadcast are identical to the target
        # only on the process that is the root of the broadcast.
        if self.rank == root_rank:
            tensors = [tensor.clone() for tensor in target]
        else:
            tensors = [torch.zeros_like(tensor) for tensor in target]

        if self.rank != root_rank:
            self.assertNotEqual(tensors, target)

        c10d._broadcast_coalesced(
            process_group, tensors, buffer_size=256, src=root_rank
        )

        if self.rank != root_rank:
            self.assertEqual(tensors, target)

    @requires_nccl()
    @skip_if_lt_x_gpu(2)
    def test_broadcast_coalesced_nccl(self):
        store = c10d.FileStore(self.file_name, self.world_size)
        c10d.init_process_group(
            backend="nccl", store=store, rank=self.rank, world_size=self.world_size
        )
        process_group = c10d.distributed_c10d._get_default_group()
        device = torch.device("cuda:%d" % self.rank)
        ranks = [0, 1]
        for root_rank in ranks:
            self._test_broadcast_coalesced(process_group, device, root_rank)

    @requires_nccl()
    @skip_if_lt_x_gpu(2)
    def test_all_reduce_coalesced_nccl(self):
        store = c10d.FileStore(self.file_name, self.world_size)
        c10d.init_process_group(
            backend="nccl", store=store, rank=self.rank, world_size=self.world_size
        )
        process_group = c10d.distributed_c10d._get_default_group()
        device = torch.device("cuda:%d" % self.rank)
        tensors = [
            torch.full((60 + i,), self.rank + 1 + i, device=device, dtype=torch.float)
            for i in range(5)
        ]
        torch.distributed.all_reduce_coalesced(tensors, group=process_group)
        for i, t in enumerate(tensors):
            self.assertEqual(
                t,
                torch.full_like(
                    t, self.world_size * (i + (self.world_size + 1.0) / 2.0)
                ),
            )

    @requires_nccl()
    @skip_if_lt_x_gpu(2)
    def test_all_reduce_coalesced_manager_nccl(self):
        store = c10d.FileStore(self.file_name, self.world_size)
        c10d.init_process_group(
            backend="nccl", store=store, rank=self.rank, world_size=self.world_size
        )
        process_group = c10d.distributed_c10d._get_default_group()
        device = torch.device("cuda:%d" % self.rank)
        tensors = [
            torch.full((60 + i,), self.rank + 1 + i, device=device, dtype=torch.float)
            for i in range(5)
        ]
        with torch.distributed._coalescing_manager(
            group=process_group, device=device, async_ops=True
        ) as cm:
            for tensor in tensors:
                torch.distributed.all_reduce(tensor)
        self.assertEqual(len(cm.works), 1)
        cm.wait()
        for i, t in enumerate(tensors):
            self.assertEqual(
                t,
                torch.full_like(
                    t, self.world_size * (i + (self.world_size + 1.0) / 2.0)
                ),
            )

    @requires_nccl()
    @skip_if_lt_x_gpu(2)
    @skip_if_rocm
    def test_intra_node_comm_all_reduce(self):
        from torch._C._distributed_c10d import _get_intra_node_comm_usage_counter
        from torch.testing._internal.common_cuda import SM80OrLater

        for peer in range(self.world_size):
            if peer == self.rank:
                continue
            if not torch._C._cuda_canDeviceAccessPeer(self.rank, peer):
                raise SkipTest("Test requires p2p access")

        if not SM80OrLater:
            raise SkipTest("Test requires sm>=80")

        store = c10d.FileStore(self.file_name, self.world_size)
        os.environ["ENABLE_INTRA_NODE_COMM"] = "1"
        os.environ["TEST_INTRA_NODE_COMM"] = "1"
        torch.cuda.set_device(self.rank)
        c10d.init_process_group(
            backend="nccl", rank=self.rank, world_size=self.world_size, store=store
        )
        expect = self.world_size * (self.world_size - 1) // 2

        # IntraNodeComm currently only supports sum and bf16.
        # Verify that it is not used in the next two configurations.
        t = torch.full((4 * 1024 // 2,), self.rank).cuda()
        c10d.all_reduce(t, c10d.ReduceOp.SUM)
        self.assertTrue(t.eq(expect).all())
        self.assertEqual(_get_intra_node_comm_usage_counter(), 0)

        t = torch.full((4 * 1024 // 2,), self.rank, dtype=torch.bfloat16).cuda()
        c10d.all_reduce(t, c10d.ReduceOp.AVG)
        self.assertEqual(_get_intra_node_comm_usage_counter(), 0)

        # Verify that IntraNodeComm is used up to 10MB
        t = torch.full((4 * 1024 // 2,), self.rank, dtype=torch.bfloat16).cuda()
        c10d.all_reduce(t, c10d.ReduceOp.SUM)
        self.assertTrue(t.eq(expect).all())
        self.assertEqual(_get_intra_node_comm_usage_counter(), 1)

        t = torch.full((512 * 1024 // 2,), self.rank, dtype=torch.bfloat16).cuda()
        c10d.all_reduce(t, c10d.ReduceOp.SUM)
        self.assertTrue(t.eq(expect).all())
        self.assertEqual(_get_intra_node_comm_usage_counter(), 2)

        t = torch.full((10 * 1024**2 // 2,), self.rank, dtype=torch.bfloat16).cuda()
        c10d.all_reduce(t, c10d.ReduceOp.SUM)
        self.assertTrue(t.eq(expect).all())
        self.assertEqual(_get_intra_node_comm_usage_counter(), 3)

        # Verify that IntraNodeComm is not used beyond 10MB
        t = torch.full(
            (10 * 1024**2 // 2 + 1,), self.rank, dtype=torch.bfloat16
        ).cuda()
        c10d.all_reduce(t, c10d.ReduceOp.SUM)
        self.assertTrue(t.eq(expect).all())
        self.assertEqual(_get_intra_node_comm_usage_counter(), 3)

        c10d.destroy_process_group()

    @requires_nccl()
    @skip_if_lt_x_gpu(2)
    def test_sequence_num_set_default_pg_nccl(self):
        torch.cuda.set_device(self.rank)
        self._test_sequence_num_set_default_pg(backend="nccl")

    @skip_if_lt_x_gpu(2)
    @requires_nccl()
    def test_sequence_num_incremented_nccl_default(self):
        self._test_sequence_num_incremented_default_group("nccl")

    @skip_if_lt_x_gpu(4)
    @requires_nccl()
    def test_sequence_num_incremented_nccl_subgroup(self):
        if self.world_size < 4:
            return skip_but_pass_in_sandcastle("Test requires world_size of at least 4")
        self._test_sequence_num_incremented_subgroup("nccl")

    @requires_nccl()
    @skip_if_lt_x_gpu(2)
    def test_sequence_num_set_nccl_new_group(self):
        torch.cuda.set_device(self.rank)
        self._test_sequence_num_set_new_group(backend="nccl")

    def _test_pass_nccl_options(self, pg_opts):
        store = c10d.FileStore(self.file_name, self.world_size)
        # Test init_process_group accepts options
        dist.init_process_group(
            "nccl",
            world_size=self.world_size,
            rank=self.rank,
            store=store,
            pg_options=pg_opts,
        )

        # Test with new_group
        pg = c10d.new_group([0, 1], pg_options=pg_opts)
        # test the process group works as expected
        t = torch.tensor([self.rank + 1] * 10).cuda(self.rank)
        pg.allreduce(t).wait()
        expected_tensor = torch.tensor([3] * 10).cuda(self.rank)
        self.assertEqual(expected_tensor, t)

    @requires_nccl()
    @skip_if_lt_x_gpu(2)
    def test_pass_nccl_options_high_priority_stream(self):
        pg_opts = c10d.ProcessGroupNCCL.Options()
        pg_opts.is_high_priority_stream = True
        self._test_pass_nccl_options(pg_opts)

    @requires_nccl()
    @requires_nccl_version(
        (2, 17), "Need NCCL 2.17+ for configuring NCCL communicators"
    )
    @skip_if_lt_x_gpu(2)
    def test_pass_nccl_options_config(self):
        pg_opts = c10d.ProcessGroupNCCL.Options()
        pg_opts.config.max_ctas = 4
        pg_opts.config.min_ctas = 2
        pg_opts.config.cga_cluster_size = 2
        pg_opts.config.net_name = "Socket"
        nccl_debug_file = tempfile.NamedTemporaryFile()
        os.environ["NCCL_DEBUG"] = "INFO"
        os.environ["NCCL_DEBUG_FILE"] = nccl_debug_file.name

        # Tests functionality when passing nccl config
        self._test_pass_nccl_options(pg_opts)

        # Tests if comms were configured
        nccl_debug_file_content = nccl_debug_file.read()
        max_ctas = re.search(rb"Max CTAs.*(\d+)|$", nccl_debug_file_content).group(1)
        min_ctas = re.search(rb"Min CTAs.*(\d+)|$", nccl_debug_file_content).group(1)
        cga_cluster_size = re.search(
            rb"CGA cluster.*(\d+)|$", nccl_debug_file_content
        ).group(1)
        net_name = re.search(
            rb"Using network.([a-zA-z]+)|$", nccl_debug_file_content
        ).group(1)
        self.assertEqual(pg_opts.config.max_ctas, int(max_ctas))
        self.assertEqual(pg_opts.config.min_ctas, int(min_ctas))
        self.assertEqual(pg_opts.config.cga_cluster_size, int(cga_cluster_size))
        self.assertEqual(pg_opts.config.net_name, net_name.decode())

    @requires_nccl()
    @skip_if_lt_x_gpu(4)
    def test_nccl_barrier(self):
        store = c10d.FileStore(self.file_name, self.world_size)
        c10d.init_process_group(
            backend="nccl", rank=self.rank, world_size=self.world_size, store=store
        )

        t = torch.tensor([self.rank + 1] * 10).cuda(2 * self.rank)
        c10d.all_reduce(t)
        expected_tensor = torch.tensor([3] * 10).cuda(2 * self.rank)
        self.assertEqual(expected_tensor, t)

        # Test with new_group
        pg = c10d.new_group([0, 1])
        t = torch.tensor([self.rank + 1] * 10).cuda(2 * self.rank)
        pg.allreduce(t).wait()
        self.assertEqual(expected_tensor, t)

        pg = c10d.new_group([0])
        if self.rank == 0:
            t = torch.tensor([self.rank + 1] * 10).cuda(2 * self.rank)
            expected_tensor = torch.tensor([self.rank + 1] * 10).cuda(2 * self.rank)
            pg.allreduce(t).wait()
            self.assertEqual(expected_tensor, t)

        pg = c10d.new_group([1])
        if self.rank == 1:
            t = torch.tensor([self.rank + 1] * 10).cuda(2 * self.rank)
            expected_tensor = torch.tensor([self.rank + 1] * 10).cuda(2 * self.rank)
            pg.allreduce(t).wait()
            self.assertEqual(expected_tensor, t)

    @requires_nccl()
    @skip_if_lt_x_gpu(2)
    def test_nccl_barrier_device_ids(self):
        store = c10d.FileStore(self.file_name, self.world_size)
        c10d.init_process_group(
            backend="nccl", rank=self.rank, world_size=self.world_size, store=store
        )

        c10d.barrier(device_ids=[self.rank])

    @requires_nccl()
    @skip_if_lt_x_gpu(2)
    def test_nccl_barrier_device_ids_function_argument(self):
        store = c10d.FileStore(self.file_name, self.world_size)
        c10d.init_process_group(
            backend="nccl", rank=self.rank, world_size=self.world_size, store=store
        )

        with self.assertRaisesRegex(TypeError, "Invalid function argument"):
            c10d.barrier(device_ids=self.rank)

    @requires_nccl()
    @skip_if_lt_x_gpu(2)
    @with_dist_debug_levels(levels=["DETAIL"])
    def test_nccl_warn_not_in_group_debug_detail(self):
        self._test_warn_not_in_group(backend="nccl")

    @requires_nccl()
    @skip_if_lt_x_gpu(2)
    @with_dist_debug_levels(levels=["INFO"])
    def test_nccl_warn_not_in_group_debug_info(self):
        self._test_warn_not_in_group(backend="nccl")

    @requires_nccl()
    @skip_if_lt_x_gpu(2)
    @with_dist_debug_levels(levels=["OFF"])
    def test_nccl_warn_not_in_group_debug_off(self):
        self._test_warn_not_in_group(backend="nccl")

    @requires_nccl()
    @skip_if_lt_x_gpu(2)
    def test_nncl_rank_membership(self):
        self._test_rank_membership(backend="nccl")

    @requires_nccl()
    @skip_if_lt_x_gpu(2)
    def test_tensor_dtype_mismatch(self):
        self._test_tensor_dtype_mismatch(backend="nccl")

    @requires_nccl()
    @skip_if_lt_x_gpu(2)
    def test_tensor_dtype_complex(self):
        self._test_tensor_dtype_complex(backend="nccl")


class CompilerTest(test_c10d_common.CompilerTest):
    @property
    def world_size(self):
        return 2

    def _get_default_group(self):
        store = c10d.FileStore(self.file_name, self.world_size)
        dist.init_process_group(
            backend="nccl",
            rank=self.rank,
            world_size=self.world_size,
            store=store,
        )
        return dist.distributed_c10d._get_default_group()

    @skip_if_lt_x_gpu(2)
    def test_allreduce_work_wait_gpu(self):
        self._test_allreduce_work_wait(
            torch.ones(2, 2, device=self.rank) * self.rank,
        )

    @skip_if_lt_x_gpu(2)
    def test_allgather_work_wait_gpu(self):
        self._test_allgather_work_wait(torch.ones(2, 2, device=self.rank) * self.rank)

    @skip_if_lt_x_gpu(2)
    def test_allgather_into_tensor_work_wait_gpu(self):
        self._test_allgather_into_tensor_work_wait(
            torch.ones(2, 2, device=self.rank) * self.rank
        )

    @skip_if_lt_x_gpu(2)
    def test_reduce_scatter_work_wait_gpu(self):
        self._test_reduce_scatter_work_wait(
            torch.ones(2, 2, device=self.rank) * self.rank
        )

    @skip_if_lt_x_gpu(2)
    def test_reduce_scatter_tensor_work_wait_gpu(self):
        self._test_reduce_scatter_tensor_work_wait(
            torch.ones(4, 4, device=self.rank) * self.rank
        )

    @skip_if_lt_x_gpu(2)
    def test_broadcast_work_wait_gpu(self):
        self._test_broadcast_work_wait(torch.ones(2, 2, device=self.rank) * self.rank)

    @skip_if_lt_x_gpu(2)
    def test_scatter_work_wait_gpu(self):
        self._test_scatter_work_wait(torch.ones(2, 2, device=self.rank) * self.rank)

    @skip_if_lt_x_gpu(2)
    def test_alltoall_work_wait_gpu(self):
        self._test_alltoall_work_wait(torch.ones(2, 2, device=self.rank) * self.rank)

    @skip_if_lt_x_gpu(2)
    def test_nested_comm_tensor_wrapping(self):
        self._test_nested_comm_tensor_wrapping(
            torch.ones(2, 2, device=self.rank) * self.rank
        )

    @skip_if_lt_x_gpu(2)
    def test_consecutive_comm_work_wait_gpu(self):
        self._test_consecutive_comm_work_wait(
            torch.ones(2, 2, device=self.rank) * self.rank
        )

    @requires_nccl()
    @skip_if_lt_x_gpu(2)
    def test_reduce_scatter_base_k(self):
        store = dist.FileStore(self.file_name, self.world_size)
        dist.init_process_group(
            "nccl",
            world_size=self.world_size,
            rank=self.rank,
            store=store,
        )
        output_tensor = torch.zeros(2, dtype=torch.int64).to(self.rank)
        input_tensors = torch.arange(self.world_size * 2, dtype=torch.int64).to(
            self.rank
        )
        input_tensors = torch.reshape(input_tensors, (self.world_size, 2))
        dist.reduce_scatter_tensor(output_tensor, input_tensors)
        self.assertEqual(output_tensor, input_tensors[self.rank] * self.world_size)

    @requires_nccl()
    @skip_if_lt_x_gpu(2)
    def test_reduce_scatter_tensor_coalesced(self):
        store = dist.FileStore(self.file_name, self.world_size)
        dist.init_process_group(
            "nccl",
            world_size=self.world_size,
            rank=self.rank,
            store=store,
        )
        output_tensors = torch.zeros(2, 2).to(self.rank)
        input_tensors = [torch.ones(2, 2).to(self.rank) for _ in range(self.world_size)]
        with dist._coalescing_manager():
            for i in range(self.world_size):
                dist.reduce_scatter_tensor(output_tensors[i], input_tensors[i])
        self.assertEqual(output_tensors, input_tensors[self.rank] * self.world_size)


class SetDeviceMethod(Enum):
    TORCH_CUDA_SET = auto()  # torch.cuda.set_device
    COLLECTIVE_ARGUMENT = auto()  # broadcast_object_list(device=)


class NcclProcessGroupWithDispatchedCollectivesTests(
    test_c10d_common.ProcessGroupWithDispatchedCollectivesTests
):
    @requires_nccl()
    @skip_if_lt_x_gpu(1)
    def test_collectives(self):
        self._test_collectives(backend="nccl")

    @requires_nccl()
    @skip_if_lt_x_gpu(1)
    def test_allreduce_coalesced(self):
        self._test_allreduce_coalesced(backend="nccl")

    @requires_nccl()
    @skip_if_lt_x_gpu(1)
    def test_all_to_all_single(self):
        self._test_all_to_all_single(backend="nccl")

    @requires_nccl()
    @skip_if_lt_x_gpu(1)
    def test_allgather_base(self):
        store = dist.FileStore(self.file_name, self.world_size)
        dist.init_process_group(
            "nccl",
            world_size=self.world_size,
            rank=self.rank,
            store=store,
        )
        device = "cuda"
        tensor = torch.ones(10, 10, device=torch.device(device))
        output_tensor = torch.zeros(10, 10, device=torch.device(device))
        dist.all_gather_into_tensor(output_tensor, tensor)
        self.assertEqual(output_tensor, tensor)


class LargeCommTest(test_c10d_common.AbstractLargeCommTest, MultiProcessTestCase):
    def setUp(self):
        super().setUp()
        # TORCH_NCCL_BLOCKING_WAIT overrides TORCH_NCCL_ASYNC_ERROR_HANDLING hence tests
        # that use TORCH_NCCL_BLOCKING_WAIT will test it as expected.
        os.environ["TORCH_NCCL_ASYNC_ERROR_HANDLING"] = "1"
        self._spawn_processes()

    def tearDown(self):
        super().tearDown()
        try:
            os.remove(self.file_name)
        except OSError:
            pass

    @property
    def device(self):
        return self.rank

    @requires_nccl()
    @skip_if_lt_x_gpu(4)
    def test_new_group_local_sync(self):
        self._test_new_group_local_sync(backend="nccl")

    @requires_nccl()
    @skip_if_lt_x_gpu(4)
    def test_new_group_local_sync_sanity_check(self):
        self._test_new_group_local_sync_sanity_check(backend="nccl")

    @requires_nccl()
    @skip_if_lt_x_gpu(4)
    def test_new_group_local_sync_duplicated_pg(self):
        self._test_new_group_local_sync_duplicate_pg(backend="nccl")

    def _init_two_pg2_subgroups(self, world_size: int = 4):
        if world_size != 4:
            raise NotImplementedError(
                f"need world size of 4 to get 2 subgroup PGs, but got world size of {world_size}"
            )
        store = c10d.FileStore(self.file_name, world_size)
        c10d.init_process_group(
            backend="nccl", store=store, rank=self.rank, world_size=world_size
        )
        # every rank creates the same sub groups
        # including unused sub groups in the current rank
        a_group = c10d.new_group([0, 1])
        b_group = c10d.new_group([2, 3])
        return a_group if self.rank < 2 else b_group

    @requires_nccl()
    @skip_if_lt_x_gpu(4)
    def test_gather_subgroup(self):
        world_size = 4
        if self.rank >= world_size:
            # just easier to write the test for exactly 4 gpus, even if this test class increased to 8gpu later
            return

        subgroup = self._init_two_pg2_subgroups(world_size)
        device = torch.device("cuda:%d" % self.rank)
        input = torch.ones((10,), device=device) * self.rank
        if self.rank == 0 or self.rank == 2:
            gather_list = [torch.empty_like(input) for _ in range(subgroup.size())]
            torch.distributed.gather(
                input,
                gather_list=gather_list,
                dst=self.rank,
                group=subgroup,
                async_op=False,
            )
            for src in range(len(gather_list)):
                expected = (torch.ones_like(input) * self.rank) + src
                self.assertEqual(gather_list[src], expected)
        else:
            torch.distributed.gather(
                input,
                gather_list=None,
                dst=self.rank - 1,
                group=subgroup,
                async_op=False,
            )

    @requires_nccl()
    @skip_if_lt_x_gpu(4)
    def test_gather_object_subgroup(self):
        world_size = 4
        if self.rank >= world_size:
            # just easier to write the test for exactly 4 gpus, even if this test class increased to 8gpu later
            return

        subgroup = self._init_two_pg2_subgroups(world_size)

        # discrepancy #1
        # have to set device or else gather_object gets wrong device from 'current_device = _get_pg_default_device(group)
        torch.cuda.set_device(self.rank)

        input = {"rank": self.rank}
        if self.rank == 0 or self.rank == 2:
            # discrepancy #2
            # another weird thing- what's the point of making me specify some empty objects in my list?
            # empty list should be valid imo.  (but it throws an error)
            gather_list = [{}, {}]
            torch.distributed.gather_object(
                input, object_gather_list=gather_list, dst=self.rank, group=subgroup
            )
            for src in range(len(gather_list)):
                self.assertEqual(gather_list[src]["rank"], self.rank + src)
        else:
            torch.distributed.gather_object(
                input, object_gather_list=None, dst=self.rank - 1, group=subgroup
            )

    @requires_nccl()
    @skip_if_lt_x_gpu(4)
    def test_reduce_subgroup(self):
        world_size = 4
        if self.rank >= world_size:
            return
        subgroup = self._init_two_pg2_subgroups(world_size)
        device = torch.device("cuda:%d" % self.rank)
        x = torch.ones((10,), device=device) * self.rank
        if self.rank == 0 or self.rank == 2:
            expected = x + torch.ones((10,), device=device) * (self.rank + 1)
            c10d.reduce(x, dst=self.rank, group=subgroup, async_op=False)
            self.assertEqual(x, expected)
        else:
            c10d.reduce(x, dst=self.rank - 1, group=subgroup, async_op=False)

    @requires_nccl()
    @skip_if_lt_x_gpu(4)
    @parametrize("async_op", [True, False])
    def test_send_recv_subgroup(self, async_op):
        world_size = 4
        if self.rank >= world_size:
            return
        subgroup = self._init_two_pg2_subgroups(world_size)
        device = torch.device("cuda:%d" % self.rank)
        if self.rank == 0 or self.rank == 2:
            x = torch.empty((10,), device=device)
            if async_op:
                c10d.irecv(x, src=self.rank + 1, group=subgroup).wait()
            else:
                c10d.recv(x, src=self.rank + 1, group=subgroup)
            expected = torch.ones((10,), device=device) * (self.rank + 1)
            self.assertEqual(x, expected)
        else:
            x = torch.ones((10,), device=device) * self.rank
            if async_op:
                c10d.isend(x, dst=self.rank - 1, group=subgroup).wait()
            else:
                c10d.send(x, dst=self.rank - 1, group=subgroup)

    @requires_nccl()
    @skip_if_lt_x_gpu(4)
    def test_broadcast_subgroup(self):
        world_size = 4
        if self.rank >= world_size:
            return
        subgroup = self._init_two_pg2_subgroups(world_size)
        device = torch.device("cuda:%d" % self.rank)
        if self.rank == 0 or self.rank == 2:
            x = torch.empty((10,), device=device)
            c10d.broadcast(x, src=self.rank + 1, group=subgroup)
            expected = torch.ones((10,), device=device) * (self.rank + 1)
            self.assertEqual(x, expected)
        else:
            x = torch.ones((10,), device=device) * self.rank
            c10d.broadcast(x, src=self.rank, group=subgroup)

    @requires_nccl()
    @skip_if_lt_x_gpu(4)
    @parametrize(
        "set_device",
        [SetDeviceMethod.TORCH_CUDA_SET, SetDeviceMethod.COLLECTIVE_ARGUMENT],
    )
    def test_broadcast_object_list_subgroup(self, set_device: SetDeviceMethod):
        world_size = 4
        if self.rank >= world_size:
            return
        subgroup = self._init_two_pg2_subgroups(world_size)
        if set_device == SetDeviceMethod.TORCH_CUDA_SET:
            torch.cuda.set_device(self.rank)
            device = None
        else:
            device = torch.device("cuda:%d" % self.rank)
        if self.rank == 0 or self.rank == 2:
            x = [{}]
            c10d.broadcast_object_list(
                x, src=self.rank + 1, group=subgroup, device=device
            )
            expected = [{"rank": self.rank + 1}]
            self.assertEqual(x, expected)
        else:
            x = [{"rank": self.rank}]
            c10d.broadcast_object_list(x, src=self.rank, group=subgroup, device=device)

    @requires_nccl()
    @skip_if_lt_x_gpu(4)
    def test_scatter_subgroup(self):
        world_size = 4
        if self.rank >= world_size:
            return
        subgroup = self._init_two_pg2_subgroups(world_size)
        device = torch.device("cuda:%d" % self.rank)
        x = torch.empty((10,), device=device)
        expected = torch.ones((10,), device=device) * self.rank
        if self.rank == 0 or self.rank == 2:
            c10d.scatter(x, scatter_list=None, src=self.rank + 1, group=subgroup)
        else:
            scatter_list = [
                torch.ones((10,), device=device) * (self.rank - 1),
                torch.ones((10,), device=device) * self.rank,
            ]
            c10d.scatter(x, scatter_list=scatter_list, src=self.rank, group=subgroup)
        self.assertEqual(x, expected)

    @requires_nccl()
    @skip_if_lt_x_gpu(4)
    def test_scatter_object_list_subgroup(self):
        world_size = 4
        if self.rank >= world_size:
            return
        subgroup = self._init_two_pg2_subgroups(world_size)
        torch.cuda.set_device(self.rank)
        scatter_object_output_list = [None]
        expected = [{"rank": self.rank}]
        if self.rank == 0 or self.rank == 2:
            c10d.scatter_object_list(
                scatter_object_output_list=scatter_object_output_list,
                scatter_object_input_list=None,
                src=self.rank + 1,
                group=subgroup,
            )

        else:
            scatter_object_input_list = [
                {"rank": self.rank - 1},
                {"rank": self.rank},
            ]
            c10d.scatter_object_list(
                scatter_object_output_list=scatter_object_output_list,
                scatter_object_input_list=scatter_object_input_list,
                src=self.rank,
                group=subgroup,
            )
        self.assertEqual(scatter_object_output_list, expected)


instantiate_parametrized_tests(LargeCommTest)


class SparseCollective(MultiProcessTestCase):
    @property
    def world_size(self):
        return 1

    def setUp(self):
        super().setUp()
        # TORCH_NCCL_BLOCKING_WAIT overrides TORCH_NCCL_ASYNC_ERROR_HANDLING hence tests
        # that use TORCH_NCCL_BLOCKING_WAIT will test it as expected.
        os.environ["TORCH_NCCL_ASYNC_ERROR_HANDLING"] = "1"
        # self.num_gpus = torch.cuda.device_count()
        self._spawn_processes()

    def tearDown(self):
        super().tearDown()
        try:
            os.remove(self.file_name)
        except OSError:
            pass

    class ToyModel(nn.Module):
        def __init__(self, rank, vocab_size, embedding_dim):
            super().__init__()
            self.embedding = nn.Embedding(vocab_size, embedding_dim, sparse=True).to(
                rank
            )
            self.linear = nn.Linear(embedding_dim, 1).to(rank)

        def forward(self, inputs):
            embedded = self.embedding(inputs)
            # embedded shape: (batch_size, sequence_length, embedding_dim)
            flattened = torch.mean(embedded, dim=1)
            # flattened shape: (batch_size, embedding_dim)
            output = self.linear(flattened)
            # output shape: (batch_size, 1)
            return output

    @requires_nccl()
    @skip_if_lt_x_gpu(1)
    def test_ddp_set_sparse_metadata(self):
        store = dist.FileStore(self.file_name, self.world_size)
        dist.init_process_group(
            "nccl",
            world_size=self.world_size,
            rank=self.rank,
            store=store,
        )

        vocab_size = 5

        model = SparseCollective.ToyModel(
            self.rank, vocab_size=vocab_size, embedding_dim=10
        )
        ddp_model = DistributedDataParallel(model)
        inputs = torch.tensor([[1, 0, 0], [0, 0, 0], [0, 0, 0]]).to(self.rank)
        # set sparse metadata on the DDP model
        indices = torch.Tensor(list(range(vocab_size)))
        ddp_model._set_sparse_metadata({"embedding.weight": indices})
        # forward pass
        try:
            output = ddp_model(inputs)
            loss = output.sum()

            # backward pass
            loss.backward()
            self.assertTrue(ddp_model.module.embedding.weight.grad.indices, indices)
        except RuntimeError as e:
            if "NCCL does not support all_reduce with sparse tensors" in str(e):
                pass
            else:
                # Rethrow the exception if it's a different error
                raise


class NCCLTraceTestBase(MultiProcessTestCase):
    def setUp(self):
        super().setUp()
        os.environ[
            "TORCH_NCCL_ENABLE_TIMING"
        ] = "0"  # see 'timing_enabled' parametrized tests
        os.environ["TORCH_NCCL_TRACE_BUFFER_SIZE"] = "1000"
        os.environ["TORCH_NCCL_DUMP_ON_TIMEOUT"] = "1"
        self.tempdir = tempfile.TemporaryDirectory()
        os.environ["TORCH_NCCL_DEBUG_INFO_TEMP_FILE"] = self._trace_basename()
        os.environ["TORCH_NCCL_DEBUG_INFO_PIPE_FILE"] = self._trace_basename()
        self._spawn_processes()

    @classmethod
    def _run(
        cls, parent_conn, rank: int, test_name: str, file_name: str, parent_pipe
    ) -> None:
        cls.parent = parent_conn
        super()._run(rank, test_name, file_name, parent_pipe)

    @property
    def local_device(self):
        return torch.device("cuda", self.rank_to_GPU[self.rank][0])

    def _join_processes(self, fn):
        fn()
        super()._join_processes(fn)

    def _spawn_processes(self) -> None:
        proc = torch.multiprocessing.get_context("spawn").Process
        self.children_pipes = []
        parent_pipes = []
        for i in range(self.world_size):
            parent_conn, child_conn = torch.multiprocessing.Pipe()
            self.children_pipes.append(child_conn)
            parent_pipes.append(parent_conn)
        piter = iter(parent_pipes)

        def wrap(*positional, args, **kwargs):
            args = (next(piter), *args)
            return proc(*positional, args=args, **kwargs)

        self._start_processes(wrap)

    def _create_process_group_nccl(self):
        store = dist.FileStore(self.file_name, self.world_size)
        c10d.init_process_group(
            "nccl", world_size=self.world_size, rank=self.rank, store=store
        )
        pg = c10d.distributed_c10d._get_default_group()
        return pg

    def tearDown(self):
        super().tearDown()
        try:
            os.remove(self.file_name)
        except OSError:
            pass

    @property
    def world_size(self):
        return 2

    @property
    def rank_to_GPU(self):
        # return rank to GPU map
        return init_multigpu_helper(self.world_size, "nccl")

    def _trace_basename(self):
        # we pass the base to the env, and the dump util will append rank
        return os.path.join(self.tempdir.name, "trace_")

    def _trace_name(self, rank):
        return self._trace_basename() + str(rank)

    def started_or_scheduled(self, timing_enabled):
        return "started" if timing_enabled else "scheduled"


class NCCLTraceTest(NCCLTraceTestBase):
    @requires_nccl()
    @skip_but_pass_in_sandcastle_if(not TEST_MULTIGPU, "NCCL test requires 2+ GPUs")
    @parametrize("timing_enabled", [True, False])
    def test_short(self, timing_enabled):
        if self.rank == self.MAIN_PROCESS_RANK:
            return
        pg = self._create_process_group_nccl()
        if timing_enabled:
            pg._enable_collectives_timing()
        device = self.local_device
        a = torch.full((3, 4), float(self.rank), device=device)
        for i in range(2):
            f = pg.allreduce(a)
        f.wait()
        torch.cuda.synchronize(device=device)

        # gah ok so now the duration_ms is populated best-effort since it can only happen outside "dump()" api
        time.sleep(1)

        t = pickle.loads(torch._C._distributed_c10d._dump_nccl_trace())
<<<<<<< HEAD
        ver = t["version"]
        self.assertEqual(ver, "1.4")
        pg_config = t["pg_config"]
        self.assertEqual(len(pg_config), 1)
        self.assertEqual(len(pg_config["0"]), self.world_size)
        t = t["entries"]
        self.assertEqual(len(t), 2)
        last = t[-1]
        self.assertEqual(last["process_group_name"], "0")
        self.assertEqual(last["state"], "completed")
        s = last["time_discovered_started_ns"]
        f = last["time_discovered_completed_ns"]
        self.assertEqual(last["record_id"], 1)
=======
        ver = t['version']
        self.assertEqual(ver, "1.5")
        pg_config = t['pg_config']
        self.assertEqual(len(pg_config), 1)
        default_pg_info = pg_config['0']
        self.assertIn('name', default_pg_info)
        self.assertIn('desc', default_pg_info)
        self.assertIn('ranks', default_pg_info)
        global_ranks = pg_config['0']['ranks']
        self.assertEqual(len(json.loads(global_ranks)), self.world_size)
        t = t['entries']
        self.assertEqual(len(t), 2)
        last = t[-1]
        self.assertEqual(last['process_group'], ('0', 'default_pg'))
        self.assertEqual(last['state'], 'completed')
        s = last['time_discovered_started_ns']
        f = last['time_discovered_completed_ns']
        self.assertEqual(last['record_id'], 1)
>>>>>>> e3ac6158
        self.assertIsNotNone(f)
        if timing_enabled:
            self.assertIsNotNone(s)
            self.assertTrue(s <= f)
        self.assertIn("test_c10d_nccl.py", str(last["frames"]))
        self.assertEqual(last["input_sizes"], ((3, 4),))
        self.assertEqual(last["output_sizes"], ((3, 4),))
        self.assertEqual(last["seq_id"], 2)
        now = datetime.now()
        event_created_time = datetime.fromtimestamp(
            last["time_created_ns"] / 1000000000
        )
        before_test = now - timedelta(minutes=1)
        self.assertTrue(before_test < event_created_time < now)
        if timing_enabled:
            # very loose bounds, measured 0.036 ms on devgpu
            self.assertTrue(0 < last["duration_ms"] < 100)
        else:
            self.assertTrue("duration_ms" not in last)

    @requires_nccl()
    @skip_but_pass_in_sandcastle_if(not TEST_MULTIGPU, "NCCL test requires 2+ GPUs")
    def test_dump_pipe(self):
        def open_file_with_timeout(file_path, mode, timeout=1.0):
            start_time = time.time()
            while time.time() - start_time < timeout:
                if os.path.exists(file_path):
                    return open(file_path, mode)
                time.sleep(0.1)
            raise FileNotFoundError

        if self.rank == self.MAIN_PROCESS_RANK:
            for c in self.children_pipes:
                self.assertEqual(c.recv(), "next")

            dump_file = self._trace_name(rank=0)
            pipe_file = dump_file + ".pipe"
            with open_file_with_timeout(pipe_file, "w") as f:
                f.write("1\n")
            with open_file_with_timeout(dump_file, "rb", timeout=10.0) as f:
                self.assertTrue("all_reduce" in str(pickle.load(f)))

            for c in self.children_pipes:
                c.send("next")
            return

        pg = self._create_process_group_nccl()
        device = self.local_device
        a = torch.full((3, 4), float(self.rank), device=device)
        for i in range(2):
            f = pg.allreduce(a)
        f.wait()
        torch.cuda.synchronize(device=device)
        self.parent.send("next")
        self.parent.recv()

    @requires_nccl()
    @skip_but_pass_in_sandcastle_if(not TEST_MULTIGPU, "NCCL test requires 2+ GPUs")
    def test_long(self):
        os.environ["TORCH_NCCL_TRACE_BUFFER_SIZE"] = "10"
        if self.rank == self.MAIN_PROCESS_RANK:
            return
        pg = self._create_process_group_nccl()
        device = self.local_device
        a = torch.full((3, 4), float(self.rank), device=device)
        for i in range(2):
            # test some other primitives to make sure
            # their strings are valid
            xs = [torch.ones(3, 4, device=device)]
            pg.broadcast(xs).wait()
            pg.allreduce(xs).wait()
            pg.reduce(xs).wait()
            ys = [[torch.empty(3, 4, device=device) for _ in range(self.world_size)]]
            pg.allgather(ys, xs).wait()
            pg.reduce_scatter(xs, ys).wait()
            f = pg.allreduce(a)
        f.wait()
        torch.cuda.synchronize(device=device)
        t = pickle.loads(torch._C._distributed_c10d._dump_nccl_trace())
        t = t["entries"]
        self.assertEqual(len(t), 10)
        first = t[0]
        last = t[-1]
        self.assertEqual(last["profiling_name"], "nccl:all_reduce")
        self.assertEqual(last["state"], "completed")
        self.assertIn("test_c10d_nccl.py", str(last["frames"]))
        self.assertEqual(last["input_sizes"], ((3, 4),))
        self.assertEqual(last["output_sizes"], ((3, 4),))
        self.assertEqual(last["seq_id"] - first["seq_id"], 9)

    @requires_nccl()
    @skip_but_pass_in_sandcastle_if(not TEST_MULTIGPU, "NCCL test requires 2+ GPUs")
    @parametrize("timing_enabled", [True, False])
    def test_trace_while_active(self, timing_enabled):
        if self.rank == self.MAIN_PROCESS_RANK:
            for c in self.children_pipes:
                self.assertEqual(c.recv(), "next")
            for c in self.children_pipes:
                c.send("next")
            return

        pg = self._create_process_group_nccl()
        if timing_enabled:
            pg._enable_collectives_timing()
        device = self.local_device
        with torch.cuda.device(device):
            a = torch.full((3, 4), float(self.rank), device=device)

            pg.allreduce(a).wait()
            e = torch.cuda.Event()
            e.record()
            if self.rank != 0:
                pg.allreduce(a).wait()
            e.synchronize()
            t = pickle.loads(torch._C._distributed_c10d._dump_nccl_trace())
            t = t["entries"]
            self.assertEqual(t[-1]["profiling_name"], "nccl:all_reduce")
            if self.rank == 0:
                self.assertEqual(t[-1]["seq_id"], 1)
                self.assertEqual(t[-1]["state"], "completed")
            else:
                self.assertEqual(t[-1]["seq_id"], 2)
                self.assertEqual(
                    t[-1]["state"], self.started_or_scheduled(timing_enabled)
                )

            self.parent.send("next")
            self.assertEqual("next", self.parent.recv())
            if self.rank == 0:
                pg.allreduce(a).wait()
            torch.cuda.synchronize(device=device)

    @requires_nccl()
    @skip_but_pass_in_sandcastle_if(not TEST_MULTIGPU, "NCCL test requires 2+ GPUs")
    @parametrize("timing_enabled", [True, False])
    def test_trace_while_stuck(self, timing_enabled):
        if self.rank == self.MAIN_PROCESS_RANK:
            for c in self.children_pipes:
                self.assertEqual(c.recv(), "next")
            for c in self.children_pipes:
                c.send("next")
            return

        pg = self._create_process_group_nccl()
        if timing_enabled:
            pg._enable_collectives_timing()

        device = self.local_device
        with torch.cuda.device(device):
            a = torch.full((3, 4), float(self.rank), device=device)

            pg.allreduce(a).wait()
            e = torch.cuda.Event()
            e.record()

            def gather_trace():
                e.synchronize()
                # give the other thread some time to fill the cuda buffer
                time.sleep(5)
                t = pickle.loads(torch._C._distributed_c10d._dump_nccl_trace())
                t = t["entries"]
                self.assertEqual(t[-1]["profiling_name"], "nccl:all_reduce")
                if self.rank == 0:
                    self.assertEqual(t[-1]["seq_id"], 1)
                    self.assertEqual(t[-1]["state"], "completed")
                else:
                    self.assertEqual(t[-1]["seq_id"], 2)
                    self.assertEqual(
                        t[-1]["state"], self.started_or_scheduled(timing_enabled)
                    )
                    self.assertIsNone(t[-1]["time_discovered_completed_ns"])
                # this will eventually cause the missing rank 0
                # to continue which will unblock the non-zero ranks
                self.parent.send("next")

            if self.rank != 0:
                pg.allreduce(a).wait()
                th = threading.Thread(target=gather_trace)
                th.start()
                # fill the cuda buffer, at around 1024 events
                # this will stall
                for i in range(2000):
                    a = a + a
                th.join()
            else:
                gather_trace()

            self.assertEqual("next", self.parent.recv())
            if self.rank == 0:
                pg.allreduce(a).wait()
            torch.cuda.synchronize(device=device)

    @requires_nccl()
    @skip_but_pass_in_sandcastle_if(not TEST_MULTIGPU, "NCCL test requires 2+ GPUs")
    @parametrize(
        "op_sizes_per_coalesce",
        [
            [(2, 3)],
            [(2, 3), (5, 5), (1,)],
        ],
    )
    @parametrize("timing_enabled", [True, False])
    def test_batched_send_recv(self, op_sizes_per_coalesce, timing_enabled):
        """
        'WorkEnqueue' was skipped for isendirecv, leading to segfault on dump_entries when update_state tried to use
        a destructed Work obj's cuda events
        """

        if self.rank == self.MAIN_PROCESS_RANK:
            return
        pg = self._create_process_group_nccl()
        if timing_enabled:
            pg._enable_collectives_timing()

        num_coalesced_ops = 20
        ops_per_coalesce = len(op_sizes_per_coalesce)
        for i in range(num_coalesced_ops):
            ops = []
            for input_sizes in op_sizes_per_coalesce:
                tensor = torch.zeros(input_sizes).to(self.local_device)
                if self.rank == 0:
                    ops.append(dist.P2POp(dist.irecv, tensor, 1))
                elif self.rank == 1:
                    tensor *= 2
                    ops.append(dist.P2POp(dist.isend, tensor, 0))

            dist.batch_isend_irecv(ops).pop().wait()

        torch.cuda.synchronize()

        if timing_enabled:
            # wait for watchdog thread to process the queue of works
            time.sleep(1)

        t = pickle.loads(torch._C._distributed_c10d._dump_nccl_trace())
        self.assertEqual(len(t["entries"]), num_coalesced_ops * (ops_per_coalesce + 1))

        expected_record_id = 0
        expected_seq = 1
        expected_op_id = 1
        for seq in range(num_coalesced_ops):
            first_op = seq * (ops_per_coalesce + 1)
            coalesced_op = first_op + ops_per_coalesce
            for p2p_op_idx, input_sizes in zip(
                range(first_op, coalesced_op, 1), op_sizes_per_coalesce
            ):
                # the indivudal ops inside the coalescing group the individual op metadata,
                # but not the timing info coming from the actual coalesced kernel
                profiling_name = (
                    "nccl:recv 0<-1" if self.rank == 0 else "nccl:send 1->0"
                )
                self.assertEqual(
                    t["entries"][p2p_op_idx]["record_id"], expected_record_id
                )
                expected_record_id += 1
                self.assertEqual(
                    t["entries"][p2p_op_idx]["profiling_name"], profiling_name
                )
                self.assertEqual(t["entries"][p2p_op_idx]["seq_id"], expected_seq)
                self.assertEqual(t["entries"][p2p_op_idx]["op_id"], expected_op_id)
                expected_op_id += 1
                self.assertEqual(t["entries"][p2p_op_idx]["input_sizes"], [input_sizes])
                self.assertEqual(
                    t["entries"][p2p_op_idx]["output_sizes"], [input_sizes]
                )
                # duration doesn't get tagged onto individual ops yet, nor is their state updated
                self.assertEqual(t["entries"][p2p_op_idx]["state"], "scheduled")
                self.assertTrue("duration_ms" not in t["entries"][p2p_op_idx])

            # the coalesced op has no metadata but indicates that coalescing was used,
            # and accurately reflects the timing and state info for the whole group
            self.assertEqual(
                t["entries"][coalesced_op]["record_id"], expected_record_id
            )
            expected_record_id += 1
            self.assertEqual(
                t["entries"][coalesced_op]["profiling_name"], "nccl:coalesced"
            )
            self.assertEqual(t["entries"][coalesced_op]["seq_id"], expected_seq)
            expected_seq += 1
            self.assertEqual(t["entries"][coalesced_op]["state"], "completed")
            self.assertEqual(t["entries"][coalesced_op]["input_sizes"], [])
            self.assertEqual(t["entries"][coalesced_op]["output_sizes"], [])
            if timing_enabled:
                duration = t["entries"][coalesced_op]["duration_ms"]
                self.assertTrue(0.001 < duration < 10000, duration)
            else:
                self.assertTrue("duration_ms" not in t["entries"][coalesced_op])

    @requires_nccl()
    @skip_but_pass_in_sandcastle_if(not TEST_MULTIGPU, "NCCL test requires 2+ GPUs")
    @parametrize(
        "op_sizes",
        [
            [(2, 3)],
            [(2, 3), (5, 5), (1,)],
        ],
    )
    @parametrize("timing_enabled", [True, False])
    def test_individual_send_recv(self, op_sizes, timing_enabled):
        """
        'WorkEnqueue' was skipped for isendirecv, leading to segfault on dump_entries when update_state tried to use
        a destructed Work obj's cuda events
        """

        if self.rank == self.MAIN_PROCESS_RANK:
            return
        pg = self._create_process_group_nccl()
        if timing_enabled:
            pg._enable_collectives_timing()
        num_repeats = 10
        ops_per_repeat = len(op_sizes)
        for i in range(num_repeats):
            for input_sizes in op_sizes:
                tensor = torch.zeros(input_sizes).to(self.local_device)
                if self.rank == 0:
                    dist.recv(tensor, 1)
                elif self.rank == 1:
                    tensor *= 2
                    dist.send(tensor, 0)

        torch.cuda.synchronize()
        if timing_enabled:
            # wait for watchdog thread to process the queue of works
            time.sleep(1)

        t = pickle.loads(torch._C._distributed_c10d._dump_nccl_trace())
        self.assertEqual(len(t["entries"]), num_repeats * (ops_per_repeat))
        expected_seq = 1
        expected_op_id = 1
        for seq in range(num_repeats * ops_per_repeat):
            input_sizes = op_sizes[seq % ops_per_repeat]
            profiling_name = "nccl:recv 0<-1" if self.rank == 0 else "nccl:send 1->0"
            self.assertEqual(t["entries"][seq]["profiling_name"], profiling_name)
            self.assertEqual(t["entries"][seq]["seq_id"], expected_seq)
            expected_seq += 1
            self.assertEqual(t["entries"][seq]["op_id"], expected_op_id)
            expected_op_id += 1
            self.assertEqual(t["entries"][seq]["input_sizes"], [input_sizes])
            self.assertEqual(t["entries"][seq]["output_sizes"], [input_sizes])
            self.assertEqual(t["entries"][seq]["state"], "completed")

            if timing_enabled:
                duration = t["entries"][seq]["duration_ms"]
                self.assertTrue(0.001 < duration < 10000, duration)
            else:
                self.assertTrue("duration_ms" not in t["entries"][seq])

    # TODO(whc) support and test coalesced collectives that use the c++ start/end group thingy instead of python
    # coalescing manager

    # TODO(whc) test out other ops (And combinations of ops, if that's valid?)
    @requires_nccl()
    @skip_if_lt_x_gpu(2)
    @parametrize("timing_enabled", [True, False])
    def test_coalescing_manager_collective(self, timing_enabled):
        """
        The coalescing manager api works by accumulating operations in python via a contextmanager, and then making
        one call into c++ to an <op>_coalesced API.  It has limited support for ops and has been added recently to
        avoid overheads of making individual py-cpp calls.  This complicates flight recording..

        For now, flight recording of coalescing_manager collectives is less detailed than cpp coalesced collectives.
        """
        if self.rank == self.MAIN_PROCESS_RANK:
            return
        pg = self._create_process_group_nccl()
        if timing_enabled:
            pg._enable_collectives_timing()

        output_tensors = torch.zeros(2, 2).to(self.rank)
        input_tensors = [torch.ones(2, 2).to(self.rank) for _ in range(self.world_size)]

        # TODO(whc) make this work with bigger world or something
        self.assertEqual(self.world_size, 2, self.world_size)

        with dist._coalescing_manager():
            for i in range(self.world_size):
                dist.reduce_scatter_tensor(output_tensors[i], input_tensors[i])
        self.assertEqual(output_tensors, input_tensors[self.rank] * self.world_size)

        torch.cuda.synchronize()

        if timing_enabled:
            # wait for watchdog thread to process the queue of works
            time.sleep(1)

        t = pickle.loads(torch._C._distributed_c10d._dump_nccl_trace())

        self.assertEqual(
            len(t["entries"]), 1
        )  # one for the reduce_scatter_tensor_coalesced, one for the endCoalescing
        self.assertEqual(
            t["entries"][0]["profiling_name"], "nccl:reduce_scatter_tensor_coalesced"
        )
        self.assertEqual(t["entries"][0]["seq_id"], 1)
        self.assertEqual(t["entries"][0]["input_sizes"], [[2, 2], [2, 2]])
        self.assertEqual(
            t["entries"][0]["output_sizes"],
            [
                [
                    2,
                ],
                [
                    2,
                ],
            ],
        )
        self.assertEqual(t["entries"][0]["state"], "completed")
        if timing_enabled:
            duration = t["entries"][0]["duration_ms"]
            self.assertTrue(0.001 < duration < 10000, duration)
        else:
            self.assertTrue("duration_ms" not in t["entries"][0])


class NCCLTraceTestDumpOnTimeoutBase(NCCLTraceTestBase):
    timeout_sec = 1

    def _create_process_group_nccl(self):
        store = dist.FileStore(self.file_name, self.world_size)
        c10d.init_process_group(
            "nccl",
            world_size=self.world_size,
            rank=self.rank,
            store=store,
            timeout=timedelta(seconds=NCCLTraceTestDumpOnTimeoutBase.timeout_sec),
        )
        pg = c10d.distributed_c10d._get_default_group()
        return pg

    def _check_return_codes(self, elapsed_time):
        # the base test infra assumes processes exit with matching return codes,
        # but we want rank0 to abort and rank1 to exit cleanly in this test
        self.assertEqual(self.processes[0].exitcode, -6)
        self.assertEqual(self.processes[1].exitcode, 0)

    def _wait_process(self, rank, timeout):
        try:
            self.processes[rank].join(timeout)
            return self.processes[rank].exitcode
        except TimeoutError:
            return None


class NCCLTraceTestDumpOnTimeout(NCCLTraceTestDumpOnTimeoutBase):
    @requires_nccl()
    @skip_but_pass_in_sandcastle_if(not TEST_MULTIGPU, "NCCL test requires 2+ GPUs")
    @parametrize("timing_enabled", [True, False])
    def test_timeout_dumps(self, timing_enabled):
        # dump on heartbeatmonitor thread
        os.environ["TORCH_NCCL_COORD_CHECK_MILSEC"] = "1000"
        # need rank0 to crash before looking for its output file
        os.environ["TORCH_NCCL_HEARTBEAT_TIMEOUT_SEC"] = "1"

        if self.rank == self.MAIN_PROCESS_RANK:
            # wait for rank0 to crash before looking for its output file
            # we rely on rank0 holding off its abort long enough to dump the debug info
            self.assertEqual(self._wait_process(0, timeout=90), -6)
            with open(self._trace_name(rank=0), "rb") as f:
                t = pickle.load(f)
                t = t["entries"]
                self.assertEqual(len(t), 2)
                self.assertEqual(t[0]["seq_id"], 1)
                self.assertEqual(t[0]["state"], "completed")
                self.assertEqual(t[1]["seq_id"], 2)
                self.assertEqual(
                    t[1]["state"], self.started_or_scheduled(timing_enabled)
                )

            self.assertFalse(os.path.exists(self._trace_name(rank=1)))

            return

        pg = self._create_process_group_nccl()
        if timing_enabled:
            # we force disabled timing in setup, since there is no 'disable' function
            pg._enable_collectives_timing()

        device = self.local_device
        with torch.cuda.device(device):
            a = torch.full((3, 4), float(self.rank), device=device)

            pg.allreduce(a).wait()
            if self.rank == 0:
                pg.allreduce(a).wait()

            # rank 0 will crash before it passes the sync, but rank1 will exit quickly and cleanly
            torch.cuda.synchronize()


instantiate_parametrized_tests(ProcessGroupNCCLTest)
instantiate_parametrized_tests(NCCLTraceTestDumpOnTimeout)
instantiate_parametrized_tests(NCCLTraceTest)


class NCCLTraceTestTimeoutDumpOnStuckRanks(NCCLTraceTestDumpOnTimeoutBase):
    def _check_return_codes(self, elapsed_time):
        # the base test infra assumes processes exit with matching return codes,
        # but we want rank0 to abort and rank1 to exit cleanly in this test
        self.assertEqual(self.processes[0].exitcode, -6)
        self.assertEqual(self.processes[1].exitcode, -6)

    @requires_nccl()
    @skip_but_pass_in_sandcastle_if(not TEST_MULTIGPU, "NCCL test requires 2+ GPUs")
    def test_timeout_dumps_on_stuck_ranks(self):
        # need rank0 to crash quicker after detecting timeout
        os.environ["TORCH_NCCL_HEARTBEAT_TIMEOUT_SEC"] = "1"
        # restore this env var to its prior default in case another test changed it
        os.environ["TORCH_NCCL_COORD_CHECK_MILSEC"] = "1000"

        if self.rank == self.MAIN_PROCESS_RANK:
            # wait for both rank0 and 1 to crash before looking for both ranks' output
            # file, and we rely on rank1 to sleep long enough to dump the debug info.
            self.assertEqual(self._wait_process(0, timeout=90), -6)
            self.assertEqual(self._wait_process(1, timeout=90), -6)
            self.assertTrue(os.path.exists(self._trace_name(rank=1)))
            self.assertTrue(os.path.exists(self._trace_name(rank=0)))
            with open(self._trace_name(rank=0), "rb") as f:
                t = pickle.load(f)
                t = t["entries"]
                self.assertEqual(len(t), 2)
            with open(self._trace_name(rank=1), "rb") as f:
                t = pickle.load(f)
                t = t["entries"]
                self.assertEqual(len(t), 1)
                self.assertEqual(t[0]["seq_id"], 1)
                self.assertEqual(t[0]["state"], "completed")
            return

        pg = self._create_process_group_nccl()
        device = self.local_device
        with torch.cuda.device(device):
            a = torch.full((3, 4), float(self.rank), device=device)

            pg.allreduce(a).wait()
            if self.rank == 0:
                pg.allreduce(a).wait()

            # rank 0 will get stuck, timeout and then signal a timeout to all ranks.
            torch.cuda.synchronize()

            if self.rank == 1:
                # Force rank 1 to idle so that it will eventually timeout as well after
                # getting the global signal to dump the debugging info.
                time.sleep(600)


class NcclErrorDumpTest(NCCLTraceTestBase):
    def _wait_process(self, rank, timeout):
        try:
            self.processes[rank].join(timeout)
            return self.processes[rank].exitcode
        except TimeoutError:
            return None

    def _check_return_codes(self, elapsed_time):
        # the base test infra assumes processes exit with matching return codes,
        # but we want rank0 to abort with exception and rank1 to exit with exit 1
        self.assertEqual(self.processes[0].exitcode, -6)
        self.assertEqual(self.processes[1].exitcode, 1)

    @requires_nccl()
    @requires_nccl_version((2, 4, 0), "Need NCCL 2.4+ for error checking")
    @skip_if_lt_x_gpu(2)
    @skip_if_rocm
    def test_nccl_errors_dump(self):
        os.environ["TORCH_NCCL_ASYNC_ERROR_HANDLING"] = "1"
        os.environ["TORCH_NCCL_TRACE_BUFFER_SIZE"] = "1000"
        os.environ["TORCH_NCCL_DUMP_ON_TIMEOUT"] = "1"
        # need rank0 to dump before abort
        os.environ["TORCH_NCCL_HEARTBEAT_TIMEOUT_SEC"] = "5"

        if self.rank == self.MAIN_PROCESS_RANK:
            # wait for both rank0 and 1 to crash before looking for dump
            self.assertEqual(self._wait_process(0, timeout=90), -6)
            self.assertEqual(self._wait_process(1, timeout=90), 1)
            # verify that the trace file exists for rank0
            self.assertTrue(os.path.exists(self._trace_name(rank=0)))
            return

        store = c10d.FileStore(self.file_name, self.world_size)
        process_group = c10d.ProcessGroupNCCL(
            store,
            self.rank,
            self.world_size,
            timeout=timedelta(seconds=10),
        )
        process_group.allreduce(torch.rand(10).cuda(self.rank))
        if self.rank == 0:
            work = process_group.allreduce(torch.rand(10).cuda(self.rank))
            # expect an error to be raised
            with self.assertRaisesRegex(dist.DistBackendError, ""):
                # Block the current stream on the NCCL stream
                work.wait()
                # Run some GPU operations
                a = torch.rand(10).cuda(self.rank)
        elif self.rank == 1:
            # Clean up structures (ex: files for FileStore before going down)
            del process_group
            sys.exit(1)


if __name__ == "__main__":
    assert (
        not torch.cuda._initialized
    ), "test_distributed must not have initialized CUDA context on main process"

    run_tests()<|MERGE_RESOLUTION|>--- conflicted
+++ resolved
@@ -4335,21 +4335,6 @@
         time.sleep(1)
 
         t = pickle.loads(torch._C._distributed_c10d._dump_nccl_trace())
-<<<<<<< HEAD
-        ver = t["version"]
-        self.assertEqual(ver, "1.4")
-        pg_config = t["pg_config"]
-        self.assertEqual(len(pg_config), 1)
-        self.assertEqual(len(pg_config["0"]), self.world_size)
-        t = t["entries"]
-        self.assertEqual(len(t), 2)
-        last = t[-1]
-        self.assertEqual(last["process_group_name"], "0")
-        self.assertEqual(last["state"], "completed")
-        s = last["time_discovered_started_ns"]
-        f = last["time_discovered_completed_ns"]
-        self.assertEqual(last["record_id"], 1)
-=======
         ver = t['version']
         self.assertEqual(ver, "1.5")
         pg_config = t['pg_config']
@@ -4368,7 +4353,6 @@
         s = last['time_discovered_started_ns']
         f = last['time_discovered_completed_ns']
         self.assertEqual(last['record_id'], 1)
->>>>>>> e3ac6158
         self.assertIsNotNone(f)
         if timing_enabled:
             self.assertIsNotNone(s)
