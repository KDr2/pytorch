# Owner(s): ["oncall: distributed"]

import copy
import math
import os
import random
import re
import signal
import sys
import tempfile
import threading
import pickle
import time
import warnings
from contextlib import contextmanager
from datetime import datetime, timedelta
from itertools import chain, product
from unittest import mock

import torch
import torch.distributed as c10d

if not c10d.is_available() or not c10d.is_nccl_available():
    print("c10d NCCL not available, skipping tests", file=sys.stderr)
    sys.exit(0)

import test_c10d_common
import torch.distributed as dist
import torch.distributed.algorithms.ddp_comm_hooks.default_hooks as default
import torch.distributed.algorithms.ddp_comm_hooks.powerSGD_hook as powerSGD
import torch.nn.functional as F
import torch.testing._internal.common_utils as common
from test_c10d_common import gpus_for_rank, DoubleGpuNet, ConvNet, ModuleForDdpCommHook
from torch import nn
from torch._C._distributed_c10d import OpType
from torch.nn.parallel import DistributedDataParallel
from torch.testing._internal.common_distributed import (
    MultiProcessTestCase,
    init_multigpu_helper,
    requires_nccl,
    requires_gloo,
    requires_nccl_version,
    skip_if_lt_x_gpu,
    get_timeout,
    skip_if_rocm,
    with_dist_debug_levels,
    with_nccl_blocking_wait,
)
from torch.testing._internal.common_utils import (
    TestCase,
    run_tests,
    retry_on_connect_failures,
    skipIfRocm,
    TEST_WITH_DEV_DBG_ASAN,
    TEST_WITH_ROCM,
    skip_but_pass_in_sandcastle,
    skip_but_pass_in_sandcastle_if,
)

if TEST_WITH_DEV_DBG_ASAN:
    print(
        "Skip ASAN as torch + multiprocessing spawn have known issues", file=sys.stderr
    )
    sys.exit(0)

# bfloat16 is only supported by CUDA 11+
BFLOAT16_AVAILABLE = (
    torch.cuda.is_available()
    and
    (
        (torch.version.cuda is not None and int(torch.version.cuda.split('.')[0]) >= 11)
        or torch.version.hip is not None
    )
)

class RendezvousEnvTest(TestCase):
    @retry_on_connect_failures
    @requires_nccl()
    @skip_but_pass_in_sandcastle_if(
        torch.cuda.device_count() == 0, "No GPUs available, skipping test"
    )
    def test_common_errors(self):
        vars = {
            "WORLD_SIZE": "1",
            "RANK": "0",
            "MASTER_ADDR": "127.0.0.1",
            "MASTER_PORT": str(common.find_free_port()),
        }

        class Env:
            def __init__(self, vars):
                self.env_patcher = mock.patch.dict(os.environ, vars, clear=True)

            def __enter__(self):
                self.env_patcher.start()

            def __exit__(self, type, value, traceback):
                self.env_patcher.stop()

        def without(d, key):
            d = d.copy()
            d.pop(key)
            return d

        def withouts(d, keys):
            d = d.copy()
            for key in keys:
                d.pop(key)
            return d

        with Env(without(vars, "WORLD_SIZE")):
            self.assertEqual(None, os.environ.get("WORLD_SIZE"))
            with self.assertRaisesRegex(ValueError, "WORLD_SIZE expected"):
                gen = c10d.rendezvous("env://")
                next(gen)
            c10d.init_process_group(backend="nccl", world_size=1)
            self.assertEqual(c10d.get_rank(), 0)
            self.assertEqual(c10d.get_world_size(), 1)
            c10d.destroy_process_group()

        with Env(without(vars, "RANK")):
            self.assertEqual(None, os.environ.get("RANK"))
            with self.assertRaisesRegex(ValueError, "RANK expected"):
                gen = c10d.rendezvous("env://")
                next(gen)
            c10d.init_process_group(backend="nccl", rank=0)
            self.assertEqual(c10d.get_rank(), 0)
            self.assertEqual(c10d.get_world_size(), 1)
            c10d.destroy_process_group()

        with Env(withouts(vars, ["RANK", "WORLD_SIZE"])):
            self.assertEqual(None, os.environ.get("RANK"))
            self.assertEqual(None, os.environ.get("WORLD_SIZE"))
            c10d.init_process_group(backend="nccl", rank=0, world_size=1)
            self.assertEqual(c10d.get_rank(), 0)
            self.assertEqual(c10d.get_world_size(), 1)
            c10d.destroy_process_group()

        with Env(vars):
            c10d.init_process_group(backend="nccl")
            self.assertEqual(c10d.get_rank(), 0)
            self.assertEqual(c10d.get_world_size(), 1)
            c10d.destroy_process_group()

        with Env(without(vars, "MASTER_ADDR")):
            self.assertEqual(None, os.environ.get("MASTER_ADDR"))
            with self.assertRaisesRegex(ValueError, "MASTER_ADDR expected"):
                gen = c10d.rendezvous("env://")
                next(gen)

        with Env(without(vars, "MASTER_PORT")):
            self.assertEqual(None, os.environ.get("MASTER_PORT"))
            with self.assertRaisesRegex(ValueError, "MASTER_PORT expected"):
                gen = c10d.rendezvous("env://")
                next(gen)

        with Env(without(vars, "WORLD_SIZE")):
            self.assertEqual(None, os.environ.get("WORLD_SIZE"))
            gen = c10d.rendezvous(f"env://?world_size={1}")
            _, _, size = next(gen)
            self.assertEqual(size, 1)

        with Env(without(vars, "RANK")):
            self.assertEqual(None, os.environ.get("RANK"))
            gen = c10d.rendezvous(f"env://?rank={0}")
            _, rank, _ = next(gen)
            self.assertEqual(rank, 0)

        with Env(withouts(vars, ["RANK", "WORLD_SIZE"])):
            self.assertEqual(None, os.environ.get("RANK"))
            self.assertEqual(None, os.environ.get("WORLD_SIZE"))
            gen = c10d.rendezvous(f"env://?rank={0}&world_size={1}")
            _, rank, size = next(gen)
            self.assertEqual(rank, 0)
            self.assertEqual(size, 1)


class TimeoutTest(test_c10d_common.AbstractTimeoutTest, TestCase):
    @requires_nccl()
    @retry_on_connect_failures
    @skip_but_pass_in_sandcastle_if(
        torch.cuda.device_count() == 0, "No GPUs available, skipping test"
    )
    def test_default_store_timeout_nccl(self):
        self._test_default_store_timeout("nccl")


class ProcessGroupNCCLNoGPUTest(TestCase):
    MAIN_PROCESS_RANK = 0

    def setUp(self):
        self.rank = self.MAIN_PROCESS_RANK
        self.world_size = 1
        self.file = tempfile.NamedTemporaryFile(delete=False)

    def tearDown(self):
        pass

    @requires_nccl()
    @skip_but_pass_in_sandcastle_if(
        torch.cuda.device_count() > 0, "GPUs are available, skipping test"
    )
    def test_init_no_gpus(self):
        store = c10d.FileStore(self.file.name, self.world_size)
        with self.assertRaisesRegex(
            ValueError, "ProcessGroupNCCL is only supported with GPUs, no GPUs found!"
        ):
            c10d.ProcessGroupNCCL(store, self.rank, self.world_size)


class ProcessGroupNCCLTest(MultiProcessTestCase):
    def _create_process_group_nccl(self, store, opts):
        # create nccl processgroup with opts
        c10d.init_process_group(
            "nccl",
            world_size=self.world_size,
            rank=self.rank,
            store=store,
            pg_options=opts)
        pg = c10d.distributed_c10d._get_default_group()
        return pg

    def opts(self, high_priority_stream=False):
        opts = c10d.ProcessGroupNCCL.Options()
        opts.is_high_priority_stream = high_priority_stream
        return opts

    def setUp(self):
        super().setUp()
        # TORCH_NCCL_BLOCKING_WAIT overrides TORCH_NCCL_ASYNC_ERROR_HANDLING hence tests
        # that use TORCH_NCCL_BLOCKING_WAIT will test it as expected.
        os.environ["TORCH_NCCL_ASYNC_ERROR_HANDLING"] = "1"
        # self.num_gpus = torch.cuda.device_count()
        self._spawn_processes()

    def tearDown(self):
        super().tearDown()
        try:
            os.remove(self.file_name)
        except OSError:
            pass

    @property
    def world_size(self):
        return 2

    @property
    def rank_to_GPU(self):
        # return rank to GPU map
        return init_multigpu_helper(self.world_size, "nccl")

    @requires_nccl()
    @skip_but_pass_in_sandcastle_if(torch.cuda.device_count() < 2, "NCCL test requires 2+ GPUs")
    def test_empty_tensors(self):
        store = c10d.FileStore(self.file_name, self.world_size)
        pg = self._create_process_group_nccl(store, self.opts())
        local_device_idx = self.rank_to_GPU[self.rank][0]

        xs = [torch.FloatTensor([]).cuda(local_device_idx)]
        pg.broadcast(xs).wait()
        self.assertEqual(0, xs[0].numel())

        pg.allreduce(xs).wait()
        self.assertEqual(0, xs[0].numel())

        pg.reduce(xs).wait()
        self.assertEqual(0, xs[0].numel())

        ys = [[torch.FloatTensor([]).cuda(local_device_idx) for _ in range(self.world_size)]]
        pg.allgather(ys, xs).wait()
        for y in ys[0]:
            self.assertEqual(0, y.numel())

        ys = [torch.FloatTensor([]).cuda(local_device_idx)]
        xs = [[torch.FloatTensor([]).cuda(local_device_idx) for _ in range(self.world_size)]]
        pg.reduce_scatter(ys, xs).wait()
        self.assertEqual(0, ys[0].numel())

    @requires_nccl()
    @skip_but_pass_in_sandcastle_if(torch.cuda.device_count() < 2, "NCCL test requires 2+ GPUs")
    def test_broadcast_ops(self):
        store = c10d.FileStore(self.file_name, self.world_size)
        pg = self._create_process_group_nccl(store, self.opts())

        def broadcast(xs, rootRank, rootTensor):
            opts = c10d.BroadcastOptions()
            opts.rootRank = rootRank
            opts.rootTensor = rootTensor
            work = pg.broadcast(xs, opts)
            work.wait()
            return work.result()

        # Every rank is root once
        for i in range(self.world_size):
            # Run with 1 input tensor
            x = torch.tensor([self.rank]).cuda(self.rank_to_GPU[self.rank][0])
            output = broadcast([x], i, 0)
            self.assertEqual(torch.tensor([i]), output[0])

            expected_tensor = torch.empty([i + 1, i + 1]).fill_(i + 1)
            xs = [torch.empty([i + 1, i + 1]).fill_(-1).cuda(device=device_idx) for device_idx in self.rank_to_GPU[self.rank]]

            # test with multiple input tensors (multiple gpu in one rank)
            for j in range(len(xs)):
                if self.rank == i:
                    xs[j] = expected_tensor.cuda(device=self.rank_to_GPU[self.rank][j])

                broadcast(xs, i, j)

                for tensor in xs:
                    self.assertEqual(tensor, expected_tensor)

    @requires_nccl()
    @skip_but_pass_in_sandcastle_if(torch.cuda.device_count() < 2, "NCCL test requires 2+ GPUs")
    def test_sparse_allreduce_ops(self):
        store = c10d.FileStore(self.file_name, self.world_size)
        pg = self._create_process_group_nccl(store, self.opts())

        indices = torch.tensor([[0, 1]])
        values = torch.tensor([[1, 2, 0], [4, 0, 6]])
        sparse_tensor = torch.sparse_coo_tensor(indices, values, size=(2, 3)).to(self.rank)

        # sparse allreduce call is wrapped in a try catch since the c10d API is only available in the nccl experimental branch
        try:
            work = pg.allreduce([sparse_tensor])
            work.wait()

            # work.result() returns a list of size 1, with the allreduce output as a dense tensor
            a = torch.tensor([[2, 4, 0], [8, 0, 12]]).to(self.rank)
            self.assertEqual(work.result()[0], a)
        except RuntimeError as e:
            if "allreduce_sparse is only available in the NCCL experimental branch." in str(e):
                pass
            else:
                # Rethrow the exception if it's a different error
                raise

    @requires_nccl()
    @skip_but_pass_in_sandcastle_if(torch.cuda.device_count() < 2, "NCCL test requires 2+ GPUs")
    def test_allreduce_ops(self):
        store = c10d.FileStore(self.file_name, self.world_size)
        device_count = torch.cuda.device_count()
        pg = self._create_process_group_nccl(store, self.opts())
        local_device_id = self.rank_to_GPU[self.rank][0]

        def allreduce(tensors, op):
            opts = c10d.AllreduceOptions()
            opts.reduceOp = op
            work = pg.allreduce(tensors, opts)
            work.wait()

        # Sum
        tensors = [torch.tensor([self.rank + 1]).cuda(local_device_id)]

        allreduce(tensors, c10d.ReduceOp.SUM)

        ndev = self.world_size
        self.assertEqual(
            torch.tensor([ndev * (ndev + 1) // 2]),
            tensors[0],
        )

        # Avg (only available for NCCL 2.10+)
        if torch.cuda.nccl.version() >= (2, 10, 0):
            tensors = [torch.tensor([self.rank + 1.]).cuda(local_device_id)]

            allreduce(tensors, c10d.ReduceOp.AVG)
            ndev = self.world_size
            self.assertEqual(
                torch.tensor([ndev * (ndev + 1.) / (2. * ndev)]),
                tensors[0],
            )

        # Premul Sum
        if torch.cuda.nccl.version() >= (2, 11, 1):
            for dtype in torch.half, torch.float, torch.double:
                for factor in (3.0, torch.tensor([5.0], device=local_device_id, dtype=dtype)):
                    tensors = [torch.tensor([self.rank + 1]).cuda(local_device_id).to(dtype=dtype)]

                    allreduce(tensors, c10d._make_nccl_premul_sum(factor))

                    self.assertEqual(
                        factor * torch.tensor([self.world_size * (self.world_size + 1) / 2],
                                              dtype=dtype, device=local_device_id),
                        tensors[0],
                    )

        # Product
        tensors = [torch.tensor([self.rank + 1]).cuda(local_device_id)]

        allreduce(tensors, c10d.ReduceOp.PRODUCT)
        self.assertEqual(
            torch.tensor([math.factorial(self.world_size)]), tensors[0]
        )

        # Min
        tensors = [torch.tensor([self.rank + 1]).cuda(local_device_id)]

        allreduce(tensors, c10d.ReduceOp.MIN)
        self.assertEqual(torch.tensor([1]), tensors[0])

        # Max
        tensors = [torch.tensor([self.rank + 1]).cuda(local_device_id)]

        allreduce(tensors, c10d.ReduceOp.MAX)
        self.assertEqual(torch.tensor([self.world_size]), tensors[0])

        for op, err in zip((c10d.ReduceOp.BAND, c10d.ReduceOp.BOR, c10d.ReduceOp.BXOR),
                           ("ReduceOp.BAND", "ReduceOp.BOR", "ReduceOp.BXOR")):
            with self.assertRaisesRegex(
                    ValueError, "Cannot use " + err + " with NCCL"
            ):
                allreduce(tensors, op)


    @requires_nccl()
    @skip_but_pass_in_sandcastle_if(torch.cuda.device_count() < 2, "NCCL test requires 2+ GPUs")
    def test_alltoall_ops_with_cudafree_race(self):
        store = c10d.FileStore(self.file_name, self.world_size)
        pg = self._create_process_group_nccl(store, self.opts())
        opts = c10d.AllToAllOptions()
        local_device = f"cuda:{self.rank_to_GPU[self.rank][0]}"
        torch.cuda.set_device(local_device)
        input = torch.rand(1000, 1000, device=local_device)
        output = torch.rand(1000, 1000, device=local_device)
        race_tensors = []
        # create some tensors to race with alltoall collective
        for _ in range(10):
            tmp = []
            for i in range(5):
                tmp.append(torch.rand(10 ** (3 + i), device=local_device))
            race_tensors.append(tmp)

        for i in range(10):
            race_tensors.pop()
            work = pg.alltoall_base(output, input, [], [], opts)
            # this triggers cudaFree
            torch.cuda.empty_cache()
            work.wait()
        torch.cuda.synchronize(local_device)

    @requires_nccl()
    @skip_but_pass_in_sandcastle_if(torch.cuda.device_count() < 2, "NCCL test requires 2+ GPUs")
    def test_allreduce_in_cudagraph(self):
        store = c10d.FileStore(self.file_name, self.world_size)
        pg = self._create_process_group_nccl(store, self.opts())
        local_device_idx = self.rank_to_GPU[self.rank][0]
        with torch.cuda.device(local_device_idx):
            xs = [torch.FloatTensor([1]).cuda(local_device_idx)]

            # single warmup
            pg.allreduce(xs).wait()
            self.assertEqual(xs[0].item(), 2)

            graph = torch.cuda.CUDAGraph()
            with torch.cuda.graph(graph):
                pg.allreduce(xs).wait()
            self.assertEqual(xs[0].item(), 2)

            graph.replay()
            graph.replay()
            self.assertEqual(xs[0].item(), 8)

    @requires_nccl()
    @skip_but_pass_in_sandcastle_if(torch.cuda.device_count() < 2, "NCCL test requires 2+ GPUs")
    @skipIfRocm()
    def test_nccl_watchdog_cudagraph(self):
        # test that the watchdog does not crash graphs with disallowed event query
        store = c10d.FileStore(self.file_name, self.world_size)
        pg = self._create_process_group_nccl(store, self.opts())
        rank = self.rank_to_GPU[self.rank][0]
        with torch.cuda.device(rank):
            for i in range(100):
                xs = [torch.FloatTensor([1]).cuda(rank)]
                ys = [torch.FloatTensor([4]).cuda(rank)]
                for _ in range(30):
                    pg.allreduce(xs[0]).wait()

                graph = torch.cuda.CUDAGraph()
                with torch.cuda.graph(graph):
                    xs[0] += 0.0
                    pg.allreduce(xs[0]).wait()
                    pg.allreduce(xs[0]).wait()
                    pg.allreduce(xs[0]).wait()
                    xs[0] += 0.0

                for _ in range(1400):
                    graph.replay()

    @requires_nccl()
    @skip_but_pass_in_sandcastle_if(torch.cuda.device_count() < 2, "NCCL test requires 2+ GPUs")
    def test_reduce_ops(self):
        store = c10d.FileStore(self.file_name, self.world_size)
        pg = self._create_process_group_nccl(store, self.opts())
        local_device_id = self.rank_to_GPU[self.rank][0]

        def reduce(xs, rootRank, rootTensor, op=None):
            opts = c10d.ReduceOptions()
            opts.rootRank = rootRank
            opts.rootTensor = rootTensor
            if op:
                opts.reduceOp = op
            work = pg.reduce(xs, opts)
            work.wait()

        # for every root tensor
        for rt in range(self.world_size):
            tensors = [torch.tensor([self.rank + 1]).cuda(local_device_id)]

            reduce(tensors, rt, 0)

            if self.rank == rt:
                self.assertEqual(
                    torch.tensor([self.world_size * (self.world_size + 1) // 2]),
                    tensors[0],
                )
            else:
                self.assertEqual(
                    torch.tensor([self.rank + 1]),
                    tensors[0],
                )

            for op, err in zip(
                (c10d.ReduceOp.BAND, c10d.ReduceOp.BOR, c10d.ReduceOp.BXOR),
                ("ReduceOp.BAND", "ReduceOp.BOR", "ReduceOp.BXOR"),
            ):
                with self.assertRaisesRegex(
                        ValueError, "Cannot use " + err + " with NCCL"
                ):
                    reduce(tensors, self.rank, rt, op)

            # Premul sum
            if torch.cuda.nccl.version() >= (2, 11, 1):
                for factor in (3.0, torch.tensor([5.0], device=local_device_id)):
                    if isinstance(factor, torch.Tensor):
                        factor_ref = factor.cpu().item()
                    else:
                        factor_ref = factor
                    float_tensors = [
                        torch.tensor(
                            [self.rank + 1.0], device=f"cuda:{local_device_id}")
                    ]
                    float_tensors_ref = [
                        torch.tensor(
                            [(self.rank + 1.0) * factor_ref], device=f"cuda:{local_device_id}")
                    ]

                    reduce(float_tensors_ref, rt, 0)
                    reduce(float_tensors, rt, 0, c10d._make_nccl_premul_sum(factor))
                    if self.rank == rt:
                        self.assertEqual(float_tensors_ref[0], float_tensors[0])

    @requires_nccl()
    @skip_but_pass_in_sandcastle_if(torch.cuda.device_count() < 2, "NCCL test requires 2+ GPUs")
    def test_allgather_ops(self):
        store = c10d.FileStore(self.file_name, self.world_size)
        pg = self._create_process_group_nccl(store, self.opts())
        local_device_ids = self.rank_to_GPU[self.rank]

        def allgather(output_ts, input_ts):
            work = pg.allgather(output_ts, input_ts)
            return work.wait()

        tensors = [torch.empty(2, 2).fill_(2).cuda(device=i) for i in local_device_ids]
        output_tensors = []
        expected_output = []

        output_per_gpu = ([torch.empty(2, 2).fill_(-1)] * len(local_device_ids) * self.world_size)
        expected_per_gpu = ([torch.empty(2, 2).fill_(2)] * len(local_device_ids) * self.world_size)

        for gpu in local_device_ids:
            output_tensors.append([t.cuda(device=gpu) for t in output_per_gpu])
            expected_output.append([t.cuda(device=gpu) for t in expected_per_gpu])

        result = allgather(output_tensors, tensors)

        # Verification
        self.assertEqual(output_tensors, expected_output)

    @requires_nccl()
    @skip_but_pass_in_sandcastle_if(torch.cuda.device_count() < 2, "NCCL test requires 2+ GPUs")
    def test_allgather_base_ops(self):
        store = c10d.FileStore(self.file_name, self.world_size)
        pg = self._create_process_group_nccl(store, self.opts())
        local_device_id = self.rank_to_GPU[self.rank][0]

        def allgather_base(output_t, input_t):
            work = pg._allgather_base(output_t, input_t)
            work.wait()

        # allgather_base is GPU number agnostic.
        # Each rank contribute one tensor regardless of GPU counts
        tensor = torch.tensor([self.rank]).cuda(local_device_id)
        output_t = torch.empty((self.world_size), dtype=tensor.dtype).cuda(local_device_id)

        allgather_base(output_t, tensor)

        # Verification
        self.assertEqual(torch.arange(self.world_size), output_t)

    @requires_nccl()
    @skip_but_pass_in_sandcastle_if(torch.cuda.device_count() < 2, "NCCL test requires 2+ GPUs")
    def test_allgather_base_basics(self):
        store = c10d.FileStore(self.file_name, self.world_size)
        pg = self._create_process_group_nccl(store, self.opts())
        local_device_id = self.rank_to_GPU[self.rank][0]

        def allgather_base(output_t, input_t):
            work = pg._allgather_base(output_t, input_t)
            work.wait()

        # anticipate an error
        with self.assertRaisesRegex(
            ValueError,
            "output tensor size must be equal to world_size times input tensor size",
        ):
            tensor = torch.tensor([self.rank]).cuda(local_device_id)
            output_t = torch.empty((self.world_size + 1), dtype=tensor.dtype).cuda(
                local_device_id
            )
            # fails the check because output_t is not correctly sized
            allgather_base(output_t, tensor)

        # anticipate an error
        with self.assertRaisesRegex(
            TypeError, "output tensor must have the same type as input tensor"
        ):
            tensor = torch.tensor([self.rank], dtype=torch.float).cuda(local_device_id)
            output_t = torch.empty((self.world_size + 1), dtype=torch.long).cuda(
                local_device_id
            )
            # fails the check because the dtype is different
            allgather_base(output_t, tensor)

    @requires_nccl()
    @skip_but_pass_in_sandcastle_if(torch.cuda.device_count() < 2, "NCCL test requires 2+ GPUs")
    def test_gather_ops(self):
        store = c10d.FileStore(self.file_name, self.world_size)
        pg = self._create_process_group_nccl(store, self.opts())
        local_device_ids = self.rank_to_GPU[self.rank]
        num_gpus = len(local_device_ids)

        def gather(output_t, input_t, rootRank):
            opts = c10d.GatherOptions()
            opts.rootRank = rootRank
            if rootRank == self.rank:
                work = pg.gather(output_t, input_t, opts)
            else:
                work = pg.gather([], input_t, opts)
            work.wait()

        # init input
        tensors = []
        for device_id in local_device_ids:
            tensors.append(torch.tensor([self.rank]).cuda(device_id))

        # init output
        output_ts = []
        for idx in range(num_gpus):
            gpu_idx = local_device_ids[idx]
            output_ts.append([])
            for rank in range(self.world_size):
                output_ts[idx].append(torch.tensor([-1]).cuda(gpu_idx))

        expected = [[torch.tensor([rank]) for rank in range(self.world_size)]]
        for rank in range(self.world_size):
            gather(output_ts, tensors, rank)
            if rank == self.rank:
                self.assertEqual(expected, output_ts)

    @requires_nccl()
    @skip_but_pass_in_sandcastle_if(torch.cuda.device_count() < 2, "NCCL test requires 2+ GPUs")
    def test_gather_stress(self):
        store = c10d.FileStore(self.file_name, self.world_size)
        pg = self._create_process_group_nccl(store, self.opts())
        local_device_ids = self.rank_to_GPU[self.rank]
        num_gpus = len(local_device_ids)

        def gather(output_t, input_t, rootRank):
            opts = c10d.GatherOptions()
            opts.rootRank = rootRank
            if rootRank == self.rank:
                work = pg.gather(output_t, input_t, opts)
            else:
                work = pg.gather([], input_t, opts)
            work.wait()

        stress_length = 1000

        # init input
        tensors = []
        for i in range(stress_length):
            tensors.append([])
            for device_id in local_device_ids:
                tensors[i].append(torch.tensor([self.rank]).cuda(device_id))

        # init output
        output_ts = []
        for i in range(stress_length):
            output_ts.append([[] for _ in range(num_gpus)])
            for idx, ls in enumerate(output_ts[i]):
                gpu_idx = local_device_ids[idx]
                for _ in range(self.world_size):
                    ls.append(torch.tensor([-1]).cuda(gpu_idx))

        expected = [[torch.tensor([rank]) for rank in range(self.world_size)]]
        for i in range(stress_length):
            for rank in range(self.world_size):
                gather(output_ts[i], tensors[i], rank)
                # Verification
                if rank == self.rank:
                    self.assertEqual(output_ts[i], expected)

    @requires_nccl()
    @skip_but_pass_in_sandcastle_if(torch.cuda.device_count() < 2, "NCCL test requires 2+ GPUs")
    def test_gather_checks(self):
        store = c10d.FileStore(self.file_name, self.world_size)
        pg = self._create_process_group_nccl(store, self.opts())
        local_device_ids = self.rank_to_GPU[self.rank]
        num_gpus = len(local_device_ids)

        # init input
        tensors = []
        for device_id in local_device_ids:
            tensors.append(torch.tensor([self.rank]).cuda(device_id))

        # init output
        output_ts = []
        for idx in range(num_gpus):
            gpu_idx = local_device_ids[idx]
            output_ts.append([])
            for rank in range(self.world_size):
                output_ts[idx].append(torch.tensor([-1]).cuda(gpu_idx))

        with self.assertRaisesRegex(ValueError, "invalid root rank"):
            opts = c10d.GatherOptions()
            opts.rootRank = -1
            pg.gather(output_ts, tensors, opts)

        with self.assertRaisesRegex(TypeError, "incompatible function arguments"):
            pg.gather(output_ts, tensors, 0)

        with self.assertRaisesRegex(ValueError, "invalid root rank"):
            opts = c10d.GatherOptions()
            opts.rootRank = self.world_size
            pg.gather(output_ts, tensors, opts)

        with self.assertRaisesRegex(
            # throws error message from dispatcher
            RuntimeError, "There were no tensor arguments to this function"
        ):
            opts = c10d.GatherOptions()
            opts.rootRank = 0
            pg.gather(output_ts, [], opts)

        with self.assertRaisesRegex(
            ValueError, "Tensors must be on distinct GPU devices"
        ):
            # init input
            tensors2 = []
            for device_id in local_device_ids:
                tensors2.append(torch.tensor([self.rank]).cuda(device_id))
                tensors2.append(torch.tensor([self.rank]).cuda(device_id))

            opts = c10d.GatherOptions()
            opts.rootRank = 0
            pg.gather(output_ts, tensors2, opts)

    @requires_nccl()
    @skip_but_pass_in_sandcastle_if(torch.cuda.device_count() < 2, "NCCL test requires 2+ GPUs")
    def test_scatter_ops(self):
        store = c10d.FileStore(self.file_name, self.world_size)
        pg = self._create_process_group_nccl(store, self.opts())
        local_device_ids = self.rank_to_GPU[self.rank]
        num_gpus = len(local_device_ids)

        def scatter(output_t, input_t, rootRank):
            opts = c10d.ScatterOptions()
            opts.rootRank = rootRank
            if rootRank == self.rank:
                work = pg.scatter(output_t, input_t, opts)
            else:
                work = pg.scatter(output_t, [], opts)
            work.wait()

        # init output
        tensors = []
        for device_id in local_device_ids:
            tensors.append(torch.tensor([-1]).cuda(device_id))

        # init input
        scatter_list = []
        for idx in range(num_gpus):
            gpu_idx = local_device_ids[idx]
            scatter_list.append([])
            for rank in range(self.world_size):
                scatter_list[idx].append(torch.tensor([rank]).cuda(gpu_idx))

        # test each rank to scatter
        expected = [torch.tensor([self.rank])]
        for rank in range(self.world_size):
            scatter(tensors, scatter_list, rank)
            self.assertEqual(expected, tensors)

    @requires_nccl()
    @skip_but_pass_in_sandcastle_if(torch.cuda.device_count() < 2, "NCCL test requires 2+ GPUs")
    def test_scatter_stress(self):
        store = c10d.FileStore(self.file_name, self.world_size)
        pg = self._create_process_group_nccl(store, self.opts())
        local_device_ids = self.rank_to_GPU[self.rank]
        num_gpus = len(local_device_ids)

        def scatter(output_t, input_t, rootRank):
            opts = c10d.ScatterOptions()
            opts.rootRank = rootRank
            if rootRank == self.rank:
                work = pg.scatter(output_t, input_t, opts)
            else:
                work = pg.scatter(output_t, [], opts)
            work.wait()

        stress_length = 1000

        # init output
        tensors = []
        for i in range(stress_length):
            tensors.append([])
            for device_id in local_device_ids:
                tensors[i].append(torch.tensor([-1]).cuda(device_id))

        # init input
        scatter_list = []
        for i in range(stress_length):
            scatter_list.append([[] for _ in range(num_gpus)])
            for idx, ls in enumerate(scatter_list[i]):
                gpu_idx = local_device_ids[idx]
                for rank in range(self.world_size):
                    ls.append(torch.tensor([rank]).cuda(gpu_idx))


        # test each rank to scatter
        expected = [torch.tensor([self.rank])]
        for i in range(stress_length):
            for rank in range(self.world_size):
                scatter(tensors[i], scatter_list[i], rank)
                # Verification
                self.assertEqual(tensors[i], expected)

    @requires_nccl()
    @skip_but_pass_in_sandcastle_if(torch.cuda.device_count() < 2, "NCCL test requires 2+ GPUs")
    def test_scatter_checks(self):
        store = c10d.FileStore(self.file_name, self.world_size)
        pg = self._create_process_group_nccl(store, self.opts())
        local_device_ids = self.rank_to_GPU[self.rank]
        num_gpus = len(local_device_ids)

        # init output
        tensors = []
        for device_id in local_device_ids:
            tensors.append(torch.tensor([-1]).cuda(device_id))

        # init input
        scatter_list = []
        for idx in range(num_gpus):
            gpu_idx = local_device_ids[idx]
            scatter_list.append([])
            for rank in range(self.world_size):
                scatter_list[idx].append(torch.tensor([rank]).cuda(gpu_idx))

        with self.assertRaisesRegex(ValueError, "invalid root rank"):
            opts = c10d.ScatterOptions()
            opts.rootRank = -1
            pg.scatter(tensors, scatter_list, opts)

        with self.assertRaisesRegex(TypeError, "incompatible function arguments"):
            pg.scatter(tensors, scatter_list, 0)

        with self.assertRaisesRegex(ValueError, "invalid root rank"):
            opts = c10d.ScatterOptions()
            opts.rootRank = self.world_size
            pg.scatter(tensors, scatter_list, opts)

        with self.assertRaisesRegex(
            # throws error message from dispatcher
            RuntimeError, "There were no tensor arguments to this function"
        ):
            opts = c10d.ScatterOptions()
            opts.rootRank = 0
            pg.scatter([], scatter_list, opts)

    @requires_nccl()
    @skip_but_pass_in_sandcastle_if(torch.cuda.device_count() < 2, "NCCL test requires 2+ GPUs")
    def test_reduce_scatter_base_basics(self):
        store = c10d.FileStore(self.file_name, self.world_size)
        pg = self._create_process_group_nccl(store, self.opts())
        local_device_id = self.rank_to_GPU[self.rank][0]

        def reduce_scatter_base(output_t, input_t):
            work = pg._reduce_scatter_base(output_t, input_t)
            work.wait()

        # anticipate an error
        with self.assertRaisesRegex(
            ValueError,
            "input tensor must be the same size as output size times world size",
        ):
            input_t = torch.tensor([self.rank]).cuda(local_device_id)
            output_t = torch.empty((self.world_size + 1), dtype=input_t.dtype).cuda(
                local_device_id
            )
            # fails the check because output_t is not correctly sized
            reduce_scatter_base(output_t, input_t)

        # anticipate an error
        with self.assertRaisesRegex(
            TypeError, "input tensor must be the same type as the output tensor."
        ):
            tensor = torch.tensor([self.rank], dtype=torch.float).cuda(local_device_id)
            output_t = torch.empty((self.world_size + 1), dtype=torch.long).cuda(
                local_device_id
            )
            # fails the check because the dtype is different
            reduce_scatter_base(output_t, tensor)

    @requires_nccl()
    @skip_but_pass_in_sandcastle_if(torch.cuda.device_count() < 2, "NCCL test requires 2+ GPUs")
    def test_reduce_scatter_ops(self):
        store = c10d.FileStore(self.file_name, self.world_size)
        pg = self._create_process_group_nccl(store, self.opts())
        local_device_ids = self.rank_to_GPU[self.rank]
        num_gpus = len(local_device_ids)

        def reduce_scatter(outputs, input_lists, op):
            opts = c10d.ReduceScatterOptions()
            opts.reduceOp = op
            work = pg.reduce_scatter(outputs, input_lists, opts)
            work.wait()

        output = [torch.tensor([0]).cuda(i) for i in local_device_ids]

        #  GPU/rank
        #   0         [1], [2], [3], [4]
        #   1         [2], [3], [4], [5]
        #   2         [3], [4], [5], [6]
        #   3         [4], [5], [6], [7]

        # Sum
        tensor_lists = []
        input_per_gpu = []

        for i in range(self.world_size):
            input_per_gpu.append(torch.tensor([self.rank + i + 1]))

        for gpu in local_device_ids:
            tensor_lists.append([t.cuda(device=gpu) for t in input_per_gpu])

        reduce_scatter(output, tensor_lists, c10d.ReduceOp.SUM)

        for i in range(num_gpus):
            expected = torch.tensor(
                [
                    (1 + self.world_size) * self.world_size // 2
                    + self.world_size * self.rank
                ])


            self.assertEqual(expected, output[i])

        # Min
        reduce_scatter(output, tensor_lists, c10d.ReduceOp.MIN)

        for i in range(num_gpus):
            expected = torch.tensor([self.rank + 1 + i])
            self.assertEqual(expected, output[i])

        # Max
        reduce_scatter(output, tensor_lists, c10d.ReduceOp.MAX)

        for i in range(num_gpus):
            expected = torch.tensor(
                [self.rank + self.world_size + i]
            )
            self.assertEqual(expected, output[i])

        # Product
        reduce_scatter(output, tensor_lists, c10d.ReduceOp.PRODUCT)

        # math package don't have math.perm until python 3.8, so
        # we implement a naive version here.
        def perm(n, k):
            prod_val = n
            for val in range(n - k + 1, n):
                prod_val *= val
            return prod_val

        for i in range(num_gpus):
            prod_val = perm(self.rank + self.world_size, self.world_size)

            expected = torch.tensor([prod_val])
            self.assertEqual(expected, output[i])

        # Test the input params overridden scenarios, aka, when the input is
        # a list and output is just one tensor.
        # Sum
        output_tensor = torch.empty_like(input_per_gpu[0][0]).cuda(self.rank)
        input_list = [tensor[0].cuda(self.rank) for tensor in input_per_gpu]
        pg.reduce_scatter(output_tensor, input_list, c10d.ReduceOp.SUM).wait()
        expected = torch.tensor(
            (1 + self.world_size) * self.world_size // 2 + self.world_size * self.rank
        )
        self.assertEqual(expected, output_tensor)

        # Min
        pg.reduce_scatter(output_tensor, input_list, c10d.ReduceOp.MIN).wait()
        expected = torch.tensor(self.rank + 1)
        self.assertEqual(expected, output_tensor)

        # Max
        pg.reduce_scatter(output_tensor, input_list, c10d.ReduceOp.MAX).wait()
        expected = torch.tensor(self.rank + self.world_size)
        self.assertEqual(expected, output_tensor)

        # Product
        pg.reduce_scatter(output_tensor, input_list, c10d.ReduceOp.PRODUCT).wait()
        prod_val = self.rank + 1
        for k in range(1, self.world_size):
            prod_val = prod_val * (self.rank + 1 + k)
        expected = torch.tensor(prod_val)
        self.assertEqual(expected, output_tensor)

        if torch.cuda.nccl.version() >= (2, 11, 1):
            for factor in (3.0, torch.tensor([5.0], device=self.rank)):
                if isinstance(factor, torch.Tensor):
                    factor_ref = factor.cpu().item()
                else:
                    factor_ref = factor
                output = [t.float() for t in output]
                tensor_lists = [[t.float() for t in tl] for tl in tensor_lists]
                output_ref = [t.float() for t in output]
                tensor_lists_ref = [[t.float() * factor_ref for t in tl] for tl in tensor_lists]
                reduce_scatter(output, tensor_lists, c10d._make_nccl_premul_sum(factor))
                reduce_scatter(output_ref, tensor_lists_ref, c10d.ReduceOp.SUM)
                self.assertEqual(output_ref, output)

    @requires_nccl()
    @skip_but_pass_in_sandcastle_if(torch.cuda.device_count() < 2, "NCCL test requires 2+ GPUs")
    def test_reduce_scatter_base_ops(self):
        store = c10d.FileStore(self.file_name, self.world_size)
        pg = self._create_process_group_nccl(store, self.opts())
        local_device_id = self.rank_to_GPU[self.rank][0]

        def reduce_scatter_base(output_t, input_t):
            work = pg._reduce_scatter_base(output_t, input_t)
            work.wait()

        # reduce_scatter_base is GPU number agnostic.
        # Each rank contribute one tensor regardless of GPU counts
        output_t = torch.empty([1]).cuda(local_device_id)
        tensor = torch.arange(self.world_size, dtype=output_t.dtype).cuda(local_device_id)

        reduce_scatter_base(output_t, tensor)

        # Verification
        self.assertEqual(output_t[0], self.rank * self.world_size)

    @requires_nccl()
    @skip_but_pass_in_sandcastle_if(torch.cuda.device_count() < 2, "NCCL test requires 2+ GPUs")
    def test_barrier(self):
        store = c10d.FileStore(self.file_name, self.world_size)
        pg = self._create_process_group_nccl(store, self.opts())
        local_device_ids = self.rank_to_GPU[self.rank]

        def allreduce(tensors):
            opts = c10d.AllreduceOptions()
            work = pg.allreduce(tensors, opts)
            return work

        # Making the collective to operate on
        # 1, 2, 3, 4, .... len(local_device_ids) GPUs
        tensors_list = [[] for _ in range(len(local_device_ids))]

        for i in range(1, len(local_device_ids) + 1):
            for j in range(i):
                tensors_list[i - 1].append(torch.tensor([j + 1]).cuda(local_device_ids[j]))

        works = []
        for tensors in tensors_list:
            work = allreduce(tensors)
            works.append(work)

        # Barrier will ensure that all previous work is completed
        pg.barrier().wait()

        for i in range(1, len(local_device_ids) + 1):
            for j in range(i):
                self.assertEqual(
                    torch.tensor([(j + 1) * self.world_size]), tensors_list[i - 1][j]
                )

    @requires_nccl()
    @skip_but_pass_in_sandcastle_if(torch.cuda.device_count() < 2, "NCCL test requires 2+ GPUs")
    def test_send_recv(self):
        store = c10d.FileStore(self.file_name, self.world_size)
        self._create_process_group_nccl(store, self.opts())
        device = self.rank_to_GPU[self.rank][0]

        # Generate the same random tensor
        torch.manual_seed(0)
        send_tensor = torch.rand(10, 10, device=device)
        if self.rank == 0:
            dist.send(send_tensor, 1)
        if self.rank == 1:
            recv_tensor = torch.rand(10, 10, device=device)
            dist.recv(recv_tensor, 0)
            self.assertEqual(send_tensor, recv_tensor)

        # Test with non-contiguous tensors.
        send_tensor_view = send_tensor.t()
        if self.rank == 0:
            with self.assertRaisesRegex(ValueError, 'Tensors must be contiguous'):
                dist.send(send_tensor_view, 1)

    @requires_nccl()
    @skip_but_pass_in_sandcastle_if(torch.cuda.device_count() < 1, "NCCL test requires 1 GPU")
    @skip_if_lt_x_gpu(1)
    def test_nccl_dist_backend_error(self):
        store = c10d.FileStore(self.file_name, self.world_size)
        self._create_process_group_nccl(store, self.opts())

        # Both rank 0 and 1 will use the same CUDA device resulting in ncclInvalidUsage
        with self.assertRaises(dist.DistBackendError) as cm:
            dist.broadcast(torch.tensor([1, 2, 3]).cuda(), 0)
        self.assertTrue(isinstance(cm.exception, dist.DistError))

        self.assertIsInstance(cm.exception, RuntimeError)

    @requires_nccl()
    @skip_but_pass_in_sandcastle_if(torch.cuda.device_count() < 2, "NCCL test requires 2+ GPUs")
    def test_abort_pg(self):
        # Disable ASYNC_ERROR_HANDLING for this test to ensure we can programmatically
        # abort the process group.
        os.environ["TORCH_NCCL_ASYNC_ERROR_HANDLING"] = "0"

        store = c10d.FileStore(self.file_name, self.world_size)
        self._create_process_group_nccl(store, self.opts())
        device = self.rank_to_GPU[self.rank][0]

        t = torch.rand(10, 10, device=device)
        # First allreduce to initialize state.
        dist.all_reduce(t)

        def abortpg():
            c10d.distributed_c10d._get_default_group()._get_backend(torch.device(device))._shutdown()

        # Initialize DDP to ensure "destroy_process_group" will not call
        # ProcessGroupNCCL destructor since DDP holds a reference to process group.
        # Run a single iteration of DDP to initialize state.
        model = DistributedDataParallel(
            torch.nn.Linear(10, 10).to(device), device_ids=[device]
        )
        model(t).sum().backward()

        # Now simulate collective getting stuck and abort gets us unstuck
        if self.rank == 0:
            dist.all_reduce(t)

            # Schedule thread before we get stuck to abort pg.
            thread = threading.Thread(target=abortpg)
            thread.start()

            # We would get stuck here due to d2h if we didn't abort.
            t_cpu = t.cpu()

            thread.join()

    @requires_nccl()
    @skip_but_pass_in_sandcastle_if(torch.cuda.device_count() < 2, "NCCL test requires 2+ GPUs")
    def test_close_pg(self):
        # Disable ASYNC_ERROR_HANDLING for this test to ensure we can programmatically
        # abort the process group.
        os.environ["TORCH_NCCL_ASYNC_ERROR_HANDLING"] = "0"

        store = c10d.FileStore(self.file_name, self.world_size)
        pg = self._create_process_group_nccl(store, self.opts())
        device = self.rank_to_GPU[self.rank][0]

        t = torch.rand(10, 10, device=device)
        # First allreduce to initialize state.
        pg.allreduce(t)

        # Destroy pg and validate pg is still in working condition since we hold a
        # reference above.
        dist.destroy_process_group()
        pg.allreduce([t])

        # Now close pg and validate it no longer works.
        pg._get_backend(torch.device(device))._shutdown()

        # Try another collective.
        with self.assertRaises(dist.DistBackendError):
            pg.allreduce([t])

    @requires_nccl()
    @skip_but_pass_in_sandcastle_if(
        torch.cuda.device_count() == 0, "No GPUs available, skipping test"
    )
    def test_init_process_group_nccl_timeout(self):
        # nccl is handled 'specially' inside init_process_group and its options class is different from the options
        # used by the other PG's.  There are specific edge cases for nccl that need to be tested.

        store = c10d.FileStore(self.file_name, self.world_size)
        base_opts = dict(
            backend="nccl", store=store, rank=self.rank, world_size=self.world_size
        )

        def _check_nccl_timeout(expected_timeout):
            pg = dist.distributed_c10d._get_default_group()
            options = pg._get_backend(torch.device(f"cuda:{self.rank}")).options
            self.assertEqual(options._timeout, expected_timeout)

        # test the default value coming from the `init_process_group` kwarg default
        dist.init_process_group(**base_opts)
        _check_nccl_timeout(torch.distributed.constants.default_pg_nccl_timeout)
        dist.destroy_process_group()

        # test that `kwarg` timeout takes effect
        new_timeout = timedelta(seconds=123)
        dist.init_process_group(**base_opts, timeout=new_timeout)
        _check_nccl_timeout(new_timeout)
        dist.destroy_process_group()

        # test that timeout value provided via `pg_options` kwarg is ignored and issues warning,
        # 'timeout' kwarg (or its kwdefault) taking precedence
        opts = dist.ProcessGroupNCCL.Options()
        opts._timeout = timedelta(seconds=123)
        with warnings.catch_warnings(record=True) as w:
            dist.init_process_group(**base_opts, pg_options=opts)
            # TODO(whc) i verified that we are indeed emitting this warning, and i can't figure out why i can't catch it.
            # self.assertEqual(len(w), 1)
            # self.assertTrue("pg_options._timeout was specified" in str(w[-1].message))
        _check_nccl_timeout(torch.distributed.constants.default_pg_nccl_timeout)
        dist.destroy_process_group()

        # test that timeout value provided via `pg_options` kwarg is ignored and issues warning,
        # 'timeout' kwarg taking precedence
        opts = dist.ProcessGroupNCCL.Options()
        opts._timeout = timedelta(seconds=123)
        dist.init_process_group(**base_opts, pg_options=opts, timeout=timedelta(seconds=1240))
        _check_nccl_timeout(timedelta(seconds=1240))
        dist.destroy_process_group()

    @requires_nccl()
    @skip_but_pass_in_sandcastle_if(torch.cuda.device_count() < 2, "NCCL test requires 2+ GPUs")
    def test_tensor_register_hook(self):
        os.environ["TORCH_NCCL_USE_TENSOR_REGISTER_ALLOCATOR_HOOK"] = "1"

        store = c10d.FileStore(self.file_name, self.world_size)
        pg = self._create_process_group_nccl(store, self.opts())
        local_device_id = self.rank_to_GPU[self.rank][0]

        def allgather_base(output_t, input_t):
            work = pg._allgather_base(output_t, input_t)
            work.wait()

        # allgather_base is GPU number agnostic.
        # Each rank contribute one tensor regardless of GPU counts
        tensor = torch.tensor([self.rank]).cuda(local_device_id)
        output_t = torch.empty((self.world_size), dtype=tensor.dtype).cuda(local_device_id)

        allgather_base(output_t, tensor)

        # Verification
        self.assertEqual(torch.arange(self.world_size), output_t)

    @requires_nccl_version((2, 18), "Need NCCL 2.18+ for ncclCommSplit")
    def test_comm_split_optimization(self):
        store = c10d.FileStore(self.file_name, self.world_size)
        pg = self._create_process_group_nccl(store, self.opts())

        # Test lazy splitting behavior across each per-device backend.
        for device in self.rank_to_GPU[self.rank]:
            backend = pg._get_backend(torch.device(device))

            # split doesn't happen unless the original process group has lazily
            # created communicators, so first verify we haven't split even when
            # making the new group and running an operation on the original pg.
            ng = c10d.new_group()
            tensor = torch.tensor([self.rank]).cuda(device)
            pg.broadcast(tensor, 0)
            self.assertEqual(backend.comm_split_count(), 0)

            # The new group will force a split of the original on first use.
            ng.broadcast(tensor, 0)
            self.assertEqual(backend.comm_split_count(), 1)

class DistributedDataParallelTest(
    test_c10d_common.CommonDistributedDataParallelTest, MultiProcessTestCase
):
    def setUp(self):
        super().setUp()
        # TORCH_NCCL_BLOCKING_WAIT overrides TORCH_NCCL_ASYNC_ERROR_HANDLING hence tests
        # that use TORCH_NCCL_BLOCKING_WAIT will test it as expected.
        os.environ["TORCH_NCCL_ASYNC_ERROR_HANDLING"] = "1"
        self._spawn_processes()

    def _get_process_group(self):
        store = self._get_store()
        c10d.init_process_group("nccl", store=store, rank=self.rank, world_size=self.world_size)
        return c10d.distributed_c10d._get_default_group()

    def _test_nccl_backend(
        self, devices, device_ids, multi_device=False, gradient_as_bucket_view=False
    ):
        process_group = self._get_process_group()
        self._test_ddp_with_process_group(
            process_group, devices, device_ids, multi_device, gradient_as_bucket_view
        )

    @requires_nccl()
    @skip_if_lt_x_gpu(2)
    def test_nccl_propagate_error_reason(self):
        # Need to use TORCH_NCCL_BLOCKING_WAIT and not ASYNC_ERROR_HANDLING,
        # otherwise process will be taken down and we can't check for errors.
        os.environ["TORCH_NCCL_ASYNC_ERROR_HANDLING"] = "0"
        os.environ["TORCH_NCCL_BLOCKING_WAIT"] = "1"
        # TODO: smaller timeout can fail since PG NCCl does health check in
        # constructor. Look into reducing this test's runtime.
        store = c10d.FileStore(self.file_name, self.world_size)
        # provide sufficient timeout to initialize NCCL comm.
        pg = c10d.ProcessGroupNCCL(store, self.rank, self.world_size, timeout=timedelta(seconds=15))
        pg_gloo = c10d.ProcessGroupGloo(store, self.rank, self.world_size)
        pg.barrier().wait(timedelta(seconds=5))
        # Simulate stuckness in rank 0.
        if self.rank == 0:
            pg_gloo.barrier().wait()
        inp = torch.ones(1).cuda(self.rank)

        if self.rank != 0:
            # Time out due to rank 0 not calling into allreduce.
            with self.assertRaises(dist.DistBackendError):
                pg.allreduce([inp]).wait(timedelta(seconds=5))

            # Now when nonzero rank attempts to use communicator, original failure reason should be logged.j
            try:
                pg.allreduce([torch.ones(2).cuda(self.rank)]).wait()
            except dist.DistBackendError as e:
                self.assertTrue("aborted" in str(e))
            else:
                self.fail("Expected error to be raised!")

            # Unblock rank 0
            pg_gloo.barrier().wait()

        # TODO: We can also test that if rank 0 attempts to use the communicator,
        # then we should error out with the info that it was aborted due to
        # timeout on another rank. Although this would only be the case after
        # the watchdog has run on the rank, and there is no reliable way
        # to confirm it has run.

    @requires_nccl()
    @skip_if_lt_x_gpu(2)
    def test_nccl_backend_multi_device_ids_not_allowed(self):
        int_devices = list(range(torch.cuda.device_count()))
        devices = [torch.device("cuda:" + str(i)) for i in int_devices]
        with self.assertRaisesRegex(
            ValueError, "device_ids can only be None or contain a single element."
        ):
            self._test_nccl_backend(devices, int_devices)

    @requires_nccl()
    @skip_if_lt_x_gpu(2)
    def test_nccl_backend_single_device_module_device_ids_None(self):
        self._test_nccl_backend(None, None)

    @requires_nccl()
    @skip_if_lt_x_gpu(2)
    def test_nccl_backend_single_device_module_empty_device_ids(self):
        # This tests the backward compatibility of accepting an empty list as `device_ids`,
        # although we no longer document this in favor of the default value of `None`,
        # which is consistent with multi-device modules and CPU modules.
        self._test_nccl_backend(None, [])

    @requires_nccl()
    @skip_if_lt_x_gpu(4)
    def test_nccl_backend_multi_device_module_device_ids_None(self):
        int_devices = gpus_for_rank(self.world_size)[self.rank][:2]
        devices = [torch.device("cuda:" + str(i)) for i in int_devices]
        self._test_nccl_backend(devices, None, multi_device=True)

    @requires_nccl()
    @skip_if_lt_x_gpu(2)
    def test_nccl_backend_1gpu_module_device_ids_integer_list(self):
        int_devices = gpus_for_rank(self.world_size)[self.rank][:1]
        devices = [torch.device("cuda:" + str(i)) for i in int_devices]
        self._test_nccl_backend(devices, int_devices)

    @requires_nccl()
    @skip_if_lt_x_gpu(2)
    def test_nccl_backend_1gpu_module_device_ids_torch_device_list(self):
        int_devices = gpus_for_rank(self.world_size)[self.rank][:1]
        devices = [torch.device("cuda:" + str(i)) for i in int_devices]
        self._test_nccl_backend(devices, devices)

    @requires_nccl()
    @skip_if_lt_x_gpu(4)
    def test_nccl_backend_2gpu_module(self):
        int_devices = gpus_for_rank(self.world_size)[self.rank][:2]
        devices = [torch.device("cuda:" + str(i)) for i in int_devices]
        self._test_nccl_backend(devices, None, multi_device=True)

    @requires_nccl()
    @skip_if_lt_x_gpu(8)
    def test_nccl_backend_4gpu_module(self):
        int_devices = gpus_for_rank(self.world_size)[self.rank][:4]
        devices = [torch.device("cuda:" + str(i)) for i in int_devices]
        self._test_nccl_backend(devices, None, multi_device=True)

    @requires_nccl()
    @skip_if_lt_x_gpu(4)
    def test_ddp_multi_device_module_config(self):
        gpus = gpus_for_rank(self.world_size)[self.rank]

        self.assertTrue(len(gpus) >= 2, "expecting at least 2 gpus per process")

        process_group = self._get_process_group()

        gpus = gpus[:2]
        model = DoubleGpuNet(gpus)

        with self.assertRaisesRegex(
            ValueError,
            "DistributedDataParallel device_ids and output_device arguments only work with "
            "single-device/multiple-device GPU modules or CPU modules",
        ):
            ddp_model = DistributedDataParallel(
                model, output_device=gpus[1], process_group=process_group
            )

        with self.assertRaisesRegex(
            ValueError, "device_ids can only be None or contain a single element."
        ):
            ddp_model = DistributedDataParallel(
                model, device_ids=gpus, process_group=process_group
            )

        with self.assertRaisesRegex(
            ValueError, "input module must be on the same type of devices"
        ):
            model.fc1 = model.fc1.cpu()
            ddp_model = DistributedDataParallel(model, process_group=process_group)

        model = model.cpu()
        with self.assertRaisesRegex(
            ValueError, "device_ids can only be None or contain a single element."
        ):
            ddp_model = DistributedDataParallel(
                model, device_ids=gpus, process_group=process_group
            )

    def _test_fp16(self, gradient_as_bucket_view=False):
        process_group = self._get_process_group()

        gpus = gpus_for_rank(self.world_size)[self.rank]
        model = nn.Linear(1, 1, bias=False).cuda(gpus[0]).half()
        nn.init.constant_(model.weight, 1)
        ddp_model = DistributedDataParallel(
            model,
            device_ids=[gpus[0]],
            process_group=process_group,
            bucket_cap_mb=0.001,
            gradient_as_bucket_view=gradient_as_bucket_view,
        )

        # Input 2**15, so that the gradients will overflow with a
        # world_size of 2, unless we normalize the gradient by the
        # world_size before the reduction
        input = torch.tensor([[2 ** 15]]).cuda(gpus[0]).half()

        # Step model
        ddp_model.train()
        output = ddp_model(input)
        loss = output.sum()
        loss.backward()

        self.assertFalse(any(torch.isinf(p.grad).any() for p in ddp_model.parameters()))

    @requires_nccl()
    @skip_if_lt_x_gpu(2)
    def test_fp16(self):
        self._test_fp16()

    @requires_nccl()
    @skip_if_lt_x_gpu(2)
    def test_fp16_grad_is_view(self):
        self._test_fp16(gradient_as_bucket_view=True)

    def _test_arbitrary_forward_return_value(self, gradient_as_bucket_view=False):
        """
        Note: this test can be sped up by only running it on a CPU module
        once DistributedDataParallel supports them.
        """
        process_group = self._get_process_group()

        class ForwardReturnValueModule(nn.Module):
            def __init__(self):
                super().__init__()
                self.fc1 = nn.Linear(2, 10, bias=False)
                self.fc2 = nn.Linear(10, 4, bias=False)
                self.fc3 = nn.Linear(4, 4, bias=False)
                self.relu = nn.ReLU()

            def forward(self, x, fn):
                x = self.relu(self.fc1(x))
                x = self.relu(self.fc2(x))
                # The first softmax does NOT include fc3 in its autograd graph
                # whereas the second softmax DOES. If we pass only the first
                # tensor we see in the output to the reducer, it marks the
                # gradient for fc3 as ready (because it doesn't show up). If
                # downstream uses of this return value choose to differentiate
                # against the second output tensor, it would still receive a
                # gradient and a callback for this tensor, resulting in a crash.
                return fn(
                    F.softmax(x, dim=1),
                    F.softmax(self.fc3(x), dim=1),
                )

        device_id = gpus_for_rank(self.world_size)[self.rank][0]
        model = DistributedDataParallel(
            ForwardReturnValueModule().float().to(device_id),
            device_ids=[device_id],
            process_group=process_group,
            gradient_as_bucket_view=gradient_as_bucket_view,
        )

        batch_size = 4
        criterion = nn.CrossEntropyLoss()
        input = torch.rand([batch_size, 2], dtype=torch.float)
        target = torch.LongTensor([random.randrange(4) for _ in range(batch_size)]).to(
            device_id
        )

        # Always run "backward" to ensure the reducer is called by autograd.
        # If we don't correctly capture the output tensors from the return value,
        # the reducer won't see a hook for the unused parameter, and throw an error.
        # The correct capture is what we're testing in this function.
        def test(box, unbox):
            output = model(input, fn=box)
            loss = criterion(unbox(output), target)
            loss.backward()

        # Test with identity return value
        test(
            box=lambda x, y: (x, y),
            unbox=lambda obj: obj[1],
        )

        # Test with list return value
        test(
            box=lambda x, y: ["foo", x, "bar", y],
            unbox=lambda obj: obj[3],
        )

        # Test with tuple return value
        test(
            box=lambda x, y: ("foo", x, "bar", y),
            unbox=lambda obj: obj[3],
        )

        # Test with dict return value
        test(
            box=lambda x, y: {"foo": "bar", "a": x, "b": y},
            unbox=lambda obj: obj["b"],
        )

        # Test with list with dict return value
        test(
            box=lambda x, y: ["foo", "bar", {"a": x, "b": y}],
            unbox=lambda obj: obj[2]["b"],
        )

        # Test with dict with list return value
        test(
            box=lambda x, y: {"foo": "bar", "list": [0, x, 1, y]},
            unbox=lambda obj: obj["list"][3],
        )

    @requires_nccl()
    @skip_if_lt_x_gpu(2)
    def test_arbitrary_forward_return_value(self):
        self._test_arbitrary_forward_return_value()

    @requires_nccl()
    @skip_if_lt_x_gpu(2)
    def test_arbitrary_forward_return_value_grad_is_view(self):
        self._test_arbitrary_forward_return_value(gradient_as_bucket_view=True)

    @requires_nccl()
    @skip_if_lt_x_gpu(2)
    def test_ddp_with_lazy_parameters(self):
        process_group = self._get_process_group()
        with self.assertRaisesRegex(
            RuntimeError, "Modules with uninitialized parameters"
        ):
            DistributedDataParallel(
                torch.nn.LazyLinear(10), process_group=process_group
            )

    def _test_find_unused_parameters_kwarg(self, gradient_as_bucket_view=False):
        """
        Note: this test can be sped up by only running it on a CPU module
        once DistributedDataParallel supports them.
        """
        torch.cuda.set_device(self.rank)
        dist.init_process_group(
            backend="nccl",
            world_size=self.world_size,
            rank=self.rank,
            init_method=f"file://{self.file_name}",
        )
        process_group = c10d.distributed_c10d._get_default_group()

        class FindUnusedParametersModule(nn.Module):
            def __init__(self):
                super().__init__()
                self.fc1 = nn.Linear(2, 10, bias=False)
                self.fc2 = nn.Linear(10, 4, bias=False)
                self.fc3 = nn.Linear(4, 4, bias=False)
                self.relu = nn.ReLU()

            def forward(self, x):
                x = self.relu(self.fc1(x))
                x = self.relu(self.fc2(x))
                # Return the fc3 module so that the caller can invoke it
                # outside of the forward function. While this is bad practice,
                # we can use it to trigger a reducer error.
                return (F.softmax(x, dim=1), self.fc3)

        device_id = gpus_for_rank(self.world_size)[self.rank][0]
        batch_size = 4
        criterion = nn.CrossEntropyLoss()
        input = torch.rand([batch_size, 2], dtype=torch.float)
        target = torch.LongTensor([random.randrange(4) for _ in range(batch_size)]).to(
            device_id
        )

        ddp_model = None

        def test_find_unused_parameters(
            find_unused_parameters, test_default=False, gradient_as_bucket_view=False
        ):
            if test_default:
                model = DistributedDataParallel(
                    FindUnusedParametersModule().float().to(device_id),
                    device_ids=[device_id],
                    process_group=process_group,
                    gradient_as_bucket_view=gradient_as_bucket_view,
                )
            else:
                model = DistributedDataParallel(
                    FindUnusedParametersModule().float().to(device_id),
                    device_ids=[device_id],
                    process_group=process_group,
                    find_unused_parameters=find_unused_parameters,
                    gradient_as_bucket_view=gradient_as_bucket_view,
                )
            nonlocal ddp_model
            ddp_model = model

            output, fc3 = model(input)
            output = fc3(output)
            loss = criterion(output, target)
            loss.backward()

        # First test that finding unused params under these conditions is to
        # trigger an error when `backward` is called (because fc3 is an unused
        # parameter and will therefore be marked ready twice).
        try:
            test_find_unused_parameters(
                True, gradient_as_bucket_view=gradient_as_bucket_view
            )
        except Exception as ex:
            self.assertTrue(
                str(ex).startswith(
                    "Expected to mark a variable ready only once.",
                )
            )
            unused_index = 2
            unused_index_str = f"Parameter at index {unused_index}"
            model = ddp_model.module
            for module_name, module in model.named_modules():
                if module == model.fc3:
                    for parameter_name, _ in module.named_parameters(recurse=False):
                        unused_fqn = f"{module_name}.{parameter_name}"
                        # Only one such parameter in model.fc3, since bias=False
                        break

            if dist.get_debug_level() != dist.DebugLevel.OFF:
                unused_index_str += f" with name {unused_fqn}"

            self.assertTrue(unused_index_str in str(ex))
        else:
            self.fail("Expected exception")

        dist.barrier(process_group)

        # Then test that the default behavior can be overridden by setting
        # `find_unused_parameters=False`.
        try:
            test_find_unused_parameters(
                False, gradient_as_bucket_view=gradient_as_bucket_view
            )
        except Exception as ex:
            self.fail("Unexpected exception: %s" % ex)

        # Test find_unused_parameters defaults to False
        try:
            test_find_unused_parameters(
                True, test_default=True, gradient_as_bucket_view=gradient_as_bucket_view
            )
        except Exception as ex:
            self.fail("Unexpected exception: %s" % ex)

    # TODO: Combine the following tests once https://github.com/pytorch/pytorch/issues/55967
    # is resolved.
    @requires_nccl()
    @skip_if_lt_x_gpu(2)
    @with_dist_debug_levels(levels=["DETAIL"])
    def test_find_unused_parameters_kwarg_debug_detail(self):
        self._test_find_unused_parameters_kwarg()

    @requires_nccl()
    @skip_if_lt_x_gpu(2)
    @with_dist_debug_levels(levels=["INFO"])
    def test_find_unused_parameters_kwarg_debug_info(self):
        self._test_find_unused_parameters_kwarg()

    @requires_nccl()
    @skip_if_lt_x_gpu(2)
    @with_dist_debug_levels(levels=["OFF"])
    def test_find_unused_parameters_kwarg_debug_off(self):
        self._test_find_unused_parameters_kwarg()

    @requires_nccl()
    @skip_if_lt_x_gpu(2)
    @with_dist_debug_levels(levels=["DETAIL"])
    def test_find_unused_parameters_kwarg_grad_is_view_debug_detail(self):
        self._test_find_unused_parameters_kwarg(gradient_as_bucket_view=True)

    @requires_nccl()
    @skip_if_lt_x_gpu(2)
    @with_dist_debug_levels(levels=["INFO"])
    def test_find_unused_parameters_kwarg_grad_is_view_debug_info(self):
        self._test_find_unused_parameters_kwarg(gradient_as_bucket_view=True)

    @requires_nccl()
    @skip_if_lt_x_gpu(2)
    @with_dist_debug_levels(levels=["OFF"])
    def test_find_unused_parameters_kwarg_grad_is_view_debug_off(self):
        self._test_find_unused_parameters_kwarg(gradient_as_bucket_view=True)

    def _test_multiple_outputs_multiple_backward(self, gradient_as_bucket_view=False):
        """
        Note: this test can be sped up by only running it on a CPU module
        once DistributedDataParallel supports them.
        """
        process_group = self._get_process_group()

        class MultipleOutputModule(nn.Module):
            def __init__(self):
                super().__init__()

                def define_module():
                    return nn.Sequential(
                        nn.Linear(2, 10, bias=False),
                        nn.ReLU(),
                        nn.Linear(10, 4, bias=False),
                        nn.ReLU(),
                    )

                self.module0 = define_module()
                self.module1 = define_module()

            def forward(self, x):
                return (
                    F.softmax(self.module0(x), dim=1),
                    F.softmax(self.module1(x), dim=1),
                )

        device_id = gpus_for_rank(self.world_size)[self.rank][0]
        model = DistributedDataParallel(
            MultipleOutputModule().float().to(device_id),
            device_ids=[device_id],
            process_group=process_group,
            gradient_as_bucket_view=gradient_as_bucket_view,
        )

        batch_size = 4
        criterion = nn.CrossEntropyLoss()
        input = torch.rand([batch_size, 2], dtype=torch.float)
        target = torch.LongTensor([random.randrange(4) for _ in range(batch_size)]).to(
            device_id
        )

        # Compute loss and gradients for both outputs
        output1, output2 = model(input)
        loss1 = criterion(output1, target)
        loss1.backward()
        loss2 = criterion(output2, target)
        loss2.backward()

    @requires_nccl()
    @skip_if_lt_x_gpu(2)
    def test_multiple_outputs_multiple_backward(self):
        self._test_multiple_outputs_multiple_backward()

    @requires_nccl()
    @skip_if_lt_x_gpu(2)
    def test_multiple_outputs_multiple_backward_grad_is_view(self):
        self._test_multiple_outputs_multiple_backward(gradient_as_bucket_view=True)

    @requires_nccl()
    @skip_if_lt_x_gpu(2)
    def test_no_grad(self):
        """
        Note: this test can be sped up by only running it on a CPU module
        once DistributedDataParallel supports them.
        """
        process_group = self._get_process_group()

        class NoGradModule(nn.Module):
            def __init__(self):
                super().__init__()
                self.fc1 = nn.Linear(2, 10, bias=False)
                self.fc2 = nn.Linear(10, 4, bias=False)
                self.relu = nn.ReLU()

            def forward(self, x):
                x = self.relu(self.fc1(x))
                x = self.relu(self.fc2(x))
                return F.softmax(x, dim=1)

        device_id = gpus_for_rank(self.world_size)[self.rank][0]
        model = DistributedDataParallel(
            NoGradModule().float().to(device_id),
            device_ids=[device_id],
            process_group=process_group,
        )

        batch_size = 4
        input = torch.rand([batch_size, 2], dtype=torch.float)

        def check_no_grads():
            for p in model.parameters():
                self.assertTrue(p.requires_grad)
                self.assertIsNone(p.grad)

        # After initialization, no parameter has their gradient set.
        check_no_grads()

        # Run `forward` function with torch.no_grad()
        with torch.no_grad():
            output = model(input)
            self.assertTrue(isinstance(output, torch.Tensor))

        # No parameter should have their gradient set.
        check_no_grads()

    def _test_accumulate_gradients_module(self, gradient_as_bucket_view=False):
        # This is NOT the recommended way to implement accumulating grads, but
        # we would like to make sure DDP does not mess up with the underlying
        # module.
        int_devices = gpus_for_rank(self.world_size)[self.rank][:1]
        devices = [torch.device("cuda:" + str(i)) for i in int_devices]
        process_group = self._get_process_group()
        global_batch_size = self.world_size

        model, ddp_model, input, target = self._prepare_single_device_module(
            process_group, devices, devices, global_batch_size, gradient_as_bucket_view
        )

        def step_model(model, input, target):
            model.train()
            output = model(input)
            loss = F.mse_loss(output, target.to(output.device))
            loss.backward()

        # ensure accumulate grads works with no_grad
        with torch.no_grad():
            ddp_model.train()
            ddp_model.module(input)

        # Check two model parameters over 4 iterations.
        # Use 4 iterations because we alternate between reducing and
        # not reducing and want to make sure we switch both ways.
        for iteration in range(4):
            step_model(model, input, target)

            if iteration % 2 == 0:
                # Skip gradients sync without calling prepare_for_backward
                step_model(
                    ddp_model.module,
                    input[self.rank : (self.rank + 1)],
                    target[self.rank : (self.rank + 1)],
                )
                for i, j in zip(model.parameters(), ddp_model.parameters()):
                    self.assertNotEqual(i.grad, j.grad)
            else:
                step_model(
                    ddp_model,
                    input[self.rank : (self.rank + 1)],
                    target[self.rank : (self.rank + 1)],
                )
                for i, j in zip(model.parameters(), ddp_model.parameters()):
                    self.assertEqual(i.grad, j.grad, rtol=1.3e-06, atol=5e-5)

            # Shuffle the input so that DDP input is different
            torch.manual_seed(1337 + iteration)
            input = input[torch.randperm(global_batch_size)]

    @requires_nccl()
    @skip_if_lt_x_gpu(2)
    def test_accumulate_gradients_module(self):
        self._test_accumulate_gradients_module()

    @requires_nccl()
    @skip_if_lt_x_gpu(2)
    def test_accumulate_gradients_module_with_grad_is_view(self):
        self._test_accumulate_gradients_module(gradient_as_bucket_view=True)

    @requires_nccl()
    @skip_if_lt_x_gpu(2)
    def test_failure_recovery(self):
        process_group = self._get_process_group()

        # need to create a separate file for the recovered FileStore, because
        # the original one will be deleted when destructing the first FileStore.
        recovery_filename = self.file_name + "_recovery"

        if self.rank == 0:
            # the file will be deleted by the recovered FileStore
            open(recovery_filename, "w").close()

        # not necessary to run barrier here, as DDP will synchronize

        class TestModel(nn.Module):
            def __init__(self):
                super().__init__()
                self.fc1 = nn.Linear(2, 10, bias=False)
                self.fc2 = nn.Linear(10, 4, bias=False)
                self.relu = nn.ReLU()

            def forward(self, x):
                x = self.relu(self.fc1(x))
                x = self.relu(self.fc2(x))
                return F.softmax(x, dim=1)

        device_id = gpus_for_rank(self.world_size)[self.rank][0]
        model = TestModel().float().to(device_id)
        ddp = DistributedDataParallel(
            model,
            device_ids=[device_id],
            process_group=process_group,
        )

        batch_size = 4
        criterion = nn.CrossEntropyLoss()
        input = torch.rand([batch_size, 2], dtype=torch.float)
        target = torch.LongTensor([random.randrange(4) for _ in range(batch_size)]).to(
            device_id
        )

        for _ in range(6):
            output = ddp(input)
            loss = criterion(output, target)
            loss.backward()

        del ddp
        c10d.destroy_process_group(process_group)

        store = c10d.FileStore(recovery_filename, self.world_size)
        c10d.init_process_group("nccl", store=store, rank=self.rank, world_size=self.world_size)
        process_group = c10d.distributed_c10d._get_default_group()
        ddp = DistributedDataParallel(
            model,
            device_ids=[device_id],
            process_group=process_group,
        )

        input = torch.rand([batch_size, 2], dtype=torch.float)
        target = torch.LongTensor([random.randrange(4) for _ in range(batch_size)]).to(
            device_id
        )
        for _ in range(6):
            output = ddp(input)
            loss = criterion(output, target)
            loss.backward()

    @requires_nccl()
    @skip_if_lt_x_gpu(2)
    def test_pass_default_pg(self):
        dist.init_process_group(
            "nccl",
            init_method=f"file://{self.file_name}",
            world_size=self.world_size,
            rank=self.rank,
        )

        default_pg = c10d.distributed_c10d._get_default_group()
        dist.destroy_process_group(default_pg)
        self.assertFalse(dist.is_initialized())

    def _test_grad_layout(self, replica_devices, layer_devs, local_batch_size):
        process_group = self._get_process_group()

        global_batch_size = local_batch_size * self.world_size

        # Carry out some trials with small buckets and some with big buckets.
        bucketsizes = (0.000001, 25)
        # Tuples of lists.  Each list describes per-layer characteristics for one trial.
        layer_formats = (
            [torch.contiguous_format] * 4,
            [torch.channels_last] * 2 + [torch.contiguous_format] * 2,
            [torch.channels_last] * 4,
        )
        layer_dtypes = (
            [torch.float] * 4,
            [torch.float] * 2 + [torch.half] * 2,
            [torch.half] * 4,
        )

        input_dev = layer_devs[0] if isinstance(layer_devs, list) else layer_devs
        target_dev = layer_devs[-1] if isinstance(layer_devs, list) else layer_devs
        input = torch.randn(
            (global_batch_size, 8, 8, 8), device=input_dev, dtype=torch.float
        )
        target = torch.randn(
            (global_batch_size, 8, 4, 4), device=target_dev, dtype=torch.float
        )
        local_batch_start = self.rank * local_batch_size
        local_batch_end = (self.rank + 1) * local_batch_size

        # Reducer.cpp sneakily creates one "initial bucket" that ignores the "bucket_cap_mb"
        # argument.  The following makes sure the initial bucket also complies.
        @contextmanager
        def first_bucket_size(ddp_bucket_mb):
            old_DEFAULT_FIRST_BUCKET_BYTES = dist._DEFAULT_FIRST_BUCKET_BYTES
            dist._DEFAULT_FIRST_BUCKET_BYTES = int(ddp_bucket_mb * 1.0e6)
            try:
                yield
            finally:
                dist._DEFAULT_FIRST_BUCKET_BYTES = old_DEFAULT_FIRST_BUCKET_BYTES

        with torch.backends.cudnn.flags(
            enabled=True, deterministic=True, benchmark=False
        ):
            for formats, dtypes, bucketsize in product(
                layer_formats, layer_dtypes, bucketsizes
            ):
                with first_bucket_size(bucketsize):
                    model_msg = (
                        f"rank = {self.rank} formats = {formats} dtypes = {dtypes} bucketsize = {bucketsize} "
                    )
                    try:
                        m = ConvNet(layer_devs, formats, dtypes)
                        m_ddp = DistributedDataParallel(
                            copy.deepcopy(m),
                            device_ids=replica_devices,
                            process_group=process_group,
                            bucket_cap_mb=bucketsize,
                        )
                        opt = torch.optim.SGD(m.parameters(), lr=0.1)
                        opt_ddp = torch.optim.SGD(m_ddp.parameters(), lr=0.1)
                        has_half = any(p.dtype is torch.half for p in m.parameters())
                        tol = 1.0e-3 if has_half else 1.0e-5
                    except BaseException:
                        # Prints case-specific debugging info to narrow down failing case.
                        print(
                            "Caught exception during model creation for " + model_msg,
                            flush=True,
                        )
                        raise
                    # 3 iters:  First iter creates grads, second iter retests after rebucketing,
                    # third iter tries zeroed grads.
                    for it in range(3):
                        iter_msg = f"iter = {it} " + model_msg
                        named_msg = iter_msg
                        try:
                            F.mse_loss(m(input).float(), target).backward()
                            F.mse_loss(
                                m_ddp(input[local_batch_start:local_batch_end]).float(),
                                target[local_batch_start:local_batch_end],
                            ).backward()
                            for i, ((layer_name, m_child), m_ddp_child) in enumerate(
                                zip(m.named_children(), m_ddp.module.children())
                            ):
                                named_msg = layer_name + ".weight" + " " + iter_msg
                                self.assertTrue(
                                    m_child.weight.grad.is_contiguous(
                                        memory_format=formats[i]
                                    ),
                                    named_msg,
                                )
                                self.assertTrue(
                                    m_ddp_child.weight.grad.is_contiguous(
                                        memory_format=formats[i]
                                    ),
                                    named_msg,
                                )
                                for j, ((param_name, p), p_ddp) in enumerate(
                                    zip(
                                        m_child.named_parameters(),
                                        m_ddp_child.parameters(),
                                    )
                                ):
                                    named_msg = (
                                        layer_name + "." + param_name + " " + iter_msg
                                    )
                                    self.assertEqual(
                                        p.grad, p_ddp.grad, rtol=tol, atol=tol
                                    )
                            opt.step()
                            opt_ddp.step()
                            if it == 0:
                                for p, p_ddp in zip(m.parameters(), m_ddp.parameters()):
                                    p.grad = None
                                    p_ddp.grad = None
                            else:
                                m.zero_grad()
                                m_ddp.zero_grad()
                        except BaseException:
                            # Makes sure we still get info if an error occurred somewhere other than the asserts.
                            print(
                                "Caught exception during iterations at " + named_msg,
                                flush=True,
                            )
                            raise

    @requires_nccl()
    @skip_if_lt_x_gpu(2)
    def test_grad_layout_1devicemodule_1replicaperprocess(self):
        dev0 = torch.device("cuda:" + str(gpus_for_rank(self.world_size)[self.rank][0]))
        # Tells DDP to use just one device.
        replica_devices = [dev0]
        # Tells _test_grad_layout to construct ConvNet with all layers on this process's first assigned device.
        layer_devs = dev0
        local_batch_size = 8
        self._test_grad_layout(replica_devices, layer_devs, local_batch_size)

    @requires_nccl()
    @skip_if_lt_x_gpu(4)
    @skip_if_rocm
    def test_grad_layout_2devicemodule(self):
        int_devices = gpus_for_rank(self.world_size)[self.rank][:2]
        dev0 = torch.device("cuda:" + str(int_devices[0]))
        dev1 = torch.device("cuda:" + str(int_devices[1]))
        # DDP's default behavior for a multi-device module is "don't replicate."
        replica_devices = None
        # Tells _test_grad_layout to constructs this process's ConvNet on 2 devices, with 2 layers on each device.
        layer_devs = [dev0] * 2 + [dev1] * 2
        local_batch_size = 8
        self._test_grad_layout(replica_devices, layer_devs, local_batch_size)

    @requires_nccl()
    @skip_if_lt_x_gpu(2)
    def test_param_layout_mismatch_error(self):
        process_group = self._get_process_group()

        dev0 = torch.device("cuda:" + str(gpus_for_rank(self.world_size)[self.rank][0]))
        layer_devs = dev0
        layer_formats = (
            [torch.contiguous_format] * 4
            if self.rank == 0
            else [torch.channels_last] * 4
        )
        layer_dtypes = [torch.float] * 4

        m = ConvNet(layer_devs, layer_formats, layer_dtypes)
        if self.rank == 0:
            m_ddp = DistributedDataParallel(
                m, device_ids=[dev0], process_group=process_group
            )
        else:
            with self.assertRaisesRegex(
                RuntimeError,
                ".* appears not to match strides of the same param in process 0",
            ):
                m_ddp = DistributedDataParallel(
                    m, device_ids=[dev0], process_group=process_group
                )

    def _gpu_model_with_ddp_comm_hook(
        self,
        process_group,
        hook=None,
        gradient_as_bucket_view=False,
        state=None,
        static_graph=False,
    ):
        device_id = gpus_for_rank(self.world_size)[self.rank][0]
        gpu_model = DistributedDataParallel(
            ModuleForDdpCommHook().to(device_id),
            device_ids=[device_id],
            process_group=process_group,
            gradient_as_bucket_view=gradient_as_bucket_view,
            static_graph=static_graph,
        )

        # Register a DDP communication hook if any.
        if hook is not None:
            gpu_model.register_comm_hook(state, hook)

        return gpu_model

    @requires_nccl()
    @skip_if_lt_x_gpu(2)
    def test_ddp_comm_hook_future_passing_gpu_nccl(self):
        """
        This unit test verifies whether the Future object is passed properly using nccl backend.
        The hook callback function creates a Future object and sets a value to it.
        """
        process_group = self._get_process_group()

        # Get GPU model with simple_hook registered.
        gpu_model = self._gpu_model_with_ddp_comm_hook(process_group, self._simple_hook)

        # check whether the grads are equal to what simple_hook's then callback returns.
        # without the comm_hook, result would be 0.25 * torch.ones(2, 2).
        self._run_and_verify_hook(gpu_model, 8, 2 * torch.ones(2, 2))

    def _test_ddp_comm_hook_allreduce_hook_nccl(
        self, gradient_as_bucket_view=False, static_graph=False
    ):
        """
        This unit test verifies whether a DDP communication hook that just calls
        allreduce gives the same result with the case of no hook registered.
        Without the then callback, the future_value in reducer is no longer
        a PyObject, and this unit test verifies future_value is properly checked.
        """
        process_group = self._get_process_group()

        def allreduce_hook(
            state: object, bucket: dist.GradBucket
        ) -> torch.futures.Future[torch.Tensor]:
            tensors = [bucket.buffer() / self.world_size]
            return (
                process_group.allreduce(tensors)
                .get_future()
                .then(lambda fut: fut.value()[0])
            )

        # Get GPU model with allreduce_hook registered.
        gpu_model = self._gpu_model_with_ddp_comm_hook(
            process_group, allreduce_hook, gradient_as_bucket_view, static_graph
        )

        # check whether the grads are equal to what DDP without hook would return.
        self._run_and_verify_hook(gpu_model, 8, 0.25 * torch.ones(2, 2))

    def _test_default_ddp_comm_hooks_nccl(self, gradient_as_bucket_view=False):
        """
        This unit test verifies whether default Python DDP communication hooks ALLREDUCE, FP16_COMPRESS
        and BF16_COMPRESS, can give the same result with the case of no hook registered.
        """
        process_group = self._get_process_group()

        # For these default DDP comm hooks, the only state is process group.
        state = process_group
        hook_options = [default.allreduce_hook, default.fp16_compress_hook]
        if (
            not TEST_WITH_ROCM
            and BFLOAT16_AVAILABLE
            and c10d.is_nccl_available()
            and torch.cuda.nccl.version() >= (2, 10)
        ):
            hook_options.append(default.bf16_compress_hook)
        for hook in hook_options:
            # Get GPU model with the hook registered.
            # The first arg 'process_group' is used for initializing the test environment,
            # so it cannot be replaced by 'state', although they have the same value.
            gpu_model = self._gpu_model_with_ddp_comm_hook(
                process_group, hook, gradient_as_bucket_view, state
            )

            # check whether the grads are equal to what DDP without hook would return.
            self._run_and_verify_hook(gpu_model, 8, 0.25 * torch.ones(2, 2))

    def _test_fp16_compress_wrapper(self, gradient_as_bucket_view=False):
        """
        This unit test verifies whether wrapping the ALLREDUCE and POWER_SGD hooks with
        the FP16_WRAPPER can give the same result as when there is no hook registered.
        """
        process_group = self._get_process_group()
        powerSGD_state = powerSGD.PowerSGDState(process_group=process_group)

        hook_args = [
            (powerSGD.powerSGD_hook, powerSGD_state),
            (default.allreduce_hook, process_group),
        ]

        for hook, state in hook_args:
            gpu_model = self._gpu_model_with_ddp_comm_hook(
                process_group,
                default.fp16_compress_wrapper(hook),
                gradient_as_bucket_view,
                state,
            )

            # check whether the grads are equal to what DDP without hook would return.
            self._run_and_verify_hook(gpu_model, 8, 0.25 * torch.ones(2, 2))

    def _test_bf16_compress_wrapper(self, gradient_as_bucket_view=False):
        """
        This unit test verifies whether wrapping the ALLREDUCE and POWER_SGD hooks with
        the BF16_WRAPPER can give the same result as when there is no hook registered.
        """
        process_group = self._get_process_group()
        powerSGD_state = powerSGD.PowerSGDState(process_group=process_group)

        hook_args = [
            (powerSGD.powerSGD_hook, powerSGD_state),
            (default.allreduce_hook, process_group),
        ]

        for hook, state in hook_args:
            gpu_model = self._gpu_model_with_ddp_comm_hook(
                process_group,
                default.bf16_compress_wrapper(hook),
                gradient_as_bucket_view,
                state,
            )

            # check whether the grads are equal to what DDP without hook would return.
            self._run_and_verify_hook(gpu_model, 8, 0.25 * torch.ones(2, 2))

    def _test_powerSGD_ddp_comm_hook_nccl(self, gradient_as_bucket_view=False):
        """
        This unit test verifies whether Python DDP communication hook POWER_SGD
        can give the same result with the case of no hook registered.
        """
        process_group = self._get_process_group()

        # Get GPU model with the hook registered.
        # Test the hook with different algorithmic configs.
        for use_error_feedback, warm_start, batch_tensors_with_same_shape in product(
            [True, False], [True, False], [True, False],
        ):
            state = powerSGD.PowerSGDState(
                process_group=process_group,
                matrix_approximation_rank=1,
                use_error_feedback=use_error_feedback,
                warm_start=warm_start,
                batch_tensors_with_same_shape=batch_tensors_with_same_shape,
            )
            for hook in [powerSGD.powerSGD_hook, powerSGD.batched_powerSGD_hook]:
                gpu_model = self._gpu_model_with_ddp_comm_hook(
                    process_group, hook, gradient_as_bucket_view, state
                )

                # check whether the grads are equal to what DDP without hook would return.
                self._run_and_verify_hook(gpu_model, 8, 0.25 * torch.ones(2, 2))

    def _test_builtin_ddp_comm_hooks_nccl(self, gradient_as_bucket_view=False):
        """
        This unit test verifies whether built-in C++ DDP communication hooks ALLREDUCE and FP16_COMPRESS
        can give the same result with the case of no hook registered.
        """
        process_group = self._get_process_group()

        for comm_hook_type in [
            dist.BuiltinCommHookType.ALLREDUCE,
            dist.BuiltinCommHookType.FP16_COMPRESS,
        ]:
            # Get GPU model with the built-in communication hook.
            gpu_model = self._gpu_model_with_builtin_ddp_comm_hook(
                process_group, comm_hook_type, gradient_as_bucket_view
            )

            # check whether the grads are equal to what DDP without hook would return.
            self._run_and_verify_hook(gpu_model, 8, 0.25 * torch.ones(2, 2))

    @requires_nccl()
    @skip_if_lt_x_gpu(2)
    def test_ddp_comm_hook_allreduce_hook_nccl(self):
        self._test_ddp_comm_hook_allreduce_hook_nccl()

    @requires_nccl()
    @skip_if_lt_x_gpu(2)
    def test_default_ddp_comm_hooks_nccl(self):
        self._test_default_ddp_comm_hooks_nccl()

    @requires_nccl()
    @skip_if_lt_x_gpu(2)
    def test_fp16_compress_wrapper_nccl(self):
        self._test_fp16_compress_wrapper()

    @requires_nccl()
    @requires_nccl_version((2, 10), "Need NCCL 2.10+ for BF16_COMPRESS")
    @skip_but_pass_in_sandcastle_if(
        not BFLOAT16_AVAILABLE,
        "BFloat16 is only supported by CUDA 11+",
    )
    @skip_if_lt_x_gpu(2)
    def test_bf16_compress_wrapper_nccl(self):
        self._test_bf16_compress_wrapper()

    @requires_nccl()
    @skip_if_lt_x_gpu(2)
    def test_builtin_ddp_comm_hooks_nccl(self):
        self._test_builtin_ddp_comm_hooks_nccl()

    @requires_nccl()
    @skip_if_lt_x_gpu(2)
    def test_powerSGD_ddp_comm_hook_nccl(self):
        self._test_powerSGD_ddp_comm_hook_nccl()

    @requires_nccl()
    @skip_if_lt_x_gpu(2)
    def test_ddp_comm_hook_allreduce_hook_nccl_grad_is_view(self):
        self._test_ddp_comm_hook_allreduce_hook_nccl(gradient_as_bucket_view=True)

    @requires_nccl()
    @skip_if_lt_x_gpu(2)
    def test_ddp_comm_hook_allreduce_hook_nccl_static_graph(self):
        self._test_ddp_comm_hook_allreduce_hook_nccl(static_graph=True)

    @requires_nccl()
    @skip_if_lt_x_gpu(2)
    def test_default_ddp_comm_hooks_nccl_is_view(self):
        self._test_default_ddp_comm_hooks_nccl(gradient_as_bucket_view=True)

    @requires_nccl()
    @skip_if_lt_x_gpu(2)
    def test_fp16_compress_wrapper_is_view(self):
        self._test_fp16_compress_wrapper(gradient_as_bucket_view=True)

    @requires_nccl()
    @requires_nccl_version((2, 10), "Need NCCL 2.10+ for BF16_COMPRESS")
    @skip_but_pass_in_sandcastle_if(
        not BFLOAT16_AVAILABLE,
        "BFloat16 is only supported by CUDA 11+",
    )
    @skip_if_lt_x_gpu(2)
    def test_bf16_compress_wrapper_is_view(self):
        self._test_bf16_compress_wrapper(gradient_as_bucket_view=True)

    @requires_nccl()
    @skip_if_lt_x_gpu(2)
    def test_builtin_ddp_comm_hooks_nccl_grad_is_view(self):
        self._test_builtin_ddp_comm_hooks_nccl(gradient_as_bucket_view=True)

    @requires_nccl()
    @skip_if_lt_x_gpu(2)
    def test_powerSGD_ddp_comm_hook_nccl_grad_is_view(self):
        self._test_powerSGD_ddp_comm_hook_nccl(gradient_as_bucket_view=True)

    @requires_nccl()
    @skip_if_lt_x_gpu(2)
    def test_ddp_comm_hook_allreduce_with_then_hook_nccl(self):
        """
        This unit test verifies whether a DDP communication hook that calls allreduce and then
        multiplies the result by ten and divides by two gives the expected result.
        """
        process_group = self._get_process_group()

        def allreduce_with_then_hook(
            state: object, bucket: dist.GradBucket
        ) -> torch.futures.Future[torch.Tensor]:
            tensors = [bucket.buffer() / self.world_size]
            fut = process_group.allreduce(tensors).get_future()

            def mult(fut):
                # Multiply the result by 10.
                return 10 * fut.value()[0]

            def div(fut):
                # Divide the result by 2.
                return 0.5 * fut.value()

            return fut.then(mult).then(div)

        # Get GPU model with allreduce_with_then_hook registered.
        gpu_model = self._gpu_model_with_ddp_comm_hook(
            process_group, allreduce_with_then_hook
        )

        # check whether the grads are equal to what allreduce returns multiplied by 5.
        # without the comm_hook, result would be still 0.25 * torch.ones(2, 2).
        self._run_and_verify_hook(gpu_model, 8, 1.25 * torch.ones(2, 2))

    class AcceptsParam(torch.nn.Module):
        def __init__(self, p, factor):
            super().__init__()
            self.a = p
            self.f = factor

        def forward(self, input):
            return input + self.a * self.f

    @requires_nccl()
    @skip_if_lt_x_gpu(2)
    def test_ddp_weight_sharing(self):
        process_group = self._get_process_group()

        size = 2048 * 2048
        dev = self.rank
        world = self.world_size

        p = torch.nn.Parameter(torch.randn(size, requires_grad=True))

        for try_set_to_none, use_bucket_view in product((False, True), (False, True)):
            m = torch.nn.Sequential(
                self.AcceptsParam(p, dev + 1), self.AcceptsParam(p, dev + 1)
            ).cuda(dev)

            m = torch.nn.parallel.DistributedDataParallel(
                m,
                bucket_cap_mb=1,
                gradient_as_bucket_view=use_bucket_view,
                device_ids=[dev],
                process_group=process_group,
            )

            for i in range(3):
                m.zero_grad(set_to_none=try_set_to_none)
                m(1).sum().backward()

                # Each param value is multiplied by "rank + 1" twice in forward, so the grad
                # values produced by a particular rank should be 2. * (rank + 1).
                # Summing these over ranks and dividing by world size gives the expected result:
                analytic = torch.full_like(
                    p, 2.0 * (world * (world + 1.0) / 2.0) / world, device=dev
                )
                for name, p in m.named_parameters():
                    self.assertEqual(
                        p.grad,
                        analytic,
                        "mismatch at "
                        + name
                        + ".grad for "
                        + f"set_to_none = {try_set_to_none}, use_bucket_view = {use_bucket_view}",
                    )

    @requires_nccl()
    @skip_if_lt_x_gpu(2)
    def test_ddp_packed_sequence(self):
        """
        Tests that DDP with ``device_ids`` specified can run a forward and
        backward pass with ``PackedSequence`` s with parity compared to a local
        version of the model.
        """
        store = c10d.FileStore(self.file_name, self.world_size)
        process_group = dist.init_process_group(
            "nccl",
            world_size=self.world_size,
            rank=self.rank,
            store=store,
        )
        seqs = ["sequence_sequence", "seq", "sequence"]
        vocab = ["<pad>"] + sorted({ch for seq in seqs for ch in seq})
        vectorized_seqs = [[vocab.index(tok) for tok in seq] for seq in seqs]
        # Set the seed to make the embedding and LSTM deterministic (even
        # across ranks since DDP broadcasts parameters from rank 0)
        torch.manual_seed(0)
        embed = nn.Embedding(len(vocab), 4)  # keep on CPU
        lstm = nn.LSTM(input_size=4, hidden_size=2, batch_first=True).to(self.rank)
        lstm_ddp = DistributedDataParallel(
            copy.deepcopy(lstm),
            device_ids=[self.rank],
            process_group=process_group,
        )
        for p1, p2 in zip(lstm.parameters(), lstm_ddp.module.parameters()):
            self.assertEqual(p1, p2)
        seq_lengths = torch.LongTensor(list(map(len, vectorized_seqs)))
        seq_tensor = torch.Tensor(
            torch.zeros((len(vectorized_seqs), seq_lengths.max()))
        ).long()
        for i, (seq, seq_len) in enumerate(zip(vectorized_seqs, seq_lengths)):
            seq_tensor[i, :seq_len] = torch.LongTensor(seq)
        seq_lengths, permutation_idx = seq_lengths.sort(0, descending=True)
        seq_tensor = seq_tensor[permutation_idx]
        embedded_seq_tensor = embed(seq_tensor)
        packed_input = torch.nn.utils.rnn.pack_padded_sequence(
            embedded_seq_tensor, seq_lengths, batch_first=True,
        )
        packed_input_ddp = torch.nn.utils.rnn.pack_padded_sequence(
            embedded_seq_tensor.detach().clone(), seq_lengths, batch_first=True,
        )
        # Move the input to GPU explicitly for the local model
        packed_output, (ht, ct) = lstm(packed_input.to(self.rank))
        # Let DDP move the input to GPU internally
        packed_output_ddp, (ht_ddp, ct_ddp) = lstm_ddp(packed_input_ddp)
        self.assertEqual(packed_output.data, packed_output_ddp.data)
        self.assertEqual(ht, ht_ddp)
        self.assertEqual(ct, ct_ddp)
        packed_output.data.sum().backward()
        packed_output_ddp.data.sum().backward()
        for p1, p2 in zip(lstm.parameters(), lstm_ddp.parameters()):
            self.assertEqual(p1.grad, p2.grad)

    @requires_nccl()
    @skip_if_lt_x_gpu(2)
    def test_channels_last_contig(self):
        process_group = self._get_process_group()
        device = torch.device(f"cuda:{self.rank}")
        tensor = torch.ones((2, 16, 768, 1152), dtype=torch.float32, device=device).to(memory_format=torch.channels_last)
        process_group.broadcast([tensor]).wait()


class WorkHookTest(MultiProcessTestCase):

    @property
    def world_size(self):
        return 2

    def setUp(self):
        super().setUp()
        # set TORCH_NCCL_ENABLE_TIMING to enable timing for CUDAEvents
        # in ProcessGroup Work
        os.environ["TORCH_NCCL_ENABLE_TIMING"] = "1"
        self._spawn_processes()

    def tearDown(self):
        super().tearDown()
        del os.environ["TORCH_NCCL_ENABLE_TIMING"]
        try:
            os.remove(self.file_name)
        except OSError:
            pass

    def _get_store(self):
        return dist.FileStore(self.file_name, self.world_size)

    def _get_process_group(self):
        store = self._get_store()
        c10d.init_process_group("nccl", store=store, rank=self.rank, world_size=self.world_size)
        return c10d.distributed_c10d._get_default_group()

    @requires_nccl()
    @skip_if_lt_x_gpu(2)
    def test_on_completion_hook_broadcast(self):
        pg = self._get_process_group()
        num_hook_fired = 0
        durations: List[float] = []

        def hook(work_info: torch._C._distributed_c10d.WorkInfo):
            nonlocal num_hook_fired, durations
            num_hook_fired += 1
            durations.append(work_info.active_duration.total_seconds())

        pg._register_on_completion_hook(hook)
        tensor = torch.ones([2, 3]).cuda(self.rank) * self.rank
        pg.broadcast([tensor]).wait()
        pg.broadcast([tensor]).wait()

        # N.B.: destroy_process_group is necessary to wait for
        # all pending works to finish.
        c10d.destroy_process_group(pg)

        self.assertEqual(num_hook_fired, 2)
        self.assertEqual(len(durations), 2)
        for duration in durations:
            self.assertTrue(duration > 0)

        self.assertEqual(tensor, torch.zeros([2, 3]).cuda(self.rank))

    @requires_nccl()
    @skip_if_lt_x_gpu(2)
    def test_on_completion_hook_mixed_ops(self):
        pg = self._get_process_group()
        num_hook_fired = 0
        durations: List[float] = []

        def hook(work_info: torch._C._distributed_c10d.WorkInfo):
            nonlocal num_hook_fired, durations
            num_hook_fired += 1
            durations.append(work_info.active_duration.total_seconds())

        pg._register_on_completion_hook(hook)
        tensor = torch.ones([2, 3]).cuda(self.rank)
        tensor_list = [torch.empty_like(tensor) for _ in range(self.world_size)]
        # intentionally using async ops.
        pg.allreduce(tensor)
        pg.allgather(tensor_list, tensor)
        pg.allreduce(tensor)

        # N.B.: destroy_process_group is necessary to wait for
        # all pending works to finish.
        c10d.destroy_process_group(pg)

        self.assertEqual(num_hook_fired, 3)
        self.assertEqual(len(durations), 3)
        for duration in durations:
            self.assertTrue(duration > 0)

        self.assertEqual(
            tensor,
            torch.ones([2, 3]).cuda(self.rank) * self.world_size * self.world_size,
        )

        self.assertEqual(
            tensor_list,
            [torch.ones([2, 3]).cuda(self.rank) * self.world_size for _ in range(self.world_size)],
        )

    @requires_nccl()
    @skip_if_lt_x_gpu(2)
    def test_on_completion_hook_with_ddp(self):
        pg = self._get_process_group()
        num_hook_fired: Dict[int, int] = {}
        durations: Dict[OpType, List[float]] = {}

        def hook(work_info: torch._C._distributed_c10d.WorkInfo):
            nonlocal num_hook_fired, durations
            op_type = work_info.op_type
            if op_type not in num_hook_fired:
                num_hook_fired[op_type] = 0
                durations[op_type] = []
            num_hook_fired[op_type] += 1
            durations[op_type].append(work_info.active_duration.total_seconds())

        pg._register_on_completion_hook(hook)

        nlayers = 10
        net = nn.Sequential(
            *[nn.Linear(1000, 1000, bias=False) for _ in range(nlayers)]
        ).to(self.rank)

        ddp = DistributedDataParallel(
            net,
            device_ids=[self.rank],
            process_group=pg,
            bucket_cap_mb=1,
        )

        pg._wait_for_pending_works()

        # DDP is expected to synchronize model parameter by broadcasting
        # from rank0 to other ranks. However, this is DDP's internal implementation,
        # which is subject to change in future versions.
        self.assertTrue(num_hook_fired[OpType.BROADCAST] > 0)
        ctor_allreduce = num_hook_fired[OpType.ALLREDUCE] if OpType.ALLREDUCE in num_hook_fired else 0

        x = torch.zeros(2, 1000).cuda(self.rank)
        ddp(x).sum().backward()

        c10d.destroy_process_group(pg)

        self.assertTrue(OpType.ALLREDUCE in num_hook_fired)
        # The number of allreduce ops depend on DDP internal implementation, but
        # there should be at least one allreduce.
        self.assertTrue(num_hook_fired[OpType.ALLREDUCE] - ctor_allreduce > 0)
        self.assertTrue(all(duration > 0 for duration in chain(*(durations.values()))))

    # Not testing FSDP due to https://github.com/pytorch/pytorch/issues/90848.
    # We cannot disable workCleanupLoop() as hooks are fired in that thread.

    @requires_nccl()
    @skip_if_lt_x_gpu(2)
    def test_on_completion_hook_all_gather_object(self):
        torch.cuda.set_device(self.rank)

        pg = self._get_process_group()
        num_hook_fired: Dict[int, int] = {}
        durations: Dict[OpType, List[float]] = {}

        def hook(work_info: torch._C._distributed_c10d.WorkInfo):
            nonlocal num_hook_fired, durations
            op_type = work_info.op_type
            if op_type not in num_hook_fired:
                num_hook_fired[op_type] = 0
                durations[op_type] = []
            num_hook_fired[op_type] += 1
            durations[op_type].append(work_info.active_duration.total_seconds())

        pg._register_on_completion_hook(hook)

        obj = {"rank": self.rank, "world_size": self.world_size}
        obj_list = [None for _ in range(self.world_size)]

        c10d.all_gather_object(obj_list, obj, group=pg)

        for r, o in enumerate(obj_list):
            self.assertTrue(isinstance(o, dict))
            self.assertTrue(set(o.keys()), {"rank", "world_size"})
            self.assertEqual(o["rank"], r)
            self.assertEqual(o["world_size"], self.world_size)

        c10d.destroy_process_group(pg)

        self.assertTrue(OpType.ALLGATHER in num_hook_fired)
        self.assertEqual(len(num_hook_fired), 1)
        # two allgathers, one for size and another for values
        self.assertEqual(num_hook_fired[OpType.ALLGATHER], 2)
        self.assertTrue(all(duration > 0 for duration in durations[OpType.ALLGATHER]))


class NcclErrorHandlingTest(MultiProcessTestCase):
    def setUp(self):
        super().setUp()
        # Need to skip return code checking for these tests since the child
        # processes don't exit cleanly.
        self.skip_return_code_checks = [
            self.test_nccl_errors_blocking_abort.__wrapped__,
            self.test_nccl_errors_blocking_sigkill.__wrapped__,
            self.test_nccl_errors_blocking_sigterm.__wrapped__,
            self.test_nccl_errors_blocking_nonzero_exit.__wrapped__,
        ]
        # TORCH_NCCL_BLOCKING_WAIT overrides TORCH_NCCL_ASYNC_ERROR_HANDLING hence tests
        # that use TORCH_NCCL_BLOCKING_WAIT will test it as expected.
        os.environ["TORCH_NCCL_ASYNC_ERROR_HANDLING"] = "1"
        self._spawn_processes()

    def tearDown(self):
        super().tearDown()
        try:
            os.remove(self.file_name)
        except OSError:
            pass

    @property
    def op_timeout_sec(self):
        return 1

    @property
    def world_size(self):
        return 3

    @property
    def blocking_wait_error_msg(self):
        return "timeout"

    def _run_all_reduce(self, pg):
        pg.allreduce(torch.rand(10).cuda(self.rank))

    @requires_nccl()
    @requires_nccl_version((2, 4, 0), "Need NCCL 2.4+ for error checking")
    @skip_if_lt_x_gpu(3)
    @skip_if_rocm
    @skip_but_pass_in_sandcastle("Test does not pass when run locally")
    def test_nccl_errors_nonblocking(self):
        # Note: we unset and restore TORCH_NCCL_ASYNC_ERROR_HANDLING for this test
        # since test_c10d_common runs with async error handling by default, but this
        # tests behavior when it is not enabled.
        prev_nccl_async_error_handling = os.environ.get(
            "TORCH_NCCL_ASYNC_ERROR_HANDLING", None
        )
        os.environ["TORCH_NCCL_ASYNC_ERROR_HANDLING"] = "0"
        store = c10d.FileStore(self.file_name, self.world_size)
        process_group = c10d.ProcessGroupNCCL(store, self.rank, self.world_size)
        process_group.allreduce(torch.rand(10).cuda(self.rank))
        if self.rank == 0:
            # This allreduce does not block Python thread as allreduce enqueues
            # the cuda operation, and then wait only blocks the current cuda
            # stream.
            work = process_group.allreduce(torch.rand(10).cuda(self.rank))
            work.wait()

            # Now the work scheduled next should hang forever since the previous
            # allreduce will never complete.
            t = threading.Thread(target=self._run_all_reduce, args=(process_group,))
            t.daemon = True
            t.start()
            t.join(int(get_timeout(self.id()) / 5))
            self.assertTrue(t.is_alive())

        if prev_nccl_async_error_handling is not None:
            os.environ["TORCH_NCCL_ASYNC_ERROR_HANDLING"] = prev_nccl_async_error_handling

    def _test_nccl_errors_blocking(self, func):
        store = c10d.FileStore(self.file_name, self.world_size)
        process_group = c10d.ProcessGroupNCCL(
            store,
            self.rank,
            self.world_size,
            timeout=timedelta(seconds=10),
        )
        process_group.allreduce(torch.rand(10).cuda(self.rank))
        if self.rank == 0:
            work = process_group.allreduce(torch.rand(10).cuda(self.rank))
            with self.assertRaisesRegex(dist.DistBackendError, self.blocking_wait_error_msg):
                # Operation would time out in blocking mode.
                work.wait(timeout=timedelta(seconds=self.op_timeout_sec))
            # Run some GPU operations to make sure cuda has not gotten stuck.
            # It was observed cuda could get stuck if NCCL communicators were
            # not properly aborted before throwing RuntimeError.
            a = torch.rand(10).cuda(self.rank)
        elif self.rank == 1:
            # Clean up structures (ex: files for FileStore before going down)
            del process_group
            func()

    @with_nccl_blocking_wait
    @requires_nccl()
    @requires_nccl_version((2, 4, 0), "Need NCCL 2.4+ for error checking")
    @skip_if_lt_x_gpu(3)
    @skip_if_rocm
    def test_nccl_errors_blocking_clean_exit(self):
        self._test_nccl_errors_blocking(lambda: sys.exit(0))

    @with_nccl_blocking_wait
    @requires_nccl()
    @requires_nccl_version((2, 4, 0), "Need NCCL 2.4+ for error checking")
    @skip_if_lt_x_gpu(3)
    @skip_if_rocm
    def test_nccl_errors_blocking_nonzero_exit(self):
        self._test_nccl_errors_blocking(lambda: sys.exit(1))

    @with_nccl_blocking_wait
    @requires_nccl()
    @requires_nccl_version((2, 4, 0), "Need NCCL 2.4+ for error checking")
    @skip_if_lt_x_gpu(3)
    @skip_if_rocm
    @skip_but_pass_in_sandcastle(
        "Frequently times out see https://github.com/pytorch/pytorch/issues/58920"
    )
    def test_nccl_errors_blocking_abort(self):
        self._test_nccl_errors_blocking(lambda: os.abort())

    @with_nccl_blocking_wait
    @requires_nccl()
    @requires_nccl_version((2, 4, 0), "Need NCCL 2.4+ for error checking")
    @skip_if_lt_x_gpu(3)
    @skip_if_rocm
    def test_nccl_errors_blocking_sigkill(self):
        self._test_nccl_errors_blocking(lambda: os.kill(os.getpid(), signal.SIGKILL))

    @with_nccl_blocking_wait
    @requires_nccl()
    @requires_nccl_version((2, 4, 0), "Need NCCL 2.4+ for error checking")
    @skip_if_lt_x_gpu(3)
    @skip_if_rocm
    def test_nccl_errors_blocking_sigterm(self):
        self._test_nccl_errors_blocking(lambda: os.kill(os.getpid(), signal.SIGTERM))

    @with_nccl_blocking_wait
    @requires_nccl()
    @requires_nccl_version((2, 4, 0), "Need NCCL 2.4+ for error checking")
    @skip_if_lt_x_gpu(3)
    def test_nccl_blocking_wait_with_barrier(self):
        store = c10d.FileStore(self.file_name, self.world_size)
        process_group = c10d.ProcessGroupNCCL(
            store,
            self.rank,
            self.world_size,
            timeout=timedelta(seconds=10),
        )
        process_group.barrier().wait()
        if self.rank == 0:
            with self.assertRaisesRegex(dist.DistBackendError, self.blocking_wait_error_msg):
                # This should timeout
                process_group.barrier().wait(timeout=timedelta(seconds=self.op_timeout_sec))

    def _run_invalid_nccl_blocking_wait_env(self, val):
        os.environ["TORCH_NCCL_BLOCKING_WAIT"] = val
        store = c10d.FileStore(self.file_name, self.world_size)
        with self.assertRaises(RuntimeError):
            process_group = c10d.ProcessGroupNCCL(store, self.rank, self.world_size)

    @requires_nccl()
    @skip_if_lt_x_gpu(3)
    def test_invalid_nccl_blocking_wait_env(self):
        self._run_invalid_nccl_blocking_wait_env("abc")
        self._run_invalid_nccl_blocking_wait_env("-1")
        self._run_invalid_nccl_blocking_wait_env("2147483647")
        self._run_invalid_nccl_blocking_wait_env("4294967295")

    @with_nccl_blocking_wait
    @requires_nccl()
    @requires_gloo()
    @skip_if_lt_x_gpu(3)
    def test_nccl_timeout(self):
        store = c10d.FileStore(self.file_name, self.world_size)

        # Initialize process_group.
        process_group = c10d.ProcessGroupNCCL(
            store, self.rank, self.world_size, timeout=timedelta(seconds=10)
        )
        # Control gloo pg used as go-ahead signal/barrier
        # to coordinate btwn ranks.
        pg_gloo = c10d.ProcessGroupGloo(store, self.rank, self.world_size)
        failed_collective_timeout = timedelta(milliseconds=100)
        process_group.allreduce(torch.rand(10).cuda(self.rank)).wait(timeout=timedelta(seconds=5))

        if self.rank == 0:
            # This should timeout in about 1 second.
            # Watchdog may abort timed out work resulting in NCCL error instead of operation timed out.
            with self.assertRaisesRegex(dist.DistBackendError, self.blocking_wait_error_msg):
                process_group.allreduce(torch.rand(10).cuda(self.rank)).wait(timeout=failed_collective_timeout)
            # Now do a barrier to tell other rank to go ahead.
            pg_gloo.barrier().wait()
        else:
            # Wait on rank 0 to fail.
            try:
                pg_gloo.barrier().wait()
            except Exception as e:
                raise ValueError(f"Rank {self.rank} barrier timed out waiting for rank 0 with error: {str(e)}") from e


class CommTest(test_c10d_common.AbstractCommTest, MultiProcessTestCase):
    @property
    def device(self):
        return f"cuda:{self.rank}"


    def setUp(self):
        super().setUp()
        # TORCH_NCCL_BLOCKING_WAIT overrides TORCH_NCCL_ASYNC_ERROR_HANDLING hence tests
        # that use TORCH_NCCL_BLOCKING_WAIT will test it as expected.
        os.environ["TORCH_NCCL_ASYNC_ERROR_HANDLING"] = "1"
        self._spawn_processes()

    def tearDown(self):
        super().tearDown()
        try:
            os.remove(self.file_name)
        except OSError:
            pass

    def _test_broadcast_coalesced(self, process_group, device, root_rank):
        half = torch.float16

        # No support for float16 for CPU tensors
        if device == torch.device("cpu"):
            half = torch.float32

        target = torch.arange(60, dtype=half, device=device).chunk(5)
        target += torch.arange(60, dtype=torch.float32, device=device).chunk(5)
        target += torch.arange(60, dtype=half, device=device).chunk(5)
        target += torch.arange(60, dtype=torch.float64, device=device).chunk(5)
        target += torch.arange(60, dtype=half, device=device).chunk(5)
        target += torch.arange(60, dtype=torch.float32, device=device).chunk(5)

        # The tensors to pass to broadcast are identical to the target
        # only on the process that is the root of the broadcast.
        if self.rank == root_rank:
            tensors = [tensor.clone() for tensor in target]
        else:
            tensors = [torch.zeros_like(tensor) for tensor in target]

        if self.rank != root_rank:
            self.assertNotEqual(tensors, target)

        c10d._broadcast_coalesced(
            process_group, tensors, buffer_size=256, src=root_rank
        )

        if self.rank != root_rank:
            self.assertEqual(tensors, target)

    @requires_nccl()
    @skip_if_lt_x_gpu(2)
    def test_broadcast_coalesced_nccl(self):
        store = c10d.FileStore(self.file_name, self.world_size)
        c10d.init_process_group(backend="nccl", store=store, rank=self.rank, world_size=self.world_size)
        process_group = c10d.distributed_c10d._get_default_group()
        device = torch.device("cuda:%d" % self.rank)
        ranks = [0, 1]
        for root_rank in ranks:
            self._test_broadcast_coalesced(process_group, device, root_rank)

    @requires_nccl()
    @skip_if_lt_x_gpu(2)
    def test_all_reduce_coalesced_nccl(self):
        store = c10d.FileStore(self.file_name, self.world_size)
        c10d.init_process_group(backend="nccl", store=store, rank=self.rank, world_size=self.world_size)
        process_group = c10d.distributed_c10d._get_default_group()
        device = torch.device("cuda:%d" % self.rank)
        tensors = [torch.full((60 + i,), self.rank + 1 + i, device=device, dtype=torch.float) for i in range(5)]
        torch.distributed.all_reduce_coalesced(tensors, group=process_group)
        for i, t in enumerate(tensors):
            self.assertEqual(t, torch.full_like(t, self.world_size * (i + (self.world_size + 1.) / 2.)))

    @requires_nccl()
    @skip_if_lt_x_gpu(2)
    def test_sequence_num_set_default_pg_nccl(self):
        torch.cuda.set_device(self.rank)
        self._test_sequence_num_set_default_pg(backend="nccl")

    @skip_if_lt_x_gpu(2)
    @requires_nccl()
    def test_sequence_num_incremented_nccl_default(self):
        self._test_sequence_num_incremented_default_group("nccl")

    @skip_if_lt_x_gpu(4)
    @requires_nccl()
    def test_sequence_num_incremented_nccl_subgroup(self):
        if self.world_size < 4:
            return skip_but_pass_in_sandcastle("Test requires world_size of at least 4")
        self._test_sequence_num_incremented_subgroup("nccl")

    @requires_nccl()
    @skip_if_lt_x_gpu(2)
    def test_sequence_num_set_nccl_new_group(self):
        torch.cuda.set_device(self.rank)
        self._test_sequence_num_set_new_group(backend="nccl")

    def _test_pass_nccl_options(self, pg_opts):
        store = c10d.FileStore(self.file_name, self.world_size)
        # Test init_process_group accepts options
        dist.init_process_group(
            "nccl",
            world_size=self.world_size,
            rank=self.rank,
            store=store,
            pg_options=pg_opts,
        )

        # Test with new_group
        pg = c10d.new_group([0, 1], pg_options=pg_opts)
        # test the process group works as expected
        t = torch.tensor([self.rank + 1] * 10).cuda(self.rank)
        pg.allreduce(t).wait()
        expected_tensor = torch.tensor([3] * 10).cuda(self.rank)
        self.assertEqual(expected_tensor, t)

    @requires_nccl()
    @skip_if_lt_x_gpu(2)
    def test_pass_nccl_options_high_priority_stream(self):
        pg_opts = c10d.ProcessGroupNCCL.Options()
        pg_opts.is_high_priority_stream = True
        self._test_pass_nccl_options(pg_opts)

    @requires_nccl()
    @requires_nccl_version((2, 17), "Need NCCL 2.17+ for configuring NCCL communicators")
    @skip_if_lt_x_gpu(2)
    def test_pass_nccl_options_config(self):
        pg_opts = c10d.ProcessGroupNCCL.Options()
        pg_opts.config.max_ctas = 4
        pg_opts.config.min_ctas = 2
        pg_opts.config.cga_cluster_size = 2
        pg_opts.config.net_name = "Socket"
        nccl_debug_file = tempfile.NamedTemporaryFile()
        os.environ["NCCL_DEBUG"] = "INFO"
        os.environ["NCCL_DEBUG_FILE"] = nccl_debug_file.name

        # Tests functionality when passing nccl config
        self._test_pass_nccl_options(pg_opts)

        # Tests if comms were configured
        nccl_debug_file_content = nccl_debug_file.read()
        max_ctas = re.search(rb'Max CTAs.*(\d+)|$', nccl_debug_file_content).group(1)
        min_ctas = re.search(rb'Min CTAs.*(\d+)|$', nccl_debug_file_content).group(1)
        cga_cluster_size = re.search(rb'CGA cluster.*(\d+)|$', nccl_debug_file_content).group(1)
        net_name = re.search(rb'Using network.([a-zA-z]+)|$', nccl_debug_file_content).group(1)
        self.assertEqual(pg_opts.config.max_ctas, int(max_ctas))
        self.assertEqual(pg_opts.config.min_ctas, int(min_ctas))
        self.assertEqual(pg_opts.config.cga_cluster_size, int(cga_cluster_size))
        self.assertEqual(pg_opts.config.net_name, net_name.decode())

    @requires_nccl()
    @skip_if_lt_x_gpu(4)
    def test_nccl_barrier(self):
        store = c10d.FileStore(self.file_name, self.world_size)
        c10d.init_process_group(
            backend="nccl", rank=self.rank, world_size=self.world_size, store=store
        )

        t = torch.tensor([self.rank + 1] * 10).cuda(2 * self.rank)
        c10d.all_reduce(t)
        expected_tensor = torch.tensor([3] * 10).cuda(2 * self.rank)
        self.assertEqual(expected_tensor, t)

        # Test with new_group
        pg = c10d.new_group([0, 1])
        t = torch.tensor([self.rank + 1] * 10).cuda(2 * self.rank)
        pg.allreduce(t).wait()
        self.assertEqual(expected_tensor, t)

        pg = c10d.new_group([0])
        if self.rank == 0:
            t = torch.tensor([self.rank + 1] * 10).cuda(2 * self.rank)
            expected_tensor = torch.tensor([self.rank + 1] * 10).cuda(2 * self.rank)
            pg.allreduce(t).wait()
            self.assertEqual(expected_tensor, t)

        pg = c10d.new_group([1])
        if self.rank == 1:
            t = torch.tensor([self.rank + 1] * 10).cuda(2 * self.rank)
            expected_tensor = torch.tensor([self.rank + 1] * 10).cuda(2 * self.rank)
            pg.allreduce(t).wait()
            self.assertEqual(expected_tensor, t)

    @requires_nccl()
    @skip_if_lt_x_gpu(4)
    def test_nccl_barrier_timeout(self):
        os.environ["TORCH_ENABLE_NCCL_HEALTH_CHECK"] = "1"
        store = c10d.FileStore(self.file_name, self.world_size)
        if self.rank == 0:
            with self.assertRaisesRegex(
                dist.DistBackendError, "Health check failure"
            ):
                c10d.init_process_group(
                    backend="nccl",
                    rank=self.rank,
                    world_size=self.world_size,
                    store=store,
                    timeout=timedelta(seconds=10),
                )

    @requires_nccl()
    @skip_if_lt_x_gpu(2)
    def test_nccl_barrier_device_ids(self):
        store = c10d.FileStore(self.file_name, self.world_size)
        c10d.init_process_group(
            backend="nccl", rank=self.rank, world_size=self.world_size, store=store
        )

        c10d.barrier(device_ids=[self.rank])

    @requires_nccl()
    @skip_if_lt_x_gpu(2)
    def test_nccl_barrier_device_ids_function_argument(self):
        store = c10d.FileStore(self.file_name, self.world_size)
        c10d.init_process_group(
            backend="nccl", rank=self.rank, world_size=self.world_size, store=store
        )

        with self.assertRaisesRegex(TypeError, "Invalid function argument"):
            c10d.barrier(device_ids=self.rank)

    @requires_nccl()
    @skip_if_lt_x_gpu(2)
    @with_dist_debug_levels(levels=["DETAIL"])
    def test_nccl_warn_not_in_group_debug_detail(self):
        self._test_warn_not_in_group(backend="nccl")

    @requires_nccl()
    @skip_if_lt_x_gpu(2)
    @with_dist_debug_levels(levels=["INFO"])
    def test_nccl_warn_not_in_group_debug_info(self):
        self._test_warn_not_in_group(backend="nccl")

    @requires_nccl()
    @skip_if_lt_x_gpu(2)
    @with_dist_debug_levels(levels=["OFF"])
    def test_nccl_warn_not_in_group_debug_off(self):
        self._test_warn_not_in_group(backend="nccl")

    @requires_nccl()
    @skip_if_lt_x_gpu(2)
    def test_nncl_rank_membership(self):
        self._test_rank_membership(backend="nccl")

    @requires_nccl()
    @skip_if_lt_x_gpu(2)
    def test_tensor_dtype_mismatch(self):
        self._test_tensor_dtype_mismatch(backend="nccl")

    @requires_nccl()
    @skip_if_lt_x_gpu(2)
    def test_tensor_dtype_complex(self):
        self._test_tensor_dtype_complex(backend="nccl")


class CompilerTest(test_c10d_common.CompilerTest):

    @property
    def world_size(self):
        return 2

    def _get_default_group(self):
        store = c10d.FileStore(self.file_name, self.world_size)
        dist.init_process_group(
            backend="nccl",
            rank=self.rank,
            world_size=self.world_size,
            store=store,
        )
        return dist.distributed_c10d._get_default_group()

    @skip_if_lt_x_gpu(2)
    def test_allreduce_work_wait_gpu(self):
        self._test_allreduce_work_wait(
            torch.ones(2, 2, device=self.rank) * self.rank,
        )

    @skip_if_lt_x_gpu(2)
    def test_allgather_work_wait_gpu(self):
        self._test_allgather_work_wait(
            torch.ones(2, 2, device=self.rank) * self.rank
        )

    @skip_if_lt_x_gpu(2)
    def test_allgather_into_tensor_work_wait_gpu(self):
        self._test_allgather_into_tensor_work_wait(
            torch.ones(2, 2, device=self.rank) * self.rank
        )

    @skip_if_lt_x_gpu(2)
    def test_reduce_scatter_work_wait_gpu(self):
        self._test_reduce_scatter_work_wait(
            torch.ones(2, 2, device=self.rank) * self.rank
        )

    @skip_if_lt_x_gpu(2)
    def test_reduce_scatter_tensor_work_wait_gpu(self):
        self._test_reduce_scatter_tensor_work_wait(
            torch.ones(4, 4, device=self.rank) * self.rank
        )

    @skip_if_lt_x_gpu(2)
    def test_broadcast_work_wait_gpu(self):
        self._test_broadcast_work_wait(
            torch.ones(2, 2, device=self.rank) * self.rank
        )

    @skip_if_lt_x_gpu(2)
    def test_scatter_work_wait_gpu(self):
        self._test_scatter_work_wait(
            torch.ones(2, 2, device=self.rank) * self.rank
        )

    @skip_if_lt_x_gpu(2)
    def test_alltoall_work_wait_gpu(self):
        self._test_alltoall_work_wait(
            torch.ones(2, 2, device=self.rank) * self.rank
        )

    @skip_if_lt_x_gpu(2)
    def test_nested_comm_tensor_wrapping(self):
        self._test_nested_comm_tensor_wrapping(
            torch.ones(2, 2, device=self.rank) * self.rank
        )

    @skip_if_lt_x_gpu(2)
    def test_consecutive_comm_work_wait_gpu(self):
        self._test_consecutive_comm_work_wait(
            torch.ones(2, 2, device=self.rank) * self.rank
        )

    @requires_nccl()
    @skip_if_lt_x_gpu(2)
    def test_reduce_scatter_base_k(self):
        store = dist.FileStore(self.file_name, self.world_size)
        dist.init_process_group(
            "nccl",
            world_size=self.world_size,
            rank=self.rank,
            store=store,
        )
        output_tensor = torch.zeros(2, dtype=torch.int64).to(self.rank)
        input_tensors = torch.arange(self.world_size * 2, dtype=torch.int64).to(self.rank)
        input_tensors = torch.reshape(input_tensors, (self.world_size, 2))
        dist.reduce_scatter_tensor(output_tensor, input_tensors)
        self.assertEqual(output_tensor, input_tensors[self.rank] * self.world_size)

    @requires_nccl()
    @skip_if_lt_x_gpu(2)
    def test_reduce_scatter_tensor_coalesced(self):
        store = dist.FileStore(self.file_name, self.world_size)
        dist.init_process_group(
            "nccl",
            world_size=self.world_size,
            rank=self.rank,
            store=store,
        )
        output_tensors = torch.zeros(2, 2).to(self.rank)
        input_tensors = [torch.ones(2, 2).to(self.rank) for _ in range(self.world_size)]
        with dist._coalescing_manager():
            for i in range(self.world_size):
                dist.reduce_scatter_tensor(output_tensors[i], input_tensors[i])
        self.assertEqual(output_tensors, input_tensors[self.rank] * self.world_size)

class NcclProcessGroupWithDispatchedCollectivesTests(test_c10d_common.ProcessGroupWithDispatchedCollectivesTests):
    @requires_nccl()
    @skip_if_lt_x_gpu(1)
    def test_collectives(self):
        self._test_collectives(backend="nccl")

    @requires_nccl()
    @skip_if_lt_x_gpu(1)
    def test_allreduce_coalesced(self):
        self._test_allreduce_coalesced(backend="nccl")

    @requires_nccl()
    @skip_if_lt_x_gpu(1)
    def test_all_to_all_single(self):
        self._test_all_to_all_single(backend="nccl")

    @requires_nccl()
    @skip_if_lt_x_gpu(1)
    def test_allgather_base(self):
        store = dist.FileStore(self.file_name, self.world_size)
        dist.init_process_group(
            "nccl",
            world_size=self.world_size,
            rank=self.rank,
            store=store,
        )
        device = "cuda"
        tensor = torch.ones(10, 10, device=torch.device(device))
        output_tensor = torch.zeros(10, 10, device=torch.device(device))
        dist.all_gather_into_tensor(output_tensor, tensor)
        self.assertEqual(output_tensor, tensor)

class LargeCommTest(test_c10d_common.AbstractLargeCommTest, MultiProcessTestCase):
    def setUp(self):
        super().setUp()
        # TORCH_NCCL_BLOCKING_WAIT overrides TORCH_NCCL_ASYNC_ERROR_HANDLING hence tests
        # that use TORCH_NCCL_BLOCKING_WAIT will test it as expected.
        os.environ["TORCH_NCCL_ASYNC_ERROR_HANDLING"] = "1"
        self._spawn_processes()

    def tearDown(self):
        super().tearDown()
        try:
            os.remove(self.file_name)
        except OSError:
            pass

    @property
    def device(self):
        return self.rank

    @requires_nccl()
    @skip_if_lt_x_gpu(4)
    def test_new_group_local_sync(self):
        self._test_new_group_local_sync(backend="nccl")

    @requires_nccl()
    @skip_if_lt_x_gpu(4)
    def test_new_group_local_sync_sanity_check(self):
        self._test_new_group_local_sync_sanity_check(backend="nccl")

    @requires_nccl()
    @skip_if_lt_x_gpu(4)
    def test_new_group_local_sync_duplicated_pg(self):
        self._test_new_group_local_sync_duplicate_pg(backend="nccl")


class SparseCollective(MultiProcessTestCase):
    @property
    def world_size(self):
        return 1

    def setUp(self):
        super().setUp()
        # TORCH_NCCL_BLOCKING_WAIT overrides TORCH_NCCL_ASYNC_ERROR_HANDLING hence tests
        # that use TORCH_NCCL_BLOCKING_WAIT will test it as expected.
        os.environ["TORCH_NCCL_ASYNC_ERROR_HANDLING"] = "1"
        # self.num_gpus = torch.cuda.device_count()
        self._spawn_processes()

    def tearDown(self):
        super().tearDown()
        try:
            os.remove(self.file_name)
        except OSError:
            pass

    class ToyModel(nn.Module):
        def __init__(self, rank, vocab_size, embedding_dim):
            super().__init__()
            self.embedding = nn.Embedding(vocab_size, embedding_dim, sparse=True).to(rank)
            self.linear = nn.Linear(embedding_dim, 1).to(rank)

        def forward(self, inputs):
            embedded = self.embedding(inputs)
            # embedded shape: (batch_size, sequence_length, embedding_dim)
            flattened = torch.mean(embedded, dim=1)
            # flattened shape: (batch_size, embedding_dim)
            output = self.linear(flattened)
            # output shape: (batch_size, 1)
            return output

    @requires_nccl()
    @skip_if_lt_x_gpu(1)
    def test_ddp_set_sparse_metadata(self):
        store = dist.FileStore(self.file_name, self.world_size)
        dist.init_process_group(
            "nccl",
            world_size=self.world_size,
            rank=self.rank,
            store=store,
        )

        vocab_size = 5

        model = SparseCollective.ToyModel(self.rank, vocab_size=vocab_size, embedding_dim=10)
        ddp_model = DistributedDataParallel(model)
        inputs = torch.tensor([[1, 0, 0], [0, 0, 0], [0, 0, 0]]).to(self.rank)
        # set sparse metadata on the DDP model
        indices = torch.Tensor(list(range(vocab_size)))
        ddp_model._set_sparse_metadata({"embedding.weight" : indices})
        # forward pass
        try:
            output = ddp_model(inputs)
            loss = output.sum()

            # backward pass
            loss.backward()
            self.assertTrue(ddp_model.module.embedding.weight.grad.indices, indices)
        except RuntimeError as e:
            if "allreduce_sparse is only available in the NCCL experimental branch." in str(e):
                pass
            else:
                # Rethrow the exception if it's a different error
                raise

class NCCLTraceTest(MultiProcessTestCase):
    def setUp(self):
        super().setUp()
        os.environ["TORCH_NCCL_TRACE_BUFFER_SIZE"] = '10'
        self._spawn_processes()

    @classmethod
    def _run(cls, parent_conn, rank: int, test_name: str, file_name: str, parent_pipe) -> None:
        cls.parent = parent_conn
        super()._run(rank, test_name, file_name, parent_pipe)

    @property
    def local_device(self):
        return torch.device('cuda', self.rank_to_GPU[self.rank][0])

    def _join_processes(self, fn):
        fn()
        super()._join_processes(fn)

    def _spawn_processes(self) -> None:
        proc = torch.multiprocessing.get_context("spawn").Process
        self.children_pipes = []
        parent_pipes = []
        for i in range(self.world_size):
            parent_conn, child_conn = torch.multiprocessing.Pipe()
            self.children_pipes.append(child_conn)
            parent_pipes.append(parent_conn)
        piter = iter(parent_pipes)

        def wrap(*positional, args, **kwargs):
            args = (next(piter), *args)
            return proc(*positional, args=args, **kwargs)
        self._start_processes(wrap)

    def _create_process_group_nccl(self):
        store = dist.FileStore(self.file_name, self.world_size)
        c10d.init_process_group(
            "nccl",
            world_size=self.world_size,
            rank=self.rank,
            store=store)
        pg = c10d.distributed_c10d._get_default_group()
        return pg

    def tearDown(self):
        super().tearDown()
        try:
            os.remove(self.file_name)
        except OSError:
            pass

    @property
    def world_size(self):
        return 2

    @property
    def rank_to_GPU(self):
        # return rank to GPU map
        return init_multigpu_helper(self.world_size, "nccl")

    @requires_nccl()
    @skip_but_pass_in_sandcastle_if(torch.cuda.device_count() < 2, "NCCL test requires 2+ GPUs")
    def test_short(self):
        if self.rank == self.MAIN_PROCESS_RANK:
            return
        pg = self._create_process_group_nccl()
        device = self.local_device
        a = torch.full((3, 4), float(self.rank), device=device)
        for i in range(2):
            f = pg.allreduce(a)
        f.wait()
        torch.cuda.synchronize(device=device)
        t = pickle.loads(torch._C._distributed_c10d._dump_nccl_trace())
        self.assertEqual(len(t), 2)
        last = t[-1]
        self.assertEqual(last['state'], 'completed')
        self.assertIn('test_c10d_nccl.py', str(last['frames']))
        self.assertEqual(last['input_sizes'], ((3, 4),))
        self.assertEqual(last['output_sizes'], ((3, 4),))
        self.assertEqual(last['seq_id'], 2)
        now = datetime.now()
        event_created_time = datetime.fromtimestamp(last['time_created_us'] / 1000000)
        before_test = now - timedelta(minutes=1)
        self.assertTrue(before_test < event_created_time < now)

    @requires_nccl()
    @skip_but_pass_in_sandcastle_if(torch.cuda.device_count() < 2, "NCCL test requires 2+ GPUs")
    def test_long(self):
        if self.rank == self.MAIN_PROCESS_RANK:
            return
        pg = self._create_process_group_nccl()
        device = self.local_device
        a = torch.full((3, 4), float(self.rank), device=device)
        for i in range(2):
            # test some other primitives to make sure
            # their strings are valid
            xs = [torch.ones(3, 4, device=device)]
            pg.broadcast(xs).wait()
            pg.allreduce(xs).wait()
            pg.reduce(xs).wait()
            ys = [[torch.empty(3, 4, device=device) for _ in range(self.world_size)]]
            pg.allgather(ys, xs).wait()
            pg.reduce_scatter(xs, ys).wait()
            f = pg.allreduce(a)
        f.wait()
        torch.cuda.synchronize(device=device)
        t = pickle.loads(torch._C._distributed_c10d._dump_nccl_trace())
        self.assertEqual(len(t), 10)
        first = t[0]
        last = t[-1]
        self.assertEqual(last['state'], 'completed')
        self.assertIn('test_c10d_nccl.py', str(last['frames']))
        self.assertEqual(last['input_sizes'], ((3, 4),))
        self.assertEqual(last['output_sizes'], ((3, 4),))
        self.assertEqual(last['seq_id'] - first['seq_id'], 9)

    @requires_nccl()
    @skip_but_pass_in_sandcastle_if(torch.cuda.device_count() < 2, "NCCL test requires 2+ GPUs")
    def test_trace_while_active(self):
        if self.rank == self.MAIN_PROCESS_RANK:
            for c in self.children_pipes:
                self.assertEqual(c.recv(), 'next')
            for c in self.children_pipes:
                c.send('next')
            return

        pg = self._create_process_group_nccl()
        device = self.local_device
        with torch.cuda.device(device):
            a = torch.full((3, 4), float(self.rank), device=device)

            pg.allreduce(a).wait()
            e = torch.cuda.Event()
            e.record()
            if self.rank != 0:
                pg.allreduce(a).wait()
            e.synchronize()
            t = pickle.loads(torch._C._distributed_c10d._dump_nccl_trace())
            if self.rank == 0:
                self.assertEqual(t[-1]['seq_id'], 1)
                self.assertEqual(t[-1]['state'], 'completed')
            else:
                self.assertEqual(t[-1]['seq_id'], 2)
                self.assertEqual(t[-1]['state'], 'started')

            self.parent.send('next')
            self.assertEqual('next', self.parent.recv())
            if self.rank == 0:
                pg.allreduce(a).wait()
            torch.cuda.synchronize(device=device)

    @requires_nccl()
    @skip_but_pass_in_sandcastle_if(torch.cuda.device_count() < 2, "NCCL test requires 2+ GPUs")
    def test_trace_while_stuck(self):
        if self.rank == self.MAIN_PROCESS_RANK:
            for c in self.children_pipes:
                self.assertEqual(c.recv(), 'next')
            for c in self.children_pipes:
                c.send('next')
            return

        pg = self._create_process_group_nccl()
        device = self.local_device
        with torch.cuda.device(device):
            a = torch.full((3, 4), float(self.rank), device=device)

            pg.allreduce(a).wait()
            e = torch.cuda.Event()
            e.record()

            def gather_trace():
                e.synchronize()
                # give the other thread some time to fill the cuda buffer
                time.sleep(5)
                t = pickle.loads(torch._C._distributed_c10d._dump_nccl_trace())
                if self.rank == 0:
                    self.assertEqual(t[-1]['seq_id'], 1)
                    self.assertEqual(t[-1]['state'], 'completed')
                else:
                    self.assertEqual(t[-1]['seq_id'], 2)
                    self.assertEqual(t[-1]['state'], 'started')
                # this will eventually cause the missing rank 0
                # to continue which will unblock the non-zero ranks
                self.parent.send('next')

            if self.rank != 0:
                pg.allreduce(a).wait()
                th = threading.Thread(target=gather_trace)
                th.start()
                # fill the cuda buffer, at around 1024 events
                # this will stall
                for i in range(2000):
                    a = a + a
                th.join()
            else:
                gather_trace()

            self.assertEqual('next', self.parent.recv())
            if self.rank == 0:
                pg.allreduce(a).wait()
            torch.cuda.synchronize(device=device)

<<<<<<< HEAD
class NCCLTraceTestShortTimeout(NCCLTraceTest):
    timeout_sec = 1

    def setUp(self):
        os.environ["TORCH_NCCL_TRACE_BUFFER_SIZE"] = '10'
        self.tempdir = tempfile.TemporaryDirectory()
        # will be cleaned up (reliably?) on gc?
        os.environ["TORCH_NCCL_DEBUG_INFO_TEMP_FILE"] = self._trace_basename()
        super().setUp()

    def _create_process_group_nccl(self):
        store = dist.FileStore(self.file_name, self.world_size)
        c10d.init_process_group(
            "nccl",
            world_size=self.world_size,
            rank=self.rank,
            store=store,
            timeout=timedelta(seconds=NCCLTraceTestShortTimeout.timeout_sec))
        pg = c10d.distributed_c10d._get_default_group()
        return pg

    def _trace_basename(self):
        # we pass the base to the env, and the dump util will append rank
        return os.path.join(self.tempdir.name, "trace_")

    def _trace_name(self, rank):
        return self._trace_basename() + str(rank)

    def _check_return_codes(self, elapsed_time):
        # the base test infra assumes processes exit with matching return codes,
        # but we want rank0 to abort and rank1 to exit cleanly in this test
        self.assertEqual(self.processes[0].exitcode, -6)
        self.assertEqual(self.processes[1].exitcode, 0)

    def _wait_process(self, rank, timeout):
        try:
            self.processes[rank].join(timeout)
            return self.processes[rank].exitcode
        except TimeoutError:
            return None

    @requires_nccl()
    @skip_but_pass_in_sandcastle_if(torch.cuda.device_count() < 2, "NCCL test requires 2+ GPUs")
    def test_timeout_dumps(self):
        if self.rank == self.MAIN_PROCESS_RANK:
            # wait for rank0 to crash before looking for its output file
            # we rely on rank0 holding off its abort long enough to dump the debug info
            self.assertEqual(self._wait_process(0, timeout=30), -6)
            with open(self._trace_name(rank=0), 'rb') as f:
                t = pickle.load(f)
                self.assertEqual(len(t), 2)
                self.assertEqual(t[0]['seq_id'], 1)
                self.assertEqual(t[0]['state'], 'completed')
                self.assertEqual(t[1]['seq_id'], 2)
                self.assertEqual(t[1]['state'], 'started')

            self.assertFalse(os.path.exists(self._trace_name(rank=1)))

            return

        pg = self._create_process_group_nccl()
        device = self.local_device
        with torch.cuda.device(device):
            a = torch.full((3, 4), float(self.rank), device=device)

            pg.allreduce(a).wait()
            if self.rank == 0:
                pg.allreduce(a).wait()

            # rank 0 will crash before it passes the sync, but rank1 will exit quickly and cleanly
            torch.cuda.synchronize()

=======

>>>>>>> d2298b16

if __name__ == "__main__":
    assert (
        not torch.cuda._initialized
    ), "test_distributed must not have initialized CUDA context on main process"

    run_tests()<|MERGE_RESOLUTION|>--- conflicted
+++ resolved
@@ -3699,11 +3699,11 @@
                 pg.allreduce(a).wait()
             torch.cuda.synchronize(device=device)
 
-<<<<<<< HEAD
-class NCCLTraceTestShortTimeout(NCCLTraceTest):
+class NCCLTraceTestDumpOnTimeout(NCCLTraceTest):
     timeout_sec = 1
 
     def setUp(self):
+        os.environ["TORCH_NCCL_DUMP_ON_TIMEOUT"] = '1'
         os.environ["TORCH_NCCL_TRACE_BUFFER_SIZE"] = '10'
         self.tempdir = tempfile.TemporaryDirectory()
         # will be cleaned up (reliably?) on gc?
@@ -3717,7 +3717,7 @@
             world_size=self.world_size,
             rank=self.rank,
             store=store,
-            timeout=timedelta(seconds=NCCLTraceTestShortTimeout.timeout_sec))
+            timeout=timedelta(seconds=NCCLTraceTestDumpOnTimeout.timeout_sec))
         pg = c10d.distributed_c10d._get_default_group()
         return pg
 
@@ -3772,9 +3772,6 @@
             # rank 0 will crash before it passes the sync, but rank1 will exit quickly and cleanly
             torch.cuda.synchronize()
 
-=======
-
->>>>>>> d2298b16
 
 if __name__ == "__main__":
     assert (
