--- conflicted
+++ resolved
@@ -1,17 +1,6 @@
 # Copyright (c) Meta Platforms, Inc. and affiliates
 # Owner(s): ["oncall: distributed"]
 import logging
-<<<<<<< HEAD
-import os
-import sys
-import tempfile
-import unittest
-from typing import Dict, List, Optional, Tuple
-
-from model_registry import ModelWithKwargs, MultiMLP
-from schedule_registry import ScheduleUnbalanced, ScheduleVShaped, ScheduleWithW
-=======
->>>>>>> 5835ff1e
 
 import torch
 from torch.distributed.pipelining import (
@@ -19,7 +8,10 @@
     ScheduleInterleaved1F1B,
     ScheduleLoopedBFS,
 )
-from torch.distributed.pipelining.schedules import _Action, _ComputationType
+from torch.distributed.pipelining.schedules import (
+    _format_pipeline_order,
+    _validate_pipeline_order,
+)
 from torch.distributed.pipelining.stage import _PipelineStageBase
 from torch.testing._internal.common_utils import (
     instantiate_parametrized_tests,
@@ -51,703 +43,7 @@
         pass
 
 
-<<<<<<< HEAD
-class ScheduleTest(MultiProcContinousTest):
-    @classmethod
-    def backend_str(cls) -> str:
-        # Testing with NCCL backend
-        return "nccl"
-
-    @classmethod
-    def setUpClass(cls):
-        """
-        Class-scope test fixture. Run once for entire test class, before any test starts.
-        Set up the device.
-        """
-        super().setUpClass()
-        dev_id = cls.rank % torch.cuda.device_count()
-        cls.device = torch.device(f"cuda:{dev_id}")
-
-    @requires_nccl()
-    @skip_but_pass_in_sandcastle_if(not TEST_MULTIGPU, "NCCL test requires 2+ GPUs")
-    @parametrize("ScheduleClass", [ScheduleGPipe, Schedule1F1B])
-    def test_multi_iter(self, ScheduleClass):
-        mod = MultiMLP(d_hid, n_layers=self.world_size)
-        mod.to(self.device)
-
-        x = torch.randn(batch_size, d_hid, device=self.device)
-        target = torch.randn(batch_size, d_hid, device=self.device)
-        loss_fn = torch.nn.MSELoss(reduction="sum")
-
-        chunks = 4
-        x_mb = x.chunk(chunks)[0]
-
-        # Create a pipeline
-        split_spec = mod.split_spec if hasattr(mod, "split_spec") else None
-        pipe = pipeline(
-            mod,
-            mb_args=(x_mb,),
-            split_spec=split_spec,
-        )
-
-        stage = pipe.build_stage(
-            self.rank,
-            self.device,
-        )
-
-        # Attach to a schedule
-        schedule = ScheduleClass(stage, chunks, loss_fn=loss_fn)
-
-        # Run
-        for _ in range(20):
-            if self.rank == 0:
-                schedule.step(x)
-            elif self.rank == self.world_size - 1:
-                losses = []
-                out = schedule.step(target=target, losses=losses)
-            else:
-                schedule.step()
-
-    @requires_nccl()
-    @skip_but_pass_in_sandcastle_if(not TEST_MULTIGPU, "NCCL test requires 2+ GPUs")
-    @parametrize("ScheduleClass", [ScheduleGPipe, Schedule1F1B])
-    def test_kwargs_with_tracer(self, ScheduleClass):
-        mod = ModelWithKwargs(d_hid)
-        mod.to(self.device)
-
-        x = torch.randn(batch_size, d_hid, device=self.device)
-        y = torch.randn(batch_size, d_hid, device=self.device)
-        target = torch.randn(batch_size, d_hid, device=self.device)
-        loss_fn = torch.nn.MSELoss(reduction="sum")
-
-        chunks = 4
-        x_mb = x.chunk(chunks)[0]
-        y_mb = y.chunk(chunks)[0]
-
-        pipe = pipeline(
-            mod,
-            mb_args=(x_mb,),
-            mb_kwargs={"y": y_mb},
-        )
-
-        stage = pipe.build_stage(
-            self.rank,
-            self.device,
-        )
-
-        # Attach to a schedule
-        schedule = ScheduleClass(stage, chunks, loss_fn=loss_fn)
-
-        # Run
-        if self.rank == 0:
-            schedule.step(x, y=y)
-        elif self.rank == self.world_size - 1:
-            losses = []
-            out = schedule.step(target=target, losses=losses)
-        else:
-            schedule.step()
-
-        dist.barrier()
-
-        # Last rank checks result
-        if self.rank == self.world_size - 1:
-            ref_out = mod(x, y=y)
-            ref_loss = loss_fn(ref_out, target)
-            pipe_loss = sum(losses)
-            torch.testing.assert_close(out, ref_out, rtol=1e-2, atol=5e-3)
-            torch.testing.assert_close(pipe_loss, ref_loss)
-
-    @requires_nccl()
-    @skip_but_pass_in_sandcastle_if(not TEST_MULTIGPU, "NCCL test requires 2+ GPUs")
-    @parametrize("ScheduleClass", [ScheduleGPipe, Schedule1F1B])
-    @parametrize("ModelClass", [MultiMLP])
-    def test_grad_with_tracer(self, ScheduleClass, ModelClass):
-        mod = ModelClass(d_hid)
-        mod.to(self.device)
-
-        ref_mod = copy.deepcopy(mod)
-        x = torch.randn(batch_size, d_hid, device=self.device)
-        with torch.no_grad():
-            y = ref_mod(x)
-            # Add a small perturbation
-            target = y + torch.randn(batch_size, d_hid, device=self.device)
-
-        loss_fn = torch.nn.MSELoss(reduction="sum")
-
-        # Run reference
-        for _ in range(2):
-            ref_mod.zero_grad()
-            ref_out = ref_mod(x)
-            ref_loss = loss_fn(ref_out, target)
-            ref_loss.backward()
-
-        # Create a pipeline
-        chunks = 4
-        x_mb = x.chunk(chunks)[0]
-        split_spec = mod.split_spec if hasattr(mod, "split_spec") else None
-        pipe = pipeline(
-            mod,
-            mb_args=(x_mb,),
-            split_spec=split_spec,
-        )
-
-        stage = pipe.build_stage(
-            self.rank,
-            self.device,
-        )
-
-        # Attach to a schedule
-        schedule = ScheduleClass(stage, chunks, loss_fn=loss_fn)
-
-        # Run
-        stage_module = pipe.get_stage_module(self.rank)
-        for _ in range(2):
-            # Zero gradients
-            stage_module.zero_grad()
-            if self.rank == 0:
-                schedule.step(x)
-            elif self.rank == self.world_size - 1:
-                losses = []
-                out = schedule.step(target=target, losses=losses)
-            else:
-                schedule.step()
-
-        dist.barrier()
-
-        # Last rank checks result
-        if self.rank == self.world_size - 1:
-            # Check output
-            torch.testing.assert_close(out, ref_out)
-            # Check loss
-            # Since the reduction used in the loss function above is "sum", we use
-            # "sum" here to reduce microbatch losses into a single value too.
-            pipe_loss = sum(losses)
-            torch.testing.assert_close(pipe_loss, ref_loss)
-
-        # Every rank checks gradients
-        for name, p in stage_module.named_parameters():
-            ref_p = ref_mod.get_parameter(name)
-            try:
-                torch.testing.assert_close(p.grad, ref_p.grad, rtol=1e-5, atol=4e-5)
-            except AssertionError:
-                print(f"Gradient test failed for {name}: {p.grad} vs {ref_p.grad}")
-                raise
-
-    @requires_nccl()
-    @skip_but_pass_in_sandcastle_if(not TEST_MULTIGPU, "NCCL test requires 2+ GPUs")
-    @parametrize("ScheduleClass", [ScheduleGPipe, Schedule1F1B])
-    def test_grad_with_manual(self, ScheduleClass):
-        full_mod = MultiMLP(d_hid, n_layers=self.world_size)
-        full_mod.to(self.device)
-
-        ref_mod = copy.deepcopy(full_mod)
-        x = torch.randn(batch_size, d_hid, device=self.device)
-        with torch.no_grad():
-            y = ref_mod(x)
-            # Add a small perturbation
-            target = y + torch.randn(batch_size, d_hid, device=self.device)
-
-        loss_fn = torch.nn.MSELoss(reduction="sum")
-
-        # Run reference
-        for _ in range(2):
-            ref_mod.zero_grad()
-            ref_out = ref_mod(x)
-            ref_loss = loss_fn(ref_out, target)
-            ref_loss.backward()
-
-        # Get a submodule, e.g. `layers.0` or `layers.1`
-        submod_name = f"layers.{self.rank}"
-        stage_module = full_mod.get_submodule(submod_name)
-        chunks = 4
-        # Create a pipeline stage to wrap that submodule
-        stage = PipelineStage(
-            stage_module,
-            self.rank,
-            self.world_size,
-            self.device,
-            input_args=x.chunk(chunks)[0],
-        )
-
-        # Attach to a schedule
-        schedule = ScheduleClass(stage, chunks, loss_fn=loss_fn)
-
-        # Run
-        for _ in range(2):
-            # Zero gradients
-            stage_module.zero_grad()
-            if self.rank == 0:
-                schedule.step(x)
-            elif self.rank == self.world_size - 1:
-                losses = []
-                out = schedule.step(target=target, losses=losses)
-            else:
-                schedule.step()
-
-        dist.barrier()
-
-        # Last rank checks result
-        if self.rank == self.world_size - 1:
-            # Check output
-            torch.testing.assert_close(out, ref_out)
-            # Check loss
-            # Since the reduction used in the loss function above is "sum", we use
-            # "sum" here to reduce microbatch losses into a single value too.
-            pipe_loss = sum(losses)
-            torch.testing.assert_close(pipe_loss, ref_loss)
-
-        # Every rank checks gradients
-        ref_submod = ref_mod.get_submodule(submod_name)
-        for name, p in stage_module.named_parameters():
-            ref_p = ref_submod.get_parameter(name)
-            try:
-                torch.testing.assert_close(p.grad, ref_p.grad, rtol=1e-5, atol=4e-5)
-            except AssertionError:
-                print(f"Gradient test failed for {name}: {p.grad} vs {ref_p.grad}")
-                raise
-
-    @requires_nccl()
-    @skip_but_pass_in_sandcastle_if(not TEST_MULTIGPU, "NCCL test requires 2+ GPUs")
-    @parametrize("ScheduleClass", [ScheduleInterleaved1F1B, ScheduleLoopedBFS])
-    def test_grad_with_manual_interleaved(self, ScheduleClass):
-        stages_per_rank = 2
-        n_stages = stages_per_rank * self.world_size
-        full_mod = MultiMLP(d_hid, n_layers=n_stages)
-        full_mod.to(self.device)
-
-        ref_mod = copy.deepcopy(full_mod)
-        x = torch.randn(batch_size, d_hid, device=self.device)
-        with torch.no_grad():
-            y = ref_mod(x)
-            # Add a small perturbation
-            target = y + torch.randn(batch_size, d_hid, device=self.device)
-
-        loss_fn = torch.nn.MSELoss(reduction="sum")
-
-        # Run reference
-        for _ in range(2):
-            ref_mod.zero_grad()
-            ref_out = ref_mod(x)
-            ref_loss = loss_fn(ref_out, target)
-            ref_loss.backward()
-
-        # Get a submodule, e.g. `layers.0` or `layers.1`
-        stage_indices = [
-            self.rank + i * self.world_size for i in range(stages_per_rank)
-        ]
-        print(f"Rank {self.rank} stages: {stage_indices}")
-        submod_names = [f"layers.{i}" for i in stage_indices]
-        stage_modules = [
-            full_mod.get_submodule(submod_name) for submod_name in submod_names
-        ]
-        # Create a pipeline stage to wrap that submodule
-        chunks = 8
-        input_args = x.chunk(chunks)[0]
-        stages = [
-            PipelineStage(
-                stage_module,
-                stage_idx,
-                n_stages,
-                self.device,
-                input_args=input_args,
-            )
-            for stage_module, stage_idx in zip(stage_modules, stage_indices)
-        ]
-
-        # Attach to a schedule
-        schedule = ScheduleClass(stages, chunks, loss_fn=loss_fn)
-
-        # Run
-        for _ in range(2):
-            # Zero gradients
-            for stage_module in stage_modules:
-                stage_module.zero_grad()
-            if self.rank == 0:
-                schedule.step(x)
-            elif self.rank == self.world_size - 1:
-                losses = []
-                out = schedule.step(target=target, losses=losses)
-            else:
-                schedule.step()
-
-        dist.barrier()
-
-        # Last rank checks result
-        if self.rank == self.world_size - 1:
-            # Check output
-            torch.testing.assert_close(out, ref_out)
-            # Check loss
-            # Since the reduction used in the loss function above is "sum", we use
-            # "sum" here to reduce microbatch losses into a single value too.
-            pipe_loss = sum(losses)
-            torch.testing.assert_close(pipe_loss, ref_loss)
-
-        # Every rank checks gradients
-        for stage_module, submod_name in zip(stage_modules, submod_names):
-            # Get corresponding submodule from reference model
-            ref_submod = ref_mod.get_submodule(submod_name)
-            # Check gradients per parameter
-            for name, p in stage_module.named_parameters():
-                ref_p = ref_submod.get_parameter(name)
-                try:
-                    torch.testing.assert_close(p.grad, ref_p.grad, rtol=1e-5, atol=4e-5)
-                except AssertionError:
-                    print(f"Gradient test failed for {name}: {p.grad} vs {ref_p.grad}")
-                    raise
-
-    @requires_nccl()
-    @skip_but_pass_in_sandcastle_if(not TEST_MULTIGPU, "NCCL test requires 2+ GPUs")
-    @parametrize("ScheduleClass", [ScheduleVShaped, ScheduleUnbalanced])
-    def test_non_symmetric_stage_ids(self, ScheduleClass):
-        n_stages = ScheduleClass.n_stages
-        full_mod = MultiMLP(d_hid, n_layers=n_stages)
-        full_mod.to(self.device)
-
-        ref_mod = copy.deepcopy(full_mod)
-        x = torch.randn(batch_size, d_hid, device=self.device)
-        with torch.no_grad():
-            y = ref_mod(x)
-            # Add a small perturbation
-            target = y + torch.randn(batch_size, d_hid, device=self.device)
-
-        loss_fn = torch.nn.MSELoss(reduction="sum")
-
-        # Run reference
-        for _ in range(2):
-            ref_mod.zero_grad()
-            ref_out = ref_mod(x)
-            ref_loss = loss_fn(ref_out, target)
-            ref_loss.backward()
-
-        # Create a pipeline stage to wrap that submodule
-        chunks = 1
-        input_args = x.chunk(chunks)[0]
-        rank_stages = ScheduleClass.rank_stages
-        stage_indices = rank_stages[self.rank]
-        print(f"Rank {self.rank} stages: {stage_indices}")
-        submod_names = [f"layers.{i}" for i in stage_indices]
-        stage_modules = [
-            full_mod.get_submodule(submod_name) for submod_name in submod_names
-        ]
-        stages = [
-            PipelineStage(
-                stage_module,
-                stage_idx,
-                n_stages,
-                self.device,
-                input_args=input_args,
-            )
-            for stage_module, stage_idx in zip(stage_modules, rank_stages[self.rank])
-        ]
-
-        # Attach to a schedule
-        stage_index_to_group_rank = {
-            value: key for key, values in rank_stages.items() for value in values
-        }
-        schedule = ScheduleClass(
-            stages, chunks, stage_index_to_group_rank, loss_fn=loss_fn
-        )
-
-        # Run
-        # TODO how to better specify .step() when first and last stage are on rank 0...
-        for _ in range(2):
-            # Zero gradients
-            for stage_module in stage_modules:
-                stage_module.zero_grad()
-            if self.rank == 0:
-                losses = []
-                out = schedule.step(x, target=target, losses=losses)
-            else:
-                schedule.step()
-
-        dist.barrier()
-
-        # Last rank checks result
-        if self.rank == 0:
-            # Check output
-            torch.testing.assert_close(out, ref_out)
-            # Check loss
-            # Since the reduction used in the loss function above is "sum", we use
-            # "sum" here to reduce microbatch losses into a single value too.
-            pipe_loss = sum(losses)
-            torch.testing.assert_close(pipe_loss, ref_loss)
-
-        # Every rank checks gradients
-        for stage_module, submod_name in zip(stage_modules, submod_names):
-            # Get corresponding submodule from reference model
-            ref_submod = ref_mod.get_submodule(submod_name)
-            # Check gradients per parameter
-            for name, p in stage_module.named_parameters():
-                ref_p = ref_submod.get_parameter(name)
-                try:
-                    torch.testing.assert_close(p.grad, ref_p.grad, rtol=1e-5, atol=4e-5)
-                except AssertionError:
-                    print(f"Gradient test failed for {name}: {p.grad} vs {ref_p.grad}")
-                    raise
-
-    @requires_nccl()
-    @skip_but_pass_in_sandcastle_if(not TEST_MULTIGPU, "NCCL test requires 2+ GPUs")
-    @parametrize("ScheduleClass", [ScheduleWithW])
-    def test_schedule_with_weight_update(self, ScheduleClass):
-        stages_per_rank = 2
-        n_stages = stages_per_rank * self.world_size
-        full_mod = MultiMLP(d_hid, n_layers=n_stages)
-        full_mod.to(self.device)
-
-        ref_mod = copy.deepcopy(full_mod)
-        x = torch.randn(batch_size, d_hid, device=self.device)
-        with torch.no_grad():
-            y = ref_mod(x)
-            # Add a small perturbation
-            target = y + torch.randn(batch_size, d_hid, device=self.device)
-
-        loss_fn = torch.nn.MSELoss(reduction="sum")
-
-        # Run reference
-        for _ in range(2):
-            ref_mod.zero_grad()
-            ref_out = ref_mod(x)
-            ref_loss = loss_fn(ref_out, target)
-            ref_loss.backward()
-
-        # Get a submodule, e.g. `layers.0` or `layers.1`
-        stage_indices = [
-            self.rank + i * self.world_size for i in range(stages_per_rank)
-        ]
-        print(f"Rank {self.rank} stages: {stage_indices}")
-        submod_names = [f"layers.{i}" for i in stage_indices]
-        stage_modules = [
-            full_mod.get_submodule(submod_name) for submod_name in submod_names
-        ]
-
-        class CustomState:
-            def __init__(self):
-                self.i = 0
-
-            def dw_builder(self):
-                """This simulates a function attached to a model with a custom backward.
-                Each call to builder gives a new dw_runner that has some updated state to compute the latest dw.
-                """
-
-                def dw_runner():
-                    # This inner function would be called by PipelineStage during `backward_weight_one_chunk`
-                    print(f"dw called {self.i}th time")
-                    self.i += 1
-
-                return dw_runner
-
-        cs = CustomState()
-
-        # Create a pipeline stage to wrap that submodule
-        chunks = 2
-        input_args = x.chunk(chunks)[0]
-        stages = [
-            PipelineStage(
-                stage_module,
-                stage_idx,
-                n_stages,
-                self.device,
-                input_args=input_args,
-                dw_builder=cs.dw_builder,
-            )
-            for stage_module, stage_idx in zip(stage_modules, stage_indices)
-        ]
-
-        # Attach to a schedule
-        schedule = ScheduleClass(stages, chunks, loss_fn=loss_fn)
-
-        # Run
-        for _ in range(2):
-            # Zero gradients
-            for stage_module in stage_modules:
-                stage_module.zero_grad()
-            if self.rank == 0:
-                schedule.step(x)
-            elif self.rank == self.world_size - 1:
-                losses = []
-                out = schedule.step(target=target, losses=losses)
-            else:
-                schedule.step()
-
-        dist.barrier()
-
-        # Last rank checks result
-        if self.rank == self.world_size - 1:
-            # Check output
-            torch.testing.assert_close(out, ref_out)
-            # Check loss
-            # Since the reduction used in the loss function above is "sum", we use
-            # "sum" here to reduce microbatch losses into a single value too.
-            pipe_loss = sum(losses)
-            torch.testing.assert_close(pipe_loss, ref_loss)
-
-        # Every rank checks gradients
-        for stage_module, submod_name in zip(stage_modules, submod_names):
-            # Get corresponding submodule from reference model
-            ref_submod = ref_mod.get_submodule(submod_name)
-            # Check gradients per parameter
-            for name, p in stage_module.named_parameters():
-                ref_p = ref_submod.get_parameter(name)
-                try:
-                    torch.testing.assert_close(p.grad, ref_p.grad, rtol=1e-5, atol=4e-5)
-                except AssertionError:
-                    print(f"Gradient test failed for {name}: {p.grad} vs {ref_p.grad}")
-                    raise
-
-
-instantiate_parametrized_tests(ScheduleTest)
-
-
-def format_pipeline_order(pipeline_order: Dict[int, List[Optional[_Action]]]):
-    import itertools
-
-    # Calculate the maximum number of steps across all ranks
-    num_steps = max(len(actions) for actions in pipeline_order.values())
-    step_labels = [
-        "Step " + str(i).zfill(len(str(num_steps - 1))) for i in range(num_steps)
-    ]
-    # Sorting the dictionary by keys and retrieving values in that order
-    rank_actions = [
-        pipeline_order.get(key, [""] * num_steps) for key in sorted(pipeline_order)
-    ]
-    # Transpose the list of lists (rows to columns)
-    transposed_actions = list(itertools.zip_longest(*rank_actions, fillvalue=""))
-    # Generate column labels for ranks
-    num_ranks = len(pipeline_order)
-    rank_labels = ["Rank " + str(i) for i in range(num_ranks)]
-    # Calculate the maximum length of each column, considering labels
-    max_lengths = [
-        max(len(str(item)) if item is not None else 0 for item in col)
-        for col in zip(step_labels, *transposed_actions)
-    ]
-    # Format the header row with rank labels
-    header_row = " " * (len(step_labels[0]) + 2) + " ".join(
-        f"{label:<{max_lengths[i]}}" for i, label in enumerate(rank_labels)
-    )
-    # Format each row with its corresponding label
-    formatted_rows = [
-        f"{label}: "
-        + " ".join(f"{str(item):<{max_lengths[i]}}" for i, item in enumerate(row))
-        for label, row in zip(step_labels, transposed_actions)
-    ]
-    # Join the rows into a single string
-    formatted_table = (
-        "=========== ALL_RANK_ACTIONS ===========\n"
-        + header_row
-        + "\n"
-        + "\n".join(formatted_rows)
-        + "\n"
-    )
-    return formatted_table
-
-
-class TestSchedulePlan(unittest.TestCase):
-    def _validate_pipeline_order(
-        self,
-        pipeline_order: Dict[int, List[Optional[_Action]]],
-        num_microbatches: int,
-        num_stages: int,
-    ):
-        """
-        pipeline_order[rank] = [(computation_type, microbatch_index, stage_index), ...]
-
-        Validating that the pipeline order follows the rules:
-        1. Forward action for a microbatch must be before the Backward action for that microbatch
-        2. Recv for a microbatch must be before the send for that microbatch
-        3. Microbatch index is handled in sequential order for each stage
-        4. A later stage cannot operate on a microbatch before any of the previous stages have operated on it
-        5. Same microbatch cannot be handled in the same time step across ranks
-        """
-        # microbatch_index: (current computation type, current stage)
-        error_msg = []
-        microbatch_process_info: Dict[int, Tuple(_ComputationType, int)] = {}
-        max_timestep = max(len(rank_list) for rank_list in pipeline_order.values())
-        for timestep in range(max_timestep):
-            error_msg = []
-            current_timestep_actions = []
-            for rank in range(len(pipeline_order)):
-                action = (
-                    pipeline_order[rank][timestep]
-                    if timestep < len(pipeline_order[rank])
-                    else None
-                )
-                if action is not None:
-                    current_timestep_actions.append(action)
-
-            # TODO: enable this
-            # if len(current_timestep_actions) == 0:
-            #     error_msg.append(
-            #         "All actions were None, there is an unnecessary gap in the schedule"
-            #     )
-
-            # Ensure that no microbatch is operated on twice in current_timestep_actions
-            unique_microbatch_indices = {
-                action[1] for action in current_timestep_actions
-            }
-            if len(unique_microbatch_indices) != len(current_timestep_actions):
-                error_msg.append(
-                    "Duplicate microbatch index found in current_timestep_actions"
-                )
-
-            # Add additional checks for other rules here...
-            for action in current_timestep_actions:
-                computation_type, mb_index, stage_index = action
-
-                if mb_index >= num_microbatches:
-                    error_msg.append(f"Microbatch index {mb_index} out of range")
-
-                # first microbatch
-                if mb_index not in microbatch_process_info:
-                    if computation_type != _ComputationType.FORWARD or stage_index != 0:
-                        error_msg.append(f"Incorrect start for microbatch {mb_index}")
-                    microbatch_process_info[mb_index] = (computation_type, stage_index)
-                else:
-                    # if the microbatch is included, check that the current stage is right after prev
-                    prev_computation, prev_stage = microbatch_process_info[mb_index]
-                    if prev_computation == _ComputationType.FORWARD:
-                        if prev_stage == num_stages - 1:
-                            expected_stage = num_stages - 1
-                            expected_computation = _ComputationType.BACKWARD
-                        else:
-                            expected_stage = prev_stage + 1
-                            expected_computation = _ComputationType.FORWARD
-                    elif prev_computation == _ComputationType.BACKWARD:
-                        if prev_stage == 0:
-                            error_msg.append(
-                                f"[{mb_index=}] already finished backward computation"
-                            )
-                            expected_stage = None
-                            expected_computation = None
-                        else:
-                            expected_stage = prev_stage - 1
-                            expected_computation = _ComputationType.BACKWARD
-                    else:
-                        raise ValueError(
-                            f"Computation type {prev_computation} not supported"
-                        )
-
-                    if expected_computation is not None:
-                        if expected_computation != computation_type:
-                            error_msg.append(
-                                f"[{mb_index=}] {expected_computation=} VS. actual {computation_type=}"
-                            )
-
-                    if expected_stage != stage_index:
-                        error_msg.append(
-                            f"[{mb_index=}] {expected_stage=} VS. actual {stage_index=}"
-                        )
-
-                    microbatch_process_info[mb_index] = (
-                        expected_computation,
-                        expected_stage,
-                    )
-
-            if len(error_msg) != 0:
-                self.fail(f"Error at timestep {timestep}: " + ",".join(error_msg))
-
-=======
 class TestSchedulePlan(TestCase):
->>>>>>> 5835ff1e
     @parametrize(
         "ScheduleClass",
         [ScheduleFlexibleInterleaved1F1B, ScheduleInterleaved1F1B, ScheduleLoopedBFS],
@@ -806,8 +102,11 @@
                 ]
 
                 schedule = ScheduleClass(stages, num_microbatches)
-                # print(format_pipeline_order(schedule.pipeline_order))
-                self._validate_pipeline_order(
+                formatted_pipeline_order = _format_pipeline_order(
+                    schedule.pipeline_order
+                )
+                # print(formatted_pipeline_order)
+                _validate_pipeline_order(
                     schedule.pipeline_order, num_microbatches, num_stages
                 )
 
