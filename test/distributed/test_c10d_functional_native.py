# Owner(s): ["module: c10d"]
import os
import unittest
from typing import List

import torch
import torch.distributed as dist
from torch._C import FileCheck
from torch._dynamo.utils import same
from torch._inductor.utils import run_and_get_triton_code
<<<<<<< HEAD
from torch.distributed._functional_collectives import (
    all_gather_into_tensor_coalesced,
    all_gather_tensor,
    all_reduce,
    all_reduce_coalesced,
    AsyncCollectiveTensor,
    reduce_scatter_tensor,
    reduce_scatter_tensor_coalesced,
)
=======
from torch.fx.experimental.proxy_tensor import make_fx
>>>>>>> 807ae0e6
from torch.testing._internal.common_distributed import (
    MultiProcessTestCase,
    requires_nccl,
    skip_if_lt_x_gpu,
)
from torch.testing._internal.common_utils import run_tests
from torch.utils._triton import has_triton


if not dist.is_available():
    print("distributed package not available, skipping tests", file=sys.stderr)
    sys.exit(0)


@requires_nccl()
class C10DFunctionalNativeTest(MultiProcessTestCase):
    def setUp(self) -> None:
        super().setUp()
        os.environ["_USE_NATIVE_C10D_FUNCTIONAL"] = "1"
        self._spawn_processes()

    @property
    def world_size(self) -> int:
        return 2

    @property
    def ranks(self) -> List[int]:
        return list(range(self.world_size))

    @property
    def device(self) -> torch.device:
        return torch.device(f"cuda:{self.rank}")

    def _init_process_group(self) -> None:
        store = dist.FileStore(self.file_name, self.world_size)
        dist.init_process_group(
            backend="nccl",
            world_size=self.world_size,
            rank=self.rank,
            store=store,
        )
        torch._C._distributed_c10d._register_process_group("default", dist.group.WORLD)

    @skip_if_lt_x_gpu(2)
    def test_all_reduce(self) -> None:
        self._init_process_group()

        input = torch.full((10, 10), float(self.rank), device=self.device)
        output = torch.ops._c10d_functional.all_reduce(
            input,
            "avg",
            "default",
        )
        output = torch.ops._c10d_functional.wait_tensor(output)
        assert id(output) != id(input)
        expect = sum(self.ranks) / self.world_size
        assert output.eq(expect).all()

        output = all_reduce(
            input,
            "avg",
            "default",
        )
        assert isinstance(output, AsyncCollectiveTensor)
        assert not output.completed
        assert output.eq(expect).all()
        assert output.completed

    @skip_if_lt_x_gpu(2)
    def test_all_reduce_(self) -> None:
        self._init_process_group()

        input = torch.full((10, 10), float(self.rank), device=self.device)
        output = torch.ops._c10d_functional.all_reduce_(
            input,
            "avg",
            "default",
        )
        output = torch.ops._c10d_functional.wait_tensor(output)
        assert id(output) == id(input)
        expect = sum(self.ranks) / self.world_size
        assert output.eq(expect).all()

    @skip_if_lt_x_gpu(2)
    def test_all_reduce_coalesced(self) -> None:
        self._init_process_group()

        inputs = [
            torch.full((i, i), float(self.rank * i), device=self.device)
            for i in range(10)
        ]
        outputs = torch.ops._c10d_functional.all_reduce_coalesced(
            inputs,
            "avg",
            "default",
        )
        for i, (output, input) in enumerate(zip(outputs, inputs)):
            output = torch.ops._c10d_functional.wait_tensor(output)
            assert id(output) != id(input)
            assert output.eq(sum(self.ranks) / self.world_size * i).all()

        outputs = all_reduce_coalesced(
            inputs,
            "avg",
            "default",
        )
        for i, (output, input) in enumerate(zip(outputs, inputs)):
            assert output.eq(sum(self.ranks) / self.world_size * i).all()

    @skip_if_lt_x_gpu(2)
    def test_all_reduce_coalesced_(self) -> None:
        self._init_process_group()

        inputs = [
            torch.full((i, i), float(self.rank * i), device=self.device)
            for i in range(10)
        ]
        outputs = torch.ops._c10d_functional.all_reduce_coalesced_(
            inputs,
            "avg",
            "default",
        )
        for i, (output, input) in enumerate(zip(outputs, inputs)):
            output = torch.ops._c10d_functional.wait_tensor(output)
            assert id(output) == id(input)
            assert output.eq(sum(self.ranks) / self.world_size * i).all()

    @skip_if_lt_x_gpu(2)
    def test_all_gather_into_tensor(self) -> None:
        self._init_process_group()

        input = torch.full((10, 10), float(self.rank), device=self.device)
        output = torch.ops._c10d_functional.all_gather_into_tensor(
            input,
            self.world_size,
            "default",
        )
        output = torch.ops._c10d_functional.wait_tensor(output)
        expect = torch.cat(
            [
                torch.full((10, 10), float(rank), device=self.device)
                for rank in self.ranks
            ]
        )
        assert torch.allclose(output, expect)
        assert output.eq(expect).all()

        output = all_gather_tensor(
            input,
            0,
            "default",
        )
        assert isinstance(output, AsyncCollectiveTensor)
        assert not output.completed
        assert output.eq(expect).all()
        assert output.completed

    @skip_if_lt_x_gpu(2)
    def test_all_gather_into_tensor_coalesced(self) -> None:
        self._init_process_group()

        inputs = [
            torch.full((10, 10), float(self.rank * i), device=self.device)
            for i in range(10)
        ]
        outputs = torch.ops._c10d_functional.all_gather_into_tensor_coalesced(
            inputs,
            self.world_size,
            "default",
        )
        expect = [
            torch.cat(
                [
                    torch.full((10, 10), float(rank) * i, device=self.device)
                    for rank in self.ranks
                ]
            )
            for i in range(10)
        ]
        for i, output in enumerate(outputs):
            output = torch.ops._c10d_functional.wait_tensor(output)
            assert output.eq(expect[i]).all()

        outputs = all_gather_into_tensor_coalesced(
            inputs,
            "default",
        )
        for i, output in enumerate(outputs):
            assert output.eq(expect[i]).all()

    @skip_if_lt_x_gpu(2)
    def test_reduce_scatter_tensor(self) -> None:
        self._init_process_group()

        input = torch.tensor(self.ranks, device=self.device)
        output = torch.ops._c10d_functional.reduce_scatter_tensor(
            input,
            "avg",
            self.world_size,
            "default",
        )
        output = torch.ops._c10d_functional.wait_tensor(output)
        assert output.eq(self.rank).all()

        output = reduce_scatter_tensor(
            input,
            "avg",
            0,
            "default",
        )
        assert isinstance(output, AsyncCollectiveTensor)
        assert not output.completed
        assert output.eq(self.rank).all()
        assert output.completed

    @skip_if_lt_x_gpu(2)
    def test_reduce_scatter_tensor_coalesced(self) -> None:
        self._init_process_group()

        inputs = [torch.tensor(self.ranks, device=self.device) * i for i in range(10)]
        outputs = torch.ops._c10d_functional.reduce_scatter_tensor_coalesced(
            inputs,
            "avg",
            self.world_size,
            "default",
        )
        for i, output in enumerate(outputs):
            output = torch.ops._c10d_functional.wait_tensor(output)
            assert output.eq(self.rank * i).all()

<<<<<<< HEAD
        outputs = reduce_scatter_tensor_coalesced(
            inputs,
            "avg",
            [0] * 10,
            "default",
        )
        for i, output in enumerate(outputs):
            assert output.eq(self.rank * i).all()
=======
    @skip_if_lt_x_gpu(2)
    def test_all_reduce__functionalization_and_reinplace(self) -> None:
        self._init_process_group()

        def func(arg: torch.Tensor) -> torch.Tensor:
            ar0 = torch.ops._c10d_functional.all_reduce_(arg, "avg", "default")
            return torch.ops._c10d_functional.wait_tensor(ar0)

        arg = torch.tensor(self.ranks, device=self.device)

        # Verify correct functionalization
        gm = make_fx(torch.func.functionalize(func))(arg)
        targets = {node.target for node in gm.graph.nodes}
        assert torch.ops._c10d_functional.all_reduce.default in targets
        assert torch.ops._c10d_functional.all_reduce_.default not in targets
        assert torch.ops.aten.copy_.default in targets

        # Verify correct post-grad re-inplacing
        compiled = torch.compile(func)
        code = run_and_get_triton_code(compiled, arg)
        (
            FileCheck()
            .check("torch.ops._c10d_functional.all_reduce_.default(arg0_1")
            .check("torch.ops._c10d_functional.wait_tensor.default(arg0_1")
            .check("return (arg0_1, )")
            .run(code)
        )

    @skip_if_lt_x_gpu(2)
    def test_all_reduce_coalesced__functionalization_and_reinplace(self) -> None:
        self._init_process_group()

        def func(args: List[torch.Tensor]) -> torch.Tensor:
            ar0 = torch.ops._c10d_functional.all_reduce_coalesced_(
                args, "avg", "default"
            )
            return [torch.ops._c10d_functional.wait_tensor(tensor) for tensor in ar0]

        args = [torch.tensor(self.ranks, device=self.device) for _ in range(2)]

        # Verify correct functionalization
        gm = make_fx(torch.func.functionalize(func))(args)
        targets = {node.target for node in gm.graph.nodes}
        assert torch.ops._c10d_functional.all_reduce_coalesced.default in targets
        assert torch.ops._c10d_functional.all_reduce_coalesced_.default not in targets
        assert torch.ops.aten.copy_.default in targets

        # Verify correct post-grad re-inplacing
        compiled = torch.compile(func)
        code = run_and_get_triton_code(compiled, args)
        print(code)
        (
            FileCheck()
            .check(
                "torch.ops._c10d_functional.all_reduce_coalesced_.default([arg0_1, arg1_1]"
            )
            .check("torch.ops._c10d_functional.wait_tensor.default(arg0_1")
            .check("torch.ops._c10d_functional.wait_tensor.default(arg1_1")
            .check("return (arg0_1, arg1_1")
            .run(code)
        )
>>>>>>> 807ae0e6

    @unittest.skipIf(not has_triton(), "Inductor+gpu needs triton and recent GPU arch")
    def test_inductor_all_reduce_single(self):
        torch._inductor.config.debug = True
        self._init_process_group()

        def func(arg: torch.Tensor) -> torch.Tensor:
            buf0 = arg + 42
            # Expect in-place with inductor allocated buf
            ar0 = torch.ops._c10d_functional.all_reduce(buf0, "avg", "default")
            ar0 = torch.ops._c10d_functional.wait_tensor(ar0)
            # Expect no in-place with graph input
            ar1 = torch.ops._c10d_functional.all_reduce(arg, "avg", "default")
            ar1 = torch.ops._c10d_functional.wait_tensor(ar1)
            return ar0, ar1

        arg = torch.rand(4, 4, device=self.device)
        compiled = torch.compile(func)
        code = run_and_get_triton_code(compiled, arg)
        (
            FileCheck()
            .check("buf0 = empty(")
            .check("buf5 = empty(")
            # Expect in-place with inductor allocated buf
            .check("torch.ops._c10d_functional.all_reduce_.default(buf0")
            .check("torch.ops._c10d_functional.wait_tensor.default(buf0")
            # Expect no in-place with graph input (buf5 is a clone)
            .check("torch.ops._c10d_functional.all_reduce_.default(buf5")
            .check("torch.ops._c10d_functional.wait_tensor.default(buf5")
            # Expect no extra copy on return
            .check("return (buf0, buf5, )")
            .run(code)
        )
        out = compiled(arg)
        correct = func(arg)
        assert same(out, correct), f"{out} va {correct}"

    @unittest.skipIf(not has_triton(), "Inductor+gpu needs triton and recent GPU arch")
    def test_inductor_all_reduce_coalesced(self):
        torch._inductor.config.debug = True
        self._init_process_group()

        def func(args: List[torch.Tensor]) -> torch.Tensor:
            bufs = [arg + 42 for arg in args]
            # Expect in-place with inductor allocated buf
            ar0 = torch.ops._c10d_functional.all_reduce_coalesced(
                bufs, "avg", "default"
            )
            ar0 = [torch.ops._c10d_functional.wait_tensor(out) for out in ar0]
            # Expect no in-place with graph input
            ar1 = torch.ops._c10d_functional.all_reduce_coalesced(
                args, "avg", "default"
            )
            ar1 = [torch.ops._c10d_functional.wait_tensor(out) for out in ar1]
            return ar0, ar1

        args = [torch.rand(4, 4, device=self.device) for _ in range(2)]
        compiled = torch.compile(func)
        code = run_and_get_triton_code(compiled, args)
        (
            FileCheck()
            .check("buf0 = empty(")
            .check("buf5 = empty(")
            .check("buf1 = empty(")
            .check("buf6 = empty(")
            # Expect in-place with inductor allocated buf
            .check(
                "torch.ops._c10d_functional.all_reduce_coalesced_"
                ".default([buf0, buf1]"
            )
            # Expect no in-place with graph input (buf5, buf6 are clones)
            .check(
                "torch.ops._c10d_functional.all_reduce_coalesced_"
                ".default([buf5, buf6]"
            )
            .check("torch.ops._c10d_functional.wait_tensor.default(buf0")
            .check("torch.ops._c10d_functional.wait_tensor.default(buf1")
            .check("torch.ops._c10d_functional.wait_tensor.default(buf5")
            .check("torch.ops._c10d_functional.wait_tensor.default(buf6")
            # Expect no extra copy on return
            .check("return (buf0, buf1, buf5, buf6, )")
            .run(code)
        )
        out = compiled(args)
        correct = func(args)
        assert same(out, correct), f"{out} va {correct}"

    @unittest.skipIf(not has_triton(), "Inductor+gpu needs triton and recent GPU arch")
    def test_inductor_reuse_buffer_after_inplace_collective(self):
        torch._inductor.config.debug = True
        self._init_process_group()

        def func(arg: torch.Tensor) -> torch.Tensor:
            # Expect allocation
            buf0 = arg + 42
            ar0 = torch.ops._c10d_functional.all_reduce(buf0, "avg", "default")
            ar0 = torch.ops._c10d_functional.wait_tensor(ar0)
            # Expect allocation
            buf1 = torch.mm(arg, ar0)
            # Expect buf0 to be reused
            buf2 = torch.mm(arg, buf1)
            return buf1, buf2

        arg = torch.rand(4, 4, device=self.device)
        compiled = torch.compile(func)
        code = run_and_get_triton_code(compiled, arg)
        (
            FileCheck()
            # Expect allocation
            .check("buf0 = empty(")
            .check("torch.ops._c10d_functional.all_reduce_.default(buf0")
            .check("torch.ops._c10d_functional.wait_tensor.default(buf0")
            # Expect allocation
            .check("buf5 = empty(")
            .check("extern_kernels.mm(arg0_1, buf0, out=buf5")
            # Expect buf0 to be reused
            .check("buf6 = buf0; del buf0  # reuse")
            .check("extern_kernels.mm(arg0_1, buf5, out=buf6")
            # Expect no extra copy on return
            .check("return (buf5, buf6, )")
            .run(code)
        )
        out = compiled(arg)
        correct = func(arg)
        assert same(out, correct), f"{out} va {correct}"

    @unittest.skipIf(not has_triton(), "Inductor+gpu needs triton and recent GPU arch")
    def test_inductor_all_gather_into_tensor_single(self):
        torch._inductor.config.debug = True
        self._init_process_group()

        def func(arg: torch.Tensor) -> torch.Tensor:
            ag0 = torch.ops._c10d_functional.all_gather_into_tensor(
                arg, self.world_size, "default"
            )
            ag0 = torch.ops._c10d_functional.wait_tensor(ag0)
            return ag0

        arg = torch.rand(4, 4, device=self.device)
        compiled = torch.compile(func)
        code = run_and_get_triton_code(compiled, arg)
        (
            FileCheck()
            .check(
                "buf0 = torch.ops._c10d_functional.all_gather_into_tensor.default(arg0_1"
            )
            .check("torch.ops._c10d_functional.wait_tensor.default(buf0")
            # Expect no extra copy on return
            .check("return (buf0, )")
            .run(code)
        )
        out = compiled(arg)
        correct = func(arg)
        assert same(out, correct), f"{out} va {correct}"

    @unittest.skipIf(not has_triton(), "Inductor+gpu needs triton and recent GPU arch")
    def test_inductor_all_gather_into_tensor_coalesced(self):
        torch._inductor.config.debug = True
        self._init_process_group()

        def func(args: List[torch.Tensor]) -> torch.Tensor:
            ag0 = torch.ops._c10d_functional.all_gather_into_tensor_coalesced(
                args, self.world_size, "default"
            )
            ag0 = [torch.ops._c10d_functional.wait_tensor(out) for out in ag0]
            return ag0

        args = [torch.rand(4, 4, device=self.device) for _ in range(4)]
        compiled = torch.compile(func)
        code = run_and_get_triton_code(compiled, args)
        (
            FileCheck()
            .check(
                "buf0 = torch.ops._c10d_functional.all_gather_into_tensor_coalesced"
                ".default([arg0_1, arg1_1, arg2_1, arg3_1]"
            )
            .check("buf1 = buf0[0]")
            .check("buf2 = buf0[1]")
            .check("buf3 = buf0[2]")
            .check("buf4 = buf0[3]")
            .check("torch.ops._c10d_functional.wait_tensor.default(buf1")
            .check("torch.ops._c10d_functional.wait_tensor.default(buf2")
            .check("torch.ops._c10d_functional.wait_tensor.default(buf3")
            .check("torch.ops._c10d_functional.wait_tensor.default(buf4")
            # Expect no extra copy on return
            .check("return (buf1, buf2, buf3, buf4, )")
            .run(code)
        )
        out = compiled(args)
        correct = func(args)
        assert same(out, correct), f"{out} va {correct}"

    @unittest.skipIf(not has_triton(), "Inductor+gpu needs triton and recent GPU arch")
    def test_inductor_reduce_scatter_tensor_single(self):
        torch._inductor.config.debug = True
        self._init_process_group()

        def func(arg: torch.Tensor) -> torch.Tensor:
            rs0 = torch.ops._c10d_functional.reduce_scatter_tensor(
                arg, "avg", self.world_size, "default"
            )
            rs0 = torch.ops._c10d_functional.wait_tensor(rs0)
            return rs0

        arg = torch.rand(4, 4, device=self.device)
        compiled = torch.compile(func)
        code = run_and_get_triton_code(compiled, arg)
        (
            FileCheck()
            .check(
                "buf0 = torch.ops._c10d_functional.reduce_scatter_tensor.default(arg0_1"
            )
            .check("torch.ops._c10d_functional.wait_tensor.default(buf0")
            # Expect no extra copy on return
            .check("return (buf0, )")
            .run(code)
        )
        out = compiled(arg)
        correct = func(arg)
        assert same(out, correct), f"{out} va {correct}"

    @unittest.skipIf(not has_triton(), "Inductor+gpu needs triton and recent GPU arch")
    def test_inductor_reduce_scatter_tensor_coalesced(self):
        torch._inductor.config.debug = True
        self._init_process_group()

        def func(args: List[torch.Tensor]) -> torch.Tensor:
            rs0 = torch.ops._c10d_functional.reduce_scatter_tensor_coalesced(
                args, "avg", self.world_size, "default"
            )
            rs0 = [torch.ops._c10d_functional.wait_tensor(out) for out in rs0]
            return rs0

        args = [torch.rand(4, 4, device=self.device) for _ in range(4)]
        compiled = torch.compile(func)
        code = run_and_get_triton_code(compiled, args)
        (
            FileCheck()
            .check(
                "buf0 = torch.ops._c10d_functional.reduce_scatter_tensor_coalesced"
                ".default([arg0_1, arg1_1, arg2_1, arg3_1]"
            )
            .check("buf1 = buf0[0]")
            .check("buf2 = buf0[1]")
            .check("buf3 = buf0[2]")
            .check("buf4 = buf0[3]")
            .check("torch.ops._c10d_functional.wait_tensor.default(buf1")
            .check("torch.ops._c10d_functional.wait_tensor.default(buf2")
            .check("torch.ops._c10d_functional.wait_tensor.default(buf3")
            .check("torch.ops._c10d_functional.wait_tensor.default(buf4")
            # Expect no extra copy on return
            .check("return (buf1, buf2, buf3, buf4, )")
            .run(code)
        )
        out = compiled(args)
        correct = func(args)
        assert same(out, correct), f"{out} va {correct}"


if __name__ == "__main__":
    run_tests()<|MERGE_RESOLUTION|>--- conflicted
+++ resolved
@@ -8,7 +8,7 @@
 from torch._C import FileCheck
 from torch._dynamo.utils import same
 from torch._inductor.utils import run_and_get_triton_code
-<<<<<<< HEAD
+from torch.fx.experimental.proxy_tensor import make_fx
 from torch.distributed._functional_collectives import (
     all_gather_into_tensor_coalesced,
     all_gather_tensor,
@@ -18,9 +18,6 @@
     reduce_scatter_tensor,
     reduce_scatter_tensor_coalesced,
 )
-=======
-from torch.fx.experimental.proxy_tensor import make_fx
->>>>>>> 807ae0e6
 from torch.testing._internal.common_distributed import (
     MultiProcessTestCase,
     requires_nccl,
@@ -251,7 +248,6 @@
             output = torch.ops._c10d_functional.wait_tensor(output)
             assert output.eq(self.rank * i).all()
 
-<<<<<<< HEAD
         outputs = reduce_scatter_tensor_coalesced(
             inputs,
             "avg",
@@ -260,7 +256,7 @@
         )
         for i, output in enumerate(outputs):
             assert output.eq(self.rank * i).all()
-=======
+
     @skip_if_lt_x_gpu(2)
     def test_all_reduce__functionalization_and_reinplace(self) -> None:
         self._init_process_group()
@@ -322,7 +318,6 @@
             .check("return (arg0_1, arg1_1")
             .run(code)
         )
->>>>>>> 807ae0e6
 
     @unittest.skipIf(not has_triton(), "Inductor+gpu needs triton and recent GPU arch")
     def test_inductor_all_reduce_single(self):
