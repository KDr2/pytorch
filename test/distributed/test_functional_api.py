# Owner(s): ["oncall: distributed"]

import os
import sys
import unittest
from functools import partial, wraps

import torch
import torch.distributed as dist
import torch.distributed._functional_collectives as ft_c
import torch.distributed._tensor as dt
import torch.distributed.distributed_c10d as c10d

from functorch import make_fx
from torch.testing import FileCheck
from torch.testing._internal.distributed.fake_pg import FakeStore
from torch.utils._triton import has_triton
from torch._inductor.utils import run_and_get_code

if not dist.is_available():
    print("Distributed not available, skipping tests", file=sys.stderr)
    sys.exit(0)

from torch.testing._internal.common_distributed import (
    MultiProcessTestCase,
    MultiThreadedTestCase,
    requires_nccl,
<<<<<<< HEAD
    run_with_both_funcol_impls,
    run_with_both_funcol_impls_with_arg,
    run_with_legacy_funcol,
    TEST_SKIPS,
=======
>>>>>>> e3ac6158
)
from torch.testing._internal.common_utils import (
    instantiate_parametrized_tests,
    parametrize,
    run_tests,
    TestCase,
)


def new_subgroups(group_size: int, pg_tag=None):
    world_size = dist.get_world_size()
    subgroups = []
    cur_subgroup = None

    for subgroup_id in range(world_size // group_size):
        start_rank = subgroup_id * group_size
        end_rank = start_rank + group_size
        ranks_in_subgroup = list(range(start_rank, end_rank))
        subgroup = c10d._new_group_with_tag(
            ranks=ranks_in_subgroup,
            pg_tag=pg_tag,
        )
        subgroups.append(subgroup)

        rank = dist.get_rank()
        if rank in ranks_in_subgroup:
            cur_subgroup = subgroup

    return cur_subgroup, subgroups


class TestExpand(MultiThreadedTestCase):
    @property
    def world_size(self):
        return 4

    def setUp(self):
        super().setUp()
        self._spawn_threads()

    def test_expand_1d_rank_list(self):
        tag, rankset, group_size = ft_c._expand_group([0, 1, 2, 3])
        self.assertEqual("", tag)
        self.assertEqual([0, 1, 2, 3], rankset)
        self.assertEqual(4, group_size)

        tag, rankset, group_size = ft_c._expand_group([0, 1, 2, 3], "bla")
        self.assertEqual("bla", tag)

    def test_expand_2d_rank_list(self):
        tag, rankset, group_size = ft_c._expand_group([[0, 1], [2, 3]])
        self.assertEqual("", tag)
        self.assertEqual([0, 1, 2, 3], rankset)
        self.assertEqual(2, group_size)

        tag, rankset, group_size = ft_c._expand_group([[0, 1], [2, 3]], "blu")
        self.assertEqual("blu", tag)

        with self.assertRaisesRegex(ValueError, "group sizes must be identical"):
            ft_c._expand_group([[0], [1, 2, 3]])

    def test_expand_process_group(self):
        tag, rankset, group_size = ft_c._expand_group(dist.group.WORLD)
        self.assertEqual(c10d._get_group_tag(dist.group.WORLD), tag)
        self.assertEqual([0, 1, 2, 3], rankset)
        self.assertEqual(4, group_size)

        tag, rankset, group_size = ft_c._expand_group(dist.group.WORLD, "bla")
        self.assertEqual("bla", tag)

        my_pg, others = new_subgroups(group_size=2)
        tag, rankset, group_size = ft_c._expand_group(my_pg)
        self.assertEqual(c10d._get_group_tag(my_pg), tag)
        self.assertEqual(dist.get_process_group_ranks(my_pg), rankset)
        self.assertEqual(2, group_size)

        my_pg = None
        for i in range(dist.get_world_size()):
            group = c10d._new_group_with_tag([i], pg_tag="my_pg")
            if i == dist.get_rank():
                my_pg = group
        tag, rankset, group_size = ft_c._expand_group(my_pg)
        self.assertEqual("my_pg", tag)
        self.assertEqual([dist.get_rank()], rankset)
        self.assertEqual(1, group_size)

        tag, rankset, group_size = ft_c._expand_group(my_pg, "bla")
        self.assertEqual("bla", tag)

    def test_expand_device_mesh(self):
        mesh = dt.DeviceMesh("cpu", torch.arange(4))
        tag, rankset, group_size = ft_c._expand_group(mesh)
        self.assertEqual(c10d._get_group_tag(mesh.get_group(mesh_dim=0)), tag)
        self.assertEqual([0, 1, 2, 3], rankset)
        self.assertEqual(4, group_size)

        mesh = dt.DeviceMesh("cpu", torch.arange(4))
        tag, rankset, group_size = ft_c._expand_group(mesh)
        self.assertEqual(c10d._get_group_tag(mesh.get_group(mesh_dim=0)), tag)
        self.assertEqual([0, 1, 2, 3], rankset)
        self.assertEqual(4, group_size)

    def test_expand_device_mesh_tuple(self):
        mesh = dt.DeviceMesh("cpu", torch.arange(4).view(2, 2))
        with self.assertRaisesRegex(AssertionError, "Only 1D mesh"):
            tag, rankset, group_size = ft_c._expand_group(mesh)

        tag, rankset, group_size = ft_c._expand_group((mesh, 0))
        self.assertEqual(c10d._get_group_tag(mesh.get_group(mesh_dim=0)), tag)
        expected_rankset = [0, 2] if dist.get_rank() in [0, 2] else [1, 3]
        self.assertEqual(expected_rankset, rankset)
        self.assertEqual(2, group_size)

        tag, rankset, group_size = ft_c._expand_group((mesh, 1))
        expected_rankset = [0, 1] if dist.get_rank() in [0, 1] else [2, 3]
        self.assertEqual(c10d._get_group_tag(mesh.get_group(mesh_dim=1)), tag)
        self.assertEqual(expected_rankset, rankset)
        self.assertEqual(2, group_size)


class TestPgTag(MultiThreadedTestCase):
    @property
    def world_size(self):
        return 4

    def setUp(self):
        super().setUp()
        self._spawn_threads()

    """
    The behavior we want is as follow:

    - rankset+tag will always result in the same PG.
    Do we enforce this by failing creation of new PGs or returning existing ones?
        Return existing one.

    - default tag gives existing behavior.
        This means we should create duplicates.
    - _expand_group on _default-tagged pg should always resolve to it
        This mean we can't depend on empty tag + rankset.
    """

    def test_pg_creation_with_tag(self):
        my_group, _ = new_subgroups(group_size=2, pg_tag="blu")
        my_group2, _ = new_subgroups(group_size=2, pg_tag="blu")
        self.assertEqual(my_group, my_group2)

        my_group3, _ = new_subgroups(group_size=2, pg_tag="blu2")
        self.assertNotEqual(my_group, my_group3)

        my_group4, _ = new_subgroups(group_size=2)
        self.assertNotEqual(my_group, my_group4)

        my_group5, _ = new_subgroups(group_size=2)
        self.assertNotEqual(my_group4, my_group5)

    def test_pg_lookup_roundtrip(self):
        pg_tag0, _ = new_subgroups(group_size=2, pg_tag="blu")
        pg_tag1, _ = new_subgroups(group_size=2, pg_tag="blu2")
        pg_notag0, _ = new_subgroups(group_size=2)
        pg_notag1, _ = new_subgroups(group_size=2)

        def roundtrip(pg):
            tag, rankset, _ = ft_c._expand_group(pg)
            return c10d._find_pg_by_ranks_and_tag(tag, rankset)

        self.assertEqual(pg_tag0, roundtrip(pg_tag0))
        self.assertEqual(pg_tag1, roundtrip(pg_tag1))
        self.assertEqual(pg_notag0, roundtrip(pg_notag0))
        self.assertEqual(pg_notag1, roundtrip(pg_notag1))

    def test_pg_lookup_with_tag(self):
        pg_tag0, _ = new_subgroups(group_size=2, pg_tag="blu")
        pg_tag1, _ = new_subgroups(group_size=2, pg_tag="bla")
        pg_notag0, _ = new_subgroups(group_size=2)

        def roundtrip(pg, pg_tag):
            tag, rankset, _ = ft_c._expand_group(pg, pg_tag)
            return c10d._find_pg_by_ranks_and_tag(tag, rankset)

        self.assertEqual(pg_tag0, roundtrip(pg_tag1, "blu"))
        self.assertEqual(pg_tag0, roundtrip(pg_notag0, "blu"))
        # Cannot erase the tag of a PG
        self.assertEqual(pg_tag0, roundtrip(pg_tag0, ""))

    def test_find_or_create_pg(self):
        pg = c10d._find_or_create_pg_by_ranks_and_tag("blu", [0, 1, 2, 3], 2)
        pg_tag0, _ = new_subgroups(group_size=2, pg_tag="blu")
        self.assertEqual(pg, pg_tag0)

    def test_find_root_pg(self):
        pg = c10d._find_pg_by_ranks_and_tag("", [0, 1, 2, 3])
        self.assertEqual(dist.group.WORLD, pg)


@instantiate_parametrized_tests
class TestTraceableCollectives(MultiThreadedTestCase):
    @property
    def world_size(self):
        return 4

    def setUp(self):
        super().setUp()
        self._spawn_threads()

    @parametrize("device", ["cpu", "cuda"])
    def test_broadcast(self, device):
        if device == "cuda":
            if torch.cuda.device_count() < self.world_size:
                self.skipTest("Not enough CUDA devices")
            torch.cuda.set_device(dist.get_rank())

        if dist.get_rank() == 0:
            tensor = torch.ones([4], device=device)
        else:
            tensor = torch.zeros([4], device=device)

        mesh = dt.DeviceMesh(device, torch.arange(4))
        res = ft_c.broadcast(tensor, 0, mesh)
        self.assertEqual(res, torch.ones([4], device=device))

    @parametrize("device", ["cpu", "cuda"])
    def test_all_reduce_eager(self, device):
        if device == "cuda":
            if torch.cuda.device_count() < self.world_size:
                self.skipTest("Not enough CUDA devices")
            torch.cuda.set_device(dist.get_rank())

        tensor = torch.ones([4], device=device)
        mesh = dt.DeviceMesh(device, torch.arange(4))

        res = ft_c.all_reduce(tensor, "sum", mesh)
        self.assertEqual(res, torch.tensor([4, 4, 4, 4], dtype=torch.float))

        mesh = dt.DeviceMesh(device, torch.arange(4).view(2, 2))
        res2 = ft_c.all_reduce(tensor, "sum", (mesh, 1))
        self.assertEqual(res2, torch.tensor([2, 2, 2, 2], dtype=torch.float))

    @parametrize("device", ["cpu", "cuda"])
    def test_all_reduce_coalesced_eager(self, device):
        if device == "cuda":
            if torch.cuda.device_count() < self.world_size:
                self.skipTest("Not enough CUDA devices")
            torch.cuda.set_device(dist.get_rank())

        t0 = torch.ones([4], device=device)
        t1 = torch.ones([6], device=device) + 2
        mesh = dt.DeviceMesh(device, torch.arange(4))

        res = ft_c.all_reduce_coalesced([t0, t1], "sum", mesh)
        self.assertEqual(res[0], t0 * 4)
        self.assertEqual(res[1], t1 * 4)

    @parametrize("device", ["cpu", "cuda"])
    def test_all_gather_tensor(self, device):
        if device == "cuda":
            if torch.cuda.device_count() < self.world_size:
                self.skipTest("Not enough CUDA devices")
            torch.cuda.set_device(dist.get_rank())

        # testing 1d/2d mesh
        mesh_1d = dt.DeviceMesh(device, torch.arange(self.world_size))
        mesh_2d = dt.DeviceMesh(device, torch.arange(self.world_size).view(2, 2))
        for mesh in [mesh_1d, mesh_2d]:
            dims_to_gather = [0, 1, 2]
            for dim in dims_to_gather:
                output_size = [3, 3, 3]
                output_size[dim] *= mesh.size(0)
                # each rank have its own tensor, all_gather gives a list
                local_tensor = torch.ones([3, 3, 3], device=device)
                gathered_tensor = ft_c.all_gather_tensor(
                    local_tensor, gather_dim=dim, group=(mesh, 0)
                )
                self.assertEqual(gathered_tensor, torch.ones(output_size))

    @parametrize("device", ["cpu", "cuda"])
    def test_all_gather_into_tensor_coalesced(self, device):
        if device == "cuda":
            if torch.cuda.device_count() < self.world_size:
                self.skipTest("Not enough CUDA devices")
            torch.cuda.set_device(dist.get_rank())

        tensors = [torch.ones([4], device=device), torch.ones([4], device=device) + 1]
        mesh = dt.DeviceMesh(device, torch.arange(4))

        res = ft_c.all_gather_into_tensor_coalesced(tensors, mesh)
        self.assertEqual(2, len(res))
        self.assertEqual(torch.ones([4 * dist.get_world_size()], device=device), res[0])
        self.assertEqual(
            torch.ones([4 * dist.get_world_size()], device=device) + 1, res[1]
        )

    @parametrize("device", ["cpu", "cuda"])
    def test_reduce_scatter_tensor(self, device):
        if device == "cuda":
            if torch.cuda.device_count() < self.world_size:
                self.skipTest("Not enough CUDA devices")
            torch.cuda.set_device(dist.get_rank())

        # testing 1d/2d mesh
        mesh_1d = dt.DeviceMesh(device, torch.arange(self.world_size))
        mesh_2d = dt.DeviceMesh(device, torch.arange(self.world_size).view(2, 2))
        for mesh in [mesh_1d, mesh_2d]:
            dims_to_scatter = [0, 1]
            for dim in dims_to_scatter:
                group_size = mesh.size(0)
                input_size = [3, 3]
                output_size = [3, 3]
                output_size[dim] *= group_size
                input_tensor = torch.ones(output_size, device=device)
                res_num = 1 * group_size
                rs_tensor = ft_c.reduce_scatter_tensor(
                    input_tensor, "sum", scatter_dim=dim, group=(mesh, 0)
                )
                self.assertEqual(rs_tensor, torch.ones(input_size) * res_num)

    @parametrize("device", ["cpu", "cuda"])
    def test_reduce_scatter_into_tensor_coalesced(self, device):
        if device == "cuda":
            if torch.cuda.device_count() < self.world_size:
                self.skipTest("Not enough CUDA devices")
            torch.cuda.set_device(dist.get_rank())
        tensors = [
            torch.ones([4], dtype=torch.int64, device=device),
            torch.ones([4], dtype=torch.int64, device=device) + 1,
        ]
        mesh = dt.DeviceMesh(device, torch.arange(4))

        res = ft_c.reduce_scatter_tensor_coalesced(tensors, "sum", [0, 0], mesh)
        self.assertEqual(2, len(res))
        self.assertEqual(torch.tensor([4], device=device), res[0])
        self.assertEqual(torch.tensor([8], device=device), res[1])


class TestMetaCollectives(TestCase):
    def test_all_reduce(self):
        x = torch.rand((2, 3, 4), device="meta")
        out = ft_c.all_reduce(x, "sum", "0")
        self.assertEqual(x.size(), out.size())


class TestGradCollectives(MultiThreadedTestCase):
    @property
    def world_size(self):
        return 2

    def setUp(self):
        super().setUp()
        self._spawn_threads()

    def test_all_reduce(self):
        x = torch.rand([4], requires_grad=True)
        y = torch.rand([4], requires_grad=True)
        out = ft_c.all_reduce(x, "sum", dist.group.WORLD)
        (out + y).sum().backward()
        self.assertIsNone(x.grad)


class TestMakeFx(MultiThreadedTestCase):
    @property
    def world_size(self):
        return 2

    def setUp(self):
        super().setUp()
        self._spawn_threads()

<<<<<<< HEAD
    @run_with_both_funcol_impls_with_arg
    def test_all_reduce_tracing(self, use_native_funcol):
=======
    def tearDown(self):
        super().tearDown()

        # race condition with threads causes is_fx_tracing flag to be set incorrectly.
        torch.fx._symbolic_trace._is_fx_tracing_flag = False
        self.assertFalse(torch.fx._symbolic_trace.is_fx_tracing())

    def test_all_reduce_tracing(self):

>>>>>>> e3ac6158
        def allred(input):
            return ft_c.all_reduce(input, "sum", group=dist.group.WORLD) + 1

        graph = make_fx(allred)(torch.rand(4))
        FileCheck().check("all_reduce").check("wait_tensor").run(str(graph.graph))

        mesh = dt.DeviceMesh("cpu", torch.arange(self.world_size))

        def allred_mesh(input):
            return ft_c.all_reduce(input, "sum", mesh) + 1

        mesh_graph = make_fx(allred_mesh)(torch.rand(4))
        FileCheck().check_not("get_attr").check("wait_tensor").run(
            str(mesh_graph.graph)
        )

        def allred_mesh_dim(input):
            return ft_c.all_reduce(input, "sum", (mesh, 0)) + 1

        mesh_dim_graph = make_fx(allred_mesh_dim)(torch.rand(4))
        FileCheck().check_not("get_attr").check("wait_tensor").run(
            str(mesh_dim_graph.graph)
        )


BACKEND = dist.Backend.NCCL if torch.cuda.is_available() else dist.Backend.GLOO
WORLD_SIZE = 2


def exit_if_lt_x_gpu(x):
    if torch.cuda.device_count() < x:
        sys.exit(TEST_SKIPS[f"multi-gpu-{x}"].exit_code)


def with_comms(func=None):
    if func is None:
        return partial(
            with_comms,
        )

    @wraps(func)
    def wrapper(self, *args, **kwargs):
        if BACKEND == dist.Backend.NCCL and torch.cuda.device_count() < self.world_size:
            sys.exit(TEST_SKIPS[f"multi-gpu-{self.world_size}"].exit_code)
        self.dist_init()
        func(self)
        self.destroy_comms()

    return wrapper


class TestCollectivesWithNCCL(MultiProcessTestCase):
    def setUp(self):
        super().setUp()
        os.environ["WORLD_SIZE"] = str(self.world_size)
        os.environ["BACKEND"] = dist.Backend.NCCL
        self._spawn_processes()

    @property
    def device(self):
        return torch.device(self.rank)

    @property
    def world_size(self):
        return WORLD_SIZE

    @property
    def process_group(self):
        return dist.group.WORLD

    def dist_init(self):
        dist.init_process_group(
            backend=BACKEND,
            world_size=self.world_size,
            rank=self.rank,
            init_method=f"file://{self.file_name}",
        )

        # set device for nccl pg for collectives
        if BACKEND == "nccl":
            torch.cuda.set_device(self.rank)

    def destroy_comms(self):
        # Wait for all ranks to reach here before starting shutdown.
        dist.barrier()
        dist.destroy_process_group()

    @requires_nccl()
    @with_comms()
    def test_all_gather_into_tensor_coalesced(self):
        exit_if_lt_x_gpu(self.world_size)

        tensors = [
            torch.ones([4], device=f"cuda:{self.rank}"),
            torch.ones([4], device=f"cuda:{self.rank}") + 1,
        ]
        mesh = dt.DeviceMesh(f"cuda:{self.rank}", torch.arange(self.world_size))

        res = ft_c.all_gather_into_tensor_coalesced(tensors, mesh)
        self.assertEqual(2, len(res))
        self.assertEqual(torch.ones([4 * dist.get_world_size()]), res[0])
        self.assertEqual(torch.ones([4 * dist.get_world_size()]) + 1, res[1])

    @with_comms()
    def test_all_to_all_single(self):
        device = "cuda" if BACKEND == dist.Backend.NCCL else "cpu"
        mesh = dt.DeviceMesh(device, torch.arange(self.world_size))
        rank = dist.get_rank()

        row = self.world_size * (rank + 1) * (self.world_size + 1) / 2
        x = torch.ones(int(row), 5, device=device) * (rank + 1)
        split_sizes = [(i + 1) * (rank + 1) for i in range(self.world_size)]
        y = ft_c.all_to_all_single(
            x, output_split_sizes=split_sizes, input_split_sizes=split_sizes, group=mesh
        )
        expected = []
        for idx, tensor in enumerate(torch.split(x, split_sizes)):
            expected.append(torch.full_like(tensor, (idx + 1)))
        expected = torch.cat(expected)
        self.assertEqual(y, expected)

    @with_comms()
    def test_all_to_all_single_1d_input(self):
        device = "cuda" if BACKEND == dist.Backend.NCCL else "cpu"
        mesh = dt.DeviceMesh(device, torch.arange(self.world_size))
        rank = dist.get_rank()

        row = self.world_size * (rank + 1) * (self.world_size + 1) / 2
        x = torch.ones(int(row), device=device) * (rank + 1)
        split_sizes = [(i + 1) * (rank + 1) for i in range(self.world_size)]
        y = ft_c.all_to_all_single(
            x, output_split_sizes=split_sizes, input_split_sizes=split_sizes, group=mesh
        )
        expected = []
        for idx, tensor in enumerate(torch.split(x, split_sizes)):
            expected.append(torch.full_like(tensor, (idx + 1)))
        expected = torch.cat(expected)
        self.assertEqual(y, expected)

    @with_comms()
    def test_all_to_all_single_split_sizes_none(self):
        device = "cuda" if BACKEND == dist.Backend.NCCL else "cpu"
        mesh = dt.DeviceMesh(device, torch.arange(self.world_size))
        rank = dist.get_rank()

        x = torch.ones(self.world_size, self.world_size, device=device) * (rank + 1)
        y = ft_c.all_to_all_single(
            x, output_split_sizes=None, input_split_sizes=None, group=mesh
        )
        expected = []
        for idx, tensor in enumerate(torch.chunk(x, self.world_size)):
            expected.append(torch.full_like(tensor, (idx + 1)))
        expected = torch.cat(expected)
        self.assertEqual(y, expected)

    @unittest.skipIf(not has_triton(), "Inductor+gpu needs triton and recent GPU arch")
    @requires_nccl()
    @with_comms()
    def test_tracing(self):
        def allreduce(t, pg):
            return ft_c.all_reduce(t, "sum", pg)

        compiled_allreduce = torch.compile(allreduce, fullgraph=True)
        compiled_allreduce(torch.randn(8, device=self.device), self.process_group)

    @unittest.skipIf(not has_triton(), "Inductor+gpu needs triton and recent GPU arch")
    def test_tracing_with_fakepg(self):
        exit_if_lt_x_gpu(self.world_size)

        def allreduce(t, pg):
            return ft_c.all_reduce(t, "sum", pg)

        compiled_allreduce = torch.compile(allreduce, fullgraph=True)
        dist.init_process_group(
            backend="fake",
            rank=0,
            world_size=8,
            store=FakeStore(),
        )
        allreduce(torch.randn(8, device=self.device), pg=dist.group.WORLD)


class TestNCCLCollectivesWithWorldSize4(TestCollectivesWithNCCL):
    @property
    def world_size(self):
        return 4

    @requires_nccl()
    @with_comms()
    def test_permute_tensor_with_sub_group(self):
        exit_if_lt_x_gpu(self.world_size)

        device = "cuda"
        mesh_dim_names = ["dp", "tp"]

        mesh_2d = dt.init_device_mesh(
            device, (2, self.world_size // 2), mesh_dim_names=mesh_dim_names
        )

        for mesh_name in mesh_dim_names:
            mesh = mesh_2d[mesh_name]
            rank = mesh.get_local_rank()

            # rank0: [0., 1.], rank1: [2., 3.]
            send_tensor = torch.arange(2, dtype=torch.float32, device=device) + 2 * rank
            recvd_tensor = ft_c.permute_tensor(send_tensor, [1, 0], group=mesh)

            # rank0: [2., 3.], rank1: [0., 1.]
            expected = torch.arange(2, dtype=torch.float32, device=device) + 2 * (
                (rank - 1 + 2) % 2
            )
            self.assertEqual(
                recvd_tensor,
                expected,
                msg=f"Expected {expected} on {self.rank=} (local_rank={rank}), "
                f"but received {recvd_tensor} instead.",
            )


<<<<<<< HEAD
class TestOpWaitiness(MultiProcessTestCase):
=======
@instantiate_parametrized_tests
class TestFunctionalAutograd(MultiThreadedTestCase):
    def setUp(self):
        super().setUp()
        self._spawn_threads()

>>>>>>> e3ac6158
    @property
    def world_size(self):
        return 2

    @parametrize("compile", [True, False])
    def test_all_to_all_single(self, compile: bool = True) -> None:
        group = dist.group.WORLD.group_name

        t = torch.rand((self.world_size, 2), requires_grad=True)

        def my_func(t: torch.Tensor, world_size: int) -> torch.Tensor:
            sizes = [1] * world_size
            t = t * 10
            assert t.requires_grad
            out = ft_c.all_to_all_single_autograd(
                t,
                sizes,
                sizes,
                group
            )
            out = out + 2
            return out

<<<<<<< HEAD
    def _init_process_group(self):
        from torch.testing._internal.distributed.fake_pg import FakeStore

        dist.init_process_group(
            backend="fake",
            world_size=self.world_size,
            rank=self.rank,
            store=FakeStore(),
        )
=======
        if compile:
            compiled = torch.compile(my_func, fullgraph=True, backend="aot_eager")
        else:
            compiled = my_func

        out = compiled(t, self.world_size)
        self.assertIsNotNone(out.grad_fn)
        self.assertTrue(out.requires_grad)
        loss = out.sum()
        loss.backward()
        self.assertIsNotNone(t.grad)

    def test_all_to_all_single_inductor(self) -> None:
        group = dist.group.WORLD.group_name

        t = torch.rand((self.world_size, 2), requires_grad=True)

        def my_func(t: torch.Tensor, world_size: int) -> torch.Tensor:
            sizes = [1] * world_size
            t = t * 10
            assert t.requires_grad
            out = ft_c.all_to_all_single_autograd(
                t,
                sizes,
                sizes,
                group
            )
            out = out + 2
            return out.sum()

        compiled = torch.compile(my_func, fullgraph=True)

        def run_with_backward():
            out = compiled(t, self.world_size)
            out.backward()

        res, codes = run_and_get_code(run_with_backward)
        for code in codes:
            FileCheck().check_count(
                "_c10d_functional.all_to_all_single.default", 1, exactly=True
            ).check_count(
                "_c10d_functional.wait_tensor.default", 1, exactly=True
            ).run(code)
>>>>>>> e3ac6158

        self.assertIsNotNone(t.grad)


if __name__ == "__main__":
    run_tests()<|MERGE_RESOLUTION|>--- conflicted
+++ resolved
@@ -25,13 +25,6 @@
     MultiProcessTestCase,
     MultiThreadedTestCase,
     requires_nccl,
-<<<<<<< HEAD
-    run_with_both_funcol_impls,
-    run_with_both_funcol_impls_with_arg,
-    run_with_legacy_funcol,
-    TEST_SKIPS,
-=======
->>>>>>> e3ac6158
 )
 from torch.testing._internal.common_utils import (
     instantiate_parametrized_tests,
@@ -399,10 +392,6 @@
         super().setUp()
         self._spawn_threads()
 
-<<<<<<< HEAD
-    @run_with_both_funcol_impls_with_arg
-    def test_all_reduce_tracing(self, use_native_funcol):
-=======
     def tearDown(self):
         super().tearDown()
 
@@ -412,7 +401,6 @@
 
     def test_all_reduce_tracing(self):
 
->>>>>>> e3ac6158
         def allred(input):
             return ft_c.all_reduce(input, "sum", group=dist.group.WORLD) + 1
 
@@ -632,16 +620,12 @@
             )
 
 
-<<<<<<< HEAD
-class TestOpWaitiness(MultiProcessTestCase):
-=======
 @instantiate_parametrized_tests
 class TestFunctionalAutograd(MultiThreadedTestCase):
     def setUp(self):
         super().setUp()
         self._spawn_threads()
 
->>>>>>> e3ac6158
     @property
     def world_size(self):
         return 2
@@ -665,17 +649,6 @@
             out = out + 2
             return out
 
-<<<<<<< HEAD
-    def _init_process_group(self):
-        from torch.testing._internal.distributed.fake_pg import FakeStore
-
-        dist.init_process_group(
-            backend="fake",
-            world_size=self.world_size,
-            rank=self.rank,
-            store=FakeStore(),
-        )
-=======
         if compile:
             compiled = torch.compile(my_func, fullgraph=True, backend="aot_eager")
         else:
@@ -719,7 +692,6 @@
             ).check_count(
                 "_c10d_functional.wait_tensor.default", 1, exactly=True
             ).run(code)
->>>>>>> e3ac6158
 
         self.assertIsNotNone(t.grad)
 
