--- conflicted
+++ resolved
@@ -763,11 +763,6 @@
         optim1.load_state_dict(sharded_osd)
         self._step_model(model1, optim1, num_iters=NUM_ITERS)
 
-<<<<<<< HEAD
-    @skip_if_lt_x_gpu(4)
-    def test_multigpu(self):
-        raise RuntimeError("4 GPU test is indeed running!")
-=======
     @skip_if_lt_x_gpu(2)
     def test_check_optim_state_dict_shapes(self):
         from torch.distributed.fsdp._optim_utils import _check_optim_state_dict_shapes
@@ -785,7 +780,10 @@
             expected_warning=UserWarning, expected_regex=warn_regex,
         ):
             _check_optim_state_dict_shapes(osd, model, optim_input)
->>>>>>> eddc892b
+
+    @skip_if_lt_x_gpu(4)
+    def test_multigpu(self):
+        raise RuntimeError("4 GPU test is indeed running!")
 
 
 instantiate_parametrized_tests(TestFSDPOptimState)
