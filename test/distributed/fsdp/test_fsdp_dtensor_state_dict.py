# Owner(s): ["oncall: distributed"]

import io
from copy import deepcopy

import torch
import torch.nn as nn
from torch.distributed._shard.sharded_tensor import ShardedTensor
from torch.distributed._tensor import DTensor, Shard
from torch.distributed.device_mesh import init_device_mesh
from torch.distributed.fsdp import FullyShardedDataParallel as FSDP
from torch.distributed.fsdp.api import (
    ShardedOptimStateDictConfig,
    ShardedStateDictConfig,
    StateDictType,
)
from torch.testing._internal.common_utils import (
    instantiate_parametrized_tests,
    parametrize,
    run_tests,
)
from torch.testing._internal.distributed._tensor.common_dtensor import (
    DTensorTestBase,
    skip_if_lt_x_gpu,
    with_comms,
)


# Simple and boring model to test interface and some corner cases that do not
# require complicated wrapping strategy.
class TestDummyModel(torch.nn.Module):
    def __init__(self) -> None:
        super().__init__()
        torch.manual_seed(0)
        self.net1 = nn.Sequential(nn.Linear(8, 16), nn.ReLU())
        self.net2 = nn.Sequential(nn.Linear(16, 32), nn.ReLU())
        self.net3 = nn.Sequential(nn.Linear(32, 64), nn.ReLU())
        self.net4 = nn.Sequential(nn.ReLU(), nn.Linear(64, 8))

    def forward(self, x):
        return self.net4(self.net3(self.net2(self.net1(x))))

    def get_input(self):
        return torch.rand(8, 8, device="cuda")


class TestDummyModelUneven(torch.nn.Module):
    def __init__(self) -> None:
        super().__init__()
        torch.manual_seed(0)
        self.net1 = nn.Sequential(nn.Linear(5, 10), nn.ReLU())
        self.net2 = nn.Sequential(nn.Linear(10, 15), nn.ReLU())
        self.net3 = nn.Linear(15, 30)
        self.net4 = nn.Sequential(nn.ReLU(), nn.Linear(30, 5))

    def forward(self, x):
        return self.net4(self.net3(self.net2(self.net1(x))))

    def get_input(self):
        return torch.rand(5, 5, device="cuda")


class TestFSDPWithDeviceMeshAndDTensor(DTensorTestBase):
    def _create_model(self, is_even_sharded_model, device_mesh=None):
        dummy_model = (
            TestDummyModel() if is_even_sharded_model else TestDummyModelUneven()
        )

        model = FSDP(dummy_model.cuda(), device_mesh=device_mesh)
        optim = torch.optim.Adam(model.parameters(), lr=0.1)
        model(model.get_input()).sum().backward()
        optim.step()

        return model, optim

    @with_comms
    @skip_if_lt_x_gpu(2)
    @parametrize("is_even_sharded_model", [True, False])
    def test_fsdp_init_with_device_mesh(self, is_even_sharded_model):
        device_mesh = init_device_mesh(self.device_type, (self.world_size,))
        model, optim = self._create_model(is_even_sharded_model, device_mesh)

        FSDP.set_state_dict_type(
            model,
            StateDictType.SHARDED_STATE_DICT,
        )
        state_dict = model.state_dict()
        optim_state_dict = FSDP.optim_state_dict(model, optim)

        for v in state_dict.values():
            self.assertEqual(type(v), DTensor)
            self.assertEqual(len(v.placements), 1)
            self.assertEqual(v.placements[0], (Shard(dim=0)))
            self.assertEqual(v.device_mesh, device_mesh)

        for state in optim_state_dict["state"].values():
            for k, v in state.items():
                if k != "step":
                    self.assertEqual(type(v), DTensor)
                    self.assertEqual(len(v.placements), 1)
                    self.assertEqual(v.placements[0], (Shard(dim=0)))
                    self.assertEqual(v.device_mesh, device_mesh)

        state_dict_type = FSDP.get_state_dict_type(model)
        # If device_mesh is used when initializing FSDP, the field _use_dtensor will
        # automatically be set to True if StateDictType is set to SHARDED_STATE_DICT.
        self.assertEqual(state_dict_type.state_dict_config._use_dtensor, True)
        self.assertEqual(state_dict_type.optim_state_dict_config._use_dtensor, True)

    @with_comms
    @skip_if_lt_x_gpu(2)
    @parametrize("offload_to_cpu", [True, False])
    @parametrize("is_even_sharded_model", [True, False])
    def test_dtensor_sharded_tensor_state_dict_identical(
        self, offload_to_cpu, is_even_sharded_model
    ):
        device_mesh = init_device_mesh(self.device_type, (self.world_size,))
        model, optim = self._create_model(is_even_sharded_model, device_mesh)

        FSDP.set_state_dict_type(
            model,
            StateDictType.SHARDED_STATE_DICT,
            state_dict_config=ShardedStateDictConfig(offload_to_cpu=offload_to_cpu),
            optim_state_dict_config=ShardedOptimStateDictConfig(
                offload_to_cpu=offload_to_cpu
            ),
        )
        dtensor_sd = model.state_dict()
        dtensor_osd = FSDP.optim_state_dict(model, optim)

        ref_model, ref_optim = self._create_model(is_even_sharded_model)
        FSDP.set_state_dict_type(
            ref_model,
            StateDictType.SHARDED_STATE_DICT,
            state_dict_config=ShardedStateDictConfig(offload_to_cpu=offload_to_cpu),
            optim_state_dict_config=ShardedOptimStateDictConfig(
                offload_to_cpu=offload_to_cpu
            ),
        )
        sharded_tensor_sd = ref_model.state_dict()
        sharded_tensor_osd = FSDP.optim_state_dict(ref_model, ref_optim)

        # Check dtensor and sharded_tensor model state dict values are identical
        for dtensor_sd_item, sharded_tensor_sd_item in zip(
            dtensor_sd.items(), sharded_tensor_sd.items()
        ):
            k1, v1 = dtensor_sd_item
            k2, v2 = sharded_tensor_sd_item
            self.assertEqual(k1, k2)

            # if the ShardedTensor is an empty shard,
            # then the local tensor of DTensor should be local_tensor=tensor([])
            if len(v2.local_shards()) == 0:
                self.assertEqual(v1.to_local().numel(), 0)
            else:
                self.assertEqual(type(v1), DTensor)
                self.assertEqual(type(v2), ShardedTensor)
                # check whether local_tensor are the same
                self.assertEqual(v1.to_local(), v2.local_tensor())
                # check whether device are the same
                self.assertEqual(v1.to_local().device, v2.local_tensor().device)

        # Check dtensor and sharde_tensor optim state dict values are identical
        for dtensor_osd_state, sharded_tensor_osd_state in zip(
            dtensor_osd["state"].items(), sharded_tensor_osd["state"].items()
        ):
            # check FQN are the same
            self.assertEqual(dtensor_osd_state[0], sharded_tensor_osd_state[0])
            for dtensor_hyper_param, sharded_tensor_hyper_param in zip(
                dtensor_osd_state[1].items(),
                sharded_tensor_osd_state[1].items(),
            ):
                k1, v1 = dtensor_hyper_param
                k2, v2 = sharded_tensor_hyper_param
                self.assertEqual(k1, k2)

                if k1 != "step":
                    # if the ShardedTensor is an empty shard,
                    # then the local tensor of DTensor should be local_tensor=tensor([])
                    if len(v2.local_shards()) == 0:
                        self.assertEqual(v1.to_local().numel(), 0)
                    else:
                        self.assertEqual(type(v1), DTensor)
                        self.assertEqual(type(v2), ShardedTensor)
                        # check whether local_tensor are the same
                        self.assertEqual(v1.to_local(), v2.local_tensor())
                        # check whether device are the same
                        self.assertEqual(v1.to_local().device, v2.local_tensor().device)
                else:
                    self.assertEqual(v1, v2)

    @with_comms
    @skip_if_lt_x_gpu(2)
    @parametrize("offload_to_cpu", [True, False])
    @parametrize("is_even_sharded_model", [True, False])
    def test_dtensor_sharded_optim_load_state_dict(
        self, offload_to_cpu, is_even_sharded_model
    ):
        device_mesh = init_device_mesh(self.device_type, (self.world_size,))
        model, optim = self._create_model(is_even_sharded_model, device_mesh)

        FSDP.set_state_dict_type(
            model,
            StateDictType.SHARDED_STATE_DICT,
            optim_state_dict_config=ShardedOptimStateDictConfig(
                offload_to_cpu=offload_to_cpu
            ),
        )

        checkpoint = io.BytesIO()
        torch.save(FSDP.optim_state_dict(model, optim), checkpoint)
        # Deepcopy to save current optim_state_dict to compare with the optim_state_dict loaded back below.
        ref_optim_state_dict = deepcopy(FSDP.optim_state_dict(model, optim))

        # Update the parameters so FSDP.optim_state_dict() will be different from ref_optim_state_dict.
        model(model.get_input()).sum().backward()
        optim.step()

        # Load ref_optim_state_dict back.
        checkpoint.seek(0)
        load_ref_optim_state_dict = torch.load(checkpoint)
        optim.load_state_dict(
            FSDP.optim_state_dict_to_load(model, optim, load_ref_optim_state_dict)
        )
        new_optim_state_dict = FSDP.optim_state_dict(model, optim)

        # Check whether new_optim_state_dict is the same as ref_optim_state_dict.
        for new_optim_state_dict_item, ref_optim_state_dict_item in zip(
            new_optim_state_dict["state"].items(),
            ref_optim_state_dict["state"].items(),
        ):
            # check FQN are the same
            self.assertEqual(new_optim_state_dict_item[0], ref_optim_state_dict_item[0])
            for new_optim_hyper_param, ref_optim_hyper_param in zip(
                new_optim_state_dict_item[1].items(),
                ref_optim_state_dict_item[1].items(),
            ):
                k1, v1 = new_optim_hyper_param
                k2, v2 = ref_optim_hyper_param

                # check whether keys are the same
                self.assertEqual(k1, k2)
                # check whether values are the same
                self.assertEqual(v1, v2)

                if k1 != "step":
                    self.assertEqual(type(v1), DTensor)
                    self.assertEqual(type(v2), DTensor)

    @with_comms()
    @skip_if_lt_x_gpu(2)
    @parametrize("offload_to_cpu", [True, False])
    @parametrize("is_even_sharded_model", [True, False])
    def test_dtensor_sharded_model_load_state_dict(
        self, offload_to_cpu, is_even_sharded_model
    ):
        device_mesh = init_device_mesh(self.device_type, (self.world_size,))
        model, optim = self._create_model(is_even_sharded_model, device_mesh)

        FSDP.set_state_dict_type(
            model,
            StateDictType.SHARDED_STATE_DICT,
            state_dict_config=ShardedStateDictConfig(offload_to_cpu=offload_to_cpu),
        )

        checkpoint = io.BytesIO()
        torch.save(model.state_dict(), checkpoint)
        # Deepcopy to save current state_dict to compare with the state_dict loaded back below.
        ref_state_dict = deepcopy(model.state_dict())

        # Update the parameters so model.state_dict() will be different from ref_dtensor_sd.
        model(model.get_input()).sum().backward()
        optim.step()

        # Load ref_state_dict back.
        checkpoint.seek(0)
        load_ref_state_dict = torch.load(checkpoint)
        model.load_state_dict(load_ref_state_dict)
        new_state_dict = model.state_dict()

        # Check whether new_state_dict is the same as ref_state_dict.
        for (k1, v1), (k2, v2) in zip(ref_state_dict.items(), new_state_dict.items()):
            # check whether fqn are the same
            self.assertEqual(k1, k2)

            self.assertEqual(type(v1), DTensor)
            self.assertEqual(type(v2), DTensor)
            # check whether DTensor are the same
            self.assertEqual(v1, v2)

    @with_comms
    @skip_if_lt_x_gpu(4)
    def test_raises_warning_or_errors(self):
        device_mesh = init_device_mesh(self.device_type, (self.world_size,))
        model, optim = self._create_model(
            is_even_sharded_model=True, device_mesh=device_mesh
        )
        # initialize optim
        model(model.get_input()).sum().backward()
        optim.step()

        with self.assertRaisesRegex(
            RuntimeError, "DeviceMesh is not compatible with LOCAL_STATE_DICT."
        ):
            with FSDP.state_dict_type(model, StateDictType.LOCAL_STATE_DICT):
<<<<<<< HEAD
                state_dict = model.state_dict()
=======
                model.state_dict()
>>>>>>> 9706ada3

        with self.assertRaisesRegex(
            RuntimeError, "DeviceMesh is not compatible with LOCAL_STATE_DICT."
        ):
            with FSDP.state_dict_type(model, StateDictType.LOCAL_STATE_DICT):
                FSDP.optim_state_dict(model, optim)


instantiate_parametrized_tests(TestFSDPWithDeviceMeshAndDTensor)
if __name__ == "__main__":
    run_tests()<|MERGE_RESOLUTION|>--- conflicted
+++ resolved
@@ -303,11 +303,7 @@
             RuntimeError, "DeviceMesh is not compatible with LOCAL_STATE_DICT."
         ):
             with FSDP.state_dict_type(model, StateDictType.LOCAL_STATE_DICT):
-<<<<<<< HEAD
-                state_dict = model.state_dict()
-=======
                 model.state_dict()
->>>>>>> 9706ada3
 
         with self.assertRaisesRegex(
             RuntimeError, "DeviceMesh is not compatible with LOCAL_STATE_DICT."
