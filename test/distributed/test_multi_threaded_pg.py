--- conflicted
+++ resolved
@@ -99,8 +99,6 @@
             with self.assertRaises(SkipTest):
                 _test_method(self)
 
-<<<<<<< HEAD
-=======
     @spawn_threads_and_init_comms(world_size=4)
     def test_all_to_all_single_tensor(self):
         rank = dist.get_rank()
@@ -132,7 +130,6 @@
         out = torch.zeros(world_size, 2, dtype=send.dtype)
         dist.all_to_all_single(out, send)
         self.assertEqual(out.tolist(), list(zip(range(world_size), range(world_size))))
->>>>>>> e3ac6158
 
 class TestCollectivesWithBaseClass(MultiThreadedTestCase):
     @property
