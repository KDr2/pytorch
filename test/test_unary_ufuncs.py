--- conflicted
+++ resolved
@@ -613,13 +613,8 @@
             with self.assertRaisesRegex(RuntimeError, r"torch\.frexp\(\) only supports floating-point dtypes"):
                 torch.frexp(input)
 
-<<<<<<< HEAD
         for dtype in floating_types_and(torch.half):
-            input = make_tensor((50, 50), device, dtype)
-=======
-        for dtype in get_all_fp_dtypes(include_half=True, include_bfloat16=False):
-            input = make_tensor((50, 50), dtype=dtype, device=device)
->>>>>>> 16cd6853
+            input = make_tensor((50, 50), device, dtype, device=device)
 
             dtypes = list(all_types_and_complex_and(torch.bool, torch.half, torch.bfloat16))
             dtypes.remove(dtype)
