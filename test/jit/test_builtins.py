# Owner(s): ["oncall: jit"]

import inspect
import os
import sys
import unittest
from typing import Dict, List

import torch
from torch.testing import FileCheck


# Make the helper files in test/ importable
pytorch_test_dir = os.path.dirname(os.path.dirname(os.path.realpath(__file__)))
sys.path.append(pytorch_test_dir)
from torch.testing._internal.common_utils import raise_on_run_directly
from torch.testing._internal.jit_utils import JitTestCase, RUN_CUDA


class TestBuiltins(JitTestCase):
    """
    Tests for TorchScript support of Python builtin functions.
    """

    def test_has_attr(self):
        class HasA(torch.nn.Module):
            def __init__(self) -> None:
                super().__init__()
                self.a = 0

        class HasB(torch.nn.Module):
            def __init__(self) -> None:
                super().__init__()
                self.b = 1

        class Mod(torch.nn.Module):
            def __init__(self) -> None:
                super().__init__()
                self.mods = torch.nn.ModuleList([HasA(), HasB()])

            def forward(self):
                # use a list to encode hasattr results
                l = torch.jit.annotate(List[int], [])
                for mod in self.mods:
                    l.append(int(hasattr(mod, "a")))
                    l.append(int(hasattr(mod, "b")))
                    # actually retrieve the attr to test static refinement
                    if hasattr(mod, "a"):
                        l.append(mod.a)
                    if hasattr(mod, "b"):
                        l.append(mod.b)
                return l

        self.checkModule(Mod(), ())

    def test_has_attr_invalid_args(self):
        class Mod(torch.nn.Module):
            def __init__(self) -> None:
                super().__init__()
                self.mod = torch.nn.Linear(1, 1)

            def forward(self, name):
                # not allowed, `name` must be static.
                return hasattr(self.mod, name)

        with self.assertRaisesRegexWithHighlight(RuntimeError, "hasattr", "name"):
            torch.jit.script(Mod())

        class Mod(torch.nn.Module):
            def forward(self, name):
                # not allowed, `torch.rand` is not a class type
                return hasattr(torch.rand(2, 3), name)

        with self.assertRaisesRegexWithHighlight(RuntimeError, "hasattr", "name"):
            torch.jit.script(Mod())

    def test_del(self):
        def fn(x: List[int]) -> List[int]:
            a = x * 2
            del a
            return x

        self.checkScript(fn, ([1, 2, 3],))

        with self.assertRaisesRegexWithHighlight(RuntimeError, "undefined value", "a"):

            @torch.jit.script
            def fn(x):
                a = x**2
                del a
                return a  # noqa: F821

        with self.assertRaisesRegexWithHighlight(RuntimeError, "undefined value", "a"):

            @torch.jit.script
            def fn(x):
                a = x**2
                if a:
                    del a
                return a

        with self.assertRaisesRegexWithHighlight(RuntimeError, "undefined value", "b"):

            @torch.jit.script
            def fn(x):
                a = x**2
                del b  # noqa: F821
                return a

    def test_del_multiple_operands(self):
        def fn(x: List[int]) -> List[int]:
            a, b, c = x[0], x[1], x[2]
            del a, b, c
            return x

        self.checkScript(fn, ([1, 2, 3],))

        def del_list_multiple_operands(x: List[int]) -> List[int]:
            del x[0], x[1]
            return x

        py_out = del_list_multiple_operands([0, 1, 2])
        jit_out = torch.jit.script(del_list_multiple_operands)([0, 1, 2])
        self.assertEqual(py_out, jit_out)

        def del_dict_multiple_operands(x: Dict[str, int]) -> Dict[str, int]:
            del x["hi"], x["there"]
            return x

        py_out = del_dict_multiple_operands({"hi": 5, "there": 6})
        jit_out = torch.jit.script(del_dict_multiple_operands)({"hi": 5, "there": 6})
        self.assertEqual(py_out, jit_out)

    def test_torch_check(self):
        """Test torch._check functionality with flexible argument handling"""

        def test_check_basic(x):
            torch._check(x.sum().item() > -1000)
            return x

        def test_check_with_message(x):
            torch._check(x.sum().item() > -1000, "Tensor sum must be reasonable")
            return x

        def test_check_with_kwarg_message(x):
            torch._check(
                x.sum().item() > -1000, message="Tensor sum must be reasonable"
            )
            return x

        def test_check_cond_kwarg(x):
            torch._check(cond=x.sum().item() > -1000)
            return x

        def test_check_both_kwargs(x):
            torch._check(cond=x.sum().item() > -1000, message="Both as kwargs")
            return x

        def test_check_kwargs_reversed(x):
            torch._check(message="Reversed order", cond=x.sum().item() > -1000)
            return x

        def test_check_in_loop(x):
            sizes = torch.jit.annotate(List[int], x.tolist())
            for s in sizes:
                torch._check(s > -100)
            return x

        test_tensor = torch.tensor([1, 2, 3])

        # Test all variations
        self.checkScript(test_check_basic, (test_tensor,))
        self.checkScript(test_check_with_message, (test_tensor,))
        self.checkScript(test_check_with_kwarg_message, (test_tensor,))
        self.checkScript(test_check_cond_kwarg, (test_tensor,))
        self.checkScript(test_check_both_kwargs, (test_tensor,))
        self.checkScript(test_check_kwargs_reversed, (test_tensor,))
        self.checkScript(test_check_in_loop, (test_tensor,))

        # Test that the compiled functions work correctly
        scripted_basic = torch.jit.script(test_check_basic)
        scripted_with_message = torch.jit.script(test_check_with_message)
        scripted_with_kwarg = torch.jit.script(test_check_with_kwarg_message)
        scripted_cond_kwarg = torch.jit.script(test_check_cond_kwarg)
        scripted_both_kwargs = torch.jit.script(test_check_both_kwargs)
        scripted_kwargs_reversed = torch.jit.script(test_check_kwargs_reversed)
        scripted_in_loop = torch.jit.script(test_check_in_loop)

        # These should all succeed without throwing
        result1 = scripted_basic(test_tensor)
        result2 = scripted_with_message(test_tensor)
        result3 = scripted_with_kwarg(test_tensor)
        result4 = scripted_cond_kwarg(test_tensor)
        result5 = scripted_both_kwargs(test_tensor)
        result6 = scripted_kwargs_reversed(test_tensor)
        result7 = scripted_in_loop(test_tensor)

        # Results should be the same as input
        for result in [result1, result2, result3, result4, result5, result6, result7]:
            self.assertEqual(result, test_tensor)

        # Check that the message constants are present in the graphs
        FileCheck().check("Tensor sum must be reasonable").run(
            scripted_with_message.graph
        )
        FileCheck().check("Tensor sum must be reasonable").run(
            scripted_with_kwarg.graph
        )
        FileCheck().check("Both as kwargs").run(scripted_both_kwargs.graph)
        FileCheck().check("Reversed order").run(scripted_kwargs_reversed.graph)

        # Verify the graphs contain some computation (not just empty)
        basic_graph_str = str(scripted_basic.graph)
        self.assertTrue(
            len(basic_graph_str) > 100, "Basic graph should contain some computation"
        )

        # Verify the loop case contains a loop
        FileCheck().check("prim::Loop").run(scripted_in_loop.graph)

        for scripted_func in [
            scripted_basic,
            scripted_with_message,
            scripted_with_kwarg,
            scripted_cond_kwarg,
            scripted_both_kwargs,
            scripted_kwargs_reversed,
        ]:
            FileCheck().check("prim::If").check("prim::RaiseException").run(
                scripted_func.graph
            )

    def test_torch_check_invalid_args(self):
        """Test torch._check with invalid arguments"""

        # Test too many arguments
        with self.assertRaisesRegex(
            RuntimeError, "torch._check\\(\\) expects 1 or 2 arguments"
        ):

            @torch.jit.script
            def too_many_args(x):
                torch._check(True, "msg", "extra")
                return x

        # Test invalid keyword argument
        with self.assertRaisesRegex(RuntimeError, "unexpected keyword argument"):

            @torch.jit.script
            def invalid_kwarg(x):
                torch._check(True, invalid_arg="msg")
                return x

        # Test duplicate cond argument (positional + keyword)
        with self.assertRaisesRegex(
            RuntimeError, "multiple values for argument 'cond'"
        ):

            @torch.jit.script
            def duplicate_cond(x):
                torch._check(True, cond=False)
                return x

        # Test missing required cond argument
        with self.assertRaisesRegex(RuntimeError, "missing required argument 'cond'"):

            @torch.jit.script
            def missing_cond(x):
                torch._check(message="msg only")
                return x

        # Test no arguments at all
        with self.assertRaisesRegex(
            RuntimeError, "torch._check\\(\\) expects 1 or 2 arguments"
        ):

            @torch.jit.script
            def no_args(x):
                torch._check()
                return x

        # Test too many total arguments (positional + keyword)
        with self.assertRaisesRegex(
            RuntimeError, "torch._check\\(\\) expects 1 or 2 arguments"
        ):

            @torch.jit.script
            def too_many_total_args(x):
                torch._check(True, "msg", cond=False)
                return x


class TestTensorBuiltins(JitTestCase):
    def test_tensor_properties(self):
        def should_keep(tensor, name):
            if inspect.isroutine(getattr(tensor, name)):
                return False
            if name.startswith("_"):
                return False
            return True

        tensor = torch.arange(4, dtype=torch.float).view(2, 2)
        keys = dir(tensor)

        # real and imag are only implemented for complex tensors.
        self.assertRaises(RuntimeError, lambda: should_keep(tensor, "imag"))
        keys.remove("imag")

        properties = [p for p in keys if should_keep(tensor, p)]

        code_template = """
        def fn(x):
            return x.{}
        """

        EQUALITY_MISMATCH = {
            # TorchScript doesn't have real enums so they return an int instead
            # of the actual value
            "dtype",
            "layout",
        }
        MISSING_PROPERTIES = {
            "grad_fn",
            # This is an undocumented property so it's not included
            "output_nr",
            # This has a longer implementation, maybe not worth copying to
            # TorchScript if named tensors don't work there anyways
            "names",
<<<<<<< HEAD
            "was_wrapped_number",
=======
            # We don't plan to support grad_dtype in TorchScript
            "grad_dtype",
>>>>>>> e7fd2969
        }

        for p in properties:
            if p in MISSING_PROPERTIES:
                continue
            code = code_template.format(p)
            cu = torch.jit.CompilationUnit()
            cu.define(code)
            if p in EQUALITY_MISMATCH:
                continue
            self.assertEqual(getattr(tensor, p), cu.fn(tensor))

    def test_tensor_subscript_assign(self):
        def fn1(x):
            a = torch.zeros_like(x, dtype=torch.uint8)
            a[torch.tensor(0)] = torch.tensor(2, dtype=torch.uint8)
            return a

        def fn2(x):
            a = torch.zeros_like(x, dtype=torch.uint8)
            a[0] = 2
            return a

        def fn3(x):
            a = torch.zeros_like(x, dtype=torch.uint8)
            a[torch.tensor(0)] = 2
            return a

        def fn4(x):
            a = torch.zeros_like(x, dtype=torch.uint8)
            a[0] = torch.tensor(2, dtype=torch.uint8)
            return a

        def fn5(x):
            a = torch.zeros_like(x, dtype=torch.float32)
            a[torch.tensor(0)] = 2
            return a

        for fn in (fn1, fn2, fn3, fn4, fn5):
            self.checkScript(fn, (torch.zeros(2, dtype=torch.uint8),))

    @unittest.skipIf(not RUN_CUDA, "requires CUDA")
    def test_tensor_subscript_assign_device(self):
        def fn6(x):
            a = torch.zeros_like(x, dtype=torch.float32, device="cuda")
            a[torch.tensor(0)] = 2
            return a

        self.checkScript(fn6, (torch.zeros(2, dtype=torch.float32, device="cuda"),))

    def test_tensor_item(self):
        def test_scalar_cast(x):
            scalar = x.item()
            return int(scalar), float(scalar)

        graph = torch.jit.script(test_scalar_cast).graph
        FileCheck().check("(int, float) = prim::TupleConstruct").run(graph)
        self.checkScript(test_scalar_cast, (torch.tensor(1.0),))
        self.checkScript(test_scalar_cast, (torch.tensor(1),))

    def test_method_on_number(self):
        def func():
            c = 1
            return c.add(1)

        with self.assertRaisesRegex(RuntimeError, "object has no attribute or method"):
            torch.jit.script(func)

    # testing implicit conversion of tensors to scalars to match function arguments
    def test_scalar_to_num_conversions(self):
        @torch.jit.script
        def multiple_defs(x):
            c = 1
            x = x + c
            return x

        self.assertTrue("ImplicitTensorToNum" not in str(multiple_defs.graph))

        @torch.jit.script
        def tensor_to_int_script(x, tensor):
            return x.unsqueeze(tensor)

        # location present in error message
        with self.assertRaisesRegex(RuntimeError, "x.unsqueeze"):
            tensor_to_int_script(torch.tensor([2]), torch.tensor([2, 2]))

        def tensor_to_int(x, tensor):
            return x.unsqueeze(tensor)

        @torch.jit.script
        def tensor_to_float_script(x, tensor):
            return x.addcmul(tensor, tensor, value=tensor)

        def tensor_to_float(x, tensor):
            return x.addcmul(tensor, tensor, value=tensor)

        x = torch.zeros(10)
        # float tensor, float tensor with grad, int tensor (can't set grad on int tensor)
        tensors = [
            torch.tensor(1.1),
            torch.tensor(1.1, requires_grad=True),
            torch.tensor(0),
            torch.tensor([2]),
        ]

        script_funs = [tensor_to_int_script, tensor_to_float_script]
        funs = [tensor_to_int, tensor_to_float]

        # return the result, or whether exception was thrown
        def test_func(func, x, tensor):
            try:
                result = func(x, tensor)
            except RuntimeError:
                result = True
            except TypeError:
                result = True
            return result

        # assert result or exception equal for each (function, inputs)
        for tensor in tensors:
            for i in range(len(script_funs)):
                self.assertEqual(
                    test_func(script_funs[i], x, tensor), test_func(funs[i], x, tensor)
                )


if __name__ == "__main__":
    raise_on_run_directly("test/test_jit.py")<|MERGE_RESOLUTION|>--- conflicted
+++ resolved
@@ -326,12 +326,9 @@
             # This has a longer implementation, maybe not worth copying to
             # TorchScript if named tensors don't work there anyways
             "names",
-<<<<<<< HEAD
             "was_wrapped_number",
-=======
             # We don't plan to support grad_dtype in TorchScript
             "grad_dtype",
->>>>>>> e7fd2969
         }
 
         for p in properties:
