# Owner(s): ["module: sparse"]

import torch
import itertools
import functools
import operator
import random
import unittest
from torch.testing import make_tensor
from torch.testing._internal.common_utils import TestCase, run_tests, skipIfRocm, do_test_dtypes, \
    do_test_empty_full, load_tests, TEST_NUMPY, IS_WINDOWS, gradcheck, coalescedonoff, \
    DeterministicGuard, first_sample, IS_LINUX
from torch.testing._internal.common_cuda import TEST_CUDA, _get_torch_cuda_version
from numbers import Number
from typing import Dict, Any
from distutils.version import LooseVersion
from torch.testing._internal.common_cuda import \
    (SM53OrLater, SM80OrLater, CUDA11OrLater)
from torch.testing._internal.common_device_type import \
    (instantiate_device_type_tests, ops, dtypes, dtypesIfCUDA, onlyCPU, onlyCUDA, precisionOverride,
     deviceCountAtLeast, OpDTypes)
from torch.testing._internal.common_methods_invocations import \
    (sparse_unary_ufuncs)
from torch.testing._internal.common_dtype import (
    all_types, all_types_and_complex, all_types_and_complex_and, floating_and_complex_types,
    floating_and_complex_types_and, integral_types, floating_types_and,
)

# load_tests from torch.testing._internal.common_utils is used to automatically filter tests for
# sharding on sandcastle. This line silences flake warnings
load_tests = load_tests

# batched grad doesn't support sparse
gradcheck = functools.partial(gradcheck, check_batched_grad=False)

CUSPARSE_SPMM_COMPLEX128_SUPPORTED = (
    IS_WINDOWS and torch.version.cuda and LooseVersion(torch.version.cuda) > "11.2"
) or (not IS_WINDOWS and CUDA11OrLater)

class TestSparse(TestCase):

    def setUp(self):
        TestCase.setUp(self)

        self.index_tensor = lambda *args, **kwargs: torch.tensor(*args, **kwargs, dtype=torch.int64)

        def sparse_empty_factory(*args, **kwargs):
            kwargs['layout'] = kwargs.get('layout', torch.sparse_coo)
            return torch.empty(*args, **kwargs)
        self.sparse_empty = sparse_empty_factory

        def sparse_tensor_factory(*args, **kwargs):
            return torch.sparse_coo_tensor(*args, **kwargs)
        self.sparse_tensor = sparse_tensor_factory
        self.legacy_sparse_tensor = torch.sparse.DoubleTensor

    def _gen_sparse(self, sparse_dim, nnz, with_size, dtype, device, coalesced):
        if isinstance(with_size, Number):
            with_size = [with_size] * sparse_dim

        x, i, v = self.genSparseTensor(with_size, sparse_dim, nnz, not coalesced, dtype=dtype, device=device)

        if not coalesced:
            self.assert_uncoalesced(x)

        return x, i, v

    def assert_uncoalesced(self, x):
        """
        Test if a CPU tensor is uncoalesced.  This is used to ensure
        correctness of the uncoalesced tensor generation algorithm.
        """
        assert not x.is_coalesced()
        existing_indices = set()
        for i in range(x._nnz()):
            index = str(x._indices()[:, i])
            if index in existing_indices:
                return True
            else:
                existing_indices.add(index)

    def randn(self, *args, **kwargs):
        """
        Variant of torch.randn that also works in the TEST_CUDA case.
        """
        # TODO: Put this in torch.cuda.randn
        return torch.empty(*args, **kwargs).normal_()

    @dtypes(torch.double)
    def test_print_coalesced(self, device, dtype):
        self._test_print(device, dtype, True)

    @dtypes(torch.double)
    def test_print_uncoalesced(self, device, dtype):
        self._test_print(device, dtype, False)

    def _test_print(self, device, dtype, coalesced):
        shape_sparse_dim_nnz = [
            ((), 0, 2),
            ((0,), 0, 10),
            ((2,), 0, 3),
            ((100, 3), 1, 3),
            ((100, 20, 3), 2, 0),
            ((10, 0, 3), 0, 3),
            ((10, 0, 3), 0, 0),
        ]
        printed = []
        for shape, sparse_dim, nnz in shape_sparse_dim_nnz:
            indices_shape = torch.Size((sparse_dim, nnz))
            values_shape = torch.Size((nnz,) + shape[sparse_dim:])
            printed.append("# shape: {}".format(torch.Size(shape)))
            printed.append("# nnz: {}".format(nnz))
            printed.append("# sparse_dim: {}".format(sparse_dim))
            printed.append("# indices shape: {}".format(indices_shape))
            printed.append("# values shape: {}".format(values_shape))

            indices = torch.arange(indices_shape.numel(), dtype=self.index_tensor(0).dtype,
                                   device=device).view(indices_shape)
            for d in range(sparse_dim):
                indices[d].clamp_(max=(shape[d] - 1))  # make it valid index
            if not coalesced and indices.numel() > 0:
                indices[:, -1] = indices[:, 0]  # make it uncoalesced
            values_numel = values_shape.numel()
            values = torch.arange(values_numel, dtype=dtype,
                                  device=device).view(values_shape).div_(values_numel / 2.)
            sp_tensor = self.sparse_tensor(indices, values, shape, dtype=dtype, device=device)

            dtypes = [torch.int32]
            if values.dtype == torch.double:
                dtypes.append(torch.float)
            else:
                dtypes.append(torch.double)
            for dtype in dtypes:
                printed.append("########## {} ##########".format(dtype))
                x = sp_tensor.detach().to(dtype)
                printed.append("# sparse tensor")
                printed.append(str(x))
                if x.dtype.is_floating_point:
                    printed.append("# after requires_grad_")
                    printed.append(str(x.requires_grad_()))
                    printed.append("# after addition")
                    printed.append(str(x + x))
                printed.append("# _indices")
                printed.append(str(x._indices()))
                printed.append("# _values")
                printed.append(str(x._values()))
            printed.append('')
        self.assertExpected('\n'.join(printed))

    @coalescedonoff
    @dtypes(torch.double, torch.cdouble)
    def test_basic(self, device, dtype, coalesced):
        def test_shape(sparse_dims, nnz, with_size):
            if isinstance(with_size, Number):
                with_size = [with_size] * sparse_dims
            x, i, v = self._gen_sparse(sparse_dims, nnz, with_size, dtype, device, coalesced)
            self.assertEqual(i, x._indices())
            self.assertEqual(v, x._values())
            self.assertEqual(x.ndimension(), len(with_size))
            self.assertEqual(x.coalesce()._nnz(), nnz)
            self.assertEqual(list(x.size()), with_size)

            # Test .indices() and .values()
            if not coalesced:
                with self.assertRaisesRegex(RuntimeError, "Cannot get indices on an uncoalesced tensor"):
                    x.indices()
                with self.assertRaisesRegex(RuntimeError, "Cannot get values on an uncoalesced tensor"):
                    x.values()
            else:
                self.assertEqual(x.indices(), x._indices())
                self.assertEqual(x.values(), x._values())

        test_shape(3, 10, 100)
        test_shape(3, 10, [100, 100, 100])
        test_shape(3, 10, [100, 100, 100, 5, 5, 5, 0])
        test_shape(3, 0, [0, 0, 100, 5, 5, 5, 0])

        # Make sure that coalesce handles duplicate indices correctly
        i = self.index_tensor([[9, 0, 0, 0, 8, 1, 1, 1, 2, 7, 2, 2, 3, 4, 6, 9]], device=device)
        v = torch.tensor([[idx**2, idx] for idx in range(i.size(1))], dtype=dtype, device=device)
        x = self.sparse_tensor(i, v, torch.Size([10, 2]), dtype=dtype, device=device)
        self.assertEqual(x.coalesce()._nnz(), 9)

        # Make sure we can access empty indices / values
        x = self.legacy_sparse_tensor()
        self.assertEqual(x._indices().numel(), 0)
        self.assertEqual(x._values().numel(), 0)

    @coalescedonoff
    @dtypes(torch.double, torch.cdouble)
    def test_coalesce(self, device, dtype, coalesced):

        def _test_coalesce(t):
            tc = t.coalesce()
            self.assertEqual(tc.to_dense(), t.to_dense())
            self.assertTrue(tc.is_coalesced())
            # Our code below doesn't work when nnz is 0, because
            # then it's a 0D tensor, not a 2D tensor.
            if t._nnz() == 0:
                self.assertEqual(t._indices(), tc._indices())
                self.assertEqual(t._values(), tc._values())
                return tc

            value_map: Dict[Any, Any] = {}
            for idx, val in zip(t._indices().t(), t._values()):
                idx_tup = tuple(idx.tolist())
                if idx_tup in value_map:
                    value_map[idx_tup] += val
                else:
                    value_map[idx_tup] = val.clone() if isinstance(val, torch.Tensor) else val

            new_indices = sorted(list(value_map.keys()))
            _new_values = [value_map[idx] for idx in new_indices]
            if t._values().ndimension() < 2:
                new_values = t._values().new(_new_values)
            else:
                new_values = torch.stack(_new_values)

            new_indices = t._indices().new(new_indices).t()
            tg = t.new(new_indices, new_values, t.size())

            self.assertEqual(tc._indices(), tg._indices())
            self.assertEqual(tc._values(), tg._values())

            if t.is_coalesced():
                self.assertEqual(tc._indices(), t._indices())
                self.assertEqual(tc._values(), t._values())

        for empty_i, empty_v, empty_nnz in itertools.product([True, False], repeat=3):
            sparse_size = [] if empty_i else [2, 1]
            dense_size = [1, 0, 2] if empty_v else [1, 2]
            nnz = 0 if empty_nnz else 5

            t, _, _ = self._gen_sparse(len(sparse_size), nnz, sparse_size + dense_size, dtype, device, coalesced)
            _test_coalesce(t)  # this tests correctness

    @dtypes(torch.double)
    def test_coalesce_reference_cycle(self, device, dtype):
        # Test coalesce doesn't create autograd graph cycles (gh-52253)

        # Sanity check that the helper class works as expected
        t = torch.rand(2)
        t_ref = torch._C._WeakTensorRef(t)
        self.assertFalse(t_ref.expired())

        del t
        self.assertTrue(t_ref.expired())

        def test_sparse_sum():
            i = torch.tensor([[0], [4]], dtype=torch.long, device=device)
            v = torch.tensor([[[-0.4567, -1.8797, 0.0380, 1.4316]]],
                             dtype=dtype, device=device)
            S = torch.sparse_coo_tensor(i, v)
            S = S.coalesce()
            S.requires_grad_(True)
            S2 = S.coalesce()
            self.assertTrue(S2.is_coalesced())
            return torch._C._WeakTensorRef(S2)

        ref = test_sparse_sum()
        self.assertTrue(ref.expired())

    @dtypes(torch.double)
    def test_ctor_large_sizes(self, device, dtype):
        # Test that integer overflow is detected when computing numel
        # of a sparse tensor with large dimensions (gh-57416). Notice
        # that numel is computed internally when constructing a
        # tensor, hence the overflow may appear during the tensor
        # construction step.
        N = 100000
        indices = torch.tensor([[N, N - 1]] * 4, dtype=torch.int64, device=device)
        values = torch.tensor([1, 2], dtype=dtype, device=device)
        self.assertRaises(RuntimeError,
                          lambda: torch.sparse_coo_tensor(
                              indices, values, (N + 1,) * 4, device=device))

    @dtypes(torch.double, torch.cdouble)
    def test_ctor_size_checks(self, device, dtype):
        indices = self.index_tensor([
            [0, 0, 0],
            [0, 3, 0],
            [0, 0, 0],
            [0, 0, 0],
        ], device=device)
        values = torch.tensor([2, 1, 3, 4], dtype=dtype, device=device)

        # indices inconsistent with size
        self.assertRaises(
            RuntimeError,
            lambda: self.sparse_tensor(indices, values, torch.Size([2, 1, 1])))

        # values inconsistent with size
        values = torch.tensor([
            [2, 1, 2, 1],
            [1, 0, 5, 2],
        ], dtype=dtype, device=device)
        self.assertRaises(
            RuntimeError,
            lambda: self.sparse_tensor(indices, values, torch.Size([2, 4, 2, 1])))

    @dtypes(*floating_and_complex_types_and(torch.float16, torch.bfloat16))
    def test_to_dense(self, device, dtype):
        def test_tensor(x, res):
            x.to_dense()  # Tests triple to_dense for memory corruption
            x.to_dense()
            x.to_dense()
            dense_x = x.to_dense()
            safe_dense_x = self.safeToDense(x)
            dense_x = dense_x.to(res.dtype)
            safe_dense_x = safe_dense_x.to(res.dtype)
            self.assertEqual(res, dense_x)
            self.assertEqual(res, safe_dense_x)

            def fn(x):
                return x.to_dense()
            x.requires_grad_(True)
            gradcheck(fn, (x,), check_sparse_nnz=True)

        for value_type in [torch.double, torch.cdouble]:
            i = self.index_tensor([
                [0, 1, 2, 2],
                [0, 0, 0, 3],
                [0, 0, 1, 4],
            ], device=device)
            # we don't have to_dense for half types on CPU because it is implemented
            # with a slower add_ operation
            v = torch.tensor([2, 1, 3, 4], dtype=dtype, device=device)
            x = self.sparse_tensor(i, v, torch.Size([3, 4, 5]), dtype=value_type, device=device)
            res = torch.tensor([
                [[2, 0, 0, 0, 0],
                 [0, 0, 0, 0, 0],
                 [0, 0, 0, 0, 0],
                 [0, 0, 0, 0, 0]],
                [[1, 0, 0, 0, 0],
                 [0, 0, 0, 0, 0],
                 [0, 0, 0, 0, 0],
                 [0, 0, 0, 0, 0]],
                [[0, 3, 0, 0, 0],
                 [0, 0, 0, 0, 0],
                 [0, 0, 0, 0, 0],
                 [0, 0, 0, 0, 4]],
            ], dtype=dtype, device=device)

            test_tensor(x, res)

            i = self.index_tensor([
                [0, 1, 2, 2],
                [0, 0, 0, 3],
                [0, 0, 1, 4],
            ], device=device)
            v = torch.empty(4, 0, dtype=dtype, device=device)
            x = self.sparse_tensor(i, v, torch.Size([3, 4, 5, 0]), dtype=value_type, device=device)
            res = torch.empty((3, 4, 5, 0), dtype=dtype, device=device)
            test_tensor(x, res)

    @coalescedonoff
    @skipIfRocm
    @dtypes(torch.float16, torch.bfloat16, torch.float64, torch.int, torch.cfloat, torch.cdouble)
    def test_to_sparse(self, device, dtype, coalesced):
        shape = [5, 2, 10, 4]
        max_nnz = 1
        for value_type in [torch.double, torch.cdouble]:
            for dim, dim_sz in enumerate(shape, 1):
                max_nnz *= dim_sz
                rnnz = torch.randint(2, max_nnz, (1,)).item()
                for nnz in [0, 1, rnnz]:
                    expected, _, _ = self._gen_sparse(dim, nnz, shape, dtype=value_type, device=device,
                                                      coalesced=coalesced)
                    expected = expected.to(dtype)

                    d = expected.to_dense()
                    result = d.to_sparse(dim)
                    self.assertEqual(d, result.to_dense())
                    self.assertEqual(expected.size(), result.size())
                    self.assertEqual(dim, result.sparse_dim())

            sp, _, _ = self._gen_sparse(2, 10, [3, 3, 3], dtype=value_type, device=device, coalesced=coalesced)
            self.assertRaises(RuntimeError, lambda: sp.to_sparse())

    @dtypes(torch.double, torch.cdouble)
    def test_sparse_bool(self, device, dtype):
        a = torch.tensor([True, False], dtype=dtype, device=device).to(torch.bool)
        b = a.to_sparse().to_dense()
        self.assertEqual(a, b)

    @dtypes(torch.double, torch.cdouble)
    def test_scalar(self, device, dtype):
        # tensor with value
        a = self.sparse_tensor(self.index_tensor([], device=device).unsqueeze(1), 12.3, [], dtype=dtype, device=device)
        self.assertEqual(1, a._values().numel())
        self.assertEqual(a, a.clone())
        a_coalesced = a.coalesce()
        self.assertTrue(a_coalesced.is_coalesced())
        self.assertEqual(torch.tensor(12.3, dtype=dtype, device=device), a.to_dense())
        self.assertEqual(a, a.to_dense().to_sparse())

        # tensor with multiple values
        a = self.sparse_tensor(self.index_tensor([], device=device).unsqueeze(1).expand(0, 2),
                               [12.3, 12.3], [], dtype=dtype, device=device)
        self.assertEqual(2, a._values().numel())
        self.assertEqual(a, a.clone())
        a_coalesced = a.coalesce()
        self.assertTrue(a_coalesced.is_coalesced())
        self.assertEqual(torch.tensor(12.3 * 2, dtype=dtype, device=device), a.to_dense())
        self.assertEqual(a.coalesce(), a.coalesce().to_dense().to_sparse())

        # tensor without value
        a = self.sparse_empty((), dtype=dtype, device=device)
        self.assertEqual(0, a._values().numel())
        self.assertEqual(a, a.clone())
        a_coalesced = a.coalesce()
        self.assertTrue(a_coalesced.is_coalesced())
        self.assertEqual(torch.tensor(0, dtype=dtype, device=device), a.to_dense())
        self.assertEqual(a, a.to_dense().to_sparse())

    @dtypes(torch.double, torch.cdouble)
    def test_shared(self, device, dtype):
        i = self.index_tensor([[2]], device=device)
        v = torch.tensor([5], dtype=dtype, device=device)
        x = self.sparse_tensor(i, v, torch.Size([3]))
        v[0] = 6
        self.assertEqual(torch.tensor([0, 0, 6], dtype=dtype, device=device), self.safeToDense(x))
        i[0][0] = 0
        self.assertEqual(torch.tensor([6, 0, 0], dtype=dtype, device=device), self.safeToDense(x))

        i = self.index_tensor([[2]], device=device)
        v = torch.empty((1, 0), dtype=dtype, device=device)
        x = self.sparse_tensor(i, v, torch.Size([3, 0]))
        i[0][0] = 0
        self.assertEqual(torch.empty((3, 0), dtype=dtype, device=device), self.safeToDense(x))

    @dtypes(torch.double, torch.cdouble)
    def test_to_dense_hybrid(self, device, dtype):
        def test_tensor(x, res):
            x.to_dense()  # Tests double to_dense for memory corruption
            x.to_dense()
            x.to_dense()
            self.assertEqual(res, x.to_dense())
            self.assertEqual(res, self.safeToDense(x))

            def fn(x):
                return x.to_dense()
            x.requires_grad_(True)
            gradcheck(fn, (x,), check_sparse_nnz=True)

        i = self.index_tensor([
            [0, 1, 2, 2],
            [0, 0, 0, 3],
        ], device=device)
        v = torch.tensor([[2, 3], [1, 2], [3, 4], [4, 5]], dtype=dtype, device=device)
        x = self.sparse_tensor(i, v, torch.Size([3, 4, 2]))
        res = torch.tensor([
            [[2, 3],
             [0, 0],
             [0, 0],
             [0, 0]],
            [[1, 2],
             [0, 0],
             [0, 0],
             [0, 0]],
            [[3, 4],
             [0, 0],
             [0, 0],
             [4, 5]],
        ], dtype=dtype, device=device)
        test_tensor(x, res)

        i = self.index_tensor([
            [0, 1, 2, 2],
            [0, 0, 0, 3],
        ], device=device)
        v = torch.empty((4, 2, 0), dtype=dtype, device=device)
        x = self.sparse_tensor(i, v, torch.Size([3, 4, 2, 0]))
        res = torch.empty((3, 4, 2, 0), dtype=dtype, device=device)
        test_tensor(x, res)

    @dtypes(torch.double, torch.cdouble)
    def test_contig(self, device, dtype):
        def test_tensor(x, exp_i, exp_v):
            x = x.coalesce()
            self.assertEqual(exp_i, x._indices())
            self.assertEqual(exp_v, x._values())

        i = self.index_tensor([
            [1, 0, 35, 14, 39, 6, 71, 66, 40, 27],
            [92, 31, 62, 50, 22, 65, 89, 74, 56, 34],
        ], device=device)
        v = torch.tensor([1, 2, 3, 4, 5, 6, 7, 8, 9, 10], dtype=dtype, device=device)
        x = self.sparse_tensor(i, v, torch.Size([100, 100]))
        exp_i = self.index_tensor([
            [0, 1, 6, 14, 27, 35, 39, 40, 66, 71],
            [31, 92, 65, 50, 34, 62, 22, 56, 74, 89],
        ], device=device)
        exp_v = torch.tensor([2, 1, 6, 4, 10, 3, 5, 9, 8, 7], dtype=dtype, device=device)
        test_tensor(x, exp_i, exp_v)

        i = self.index_tensor([
            [2, 0, 2, 1],
            [0, 0, 3, 0],
            [1, 0, 4, 0],
        ], device=device)
        v = torch.tensor([3, 2, 4, 1], dtype=dtype, device=device)
        x = self.sparse_tensor(i, v, torch.Size([3, 4, 5]))
        exp_i = self.index_tensor([
            [0, 1, 2, 2],
            [0, 0, 0, 3],
            [0, 0, 1, 4],
        ], device=device)
        exp_v = torch.tensor([2, 1, 3, 4], dtype=dtype, device=device)
        test_tensor(x, exp_i, exp_v)

        i = self.index_tensor([
            [2, 0, 2, 1],
            [0, 0, 3, 0],
            [1, 0, 4, 0],
        ], device=device)
        v = torch.empty([4, 0], dtype=dtype, device=device)
        x = self.sparse_tensor(i, v, torch.Size([3, 4, 5, 0]))
        exp_i = self.index_tensor([
            [0, 1, 2, 2],
            [0, 0, 0, 3],
            [0, 0, 1, 4],
        ], device=device)
        exp_v = torch.empty([4, 0], dtype=dtype, device=device)
        test_tensor(x, exp_i, exp_v)

        # Duplicate indices
        i = self.index_tensor([
            [0, 0, 2, 0],
            [0, 0, 3, 0],
            [0, 0, 4, 0],
        ], device=device)
        v = torch.tensor([3, 2, 4, 1], dtype=dtype, device=device)
        x = self.sparse_tensor(i, v, torch.Size([3, 4, 5]))
        exp_i = self.index_tensor([
            [0, 2],
            [0, 3],
            [0, 4],
        ], device=device)
        exp_v = torch.tensor([6, 4], dtype=dtype, device=device)
        test_tensor(x, exp_i, exp_v)

        i = self.index_tensor([
            [0, 0, 2, 0],
            [0, 0, 3, 0],
            [0, 0, 4, 0],
        ], device=device)
        v = torch.empty([4, 0], dtype=dtype, device=device)
        x = self.sparse_tensor(i, v, torch.Size([3, 4, 5, 0]))
        exp_i = self.index_tensor([
            [0, 2],
            [0, 3],
            [0, 4],
        ], device=device)
        exp_v = torch.empty([2, 0], dtype=dtype, device=device)
        test_tensor(x, exp_i, exp_v)

    @dtypes(torch.double, torch.cdouble)
    def test_contig_hybrid(self, device, dtype):
        def test_tensor(x, exp_i, exp_v):
            x = x.coalesce()
            self.assertEqual(exp_i, x._indices())
            self.assertEqual(exp_v, x._values())

        i = self.index_tensor([
            [1, 0, 35, 14, 39, 6, 71, 66, 40, 27],
            [92, 31, 62, 50, 22, 65, 89, 74, 56, 34],
        ], device=device)
        v = torch.tensor([
            [1, 2], [2, 3], [3, 4], [4, 5], [5, 6],
            [6, 7], [7, 8], [8, 9], [9, 10], [10, 11],
        ], dtype=dtype, device=device)
        x = self.sparse_tensor(i, v, torch.Size([100, 100, 2]))
        exp_i = self.index_tensor([
            [0, 1, 6, 14, 27, 35, 39, 40, 66, 71],
            [31, 92, 65, 50, 34, 62, 22, 56, 74, 89],
        ], device=device)
        exp_v = torch.tensor([
            [2, 3], [1, 2], [6, 7], [4, 5], [10, 11],
            [3, 4], [5, 6], [9, 10], [8, 9], [7, 8],
        ], dtype=dtype, device=device)
        test_tensor(x, exp_i, exp_v)

        i = self.index_tensor([
            [2, 0, 2, 1],
            [0, 0, 3, 0],
            [1, 0, 4, 0],
        ], device=device)
        v = torch.tensor([[3, 3, 3], [2, 2, 2], [4, 4, 4], [1, 1, 1]], dtype=dtype, device=device)
        x = self.sparse_tensor(i, v, torch.Size([3, 4, 5, 3]))
        exp_i = self.index_tensor([
            [0, 1, 2, 2],
            [0, 0, 0, 3],
            [0, 0, 1, 4],
        ], device=device)
        exp_v = torch.tensor([[2, 2, 2], [1, 1, 1], [3, 3, 3], [4, 4, 4]], dtype=dtype, device=device)
        test_tensor(x, exp_i, exp_v)

        i = self.index_tensor([
            [2, 0, 2, 1],
            [0, 0, 3, 0],
            [1, 0, 4, 0],
        ], device=device)
        v = torch.empty([4, 3, 0], dtype=dtype, device=device)
        x = self.sparse_tensor(i, v, torch.Size([3, 4, 5, 3, 0]))
        exp_i = self.index_tensor([
            [0, 1, 2, 2],
            [0, 0, 0, 3],
            [0, 0, 1, 4],
        ], device=device)
        exp_v = torch.empty([4, 3, 0], dtype=dtype, device=device)
        test_tensor(x, exp_i, exp_v)

        # Duplicate indices
        i = self.index_tensor([
            [0, 0, 2, 0],
            [0, 0, 3, 0],
            [0, 0, 4, 0],
        ], device=device)
        v = torch.tensor([[3, 2, 3], [2, 1, 1], [4, 3, 4], [1, 1, 1]], dtype=dtype, device=device)
        x = self.sparse_tensor(i, v, torch.Size([3, 4, 5, 3]))
        exp_i = self.index_tensor([
            [0, 2],
            [0, 3],
            [0, 4],
        ], device=device)
        exp_v = torch.tensor([[6, 4, 5], [4, 3, 4]], dtype=dtype, device=device)
        test_tensor(x, exp_i, exp_v)

        i = self.index_tensor([
            [0, 0, 2, 0],
            [0, 0, 3, 0],
            [0, 0, 4, 0],
        ], device=device)
        v = torch.empty([4, 3, 0], dtype=dtype, device=device)
        x = self.sparse_tensor(i, v, torch.Size([3, 4, 5, 3, 0]))
        exp_i = self.index_tensor([
            [0, 2],
            [0, 3],
            [0, 4],
        ], device=device)
        exp_v = torch.empty([2, 3, 0], dtype=dtype, device=device)
        test_tensor(x, exp_i, exp_v)

    @coalescedonoff
    @dtypes(torch.double, torch.cdouble)
    def test_clone(self, device, dtype, coalesced):
        def test_shape(sparse_dims, nnz, with_size):
            x = self._gen_sparse(sparse_dims, nnz, with_size, dtype, device, coalesced)[0]
            if not coalesced:
                self.assertFalse(x.is_coalesced())
                y = x.clone()
                self.assertFalse(y.is_coalesced())
            x = x.coalesce()
            self.assertTrue(x.is_coalesced())
            y = x.clone()
            self.assertTrue(y.is_coalesced())

        test_shape(4, 20, 5)
        test_shape(3, 10, [100, 100, 100, 5, 5, 5, 0])
        test_shape(3, 0, [0, 0, 100, 5, 5, 5, 0])

    @coalescedonoff
    @dtypes(torch.double, torch.cdouble)
    @skipIfRocm
    @unittest.skipIf(IS_LINUX, "See https://github.com/pytorch/pytorch/issues/72892")
    def test_Sparse_to_Sparse_copy_(self, device, dtype, coalesced):
        # This is for testing torch.copy_(SparseTensor, SparseTensor)
        sparse_dims = 3
        nnz = 10
        sizes = [2, 3, 4, 5]  # hybrid sparse
        x1, _, _ = self._gen_sparse(sparse_dims, nnz, sizes, dtype, device, coalesced)
        x2, _, _ = self._gen_sparse(sparse_dims, nnz + 10, sizes, dtype, device, coalesced)

        # test copy
        x2_dense = x2.to_dense()
        x1.copy_(x2)
        self.assertEqual(x2_dense, x1.to_dense())

        # test type conversion (when x1.copy_(x2), x1.dtype should stay the same)
        x1 = x1.to(torch.float32)

        x2 = x2.to(torch.float16)
        x1_dtype = x1.dtype
        x1.copy_(x2)
        self.assertEqual(x1_dtype, x1.dtype)

        x2 = x2.to(torch.float64)
        x1_dtype = x1.dtype
        x1.copy_(x2)
        self.assertEqual(x1_dtype, x1.dtype)

        # test no broadcast
        self.assertRaises(RuntimeError, lambda: x1.copy_(x2.narrow_copy(0, 0, 1)))

        # test raise error on copy_() between dense and sparse Tensors
        self.assertRaises(RuntimeError, lambda: x1.copy_(torch.randn(5, 5)))

        # test autograd
        x1, _, _ = self._gen_sparse(sparse_dims, nnz, sizes, dtype, device, coalesced)
        x2, _, _ = self._gen_sparse(sparse_dims, nnz + 10, sizes, dtype, device, coalesced)
        x2.requires_grad_(True)
        x1.copy_(x2)
        y = x1 * 2
        x2_clone = x2.clone()
        y.backward(x2_clone)
        expected_grad = x2_clone * 2
        self.assertEqual(expected_grad.to_dense(), x2.grad.to_dense())
        self.assertEqual(None, x1.grad)

    @coalescedonoff
    @unittest.skipIf(torch.cuda.device_count() < 2, "no multi-GPU")
    @dtypes(torch.double, torch.cdouble)
    def test_Sparse_to_Sparse_copy_multi_gpu(self, device, dtype, coalesced):
        # This is for testing torch.copy_(SparseTensor, SparseTensor) across GPU devices
        sparse_dims = 3
        nnz = 10
        sizes = [2, 3, 4, 5]  # hybrid sparse
        x1, _, _ = self._gen_sparse(sparse_dims, nnz, sizes, dtype, device, coalesced)
        x2, _, _ = self._gen_sparse(sparse_dims, nnz + 10, sizes, dtype, device, coalesced)
        x1 = x1.to('cuda:0')

        def test_cross_device(x1, x2):
            x1_device = x1.device
            x1.copy_(x2)
            self.assertEqual(x2.to('cuda:0').to_dense(), x1.to_dense())
            self.assertEqual(x1_device, x1.device)

        test_cross_device(x1, x2.to('cuda:1'))  # test across gpu devices
        test_cross_device(x1, x2.to('cpu'))  # test between cpu and gpu

        # test autograd
        x2 = x2.to('cuda:1')
        x2.requires_grad_(True)
        x1.copy_(x2)
        y = x1 * 2
        x2_clone = x2.clone().to('cuda:0')
        y.backward(x2_clone)
        expected_grad = x2_clone * 2
        self.assertEqual(expected_grad.to_dense(), x2.grad.to('cuda:0').to_dense())
        self.assertEqual(None, x1.grad)

    @onlyCUDA
    def test_cuda_empty(self, device):
        def test_tensor(x):
            y = x.to(device)
            self.assertEqual(x.sparse_dim(), y.sparse_dim())
            self.assertEqual(x.dense_dim(), y.dense_dim())
            x = y.cpu()
            self.assertEqual(y.sparse_dim(), x.sparse_dim())
            self.assertEqual(y.dense_dim(), x.dense_dim())

        x = torch.sparse.FloatTensor(2, 3, 4)
        test_tensor(x)

        x = torch.sparse.HalfTensor(2, 3, 4)
        test_tensor(x)

        x = torch.cuda.sparse.HalfTensor(2, 3, 4)
        test_tensor(x)

        x = torch.sparse.FloatTensor(2, 3, 4, 0)
        test_tensor(x)

    @coalescedonoff
    @dtypes(torch.double, torch.cdouble)
    def test_transpose(self, device, dtype, coalesced):
        def test_shape(sparse_dims, nnz, with_size):
            x = self._gen_sparse(sparse_dims, nnz, with_size, dtype, device, coalesced)[0]
            y = self.safeToDense(x)

            for i, j in itertools.combinations(range(4), 2):
                x = x.transpose_(i, j)
                y = y.transpose(i, j)
                self.assertEqual(self.safeToDense(x), y)

                x = x.transpose(i, j)
                y = y.transpose(i, j)
                self.assertEqual(self.safeToDense(x), y)

        test_shape(4, 6, 3)
        test_shape(4, 3, [7, 7, 7, 3, 3, 3, 0])
        test_shape(4, 0, [0, 0, 7, 3, 3, 3, 0])

    @coalescedonoff
    @onlyCPU
    @dtypes(torch.double)
    def test_coalesce_transpose_mm(self, device, dtype, coalesced):
        def test_shape(di, dj, dk, nnz):
            x, _, _ = self._gen_sparse(2, nnz, [dj, di], dtype, device, coalesced)
            y = torch.randn(dj, dk, dtype=dtype, device=device)

            x_coalesced = x.coalesce()
            self.assertTrue(x_coalesced.is_coalesced())

            x_coalesced_t = x_coalesced.t()
            # Transpose is `colasced`-preserving if the indices tensor is empty.
            self.assertEqual(x_coalesced_t.is_coalesced(), di * nnz == 0)

            res = torch.mm(x_coalesced_t, y)
            expected = torch.mm(self.safeToDense(x_coalesced_t), y)
            self.assertEqual(res, expected)

        test_shape(10, 20, 30, 20)
        test_shape(0, 20, 30, 0)
        test_shape(10, 0, 30, 0)
        test_shape(10, 20, 0, 0)
        test_shape(10, 20, 0, 20)

    @dtypes(torch.double, torch.cdouble)
    def test_t_empty(self, device, dtype):
        def test_in_place(x):
            shape_original = x.shape
            x.t_()
            self.assertEqual(torch.Size([shape_original[1], shape_original[0]]), x.size())
            self.assertEqual(0, x._indices().numel())
            self.assertEqual(0, x._values().numel())
            self.assertEqual(x.sparse_dim(), 2)
            self.assertEqual(x.dense_dim(), 0)

        def test_not_in_place(x):
            shape_original = x.shape
            y = x.t()
            self.assertEqual(torch.Size([shape_original[1], shape_original[0]]), y.size())
            self.assertEqual(0, y._indices().numel())
            self.assertEqual(0, y._values().numel())
            self.assertEqual(x.sparse_dim(), 2)
            self.assertEqual(x.dense_dim(), 0)

        x = self.sparse_empty(2, 3, dtype=dtype, device=device)
        test_in_place(x)
        test_not_in_place(x)

        x = self.sparse_empty(2, 0, dtype=dtype, device=device)
        test_in_place(x)
        test_not_in_place(x)

    @coalescedonoff
    @dtypes(torch.double, torch.cdouble)
    def test_add_zeros(self, device, dtype, coalesced):
        def test_shape(sparse_dims, nnz, sizes):
            x, _, _ = self._gen_sparse(sparse_dims, nnz, sizes, dtype, device, coalesced)
            zeros = torch.zeros(sizes, layout=torch.sparse_coo).to(x.device)
            r1 = zeros + x
            r2 = x + zeros
            self.assertEqual(r1, x)
            self.assertEqual(r2, x)

        test_shape(1, 20, [1])
        test_shape(4, 20, [3, 17, 19, 5])
        test_shape(2, 20, [3, 17, 19, 5])
        test_shape(2, 20, [3, 17, 19, 0])

    @dtypes(torch.double, torch.cdouble)
    def test_add_sub_nnz(self, device, dtype):
        # nnz should not grow unbounded (gh-34964)
        x = torch.randn(10, dtype=dtype, device=device).to_sparse()
        x.add_(x)
        x.add_(x)
        self.assertLessEqual(x._nnz(), 10)

        x.sub_(2 * x)
        x.sub_(2 * x)
        self.assertLessEqual(x._nnz(), 10)

    @coalescedonoff
    @dtypes(torch.double, torch.cdouble)
    def test_cat(self, device, dtype, coalesced):
        # shapes: list of tuples (sparse_dims, nnz, sizes)
        def test_shapes(shapes, dim, fail_message=None):
            inputs = [self._gen_sparse(shape[0], shape[1], shape[2], dtype, device, coalesced)[0]
                      for shape in shapes]
            if fail_message:
                with self.assertRaisesRegex(RuntimeError, fail_message):
                    torch.cat(inputs, dim)
            else:
                result = torch.cat(inputs, dim)
                dense_result = torch.cat([t.to_dense() for t in inputs], dim)
                self.assertEqual(dense_result, result.to_dense())

        test_shapes(
            [(3, 10, [2, 3, 4]), (3, 10, [2, 1, 4]), (3, 10, [2, 4, 4])], 1)

        # mismatched sizes
        test_shapes([(3, 10, [2, 3, 4]), (3, 10, [2, 1, 4])], 0,
                    "All tensors must have the same shape: \\[2, 3, 4].*\\[2, 1, 4]")
        # hybrid sparse/dense
        test_shapes(
            [(2, 10, [2, 3, 4]), (2, 10, [2, 1, 4]), (2, 10, [2, 4, 4])], 1)
        # cat along dense dim
        test_shapes([(2, 10, [2, 3, 4]), (2, 10, [2, 3, 7])], 2)
        test_shapes([(1, 10, [2, 3, 4]), (1, 10, [2, 3, 4])], 1)
        test_shapes([(1, 10, [2, 3, 4]), (1, 10, [2, 3, 4])], 2)
        # mismatched dimensions
        test_shapes([(2, 10, [2, 3, 4]), (3, 10, [2, 3, 4])], 0,
                    "All tensors must have the same.*2, 1, but tensor at position 1 has 3, 0.")
        # wrapped dimension
        test_shapes(
            [(3, 10, [2, 3, 4]), (3, 10, [2, 1, 4]), (3, 10, [2, 4, 4])], -2)

        # sparse with dense
        sp = self._gen_sparse(3, 10, [2, 3, 4], dtype, device, coalesced)[0]
        dn = sp.to_dense()
        with self.assertRaisesRegex(RuntimeError,
                                    "Concatenating sparse tensors, but a dense tensor was found at position 1."):
            torch.cat((sp, dn))

    @coalescedonoff
    @dtypes(torch.double, torch.cdouble)
    def test_unsqueeze(self, device, dtype, coalesced):
        def test_shape(sparse_dims, nnz, sizes, unsqueeze_dim, fail_message=None):
            x, _, _ = self._gen_sparse(sparse_dims, nnz, sizes, dtype, device, coalesced)
            if fail_message:
                with self.assertRaisesRegex(IndexError, fail_message):
                    torch.unsqueeze(x, unsqueeze_dim)
            else:
                result = torch.unsqueeze(x, unsqueeze_dim)
                dense_result = torch.unsqueeze(x.to_dense(), unsqueeze_dim)
                self.assertEqual(dense_result, result.to_dense())

        # basic case
        test_shape(3, 10, [5, 7, 11], 0)

        # hybrid sparse/dense, unsqueeze along sparse dim
        test_shape(3, 10, [5, 7, 11, 13, 17], 0)
        test_shape(3, 10, [5, 7, 11, 13, 17], 3)

        # unsqueeze along dense dimensions
        test_shape(3, 10, [5, 7, 11, 13, 17], 4)
        test_shape(3, 10, [5, 7, 11, 13, 17], 5)

        # wrapped dimensions
        test_shape(3, 10, [5, 7, 11, 13, 17], -1)
        test_shape(3, 10, [5, 7, 11, 13, 17], -6)

        # bounds
        test_shape(3, 10, [5, 7, 11, 13, 17], -7, "Dimension out of range")
        test_shape(3, 10, [5, 7, 11, 13, 17], 6, "Dimension out of range")

    @coalescedonoff
    @dtypes(torch.double, torch.cdouble)
    def test_select(self, device, dtype, coalesced):
        def test_shape(sparse_dims, nnz, sizes, select_dim, select_index, fail_message=None):
            x, _, _ = self._gen_sparse(sparse_dims, nnz, sizes, dtype, device, coalesced)
            if fail_message:
                with self.assertRaisesRegex(IndexError, fail_message):
                    torch.select(x, select_dim, select_index)
            else:
                result = torch.select(x, select_dim, select_index)
                if result.is_sparse:
                    result = result.to_dense()
                dense_result = torch.select(x.to_dense(), select_dim, select_index)
                self.assertEqual(dense_result, result)


        sizes = [5, 7, 11, 13, 17]
        # hybrid sparse/dense, select sparse dim, result is dense
        for i in range(sizes[0]):
            test_shape(1, 10, sizes, 0, i)
        test_shape(1, 10, sizes, 0, sizes[0] + 1, r'select[(][)][:] index \d out of range.*')

        # hybrid sparse/dense, select sparse dim, result is sparse
        for d in range(3):
            for i in range(sizes[d]):
                test_shape(3, 10, sizes, d, i)

        # hybrid sparse/dense, select dense dim, result is sparse
        for d in range(1, 3):
            for i in range(sizes[d]):
                test_shape(1, 10, sizes, d, i)

    @coalescedonoff
    @dtypes(torch.double, torch.cdouble)
    def test_index_select(self, device, dtype, coalesced):
        def test_shape(sparse_dims, nnz, sizes, select_dim, select_index, fail_message=None):
            if isinstance(select_index, int):
                select_index = [select_index]
            if isinstance(select_index, list):
                select_index = torch.tensor(select_index, device=device, dtype=torch.long)
            x, _, _ = self._gen_sparse(sparse_dims, nnz, sizes, dtype, device, coalesced)
            if fail_message:
                with self.assertRaisesRegex(IndexError, fail_message):
                    torch.index_select(x, select_dim, select_index)
            else:
                result = torch.index_select(x, select_dim, select_index)
                if result.is_sparse:
                    result = result.to_dense()
                dense_result = torch.index_select(x.to_dense(), select_dim, select_index)
                self.assertEqual(dense_result, result)

        sizes = [5, 7, 11, 13, 17]
        for d in range(len(sizes)):
            for index in [0, sizes[d] - 1, [0, sizes[d] // 2, sizes[d] - 1]]:
                test_shape(1, 10, sizes, d, index)
                test_shape(len(sizes) // 2, 10, sizes, d, index)
                test_shape(len(sizes), 10, sizes, d, index)

    @onlyCPU
    @coalescedonoff
    @dtypes(torch.double, torch.cdouble)
    def test_mm(self, device, dtype, coalesced):
        def test_shape(di, dj, dk, nnz):
            x, _, _ = self._gen_sparse(2, nnz, [di, dj], dtype, device, coalesced)
            t = torch.randn(di, dk, dtype=dtype, device=device)
            y = torch.randn(dj, dk, dtype=dtype, device=device)
            alpha = random.random()
            beta = random.random()

            res = torch.addmm(t, x, y, beta=beta, alpha=alpha)
            expected = torch.addmm(t, self.safeToDense(x), y, beta=beta, alpha=alpha)
            self.assertEqual(res, expected)

            res = torch.addmm(t, x, y)
            expected = torch.addmm(t, self.safeToDense(x), y)
            self.assertEqual(res, expected)

            res = torch.mm(x, y)
            expected = torch.mm(self.safeToDense(x), y)
            self.assertEqual(res, expected)

        test_shape(10, 100, 100, 20)
        test_shape(100, 1000, 200, 20)
        test_shape(64, 10000, 300, 20)
        test_shape(0, 100, 100, 0)
        test_shape(10, 0, 100, 0)
        test_shape(10, 100, 0, 0)
        test_shape(10, 100, 0, 20)

    @unittest.skipIf(
        IS_WINDOWS and TEST_CUDA,
        "bmm sparse-dense CUDA is not yet supported in Windows, at least up to CUDA 10.1"
    )
    @unittest.skipIf(
        TEST_CUDA and _get_torch_cuda_version() < (10, 1),
        "bmm sparse-dense requires CUDA 10.1 or greater"
    )
    @coalescedonoff
    @dtypes(torch.double)
    def test_bmm(self, device, dtype, coalesced):
        def test_shape(num_mats, dim_i, dim_j, dim_k, nnz):
            a_list = []
            b_list = []
            for mat_idx in range(num_mats):
                a_mat = self._gen_sparse(2, nnz, [dim_i, dim_j], dtype, device, coalesced)[0]
                b_mat = torch.randn([dim_j, dim_k], dtype=dtype, device=device)
                a_list.append(a_mat)
                b_list.append(b_mat)

            a = torch.stack(a_list)
            b = torch.stack(b_list)
            ab = a.bmm(b)

            # Compare each matrix against result from mm()
            for mat_idx in range(num_mats):
                a_mat = a_list[mat_idx]
                b_mat = b_list[mat_idx]
                ab_mat_bmm = ab[mat_idx]
                ab_mat_mm = a_mat.mm(b_mat)
                self.assertEqual(ab_mat_bmm, ab_mat_mm)

        test_shape(10, 10, 100, 99, 20)
        test_shape(10, 100, 1000, 200, 20)
        test_shape(10, 64, 10000, 300, 20)
        test_shape(10, 0, 100, 99, 0)
        test_shape(10, 10, 0, 100, 0)
        test_shape(10, 10, 100, 0, 0)
        test_shape(10, 10, 100, 0, 20)
        test_shape(10, 10, 100, 0, 20)

        a = torch.rand([10, 23, 32], dtype=dtype, device=device)
        a[3] = torch.zeros(23, 32, dtype=dtype, device=device)
        a[6] = torch.zeros(23, 32, dtype=dtype, device=device)
        a = a.to_sparse()
        b = torch.rand([10, 32, 10], dtype=dtype, device=device)
        b[4] = torch.zeros(32, 10, dtype=dtype, device=device)
        b[6] = torch.zeros(32, 10, dtype=dtype, device=device)
        ab = a.bmm(b)
        for mat_idx in range(ab.size(0)):
            ab_mat = ab[mat_idx]
            ab_mat_check = a[mat_idx].mm(b[mat_idx])
            self.assertEqual(ab_mat, ab_mat_check)

        ab_traspose_check = b.transpose(1, 2).to_sparse().bmm(
            a.transpose(1, 2).to_dense()
        ).transpose(1, 2)
        self.assertEqual(ab, ab_traspose_check)

    @onlyCUDA
    @coalescedonoff
    @dtypes(torch.double)
    @unittest.skipIf(
        IS_WINDOWS,
        "bmm sparse-dense CUDA is not yet supported in Windows, at least up to CUDA 10.1"
    )
    @unittest.skipIf(
        _get_torch_cuda_version() < (10, 1),
        "bmm sparse-dense requires CUDA 10.1 or greater"
    )
    def test_bmm_deterministic(self, device, dtype, coalesced):
        def test_shape(num_mats, dim_i, dim_j, dim_k, nnz):
            a_list = []
            b_list = []
            for mat_idx in range(num_mats):
                a_list.append(self._gen_sparse(2, nnz, [dim_i, dim_j], dtype, device, coalesced)[0])
                b_list.append(torch.randn([dim_j, dim_k], dtype=dtype, device=device))

            a = torch.stack(a_list).cuda()
            b = torch.stack(b_list).cuda()
            with DeterministicGuard(torch.are_deterministic_algorithms_enabled()):
                torch.use_deterministic_algorithms(False)
                ab_nondeterministic = torch.bmm(a, b)
                torch.use_deterministic_algorithms(True)
                ab_deterministic = torch.bmm(a, b)
            diff_abs = (ab_deterministic - ab_nondeterministic).abs()
            diff_rel = diff_abs / ab_deterministic.abs()
            diff_rel[torch.isnan(diff_rel)] = 0

            # deterministic and non-deterministic results should either be
            # equal or within a small relative difference
            equal_abs_or_rel = diff_abs.eq(0).logical_or(diff_rel.lt(0.001))
            self.assertTrue(equal_abs_or_rel.all())

        test_shape(10, 10, 100, 99, 20)
        test_shape(10, 100, 1000, 200, 20)
        test_shape(10, 64, 10000, 300, 20)
        test_shape(10, 0, 100, 99, 0)
        test_shape(10, 10, 0, 100, 0)
        test_shape(10, 10, 100, 0, 0)
        test_shape(10, 10, 100, 0, 20)
        test_shape(10, 10, 100, 0, 20)

    @onlyCUDA
    @unittest.skipIf(
        not IS_WINDOWS or _get_torch_cuda_version() >= (11, 0),
        "this test ensures bmm sparse-dense CUDA gives an error when run on Windows with CUDA < 11.0"
    )
    @dtypes(torch.double)
    def test_bmm_windows_error(self, device, dtype):
        a = torch.rand(2, 2, 2, dtype=dtype).to_sparse().cuda()
        b = torch.rand(2, 2, 2, dtype=dtype).cuda()
        with self.assertRaisesRegex(
                RuntimeError,
                "bmm sparse-dense CUDA is not supported on Windows with cuda before 11.0"):
            ab = a.bmm(b)

    @onlyCUDA
    @skipIfRocm
    @unittest.skipIf(
        _get_torch_cuda_version() >= (10, 1),
        "this test ensures bmm gives error if CUDA version is less than 10.1"
    )
    @dtypes(torch.double)
    def test_bmm_cuda_version_error(self, device, dtype):
        a = torch.rand(2, 2, 2, dtype=dtype).to_sparse().cuda()
        b = torch.rand(2, 2, 2, dtype=dtype).cuda()
        with self.assertRaisesRegex(
                RuntimeError,
                "bmm sparse-dense requires CUDA 10.1 or greater"):
            ab = a.bmm(b)

    @onlyCPU
    @coalescedonoff
    @dtypes(torch.double, torch.cdouble)
    def test_saddmm(self, device, dtype, coalesced):
        def test_shape(di, dj, dk, nnz):
            x = self._gen_sparse(2, nnz, [di, dj], dtype, device, coalesced)[0]
            t = self._gen_sparse(2, nnz, [di, dk], dtype, device, coalesced)[0]
            y = torch.randn(dj, dk, dtype=dtype, device=device)
            alpha = random.random()
            beta = random.random()

            res = torch.saddmm(t, x, y, beta=beta, alpha=alpha)
            expected = torch.addmm(self.safeToDense(t), self.safeToDense(x), y, beta=beta, alpha=alpha)
            self.assertEqual(self.safeToDense(res), expected)

            res = torch.saddmm(t, x, y)
            expected = torch.addmm(self.safeToDense(t), self.safeToDense(x), y)
            self.assertEqual(self.safeToDense(res), expected)

            res = torch.smm(x, y)
            expected = torch.mm(self.safeToDense(x), y)
            self.assertEqual(self.safeToDense(res), expected)

        test_shape(7, 5, 3, 20)
        test_shape(1000, 100, 100, 20)
        test_shape(3000, 64, 300, 20)
        test_shape(0, 100, 100, 0)
        test_shape(1000, 0, 100, 0)
        test_shape(1000, 100, 0, 0)

    @onlyCPU
    @coalescedonoff
    @dtypes(torch.double, torch.cdouble)
    def test_sspaddmm(self, device, dtype, coalesced):

        def test_shape(di, dj, dk, nnz):
            x = self._gen_sparse(2, nnz, [di, dj], dtype, device, coalesced)[0]
            t = self._gen_sparse(2, nnz, [di, dk], dtype, device, coalesced)[0]
            y = torch.randn(dj, dk, dtype=dtype, device=device)
            alpha = random.random()
            beta = random.random()

            res = t.sspaddmm(x, y, beta=beta, alpha=alpha)
            expected = torch.addmm(self.safeToDense(t), self.safeToDense(x), y, beta=beta, alpha=alpha)
            self.assertEqual(self.safeToDense(res), expected)

            res = t.sspaddmm(x, y)
            expected = torch.addmm(self.safeToDense(t), self.safeToDense(x), y)
            self.assertEqual(self.safeToDense(res), expected)

        test_shape(7, 5, 3, 20)
        test_shape(1000, 100, 100, 20)
        test_shape(3000, 64, 300, 20)
        test_shape(0, 100, 100, 0)
        test_shape(1000, 0, 100, 0)
        test_shape(1000, 100, 0, 0)

        # Test code from issue https://github.com/pytorch/pytorch/issues/45113
        batch_size, input_size, hidden_size = 5, 3, 7

        # Create coalesced sparse tensor with non-contiguous indices
        weight = torch.randn(hidden_size, input_size, dtype=dtype, device=device).to_sparse()
        self.assertTrue(weight.is_coalesced())
        non_contig_indices = weight.indices().mT.contiguous().mT
        weight = torch.sparse_coo_tensor(
            indices=non_contig_indices, values=weight.values(), size=weight.shape)
        weight._coalesced_(True)
        self.assertFalse(weight._indices().is_contiguous())
        # Create un/coalesced sparse tensor
        bias = torch.randn((hidden_size, 1), dtype=dtype, device=device).to_sparse()
        bias = torch.cat([bias] * batch_size, dim=1)

        if coalesced:
            bias = bias.coalesce()

        x = torch.randn(input_size, batch_size, dtype=dtype, device=device)
        res = bias.sspaddmm(weight, x)

        true_result = (bias.to_dense() + torch.matmul(weight.to_dense(), x)).to_sparse()
        self.assertEqual(self.safeToDense(res), self.safeToDense(true_result))

    # TODO: remove skipIf when https://github.com/pytorch/pytorch/pull/73428 lands
    @coalescedonoff
    @unittest.skipIf(IS_WINDOWS or IS_LINUX, "See https://github.com/pytorch/pytorch/issues/73145")
    @dtypes(torch.double, torch.cdouble, torch.bfloat16)
    def test_sparse_addmm(self, device, dtype, coalesced):
        def test_shape(m, n, p, nnz, broadcast, alpha_beta=None):
            if alpha_beta is None:
                alpha = random.random()
                beta = random.random()
            else:
                alpha, beta = alpha_beta
            if broadcast:
                D1 = make_tensor((), dtype=dtype, device=device, requires_grad=True)
            else:
                D1 = make_tensor([n, p], dtype=dtype, device=device, requires_grad=True)
            D2 = make_tensor([m, p], dtype=dtype, device=device, requires_grad=True)
            S = self._gen_sparse(2, nnz, [n, m], dtype, device, coalesced)[0]
            S_dense = S.to_dense().requires_grad_(True)
            S.requires_grad_(True)
            Y = torch.sparse.addmm(D1, S, D2, beta=beta, alpha=alpha)
            Y_dense = torch.addmm(D1, S_dense, D2, beta=beta, alpha=alpha)
            self.assertEqual(Y, Y_dense)

            def fn(S, D1, D2, beta=beta, alpha=alpha):
                return torch.sparse.addmm(D1, S, D2, beta=beta, alpha=alpha)
            gradcheck(fn, (S, D1, D2), check_sparse_nnz=True)

        test_shape(7, 8, 9, 20, False, None)
        test_shape(7, 8, 9, 20, True, None)
        test_shape(7, 8, 9, 20, False, (1, 0))
        test_shape(7, 8, 9, 20, True, (1, 0))
        test_shape(7, 8, 9, 20, False, (1, 1))
        test_shape(7, 8, 9, 20, True, (1, 1))

    @coalescedonoff
    @dtypes(torch.double)
    def test_sparse_mm(self, device, dtype, coalesced):
        def test_shape(d1, d2, d3, nnz, transposed):
            if transposed:
                D = torch.randn(d3, d2, dtype=dtype,
                                device=device).t_().requires_grad_(True)
            else:
                D = torch.randn(d2, d3, dtype=dtype, device=device).requires_grad_(True)
            S = self._gen_sparse(2, nnz, [d1, d2], dtype, device, coalesced)[0]
            S_dense = S.to_dense().requires_grad_(True)
            S.requires_grad_(True)
            self.assertEqual(torch.sparse.mm(S, D), torch.mm(S_dense, D))

            def fn(S, D):
                return torch.sparse.mm(S, D)
            gradcheck(fn, (S, D), check_sparse_nnz=True)

        test_shape(7, 8, 9, 20, False)
        test_shape(7, 8, 9, 20, True)

    @coalescedonoff
    @dtypes(torch.double)
    def test_dsmm(self, device, dtype, coalesced):
        def test_shape(di, dj, dk, nnz):
            x = self._gen_sparse(2, nnz, [di, dj], dtype, device, coalesced)[0]
            y = self.randn(dj, dk, dtype=dtype, device=device)

            res = torch.dsmm(x, y)
            expected = torch.mm(self.safeToDense(x), y)
            self.assertEqual(res, expected)

        test_shape(7, 5, 3, 20)
        test_shape(1000, 100, 100, 20)
        test_shape(3000, 64, 300, 20)
        test_shape(0, 100, 100, 0)
        test_shape(1000, 0, 100, 0)
        test_shape(1000, 100, 0, 0)
        test_shape(1000, 100, 0, 20)

    @coalescedonoff
    @dtypes(torch.double)
    def test_hsmm(self, device, dtype, coalesced):
        def test_shape(di, dj, dk, nnz):
            x = self._gen_sparse(2, nnz, [di, dj], dtype, device, coalesced)[0]
            y = self.randn(dj, dk, dtype=dtype, device=device)

            res = torch.hsmm(x, y)
            expected = torch.mm(self.safeToDense(x), y)
            self.assertEqual(res.to_dense(), expected)

        test_shape(7, 5, 3, 20)
        test_shape(1000, 100, 100, 20)
        test_shape(3000, 64, 300, 20)
        test_shape(0, 100, 100, 0)
        test_shape(1000, 0, 100, 0)
        test_shape(1000, 100, 0, 0)
        test_shape(1000, 100, 0, 20)

    @coalescedonoff
    @dtypes(torch.double)
    def test_spadd(self, device, dtype, coalesced):

        def _test_spadd_shape(nnz, shape_i, shape_v=None):
            shape = shape_i + (shape_v or [])
            x, _, _ = self._gen_sparse(len(shape_i), nnz, shape, dtype, device, coalesced)
            y = self.randn(*shape, dtype=dtype, device=device)
            r = random.random()

            res = torch.add(y, x, alpha=r)
            expected = y + r * self.safeToDense(x)

            self.assertEqual(res, expected)

            # Non contiguous dense tensor
            s = list(shape)
            s[0] = shape[-1]
            s[-1] = shape[0]
            y = self.randn(*s, dtype=dtype, device=device)
            y.transpose_(0, len(s) - 1)
            r = random.random()

            res = torch.add(y, x, alpha=r)
            expected = y + r * self.safeToDense(x)

            self.assertEqual(res, expected)

            x, i, v = self._gen_sparse(len(shape_i), nnz, shape, dtype, device, coalesced)
            nnz = i.size(1)

            # Non contiguous sparse indices tensor
            x_ = self.sparse_tensor(i[:, ::2], v[:(nnz + 1) // 2], x.shape, dtype=dtype, device=device)
            res = torch.add(y, x_, alpha=r)
            expected = y + r * self.safeToDense(x_)
            self.assertEqual(res, expected)

            # Non contiguous sparse values tensor

            x_ = self.sparse_tensor(i[:, :(nnz + 1) // 2], v[::2], x.shape, dtype=dtype, device=device)
            res = torch.add(y, x_, alpha=r)
            expected = y + r * self.safeToDense(x_)
            self.assertEqual(res, expected)

            # Non contiguous sparse indices and values tensors
            x_ = self.sparse_tensor(i[:, 1::2], v[1::2], x.shape, dtype=dtype, device=device)
            res = torch.add(y, x_, alpha=r)
            expected = y + r * self.safeToDense(x_)
            self.assertEqual(res, expected)

        def _test_spadd():
            _test_spadd_shape(10, [5, 6])
            _test_spadd_shape(10, [10, 10, 10])
            _test_spadd_shape(10, [50, 30, 20])
            _test_spadd_shape(10, [5, 5, 5, 5, 5, 5])
            _test_spadd_shape(0, [0, 30, 20])
            _test_spadd_shape(0, [50, 0, 20])
            _test_spadd_shape(0, [50, 30, 0])

        def _test_spadd_hybrid():
            _test_spadd_shape(10, [5, 6], [2, 3])
            _test_spadd_shape(10, [10, 10, 10], [3])
            _test_spadd_shape(10, [50, 30, 20], [2])
            _test_spadd_shape(10, [5, 5, 5, 5, 5, 5], [2])
            _test_spadd_shape(0, [0, 30, 20], [2, 0])
            _test_spadd_shape(0, [50, 0, 20], [2, 0])
            _test_spadd_shape(0, [50, 30, 0], [2, 0])
            _test_spadd_shape(10, [50, 30, 20], [2, 0])

        _test_spadd()
        _test_spadd_hybrid()

    @onlyCUDA
    @coalescedonoff
    @dtypes(torch.double, torch.cdouble)
    def test_sparse_add_out_bfloat16(self, device, dtype, coalesced):
        # fp32
        x, _, _ = self._gen_sparse(3, 5, 10, dtype, device, coalesced)
        y, _, _ = self._gen_sparse(3, 5, 10, dtype, device, coalesced)
        x = x.float().cuda()
        y = y.float().cuda()
        res_fp32 = torch.add(x, y)

        # bfloat16
        x = x.bfloat16()
        y = y.bfloat16()
        res_bf16 = torch.add(x, y)
        res_bf16 = res_bf16.float()  # to compare with reference
        self.assertEqual(res_fp32, res_bf16, atol=1e-2, rtol=0)

    @coalescedonoff
    @dtypes(torch.double, torch.cdouble)
    def test_norm(self, device, dtype, coalesced):
        def test_shape(sparse_dims, nnz, with_size):
            x, _, _ = self._gen_sparse(sparse_dims, nnz, with_size, dtype, device, coalesced)
            y = x.coalesce()
            self.assertEqual(x.norm(), y._values().norm())

        test_shape(3, 10, 100)
        test_shape(4, 10, [100, 100, 100, 5, 5, 5, 0])
        test_shape(4, 0, [0, 0, 100, 5, 5, 5, 0])

        # Unsupported arguments should error
        kwarg_error_pairs = [
            ({'keepdim': True},
             RuntimeError, r'norm_sparse currently does not support keepdim=True'),
            ({'dim': 0},
             RuntimeError, r'norm_sparse currently only supports full reductions'),
            ({'dtype': torch.double, 'p': 'fro'},
             ValueError, r'dtype argument is not supported in frobenius norm'),
            ({'dtype': torch.double, 'p': 0},
             RuntimeError, r"norm_sparse currently does not support 'dtype' argument")
        ]
        x = self._gen_sparse(3, 10, 100, dtype, device, coalesced)[0]
        for kwargs, err, msg in kwarg_error_pairs:
            with self.assertRaisesRegex(err, msg):
                x.norm(**kwargs)

    @coalescedonoff
    @dtypes(torch.double)
    def test_sparse_sum(self, device, dtype, coalesced):

        def run_tests(S, td=None):
            D = S.coalesce().to_dense().detach().requires_grad_(True)
            if td is None:
                S_sum = torch.sparse.sum(S)
                D_sum = D.sum()
                self.assertEqual(S_sum.item(), D_sum.item())

                def fn(S):
                    res = torch.sparse.sum(S)
                    if res.is_sparse:
                        res = res.to_dense()
                    return res
                gradcheck(fn, (S,), check_sparse_nnz=True)
            else:
                S_sum = torch.sparse.sum(S, td)
                D_sum = D.sum(td)
                self.assertEqual(S_sum.to_dense() if S_sum.is_sparse else S_sum, D_sum)

                def fn(S):
                    res = torch.sparse.sum(S, td)
                    if res.is_sparse:
                        res = res.to_dense()
                    return res
                gradcheck(fn, (S,), check_sparse_nnz=True)

        nnz = 10
        sparse_dims = 2
        with_size = [5, 5, 1, 4]  # use a dense dim = 1 to test for squeeze
        test_dims = []
        for i in range(1, 5):
            test_dims += itertools.combinations(range(len(with_size)), i)

        # https://github.com/pytorch/pytorch/issues/16501
        x = torch.tensor([[1., 0., 0., 1.],
                          [0., 1., 0., 0.],
                          [0., 1., 1., 0.],
                          [0., 1., 0., 2.]], dtype=dtype, device=device).to_sparse()
        self.assertEqual(torch.sparse.sum(x, dim=0), torch.sparse.sum(x, dim=-2))
        self.assertEqual(torch.sum(x.to_dense(), dim=0), torch.sparse.sum(x, dim=0).to_dense())

        # not support SparseTensor.sum()
        S = self._gen_sparse(sparse_dims, nnz, with_size, dtype, device, coalesced)[0]
        self.assertRaises(RuntimeError, lambda: S.sum())

        # dim out of range
        self.assertRaises(IndexError, lambda: torch.sparse.sum(S, 5))

        # dim 0 appears multiple times in the list of dims
        self.assertRaises(RuntimeError, lambda: torch.sparse.sum(S, [0, 0]))

        # sum an empty tensor
        empty_S = torch.sparse_coo_tensor(size=with_size, dtype=dtype, device=device)
        self.assertEqual(torch.sparse.sum(empty_S, [0]).to_dense(), torch.sum(empty_S.to_dense(), [0]))
        self.assertEqual(torch.sparse.sum(empty_S), torch.tensor(0, dtype=dtype, device=device))
        empty_S.requires_grad_(True)
        empty_S_sum = torch.sparse.sum(empty_S)
        empty_S_sum.backward()
        self.assertEqual(empty_S.grad.to_dense(), empty_S.clone().detach().to_dense())

        # test values().sum()
        S = self._gen_sparse(sparse_dims, nnz, with_size, dtype, device, coalesced)[0]
        run_tests(S.requires_grad_(True))

        for test_dim in test_dims:
            S = self._gen_sparse(sparse_dims, nnz, with_size, dtype, device, coalesced)[0]
            run_tests(S.requires_grad_(True), test_dim)

    def _test_basic_ops_shape(self, nnz_x1, nnz_x2, shape_i, shape_v, dtype, device, coalesced):
        shape = shape_i + (shape_v)
        x1, _, _ = self._gen_sparse(len(shape_i), nnz_x1, shape, dtype, device, coalesced)
        x2, _, _ = self._gen_sparse(len(shape_i), nnz_x2, shape, dtype, device, coalesced)

        y1 = x1 + x2
        y2 = x1.clone()
        y2.add_(x2)
        expected = self.safeToDense(x1) + self.safeToDense(x2)
        self.assertEqual(self.safeToDense(y1), expected)
        self.assertEqual(self.safeToDense(y2), expected)

        y1 = x1 - x2
        y2 = x1.clone()
        y2.sub_(x2)
        expected = self.safeToDense(x1) - self.safeToDense(x2)
        self.assertEqual(self.safeToDense(y1), expected)
        self.assertEqual(self.safeToDense(y2), expected)

        y1 = x1 * x2
        y2 = x1.clone()
        y2.mul_(x2)
        expected = self.safeToDense(x1) * self.safeToDense(x2)
        self.assertEqual(self.safeToDense(y1), expected)
        self.assertEqual(self.safeToDense(y2), expected)

        y1 = x1 * 37.5
        y2 = x1.clone()
        y2.mul_(37.5)
        expected = self.safeToDense(x1) * 37.5
        self.assertEqual(self.safeToDense(y1), expected)
        self.assertEqual(self.safeToDense(y2), expected)

        y1 = x1 / 37.5
        y2 = x1.clone()
        y2.div_(37.5)
        expected = self.safeToDense(x1) / 37.5
        self.assertEqual(self.safeToDense(y1), expected)
        self.assertEqual(self.safeToDense(y2), expected)

        with self.assertWarnsOnceRegex(UserWarning, '__floordiv__'):
            y1 = x1 // 37.5
        y2 = x1.clone()
        with self.assertWarnsOnceRegex(UserWarning, 'floor_divide'):
            y2.floor_divide_(37.5)
        expected = self.safeToDense(x1) // 37.5
        self.assertEqual(self.safeToDense(y1), expected)
        self.assertEqual(self.safeToDense(y2), expected)

        # TODO: add back inplace support
        y1 = x1 ** 2
        y2 = x1.clone()
        y2 = y2.pow(2)
        expected = self.safeToDense(x1) ** 2
        self.assertEqual(self.safeToDense(y1), expected)
        self.assertEqual(self.safeToDense(y2), expected)

        y = x1.clone()
        y.zero_()
        expected = torch.zeros(x1.size(), dtype=dtype, device=device)
        self.assertEqual(self.safeToDense(y), expected)

        self.assertEqual(x1.is_coalesced(), coalesced)
        y = x1.coalesce()
        z = x1.coalesce()
        self.assertEqual(x1.is_coalesced(), coalesced)
        self.assertTrue(y.is_coalesced())
        y._values().add_(1)
        if not x1.is_coalesced():
            # check that coalesce is out of place if the original tensor is not
            # coalesced.
            self.assertEqual(z._values() + 1, y._values())
        else:
            # check that coalesce is in-place if the original tensor is
            # coalesced.
            self.assertEqual(z._values(), y._values())

    @coalescedonoff
    @dtypes(torch.double)
    def test_basic_ops(self, device, dtype, coalesced):

        def _test_basic_ops():
            self._test_basic_ops_shape(9, 12, [5, 6], [], dtype, device, coalesced)
            self._test_basic_ops_shape(9, 12, [10, 10, 10], [], dtype, device, coalesced)
            self._test_basic_ops_shape(9, 12, [50, 30, 20], [], dtype, device, coalesced)
            self._test_basic_ops_shape(9, 12, [5, 5, 5, 5, 5, 5], [], dtype, device, coalesced)
            self._test_basic_ops_shape(0, 12, [10, 10, 10], [], dtype, device, coalesced)
            self._test_basic_ops_shape(9, 0, [10, 10, 10], [], dtype, device, coalesced)
            self._test_basic_ops_shape(0, 0, [10, 10, 10], [], dtype, device, coalesced)
            self._test_basic_ops_shape(0, 0, [10, 10, 0], [], dtype, device, coalesced)
            self._test_basic_ops_shape(0, 0, [], [], dtype, device, coalesced)

        def _test_basic_ops_hybrid():
            self._test_basic_ops_shape(9, 12, [5, 6], [2, 3], dtype, device, coalesced)
            self._test_basic_ops_shape(9, 12, [10, 10, 10], [3], dtype, device, coalesced)
            self._test_basic_ops_shape(9, 12, [50, 30, 20], [2], dtype, device, coalesced)
            self._test_basic_ops_shape(9, 12, [5, 5, 5, 5, 5, 5], [2], dtype, device, coalesced)
            self._test_basic_ops_shape(0, 12, [10, 10, 10], [2], dtype, device, coalesced)
            self._test_basic_ops_shape(9, 0, [10, 10, 10], [2], dtype, device, coalesced)
            self._test_basic_ops_shape(0, 0, [10, 10, 10], [2], dtype, device, coalesced)
            self._test_basic_ops_shape(9, 12, [10, 10, 10], [2, 0], dtype, device, coalesced)
            self._test_basic_ops_shape(0, 12, [10, 10, 10], [2, 0], dtype, device, coalesced)
            self._test_basic_ops_shape(9, 0, [10, 10, 10], [2, 0], dtype, device, coalesced)
            self._test_basic_ops_shape(0, 0, [10, 10, 10], [2, 0], dtype, device, coalesced)
            self._test_basic_ops_shape(0, 0, [10, 10, 0], [2, 0], dtype, device, coalesced)

        _test_basic_ops()
        _test_basic_ops_hybrid()

    @dtypes(torch.double, torch.cdouble)
    def test_add_dense_sparse_mismatch(self, device, dtype):
        def test_shape(dense_size, sparse_dims_shape, dense_dims_shape, sparse_size):
            x = torch.zeros(dense_size, dtype=dtype, device=device)
            sparse_y = self.sparse_tensor(torch.zeros(sparse_dims_shape, dtype=torch.int64, device=device),
                                          torch.randn(dense_dims_shape, dtype=dtype, device=device),
                                          torch.Size(sparse_size))
            with self.assertRaisesRegex(
                    RuntimeError,
                    "add: expected 'self' and 'other' to have same size"):
                x + sparse_y

        test_shape([3, 4], [1, 4], [4, 4, 4], [3, 4, 4])
        test_shape([3, 4, 0], [1, 4], [4, 4, 4, 0], [3, 4, 4, 0])

    @dtypes(torch.double, torch.cdouble)
    def test_add_noncontiguous(self, device, dtype):
        indices = self.index_tensor([[1, 2], [0, 2]], device=device)
        values = torch.tensor([1.], dtype=dtype, device=device).expand(2, 3, 4, 5)
        x = self.sparse_tensor(indices, values, dtype=dtype, device=device)
        assert not x._values().is_contiguous()
        y = x + x
        expected = self.safeToDense(x) + self.safeToDense(x)
        self.assertEqual(self.safeToDense(y), expected)

    def _test_sparse_mask_shape(self, nnz_x1, nnz_x2, shape_i, shape_v, dtype, device, coalesced):
        shape = shape_i + (shape_v or [])
        x1, _, _ = self._gen_sparse(len(shape_i), nnz_x1, shape, dtype, device, coalesced)
        x2, _, _ = self._gen_sparse(len(shape_i), nnz_x2, shape, dtype, device, coalesced)

        y1 = x1 + x2
        y2 = x1.clone()
        y2.add_(x2)
        expected = self.safeToDense(x1) + self.safeToDense(x2)
        self.assertEqual(self.safeToDense(y1), expected)
        self.assertEqual(self.safeToDense(y2), expected)

    @coalescedonoff
    @dtypes(torch.double, torch.cdouble)
    @unittest.skipIf(IS_WINDOWS, "See https://github.com/pytorch/pytorch/issues/73173")
    def test_sparse_mask(self, device, dtype, coalesced):
        def _test_sparse_mask_fixed():
            i = self.index_tensor([
                [1, 3, 0, 4],
                [2, 1, 2, 3],
            ], device=device)
            v = torch.tensor([1, 2, 3, 4], dtype=dtype, device=device)
            x = self.sparse_tensor(i, v, torch.Size([5, 4]), dtype=dtype, device=device).coalesce()
            dense = torch.tensor([
                [1, 2, 3, 4],
                [5, 6, 7, 8],
                [9, 10, 11, 12],
                [13, 14, 15, 16],
                [17, 18, 19, 20],
            ], dtype=dtype, device=device)
            exp_v = torch.tensor([7, 14, 3, 20], dtype=dtype, device=device)
            res = dense.sparse_mask(x)
            expected = self.sparse_tensor(i, exp_v, torch.Size([5, 4]), dtype=dtype, device=device)
            self.assertEqual(res.coalesce(), expected.coalesce())

            i = self.index_tensor([
                [1, 3, 0, 4],
                [2, 1, 2, 3],
            ], device=device)
            v = torch.empty([4, 0], dtype=dtype, device=device)
            x = self.sparse_tensor(i, v, torch.Size([5, 4, 0])).coalesce()
            dense = torch.empty([5, 4, 0], dtype=dtype, device=device)
            exp_v = torch.empty([4, 0], dtype=dtype, device=device)
            res = dense.sparse_mask(x)
            expected = self.sparse_tensor(i, exp_v, torch.Size([5, 4, 0]), dtype=dtype, device=device)
            self.assertEqual(res.coalesce(), expected.coalesce())

        _test_sparse_mask_fixed()

        self._test_sparse_mask_shape(9, 12, [5, 6], [], dtype, device, coalesced)
        self._test_sparse_mask_shape(9, 12, [10, 10, 10], [], dtype, device, coalesced)
        self._test_sparse_mask_shape(9, 12, [50, 30, 20], [], dtype, device, coalesced)
        self._test_sparse_mask_shape(9, 12, [5, 5, 5, 5, 5, 5], [], dtype, device, coalesced)
        self._test_sparse_mask_shape(0, 12, [10, 10, 10], [], dtype, device, coalesced)
        self._test_sparse_mask_shape(9, 0, [10, 10, 10], [], dtype, device, coalesced)
        self._test_sparse_mask_shape(0, 0, [10, 10, 10], [], dtype, device, coalesced)
        self._test_sparse_mask_shape(0, 0, [10, 10, 0], [], dtype, device, coalesced)

    @coalescedonoff
    @dtypes(torch.double, torch.cdouble)
    def test_sparse_mask_hybrid(self, device, dtype, coalesced):
        def _test_sparse_mask_hybrid_fixed():
            i = self.index_tensor([
                [1, 3, 0, 4],
                [2, 1, 2, 3],
            ])
            v = torch.tensor([[1, 2], [2, 3], [3, 4], [4, 5]])
            # TODO: This is also testing that, if coalesce is a no-op,
            # the indices don't get permuted. I don't know if we actually
            # want to give this invariant.
            x = self.sparse_tensor(i, v, torch.Size([5, 4, 2])).coalesce()
            dense = torch.tensor([
                [[1, 3], [2, 2], [3, 3], [4, 2]],
                [[5, 7], [6, 7], [7, 9], [8, 9]],
                [[9, 2], [10, 4], [11, 1], [12, 3]],
                [[13, 5], [14, 1], [15, 1], [16, 6]],
                [[17, 7], [18, 2], [19, 7], [20, 1]],
            ])
            res = dense.sparse_mask(x)
            exp_v = torch.tensor([[7, 9], [14, 1], [3, 3], [20, 1]])
            expected = self.sparse_tensor(i, exp_v, torch.Size([5, 4, 2]))
            self.assertEqual(res.coalesce(), expected.coalesce())

            i = self.index_tensor([
                [1, 3, 0, 4],
                [2, 1, 2, 3],
            ])
            v = torch.empty(4, 2, 0)
            x = self.sparse_tensor(i, v, torch.Size([5, 4, 2, 0])).coalesce()
            dense = torch.empty(5, 4, 2, 0)
            res = dense.sparse_mask(x)
            exp_v = torch.empty(4, 2, 0)
            expected = self.sparse_tensor(i, exp_v, torch.Size([5, 4, 2, 0]))
            self.assertEqual(res.coalesce(), expected.coalesce())

        _test_sparse_mask_hybrid_fixed()

        self._test_sparse_mask_shape(9, 12, [5, 6], [2, 3], dtype, device, coalesced)
        self._test_sparse_mask_shape(9, 12, [10, 10, 10], [3], dtype, device, coalesced)
        self._test_sparse_mask_shape(9, 12, [50, 30, 20], [2], dtype, device, coalesced)
        self._test_sparse_mask_shape(9, 12, [5, 5, 5, 5, 5, 5], [2], dtype, device, coalesced)
        self._test_sparse_mask_shape(0, 12, [10, 10, 10], [2], dtype, device, coalesced)
        self._test_sparse_mask_shape(9, 0, [10, 10, 10], [2], dtype, device, coalesced)
        self._test_sparse_mask_shape(0, 0, [10, 10, 10], [2], dtype, device, coalesced)
        self._test_sparse_mask_shape(9, 12, [10, 10, 10], [2, 0], dtype, device, coalesced)
        self._test_sparse_mask_shape(0, 12, [10, 10, 10], [2, 0], dtype, device, coalesced)
        self._test_sparse_mask_shape(9, 0, [10, 10, 10], [2, 0], dtype, device, coalesced)
        self._test_sparse_mask_shape(0, 0, [10, 10, 10], [2, 0], dtype, device, coalesced)
        self._test_sparse_mask_shape(0, 0, [10, 10, 0], [2, 0], dtype, device, coalesced)

    @coalescedonoff
    @dtypes(torch.double, torch.cdouble)
    def test_zeros(self, device, dtype, coalesced):
        def _test_zeros(nnzs, shape, out_shape_i, out_shape_v=None):
            out_shape = out_shape_i + (out_shape_v or [])
            for nnz in nnzs:
                out, _, _ = self._gen_sparse(len(out_shape_i), nnz, out_shape, dtype, device, coalesced)
                torch.zeros(*shape, out=out, dtype=dtype, device=device)
                self.assertEqual(tuple(out.size()), tuple(shape))
                self.assertTrue(out._indices().numel() == out._values().numel() == 0)
                self.assertEqual(out._nnz(), 0)
                self.assertEqual(out.sparse_dim(), len(shape))
                self.assertEqual(out.dense_dim(), 0)

        def test_shape(i_shapes, v_shapes, shape, nnzs):
            for i_dim in range(1, len(i_shapes) + 1):
                for v_dim in range(len(v_shapes) + 1):
                    _test_zeros(nnzs, shape, i_shapes[:i_dim], v_shapes[:v_dim])
        test_shape([2, 3, 4], [3, 4, 5, 6], [2, 3, 4], [9, 12])
        test_shape([0, 3, 4], [3, 4, 5, 6], [2, 3, 4], [0])
        test_shape([2, 3, 4], [0, 4, 5, 6], [2, 3, 4], [9, 12])
        test_shape([2, 3, 4], [3, 4, 5, 6], [2, 3, 0], [9, 12])
        test_shape([0, 3, 4], [3, 4, 5, 6], [2, 3, 0], [0])
        test_shape([2, 3, 4], [0, 4, 5, 6], [2, 3, 0], [9, 12])

    @coalescedonoff
    @dtypes(torch.double, torch.cdouble)
    def test_zeros_like(self, device, dtype, coalesced):
        def _test_zeros_like(nnzs, template_shape_i, template_shape_v=None):
            template_shape_v = template_shape_v or []
            template_shape = template_shape_i + template_shape_v
            for nnz in nnzs:
                t, _, _ = self._gen_sparse(len(template_shape_i), nnz, template_shape, dtype, device, coalesced)
                res = torch.zeros_like(t)
                self.assertEqual(tuple(res.size()), tuple(template_shape))
                self.assertTrue(res._indices().numel() == res._values().numel() == 0)
                self.assertEqual(res._nnz(), 0)
                self.assertEqual(res.sparse_dim(), len(template_shape_i))
                self.assertEqual(res.dense_dim(), len(template_shape_v))

        def test_shape(i_shapes, v_shapes, nnzs):
            for i_dim in range(1, len(i_shapes) + 1):
                for v_dim in range(len(v_shapes) + 1):
                    _test_zeros_like(nnzs, i_shapes[:i_dim], v_shapes[:v_dim])
        test_shape([2, 3, 4], [3, 4, 5, 6], [9, 12])
        test_shape([0, 3, 4], [3, 4, 5, 6], [0])
        test_shape([2, 3, 4], [0, 4, 5, 6], [9, 12])
        test_shape([2, 3, 4], [3, 4, 5, 6], [9, 12])
        test_shape([0, 3, 4], [3, 4, 5, 6], [0])
        test_shape([2, 3, 4], [0, 4, 5, 6], [9, 12])

        sparse_tensor, _, _ = self._gen_sparse(len([2, 3]), 9, [2, 3] + [5, 6], dtype, device, coalesced)
        data = (sparse_tensor, sparse_tensor, sparse_tensor, sparse_tensor.unsqueeze(0))
        mem_formats = [torch.channels_last, torch.contiguous_format, torch.preserve_format, torch.channels_last_3d]
        for x, mem_format in zip(data, mem_formats):

            with self.assertRaisesRegex(RuntimeError, "memory format option is only supported by strided tensors"):
                result = torch.zeros_like(x, memory_format=mem_format)

            result = torch.zeros_like(x, layout=torch.strided, memory_format=mem_format)
            self.assertTrue(result.layout == torch.strided)

        dense_tensor = sparse_tensor.to_dense()
        result = torch.zeros_like(dense_tensor, layout=torch.sparse_coo)
        self.assertEqual(dense_tensor.shape, result.shape)
        self.assertEqual(result.layout, torch.sparse_coo)

        sparse_zeros = torch.zeros(dense_tensor.shape, layout=torch.sparse_coo)
        self.assertEqual(result._indices().shape, sparse_zeros._indices().shape)
        self.assertEqual(result._values().shape, sparse_zeros._values().shape)

    def _assert_sparse_invars(self, t):
        # SparseTensor has the following invariants:
        # - sparse_dim + dense_dim = len(SparseTensor.shape)
        # - SparseTensor._indices().shape = (sparse_dim, nnz)
        # - SparseTensor._values().shape = (nnz, SparseTensor.shape[sparse_dim:])
        self.assertEqual(t.sparse_dim() + t.dense_dim(), len(t.shape))
        self.assertEqual(tuple(t._indices().shape), (t.sparse_dim(), t._nnz()))
        self.assertEqual(tuple(t._values().shape), (t._nnz(), ) + t.shape[t.sparse_dim():])

    def _test_empty_like(self, sparse_tensor, dtype, device, coalesced):

        result = torch.empty_like(sparse_tensor)
        self.assertTrue(result.is_sparse)
        self._assert_sparse_invars(result)
        self.assertEqual(result.shape, sparse_tensor.shape)
        self.assertEqual(result.dtype, sparse_tensor.dtype)
        self.assertEqual(result.device, sparse_tensor.device)
        self.assertEqual(result.sparse_dim(), sparse_tensor.sparse_dim())
        self.assertEqual(result.dense_dim(), sparse_tensor.dense_dim())

        sparse_tensor, _, _ = self._gen_sparse(len([2, 3]), 9, [2, 3] + [5, 6], dtype, device, coalesced)
        data = (sparse_tensor, sparse_tensor, sparse_tensor, sparse_tensor.unsqueeze(0))
        mem_formats = [torch.channels_last, torch.contiguous_format, torch.preserve_format, torch.channels_last_3d]
        for x, mem_format in zip(data, mem_formats):

            with self.assertRaisesRegex(RuntimeError, "memory format option is only supported by strided tensors"):
                result = torch.empty_like(x, memory_format=mem_format)

            result = torch.empty_like(x, layout=torch.strided, memory_format=mem_format)
            self.assertTrue(result.layout == torch.strided)

        with self.assertRaisesRegex(
            RuntimeError, r"Could not run 'aten::empty_strided' with arguments from the 'Sparse(CPU|CUDA)' backend"
        ):
            dense_tensor = sparse_tensor.to_dense()
            result = torch.empty_like(dense_tensor, layout=torch.sparse_coo)

    @coalescedonoff
    @dtypes(torch.double, torch.cdouble)
    def test_empty_like(self, device, dtype, coalesced):
        # tests https://github.com/pytorch/pytorch/issues/43699

        if coalesced:
            input_coalesced = torch.sparse_coo_tensor(
                indices=torch.tensor([[0, 1, 2]]),
                values=torch.tensor([3.0, -4.0, 5.0]),
                size=[3, ],
                dtype=dtype,
                device=device
            ).coalesce()
            self._test_empty_like(input_coalesced, dtype, device, coalesced)

            # hybrid sparse input
            input_coalesced = torch.sparse_coo_tensor(
                indices=torch.tensor([[1, 3], [2, 4]]),
                values=torch.tensor([[-1.0, 3.0], [-5.0, 7.0]]),
                size=[4, 5, 2],
                dtype=dtype,
                device=device
            ).coalesce()
            self._test_empty_like(input_coalesced, dtype, device, coalesced)

        if not coalesced:
            # test uncoalesced input
            input_uncoalesced = torch.sparse_coo_tensor(
                indices=torch.tensor([[0], [1], [2], [0], [1], [2]]).transpose(1, 0),
                values=torch.tensor([2.0, -3.0, -4.0, 1.0, -1.0, 1.5]),
                size=[3, ],
                dtype=dtype,
                device=device
            )
            self._test_empty_like(input_uncoalesced, dtype, device, coalesced)

            # test on empty sparse tensor
            input_uncoalesced = torch.sparse_coo_tensor(
                indices=torch.zeros([2, 0]),
                values=torch.zeros([0, 5, 5, 5, 5, 5, 5, 0]),
                size=[0, 0, 5, 5, 5, 5, 5, 5, 0],
                dtype=dtype,
                device=device
            )
            self._test_empty_like(input_uncoalesced, dtype, device, coalesced)

    def _test_narrow(self, input, narrow_args):
        expected = input.to_dense().narrow(*narrow_args)
        self.assertEqual(expected, input.narrow_copy(*narrow_args).to_dense())

    def _all_narrow_combs(self, shape):
        for dim, dim_sz in enumerate(shape):
            for start in range(dim_sz):
                for length in range(dim_sz - start):
                    yield [dim, start, length]

    @coalescedonoff
    @dtypes(torch.double, torch.cdouble)
    def test_narrow(self, device, dtype, coalesced):
        shape = [3, 3, 4, 2]
        input, _, _ = self._gen_sparse(4, 19, shape, dtype, device, coalesced)
        for narrow_args in self._all_narrow_combs(shape):
            self._test_narrow(input, narrow_args)

        self.assertRaises(RuntimeError, lambda: input.narrow_copy(-1, 0, 3))  # dim < 0
        self.assertRaises(RuntimeError, lambda: input.narrow_copy(10, 0, 3))  # dim > input.dim()
        self.assertRaises(RuntimeError, lambda: input.narrow_copy(0, shape[0] + 1, 3))  # start > size of dim
        self.assertRaises(RuntimeError, lambda: input.narrow_copy(0, 2, shape[0]))  # start+length > size of dim

        with_dense, _, _ = self._gen_sparse(2, 7, shape, dtype, device, coalesced)
        for narrow_args in self._all_narrow_combs(shape):
            self._test_narrow(with_dense, narrow_args)

        self.assertRaises(RuntimeError, lambda: with_dense.narrow_copy(10, 0, 3))  # dim > sparseDim + denseDim

    def _test_log1p_tensor(self, sparse_tensor, coalesced):
        def is_integral(dtype):
            return dtype in integral_types()

        dense_tensor = sparse_tensor.to_dense()
        expected_output = dense_tensor.log1p()
        is_integral_dtype = is_integral(sparse_tensor.dtype)
        self.assertEqual(expected_output, sparse_tensor.log1p().to_dense())
        if is_integral_dtype:
            with self.assertRaisesRegex(RuntimeError, "result type .* can't be cast to"):
                sparse_tensor.coalesce().log1p_()
        else:
            self.assertEqual(expected_output, sparse_tensor.coalesce().log1p_().to_dense())

        if not coalesced:
            # test in-place op on uncoalesced input
            with self.assertRaisesRegex(RuntimeError, "log1p_ requires coalesced input"):
                sparse_tensor.log1p_()

        if not is_integral_dtype:
            sparse_tensor.requires_grad_()
            self.assertTrue(sparse_tensor.requires_grad)

            # test autograd
            x = sparse_tensor.clone()
            y = sparse_tensor.log1p()
            with self.assertRaisesRegex(RuntimeError, "log1p of a sparse tensor is made to be non-differentiable"):
                y.backward(x)
        else:
            with self.assertRaisesRegex(RuntimeError, "only Tensors of floating point dtype can require gradients"):
                sparse_tensor.requires_grad_()

    @coalescedonoff
    @dtypes(*all_types())
    def test_log1p(self, device, dtype, coalesced):
        if coalesced:
            input_coalesced = torch.sparse_coo_tensor(
                indices=torch.tensor([[0], [1], [2]]).transpose(1, 0),
                values=torch.tensor([3.0, 4.0, 5.0]),
                size=[3, ],
                device=device,
                dtype=dtype
            ).coalesce()
            self._test_log1p_tensor(input_coalesced, coalesced)

            # hybrid sparse input
            input_coalesced = torch.sparse_coo_tensor(
                indices=torch.tensor([[1, 3], [2, 4]]),
                values=torch.tensor([[1.0, 3.0], [5.0, 7.0]]),
                size=[4, 5, 2],
                device=device,
                dtype=dtype
            ).coalesce()
            self._test_log1p_tensor(input_coalesced, coalesced)

        if not coalesced:
            # test uncoalesced input
            input_uncoalesced = torch.sparse_coo_tensor(
                indices=torch.tensor([[0], [1], [2], [0], [1], [2]]).transpose(1, 0),
                values=torch.tensor([2.0, 3.0, 4.0, 1.0, 1.0, 1.0]),
                size=[3, ],
                device=device,
                dtype=dtype
            )
            self._test_log1p_tensor(input_uncoalesced, coalesced)

            # test on empty sparse tensor
            input_uncoalesced = torch.sparse_coo_tensor(
                indices=torch.zeros([2, 0]),
                values=torch.zeros([0, 5, 5, 5, 5, 5, 5, 0]),
                size=[0, 0, 5, 5, 5, 5, 5, 5, 0],
                device=device,
                dtype=dtype
            )
            self._test_log1p_tensor(input_uncoalesced, coalesced)

    def _test_neg_negative(self, sparse_tensor):
        dense_tensor = sparse_tensor.to_dense()
        expected_output = dense_tensor.neg()

        ops = (
            torch.neg, torch.Tensor.neg, torch.Tensor.neg_,
            torch.negative, torch.Tensor.negative, torch.Tensor.negative_,
            operator.neg
        )
        for op in ops:
            sparse_tensor_copy = sparse_tensor.clone()
            self.assertEqual(expected_output, op(sparse_tensor_copy).to_dense())

            if op in (torch.neg, torch.negative):
                sparse_tensor_out = torch.zeros_like(sparse_tensor)
                op(sparse_tensor, out=sparse_tensor_out)
                self.assertEqual(expected_output, sparse_tensor_out.to_dense())

    @coalescedonoff
    @dtypes(torch.double, torch.cdouble)
    def test_neg_negative(self, device, dtype, coalesced):

        if coalesced:
            input_coalesced = torch.sparse_coo_tensor(
                indices=torch.tensor([[0, 1, 2]]),
                values=torch.tensor([3.0, -4.0, 5.0]),
                size=[3, ],
                dtype=dtype,
                device=device
            ).coalesce()
            self._test_neg_negative(input_coalesced)

            # hybrid sparse input
            input_coalesced = torch.sparse_coo_tensor(
                indices=torch.tensor([[1, 3], [2, 4]]),
                values=torch.tensor([[-1.0, 3.0], [-5.0, 7.0]]),
                size=[4, 5, 2],
                dtype=dtype,
                device=device
            ).coalesce()
            self._test_neg_negative(input_coalesced)

        if not coalesced:
            # test uncoalesced input
            input_uncoalesced = torch.sparse_coo_tensor(
                indices=torch.tensor([[0], [1], [2], [0], [1], [2]]).transpose(1, 0),
                values=torch.tensor([2.0, -3.0, -4.0, 1.0, -1.0, 1.5]),
                size=[3, ],
                dtype=dtype,
                device=device
            )
            self._test_neg_negative(input_uncoalesced)

            # test on empty sparse tensor
            input_uncoalesced = torch.sparse_coo_tensor(
                indices=torch.zeros([2, 0]),
                values=torch.zeros([0, 5, 5, 5, 5, 5, 5, 0]),
                size=[0, 0, 5, 5, 5, 5, 5, 5, 0],
                dtype=dtype,
                device=device
            )
            self._test_neg_negative(input_uncoalesced)

    def _test_asin_arcsin(self, sparse_tensor, coalesced):
        def is_integral(dtype):
            return dtype in integral_types()
        is_integral_dtype = is_integral(sparse_tensor.dtype)

        dense_tensor = sparse_tensor.to_dense()
        expected_output = dense_tensor.asin()

        ops = (
            torch.asin, torch.Tensor.asin,
            torch.arcsin, torch.Tensor.arcsin,
        )
        for op in ops:
            self.assertEqual(expected_output, op(sparse_tensor).to_dense())
            if op in (torch.asin, torch.arcsin):
                sparse_tensor_out = torch.zeros_like(sparse_tensor)
                if not is_integral_dtype:
                    op(sparse_tensor, out=sparse_tensor_out)
                    self.assertEqual(expected_output, sparse_tensor_out.to_dense())
                else:
                    with self.assertRaisesRegex(RuntimeError, "result type .* can't be cast to"):
                        op(sparse_tensor, out=sparse_tensor_out)

        for op in (torch.Tensor.asin_, torch.Tensor.arcsin_):
            if is_integral_dtype:
                # test coalesce on integral dtype tensor
                with self.assertRaisesRegex(RuntimeError, "result type .* can't be cast to"):
                    op(sparse_tensor.clone().coalesce()).to_dense()
            else:
                self.assertEqual(expected_output, op(sparse_tensor.clone().coalesce()).to_dense())

            if not coalesced:
                # test in-place op on uncoalesced input
                with self.assertRaisesRegex(RuntimeError, "asin_ requires coalesced input"):
                    op(sparse_tensor)

    @coalescedonoff
    @dtypes(*all_types())
    def test_asin_arcsin(self, device, dtype, coalesced):
        if coalesced:
            input_coalesced = torch.sparse_coo_tensor(
                indices=torch.tensor([[0, 1, 2, 3]]),
                values=torch.tensor([0.5, -0.5, 0.7, -0.7]),
                size=[4, ],
                dtype=dtype,
                device=device
            ).coalesce()
            self._test_asin_arcsin(input_coalesced, coalesced)

            # hybrid sparse input
            input_coalesced = torch.sparse_coo_tensor(
                indices=torch.tensor([[1, 3], [2, 4]]),
                values=torch.tensor([[-0.1, 0.24], [-0.44, 0.1]]),
                size=[4, 5, 2],
                dtype=dtype,
                device=device
            ).coalesce()
            self._test_asin_arcsin(input_coalesced, coalesced)

        if not coalesced:
            # test uncoalesced input
            input_uncoalesced = torch.sparse_coo_tensor(
                indices=torch.tensor([[0], [1], [2], [0], [1], [2]]).transpose(1, 0),
                values=torch.tensor([0.3, -0.3, -0.4, 0.3, -0.5, 0.15]),
                size=[3, ],
                dtype=dtype,
                device=device
            )
            self._test_asin_arcsin(input_uncoalesced, coalesced)

            # test on empty sparse tensor
            input_uncoalesced = torch.sparse_coo_tensor(
                indices=torch.zeros([2, 0]),
                values=torch.zeros([0, 5, 5, 5, 5, 5, 5, 0]),
                size=[0, 0, 5, 5, 5, 5, 5, 5, 0],
                dtype=dtype,
                device=device
            )
            self._test_asin_arcsin(input_uncoalesced, coalesced)

    @coalescedonoff
    @dtypes(torch.double)
    def test_mv(self, device, dtype, coalesced):
        def test_shape(di, dj, dk, nnz):
            x, _, _ = self._gen_sparse(2, nnz, [di, dj], dtype, device, coalesced)
            t = torch.randn(dk, dtype=dtype, device=device)

            res = x.matmul(t)
            expected = self.safeToDense(x).matmul(t)
            self.assertEqual(res, expected)

        test_shape(10, 100, 100, 20)
        test_shape(100, 1000, 1000, 20)
        test_shape(64, 10000, 10000, 20)
        test_shape(0, 100, 100, 0)
        test_shape(10, 0, 0, 0)
        test_shape(10, 100, 100, 0)
        test_shape(10, 100, 100, 20)

        with self.assertRaisesRegex(RuntimeError, r"mv: expected self\.size\(-1\) == vec\.size\(-1\)"):
            test_shape(10, 100, 10, 20)

        with self.assertRaisesRegex(RuntimeError, "mv: two tensor dim should be 2 and 1"):
            x, _, _ = self._gen_sparse(2, 20, [10, 100], dtype, device, coalesced)
            y, _, _ = self._gen_sparse(2, 20, [10, 100], dtype, device, coalesced)
            res = x.mv(y)

    @dtypes(*floating_and_complex_types())
    def test_sparse_add_coalesce(self, device, dtype):
        i = self.index_tensor([[1, 2, 1]], device=device)
        v = torch.tensor([3, 4, 5], dtype=dtype, device=device)
        x = self.sparse_tensor(i, v, torch.Size([3]))
        y = self.sparse_tensor(i, v, torch.Size([3]))
        z = x + y

        self.assertFalse(z._indices().numel() != 2 and z.is_coalesced())

        i = self.index_tensor([[1, 2, 1]], device=device)
        v = torch.empty([3, 0], dtype=dtype, device=device)
        x = self.sparse_tensor(i, v, torch.Size([3, 0]))
        y = self.sparse_tensor(i, v, torch.Size([3, 0]))
        z = x + y

        self.assertFalse(z._indices().numel() != 2 and z.is_coalesced())

    @onlyCUDA
    def test_storage_not_null(self):
        x = torch.cuda.sparse.FloatTensor(2)
        self.assertNotEqual(x.get_device(), -1)

        x = torch.cuda.sparse.FloatTensor(2, 0)
        self.assertNotEqual(x.get_device(), -1)

    @onlyCUDA
    @deviceCountAtLeast(2)
    def test_same_gpu(self, devices):
        def check_device(x, device_id):
            self.assertEqual(x.get_device(), device_id)
            self.assertEqual(x._values().get_device(), device_id)
            self.assertEqual(x._indices().get_device(), device_id)

        dev1, dev2 = devices[0], devices[1]

        i = self.index_tensor([[2]], device=dev2)
        v = torch.tensor([5], device=dev2)
        x = self.sparse_tensor(i, v, torch.Size([3]), device=1)
        check_device(x, 1)

        i = self.index_tensor([[2]], device=dev2)
        v = torch.empty(1, 0, device=dev2)
        x = self.sparse_tensor(i, v, torch.Size([3, 0]), device=1)
        check_device(x, 1)

        x = self.sparse_empty(3, device=1)
        check_device(x, 1)

        x = self.sparse_empty(3, 0, device=1)
        check_device(x, 1)

        i = self.index_tensor([[2]], device=dev2)
        v = torch.tensor([5], device=dev1)
        # NB: non-legacy constructor allows this and moves indices
        self.assertRaises(RuntimeError, lambda: self.legacy_sparse_tensor(i, v, torch.Size([3])))

        i = self.index_tensor([[2]], device=dev2)
        v = torch.empty(1, 0, device=dev1)
        # NB: non-legacy constructor allows this and moves indices
        self.assertRaises(RuntimeError, lambda: self.legacy_sparse_tensor(i, v, torch.Size([3, 0])))

    def _test_new_device(self, size, device=torch.cuda):
        with torch.cuda.device(device):
            x = torch.cuda.sparse.DoubleTensor(*size)
        self.assertEqual(x.get_device(), device)
        x1 = x.new()
        x2 = x.new(2, 3)
        self.assertEqual(x1.get_device(), device)
        self.assertEqual(x2.get_device(), device)

    @onlyCUDA
    def test_new_device_single_gpu(self):
        self._test_new_device((), 0)
        self._test_new_device((30, 20), 0)
        self._test_new_device((30, 20, 10), 0)
        self._test_new_device((30, 20, 10, 0), 0)

    @onlyCUDA
    @unittest.skipIf(torch.cuda.device_count() < 2, "only one GPU detected")
    def test_new_device_multi_gpu(self):
        self._test_new_device((), 1)
        self._test_new_device((30, 20), 1)
        self._test_new_device((30, 20, 10), 1)
        self._test_new_device((30, 20, 10, 0), 1)

    @coalescedonoff
    @dtypes(torch.double, torch.cdouble)
    def test_new(self, device, dtype, coalesced):
        def test_shape(sparse_dims, nnz, with_size):
            x, indices, values = self._gen_sparse(sparse_dims, nnz, with_size, dtype, device, coalesced)
            if not x.is_cuda:
                # CUDA sparse tensors currently requires the size to be
                # specified if nDimV > 0
                out = x.new(indices, values).coalesce()
                x_c = x.coalesce()
                self.assertEqual((out.indices(), out.values()), (x_c.indices(), x_c.values()))
            self.assertEqual(x.new(indices, values, x.size()), x)

        test_shape(3, 10, 100)
        test_shape(3, 0, [100, 100, 0])

    @onlyCPU  # not really, but we only really want to run this once
    @dtypes(torch.float64, torch.float32, torch.float16, torch.cfloat, torch.cdouble)
    def test_factory(self, device, dtype):
        for test_empty_tensor in [True, False]:
            if test_empty_tensor:
                default_size = torch.Size([1, 3, 0])
                size = torch.Size([3, 3, 0])
            else:
                default_size = torch.Size([1, 3])
                size = torch.Size([3, 3])
            for include_size in [True, False]:
                for use_tensor_idx in [True, False]:
                    for use_tensor_val in [True, False]:
                        for use_cuda in ([False] if not torch.cuda.is_available() else [True, False]):
                            # have to include size with cuda sparse tensors
                            include_size = include_size or use_cuda
                            long_dtype = torch.int64
                            device = torch.device('cpu') if not use_cuda else \
                                torch.device(torch.cuda.device_count() - 1)
                            indices = torch.tensor(([0], [2]), dtype=long_dtype) if use_tensor_idx else ([0], [2])
                            if test_empty_tensor:
                                values = torch.empty(1, 0).to(dtype)
                            else:
                                if use_tensor_val:
                                    values = torch.tensor([1.], dtype=dtype)
                                else:
                                    values = 1.
                            if include_size:
                                sparse_tensor = torch.sparse_coo_tensor(indices, values, size, dtype=dtype,
                                                                        device=device, requires_grad=True)
                            else:
                                sparse_tensor = torch.sparse_coo_tensor(indices, values, dtype=dtype,
                                                                        device=device, requires_grad=True)
                            self.assertEqual(indices, sparse_tensor._indices())
                            self.assertEqual(values, sparse_tensor._values())
                            self.assertEqual(size if include_size else default_size, sparse_tensor.size())
                            self.assertEqual(dtype, sparse_tensor.dtype)
                            if use_cuda:
                                self.assertEqual(device, sparse_tensor._values().device)
                            self.assertEqual(True, sparse_tensor.requires_grad)

    @dtypes(torch.double, torch.cdouble)
    def test_factory_size_check(self, device, dtype):
        indices = self.index_tensor([[1, 2],
                                    [0, 2]], device=device)
        values = torch.tensor([.5, .5], dtype=dtype, device=device)
        sizes = torch.Size([2, 3])
        with self.assertRaisesRegex(RuntimeError, "size is inconsistent with indices"):
            torch.sparse_coo_tensor(indices, values, sizes, dtype=dtype, device=device)

        indices.fill_(-1)
        with self.assertRaisesRegex(RuntimeError, "found negative index"):
            torch.sparse_coo_tensor(indices, values, sizes, dtype=dtype, device=device)

        indices = self.index_tensor([[1, 2],
                                    [0, 2]], device=device)
        values = torch.empty([2, 1, 0], dtype=dtype, device=device)
        sizes = torch.Size([2, 3, 1, 0])
        with self.assertRaisesRegex(RuntimeError, "size is inconsistent with indices"):
            torch.sparse_coo_tensor(indices, values, sizes, dtype=dtype, device=device)

        indices = self.index_tensor([[1, 2],
                                    [0, 2]], device=device)
        values = torch.empty([2, 2, 2], dtype=dtype, device=device)
        sizes = torch.Size([0, 0, 2, 2])
        with self.assertRaisesRegex(RuntimeError, "size is inconsistent with indices"):
            torch.sparse_coo_tensor(indices, values, sizes, dtype=dtype, device=device)

        indices = self.index_tensor([[1, 2],
                                    [0, 2]], device=device)
        values = torch.tensor([[1, 1, 1], [1, 1, 1]], dtype=dtype, device=device)
        sizes = torch.Size([3, 3, 2])
        with self.assertRaisesRegex(RuntimeError, "values has incorrect size"):
            torch.sparse_coo_tensor(indices, values, sizes, dtype=dtype, device=device)

        indices = self.index_tensor([[1, 2],
                                    [0, 2]], device=device)
        values = torch.empty([2, 1, 0], dtype=dtype, device=device)
        sizes = torch.Size([3, 3, 2, 0])
        with self.assertRaisesRegex(RuntimeError, "values has incorrect size"):
            torch.sparse_coo_tensor(indices, values, sizes, dtype=dtype, device=device)

    def test_factory_default(self, device):
        tensor = self.legacy_sparse_tensor()
        expected_indices = self.index_tensor([[]], device=device)
        expected_size = torch.Size([0])
        self.assertEqual(tensor._indices(), expected_indices)
        self.assertEqual(tensor.shape, expected_size)

    def test_factory_empty_indices(self, device):
        tensor = self.legacy_sparse_tensor()
        expected_indices = torch.empty((1, 0), dtype=torch.long, device=device)
        self.assertEqual(tensor._indices(), expected_indices)

        tensor = torch.sparse_coo_tensor(torch.Size([2, 0]), device=device)
        expected_indices = torch.empty((2, 0), dtype=torch.long, device=device)
        self.assertEqual(tensor._indices(), expected_indices)

        tensor = torch.sparse_coo_tensor(torch.Size([2, 2, 0]), device=device)
        expected_indices = torch.empty((3, 0), dtype=torch.long, device=device)
        self.assertEqual(tensor._indices(), expected_indices)

        tensor = torch.sparse_coo_tensor(torch.Size([2, 2, 0, 0]), device=device)
        expected_indices = torch.empty((4, 0), dtype=torch.long, device=device)
        self.assertEqual(tensor._indices(), expected_indices)

    @dtypes(torch.double, torch.cdouble)
    def test_factory_nnz(self, device, dtype):
        indices = self.index_tensor([[0]], device=device)  # (sparse_dim, nnz): (1, 1)
        values = torch.tensor([[1, 1], [1, 1]], dtype=dtype, device=device)  # (nnz, ...): (2, 2)
        sizes = torch.Size([2, 2])
        with self.assertRaisesRegex(RuntimeError, "indices and values must have same nnz"):
            torch.sparse_coo_tensor(indices, values, sizes, dtype=dtype, device=device)

        indices = self.index_tensor([[0]], device=device)  # (sparse_dim, nnz): (1, 1)
        values = torch.empty([2, 0], dtype=dtype, device=device)  # (nnz, ...): (2, 0)
        sizes = torch.Size([2, 0])
        with self.assertRaisesRegex(RuntimeError, "indices and values must have same nnz"):
            torch.sparse_coo_tensor(indices, values, sizes, dtype=dtype, device=device)

    @dtypes(torch.double, torch.cdouble)
    def test_factory_nnz_zero(self, device, dtype):
        def test_shape(i_shape, v_shape, size, expected_size):
            if size:
                t = torch.sparse_coo_tensor(torch.empty(i_shape), torch.empty(v_shape), torch.Size(size),
                                            dtype=dtype, device=device)
            else:
                t = torch.sparse_coo_tensor(torch.empty(i_shape), torch.empty(v_shape), dtype=dtype, device=device)
            expected_indices = torch.empty(i_shape, device=device, dtype=torch.int64)
            expected_values = torch.empty(v_shape, device=device, dtype=dtype)
            expected_size = torch.Size(expected_size)
            self.assertEqual(t._indices(), expected_indices)
            self.assertEqual(t._values(), expected_values)
            self.assertEqual(t.size(), expected_size)

        test_shape([1, 0], [0, 2, 4, 0], None, [0, 2, 4, 0])
        test_shape([3, 0], [0, 2, 4, 0], None, [0, 0, 0, 2, 4, 0])
        test_shape([1, 0], [0, 2, 4, 0], [0, 2, 4, 0], [0, 2, 4, 0])
        test_shape([3, 0], [0, 2, 4, 0], [0, 0, 0, 2, 4, 0], [0, 0, 0, 2, 4, 0])
        test_shape([3, 0], [0, 2, 4, 0], [1, 2, 3, 2, 4, 0], [1, 2, 3, 2, 4, 0])

    @dtypes(torch.double, torch.cdouble)
    def test_factory_dense_dim(self, device, dtype):
        indices = self.index_tensor([[0]], device=device)
        values = torch.tensor([[[1, 1, 1], [1, 1, 1]]], dtype=dtype, device=device)
        sizes = torch.Size([1, 3, 4])
        with self.assertRaisesRegex(RuntimeError, "values has incorrect size"):
            torch.sparse_coo_tensor(indices, values, sizes)

        indices = self.index_tensor([[0]], device=device)
        values = torch.empty([1, 2, 3, 0], dtype=dtype, device=device)
        sizes = torch.Size([1, 3, 4, 0])
        with self.assertRaisesRegex(RuntimeError, "values has incorrect size"):
            torch.sparse_coo_tensor(indices, values, sizes)

    @onlyCPU
    @dtypes(torch.float16, torch.float32, torch.float64, torch.cfloat, torch.cdouble, torch.int64)
    def test_factory_type_inference(self, device, dtype):
        t = torch.sparse_coo_tensor(torch.tensor(([0], [2])), torch.tensor([1.], dtype=dtype))
        self.assertEqual(dtype, t.dtype)
        t = torch.sparse_coo_tensor(torch.tensor(([0], [2])), torch.tensor([1]))
        self.assertEqual(torch.int64, t.dtype)

        t = torch.sparse_coo_tensor(torch.tensor(([0], [2])), torch.HalfTensor(1, 0))
        self.assertEqual(torch.float16, t.dtype)
        t = torch.sparse_coo_tensor(torch.tensor(([0], [2])), torch.FloatTensor(1, 0))
        self.assertEqual(torch.float32, t.dtype)
        t = torch.sparse_coo_tensor(torch.tensor(([0], [2])), torch.DoubleTensor(1, 0))
        self.assertEqual(torch.float64, t.dtype)
        t = torch.sparse_coo_tensor(torch.tensor(([0], [2])), torch.LongTensor(1, 0))
        self.assertEqual(torch.int64, t.dtype)


    @onlyCUDA
    def test_factory_device_type_inference(self, device):
        # both indices/values are CUDA

        cpu_cuda = ('cpu', 'cuda')
        cpu_cuda_none = cpu_cuda + (None,)
        for indices_device, values_device, device in itertools.product(cpu_cuda,
                                                                       cpu_cuda,
                                                                       cpu_cuda_none):
            indices = torch.tensor(([0], [2]), device=indices_device)
            values = torch.tensor([1.], device=values_device)
            empty_values = torch.empty(1, 0).to(values_device)
            shape = (1, 3)
            empty_shape = (1, 3, 0)
            if device is None and indices_device != values_device:
                with self.assertRaises(RuntimeError):
                    torch.sparse_coo_tensor(indices, values, shape, device=device)
                with self.assertRaises(RuntimeError):
                    torch.sparse_coo_tensor(indices, empty_values, empty_shape, device=device)
            else:
                t = torch.sparse_coo_tensor(indices, values, shape, device=device)
                t_empty = torch.sparse_coo_tensor(indices, empty_values, empty_shape, device=device)
                should_be_cuda = (device == 'cuda' or (device is None and values_device == 'cuda'))
                self.assertEqual(should_be_cuda, t.is_cuda)
                self.assertEqual(t.is_cuda, t_empty.is_cuda)

    @onlyCPU
    def test_factory_copy(self, device):
        def test_tensor(indices, values, indices_equal, values_equal):
            sparse_tensor = torch.sparse_coo_tensor(indices, values, dtype=torch.float64, device=device)
            if indices_equal:
                self.assertEqual(indices.data_ptr(), sparse_tensor._indices().data_ptr())
            else:
                self.assertNotEqual(indices.data_ptr(), sparse_tensor._indices().data_ptr())
            if values_equal:
                self.assertEqual(values.data_ptr(), sparse_tensor._values().data_ptr())
            else:
                self.assertNotEqual(values.data_ptr(), sparse_tensor._values().data_ptr())

        # both correct
        indices = torch.tensor(([0], [2]), dtype=torch.int64)
        values = torch.tensor([1.], dtype=torch.float64)
        test_tensor(indices, values, True, True)

        indices = torch.tensor(([0], [2]), dtype=torch.int64)
        values = torch.DoubleTensor(1, 0)
        test_tensor(indices, values, True, True)

        # only indices correct
        indices = torch.tensor(([0], [2]), dtype=torch.int64)
        values = torch.tensor([1.], dtype=torch.float32)
        test_tensor(indices, values, True, False)

        indices = torch.tensor(([0], [2]), dtype=torch.int64)
        values = torch.tensor([1.], dtype=torch.float16)
        test_tensor(indices, values, True, False)

        indices = torch.tensor(([0], [2]), dtype=torch.int64)
        values = torch.FloatTensor(1, 0)
        test_tensor(indices, values, True, True)  # An empty tensor's data_ptr is always equal to 0

        # only values correct
        indices = torch.tensor(([0], [2]), dtype=torch.int32)
        values = torch.tensor([1.], dtype=torch.float64)
        test_tensor(indices, values, False, True)

        indices = torch.tensor(([0], [2]), dtype=torch.int32)
        values = torch.DoubleTensor(1, 0)
        test_tensor(indices, values, False, True)

        # neither correct
        indices = torch.tensor(([0], [2]), dtype=torch.int32)
        values = torch.tensor([1.], dtype=torch.float32)
        test_tensor(indices, values, False, False)

        indices = torch.tensor(([0], [2]), dtype=torch.int32)
        values = torch.FloatTensor(1, 0)
        test_tensor(indices, values, False, True)  # An empty tensor's data_ptr is always equal to 0

        # complex support
        indices = torch.tensor(([0], [2]), dtype=torch.int64)
        values = make_tensor([1, ], dtype=torch.cdouble, device=device)
        test_tensor(indices, values, True, False)

        indices = torch.tensor(([0], [2]), dtype=torch.int32)
        values = make_tensor([1, 1], dtype=torch.cdouble, device=device)
        test_tensor(indices, values, False, False)


    @onlyCPU  # just run once, we test both cpu and cuda
    def test_constructor_device_legacy(self, device):
        i = torch.tensor([[0, 1, 1], [2, 0, 2]])
        v = torch.tensor([3., 4., 5.])
        size = torch.Size([2, 3])

        self.assertRaises(RuntimeError, lambda: torch.sparse.FloatTensor(device='cuda'))
        self.assertRaises(RuntimeError, lambda: torch.sparse.FloatTensor(i, v, device='cuda'))
        self.assertRaises(RuntimeError, lambda: torch.sparse.FloatTensor(i, v, size, device='cuda'))
        self.assertRaises(RuntimeError, lambda: torch.sparse.FloatTensor(torch.Size([2, 3, 4]), device='cuda'))

        x = torch.sparse_coo_tensor(i, v, size, device='cpu')
        self.assertRaises(RuntimeError, lambda: x.new(device='cuda'))
        self.assertRaises(RuntimeError, lambda: x.new(i, v, device='cuda'))
        self.assertRaises(RuntimeError, lambda: x.new(i, v, size, device='cuda'))
        self.assertRaises(RuntimeError, lambda: x.new(torch.Size([2, 3, 4]), device='cuda'))

        if torch.cuda.is_available():
            self.assertRaises(RuntimeError, lambda: torch.cuda.sparse.FloatTensor(device='cpu'))
            self.assertRaises(RuntimeError, lambda: torch.cuda.sparse.FloatTensor(i, v, device='cpu'))
            self.assertRaises(RuntimeError, lambda: torch.cuda.sparse.FloatTensor(i, v, size, device='cpu'))
            self.assertRaises(RuntimeError, lambda: torch.cuda.sparse.FloatTensor(torch.Size([2, 3, 4]), device='cpu'))

            x = torch.sparse_coo_tensor(i, v, size, device='cuda')
            self.assertRaises(RuntimeError, lambda: x.new(device='cpu'))
            self.assertRaises(RuntimeError, lambda: x.new(i, v, device='cpu'))
            self.assertRaises(RuntimeError, lambda: x.new(i, v, size, device='cpu'))
            self.assertRaises(RuntimeError, lambda: x.new(torch.Size([2, 3, 4]), device='cpu'))

    def test_legacy_constructor(self, device):
        i = torch.tensor([[0, 1, 1], [2, 0, 2]])
        v = torch.tensor([3., 4., 5.])
        size = torch.Size([2, 3])

        self.assertRaises(TypeError, lambda: torch.sparse.FloatTensor(v.storage()))
        self.assertRaises(TypeError, lambda: torch.sparse.FloatTensor(v))
        self.assertEqual(torch.sparse_coo, torch.sparse.FloatTensor(torch.Size([2, 3])).layout)
        self.assertRaises(TypeError, lambda: torch.sparse.FloatTensor([6]))

    def test_legacy_new(self, device):
        i = torch.tensor([[0, 1, 1], [2, 0, 2]])
        v = torch.tensor([3., 4., 5.])
        size = torch.Size([2, 3])
        s = torch.sparse_coo_tensor(i, v, size)

        self.assertEqual(torch.sparse_coo, s.new(device='cpu').layout)
        self.assertRaises(TypeError, lambda: s.new(v.storage()))
        self.assertRaises(TypeError, lambda: s.new(v))
        self.assertEqual(torch.sparse_coo, s.new(torch.Size([2, 3])).layout)
        self.assertRaises(TypeError, lambda: s.new([6]))

    @onlyCPU  # not really, but we only really want to run this once
    def test_dtypes(self, device):
        all_sparse_dtypes = all_types_and_complex_and(torch.half, torch.bool, torch.bfloat16)
        do_test_dtypes(self, all_sparse_dtypes, torch.sparse_coo, torch.device('cpu'))
        if torch.cuda.is_available():
            do_test_dtypes(self, all_sparse_dtypes, torch.sparse_coo, torch.device('cuda:0'))

    @onlyCPU  # not really, but we only really want to run this once
    def test_empty_full(self, device):
        all_sparse_dtypes = all_types_and_complex_and(torch.half, torch.bool, torch.bfloat16)
        do_test_empty_full(self, all_sparse_dtypes, torch.sparse_coo, torch.device('cpu'))
        if torch.cuda.device_count() > 0:
            do_test_empty_full(self, all_sparse_dtypes, torch.sparse_coo, None)
            do_test_empty_full(self, all_sparse_dtypes, torch.sparse_coo, torch.device('cuda:0'))

    def test_is_sparse(self, device):
        x = torch.randn(3, 3)
        self.assertFalse(x.is_sparse)

        x = torch.randn(3, 3, 0)
        self.assertFalse(x.is_sparse)

        x = self.legacy_sparse_tensor()
        self.assertTrue(x.is_sparse)

        x = self.sparse_empty(1, 0, device=device)
        self.assertTrue(x.is_sparse)

    def test_resize_as(self, device):
        def do_test(t):
            y = t.new().resize_as_(t).zero_()
            self.assertEqual(y.shape, t.shape)
            # Check that y can be added to t. Currently, this requires that
            # sparse_dim and dense_dim match.
            self.assertEqual(t, t + y)

        do_test(self.legacy_sparse_tensor())
        do_test(self.sparse_empty([3, 0], device=device))
        do_test(self.sparse_empty([3, 3], device=device))

    def _test_resize_shape(self, x_i, x_v, x_size, y_i, y_v, y_size, dtype, device):
        x_v_numel = torch.zeros(x_v).numel()
        y_v_numel = torch.zeros(y_v).numel()
        x = torch.sparse_coo_tensor(torch.zeros(x_i),
                                    torch.arange(x_v_numel).resize_(x_v).to(torch.float),
                                    torch.Size(x_size), dtype=dtype, device=device)
        x_dense = x.to_dense()
        y = torch.sparse_coo_tensor(torch.zeros(y_i),
                                    torch.ones(y_v).to(torch.float),
                                    torch.Size(y_size), dtype=dtype, device=device)
        y_dense = y.to_dense()
        x.resize_as_(y)
        x_dense.resize_as_(y_dense)
        self.assertEqual(x.shape, y.shape)
        self.assertEqual(x.sparse_dim(), y.sparse_dim())
        self.assertEqual(x.dense_dim(), y.dense_dim())
        self.assertEqual(x.shape, x_dense.shape)
        self.assertEqual(y.shape, y_dense.shape)
        # Here we make sure that the original data are preserved after resizing
        self.assertEqual(x.to_dense().view(-1)[0:x_v_numel].view(x_v),
                         x_dense.view(-1)[0:x_v_numel].view(x_v))

    @dtypes(torch.double, torch.cdouble)
    def test_resize(self, device, dtype):
        # 1. Expand the size of some dense dimensions [Supported]
        self._test_resize_shape([1, 1], [1, 2, 3], [2, 2, 3],
                                [1, 1], [1, 2, 4], [2, 2, 4],
                                dtype=dtype, device=device)

        self._test_resize_shape([1, 1], [1, 2, 0], [2, 2, 0],
                                [1, 1], [1, 2, 4], [2, 2, 4],
                                dtype=dtype, device=device)

        # 2. Expand the size of some sparse dimensions [Supported]
        self._test_resize_shape([1, 1], [1, 2, 3], [2, 2, 3],
                                [1, 1], [1, 2, 3], [4, 2, 3],
                                dtype=dtype, device=device)

        # 3. Change the shapes of both sparse and dense dimensions when nnz is zero [Supported]
        self._test_resize_shape([1, 0], [0, 2, 3], [2, 2, 3],
                                [2, 0], [0, 2, 4, 5], [1, 1, 2, 4, 5],
                                dtype=dtype, device=device)

        self._test_resize_shape([1, 0], [0, 2, 3], [2, 2, 3],
                                [2, 0], [0, 2, 4, 0], [1, 1, 2, 4, 0],
                                dtype=dtype, device=device)

        # 4. Add dims to dense dimensions [Not Supported]
        with self.assertRaisesRegex(RuntimeError, "changing the number of dense dimensions"):
            self._test_resize_shape([1, 1], [1, 2, 3], [2, 2, 3],
                                    [1, 1], [1, 2, 3, 4], [2, 2, 3, 4],
                                    dtype=dtype, device=device)

        with self.assertRaisesRegex(RuntimeError, "changing the number of dense dimensions"):
            self._test_resize_shape([1, 1], [1, 2, 3], [2, 2, 3],
                                    [1, 1], [1, 2, 3, 0], [2, 2, 3, 0],
                                    dtype=dtype, device=device)

        # 5. Remove dims from dense dimensions [Not Supported]
        with self.assertRaisesRegex(RuntimeError, "changing the number of dense dimensions"):
            self._test_resize_shape([1, 1], [1, 2, 3], [2, 2, 3],
                                    [1, 1], [1, 2], [2, 2],
                                    dtype=dtype, device=device)

        # 6. Change the number of sparse dimensions on a non-empty sparse tensor [Not Supported]
        with self.assertRaisesRegex(RuntimeError, "changing the number of sparse dimensions"):
            self._test_resize_shape([1, 1], [1, 2, 3], [2, 2, 3],
                                    [2, 1], [1, 2, 3], [1, 2, 2, 3],
                                    dtype=dtype, device=device)

        # 7. Shrink the size of some sparse dimensions on a non-empty sparse tensor [Not Supported]
        with self.assertRaisesRegex(RuntimeError, "shrinking the size of sparse dimensions"):
            self._test_resize_shape([1, 1], [1, 2, 3], [2, 2, 3],
                                    [1, 1], [1, 2, 3], [1, 2, 3],
                                    dtype=dtype, device=device)

        # 8. Shrink the size of some dense dimensions on a non-empty sparse tensor [Not Supported]
        with self.assertRaisesRegex(RuntimeError, "shrinking the size of dense dimensions"):
            self._test_resize_shape([1, 1], [1, 2, 3], [2, 2, 3],
                                    [1, 1], [1, 2, 2], [2, 2, 2],
                                    dtype=dtype, device=device)

        with self.assertRaisesRegex(RuntimeError, "shrinking the size of dense dimensions"):
            self._test_resize_shape([1, 1], [1, 2, 3], [2, 2, 3],
                                    [1, 1], [1, 2, 0], [2, 2, 0],
                                    dtype=dtype, device=device)

    def test_is_nonzero(self, device):
        self.assertTrue(torch.sparse_coo_tensor(([0],), 1., (1,), device=device).is_nonzero())
        self.assertFalse(torch.sparse_coo_tensor(([0],), 0., (1,), device=device).is_nonzero())
        self.assertFalse(torch.sparse_coo_tensor(([0], [0]), 0., (1, 1), device=device).is_nonzero())
        self.assertFalse(torch.sparse_coo_tensor(([0, 0],), (0., 0.), (1,), device=device).is_nonzero())
        self.assertFalse(torch.sparse_coo_tensor(([0, 0],), (-1., 1.), (1,), device=device).is_nonzero())

        # scalar sparse tensor
        self.assertTrue(torch.sparse_coo_tensor(torch.zeros(0, 1), 12.3, [], device=device).is_nonzero())
        with self.assertRaisesRegex(RuntimeError, "Boolean value of Tensor with no values is ambiguous"):
            torch.sparse_coo_tensor(([0, 1],), torch.empty(2, 0), (4, 0), device=device).is_nonzero()
        self.assertTrue(torch.sparse_coo_tensor(([0],), 2.3 - 4.5j, (1,), dtype=torch.cfloat, device=device)
                        .is_nonzero())
        self.assertTrue(torch.sparse_coo_tensor(([0],), 2.3 - 4.5j, (1,), dtype=torch.cdouble, device=device)
                        .is_nonzero())
        self.assertFalse(torch.sparse_coo_tensor(([0],), 0. + 0j, (1,), dtype=torch.cfloat, device=device)
                         .is_nonzero())
        self.assertFalse(torch.sparse_coo_tensor(([0],), 0. + 0j, (1,), dtype=torch.cdouble, device=device)
                         .is_nonzero())

    def test_allow_tensor_metadata_change(self, device):
        def do_test(t):
            with self.assertRaisesRegex(
                    RuntimeError,
                    "raw_resize_ is not allowed on a Tensor created from .data or .detach()"):
                t.transpose_(0, 1)
            with self.assertRaisesRegex(
                    RuntimeError,
                    "resize_ is not allowed on a Tensor created from .data or .detach()"):
                t.resize_as_(self.sparse_empty(3, 3))
            with self.assertRaisesRegex(
                    RuntimeError,
                    "resize_and_clear_ is not allowed on a Tensor created from .data or .detach()"):
                t.mul_(t)
            with self.assertRaisesRegex(
                    RuntimeError,
                    "set_coalesced is not allowed on a Tensor created from .data or .detach()"):
                t._coalesced_(True)
            with self.assertRaisesRegex(
                    RuntimeError,
                    "set_indices_and_values_unsafe is not allowed on a Tensor created from .data or .detach()"):
                a = self.sparse_tensor(torch.tensor([[0, 1, 1], [2, 0, 2]]), torch.tensor([3., 4., 5.])).data
                a.add_(a)
            with self.assertRaisesRegex(
                    RuntimeError,
                    "resize_and_clear_ is not allowed on a Tensor created from .data or .detach()"):
                a.zero_()
            with self.assertRaisesRegex(
                    RuntimeError,
                    "resize_ is not allowed on a Tensor created from .data or .detach()"):
                a.copy_(self.sparse_empty(3, 3))

        do_test(self.sparse_empty([3, 0], device=device).data)
        do_test(self.sparse_empty([3, 0], device=device).detach())

    @dtypes(torch.double, torch.cdouble)
    def test_change_tensor_metadata(self, device, dtype):
        i = self.index_tensor([[0], [1]], device=device)
        v = torch.tensor([[3, 4, 5]], dtype=dtype, device=device)
        t = torch.sparse_coo_tensor(i, v, torch.Size([1, 2, 3]), dtype=dtype, device=device)
        i.resize_(2, 3)
        v.resize_(4, 5)
        self.assertEqual(list(t.coalesce().indices().size()), [2, 1])
        self.assertEqual(list(t.coalesce().values().size()), [1, 3])

        i = self.index_tensor([[0], [1]], device=device)
        v = torch.tensor([[3, 4, 5]], dtype=dtype, device=device)
        t = torch.sparse_coo_tensor(i, v, torch.Size([1, 2, 3]))
        i.resize_as_(self.index_tensor([0, 1], device=device))
        v.resize_as_(torch.tensor([3, 4, 5], dtype=dtype, device=device))
        self.assertEqual(list(t.coalesce().indices().size()), [2, 1])
        self.assertEqual(list(t.coalesce().values().size()), [1, 3])

        i = self.index_tensor([[0], [1]], device=device)
        v = torch.tensor([[3, 4, 5]], dtype=dtype, device=device)
        t = torch.sparse_coo_tensor(i, v, torch.Size([1, 2, 3]))
        i.as_strided_((2, 1), (1, 1))
        v.as_strided_((1, 3), (1, 1))
        self.assertEqual(list(t.coalesce().indices().size()), [2, 1])
        self.assertEqual(list(t.coalesce().values().size()), [1, 3])

        i = self.index_tensor([[0], [1]], device=device)
        v = torch.tensor([[3, 4, 5]], dtype=dtype, device=device)
        t = torch.sparse_coo_tensor(i, v, torch.Size([1, 2, 3]))
        i.set_(self.index_tensor([0, 1], device=device))
        v.set_(torch.tensor([3, 4, 5], dtype=dtype, device=device))
        self.assertEqual(list(t.coalesce().indices().size()), [2, 1])
        self.assertEqual(list(t.coalesce().values().size()), [1, 3])

        i = self.index_tensor([[0], [1]], device=device)
        v = torch.tensor([[3, 4, 5]], dtype=dtype, device=device)
        t = torch.sparse_coo_tensor(i, v, torch.Size([1, 2, 3]))
        i.transpose_(0, 1)
        v.transpose_(0, 1)
        self.assertEqual(list(t.coalesce().indices().size()), [2, 1])
        self.assertEqual(list(t.coalesce().values().size()), [1, 3])

    @skipIfRocm
    @coalescedonoff
    @dtypes(torch.double)
    def test_pickle(self, device, dtype, coalesced):
        import pickle

        shape_sparse_dim_nnz = [
            ((), 0, 2),
            ((0,), 0, 10),
            ((2,), 0, 3),
            ((100, 3), 1, 3),
            ((100, 20, 3), 2, 0),
            ((10, 0, 3), 0, 3),
            ((10, 0, 3), 0, 0),
        ]

        for shape, sparse_dim, nnz in shape_sparse_dim_nnz:
            indices_shape = torch.Size((sparse_dim, nnz))
            values_shape = torch.Size((nnz,) + shape[sparse_dim:])
            indices = torch.arange(indices_shape.numel(), dtype=self.index_tensor(0).dtype,
                                   device=device).view(indices_shape)
            for d in range(sparse_dim):
                indices[d].clamp_(max=(shape[d] - 1))  # make it valid index
            if not coalesced and indices.numel() > 0:
                indices[:, -1] = indices[:, 0]  # make it uncoalesced
            values_numel = values_shape.numel()
            values = torch.arange(values_numel, dtype=dtype,
                                  device=device).view(values_shape).div_(values_numel / 2.)
            sp_tensor = self.sparse_tensor(indices, values, shape)
            serialized = pickle.dumps(sp_tensor)
            sp_tensor_loaded = pickle.loads(serialized)
            self.assertEqual(sp_tensor, sp_tensor_loaded)

    def test_any(self, device):
        t = torch.sparse_coo_tensor(torch.tensor(([0, 0], [2, 0])), torch.tensor([False, False]), device=device)
        t_any = torch.tensor(False)
        self.assertEqual(torch.any(t), t_any)
        t = torch.sparse_coo_tensor(torch.tensor(([0, 0], [2, 0])), torch.tensor([True, False]), device=device)
        t_any = torch.tensor(True)
        self.assertEqual(torch.any(t), t_any)

    def test_isnan(self, device):
        t = torch.sparse_coo_tensor(torch.tensor(([0, 0], [0, 2])), torch.tensor([1, 4]), device=device)
        t_nan = torch.sparse_coo_tensor(torch.tensor(([0, 0], [0, 2])), torch.tensor([False, False]), device=device)
        self.assertEqual(torch.isnan(t).int(), t_nan.int())
        t = torch.sparse_coo_tensor(torch.tensor(([0, 0], [0, 2])), torch.tensor([1, float("nan")]), device=device)
        t_nan = torch.sparse_coo_tensor(torch.tensor(([0, 0], [0, 2])), torch.tensor([False, True]), device=device)
        self.assertEqual(torch.isnan(t).int(), t_nan.int())

    @coalescedonoff
    @dtypes(torch.float32, torch.float64)
    def test_div_rounding_mode(self, device, dtype, coalesced):
        sparse, _, _ = self._gen_sparse(2, 10, (10, 10), dtype,
                                        device, coalesced)
        dense = self.safeToDense(sparse)

        for mode in (None, 'floor', 'trunc'):
            actual = sparse.div(-2, rounding_mode=mode)
            expect = dense.div(-2, rounding_mode=mode)
            self.assertEqual(self.safeToDense(actual), expect)

            # Test inplace
            actual = sparse.clone().div_(-2, rounding_mode=mode)
            self.assertEqual(self.safeToDense(actual), expect)

            # Test out argument
            actual.zero_()
            torch.div(sparse, -2, rounding_mode=mode, out=actual)
            self.assertEqual(self.safeToDense(actual), expect)

    def test_div_by_sparse_error(self, device):
        self.assertRaisesRegex(RuntimeError, 'Sparse division requires',
                               lambda: torch.tensor(1., device=device).to_sparse()
                               / torch.tensor(1., device=device).to_sparse())

    def test_floor_divide_by_sparse_error(self, device):
        self.assertRaisesRegex(RuntimeError, 'Sparse division requires',
                               lambda: torch.tensor(1., device=device).to_sparse()
                               // torch.tensor(1., device=device).to_sparse())

    @unittest.skipIf(not TEST_NUMPY, "Numpy not found")
    @onlyCPU
    def test_sparse_to_numpy(self, device):
        t = torch.sparse_coo_tensor(torch.tensor(([0, 0], [2, 0])), torch.tensor([1, 4]))
        self.assertRaises(TypeError, lambda: t.numpy())

    @coalescedonoff
    @dtypes(torch.double)
    def test_softmax(self, device, dtype, coalesced):
        import torch.nn.functional as F

        def to_dense(sparse, fill_value=None):
            """
            Return dense tensor from a sparse tensor using given fill value.
            """
            if fill_value is None or fill_value == 0:
                return sparse.to_dense()
            sparse = sparse.coalesce()
            dense = torch.full(sparse.shape, fill_value, dtype=sparse.dtype, device=sparse.device)
            for idx, value in zip(sparse._indices().t(), sparse._values()):
                dense[tuple(idx)] = value
            return dense

        def softmax_to_dense(sparse, dim):
            """Dense softmax of a sparse tensor. Useful only for testing softmax
            correctness.

            When computing softmax of a sparse tensor, the value of
            unspecified items is negative infinity rather than zero so
            that

              softmax(sparse.to_dense(fill_value=-inf), dim) == softmax(sparse, dim).to_dense()

            holds for non-empty lines. One empty lines, the softmax
            values are defined as 0 in order to preserve the sparsity
            of result.

            Note that in PyTorch, ``to_dense`` method does not
            implement the ``fill_value`` keyword argument.
            """
            dtype = sparse.dtype
            device = sparse.device
            dense = to_dense(sparse, fill_value=-float('inf'))
            r = F.softmax(dense, dim)
            # softmax on empty lines results nan, replace with zeros to match the definition
            r[r != r] = 0
            return r

        def sparse_softmax(sparse, dim):
            """Pure Python softmax of a sparse tensor. Assuming -inf for
            unspecified sparse tensor data. This is a prototype of
            sparse softmax algorithm in Python.
            """
            dtype = sparse.dtype
            device = sparse.device

            # softmax is non-linear operation, so sparse tensors must
            # be coalesced.
            sparse = sparse.coalesce()
            inf = float('inf')
            indices = sparse._indices()
            values = sparse._values()

            if dim < sparse.sparse_dim():
                nnz = sparse._nnz()

                # compute pool indices
                size = sparse.size()
                strides = torch.ones((sparse.sparse_dim(), 1), dtype=indices.dtype, device=indices.device)
                for i in reversed(range(sparse.sparse_dim() - 1)):
                    strides[i, 0] = strides[i + 1, 0] * size[i + 1]
                strides[dim, 0] = 0

                pool = (indices * strides).sum(dim=0)
                i2p = {}
                for i in range(nnz):
                    c = int(pool[i])
                    if c not in i2p:
                        i2p[c] = len(i2p)
                    pool[i] = i2p[c]

                # compute max
                dense_size = tuple(size[sparse.sparse_dim():])
                mx = torch.empty((pool.max() + 1,) + dense_size, dtype=dtype, device=device)
                mx[:] = -inf
                for n in range(nnz):
                    p = pool[n]
                    mx[p] = torch.max(mx[p], values[n])

                # apply exp to (v - mx) and sum the results
                exp_values = torch.empty_like(values)
                exp_sums = torch.zeros_like(mx)
                for n in range(nnz):
                    p = pool[n]
                    v = exp_values[n] = (values[n] - mx[p]).exp()
                    exp_sums[p] = exp_sums[p] + v

                # normalize with the sum of exponents
                for n in range(nnz):
                    p = pool[n]
                    exp_values[n] = exp_values[n] / exp_sums[p]

                return torch.sparse_coo_tensor(indices,
                                               exp_values,
                                               sparse.size(),
                                               dtype=dtype, device=device)

            elif dim < sparse.sparse_dim() + sparse.dense_dim():
                return torch.sparse_coo_tensor(indices,
                                               F.softmax(values, dim - sparse.sparse_dim() + 1),
                                               sparse.size(),
                                               dtype=dtype, device=device)
            else:
                raise ValueError(
                    '`dim(=%s)` must be smaller than `sparse_dim(=%s) + dense_dim(=%s)`'
                    % (dim, sparse.sparse_dim(), sparse.dense_dim()))

        def softmax_jacobian_analytic(x, dim):
            """Return Jacobian of softmax using analytic formula

               D_jS_i = S_i * (1[i==j] - S_j).

            where S = softmax(x, dim), x is dense tensor, i,j in
            range(x.shape[dim]).
            """
            y = F.softmax(x, dim)
            y[y != y] = 0  # replace nan-s with zeros
            J = torch.zeros((x.shape[dim],) + tuple(x.shape), dtype=x.dtype, device=x.device)
            si = [slice(None)] * len(y.shape)
            sj = [slice(None)] * len(y.shape)
            s = [slice(None)] * len(J.shape)
            for i in range(y.shape[dim]):
                si[dim] = i
                s[dim + 1] = i
                yi = y[tuple(si)]
                for j in range(y.shape[dim]):
                    sj[dim] = j
                    s[0] = j
                    if i == j:
                        J[tuple(s)] = yi * (1 - yi)
                    else:
                        yj = y[tuple(sj)]
                        J[tuple(s)] = - yi * yj
                    sj[dim] = slice(None)
                si[dim] = slice(None)
                s[dim + 1] = slice(None)
            return J

        def softmax_jacobian_autograd(x, dim, log=False):
            """Return Jacobian of softmax using PyTorch autograd feature.

            x can be dense or sparse tensor.
            """
            import itertools

            if x.is_sparse:
                x = x.coalesce()

            dtype = x.dtype
            device = x.device
            shape = tuple(x.shape)
            J = torch.zeros((shape[dim],) + shape, dtype=dtype, device=device)
            for i in range(shape[dim]):
                if x.is_sparse:
                    sparse_dim = x.sparse_dim()
                    dense_dim = x.dense_dim()
                    if dim < sparse_dim:
                        ranges = []
                        for j, sz in enumerate(shape[:sparse_dim]):
                            if dim == j:
                                ranges.append([i])
                            else:
                                ranges.append(list(range(sz)))
                        indices = torch.tensor(list(itertools.product(*ranges)), dtype=torch.long, device=device).t()
                        values = torch.ones((indices.shape[1],) + shape[sparse_dim:], dtype=dtype, device=device)
                    else:
                        ranges = []
                        for j, sz in enumerate(shape[:sparse_dim]):
                            ranges.append(list(range(sz)))
                        indices = torch.tensor(list(itertools.product(*ranges)), dtype=torch.long, device=device).t()
                        values = torch.zeros((indices.shape[1],) + shape[sparse_dim:], dtype=dtype, device=device)
                        sv = [slice(None)] * (dense_dim + 1)
                        sv[dim - sparse_dim + 1] = i
                        values[tuple(sv)] = 1
                    v = torch.sparse_coo_tensor(indices, values, shape, dtype=dtype, device=device)
                else:
                    v = torch.zeros_like(x)
                    sv = [slice(None)] * len(v.shape)
                    sv[dim] = i
                    v[tuple(sv)] = 1
                x_ = x.clone()
                x_.requires_grad_(True)

                if log:
                    if x_.is_sparse:
                        y = torch.sparse.log_softmax(x_, dim)
                    else:
                        y = F.log_softmax(x_, dim)
                else:
                    if x_.is_sparse:
                        y = torch.sparse.softmax(x_, dim)
                    else:
                        y = F.softmax(x_, dim)
                        # replace nan-s with zeros
                        y.data[y != y] = 0
                y.backward(v)
                g = x_.grad
                if not g.is_sparse:
                    # replace nan-s with zeros
                    g.data[g != g] = 0
                J[i] = g.to_dense() if g.is_sparse else g
            return J

        def test_op(sparse_dims, nnz, with_size, coalesced):
            if isinstance(with_size, Number):
                with_size = [with_size] * sparse_dims

            x, i, v = self._gen_sparse(sparse_dims, nnz, with_size, dtype, device, coalesced)

            def sparse_log(x):
                return torch.sparse_coo_tensor(x._indices(), x._values().log(),
                                               x.size(), dtype=x.dtype, device=x.device)

            for dim in range(x.sparse_dim() + x.dense_dim()):
                # Check sparse softmax definition

                # check Python sparse softmax
                y = sparse_softmax(x, dim)
                r1 = softmax_to_dense(x, dim)
                r2 = y.to_dense()
                self.assertEqual(r1, r2)

                # check C++ sparse softmax
                y1 = torch.sparse.softmax(x, dim)
                self.assertEqual(y, y1)

                # check C++ sparse log_softmax
                ly1 = torch.sparse.log_softmax(x, dim)
                self.assertEqual(ly1, sparse_log(y1))

                # Check autograd support on sparse softmax

                # check softmax Jacobian definition for dense input
                x1 = to_dense(x, fill_value=float('-inf'))
                J = softmax_jacobian_analytic(x1, dim)
                assert J.shape[0] == x.shape[dim]
                assert J.shape[dim + 1] == x.shape[dim]

                # check softmax Jacobian from autograd, dense input
                J2 = softmax_jacobian_autograd(x1, dim)
                self.assertEqual(J, J2)

                # check softmax Jacobian from autograd, sparse input
                J3 = softmax_jacobian_autograd(x, dim)
                self.assertEqual(J, J3)

                '''
                y = softmax(x, dim)
                z = log(y) = log_softmax(x, dim)
                Dy/Dx = J
                Dz/Dx = Dz/Dy Dy/Dx = 1/y * J
                => J = J_log * y
                '''
                # log_softmax Jacobian from autograd, dense input
                J2_log = softmax_jacobian_autograd(x1, dim, log=True)

                # log_softmax Jacobian from autograd, sparse input
                J3_log = softmax_jacobian_autograd(x, dim, log=True)

                J = J.transpose(0, dim + 1)
                J2_log = J2_log.transpose(0, dim + 1)
                J3_log = J3_log.transpose(0, dim + 1)
                self.assertEqual(J, J2_log * r1)
                self.assertEqual(J, J3_log * r1)

                if dim == 0:
                    # check dtype argument
                    other_dtype = torch.float32
                    y2 = torch.sparse.softmax(x, dim, dtype=other_dtype)
                    self.assertEqual(y2.dtype, other_dtype)
                    self.assertEqual(y2, y1.type(other_dtype))

                    ly2 = torch.sparse.log_softmax(x, dim, dtype=other_dtype)
                    self.assertEqual(ly2.dtype, other_dtype)
                    self.assertEqual(ly2, ly1.type(other_dtype))

        test_op(1, 10, [3], coalesced)
        test_op(1, 10, [2, 3], coalesced)
        test_op(1, 10, [3, 2], coalesced)
        test_op(2, 10, [2, 3, 4], coalesced)
        test_op(2, 10, [3, 4], coalesced)
        test_op(2, 5, [5, 4], coalesced)
        test_op(2, 10, [3, 4, 2], coalesced)
        test_op(3, 10, [3, 4, 2], coalesced)
        test_op(3, 100, [3, 4, 2], coalesced)
        test_op(3, 100, [3, 4, 2, 3], coalesced)
        test_op(3, 100, [3, 4, 2, 3, 5, 2], coalesced)
        test_op(4, 100, [3, 4, 2, 3, 5, 2], coalesced)

    # TODO: Check after why ROCm's cusparseXcsrgemm2Nnz function doesn't return the same nnz value as CUDA
    @skipIfRocm
    @coalescedonoff
<<<<<<< HEAD
    @dtypes(*floating_and_complex_types())
    @dtypesIfCUDA(*[torch.complex64] if CUDA11OrLater else [],
                  *[torch.complex128] if CUSPARSE_SPMM_COMPLEX128_SUPPORTED else [],
                  *floating_types_and(
                      *[torch.half] if CUDA11OrLater and SM53OrLater else [],
                      *[torch.bfloat16] if CUDA11OrLater and SM80OrLater else []))
    @precisionOverride({torch.bfloat16: 1e-2, torch.float16: 1e-2, torch.complex64: 1e-2, torch.float32: 1e-2})
=======
    @dtypes(*get_all_complex_dtypes(),
            *get_all_fp_dtypes(include_half=False, include_bfloat16=False))
    @dtypesIfCUDA(*((torch.complex64,) if CUDA11OrLater else ()),
                  *((torch.complex128,) if CUSPARSE_SPMM_COMPLEX128_SUPPORTED else ()),
                  *get_all_fp_dtypes(
                      include_half=(CUDA11OrLater and SM53OrLater),
                      include_bfloat16=(CUDA11OrLater and SM80OrLater)))
    @precisionOverride({torch.bfloat16: 2.5e-2, torch.float16: 2.5e-2, torch.complex64: 1e-2, torch.float32: 1e-2})
>>>>>>> 16cd6853
    def test_sparse_matmul(self, device, dtype, coalesced):
        """
        This function test `torch.sparse.mm` when both the mat1 and mat2 are sparse tensors.
        """

        def ref_sparse_mm(a, b):
            return a.to_dense() @ b.to_dense()

        def grad_with_custom_sparsity_pattern_test_helper(sparse_dims, nnz, shape_a, shape_b):
            def test_grad_dense(a_s, b_s, g_s):
                a = a_s.to_dense().detach()
                b = b_s.to_dense().detach()
                g = g_s.to_dense().detach()

                a.requires_grad_(True)
                b.requires_grad_(True)
                c = a @ b
                c.backward(g)
                return a.grad.sparse_mask(a_s.coalesce()), b.grad.sparse_mask(b_s.coalesce())

            a, _, _ = self._gen_sparse(sparse_dims, nnz, shape_a, dtype, device, coalesced)
            b, _, _ = self._gen_sparse(sparse_dims, nnz, shape_b, dtype, device, coalesced)
            a.requires_grad_(True)
            b.requires_grad_(True)

            c = torch.sparse.mm(a, b)
            c2 = c.to_dense().detach()
            c2 = torch.rand_like(c2)
            g = c2.sparse_mask(c.coalesce())

            c.backward(g)

            a_grad, b_grad = test_grad_dense(a, b, g)
            self.assertEqual(a.grad, a_grad)
            self.assertEqual(b.grad, b_grad)

        def test_sparse_matmul(sparse_dims, nnz, shape_a, shape_b):
            a, i_a, v_a = self._gen_sparse(sparse_dims, nnz, shape_a, dtype, device, coalesced)
            b, i_b, v_b = self._gen_sparse(sparse_dims, nnz, shape_b, dtype, device, coalesced)

            # dense implementation
            r1 = ref_sparse_mm(a, b)

            # cpp implementation
            r2 = torch.sparse.mm(a, b)
            self.assertEqual(r1, r2.to_dense())

            if dtype in [torch.double, torch.cdouble]:
                a.requires_grad_(True)
                b.requires_grad_(True)

                # check autograd support on sparse matmul
                def fn(D1, D2):
                    return torch.sparse.mm(D1, D2).to_dense()

                if a.is_cuda:
                    # For cuda, `nondet_tol` is set with `1e-5`
                    # This is because cuSparse sometimes returns approximate zero values like `~e-323`
                    # TODO: Check this cuSparse issue.
                    # This happens when you do chain multiplication `torch.sparse.mm` operations
                    gradcheck(fn, (a, b), check_sparse_nnz=True, nondet_tol=1e-5)
                else:
                    gradcheck(fn, (a, b), check_sparse_nnz=True)
                grad_with_custom_sparsity_pattern_test_helper(sparse_dims, nnz, shape_a, shape_b)

        def test_error_cases():
            def fn(sparse_dims, nnz, shape_a, shape_b):
                a, i_a, v_a = self._gen_sparse(sparse_dims, nnz, shape_a, dtype, device, coalesced)
                b, i_b, v_b = self._gen_sparse(sparse_dims, nnz, shape_b, dtype, device, coalesced)
                r2 = torch.sparse.mm(a, b)

            # This is not a matrix
            self.assertRaises(RuntimeError, lambda: fn(3, 4, [2, 2, 2], [2, 2, 2]))

            # Shapes does not
            self.assertRaisesRegex(RuntimeError,
                                   r"mat1 and mat2 shapes cannot be multiplied \(2x3 and 4x2\)",
                                   lambda: fn(2, 10, [2, 3], [4, 2]))

            def different_dtypes():
                a, i_a, v_a = self._gen_sparse(2, 10, [2, 2], dtype, device, coalesced)
                b, i_b, v_b = self._gen_sparse(2, 10, [2, 2], dtype, device, coalesced)
                r2 = torch.sparse.mm(a.to(torch.float64), a.to(torch.float32))

            self.assertRaisesRegex(RuntimeError, 'mat1 dtype Double does not match mat2 dtype Float', different_dtypes)

        for n in range(2, 5):
            for m in range(2, 8):
                for p in range(2, 8):
                    test_sparse_matmul(2, 10, [n, m], [m, p])

        test_sparse_matmul(2, 0, [0, 0], [0, 0])
        test_sparse_matmul(2, 0, [0, 10], [10, 0])
        test_error_cases()

    @coalescedonoff
    @dtypes(torch.double)
    def test_assign(self, device, dtype, coalesced):
        def assign_to():
            a, i_a, v_a = self._gen_sparse(2, 5, [2, 3], dtype, device, coalesced)
            a[0] = 100

        self.assertRaises(TypeError, assign_to)

    def test_cpu_sparse_dense_mul(self, device):
        # general multiplication is not supported, but 0dim multiplication is supported
        s = torch.sparse_coo_tensor([[0], [1]], [5.0], (2, 3), device=device)
        t23 = s.to_dense()
        t0 = torch.tensor(2.0, device=device)
        r = s * 2.0
        self.assertEqual(r, 2.0 * s)
        self.assertEqual(r, t0 * s)
        self.assertEqual(r, s * t0)
        if device == 'cpu':
            with self.assertRaisesRegex(RuntimeError, r"mul\(sparse, dense\) is not supported"):
                s * t23
            with self.assertRaisesRegex(RuntimeError, r"mul\(dense, sparse\) is not supported"):
                t23 * s
        elif device == 'cuda':
            with self.assertRaisesRegex(NotImplementedError, "CUDA"):
                s * t23
            with self.assertRaisesRegex(NotImplementedError, "CUDA"):
                t23 * s

    @dtypes(torch.double, torch.cdouble)
    def test_full_broadcast_to(self, device, dtype):
        def can_broadcast(s0, s1):
            s0 = tuple(reversed(s0))
            s1 = tuple(reversed(s1))
            for i in range(len(s0)):
                if s0[i] != 1 and s0[i] != s1[i]:
                    return False
            return True
        sizes = (
            (), (1,), (2,), (1, 1), (3, 1), (3, 2), (4, 1, 1), (4, 3, 2)
        )
        for s0, s1 in itertools.combinations(sizes, r=2):
            t = make_tensor(s0, dtype=dtype, device=device, low=-9, high=9)
            for sparse_dims in range(1, len(s0) + 1):
                s = t.to_sparse(sparse_dims)
                if can_broadcast(s0, s1):
                    t_res = torch.broadcast_to(t, s1)
                    s_res = torch._sparse_broadcast_to(s, s1)
                    torch._validate_sparse_coo_tensor_args(s_res._indices(), s_res._values(), s_res.shape)
                    if s_res.is_coalesced():
                        # ensure that is_coalesced is estimated correctly
                        self.assertEqual(s_res, torch.sparse_coo_tensor(s_res._indices(), s_res._values(), s_res.shape).coalesce())
                    self.assertEqual(s_res.to_dense(), t_res)
                else:
                    with self.assertRaisesRegex(RuntimeError,
                                                r"The expanded size of the tensor \(\d\) "
                                                r"must match the existing size \(\d\)"):
                        torch._sparse_broadcast_to(s, s1)

    @coalescedonoff
    @dtypes(torch.double, torch.cdouble)
    def test_sparse_broadcast_to(self, device, dtype, coalesced):
        def test(sparse_dims, nnz, with_size, new_size):
            x = self._gen_sparse(sparse_dims, nnz, with_size, dtype, device, coalesced)[0]
            y = self.safeToDense(x)
            x1 = torch._sparse_broadcast_to(x, new_size)
            y1 = y.broadcast_to(new_size)
            self.assertEqual(self.safeToDense(x1), y1)

        test(4, 6, [7, 3, 1, 3, 0], [7, 3, 4, 3, 0])
        test(4, 6, [7, 3, 1, 3, 0], [2, 7, 3, 1, 3, 0])
        test(4, 6, [7, 3, 1, 3, 1, 3], [7, 3, 1, 3, 2, 3])
        test(4, 6, [7, 3, 1, 3, 2, 1], [7, 3, 1, 3, 2, 3])


class TestSparseOneOff(TestCase):
    @unittest.skipIf(not TEST_CUDA, 'CUDA not available')
    def test_cuda_from_cpu(self):
        with self.assertRaisesRegex(
                RuntimeError,
                "backend of indices \\(CUDA\\) must match backend of values \\(CPU\\)"):
            torch.sparse.FloatTensor(torch.zeros(1, 4).long().cuda(),
                                     torch.randn(4, 4, 4),
                                     [3, 4, 4])

        with self.assertRaisesRegex(
                RuntimeError,
                "backend of indices \\(CUDA\\) must match backend of values \\(CPU\\)"):
            torch.sparse.FloatTensor(torch.zeros(1, 4).long().cuda(),
                                     torch.randn(4, 4, 4, 0),
                                     [3, 4, 4, 0])

        with self.assertRaisesRegex(
                RuntimeError,
                "backend of indices \\(CUDA\\) must match backend of values \\(CPU\\)"):
            torch.sparse.FloatTensor(torch.LongTensor(1, 0).cuda(),
                                     torch.randn(0, 4, 4, 0),
                                     [0, 4, 4, 0])

    @unittest.skipIf(not TEST_CUDA, 'CUDA not available')
    def test_cuda_sparse_cpu_dense_add(self):
        x = torch.zeros(3, 4, 4)
        sparse_y = torch.cuda.sparse.FloatTensor(torch.zeros(1, 4).long().cuda(),
                                                 torch.randn(4, 4, 4).cuda(),
                                                 [3, 4, 4])
        with self.assertRaisesRegex(RuntimeError, "add: expected 'self' to be a CUDA tensor, but got a CPU tensor"):
            x + sparse_y

        x = torch.zeros(3, 4, 4, 0)
        sparse_y = torch.cuda.sparse.FloatTensor(torch.zeros(1, 4).long().cuda(),
                                                 torch.randn(4, 4, 4, 0).cuda(),
                                                 [3, 4, 4, 0])
        with self.assertRaisesRegex(RuntimeError, "add: expected 'self' to be a CUDA tensor, but got a CPU tensor"):
            x + sparse_y

        x = torch.zeros(0, 4, 4, 0)
        sparse_y = torch.cuda.sparse.FloatTensor(torch.LongTensor(1, 0).cuda(),
                                                 torch.randn(0, 4, 4, 0).cuda(),
                                                 [0, 4, 4, 0])
        with self.assertRaisesRegex(RuntimeError, "add: expected 'self' to be a CUDA tensor, but got a CPU tensor"):
            x + sparse_y


def _sparse_to_dense(tensor):
    if tensor.dtype != torch.bool:
        return tensor.to_dense()

    # to_dense uses coalesce which isn't implemented for bool
    return tensor.to(torch.int8).to_dense().to(torch.bool)


_sparse_unary_ops = ops(sparse_unary_ufuncs, dtypes=OpDTypes.supported,
                        allowed_dtypes=all_types_and_complex())
class TestSparseUnaryUfuncs(TestCase):
    exact_dtype = True


    @_sparse_unary_ops
    def test_sparse_consistency(self, device, dtype, op):
        sample = first_sample(self, op.sample_inputs(device, dtype))
        assert isinstance(sample.input, torch.Tensor)

        expected = op(sample.input, *sample.args, **sample.kwargs)
        assert torch.is_tensor(expected)
        output = op(sample.input.to_sparse(), *sample.args, **sample.kwargs)
        assert torch.is_tensor(output)
        self.assertEqual(_sparse_to_dense(output), expected)

    @_sparse_unary_ops
    def test_out(self, device, dtype, op):
        if not op.supports_out:
            self.skipTest("Skipped! Out not supported")

        sample = first_sample(self, op.sample_inputs(device, dtype))
        sample.input = sample.input.to_sparse()
        expect = op(sample.input, *sample.args, **sample.kwargs)

        out = torch.zeros(sample.input.shape, device=device,
                          dtype=expect.dtype, layout=torch.sparse_coo)
        op(sample.input, *sample.args, **sample.kwargs, out=out)
        self.assertEqual(out, expect)

    @_sparse_unary_ops
    def test_inplace(self, device, dtype, op):
        if op.inplace_variant is None:
            self.skipTest("Skipped! Out not supported")

        sample = first_sample(self, op.sample_inputs(device, dtype))
        sample.input = sample.input.to_sparse().coalesce()
        expect = op(sample.input, *sample.args, **sample.kwargs)

        if not torch.can_cast(expect.dtype, dtype):
            with self.assertRaisesRegex(RuntimeError, "result type .* can't be cast to"):
                op.inplace_variant(sample.input, *sample.args, **sample.kwargs)
            return

        actual = op.inplace_variant(sample.input, *sample.args, **sample.kwargs)
        self.assertIs(actual, sample.input)
        self.assertEqual(actual, expect)

    @_sparse_unary_ops
    def test_sparse_zero_dims(self, device, dtype, op):
        # test 0x0 sparse_coo_tensor
        indices = torch.empty(2, 0, dtype=torch.int64)
        values = torch.empty(0, dtype=dtype)
        sparse_0x0 = torch.sparse_coo_tensor(indices, values, (0, 0))
        expected = torch.sparse_coo_tensor(indices, op(values), (0, 0))
        actual = op(sparse_0x0)
        self.assertEqual(expected, actual)

    @_sparse_unary_ops
    def test_sparse_zeros(self, device, dtype, op):
        samples = op.sample_inputs(device, dtype)

        zero_input = torch.zeros((), device=device, dtype=dtype)
        sparse_input = torch.zeros((), dtype=dtype, device=device,
                                   layout=torch.sparse_coo)

        expect = op(zero_input)
        actual = op(sparse_input)
        self.assertEqual(expect, _sparse_to_dense(actual))

    @ops(sparse_unary_ufuncs, dtypes=OpDTypes.supported,
         allowed_dtypes=[torch.double, torch.cdouble])
    def test_sparse_fn_grad(self, device, dtype, op):
        if not op.supports_autograd:
            self.skipTest("Skipped! Op doesn't support autograd")

        for sample in op.sample_inputs(device, dtype):
            sparse_input = sample.input.to_sparse().detach().requires_grad_(True)

            def fn(x):
                return _sparse_to_dense(
                    op(x, *sample.args, **sample.kwargs))

            self.assertTrue(gradcheck(
                fn,
                (sparse_input,),
                check_batched_grad=False,
                check_grad_dtypes=True,
                check_sparse_nnz=True,
                nondet_tol=op.gradcheck_nondet_tol,
                fast_mode=op.gradcheck_fast_mode))


# e.g., TestSparseUnaryUfuncsCPU and TestSparseUnaryUfuncsCUDA
instantiate_device_type_tests(TestSparseUnaryUfuncs, globals(), except_for='meta')

# e.g., TestSparseCPU and TestSparseCUDA
instantiate_device_type_tests(TestSparse, globals(), except_for='meta')

if __name__ == '__main__':
    run_tests()<|MERGE_RESOLUTION|>--- conflicted
+++ resolved
@@ -3215,7 +3215,6 @@
     # TODO: Check after why ROCm's cusparseXcsrgemm2Nnz function doesn't return the same nnz value as CUDA
     @skipIfRocm
     @coalescedonoff
-<<<<<<< HEAD
     @dtypes(*floating_and_complex_types())
     @dtypesIfCUDA(*[torch.complex64] if CUDA11OrLater else [],
                   *[torch.complex128] if CUSPARSE_SPMM_COMPLEX128_SUPPORTED else [],
@@ -3223,16 +3222,6 @@
                       *[torch.half] if CUDA11OrLater and SM53OrLater else [],
                       *[torch.bfloat16] if CUDA11OrLater and SM80OrLater else []))
     @precisionOverride({torch.bfloat16: 1e-2, torch.float16: 1e-2, torch.complex64: 1e-2, torch.float32: 1e-2})
-=======
-    @dtypes(*get_all_complex_dtypes(),
-            *get_all_fp_dtypes(include_half=False, include_bfloat16=False))
-    @dtypesIfCUDA(*((torch.complex64,) if CUDA11OrLater else ()),
-                  *((torch.complex128,) if CUSPARSE_SPMM_COMPLEX128_SUPPORTED else ()),
-                  *get_all_fp_dtypes(
-                      include_half=(CUDA11OrLater and SM53OrLater),
-                      include_bfloat16=(CUDA11OrLater and SM80OrLater)))
-    @precisionOverride({torch.bfloat16: 2.5e-2, torch.float16: 2.5e-2, torch.complex64: 1e-2, torch.float32: 1e-2})
->>>>>>> 16cd6853
     def test_sparse_matmul(self, device, dtype, coalesced):
         """
         This function test `torch.sparse.mm` when both the mat1 and mat2 are sparse tensors.
