# Owner(s): ["module: serialization"]
# ruff: noqa: F841

import contextlib
import copy
import functools
import gc
import gzip
import io
import os
import pathlib
import pickle
import platform
import re
import shutil
import sys
import tempfile
import unittest
import warnings
import zipfile
from collections import namedtuple, OrderedDict
from copy import deepcopy
from dataclasses import dataclass
from itertools import product
from pathlib import Path
from unittest.mock import patch

import torch
from torch.utils.serialization import config as serialization_config
from torch._subclasses.fake_tensor import FakeTensorMode, FakeTensorConverter
from torch._utils import _rebuild_tensor
from torch._utils_internal import get_file_path_2
from torch.serialization import (
    check_module_version_greater_or_equal,
    get_default_load_endianness,
    LoadEndianness,
    safe_globals,
    set_default_load_endianness,
    skip_data,
    SourceChangeWarning,
)
from torch.testing._internal.common_device_type import instantiate_device_type_tests
from torch.testing._internal.common_dtype import all_types_and_complex_and
from torch.testing._internal.common_utils import (
    AlwaysWarnTypedStorageRemoval,
    BytesIOContext,
    download_file,
    instantiate_parametrized_tests,
    IS_CI,
    IS_FBCODE,
    IS_FILESYSTEM_UTF8_ENCODING,
    IS_WINDOWS,
    parametrize,
    run_tests,
    serialTest,
    skipIfTorchDynamo,
    TemporaryDirectoryName,
    TemporaryFileName,
    TEST_DILL,
    TEST_WITH_MTIA,
    TestCase,
)
from torch.testing._internal.two_tensor import TwoTensor  # noqa: F401
from torch.utils._import_utils import import_dill
from pickle import UnpicklingError


if not IS_WINDOWS:
    from mmap import MAP_PRIVATE, MAP_SHARED
else:
    MAP_SHARED, MAP_PRIVATE = None, None

if TEST_WITH_MTIA:
    import mtia.host_runtime.torch_mtia.dynamic_library  # noqa: F401

# These tests were all copied from `test/test_torch.py` at some point, so see
# the actual blame, see this revision
# https://github.com/pytorch/pytorch/blame/9a2691f2fc948b9792686085b493c61793c2de30/test/test_torch.py

dill = import_dill()
HAS_DILL_AT_LEAST_0_3_1 = dill is not None and check_module_version_greater_or_equal(dill, (0, 3, 1))

can_retrieve_source = True
with warnings.catch_warnings(record=True) as warns:
    with tempfile.NamedTemporaryFile() as checkpoint:
        x = torch.save(torch.nn.Module(), checkpoint)
        for warn in warns:
            if "Couldn't retrieve source code" in warn.message.args[0]:
                can_retrieve_source = False
                break


class FilelikeMock:
    def __init__(self, data, has_fileno=True, has_readinto=False):
        if has_readinto:
            self.readinto = self.readinto_opt
        if has_fileno:
            # Python 2's StringIO.StringIO has no fileno attribute.
            # This is used to test that.
            self.fileno = self.fileno_opt

        self.calls = set()
        self.bytesio = io.BytesIO(data)

        def trace(fn, name):
            def result(*args, **kwargs):
                self.calls.add(name)
                return fn(*args, **kwargs)
            return result

        for attr in ['read', 'readline', 'seek', 'tell', 'write', 'flush']:
            traced_fn = trace(getattr(self.bytesio, attr), attr)
            setattr(self, attr, traced_fn)

    def fileno_opt(self):
        raise io.UnsupportedOperation('Not a real file')

    def readinto_opt(self, view):
        self.calls.add('readinto')
        return self.bytesio.readinto(view)

    def was_called(self, name):
        return name in self.calls

class ClassAMock:
    class Nested:
        pass

class ClassBMock:
    class Nested:
        pass

def up_size(size):
    return (*size[:-1], size[-1] * 2)

class UInt4Tensor(torch.Tensor):
    @staticmethod
    def __new__(cls, elem, **kwargs):
        assert elem.dtype is torch.uint8
        assert not kwargs.get("requires_grad", False)
        kwargs["requires_grad"] = False
        return torch.Tensor._make_wrapper_subclass(cls, up_size(elem.shape), dtype=torch.uint4, **kwargs)

    def __init__(self, elem):
        self.elem = elem

    @classmethod
    def __torch_dispatch__(cls, func, types, args, kwargs=None):
        pass


class Int4Tensor(torch.Tensor):
    @staticmethod
    def __new__(cls, elem, **kwargs):
        assert elem.dtype is torch.uint8
        assert not kwargs.get("requires_grad", False)
        kwargs["requires_grad"] = False
        return torch.Tensor._make_wrapper_subclass(cls, up_size(elem.shape), dtype=torch.int4, **kwargs)

    def __init__(self, elem):
        self.elem = elem

    @classmethod
    def __torch_dispatch__(cls, func, types, args, kwargs=None):
        pass


class SerializationMixin:
    def _test_serialization_data(self):
        a = [torch.randn(5, 5).float() for i in range(2)]
        b = [a[i % 2] for i in range(4)]  # 0-3
        b += [a[0].storage()]  # 4
        b += [a[0].reshape(-1)[1:4].storage()]  # 5
        b += [torch.arange(1, 11).int()]  # 6
        t1 = torch.FloatTensor().set_(a[0].reshape(-1)[1:4].clone().storage(), 0, (3,), (1,))
        t2 = torch.FloatTensor().set_(a[0].reshape(-1)[1:4].clone().storage(), 0, (3,), (1,))
        b += [(t1.storage(), t1.storage(), t2.storage())]  # 7
        b += [a[0].reshape(-1)[0:2].storage()]  # 8
        return b

    def _test_serialization_assert(self, b, c):
        self.assertEqual(b, c, atol=0, rtol=0)
        self.assertTrue(isinstance(c[0], torch.FloatTensor))
        self.assertTrue(isinstance(c[1], torch.FloatTensor))
        self.assertTrue(isinstance(c[2], torch.FloatTensor))
        self.assertTrue(isinstance(c[3], torch.FloatTensor))
        self.assertTrue(isinstance(c[4], torch.storage.TypedStorage))
        self.assertEqual(c[4].dtype, torch.float)
        c[0].fill_(10)
        self.assertEqual(c[0], c[2], atol=0, rtol=0)
        self.assertEqual(c[4], torch.FloatStorage(25).fill_(10), atol=0, rtol=0)
        c[1].fill_(20)
        self.assertEqual(c[1], c[3], atol=0, rtol=0)
        # I have to do it in this roundabout fashion, because there's no
        # way to slice storages
        for i in range(4):
            self.assertEqual(c[4][i + 1], c[5][i])

        # check that serializing the same storage view object unpickles
        # it as one object not two (and vice versa)
        views = c[7]
        self.assertEqual(views[0]._cdata, views[1]._cdata)
        self.assertEqual(views[0], views[2])
        self.assertNotEqual(views[0]._cdata, views[2]._cdata)

        rootview = c[8]
        self.assertEqual(rootview.data_ptr(), c[0].data_ptr())

    def test_serialization_zipfile_utils(self):
        data = {
            'a': b'12039810948234589',
            'b': b'1239081209484958',
            'c/d': b'94589480984058'
        }

        def test(name_or_buffer):
            with torch.serialization._open_zipfile_writer(name_or_buffer) as zip_file:
                for key in data:
                    zip_file.write_record(key, data[key], len(data[key]))

            if hasattr(name_or_buffer, 'seek'):
                name_or_buffer.seek(0)

            with torch.serialization._open_zipfile_reader(name_or_buffer) as zip_file:
                for key in data:
                    actual = zip_file.get_record(key)
                    expected = data[key]
                    self.assertEqual(expected, actual)

        with tempfile.NamedTemporaryFile() as f:
            test(f)

        with TemporaryFileName() as fname:
            test(fname)

        test(io.BytesIO())

    def _test_serialization(self, weights_only):
        # Test serialization with a real file
        b = self._test_serialization_data()
        with tempfile.NamedTemporaryFile() as f:
            torch.save(b, f)
            f.seek(0)
            c = torch.load(f, weights_only=weights_only)
            self._test_serialization_assert(b, c)
        with TemporaryFileName() as fname:
            torch.save(b, fname)
            c = torch.load(fname, weights_only=weights_only)
            self._test_serialization_assert(b, c)
        # test non-ascii encoding of bytes arrays/strings
        # The following bytes are produced by serializing
        #   [b'\xc5\xbc\xc4\x85\xc4\x85\xc3\xb3\xc5\xbc\xc4\x85\xc5\xbc', torch.zeros(1, dtype=torch.float), 2]
        # in Python 2.7.12 and PyTorch 0.4.1, where the first element contains
        # bytes of some utf-8 characters (i.e., `utf8_str.encode('utf-8')`).
        serialized = (
            b'\x80\x02\x8a\nl\xfc\x9cF\xf9 j\xa8P\x19.\x80\x02M\xe9\x03.'
            b'\x80\x02}q\x01(U\x10protocol_versionq\x02M\xe9\x03U\n'
            b'type_sizesq\x03}q\x04(U\x03intq\x05K\x04U\x05shortq\x06K\x02U'
            b'\x04longq\x07K\x04uU\rlittle_endianq\x08\x88u.\x80\x02]q'
            b'\x01(U\x0e\xc5\xbc\xc4\x85\xc4\x85\xc3\xb3\xc5\xbc\xc4\x85'
            b'\xc5\xbcq\x02ctorch._utils\n_rebuild_tensor_v2\nq\x03((U'
            b'\x07storageq\x04ctorch\nFloatStorage\nq\x05U\x0845640624q'
            b'\x06U\x03cpuq\x07\x8a\x01\x01NtQK\x00K\x01\x85K\x01\x85'
            b'\x89NtRq\x08K\x02e.\x80\x02]q\x01U\x0845640624q\x02a.\x01\x00'
            b'\x00\x00\x00\x00\x00\x00\x00\x00\x00\x00'
        )
        buf = io.BytesIO(serialized)
        utf8_bytes = b'\xc5\xbc\xc4\x85\xc4\x85\xc3\xb3\xc5\xbc\xc4\x85\xc5\xbc'
        utf8_str = utf8_bytes.decode('utf-8')
        loaded_utf8 = torch.load(buf, weights_only=weights_only, encoding='utf-8')
        self.assertEqual(loaded_utf8, [utf8_str, torch.zeros(1, dtype=torch.float), 2])
        buf.seek(0)
        loaded_bytes = torch.load(buf, weights_only=weights_only, encoding='bytes')
        self.assertEqual(loaded_bytes, [utf8_bytes, torch.zeros(1, dtype=torch.float), 2])

    def test_serialization(self):
        self._test_serialization(False)

    def test_serialization_safe(self):
        self._test_serialization(True)

    def test_serialization_filelike(self):
        # Test serialization (load and save) with a filelike object
        b = self._test_serialization_data()
        with BytesIOContext() as f:
            torch.save(b, f)
            f.seek(0)
            c = torch.load(f)
        self._test_serialization_assert(b, c)

    def test_serialization_fake_zip(self):
        data = [
            ord('P'),
            ord('K'),
            5,
            6
        ]
        for _ in range(100):
            data.append(0)
        t = torch.tensor(data, dtype=torch.uint8)

        with tempfile.NamedTemporaryFile() as f:
            torch.save(t, f)

            # If this check is False for all Python versions (i.e. the fix
            # has been backported), this test and torch.serialization._is_zipfile
            # can be deleted
            self.assertTrue(zipfile.is_zipfile(f))
            self.assertFalse(torch.serialization._is_zipfile(f))
            f.seek(0)
            self.assertEqual(torch.load(f), t)

    def test_serialization_gzip(self):
        # Test serialization with gzip file
        b = self._test_serialization_data()
        f1 = tempfile.NamedTemporaryFile(delete=False)
        f2 = tempfile.NamedTemporaryFile(delete=False)
        torch.save(b, f1)
        with open(f1.name, 'rb') as f_in, gzip.open(f2.name, 'wb') as f_out:
            shutil.copyfileobj(f_in, f_out)

        with gzip.open(f2.name, 'rb') as f:
            c = torch.load(f)
        self._test_serialization_assert(b, c)

    @unittest.skipIf(
        not TEST_DILL or HAS_DILL_AT_LEAST_0_3_1,
        '"dill" not found or is correct version'
    )
    def test_serialization_dill_version_not_supported(self):
        x = torch.randn(5, 5)

        with tempfile.NamedTemporaryFile() as f:
            with self.assertRaisesRegex(ValueError, 'supports dill >='):
                torch.save(x, f, pickle_module=dill)
            f.seek(0)
            with self.assertRaisesRegex(ValueError, 'supports dill >='):
                # weights_only=False as this is legacy code that saves the model
                x2 = torch.load(f, pickle_module=dill, encoding='utf-8', weights_only=False)

    def test_pickle_module(self):
        class ThrowingUnpickler(pickle.Unpickler):
            def load(self, *args, **kwargs):
                raise RuntimeError("rumpelstiltskin")

        class ThrowingModule:
            Unpickler = ThrowingUnpickler
            load = ThrowingUnpickler.load

        x = torch.eye(3)
        with tempfile.NamedTemporaryFile() as f:
            torch.save(x, f)
            f.seek(0)
            with self.assertRaisesRegex(RuntimeError, "rumpelstiltskin"):
                # weights_only=False as True does not support custom pickle module
                torch.load(f, pickle_module=ThrowingModule, weights_only=False)
            f.seek(0)
            z = torch.load(f)
        self.assertEqual(x, z)

    @unittest.skipIf(
        not TEST_DILL or not HAS_DILL_AT_LEAST_0_3_1,
        '"dill" not found or not correct version'
    )
    @skipIfTorchDynamo("Different behavior between 3.11 and 3.13, causing CI issues")
    def test_serialization_dill(self):
        x = torch.randn(5, 5)

        with tempfile.NamedTemporaryFile() as f:
            torch.save(x, f, pickle_module=dill)
            f.seek(0)
            # weights_only=False as True does not support custom pickle_module
            x2 = torch.load(f, pickle_module=dill, encoding='utf-8', weights_only=False)
            self.assertIsInstance(x2, type(x))
            self.assertEqual(x, x2)
            f.seek(0)
            # weights_only=False as True does not support custom pickle_module
            x3 = torch.load(f, pickle_module=dill, weights_only=False)
            self.assertIsInstance(x3, type(x))
            self.assertEqual(x, x3)

    def test_serialization_offset_gzip(self):
        a = torch.randn(5, 5)
        i = 41
        f1 = tempfile.NamedTemporaryFile(delete=False)
        f2 = tempfile.NamedTemporaryFile(delete=False)
        with open(f1.name, 'wb') as f:
            pickle.dump(i, f)
            torch.save(a, f)
        with open(f1.name, 'rb') as f_in, gzip.open(f2.name, 'wb') as f_out:
            shutil.copyfileobj(f_in, f_out)

        with gzip.open(f2.name, 'rb') as f:
            j = pickle.load(f)
            b = torch.load(f)
        self.assertTrue(torch.equal(a, b))
        self.assertEqual(i, j)

    def _test_serialization_sparse(self, weights_only):
        def _test_serialization(conversion):
            x = torch.zeros(3, 3)
            x[1][1] = 1
            x = conversion(x)
            with tempfile.NamedTemporaryFile() as f:
                torch.save({"tensor": x}, f)
                f.seek(0)
                y = torch.load(f, weights_only=weights_only)
                self.assertEqual(x, y["tensor"], exact_is_coalesced=True)
        _test_serialization(lambda x: x.to_sparse())
        _test_serialization(lambda x: x.to_sparse_csr())
        _test_serialization(lambda x: x.to_sparse_csc())
        _test_serialization(lambda x: x.to_sparse_bsr((1, 1)))
        _test_serialization(lambda x: x.to_sparse_bsc((1, 1)))

    def test_serialization_sparse(self):
        self._test_serialization(False)

    def test_serialization_sparse_safe(self):
        self._test_serialization(True)

    @unittest.skipIf(True, "Temporary skip due to gh-153143")
    def test_serialization_sparse_invalid(self):
        x = torch.zeros(3, 3)
        x[1][1] = 1
        x = x.to_sparse()

        class TensorSerializationSpoofer:
            def __init__(self, tensor):
                self.tensor = tensor

            def __reduce_ex__(self, proto):
                invalid_indices = self.tensor._indices().clone()
                invalid_indices[0][0] = 3
                return (
                    torch._utils._rebuild_sparse_tensor,
                    (
                        self.tensor.layout,
                        (
                            invalid_indices,
                            self.tensor._values(),
                            self.tensor.size())))

        with tempfile.NamedTemporaryFile() as f:
            torch.save({"spoofed": TensorSerializationSpoofer(x)}, f)
            for weights_only in (False, True):
                f.seek(0)
                with torch.sparse.check_sparse_tensor_invariants(), self.assertRaisesRegex(
                        RuntimeError,
                        "size is inconsistent with indices"):
                    y = torch.load(f, weights_only=weights_only)

    @unittest.skipIf(True, "Temporary skip due to gh-153143")
    def test_serialization_sparse_invalid_legacy_ctor(self):
        # This is set in test class setup but would not be check when running user code
        prev_invariant_check_enabled = torch.sparse.check_sparse_tensor_invariants.is_enabled()
        try:
            torch.sparse.check_sparse_tensor_invariants.disable()
            x = torch.zeros(3, 3)
            x[1][1] = 1
            x = x.to_sparse()
            x_legacy_ctor = torch.sparse.FloatTensor(x.indices(), x.values())

            # technically legacy ctor will still always be rebuilt with _rebuild_sparse_tensor
            # this is to test that legacy ctor in data.pkl will be validated by weights_only unpickler
            class LegacyCtorSerializationSpoofer:
                def __init__(self, tensor):
                    self.tensor = tensor

                def __reduce_ex__(self, proto):
                    indices = self.tensor._indices()
                    indices[0][0] = 3
                    return (torch.sparse.FloatTensor, (indices, self.tensor._values(), self.tensor.size()))

            with tempfile.NamedTemporaryFile() as f:
                sd = {"spoofed_legacy_ctor": LegacyCtorSerializationSpoofer(x_legacy_ctor)}
                torch.save(sd, f)
                for weights_only in (True,):
                    f.seek(0)
                    with torch.sparse.check_sparse_tensor_invariants(), self.assertRaisesRegex(
                            RuntimeError,
                            "size is inconsistent with indices|found negative index"):
                        y = torch.load(f, weights_only=weights_only)
        finally:
            if prev_invariant_check_enabled:
                torch.sparse.check_sparse_tensor_invariants.enable()

    @torch.sparse.check_sparse_tensor_invariants(enable=True)
    def _test_serialization_sparse_compressed_invalid(self,
                                                      conversion,
                                                      get_compressed_indices,
                                                      get_plain_indices):
        x = torch.zeros(3, 3)
        x[1][1] = 1
        x = conversion(x)

        class TensorSerializationSpoofer:
            def __init__(self, tensor):
                self.tensor = tensor

            def __reduce_ex__(self, proto):
                invalid_compressed_indices = get_compressed_indices(self.tensor).clone()
                invalid_compressed_indices[0] = 3
                return (
                    torch._utils._rebuild_sparse_tensor,
                    (
                        self.tensor.layout,
                        (
                            invalid_compressed_indices,
                            get_plain_indices(self.tensor),
                            self.tensor.values(),
                            self.tensor.size())))

        if x.layout in {torch.sparse_csr, torch.sparse_bsr}:
            compressed_indices_name = 'crow_indices'
        else:
            compressed_indices_name = 'ccol_indices'

        with tempfile.NamedTemporaryFile() as f:
            torch.save({"spoofed": TensorSerializationSpoofer(x)}, f)
            f.seek(0)
            with self.assertRaisesRegex(
                    RuntimeError,
                    f"`{compressed_indices_name}[[]..., 0[]] == 0` is not satisfied."):
                y = torch.load(f)

    @unittest.skipIf(True, "Temporary skip due to gh-153143")
    def test_serialization_sparse_csr_invalid(self):
        self._test_serialization_sparse_compressed_invalid(
            torch.Tensor.to_sparse_csr, torch.Tensor.crow_indices, torch.Tensor.col_indices)

    @unittest.skipIf(True, "Temporary skip due to gh-153143")
    def test_serialization_sparse_csc_invalid(self):
        self._test_serialization_sparse_compressed_invalid(
            torch.Tensor.to_sparse_csc, torch.Tensor.ccol_indices, torch.Tensor.row_indices)

    @unittest.skipIf(True, "Temporary skip due to gh-153143")
    def test_serialization_sparse_bsr_invalid(self):
        self._test_serialization_sparse_compressed_invalid(
            lambda x: x.to_sparse_bsr((1, 1)), torch.Tensor.crow_indices, torch.Tensor.col_indices)

    @unittest.skipIf(True, "Temporary skip due to gh-153143")
    def test_serialization_sparse_bsc_invalid(self):
        self._test_serialization_sparse_compressed_invalid(
            lambda x: x.to_sparse_bsc((1, 1)), torch.Tensor.ccol_indices, torch.Tensor.row_indices)

    def test_serialize_device(self):
        device_str = ['cpu', 'cpu:0', 'cuda', 'cuda:0']
        device_obj = [torch.device(d) for d in device_str]
        for device in device_obj:
            device_copied = copy.deepcopy(device)
            self.assertEqual(device, device_copied)

    def _test_serialization_backwards_compat(self, weights_only):
        a = [torch.arange(1 + i, 26 + i).view(5, 5).float() for i in range(2)]
        b = [a[i % 2] for i in range(4)]
        b += [a[0].storage()]
        b += [a[0].reshape(-1)[1:4].clone().storage()]
        path = download_file('https://download.pytorch.org/test_data/legacy_serialized.pt')
        if weights_only:
            with self.assertRaisesRegex(RuntimeError,
                                        "Cannot use ``weights_only=True`` with files saved in the legacy .tar format."):
                c = torch.load(path, weights_only=weights_only)
        c = torch.load(path, weights_only=False)
        self.assertEqual(b, c, atol=0, rtol=0)
        self.assertTrue(isinstance(c[0], torch.FloatTensor))
        self.assertTrue(isinstance(c[1], torch.FloatTensor))
        self.assertTrue(isinstance(c[2], torch.FloatTensor))
        self.assertTrue(isinstance(c[3], torch.FloatTensor))
        self.assertTrue(isinstance(c[4], torch.storage.TypedStorage))
        self.assertEqual(c[4].dtype, torch.float32)
        c[0].fill_(10)
        self.assertEqual(c[0], c[2], atol=0, rtol=0)
        self.assertEqual(c[4], torch.FloatStorage(25).fill_(10), atol=0, rtol=0)
        c[1].fill_(20)
        self.assertEqual(c[1], c[3], atol=0, rtol=0)

        # test some old tensor serialization mechanism
        class OldTensorBase:
            def __init__(self, new_tensor):
                self.new_tensor = new_tensor

            def __getstate__(self):
                return (self.new_tensor.storage(),
                        self.new_tensor.storage_offset(),
                        tuple(self.new_tensor.size()),
                        self.new_tensor.stride())

        class OldTensorV1(OldTensorBase):
            def __reduce__(self):
                return (torch.Tensor, (), self.__getstate__())

        class OldTensorV2(OldTensorBase):
            def __reduce__(self):
                return (_rebuild_tensor, self.__getstate__())

        x = torch.randn(30).as_strided([2, 3], [9, 3], 2)
        for old_cls in [OldTensorV1, OldTensorV2]:
            with tempfile.NamedTemporaryFile() as f:
                old_x = old_cls(x)
                torch.save(old_x, f)
                f.seek(0)
                load_x = torch.load(f, weights_only=weights_only)
                self.assertEqual(x.storage(), load_x.storage())
                self.assertEqual(x.storage_offset(), load_x.storage_offset())
                self.assertEqual(x.size(), load_x.size())
                self.assertEqual(x.stride(), load_x.stride())

    def test_serialization_backwards_compat(self):
        self._test_serialization_backwards_compat(False)

    def test_serialization_backwards_compat_safe(self):
        self._test_serialization_backwards_compat(True)

    @skipIfTorchDynamo("graph breaks messages collide with warnings")
    def test_serialization_save_warnings(self):
        with warnings.catch_warnings(record=True) as warns:
            with tempfile.NamedTemporaryFile() as checkpoint:
                x = torch.save(torch.nn.Linear(2, 3), checkpoint)
                self.assertEqual(len(warns), 0)

    def test_serialization_map_location(self):
        test_file_path = download_file('https://download.pytorch.org/test_data/gpu_tensors.pt')

        def map_location(storage, loc):
            return storage

        def generate_map_locations(device_type):
            return [
                {'cuda:0': device_type + ':0'},
                device_type,
                device_type + ':0',
                torch.device(device_type),
                torch.device(device_type, 0)
            ]

        def load_bytes():
            with open(test_file_path, 'rb') as f:
                return io.BytesIO(f.read())

        fileobject_lambdas = [lambda: test_file_path, load_bytes]
        cpu_map_locations = [
            map_location,
            {'cuda:0': 'cpu'},
            'cpu',
            torch.device('cpu'),
        ]
        gpu_0_map_locations = generate_map_locations('cuda')
        gpu_last_map_locations = [
            f'cuda:{torch.cuda.device_count() - 1}',
        ]
        xpu_0_map_locations = generate_map_locations('xpu')
        xpu_last_map_locations = [
            f'xpu:{torch.xpu.device_count() - 1}',
        ]
        mtia_0_map_locations = generate_map_locations('mtia')
        mtia_last_map_locations = [
            f'mtia:{torch.mtia.device_count() - 1}',
        ]

        def check_map_locations(map_locations, dtype, intended_device):
            for fileobject_lambda in fileobject_lambdas:
                for map_location in map_locations:
                    tensor = torch.load(fileobject_lambda(), map_location=map_location)

                    self.assertEqual(tensor.device, intended_device)
                    self.assertEqual(tensor.dtype, dtype)
                    self.assertEqual(tensor, torch.tensor([[1.0, 2.0], [3.0, 4.0]], dtype=dtype, device=intended_device))

        check_map_locations(cpu_map_locations, torch.float, torch.device('cpu'))
        if torch.cuda.is_available():
            check_map_locations(gpu_0_map_locations, torch.float, torch.device('cuda', 0))
            check_map_locations(
                gpu_last_map_locations,
                torch.float,
                torch.device('cuda', torch.cuda.device_count() - 1)
            )
        if torch.xpu.is_available():
            check_map_locations(xpu_0_map_locations, torch.float, torch.device('xpu', 0))
            check_map_locations(
                xpu_last_map_locations,
                torch.float,
                torch.device('xpu', torch.xpu.device_count() - 1)
            )
        if torch.mtia.is_available():
            check_map_locations(mtia_0_map_locations, torch.float, torch.device('mtia', 0))
            check_map_locations(
                mtia_last_map_locations,
                torch.float,
                torch.device('mtia', torch.mtia.device_count() - 1)
            )

    @unittest.skipIf(torch.cuda.is_available(), "Testing torch.load on CPU-only machine")
    def test_load_nonexistent_device(self):
        # Setup: create a serialized file object with a 'cuda:0' restore location
        # The following was generated by saving a torch.randn(2, device='cuda') tensor.
        serialized = (b'\x80\x02\x8a\nl\xfc\x9cF\xf9 j\xa8P\x19.\x80\x02M\xe9'
                      b'\x03.\x80\x02}q\x00(X\x10\x00\x00\x00protocol_versionq'
                      b'\x01M\xe9\x03X\r\x00\x00\x00little_endianq\x02\x88X\n'
                      b'\x00\x00\x00type_sizesq\x03}q\x04(X\x05\x00\x00\x00shortq'
                      b'\x05K\x02X\x03\x00\x00\x00intq\x06K\x04X\x04\x00\x00\x00'
                      b'longq\x07K\x04uu.\x80\x02ctorch._utils\n_rebuild_tensor_v2'
                      b'\nq\x00((X\x07\x00\x00\x00storageq\x01ctorch\nFloatStorage'
                      b'\nq\x02X\x0e\x00\x00\x0094919395964320q\x03X\x06\x00\x00'
                      b'\x00cuda:0q\x04K\x02Ntq\x05QK\x00K\x02\x85q\x06K\x01\x85q'
                      b'\x07\x89Ntq\x08Rq\t.\x80\x02]q\x00X\x0e\x00\x00\x00'
                      b'94919395964320q\x01a.\x02\x00\x00\x00\x00\x00\x00\x00\xbb'
                      b'\x1f\x82\xbe\xea\x81\xd1>')

        buf = io.BytesIO(serialized)

        error_msg = r'Attempting to deserialize object on a CUDA device'
        with self.assertRaisesRegex(RuntimeError, error_msg):
            _ = torch.load(buf)

    def test_serialization_filelike_api_requirements(self):
        filemock = FilelikeMock(b'', has_readinto=False)
        tensor = torch.randn(3, 5)
        torch.save(tensor, filemock)
        expected_superset = {'write', 'flush'}
        self.assertTrue(expected_superset.issuperset(filemock.calls))

        # Reset between save and load
        filemock.seek(0)
        filemock.calls.clear()

        _ = torch.load(filemock)
        expected_superset = {'read', 'readline', 'seek', 'tell'}
        self.assertTrue(expected_superset.issuperset(filemock.calls))

    def _test_serialization_filelike(self, tensor, mock, desc):
        f = mock(b'')
        torch.save(tensor, f)
        f.seek(0)
        data = mock(f.read())

        msg = 'filelike serialization with {}'

        b = torch.load(data)
        self.assertTrue(torch.equal(tensor, b), msg.format(desc))

    def test_serialization_filelike_missing_attrs(self):
        # Test edge cases where filelike objects are missing attributes.
        # The Python io docs suggests that these attributes should really exist
        # and throw io.UnsupportedOperation, but that isn't always the case.
        mocks = [
            ('no readinto', lambda x: FilelikeMock(x)),
            ('has readinto', lambda x: FilelikeMock(x, has_readinto=True)),
            ('no fileno', lambda x: FilelikeMock(x, has_fileno=False)),
        ]

        to_serialize = torch.randn(3, 10)
        for desc, mock in mocks:
            self._test_serialization_filelike(to_serialize, mock, desc)

    def test_serialization_filelike_stress(self):
        a = torch.randn(11 * (2 ** 9) + 1, 5 * (2 ** 9))

        # This one should call python read multiple times
        self._test_serialization_filelike(a, lambda x: FilelikeMock(x, has_readinto=False),
                                          'read() stress test')
        self._test_serialization_filelike(a, lambda x: FilelikeMock(x, has_readinto=True),
                                          'readinto() stress test')

    def test_serialization_filelike_uses_readinto(self):
        # For maximum efficiency, when reading a file-like object,
        # ensure the C API calls readinto instead of read.
        a = torch.randn(5, 4)

        f = io.BytesIO()
        torch.save(a, f)
        f.seek(0)
        data = FilelikeMock(f.read(), has_readinto=True)

        b = torch.load(data)
        self.assertTrue(data.was_called('readinto'))

    def test_serialization_filelike_exceptions(self):
        # Try to serialize to buffers that does not have write method
        # Or have a malfrormed one, and make sure it does not cause an abort
        # See https://github.com/pytorch/pytorch/issues/87997
        x = torch.rand(10)
        with self.assertRaises(AttributeError):
            # Tries to serialize str into tensor
            torch.save('foo', x)
        x.write = "bar"
        x.flush = "baz"
        with self.assertRaises(TypeError):
            # Tries to serialize str into tensor with write property
            torch.save('foo', x)
        x.write = str.__add__
        x.flush = str.__mul__
        with self.assertRaises(TypeError):
            # Tries to serialize str into tensor with wrong callable write property
            torch.save('foo', x)
        s_data = [1, 2, 3, 4, 5, 6, 7, 8, 9, 10]
        s = torch.CharStorage(s_data)
        with self.assertRaises(AttributeError):
            # Tries to serialize list into CharStorage
            torch.save(s_data, s)
        x = torch.randint(10, (3, 3), dtype=torch.float).cpu().numpy()
        with self.assertRaises(AttributeError):
            # Tries to serialize ndarray into ndarray
            torch.save(x, x)


    def test_serialization_storage_slice(self):
        # Generated using:
        #
        # t = torch.zeros(2);
        # s1 = t.storage()[:1]
        # s2 = t.storage()[1:]
        # torch.save((s1, s2), 'foo.ser')
        #
        # with PyTorch 0.3.1
        serialized = (b'\x80\x02\x8a\nl\xfc\x9cF\xf9 j\xa8P\x19.\x80\x02M\xe9\x03'
                      b'.\x80\x02}q\x00(X\n\x00\x00\x00type_sizesq\x01}q\x02(X\x03'
                      b'\x00\x00\x00intq\x03K\x04X\x05\x00\x00\x00shortq\x04K\x02X'
                      b'\x04\x00\x00\x00longq\x05K\x04uX\x10\x00\x00\x00protocol_versionq'
                      b'\x06M\xe9\x03X\r\x00\x00\x00little_endianq\x07\x88u.\x80\x02'
                      b'(X\x07\x00\x00\x00storageq\x00ctorch\nFloatStorage\nq\x01X\x0e'
                      b'\x00\x00\x0094279043900432q\x02X\x03\x00\x00\x00cpuq\x03K\x02'
                      b'X\x0e\x00\x00\x0094279029750368q\x04K\x00K\x01\x87q\x05tq\x06'
                      b'Q(h\x00h\x01X\x0e\x00\x00\x0094279043900432q\x07h\x03K\x02X'
                      b'\x0e\x00\x00\x0094279029750432q\x08K\x01K\x01\x87q\ttq\nQ'
                      b'\x86q\x0b.\x80\x02]q\x00X\x0e\x00\x00\x0094279043900432q'
                      b'\x01a.\x02\x00\x00\x00\x00\x00\x00\x00\x00\x00\x00\x00'
                      b'\x00\x00\x00\x00')

        buf = io.BytesIO(serialized)
        (s1, s2) = torch.load(buf)
        self.assertEqual(s1[0], 0)
        self.assertEqual(s2[0], 0)
        self.assertEqual(s1.data_ptr() + 4, s2.data_ptr())

    def test_load_unicode_error_msg(self):
        # This Pickle contains a Python 2 module with Unicode data and the
        # loading should fail if the user explicitly specifies ascii encoding!
        path = download_file('https://download.pytorch.org/test_data/legacy_conv2d.pt')
        # weights_only=False as this is legacy code that saves the model
        self.assertRaises(UnicodeDecodeError, lambda: torch.load(path, encoding='ascii', weights_only=False))

    def test_load_python2_unicode_module(self):
        # This Pickle contains some Unicode data!
        path = download_file('https://download.pytorch.org/test_data/legacy_conv2d.pt')
        with warnings.catch_warnings(record=True) as w:
            # weights_only=False as this is legacy code that saves the model
            self.assertIsNotNone(torch.load(path, weights_only=False))

    def test_load_error_msg(self):
        expected_err_msg = (".*You can only torch.load from a file that is seekable. " +
                            "Please pre-load the data into a buffer like io.BytesIO and " +
                            "try to load from it instead.")

        resource = FilelikeMock(data=b"data")
        delattr(resource, "tell")
        delattr(resource, "seek")
        with self.assertRaisesRegex(AttributeError, expected_err_msg):
            # weights_only=False as this is legacy code that saves the model
            torch.load(resource, weights_only=False)

    def test_save_different_dtype_unallocated(self):
        devices = ['cpu']
        if torch.cuda.is_available():
            devices.append('cuda')

        def save_load_check(a, b):
            with io.BytesIO() as f:
                torch.save([a, b], f)
                f.seek(0)
                a_loaded, b_loaded = torch.load(f)
            self.assertEqual(a, a_loaded)
            self.assertEqual(b, b_loaded)

        for device, dtype in product(devices, all_types_and_complex_and(torch.half,
                                                                        torch.bfloat16, torch.bool)):
            a = torch.tensor([], dtype=dtype, device=device)

            for other_dtype in all_types_and_complex_and(torch.half, torch.bfloat16, torch.bool):
                s = torch.TypedStorage(
                    wrap_storage=a.storage().untyped(),
                    dtype=other_dtype)
                save_load_check(a, s)
                save_load_check(a.storage(), s)
                b = torch.tensor([], dtype=other_dtype, device=device)
                save_load_check(a, b)

    def test_save_different_dtype_error(self):
        error_msg = r"Cannot save multiple tensors or storages that view the same data as different types"

        devices = ['cpu']
        if torch.cuda.is_available():
            devices.append('cuda')

        for device in devices:
            a = torch.randn(10, dtype=torch.complex128, device=device)
            f = io.BytesIO()

            with self.assertRaisesRegex(RuntimeError, error_msg):
                torch.save([a, a.imag], f)

            with self.assertRaisesRegex(RuntimeError, error_msg):
                torch.save([a.storage(), a.imag], f)

            with self.assertRaisesRegex(RuntimeError, error_msg):
                torch.save([a, a.imag.storage()], f)

            with self.assertRaisesRegex(RuntimeError, error_msg):
                torch.save([a.storage(), a.imag.storage()], f)

            a = torch.randn(10, device=device)
            s_bytes = torch.TypedStorage(
                wrap_storage=a.storage().untyped(),
                dtype=torch.uint8)

            with self.assertRaisesRegex(RuntimeError, error_msg):
                torch.save([a, s_bytes], f)

            with self.assertRaisesRegex(RuntimeError, error_msg):
                torch.save([a.storage(), s_bytes], f)

    def test_safe_load_basic_types(self):
        with tempfile.NamedTemporaryFile() as f:
            data = {"int": 123, "str": "world", "float": 3.14, "bool": False}
            torch.save(data, f)
            f.seek(0)
            loaded_data = torch.load(f, weights_only=True)
            self.assertEqual(data, loaded_data)

    @unittest.skipIf(not IS_CI, "only check debug var is set in CI")
    def test_debug_set_in_ci(self):
        # This test is to make sure that the serialization debug flag is set in CI
        self.assertTrue(os.environ.get("TORCH_SERIALIZATION_DEBUG", "0") == "1")

    def test_skip_data_load(self):
        t_device = "cuda" if torch.cuda.is_available() else "cpu"
        t_v2 = torch.randn(2, 3, device=t_device)
        tt = TwoTensor(torch.randn(2, device=t_device), torch.randn(2, device=t_device))

        sd = {'t_v2': t_v2, 'tt': tt}
        sd_zeroed = {
            't_v2': torch.zeros(2, 3, device=t_device),
            'tt': TwoTensor(torch.zeros(2, device=t_device), torch.zeros(2, device=t_device)),
        }

        with BytesIOContext() as f:
            torch.save(sd, f)
            f.seek(0)
            with safe_globals([TwoTensor]), skip_data():
                sd_loaded = torch.load(f)
            self.assertNotEqual(sd_loaded, sd)
            for k in sd_loaded:
                sd_loaded[k] = sd_loaded[k].zero_()
            self.assertEqual(sd_loaded, sd_zeroed)


class serialization_method:
    def __init__(self, use_zip):
        self.use_zip = use_zip
        self.torch_save = torch.save

    def __enter__(self, *args, **kwargs):
        def wrapper(*args, **kwargs):
            if '_use_new_zipfile_serialization' in kwargs:
                raise RuntimeError("Cannot set method manually")
            kwargs['_use_new_zipfile_serialization'] = self.use_zip
            return self.torch_save(*args, **kwargs)

        torch.save = wrapper

    def __exit__(self, *args, **kwargs):
        torch.save = self.torch_save

Point = namedtuple('Point', ['x', 'y'])

class ClassThatUsesBuildInstruction:
    def __init__(self, num):
        self.num = num

    def __reduce_ex__(self, proto):
        # Third item, state here will cause pickle to push a BUILD instruction
        return ClassThatUsesBuildInstruction, (self.num,), {'foo': 'bar'}

@dataclass
class ClassThatUsesBuildInstructionAllSlots:
    __slots__ = ["x", "y"]
    x: int
    y: int

@dataclass
class ClassThatUsesBuildInstructionSomeSlots(ClassThatUsesBuildInstructionAllSlots):
    x: int
    y: int
    c: str

class TestBothSerialization(TestCase):
    @parametrize("weights_only", (True, False))
    def test_serialization_new_format_old_format_compat(self, device, weights_only):
        x = [torch.ones(200, 200, device=device) for i in range(30)]

        def test(f_new, f_old):
            torch.save(x, f_new, _use_new_zipfile_serialization=True)
            f_new.seek(0)
            x_new_load = torch.load(f_new, weights_only=weights_only)
            self.assertEqual(x, x_new_load)

            torch.save(x, f_old, _use_new_zipfile_serialization=False)
            f_old.seek(0)
            x_old_load = torch.load(f_old, weights_only=weights_only)
            self.assertEqual(x_old_load, x_new_load)

        with AlwaysWarnTypedStorageRemoval(True), warnings.catch_warnings(record=True) as w:
            with tempfile.NamedTemporaryFile() as f_new, tempfile.NamedTemporaryFile() as f_old:
                test(f_new, f_old)
            self.assertTrue(len(w) == 0, msg=f"Expected no warnings but got {[str(x) for x in w]}")


class TestOldSerialization(TestCase, SerializationMixin):
    # unique_key is necessary because on Python 2.7, if a warning passed to
    # the warning module is the same, it is not raised again.
    def _test_serialization_container(self, unique_key, filecontext_lambda):

        tmpmodule_name = f'tmpmodule{unique_key}'

        def import_module(name, filename):
            import importlib.util
            spec = importlib.util.spec_from_file_location(name, filename)
            module = importlib.util.module_from_spec(spec)
            spec.loader.exec_module(module)
            sys.modules[module.__name__] = module
            return module

        with filecontext_lambda() as checkpoint:
            fname = get_file_path_2(os.path.dirname(os.path.dirname(torch.__file__)), 'torch', 'testing',
                                    '_internal', 'data', 'network1.py')
            module = import_module(tmpmodule_name, fname)
            torch.save(module.Net(), checkpoint)

            # First check that the checkpoint can be loaded without warning about unsafe loads
            checkpoint.seek(0)
            with warnings.catch_warnings(record=True) as w:
                # weights_only=False as this is legacy code that saves the model
                loaded = torch.load(checkpoint, weights_only=False)
                self.assertTrue(isinstance(loaded, module.Net))
                if can_retrieve_source:
                    self.assertEqual(len(w), 0)

            # Replace the module with different source
            fname = get_file_path_2(os.path.dirname(os.path.dirname(torch.__file__)), 'torch', 'testing',
                                    '_internal', 'data', 'network2.py')
            module = import_module(tmpmodule_name, fname)
            checkpoint.seek(0)
            with warnings.catch_warnings(record=True) as w:
                # weights_only=False as this is legacy code that saves the model
                loaded = torch.load(checkpoint, weights_only=False)
                self.assertTrue(isinstance(loaded, module.Net))
                if can_retrieve_source:
                    self.assertEqual(len(w), 1)
                    self.assertEqual(w[0].category, SourceChangeWarning)

    def test_serialization_container(self):
        self._test_serialization_container('file', tempfile.NamedTemporaryFile)

    def test_serialization_container_filelike(self):
        self._test_serialization_container('filelike', BytesIOContext)

    def test_serialization_offset(self):
        a = torch.randn(5, 5)
        b = torch.randn(1024, 1024, 512, dtype=torch.float32)
        m = torch.nn.Conv2d(1, 1, (1, 3))
        i, j = 41, 43
        with tempfile.NamedTemporaryFile() as f:
            pickle.dump(i, f)
            torch.save(a, f)
            pickle.dump(j, f)
            torch.save(b, f)
            torch.save(m, f)
            self.assertTrue(f.tell() > 2 * 1024 * 1024 * 1024)
            f.seek(0)
            i_loaded = pickle.load(f)
            a_loaded = torch.load(f)
            j_loaded = pickle.load(f)
            b_loaded = torch.load(f)
            # weights_only=False as this is legacy code that saves the model
            m_loaded = torch.load(f, weights_only=False)
        self.assertTrue(torch.equal(a, a_loaded))
        self.assertTrue(torch.equal(b, b_loaded))
        self.assertTrue(m.kernel_size == m_loaded.kernel_size)
        self.assertEqual(i, i_loaded)
        self.assertEqual(j, j_loaded)

    @parametrize('weights_only', (True, False))
    def test_serialization_offset_filelike(self, weights_only):
        a = torch.randn(5, 5)
        b = torch.randn(1024, 1024, 512, dtype=torch.float32)
        i, j = 41, 43
        with BytesIOContext() as f:
            pickle.dump(i, f)
            torch.save(a, f)
            pickle.dump(j, f)
            torch.save(b, f)
            self.assertTrue(f.tell() > 2 * 1024 * 1024 * 1024)
            f.seek(0)
            i_loaded = pickle.load(f)
            a_loaded = torch.load(f, weights_only=weights_only)
            j_loaded = pickle.load(f)
            b_loaded = torch.load(f, weights_only=weights_only)
        self.assertTrue(torch.equal(a, a_loaded))
        self.assertTrue(torch.equal(b, b_loaded))
        self.assertEqual(i, i_loaded)
        self.assertEqual(j, j_loaded)

    def run(self, *args, **kwargs):
        with serialization_method(use_zip=False):
            return super().run(*args, **kwargs)


class TestSerialization(TestCase, SerializationMixin):
    @parametrize('weights_only', (True, False))
    def test_serialization_zipfile(self, weights_only):
        data = self._test_serialization_data()

        def test(name_or_buffer):
            torch.save(data, name_or_buffer)

            if hasattr(name_or_buffer, 'seek'):
                name_or_buffer.seek(0)

            result = torch.load(name_or_buffer, weights_only=weights_only)
            self.assertEqual(result, data)

        with tempfile.NamedTemporaryFile() as f:
            test(f)

        with TemporaryFileName() as fname:
            test(fname)

        if IS_FILESYSTEM_UTF8_ENCODING:
            with TemporaryDirectoryName(suffix='\u975eASCII\u30d1\u30b9') as dname:
                with TemporaryFileName(dir=dname) as fname:
                    test(fname)

        test(io.BytesIO())

    def test_serialization_zipfile_actually_jit(self):
        with tempfile.NamedTemporaryFile() as f:
            torch.jit.save(torch.jit.script(torch.nn.Linear(3, 4)), f)
            f.seek(0)
            with self.assertRaisesRegex(
                RuntimeError,
                re.escape("Cannot use ``weights_only=True`` with TorchScript archives passed to ``torch.load``")
            ):
                torch.load(f, weights_only=True)
            f.seek(0)
            torch.load(f, weights_only=False)

    # Ensure large zip64 serialization works properly
    @serialTest()
    def test_serialization_2gb_file(self):
        # Run GC to clear up as much memory as possible before running this test
        gc.collect()
        big_model = torch.nn.Conv2d(20000, 3200, kernel_size=3)

        with BytesIOContext() as f:
            torch.save(big_model.state_dict(), f)
            f.seek(0)
            state = torch.load(f)

    @serialTest()
    def test_serialization_4gb_file(self):
        '''
        This is a specially engineered testcase that would fail if the data_descriptor size
        had been incorrectly set as data_descriptor_size32 when it should be data_descriptor_size64
        '''
        # Run GC to clear up as much memory as possible before running this test
        gc.collect()
        big_model = torch.nn.ModuleList([torch.nn.Linear(1, int(1024 * 1024 * 1024) + 12, bias=False),
                                         torch.nn.Linear(1, 1, bias=False).to(torch.float8_e4m3fn),
                                         torch.nn.Linear(1, 2, bias=False).to(torch.float8_e4m3fn)])

        with BytesIOContext() as f:
            torch.save(big_model.state_dict(), f)
            f.seek(0)
            torch.load(f)

    @parametrize('weights_only', (True, False))
    def test_pathlike_serialization(self, weights_only):
        model = torch.nn.Conv2d(20, 3200, kernel_size=3)

        with TemporaryFileName() as fname:
            path = Path(fname)
            torch.save(model.state_dict(), path)
            torch.load(path, weights_only=weights_only)

    @parametrize('weights_only', (True, False))
    def test_meta_serialization(self, weights_only):
        big_model = torch.nn.Conv2d(20000, 320000, kernel_size=3, device='meta')

        with BytesIOContext() as f:
            torch.save(big_model.state_dict(), f)
            f.seek(0)
            state = torch.load(f, weights_only=weights_only)

        self.assertEqual(state['weight'].size(), big_model.weight.size())

    def test_lr_scheduler_serialization(self):
        sgd = torch.optim.SGD([
            torch.tensor(torch.randn(100, 100, 2000), requires_grad=True)
        ], lr=0.1, momentum=0.9)
        lr_scheduler = torch.optim.lr_scheduler.OneCycleLR(sgd, 6.0, total_steps=10)

        with BytesIOContext() as f:
            torch.save(lr_scheduler.state_dict(), f)
            f.seek(0, os.SEEK_END)
            size = f.tell()
            f.seek(0)
            lr_scheduler_state = torch.load(f)

        self.assertEqual(lr_scheduler_state['base_lrs'], lr_scheduler.base_lrs)
        if 'anneal_func' in lr_scheduler_state:
            self.assertFalse(hasattr(lr_scheduler_state['anneal_func'], '__self__'))  # check method is not bound
        else:
            self.assertTrue('_anneal_func_type' in lr_scheduler_state)
        self.assertTrue(size < 1024 * 1024)  # Must be less than 1MB

    @parametrize('weights_only', (True, False))
    def test_serialization_python_attr(self, weights_only):
        def _test_save_load_attr(t):
            t.foo = 'foo'
            t.pi = 3.14

            with BytesIOContext() as f:
                torch.save(t, f)
                f.seek(0)
                loaded_t = torch.load(f, weights_only=weights_only)

            self.assertEqual(t, loaded_t)
            self.assertEqual(t.foo, loaded_t.foo)
            self.assertEqual(t.pi, loaded_t.pi)

        t = torch.zeros(3, 3)
        _test_save_load_attr(t)
        _test_save_load_attr(torch.nn.Parameter(t))

    def test_serialization_nested_class(self) -> None:
        with tempfile.NamedTemporaryFile() as checkpoint:
            torch.save(
                dict(
                    a_nested=ClassAMock.Nested(),
                    b_nested=ClassBMock.Nested(),
                ),
                checkpoint
            )
            checkpoint.seek(0)
            torch.serialization.add_safe_globals(
                [ClassAMock, ClassBMock, getattr, ClassAMock.Nested, ClassBMock.Nested]
            )
            torch.load(checkpoint, weights_only=True)

    def test_weights_only_assert(self):
        class HelloWorld:
            def __reduce__(self):
                return (print, ("Hello World!",))

        with BytesIOContext() as f:
            torch.save(HelloWorld(), f)
            f.seek(0)
            # Unsafe load should work
            self.assertIsNone(torch.load(f, weights_only=False))
            f.seek(0)
            # Safe load should assert
            with self.assertRaisesRegex(pickle.UnpicklingError, "Unsupported global: GLOBAL print"):
                torch.load(f, weights_only=True)
            with torch.serialization.safe_globals([print]):
                f.seek(0)
                torch.load(f, weights_only=True)

    def test_weights_only_safe_globals_newobj(self):
        # This will use NEWOBJ
        p = Point(x=1, y=2)
        with BytesIOContext() as f:
            torch.save(p, f)
            f.seek(0)
            with self.assertRaisesRegex(pickle.UnpicklingError,
                                        f"GLOBAL {__name__}.Point was not an allowed global by default"):
                torch.load(f, weights_only=True)
            f.seek(0)
            with torch.serialization.safe_globals([Point]):
                loaded_p = torch.load(f, weights_only=True)
                self.assertEqual(loaded_p, p)

    def test_weights_only_safe_globals_build(self):
        counter = 0

        def fake_set_state(obj, *args):
            nonlocal counter
            counter += 1

        c = ClassThatUsesBuildInstruction(2)
        with BytesIOContext() as f:
            torch.save(c, f)
            f.seek(0)
            with self.assertRaisesRegex(pickle.UnpicklingError,
                                        f"GLOBAL {__name__}.ClassThatUsesBuildInstruction was not an allowed global by default"):
                torch.load(f, weights_only=True)
            try:
                with torch.serialization.safe_globals([ClassThatUsesBuildInstruction]):
                    # Test dict update path
                    f.seek(0)
                    loaded_c = torch.load(f, weights_only=True)
                    self.assertEqual(loaded_c.num, 2)
                    self.assertEqual(loaded_c.foo, 'bar')
                    # Test setstate path
                    ClassThatUsesBuildInstruction.__setstate__ = fake_set_state
                    f.seek(0)
                    loaded_c = torch.load(f, weights_only=True)
                    self.assertEqual(loaded_c.num, 2)
                    self.assertEqual(counter, 1)
                    self.assertFalse(hasattr(loaded_c, 'foo'))
            finally:
                ClassThatUsesBuildInstruction.__setstate__ = None

    @parametrize("slots", ['some', 'all'])
    def test_weights_only_safe_globals_build_with_slots(self, slots):
        obj_cls = (
            ClassThatUsesBuildInstructionAllSlots if slots == 'all' else ClassThatUsesBuildInstructionSomeSlots
        )
        args = (2, 3) if slots == 'all' else (2, 3, 'foo')
        obj = obj_cls(*args)
        with BytesIOContext() as f:
            torch.save(obj, f)
            f.seek(0)
            with self.assertRaisesRegex(pickle.UnpicklingError,
                                        f"GLOBAL {__name__}.{obj_cls.__name__} was not an allowed global by default"):
                torch.load(f, weights_only=True)

            f.seek(0)
            with torch.serialization.safe_globals([obj_cls]):
                loaded_obj = torch.load(f, weights_only=True)
                self.assertEqual(loaded_obj, obj)

    def test_weights_only_safe_globals_blocklist(self):
        module = 'nt' if IS_WINDOWS else 'posix'
        error_msg = f"unsupported GLOBAL {module}.execv whose module {module} is blocked"
        with BytesIOContext() as f:
            torch.save(os.execv, f)
            f.seek(0)
            with self.assertRaisesRegex(pickle.UnpicklingError, error_msg):
                torch.load(f, weights_only=True)
            f.seek(0)
            # safe_globals doesn't work even with allowlist
            with safe_globals([os.execv]):
                with self.assertRaisesRegex(pickle.UnpicklingError, error_msg):
                    torch.load(f, weights_only=True)

    @parametrize("unsafe_global", [True, False])
    def test_weights_only_error(self, unsafe_global):
        sd = {'t': TwoTensor(torch.randn(2), torch.randn(2))}
        pickle_protocol = torch.serialization.DEFAULT_PROTOCOL if unsafe_global else 5
        with BytesIOContext() as f:
            torch.save(sd, f, pickle_protocol=pickle_protocol)
            f.seek(0)
            if unsafe_global:
                with self.assertRaisesRegex(
                    pickle.UnpicklingError,
                    "use `torch.serialization.add_safe_globals"
                    r"\(\[torch.testing._internal.two_tensor.TwoTensor\]\)`"
                    " or .* to allowlist"
                ):
                    torch.load(f, weights_only=True)
            else:
                with self.assertRaisesRegex(pickle.UnpicklingError,
                                            "file an issue with the following so that we can make `weights_only=True`"):
                    torch.load(f, weights_only=True)

    def test_weights_only_blocked_func_error_msg(self):
        import datetime
        import zoneinfo

        data = {
            "a": torch.tensor([1, 2, 3]),
            "b": datetime.datetime(2025, 1, 1, 12, 0, tzinfo=zoneinfo.ZoneInfo(key="UTC")),
        }
        with tempfile.NamedTemporaryFile() as f:
            torch.save(data, f)
            f.seek(0)

            with torch.serialization.safe_globals([datetime.datetime, getattr, zoneinfo.ZoneInfo]):
                with self.assertRaisesRegex(UnpicklingError, ".*_unpickle.*zoneinfo.ZoneInfo.*"):
                    torch.load(f)


    def test_weights_only_with_zoneinfo_unpickle_registration_success(self):
        import datetime
        import zoneinfo

        data = {
            "a": torch.tensor([1, 2, 3]),
            "b": datetime.datetime(2025, 1, 1, 12, 0, tzinfo=zoneinfo.ZoneInfo(key="UTC")),
        }
        with tempfile.NamedTemporaryFile() as f:
            torch.save(data, f)
            f.seek(0)

            with torch.serialization.safe_globals([datetime.datetime, getattr, zoneinfo.ZoneInfo, zoneinfo.ZoneInfo._unpickle]):
                loaded_data = torch.load(f)
                self.assertEqual(loaded_data, data)

    @parametrize('weights_only', (False, True))
    def test_serialization_math_bits(self, weights_only):
        t = torch.randn(1, dtype=torch.cfloat)

        def _save_load_check(t):
            with BytesIOContext() as f:
                torch.save(t, f)
                f.seek(0)
                # Unsafe load should work
                self.assertEqual(torch.load(f, weights_only=weights_only), t)

        t_conj = torch.conj(t)
        _save_load_check(t_conj)

        t_neg = torch._neg_view(t)
        _save_load_check(t_neg)

        t_n_c = torch._neg_view(torch.conj(t))
        _save_load_check(t_n_c)

    @parametrize('weights_only', (False, True))
    def test_serialization_efficient_zerotensor(self, weights_only):
        # We don't support serializing `ZeroTensor` as it is not public
        # facing yet.
        # If in future, `ZeroTensor` serialization is supported, this test
        # should start failing!
        t = torch._efficientzerotensor((4, 5))

        def _save_load_check(t):
            with BytesIOContext() as f:
                torch.save(t, f)
                f.seek(0)
                # Unsafe load should work
                self.assertEqual(torch.load(f, weights_only=weights_only), t)

        # NOTE: `torch.save` fails before we hit the TORCH_CHECK in `getTensoMetadata`
        #       as nullptr storage is disabled.
        with self.assertRaisesRegex(RuntimeError, 'ZeroTensor is not serializable'):
            _save_load_check(t)

    def test_serialization_byteorder_mark(self):
        lstm = torch.nn.LSTM(3, 3)
        inputs = [torch.randn(1, 3) for _ in range(5)]
        inputs = torch.cat(inputs).view(len(inputs), 1, -1)
        hidden = (torch.randn(1, 1, 3), torch.randn(1, 1, 3))  # clean out hidden state

        databuffer = io.BytesIO()
        torch.save(lstm.state_dict(), databuffer)
        databuffer.seek(0)

        with torch.serialization._open_zipfile_reader(databuffer) as zip_file:
            byteordername = 'byteorder'
            self.assertTrue(zip_file.has_record(byteordername))
            byteorderdata = zip_file.get_record(byteordername)
            self.assertTrue(byteorderdata in [b'little', b'big'])
            self.assertEqual(byteorderdata.decode(), sys.byteorder)

    def test_serialization_load_bom_data(self):
        # 1. Generated on LE system using following commands:
        #
        # import torch
        #
        # lstm = torch.nn.LSTM(3, 3)
        # inputs = [torch.randn(1, 3) for _ in range(5)]
        #
        # inputs = torch.cat(inputs).view(len(inputs), 1, -1)
        # hidden = (torch.randn(1, 1, 3), torch.randn(1, 1, 3))
        #
        # torch.save(lstm.state_dict(), "lstm.LE.pt", _disable_byteorder_record=True)
        # torch.save(lstm.state_dict(), "lstm.LE.BOM.pt")
        #
        # print(lstm.state_dict())
        #
        # 2. After that it is resaved on BE system with following commands:
        #
        # import torch
        #
        # lstm = torch.nn.LSTM(3, 3)
        # lstm.load_state_dict(torch.load("lstm.LE.BOM.pt"), strict=True)
        #
        # torch.save(lstm.state_dict(), "lstm.BE.pt", _disable_byteorder_record=True)
        # torch.save(lstm.state_dict(), "lstm.BE.BOM.pt")
        #
        # print(lstm.state_dict())
        #
        # Following commands and a bit of manual work were used to produce python bytes from resulting files:
        #
        # file = open('filename', 'rb')
        # data = file.read()
        # file.close()
        # print("\n".join(textwrap.wrap(str(data), 80)))
        #
        # BOM in this context is used as Byte Order Mark.
        #
        data_le_no_bom = (b'PK\x03\x04\x00\x00\x08\x08\x00\x00\x00\x00\x00\x00\x00\x00\x00\x00\x00\x00\x00'
                          b'\x00\x00\x00\x00\x00\r\x00\x15\x00lstm/data.pklFB\x11\x00ZZZZZZZZZZZZZZZZZ\x80\x02'
                          b'ccollections\nOrderedDict\nq\x00)Rq\x01(X\x0c\x00\x00\x00weight_ih_l0q\x02ctor'
                          b'ch._utils\n_rebuild_tensor_v2\nq\x03((X\x07\x00\x00\x00storageq\x04ctorch\nFloat'
                          b'Storage\nq\x05X\x01\x00\x00\x000q\x06X\x03\x00\x00\x00cpuq\x07K$tq\x08QK\x00K\x0c'
                          b'K\x03\x86q\tK\x03K\x01\x86q\n\x89h\x00)Rq\x0btq\x0cRq\rX\x0c\x00\x00\x00weight_'
                          b'hh_l0q\x0eh\x03((h\x04h\x05X\x01\x00\x00\x001q\x0fh\x07K$tq\x10QK\x00K\x0cK\x03\x86'
                          b'q\x11K\x03K\x01\x86q\x12\x89h\x00)Rq\x13tq\x14Rq\x15X\n\x00\x00\x00bias_ih_l0'
                          b'q\x16h\x03((h\x04h\x05X\x01\x00\x00\x002q\x17h\x07K\x0ctq\x18QK\x00K\x0c\x85q\x19'
                          b'K\x01\x85q\x1a\x89h\x00)Rq\x1btq\x1cRq\x1dX\n\x00\x00\x00bias_hh_l0q\x1eh\x03(('
                          b'h\x04h\x05X\x01\x00\x00\x003q\x1fh\x07K\x0ctq QK\x00K\x0c\x85q!K\x01\x85q"\x89h\x00'
                          b')Rq#tq$Rq%u}q&X\t\x00\x00\x00_metadataq\'h\x00)Rq(X\x00\x00\x00\x00q)}q*X\x07'
                          b'\x00\x00\x00versionq+K\x01sssb.PK\x07\x08\xab\xf1\xfb\x01\xb8\x01\x00\x00\xb8\x01'
                          b'\x00\x00PK\x03\x04\x00\x00\x08\x08\x00\x00\x00\x00\x00\x00\x00\x00\x00\x00\x00\x00'
                          b'\x00\x00\x00\x00\x00\x00\x0b\x00\x0f\x00lstm/data/0FB\x0b\x00ZZZZZZZZZZZ\nuJ\xbe'
                          b'X*\xa2\xbe\xc4\xea\x10>\xd4\n\x8d\xbe\x1c\x10\x8a\xbe\xb02\xe4\xbe,\xcb4>\x00'
                          b'\x17!>H\x9c\xe0\xbe\xd2\x15!\xbe6C\xc6>v\xc5\x89>\xae\x14\x81\xbeZ\xc7\x99>\x90P'
                          b'\x01?`\xb9\x9a<\xc0 <=\'\xc7\x9e\xbe\xaa\xf4\x02?\x00\xf3\x0e\xbc\xd8\xb7v\xbe\xa0'
                          b'\xcc\xcd=$/\xaf>\x00\xc4K=0\xb8\xe5\xbe\xb6\xc5U\xbe\xc4i\xf3\xbe\xa45\xdc>\x06'
                          b'g\x8d>N!\xae>2Fr\xbe0hb\xbd\xf0we\xbd g\xa0<\xb6\xbe\x9e\xbe\x14\xd1\xc2>PK\x07'
                          b'\x08j\xd9\xb9M\x90\x00\x00\x00\x90\x00\x00\x00PK\x03\x04\x00\x00\x08\x08\x00\x00'
                          b'\x00\x00\x00\x00\x00\x00\x00\x00\x00\x00\x00\x00\x00\x00\x00\x00\x0b\x007\x00lst'
                          b'm/data/1FB3\x00ZZZZZZZZZZZZZZZZZZZZZZZZZZZZZZZZZZZZZZZZZZZZZZZZZZZ|[\xe1>\xa2Yd\xbe'
                          b'\xa5o\t\xbfz\x1c\x05\xbe \xb1\xdb<\xf0\xcd\xfc>\xa2u\xcb>\x8c\x87{\xbe\x9c\x9b'
                          b'^>\xacmG>\xae\x17\x93>\x8e\xc5\xf0\xbet\x1c\xfc>\xcb\x84\x81\xbe\xc8\xa6 >\x88\xee'
                          b'\xaf=\n\xc9\x8d>\xc0\xc5\xee>\xf0E\x91>\xf4^\xa1>\xb8\xbbF>\x97\x97\xfe\xbe\xec'
                          b'\x85\x03?h\x9c\xf3=\xf2\xa8\x97>^\xfa\r?6i\x94\xbe\xbc1w\xbeh\xc4\x8a=\x94\xc8'
                          b'\x9f\xbd\x81\xb5\x89\xbe(K\xb0>\xf0:z\xbd\xb0\xc6\x9b\xbdX\x00\x88=\x05\xc7\x11\xbf'
                          b'PK\x07\x08\x12\xc0\x87\x96\x90\x00\x00\x00\x90\x00\x00\x00PK\x03\x04\x00\x00\x08'
                          b'\x08\x00\x00\x00\x00\x00\x00\x00\x00\x00\x00\x00\x00\x00\x00\x00\x00\x00\x00\x0b'
                          b'\x007\x00lstm/data/2FB3\x00ZZZZZZZZZZZZZZZZZZZZZZZZZZZZZZZZZZZZZZZZZZZZZZZZZZ'
                          b'Z\xb0\xc2f=@\xdd1<\x864\xd8\xbe\xa0\t\x13?+g\x8f\xbeu\xb1\r\xbfbl\xc3>\xa8\\\x82'
                          b'\xbe\xa4c\xf3\xbd,\x96\xdf\xbe\xfe\x05\xf1\xbe\xf8\xc9\x96>PK\x07\x08\x92\tK?0\x00'
                          b'\x00\x000\x00\x00\x00PK\x03\x04\x00\x00\x08\x08\x00\x00\x00\x00\x00\x00\x00\x00'
                          b'\x00\x00\x00\x00\x00\x00\x00\x00\x00\x00\x0b\x00\x17\x00lstm/data/3FB\x13\x00ZZ'
                          b'ZZZZZZZZZZZZZZZZZ\x04\xaai\xbe\xce\xd8\x8a\xbe\xe3O\xdf\xbe$\xc3\xd2\xbe\x06\xb1'
                          b'\x80\xbe^&\x08?\x00\x1a}\xbd\x06\xde\r?\x04\xe7\xac>Z@\xe9\xbe\x14\xc2)>\x9c\xe9'
                          b'/>PK\x07\x08\x1axU\xe80\x00\x00\x000\x00\x00\x00PK\x03\x04\x00\x00\x08\x08\x00\x00'
                          b'\x00\x00\x00\x00\x00\x00\x00\x00\x00\x00\x00\x00\x00\x00\x00\x00\x0c\x00\x16\x00'
                          b'lstm/versionFB\x12\x00ZZZZZZZZZZZZZZZZZZ3\nPK\x07\x08\xd1\x9egU\x02\x00\x00\x00'
                          b'\x02\x00\x00\x00PK\x01\x02\x00\x00\x00\x00\x08\x08\x00\x00\x00\x00\x00\x00\xab\xf1'
                          b'\xfb\x01\xb8\x01\x00\x00\xb8\x01\x00\x00\r\x00\x00\x00\x00\x00\x00\x00\x00\x00'
                          b'\x00\x00\x00\x00\x00\x00\x00\x00lstm/data.pklPK\x01\x02\x00\x00\x00\x00\x08\x08'
                          b'\x00\x00\x00\x00\x00\x00j\xd9\xb9M\x90\x00\x00\x00\x90\x00\x00\x00\x0b\x00\x00\x00'
                          b'\x00\x00\x00\x00\x00\x00\x00\x00\x00\x00\x08\x02\x00\x00lstm/data/0PK\x01\x02\x00'
                          b'\x00\x00\x00\x08\x08\x00\x00\x00\x00\x00\x00\x12\xc0\x87\x96\x90\x00\x00\x00\x90'
                          b'\x00\x00\x00\x0b\x00\x00\x00\x00\x00\x00\x00\x00\x00\x00\x00\x00\x00\xe0\x02\x00'
                          b'\x00lstm/data/1PK\x01\x02\x00\x00\x00\x00\x08\x08\x00\x00\x00\x00\x00\x00\x92'
                          b'\tK?0\x00\x00\x000\x00\x00\x00\x0b\x00\x00\x00\x00\x00\x00\x00\x00\x00\x00\x00\x00'
                          b'\x00\xe0\x03\x00\x00lstm/data/2PK\x01\x02\x00\x00\x00\x00\x08\x08\x00\x00\x00\x00'
                          b'\x00\x00\x1axU\xe80\x00\x00\x000\x00\x00\x00\x0b\x00\x00\x00\x00\x00\x00\x00\x00'
                          b'\x00\x00\x00\x00\x00\x80\x04\x00\x00lstm/data/3PK\x01\x02\x00\x00\x00\x00\x08'
                          b'\x08\x00\x00\x00\x00\x00\x00\xd1\x9egU\x02\x00\x00\x00\x02\x00\x00\x00\x0c\x00\x00'
                          b'\x00\x00\x00\x00\x00\x00\x00\x00\x00\x00\x00\x00\x05\x00\x00lstm/versionPK\x06'
                          b'\x06,\x00\x00\x00\x00\x00\x00\x00\x1e\x03-\x00\x00\x00\x00\x00\x00\x00\x00\x00\x06'
                          b'\x00\x00\x00\x00\x00\x00\x00\x06\x00\x00\x00\x00\x00\x00\x00Y\x01\x00\x00\x00\x00'
                          b'\x00\x00R\x05\x00\x00\x00\x00\x00\x00PK\x06\x07\x00\x00\x00\x00\xab\x06\x00\x00'
                          b'\x00\x00\x00\x00\x01\x00\x00\x00PK\x05\x06\x00\x00\x00\x00\x06\x00\x06\x00Y\x01'
                          b'\x00\x00R\x05\x00\x00\x00\x00')

        data_le_bom = (b'PK\x03\x04\x00\x00\x08\x08\x00\x00\x00\x00\x00\x00\x00\x00\x00\x00\x00\x00\x00'
                       b'\x00\x00\x00\x00\x00\x12\x00\x10\x00lstm.save/data.pklFB\x0c\x00ZZZZZZZZZZZZ\x80'
                       b'\x02ccollections\nOrderedDict\nq\x00)Rq\x01(X\x0c\x00\x00\x00weight_ih_l0q\x02ct'
                       b'orch._utils\n_rebuild_tensor_v2\nq\x03((X\x07\x00\x00\x00storageq\x04ctorch\nFlo'
                       b'atStorage\nq\x05X\x01\x00\x00\x000q\x06X\x03\x00\x00\x00cpuq\x07K$tq\x08QK\x00K\x0c'
                       b'K\x03\x86q\tK\x03K\x01\x86q\n\x89h\x00)Rq\x0btq\x0cRq\rX\x0c\x00\x00\x00weigh'
                       b't_hh_l0q\x0eh\x03((h\x04h\x05X\x01\x00\x00\x001q\x0fh\x07K$tq\x10QK\x00K\x0cK\x03'
                       b'\x86q\x11K\x03K\x01\x86q\x12\x89h\x00)Rq\x13tq\x14Rq\x15X\n\x00\x00\x00bias_ih_'
                       b'l0q\x16h\x03((h\x04h\x05X\x01\x00\x00\x002q\x17h\x07K\x0ctq\x18QK\x00K\x0c\x85q\x19'
                       b'K\x01\x85q\x1a\x89h\x00)Rq\x1btq\x1cRq\x1dX\n\x00\x00\x00bias_hh_l0q\x1eh\x03'
                       b'((h\x04h\x05X\x01\x00\x00\x003q\x1fh\x07K\x0ctq QK\x00K\x0c\x85q!K\x01\x85q"\x89'
                       b'h\x00)Rq#tq$Rq%u}q&X\t\x00\x00\x00_metadataq\'h\x00)Rq(X\x00\x00\x00\x00q)}q*X\x07'
                       b'\x00\x00\x00versionq+K\x01sssb.PK\x07\x08\xab\xf1\xfb\x01\xb8\x01\x00\x00\xb8\x01'
                       b'\x00\x00PK\x03\x04\x00\x00\x08\x08\x00\x00\x00\x00\x00\x00\x00\x00\x00\x00\x00'
                       b'\x00\x00\x00\x00\x00\x00\x00\x13\x00\x07\x00lstm.save/byteorderFB\x03\x00ZZZlit'
                       b'tlePK\x07\x08\x85=\xe3\x19\x06\x00\x00\x00\x06\x00\x00\x00PK\x03\x04\x00\x00\x08'
                       b'\x08\x00\x00\x00\x00\x00\x00\x00\x00\x00\x00\x00\x00\x00\x00\x00\x00\x00\x00\x10'
                       b'\x00<\x00lstm.save/data/0FB8\x00ZZZZZZZZZZZZZZZZZZZZZZZZZZZZZZZZZZZZZZZZZZZZZZZZ'
                       b'ZZZZZZZZ\nuJ\xbeX*\xa2\xbe\xc4\xea\x10>\xd4\n\x8d\xbe\x1c\x10\x8a\xbe\xb02\xe4\xbe'
                       b',\xcb4>\x00\x17!>H\x9c\xe0\xbe\xd2\x15!\xbe6C\xc6>v\xc5\x89>\xae\x14\x81\xbeZ\xc7'
                       b'\x99>\x90P\x01?`\xb9\x9a<\xc0 <=\'\xc7\x9e\xbe\xaa\xf4\x02?\x00\xf3\x0e\xbc\xd8'
                       b'\xb7v\xbe\xa0\xcc\xcd=$/\xaf>\x00\xc4K=0\xb8\xe5\xbe\xb6\xc5U\xbe\xc4i\xf3\xbe'
                       b'\xa45\xdc>\x06g\x8d>N!\xae>2Fr\xbe0hb\xbd\xf0we\xbd g\xa0<\xb6\xbe\x9e\xbe\x14\xd1'
                       b'\xc2>PK\x07\x08j\xd9\xb9M\x90\x00\x00\x00\x90\x00\x00\x00PK\x03\x04\x00\x00\x08'
                       b'\x08\x00\x00\x00\x00\x00\x00\x00\x00\x00\x00\x00\x00\x00\x00\x00\x00\x00\x00\x10'
                       b'\x002\x00lstm.save/data/1FB.\x00ZZZZZZZZZZZZZZZZZZZZZZZZZZZZZZZZZZZZZZZZZZZZZZ|'
                       b'[\xe1>\xa2Yd\xbe\xa5o\t\xbfz\x1c\x05\xbe \xb1\xdb<\xf0\xcd\xfc>\xa2u\xcb>\x8c\x87'
                       b'{\xbe\x9c\x9b^>\xacmG>\xae\x17\x93>\x8e\xc5\xf0\xbet\x1c\xfc>\xcb\x84\x81\xbe\xc8'
                       b'\xa6 >\x88\xee\xaf=\n\xc9\x8d>\xc0\xc5\xee>\xf0E\x91>\xf4^\xa1>\xb8\xbbF>\x97\x97'
                       b'\xfe\xbe\xec\x85\x03?h\x9c\xf3=\xf2\xa8\x97>^\xfa\r?6i\x94\xbe\xbc1w\xbeh\xc4'
                       b'\x8a=\x94\xc8\x9f\xbd\x81\xb5\x89\xbe(K\xb0>\xf0:z\xbd\xb0\xc6\x9b\xbdX\x00\x88='
                       b'\x05\xc7\x11\xbfPK\x07\x08\x12\xc0\x87\x96\x90\x00\x00\x00\x90\x00\x00\x00PK\x03'
                       b'\x04\x00\x00\x08\x08\x00\x00\x00\x00\x00\x00\x00\x00\x00\x00\x00\x00\x00\x00\x00'
                       b'\x00\x00\x00\x10\x002\x00lstm.save/data/2FB.\x00ZZZZZZZZZZZZZZZZZZZZZZZZZZZZZZZZ'
                       b'ZZZZZZZZZZZZZZ\xb0\xc2f=@\xdd1<\x864\xd8\xbe\xa0\t\x13?+g\x8f\xbeu\xb1\r\xbfbl\xc3'
                       b'>\xa8\\\x82\xbe\xa4c\xf3\xbd,\x96\xdf\xbe\xfe\x05\xf1\xbe\xf8\xc9\x96>PK\x07\x08'
                       b'\x92\tK?0\x00\x00\x000\x00\x00\x00PK\x03\x04\x00\x00\x08\x08\x00\x00\x00\x00\x00'
                       b'\x00\x00\x00\x00\x00\x00\x00\x00\x00\x00\x00\x00\x00\x10\x00\x12\x00lstm.save/'
                       b'data/3FB\x0e\x00ZZZZZZZZZZZZZZ\x04\xaai\xbe\xce\xd8\x8a\xbe\xe3O\xdf\xbe$\xc3\xd2'
                       b'\xbe\x06\xb1\x80\xbe^&\x08?\x00\x1a}\xbd\x06\xde\r?\x04\xe7\xac>Z@\xe9\xbe\x14\xc2'
                       b')>\x9c\xe9/>PK\x07\x08\x1axU\xe80\x00\x00\x000\x00\x00\x00PK\x03\x04\x00\x00\x08'
                       b'\x08\x00\x00\x00\x00\x00\x00\x00\x00\x00\x00\x00\x00\x00\x00\x00\x00\x00\x00\x11'
                       b'\x00\x11\x00lstm.save/versionFB\r\x00ZZZZZZZZZZZZZ3\nPK\x07\x08\xd1\x9egU\x02'
                       b'\x00\x00\x00\x02\x00\x00\x00PK\x01\x02\x00\x00\x00\x00\x08\x08\x00\x00\x00\x00\x00'
                       b'\x00\xab\xf1\xfb\x01\xb8\x01\x00\x00\xb8\x01\x00\x00\x12\x00\x00\x00\x00\x00\x00'
                       b'\x00\x00\x00\x00\x00\x00\x00\x00\x00\x00\x00lstm.save/data.pklPK\x01\x02\x00\x00'
                       b'\x00\x00\x08\x08\x00\x00\x00\x00\x00\x00\x85=\xe3\x19\x06\x00\x00\x00\x06\x00\x00'
                       b'\x00\x13\x00\x00\x00\x00\x00\x00\x00\x00\x00\x00\x00\x00\x00\x08\x02\x00\x00l'
                       b'stm.save/byteorderPK\x01\x02\x00\x00\x00\x00\x08\x08\x00\x00\x00\x00\x00\x00j\xd9'
                       b'\xb9M\x90\x00\x00\x00\x90\x00\x00\x00\x10\x00\x00\x00\x00\x00\x00\x00\x00\x00\x00'
                       b'\x00\x00\x00V\x02\x00\x00lstm.save/data/0PK\x01\x02\x00\x00\x00\x00\x08\x08\x00'
                       b'\x00\x00\x00\x00\x00\x12\xc0\x87\x96\x90\x00\x00\x00\x90\x00\x00\x00\x10\x00\x00'
                       b'\x00\x00\x00\x00\x00\x00\x00\x00\x00\x00\x00`\x03\x00\x00lstm.save/data/1PK\x01'
                       b'\x02\x00\x00\x00\x00\x08\x08\x00\x00\x00\x00\x00\x00\x92\tK?0\x00\x00\x000\x00\x00'
                       b'\x00\x10\x00\x00\x00\x00\x00\x00\x00\x00\x00\x00\x00\x00\x00`\x04\x00\x00lstm.'
                       b'save/data/2PK\x01\x02\x00\x00\x00\x00\x08\x08\x00\x00\x00\x00\x00\x00\x1axU\xe80'
                       b'\x00\x00\x000\x00\x00\x00\x10\x00\x00\x00\x00\x00\x00\x00\x00\x00\x00\x00\x00\x00'
                       b'\x00\x05\x00\x00lstm.save/data/3PK\x01\x02\x00\x00\x00\x00\x08\x08\x00\x00\x00\x00'
                       b'\x00\x00\xd1\x9egU\x02\x00\x00\x00\x02\x00\x00\x00\x11\x00\x00\x00\x00\x00\x00'
                       b'\x00\x00\x00\x00\x00\x00\x00\x80\x05\x00\x00lstm.save/versionPK\x06\x06,\x00\x00'
                       b'\x00\x00\x00\x00\x00\x1e\x03-\x00\x00\x00\x00\x00\x00\x00\x00\x00\x07\x00\x00\x00'
                       b'\x00\x00\x00\x00\x07\x00\x00\x00\x00\x00\x00\x00\xb8\x01\x00\x00\x00\x00\x00\x00'
                       b'\xd2\x05\x00\x00\x00\x00\x00\x00PK\x06\x07\x00\x00\x00\x00\x8a\x07\x00\x00\x00'
                       b'\x00\x00\x00\x01\x00\x00\x00PK\x05\x06\x00\x00\x00\x00\x07\x00\x07\x00\xb8\x01\x00'
                       b'\x00\xd2\x05\x00\x00\x00\x00')

        data_be_no_bom = (b'PK\x03\x04\x00\x00\x08\x08\x00\x00\x00\x00\x00\x00\x00\x00\x00\x00\x00\x00\x00'
                          b'\x00\x00\x00\x00\x00\x12\x00\x10\x00lstm.save/data.pklFB\x0c\x00ZZZZZZZZZZZZ\x80'
                          b'\x02ccollections\nOrderedDict\nq\x00)Rq\x01(X\x0c\x00\x00\x00weight_ih_l0q\x02ct'
                          b'orch._utils\n_rebuild_tensor_v2\nq\x03((X\x07\x00\x00\x00storageq\x04ctorch\nFlo'
                          b'atStorage\nq\x05X\x01\x00\x00\x000q\x06X\x03\x00\x00\x00cpuq\x07K$tq\x08QK\x00K\x0c'
                          b'K\x03\x86q\tK\x03K\x01\x86q\n\x89h\x00)Rq\x0btq\x0cRq\rX\x0c\x00\x00\x00weigh'
                          b't_hh_l0q\x0eh\x03((h\x04h\x05X\x01\x00\x00\x001q\x0fh\x07K$tq\x10QK\x00K\x0cK\x03'
                          b'\x86q\x11K\x03K\x01\x86q\x12\x89h\x00)Rq\x13tq\x14Rq\x15X\n\x00\x00\x00bias_ih_'
                          b'l0q\x16h\x03((h\x04h\x05X\x01\x00\x00\x002q\x17h\x07K\x0ctq\x18QK\x00K\x0c\x85q\x19'
                          b'K\x01\x85q\x1a\x89h\x00)Rq\x1btq\x1cRq\x1dX\n\x00\x00\x00bias_hh_l0q\x1eh\x03'
                          b'((h\x04h\x05X\x01\x00\x00\x003q\x1fh\x07K\x0ctq QK\x00K\x0c\x85q!K\x01\x85q"\x89'
                          b'h\x00)Rq#tq$Rq%u}q&X\t\x00\x00\x00_metadataq\'h\x00)Rq(X\x00\x00\x00\x00q)}q*X\x07'
                          b'\x00\x00\x00versionq+K\x01sssb.PK\x07\x08\xab\xf1\xfb\x01\xb8\x01\x00\x00\xb8\x01'
                          b'\x00\x00PK\x03\x04\x00\x00\x08\x08\x00\x00\x00\x00\x00\x00\x00\x00\x00\x00\x00'
                          b'\x00\x00\x00\x00\x00\x00\x00\x10\x00\n\x00lstm.save/data/0FB\x06\x00ZZZZZZ\xbeJ'
                          b'u\n\xbe\xa2*X>\x10\xea\xc4\xbe\x8d\n\xd4\xbe\x8a\x10\x1c\xbe\xe42\xb0>4\xcb,>!\x17'
                          b'\x00\xbe\xe0\x9cH\xbe!\x15\xd2>\xc6C6>\x89\xc5v\xbe\x81\x14\xae>\x99\xc7Z?\x01'
                          b'P\x90<\x9a\xb9`=< \xc0\xbe\x9e\xc7\'?\x02\xf4\xaa\xbc\x0e\xf3\x00\xbev\xb7\xd8=\xcd'
                          b'\xcc\xa0>\xaf/$=K\xc4\x00\xbe\xe5\xb80\xbeU\xc5\xb6\xbe\xf3i\xc4>\xdc5\xa4>\x8d'
                          b'g\x06>\xae!N\xberF2\xbdbh0\xbdew\xf0<\xa0g \xbe\x9e\xbe\xb6>\xc2\xd1\x14PK\x07'
                          b'\x08\xc2yG\xba\x90\x00\x00\x00\x90\x00\x00\x00PK\x03\x04\x00\x00\x08\x08\x00\x00'
                          b'\x00\x00\x00\x00\x00\x00\x00\x00\x00\x00\x00\x00\x00\x00\x00\x00\x10\x002\x00lst'
                          b'm.save/data/1FB.\x00ZZZZZZZZZZZZZZZZZZZZZZZZZZZZZZZZZZZZZZZZZZZZZZ>\xe1[|\xbedY\xa2'
                          b'\xbf\to\xa5\xbe\x05\x1cz<\xdb\xb1 >\xfc\xcd\xf0>\xcbu\xa2\xbe{\x87\x8c>^\x9b\x9c'
                          b'>Gm\xac>\x93\x17\xae\xbe\xf0\xc5\x8e>\xfc\x1ct\xbe\x81\x84\xcb> \xa6\xc8=\xaf'
                          b'\xee\x88>\x8d\xc9\n>\xee\xc5\xc0>\x91E\xf0>\xa1^\xf4>F\xbb\xb8\xbe\xfe\x97\x97?\x03'
                          b'\x85\xec=\xf3\x9ch>\x97\xa8\xf2?\r\xfa^\xbe\x94i6\xbew1\xbc=\x8a\xc4h\xbd\x9f'
                          b'\xc8\x94\xbe\x89\xb5\x81>\xb0K(\xbdz:\xf0\xbd\x9b\xc6\xb0=\x88\x00X\xbf\x11\xc7\x05'
                          b'PK\x07\x08\xd0\xbftD\x90\x00\x00\x00\x90\x00\x00\x00PK\x03\x04\x00\x00\x08\x08'
                          b'\x00\x00\x00\x00\x00\x00\x00\x00\x00\x00\x00\x00\x00\x00\x00\x00\x00\x00\x10\x00'
                          b'2\x00lstm.save/data/2FB.\x00ZZZZZZZZZZZZZZZZZZZZZZZZZZZZZZZZZZZZZZZZZZZZZZ=f\xc2'
                          b'\xb0<1\xdd@\xbe\xd84\x86?\x13\t\xa0\xbe\x8fg+\xbf\r\xb1u>\xc3lb\xbe\x82\\\xa8\xbd'
                          b'\xf3c\xa4\xbe\xdf\x96,\xbe\xf1\x05\xfe>\x96\xc9\xf8PK\x07\x08"\xc5\xc5O0\x00\x00'
                          b'\x000\x00\x00\x00PK\x03\x04\x00\x00\x08\x08\x00\x00\x00\x00\x00\x00\x00\x00\x00'
                          b'\x00\x00\x00\x00\x00\x00\x00\x00\x00\x10\x00\x12\x00lstm.save/data/3FB\x0e\x00Z'
                          b'ZZZZZZZZZZZZZ\xbei\xaa\x04\xbe\x8a\xd8\xce\xbe\xdfO\xe3\xbe\xd2\xc3$\xbe\x80\xb1'
                          b'\x06?\x08&^\xbd}\x1a\x00?\r\xde\x06>\xac\xe7\x04\xbe\xe9@Z>)\xc2\x14>/\xe9\x9cPK'
                          b'\x07\x08\xfb\xfd/\x920\x00\x00\x000\x00\x00\x00PK\x03\x04\x00\x00\x08\x08\x00\x00'
                          b'\x00\x00\x00\x00\x00\x00\x00\x00\x00\x00\x00\x00\x00\x00\x00\x00\x11\x00\x11\x00'
                          b'lstm.save/versionFB\r\x00ZZZZZZZZZZZZZ3\nPK\x07\x08\xd1\x9egU\x02\x00\x00\x00\x02'
                          b'\x00\x00\x00PK\x01\x02\x00\x00\x00\x00\x08\x08\x00\x00\x00\x00\x00\x00\xab\xf1'
                          b'\xfb\x01\xb8\x01\x00\x00\xb8\x01\x00\x00\x12\x00\x00\x00\x00\x00\x00\x00\x00\x00'
                          b'\x00\x00\x00\x00\x00\x00\x00\x00lstm.save/data.pklPK\x01\x02\x00\x00\x00\x00\x08'
                          b'\x08\x00\x00\x00\x00\x00\x00\xc2yG\xba\x90\x00\x00\x00\x90\x00\x00\x00\x10\x00\x00'
                          b'\x00\x00\x00\x00\x00\x00\x00\x00\x00\x00\x00\x08\x02\x00\x00lstm.save/data/0PK'
                          b'\x01\x02\x00\x00\x00\x00\x08\x08\x00\x00\x00\x00\x00\x00\xd0\xbftD\x90\x00\x00\x00'
                          b'\x90\x00\x00\x00\x10\x00\x00\x00\x00\x00\x00\x00\x00\x00\x00\x00\x00\x00\xe0\x02'
                          b'\x00\x00lstm.save/data/1PK\x01\x02\x00\x00\x00\x00\x08\x08\x00\x00\x00\x00\x00'
                          b'\x00"\xc5\xc5O0\x00\x00\x000\x00\x00\x00\x10\x00\x00\x00\x00\x00\x00\x00\x00\x00'
                          b'\x00\x00\x00\x00\xe0\x03\x00\x00lstm.save/data/2PK\x01\x02\x00\x00\x00\x00\x08\x08'
                          b'\x00\x00\x00\x00\x00\x00\xfb\xfd/\x920\x00\x00\x000\x00\x00\x00\x10\x00\x00\x00'
                          b'\x00\x00\x00\x00\x00\x00\x00\x00\x00\x00\x80\x04\x00\x00lstm.save/data/3PK\x01\x02'
                          b'\x00\x00\x00\x00\x08\x08\x00\x00\x00\x00\x00\x00\xd1\x9egU\x02\x00\x00\x00\x02'
                          b'\x00\x00\x00\x11\x00\x00\x00\x00\x00\x00\x00\x00\x00\x00\x00\x00\x00\x00\x05\x00'
                          b'\x00lstm.save/versionPK\x06\x06,\x00\x00\x00\x00\x00\x00\x00\x1e\x03-\x00\x00\x00'
                          b'\x00\x00\x00\x00\x00\x00\x06\x00\x00\x00\x00\x00\x00\x00\x06\x00\x00\x00\x00\x00'
                          b'\x00\x00w\x01\x00\x00\x00\x00\x00\x00R\x05\x00\x00\x00\x00\x00\x00PK\x06\x07\x00'
                          b'\x00\x00\x00\xc9\x06\x00\x00\x00\x00\x00\x00\x01\x00\x00\x00PK\x05\x06\x00\x00'
                          b'\x00\x00\x06\x00\x06\x00w\x01\x00\x00R\x05\x00\x00\x00\x00')

        data_be_bom = (b'PK\x03\x04\x00\x00\x08\x08\x00\x00\x00\x00\x00\x00\x00\x00\x00\x00\x00\x00\x00'
                       b'\x00\x00\x00\x00\x00\x12\x00\x10\x00lstm.save/data.pklFB\x0c\x00ZZZZZZZZZZZZ\x80'
                       b'\x02ccollections\nOrderedDict\nq\x00)Rq\x01(X\x0c\x00\x00\x00weight_ih_l0q\x02ct'
                       b'orch._utils\n_rebuild_tensor_v2\nq\x03((X\x07\x00\x00\x00storageq\x04ctorch\nFlo'
                       b'atStorage\nq\x05X\x01\x00\x00\x000q\x06X\x03\x00\x00\x00cpuq\x07K$tq\x08QK\x00K\x0c'
                       b'K\x03\x86q\tK\x03K\x01\x86q\n\x89h\x00)Rq\x0btq\x0cRq\rX\x0c\x00\x00\x00weigh'
                       b't_hh_l0q\x0eh\x03((h\x04h\x05X\x01\x00\x00\x001q\x0fh\x07K$tq\x10QK\x00K\x0cK\x03'
                       b'\x86q\x11K\x03K\x01\x86q\x12\x89h\x00)Rq\x13tq\x14Rq\x15X\n\x00\x00\x00bias_ih_'
                       b'l0q\x16h\x03((h\x04h\x05X\x01\x00\x00\x002q\x17h\x07K\x0ctq\x18QK\x00K\x0c\x85q\x19'
                       b'K\x01\x85q\x1a\x89h\x00)Rq\x1btq\x1cRq\x1dX\n\x00\x00\x00bias_hh_l0q\x1eh\x03'
                       b'((h\x04h\x05X\x01\x00\x00\x003q\x1fh\x07K\x0ctq QK\x00K\x0c\x85q!K\x01\x85q"\x89'
                       b'h\x00)Rq#tq$Rq%u}q&X\t\x00\x00\x00_metadataq\'h\x00)Rq(X\x00\x00\x00\x00q)}q*X\x07'
                       b'\x00\x00\x00versionq+K\x01sssb.PK\x07\x08\xab\xf1\xfb\x01\xb8\x01\x00\x00\xb8\x01'
                       b'\x00\x00PK\x03\x04\x00\x00\x08\x08\x00\x00\x00\x00\x00\x00\x00\x00\x00\x00\x00'
                       b'\x00\x00\x00\x00\x00\x00\x00\x13\x00\x07\x00lstm.save/byteorderFB\x03\x00ZZZbig'
                       b'PK\x07\x08I\xe2\xfb\xd3\x03\x00\x00\x00\x03\x00\x00\x00PK\x03\x04\x00\x00\x08\x08'
                       b'\x00\x00\x00\x00\x00\x00\x00\x00\x00\x00\x00\x00\x00\x00\x00\x00\x00\x00\x10\x00'
                       b'?\x00lstm.save/data/0FB;\x00ZZZZZZZZZZZZZZZZZZZZZZZZZZZZZZZZZZZZZZZZZZZZZZZZZZZ'
                       b'ZZZZZZZZ\xbeJu\n\xbe\xa2*X>\x10\xea\xc4\xbe\x8d\n\xd4\xbe\x8a\x10\x1c\xbe\xe42\xb0'
                       b'>4\xcb,>!\x17\x00\xbe\xe0\x9cH\xbe!\x15\xd2>\xc6C6>\x89\xc5v\xbe\x81\x14\xae>\x99'
                       b'\xc7Z?\x01P\x90<\x9a\xb9`=< \xc0\xbe\x9e\xc7\'?\x02\xf4\xaa\xbc\x0e\xf3\x00\xbe'
                       b'v\xb7\xd8=\xcd\xcc\xa0>\xaf/$=K\xc4\x00\xbe\xe5\xb80\xbeU\xc5\xb6\xbe\xf3i\xc4'
                       b'>\xdc5\xa4>\x8dg\x06>\xae!N\xberF2\xbdbh0\xbdew\xf0<\xa0g \xbe\x9e\xbe\xb6>\xc2\xd1'
                       b'\x14PK\x07\x08\xc2yG\xba\x90\x00\x00\x00\x90\x00\x00\x00PK\x03\x04\x00\x00\x08'
                       b'\x08\x00\x00\x00\x00\x00\x00\x00\x00\x00\x00\x00\x00\x00\x00\x00\x00\x00\x00\x10'
                       b'\x002\x00lstm.save/data/1FB.\x00ZZZZZZZZZZZZZZZZZZZZZZZZZZZZZZZZZZZZZZZZZZZZZZ>'
                       b'\xe1[|\xbedY\xa2\xbf\to\xa5\xbe\x05\x1cz<\xdb\xb1 >\xfc\xcd\xf0>\xcbu\xa2\xbe{\x87'
                       b'\x8c>^\x9b\x9c>Gm\xac>\x93\x17\xae\xbe\xf0\xc5\x8e>\xfc\x1ct\xbe\x81\x84\xcb> '
                       b'\xa6\xc8=\xaf\xee\x88>\x8d\xc9\n>\xee\xc5\xc0>\x91E\xf0>\xa1^\xf4>F\xbb\xb8\xbe\xfe'
                       b'\x97\x97?\x03\x85\xec=\xf3\x9ch>\x97\xa8\xf2?\r\xfa^\xbe\x94i6\xbew1\xbc=\x8a'
                       b'\xc4h\xbd\x9f\xc8\x94\xbe\x89\xb5\x81>\xb0K(\xbdz:\xf0\xbd\x9b\xc6\xb0=\x88\x00X'
                       b'\xbf\x11\xc7\x05PK\x07\x08\xd0\xbftD\x90\x00\x00\x00\x90\x00\x00\x00PK\x03\x04\x00'
                       b'\x00\x08\x08\x00\x00\x00\x00\x00\x00\x00\x00\x00\x00\x00\x00\x00\x00\x00\x00\x00'
                       b'\x00\x10\x002\x00lstm.save/data/2FB.\x00ZZZZZZZZZZZZZZZZZZZZZZZZZZZZZZZZZZZZZZ'
                       b'ZZZZZZZZ=f\xc2\xb0<1\xdd@\xbe\xd84\x86?\x13\t\xa0\xbe\x8fg+\xbf\r\xb1u>\xc3lb\xbe'
                       b'\x82\\\xa8\xbd\xf3c\xa4\xbe\xdf\x96,\xbe\xf1\x05\xfe>\x96\xc9\xf8PK\x07\x08"\xc5'
                       b'\xc5O0\x00\x00\x000\x00\x00\x00PK\x03\x04\x00\x00\x08\x08\x00\x00\x00\x00\x00\x00'
                       b'\x00\x00\x00\x00\x00\x00\x00\x00\x00\x00\x00\x00\x10\x00\x12\x00lstm.save/data'
                       b'/3FB\x0e\x00ZZZZZZZZZZZZZZ\xbei\xaa\x04\xbe\x8a\xd8\xce\xbe\xdfO\xe3\xbe\xd2\xc3'
                       b'$\xbe\x80\xb1\x06?\x08&^\xbd}\x1a\x00?\r\xde\x06>\xac\xe7\x04\xbe\xe9@Z>)\xc2\x14'
                       b'>/\xe9\x9cPK\x07\x08\xfb\xfd/\x920\x00\x00\x000\x00\x00\x00PK\x03\x04\x00\x00\x08'
                       b'\x08\x00\x00\x00\x00\x00\x00\x00\x00\x00\x00\x00\x00\x00\x00\x00\x00\x00\x00\x11'
                       b'\x00\x11\x00lstm.save/versionFB\r\x00ZZZZZZZZZZZZZ3\nPK\x07\x08\xd1\x9egU\x02\x00'
                       b'\x00\x00\x02\x00\x00\x00PK\x01\x02\x00\x00\x00\x00\x08\x08\x00\x00\x00\x00\x00'
                       b'\x00\xab\xf1\xfb\x01\xb8\x01\x00\x00\xb8\x01\x00\x00\x12\x00\x00\x00\x00\x00\x00'
                       b'\x00\x00\x00\x00\x00\x00\x00\x00\x00\x00\x00lstm.save/data.pklPK\x01\x02\x00\x00'
                       b'\x00\x00\x08\x08\x00\x00\x00\x00\x00\x00I\xe2\xfb\xd3\x03\x00\x00\x00\x03\x00\x00'
                       b'\x00\x13\x00\x00\x00\x00\x00\x00\x00\x00\x00\x00\x00\x00\x00\x08\x02\x00\x00ls'
                       b'tm.save/byteorderPK\x01\x02\x00\x00\x00\x00\x08\x08\x00\x00\x00\x00\x00\x00\xc2y'
                       b'G\xba\x90\x00\x00\x00\x90\x00\x00\x00\x10\x00\x00\x00\x00\x00\x00\x00\x00\x00\x00'
                       b'\x00\x00\x00S\x02\x00\x00lstm.save/data/0PK\x01\x02\x00\x00\x00\x00\x08\x08\x00'
                       b'\x00\x00\x00\x00\x00\xd0\xbftD\x90\x00\x00\x00\x90\x00\x00\x00\x10\x00\x00\x00\x00'
                       b'\x00\x00\x00\x00\x00\x00\x00\x00\x00`\x03\x00\x00lstm.save/data/1PK\x01\x02\x00'
                       b'\x00\x00\x00\x08\x08\x00\x00\x00\x00\x00\x00"\xc5\xc5O0\x00\x00\x000\x00\x00\x00'
                       b'\x10\x00\x00\x00\x00\x00\x00\x00\x00\x00\x00\x00\x00\x00`\x04\x00\x00lstm.save/'
                       b'data/2PK\x01\x02\x00\x00\x00\x00\x08\x08\x00\x00\x00\x00\x00\x00\xfb\xfd/\x920\x00'
                       b'\x00\x000\x00\x00\x00\x10\x00\x00\x00\x00\x00\x00\x00\x00\x00\x00\x00\x00\x00\x00'
                       b'\x05\x00\x00lstm.save/data/3PK\x01\x02\x00\x00\x00\x00\x08\x08\x00\x00\x00\x00'
                       b'\x00\x00\xd1\x9egU\x02\x00\x00\x00\x02\x00\x00\x00\x11\x00\x00\x00\x00\x00\x00\x00'
                       b'\x00\x00\x00\x00\x00\x00\x80\x05\x00\x00lstm.save/versionPK\x06\x06,\x00\x00\x00'
                       b'\x00\x00\x00\x00\x1e\x03-\x00\x00\x00\x00\x00\x00\x00\x00\x00\x07\x00\x00\x00'
                       b'\x00\x00\x00\x00\x07\x00\x00\x00\x00\x00\x00\x00\xb8\x01\x00\x00\x00\x00\x00\x00'
                       b'\xd2\x05\x00\x00\x00\x00\x00\x00PK\x06\x07\x00\x00\x00\x00\x8a\x07\x00\x00\x00\x00'
                       b'\x00\x00\x01\x00\x00\x00PK\x05\x06\x00\x00\x00\x00\x07\x00\x07\x00\xb8\x01\x00'
                       b'\x00\xd2\x05\x00\x00\x00\x00')

        current_load_endian = get_default_load_endianness()

        buf_le_no_bom = io.BytesIO(data_le_no_bom)
        buf_le_bom = io.BytesIO(data_le_bom)
        buf_be_no_bom = io.BytesIO(data_be_no_bom)
        buf_be_bom = io.BytesIO(data_be_bom)

        lstm_le_no_bom = torch.nn.LSTM(3, 3)
        lstm_le_bom = torch.nn.LSTM(3, 3)
        lstm_be_no_bom = torch.nn.LSTM(3, 3)
        lstm_be_bom = torch.nn.LSTM(3, 3)

        lstm_le_no_bom_little = torch.nn.LSTM(3, 3)
        lstm_be_no_bom_little = torch.nn.LSTM(3, 3)
        lstm_le_no_bom_big = torch.nn.LSTM(3, 3)
        lstm_be_no_bom_big = torch.nn.LSTM(3, 3)

        try:
            set_default_load_endianness(LoadEndianness.NATIVE)
            lstm_le_no_bom.load_state_dict(torch.load(buf_le_no_bom), strict=True)
            lstm_be_no_bom.load_state_dict(torch.load(buf_be_no_bom), strict=True)
        finally:
            set_default_load_endianness(current_load_endian)

        lstm_le_bom.load_state_dict(torch.load(buf_le_bom), strict=True)
        lstm_be_bom.load_state_dict(torch.load(buf_be_bom), strict=True)

        buf_le_no_bom.seek(0)
        buf_be_no_bom.seek(0)

        try:
            set_default_load_endianness(LoadEndianness.LITTLE)
            lstm_le_no_bom_little.load_state_dict(torch.load(buf_le_no_bom), strict=True)
            lstm_be_no_bom_little.load_state_dict(torch.load(buf_be_no_bom), strict=True)
        finally:
            set_default_load_endianness(current_load_endian)

        buf_le_no_bom.seek(0)
        buf_be_no_bom.seek(0)

        try:
            set_default_load_endianness(LoadEndianness.BIG)
            lstm_le_no_bom_big.load_state_dict(torch.load(buf_le_no_bom), strict=True)
            lstm_be_no_bom_big.load_state_dict(torch.load(buf_be_no_bom), strict=True)
        finally:
            set_default_load_endianness(current_load_endian)

        self.assertEqual(lstm_le_bom.state_dict(), lstm_be_bom.state_dict())
        self.assertNotEqual(lstm_le_no_bom.state_dict(), lstm_be_no_bom.state_dict())
        self.assertEqual(lstm_le_no_bom_little.state_dict(), lstm_le_bom.state_dict())
        self.assertNotEqual(lstm_be_no_bom_little.state_dict(), lstm_be_bom.state_dict())
        self.assertNotEqual(lstm_le_no_bom_big.state_dict(), lstm_le_bom.state_dict())
        self.assertEqual(lstm_be_no_bom_big.state_dict(), lstm_be_bom.state_dict())

        if (sys.byteorder == 'little'):
            self.assertEqual(lstm_le_no_bom.state_dict(), lstm_le_bom.state_dict())
            self.assertEqual(lstm_le_no_bom.state_dict(), lstm_be_bom.state_dict())
            self.assertNotEqual(lstm_be_no_bom.state_dict(), lstm_le_bom.state_dict())
            self.assertNotEqual(lstm_be_no_bom.state_dict(), lstm_be_bom.state_dict())
        else:
            self.assertNotEqual(lstm_le_no_bom.state_dict(), lstm_le_bom.state_dict())
            self.assertNotEqual(lstm_le_no_bom.state_dict(), lstm_be_bom.state_dict())
            self.assertEqual(lstm_be_no_bom.state_dict(), lstm_le_bom.state_dict())
            self.assertEqual(lstm_be_no_bom.state_dict(), lstm_be_bom.state_dict())

    def test_serialization_load_bom_data_double(self):
        # 1. Generated on LE system using following commands:
        #
        # import torch
        #
        # x = torch.randn(2,2, dtype=torch.double)
        #
        # torch.save(x, "tensor.double.LE.pt", _disable_byteorder_record=True)
        # torch.save(x, "tensor.double.LE.BOM.pt")
        #
        # print(x)
        #
        # 2. After that it is resaved on BE system with following commands:
        #
        # import torch
        #
        # x = torch.load('tensor.double.LE.BOM.pt')
        #
        # torch.save(x, 'tensor.double.BE.pt', _disable_byteorder_record=True)
        # torch.save(x, 'tensor.double.BE.BOM.pt')
        #
        # print(x)
        #
        # Following commands and a bit of manual work were used to produce python bytes from resulting files:
        #
        # file = open('filename', 'rb')
        # data = file.read()
        # file.close()
        # print("\n".join(textwrap.wrap(str(data), 80)))
        #
        # BOM in this context is used as Byte Order Mark.
        #
        data_le_no_bom = (b'PK\x03\x04\x00\x00\x08\x08\x00\x00\x00\x00\x00\x00\x00\x00\x00\x00\x00\x00\x00'
                          b'\x00\x00\x00\x00\x00\x19\x00\t\x00tensor.double.LE/data.pklFB\x05\x00ZZZZZ\x80\x02'
                          b'ctorch._utils\n_rebuild_tensor_v2\nq\x00((X\x07\x00\x00\x00storageq\x01ctorch\n'
                          b'DoubleStorage\nq\x02X\x01\x00\x00\x000q\x03X\x03\x00\x00\x00cpuq\x04K\x04tq\x05'
                          b'QK\x00K\x02K\x02\x86q\x06K\x02K\x01\x86q\x07\x89ccollections\nOrderedDict\nq\x08'
                          b')Rq\ttq\nRq\x0b.PK\x07\x08S\xd3\xba&\x9b\x00\x00\x00\x9b\x00\x00\x00PK\x03\x04\x00'
                          b'\x00\x08\x08\x00\x00\x00\x00\x00\x00\x00\x00\x00\x00\x00\x00\x00\x00\x00\x00\x00'
                          b'\x00\x17\x00 \x00tensor.double.LE/data/0FB\x1c\x00ZZZZZZZZZZZZZZZZZZZZZZZZZZZZ'
                          b'\x97v\xa4\xff|^\xc9?\xce\xbc\x8cP\x8d\xb0\xe9\xbf\xdc\x0e\xef[\xb7\xdb\xd3\xbf4\xb1'
                          b'\x08Q\xf9\x00\xde?PK\x07\x08\xae\x92t\x0f \x00\x00\x00 \x00\x00\x00PK\x03\x04'
                          b'\x00\x00\x08\x08\x00\x00\x00\x00\x00\x00\x00\x00\x00\x00\x00\x00\x00\x00\x00\x00'
                          b'\x00\x00\x18\x00\x1a\x00tensor.double.LE/versionFB\x16\x00ZZZZZZZZZZZZZZZZZZZZZZ'
                          b'3\nPK\x07\x08\xd1\x9egU\x02\x00\x00\x00\x02\x00\x00\x00PK\x01\x02\x00\x00\x00\x00'
                          b'\x08\x08\x00\x00\x00\x00\x00\x00S\xd3\xba&\x9b\x00\x00\x00\x9b\x00\x00\x00\x19\x00'
                          b'\x00\x00\x00\x00\x00\x00\x00\x00\x00\x00\x00\x00\x00\x00\x00\x00tensor.double'
                          b'.LE/data.pklPK\x01\x02\x00\x00\x00\x00\x08\x08\x00\x00\x00\x00\x00\x00\xae\x92t\x0f'
                          b' \x00\x00\x00 \x00\x00\x00\x17\x00\x00\x00\x00\x00\x00\x00\x00\x00\x00\x00\x00'
                          b'\x00\xeb\x00\x00\x00tensor.double.LE/data/0PK\x01\x02\x00\x00\x00\x00\x08\x08\x00'
                          b'\x00\x00\x00\x00\x00\xd1\x9egU\x02\x00\x00\x00\x02\x00\x00\x00\x18\x00\x00\x00'
                          b'\x00\x00\x00\x00\x00\x00\x00\x00\x00\x00p\x01\x00\x00tensor.double.LE/versionPK\x06'
                          b'\x06,\x00\x00\x00\x00\x00\x00\x00\x1e\x03-\x00\x00\x00\x00\x00\x00\x00\x00\x00'
                          b'\x03\x00\x00\x00\x00\x00\x00\x00\x03\x00\x00\x00\x00\x00\x00\x00\xd2\x00\x00\x00'
                          b'\x00\x00\x00\x00\xd2\x01\x00\x00\x00\x00\x00\x00PK\x06\x07\x00\x00\x00\x00\xa4\x02'
                          b'\x00\x00\x00\x00\x00\x00\x01\x00\x00\x00PK\x05\x06\x00\x00\x00\x00\x03\x00\x03'
                          b'\x00\xd2\x00\x00\x00\xd2\x01\x00\x00\x00\x00')

        data_le_bom = (b'PK\x03\x04\x00\x00\x08\x08\x00\x00\x00\x00\x00\x00\x00\x00\x00\x00\x00\x00\x00'
                       b'\x00\x00\x00\x00\x00\x1d\x00\x05\x00tensor.double.LE.BOM/data.pklFB\x01\x00Z\x80'
                       b'\x02ctorch._utils\n_rebuild_tensor_v2\nq\x00((X\x07\x00\x00\x00storageq\x01ctorc'
                       b'h\nDoubleStorage\nq\x02X\x01\x00\x00\x000q\x03X\x03\x00\x00\x00cpuq\x04K\x04tq\x05'
                       b'QK\x00K\x02K\x02\x86q\x06K\x02K\x01\x86q\x07\x89ccollections\nOrderedDict\nq\x08'
                       b')Rq\ttq\nRq\x0b.PK\x07\x08S\xd3\xba&\x9b\x00\x00\x00\x9b\x00\x00\x00PK\x03\x04'
                       b'\x00\x00\x08\x08\x00\x00\x00\x00\x00\x00\x00\x00\x00\x00\x00\x00\x00\x00\x00\x00'
                       b'\x00\x00\x1e\x00\x19\x00tensor.double.LE.BOM/byteorderFB\x15\x00ZZZZZZZZZZZZZZZZ'
                       b'ZZZZZlittlePK\x07\x08\x85=\xe3\x19\x06\x00\x00\x00\x06\x00\x00\x00PK\x03\x04\x00'
                       b'\x00\x08\x08\x00\x00\x00\x00\x00\x00\x00\x00\x00\x00\x00\x00\x00\x00\x00\x00\x00'
                       b'\x00\x1b\x001\x00tensor.double.LE.BOM/data/0FB-\x00ZZZZZZZZZZZZZZZZZZZZZZZZZZZZZ'
                       b'ZZZZZZZZZZZZZZZZ\x97v\xa4\xff|^\xc9?\xce\xbc\x8cP\x8d\xb0\xe9\xbf\xdc\x0e\xef[\xb7'
                       b'\xdb\xd3\xbf4\xb1\x08Q\xf9\x00\xde?PK\x07\x08\xae\x92t\x0f \x00\x00\x00 \x00\x00'
                       b'\x00PK\x03\x04\x00\x00\x08\x08\x00\x00\x00\x00\x00\x00\x00\x00\x00\x00\x00\x00'
                       b'\x00\x00\x00\x00\x00\x00\x1c\x00\x16\x00tensor.double.LE.BOM/versionFB\x12\x00ZZ'
                       b'ZZZZZZZZZZZZZZZZ3\nPK\x07\x08\xd1\x9egU\x02\x00\x00\x00\x02\x00\x00\x00PK\x01\x02'
                       b'\x00\x00\x00\x00\x08\x08\x00\x00\x00\x00\x00\x00S\xd3\xba&\x9b\x00\x00\x00\x9b\x00'
                       b'\x00\x00\x1d\x00\x00\x00\x00\x00\x00\x00\x00\x00\x00\x00\x00\x00\x00\x00\x00\x00'
                       b'tensor.double.LE.BOM/data.pklPK\x01\x02\x00\x00\x00\x00\x08\x08\x00\x00\x00\x00'
                       b'\x00\x00\x85=\xe3\x19\x06\x00\x00\x00\x06\x00\x00\x00\x1e\x00\x00\x00\x00\x00\x00'
                       b'\x00\x00\x00\x00\x00\x00\x00\xeb\x00\x00\x00tensor.double.LE.BOM/byteorderPK\x01'
                       b'\x02\x00\x00\x00\x00\x08\x08\x00\x00\x00\x00\x00\x00\xae\x92t\x0f '
                       b'\x00\x00\x00 \x00\x00\x00\x1b\x00\x00\x00\x00\x00\x00\x00\x00\x00\x00\x00\x00\x00'
                       b'V\x01\x00\x00tensor.double.LE.BOM/data/0PK\x01\x02\x00\x00\x00\x00\x08\x08\x00\x00'
                       b'\x00\x00\x00\x00\xd1\x9egU\x02\x00\x00\x00\x02\x00\x00\x00\x1c\x00\x00\x00\x00'
                       b'\x00\x00\x00\x00\x00\x00\x00\x00\x00\xf0\x01\x00\x00tensor.double.LE.BOM/versio'
                       b'nPK\x06\x06,\x00\x00\x00\x00\x00\x00\x00\x1e\x03-\x00\x00\x00\x00\x00\x00\x00\x00'
                       b'\x00\x04\x00\x00\x00\x00\x00\x00\x00\x04\x00\x00\x00\x00\x00\x00\x00*\x01\x00\x00'
                       b'\x00\x00\x00\x00R\x02\x00\x00\x00\x00\x00\x00PK\x06\x07\x00\x00\x00\x00|\x03\x00'
                       b'\x00\x00\x00\x00\x00\x01\x00\x00\x00PK\x05\x06\x00\x00\x00\x00\x04\x00\x04\x00'
                       b'*\x01\x00\x00R\x02\x00\x00\x00\x00')

        data_be_no_bom = (b'PK\x03\x04\x00\x00\x08\x08\x00\x00\x00\x00\x00\x00\x00\x00\x00\x00\x00\x00\x00'
                          b'\x00\x00\x00\x00\x00\x19\x00\t\x00tensor.double.BE/data.pklFB\x05\x00ZZZZZ\x80\x02'
                          b'ctorch._utils\n_rebuild_tensor_v2\nq\x00((X\x07\x00\x00\x00storageq\x01ctorch\n'
                          b'DoubleStorage\nq\x02X\x01\x00\x00\x000q\x03X\x03\x00\x00\x00cpuq\x04K\x04tq\x05'
                          b'QK\x00K\x02K\x02\x86q\x06K\x02K\x01\x86q\x07\x89ccollections\nOrderedDict\nq\x08'
                          b')Rq\ttq\nRq\x0b.PK\x07\x08S\xd3\xba&\x9b\x00\x00\x00\x9b\x00\x00\x00PK\x03\x04\x00'
                          b'\x00\x08\x08\x00\x00\x00\x00\x00\x00\x00\x00\x00\x00\x00\x00\x00\x00\x00\x00\x00'
                          b'\x00\x17\x00 \x00tensor.double.BE/data/0FB\x1c\x00ZZZZZZZZZZZZZZZZZZZZZZZZZZZZ'
                          b'?\xc9^|\xff\xa4v\x97\xbf\xe9\xb0\x8dP\x8c\xbc\xce\xbf\xd3\xdb\xb7[\xef\x0e\xdc?\xde'
                          b'\x00\xf9Q\x08\xb14PK\x07\x083@\x82/ \x00\x00\x00 \x00\x00\x00PK\x03\x04\x00\x00'
                          b'\x08\x08\x00\x00\x00\x00\x00\x00\x00\x00\x00\x00\x00\x00\x00\x00\x00\x00\x00\x00'
                          b'\x18\x00\x1a\x00tensor.double.BE/versionFB\x16\x00ZZZZZZZZZZZZZZZZZZZZZZ3\nPK\x07'
                          b'\x08\xd1\x9egU\x02\x00\x00\x00\x02\x00\x00\x00PK\x01\x02\x00\x00\x00\x00\x08\x08'
                          b'\x00\x00\x00\x00\x00\x00S\xd3\xba&\x9b\x00\x00\x00\x9b\x00\x00\x00\x19\x00\x00'
                          b'\x00\x00\x00\x00\x00\x00\x00\x00\x00\x00\x00\x00\x00\x00\x00tensor.double.BE/da'
                          b'ta.pklPK\x01\x02\x00\x00\x00\x00\x08\x08\x00\x00\x00\x00\x00\x003@\x82/ '
                          b'\x00\x00\x00 \x00\x00\x00\x17\x00\x00\x00\x00\x00\x00\x00\x00\x00\x00\x00\x00\x00'
                          b'\xeb\x00\x00\x00tensor.double.BE/data/0PK\x01\x02\x00\x00\x00\x00\x08\x08\x00\x00'
                          b'\x00\x00\x00\x00\xd1\x9egU\x02\x00\x00\x00\x02\x00\x00\x00\x18\x00\x00\x00\x00'
                          b'\x00\x00\x00\x00\x00\x00\x00\x00\x00p\x01\x00\x00tensor.double.BE/versionPK\x06\x06'
                          b',\x00\x00\x00\x00\x00\x00\x00\x1e\x03-\x00\x00\x00\x00\x00\x00\x00\x00\x00\x03'
                          b'\x00\x00\x00\x00\x00\x00\x00\x03\x00\x00\x00\x00\x00\x00\x00\xd2\x00\x00\x00\x00'
                          b'\x00\x00\x00\xd2\x01\x00\x00\x00\x00\x00\x00PK\x06\x07\x00\x00\x00\x00\xa4\x02\x00'
                          b'\x00\x00\x00\x00\x00\x01\x00\x00\x00PK\x05\x06\x00\x00\x00\x00\x03\x00\x03\x00'
                          b'\xd2\x00\x00\x00\xd2\x01\x00\x00\x00\x00')

        data_be_bom = (b'PK\x03\x04\x00\x00\x08\x08\x00\x00\x00\x00\x00\x00\x00\x00\x00\x00\x00\x00\x00'
                       b'\x00\x00\x00\x00\x00\x1d\x00\x05\x00tensor.double.BE.BOM/data.pklFB\x01\x00Z\x80'
                       b'\x02ctorch._utils\n_rebuild_tensor_v2\nq\x00((X\x07\x00\x00\x00storageq\x01ctorc'
                       b'h\nDoubleStorage\nq\x02X\x01\x00\x00\x000q\x03X\x03\x00\x00\x00cpuq\x04K\x04tq\x05'
                       b'QK\x00K\x02K\x02\x86q\x06K\x02K\x01\x86q\x07\x89ccollections\nOrderedDict\nq\x08'
                       b')Rq\ttq\nRq\x0b.PK\x07\x08S\xd3\xba&\x9b\x00\x00\x00\x9b\x00\x00\x00PK\x03\x04'
                       b'\x00\x00\x08\x08\x00\x00\x00\x00\x00\x00\x00\x00\x00\x00\x00\x00\x00\x00\x00\x00'
                       b'\x00\x00\x1e\x00\x19\x00tensor.double.BE.BOM/byteorderFB\x15\x00ZZZZZZZZZZZZZZZZ'
                       b'ZZZZZbigPK\x07\x08I\xe2\xfb\xd3\x03\x00\x00\x00\x03\x00\x00\x00PK\x03\x04\x00\x00'
                       b'\x08\x08\x00\x00\x00\x00\x00\x00\x00\x00\x00\x00\x00\x00\x00\x00\x00\x00\x00\x00'
                       b'\x1b\x004\x00tensor.double.BE.BOM/data/0FB0\x00ZZZZZZZZZZZZZZZZZZZZZZZZZZZZZZZZ'
                       b'ZZZZZZZZZZZZZZZZ?\xc9^|\xff\xa4v\x97\xbf\xe9\xb0\x8dP\x8c\xbc\xce\xbf\xd3\xdb\xb7'
                       b'[\xef\x0e\xdc?\xde\x00\xf9Q\x08\xb14PK\x07\x083@\x82/ \x00\x00\x00 \x00\x00\x00'
                       b'PK\x03\x04\x00\x00\x08\x08\x00\x00\x00\x00\x00\x00\x00\x00\x00\x00\x00\x00\x00\x00'
                       b'\x00\x00\x00\x00\x1c\x00\x16\x00tensor.double.BE.BOM/versionFB\x12\x00ZZZZZZZZ'
                       b'ZZZZZZZZZZ3\nPK\x07\x08\xd1\x9egU\x02\x00\x00\x00\x02\x00\x00\x00PK\x01\x02\x00\x00'
                       b'\x00\x00\x08\x08\x00\x00\x00\x00\x00\x00S\xd3\xba&\x9b\x00\x00\x00\x9b\x00\x00'
                       b'\x00\x1d\x00\x00\x00\x00\x00\x00\x00\x00\x00\x00\x00\x00\x00\x00\x00\x00\x00ten'
                       b'sor.double.BE.BOM/data.pklPK\x01\x02\x00\x00\x00\x00\x08\x08\x00\x00\x00\x00\x00'
                       b'\x00I\xe2\xfb\xd3\x03\x00\x00\x00\x03\x00\x00\x00\x1e\x00\x00\x00\x00\x00\x00\x00'
                       b'\x00\x00\x00\x00\x00\x00\xeb\x00\x00\x00tensor.double.BE.BOM/byteorderPK\x01\x02'
                       b'\x00\x00\x00\x00\x08\x08\x00\x00\x00\x00\x00\x003@\x82/ \x00\x00\x00 \x00\x00\x00'
                       b'\x1b\x00\x00\x00\x00\x00\x00\x00\x00\x00\x00\x00\x00\x00S\x01\x00\x00tensor.do'
                       b'uble.BE.BOM/data/0PK\x01\x02\x00\x00\x00\x00\x08\x08\x00\x00\x00\x00\x00\x00\xd1'
                       b'\x9egU\x02\x00\x00\x00\x02\x00\x00\x00\x1c\x00\x00\x00\x00\x00\x00\x00\x00\x00\x00'
                       b'\x00\x00\x00\xf0\x01\x00\x00tensor.double.BE.BOM/versionPK\x06\x06,\x00\x00\x00'
                       b'\x00\x00\x00\x00\x1e\x03-\x00\x00\x00\x00\x00\x00\x00\x00\x00\x04\x00\x00\x00\x00'
                       b'\x00\x00\x00\x04\x00\x00\x00\x00\x00\x00\x00*\x01\x00\x00\x00\x00\x00\x00R\x02'
                       b'\x00\x00\x00\x00\x00\x00PK\x06\x07\x00\x00\x00\x00|\x03\x00\x00\x00\x00\x00\x00\x01'
                       b'\x00\x00\x00PK\x05\x06\x00\x00\x00\x00\x04\x00\x04\x00*\x01\x00\x00R\x02\x00\x00'
                       b'\x00\x00')

        current_load_endian = get_default_load_endianness()

        buf_le_no_bom = io.BytesIO(data_le_no_bom)
        buf_le_bom = io.BytesIO(data_le_bom)
        buf_be_no_bom = io.BytesIO(data_be_no_bom)
        buf_be_bom = io.BytesIO(data_be_bom)

        try:
            set_default_load_endianness(LoadEndianness.NATIVE)
            tensor_le_no_bom = torch.load(buf_le_no_bom)
            tensor_be_no_bom = torch.load(buf_be_no_bom)
        finally:
            set_default_load_endianness(current_load_endian)

        tensor_le_bom = torch.load(buf_le_bom)
        tensor_be_bom = torch.load(buf_be_bom)

        buf_le_no_bom.seek(0)
        buf_be_no_bom.seek(0)

        try:
            set_default_load_endianness(LoadEndianness.LITTLE)
            tensor_le_no_bom_little = torch.load(buf_le_no_bom)
            tensor_be_no_bom_little = torch.load(buf_be_no_bom)
        finally:
            set_default_load_endianness(current_load_endian)

        buf_le_no_bom.seek(0)
        buf_be_no_bom.seek(0)

        try:
            set_default_load_endianness(LoadEndianness.BIG)
            tensor_le_no_bom_big = torch.load(buf_le_no_bom)
            tensor_be_no_bom_big = torch.load(buf_be_no_bom)
        finally:
            set_default_load_endianness(current_load_endian)

        self.assertTrue(torch.equal(tensor_le_bom, tensor_be_bom))
        self.assertFalse(torch.equal(tensor_le_no_bom, tensor_be_no_bom))
        self.assertTrue(torch.equal(tensor_le_no_bom_little, tensor_le_bom))
        self.assertFalse(torch.equal(tensor_be_no_bom_little, tensor_be_bom))
        self.assertFalse(torch.equal(tensor_le_no_bom_big, tensor_le_bom))
        self.assertTrue(torch.equal(tensor_be_no_bom_big, tensor_be_bom))

        if (sys.byteorder == 'little'):
            self.assertTrue(torch.equal(tensor_le_no_bom, tensor_le_bom))
            self.assertTrue(torch.equal(tensor_le_no_bom, tensor_be_bom))
            self.assertFalse(torch.equal(tensor_be_no_bom, tensor_le_bom))
            self.assertFalse(torch.equal(tensor_be_no_bom, tensor_be_bom))
        else:
            self.assertFalse(torch.equal(tensor_le_no_bom, tensor_le_bom))
            self.assertFalse(torch.equal(tensor_le_no_bom, tensor_be_bom))
            self.assertTrue(torch.equal(tensor_be_no_bom, tensor_le_bom))
            self.assertTrue(torch.equal(tensor_be_no_bom, tensor_be_bom))

    def test_serialization_load_bom_data_float(self):
        # 1. Generated on LE system using following commands:
        #
        # import torch
        #
        # x = torch.randn(2,2, dtype=torch.float)
        #
        # torch.save(x, "tensor.float.LE.pt", _disable_byteorder_record=True)
        # torch.save(x, "tensor.float.LE.BOM.pt")
        #
        # print(x)
        #
        # 2. After that it is resaved on BE system with following commands:
        #
        # import torch
        #
        # x = torch.load('tensor.float.LE.BOM.pt')
        #
        # torch.save(x, 'tensor.float.BE.pt', _disable_byteorder_record=True)
        # torch.save(x, 'tensor.float.BE.BOM.pt')
        #
        # print(x)
        #
        # Following commands and a bit of manual work were used to produce python bytes from resulting files:
        #
        # file = open('filename', 'rb')
        # data = file.read()
        # file.close()
        # print("\n".join(textwrap.wrap(str(data), 80)))
        #
        # BOM in this context is used as Byte Order Mark.
        #
        data_le_no_bom = (b'PK\x03\x04\x00\x00\x08\x08\x00\x00\x00\x00\x00\x00\x00\x00\x00\x00\x00\x00\x00'
                          b'\x00\x00\x00\x00\x00\x18\x00\n\x00tensor.float.LE/data.pklFB\x06\x00ZZZZZZ\x80\x02'
                          b'ctorch._utils\n_rebuild_tensor_v2\nq\x00((X\x07\x00\x00\x00storageq\x01ctorch\n'
                          b'FloatStorage\nq\x02X\x01\x00\x00\x000q\x03X\x03\x00\x00\x00cpuq\x04K\x04tq\x05Q'
                          b'K\x00K\x02K\x02\x86q\x06K\x02K\x01\x86q\x07\x89ccollections\nOrderedDict\nq\x08)'
                          b'Rq\ttq\nRq\x0b.PK\x07\x08%Y"N\x9a\x00\x00\x00\x9a\x00\x00\x00PK\x03\x04\x00\x00\x08'
                          b'\x08\x00\x00\x00\x00\x00\x00\x00\x00\x00\x00\x00\x00\x00\x00\x00\x00\x00\x00\x16'
                          b'\x00"\x00tensor.float.LE/data/0FB\x1e\x00ZZZZZZZZZZZZZZZZZZZZZZZZZZZZZZ\x01h\x9e'
                          b'?\r\xb7A?\x1a\x1e\x07\xbf\xd4|\x02?PK\x07\x08\x8fq]\x8c\x10\x00\x00\x00\x10\x00'
                          b'\x00\x00PK\x03\x04\x00\x00\x08\x08\x00\x00\x00\x00\x00\x00\x00\x00\x00\x00\x00'
                          b'\x00\x00\x00\x00\x00\x00\x00\x17\x00+\x00tensor.float.LE/versionFB\'\x00ZZZZZZZZ'
                          b'ZZZZZZZZZZZZZZZZZZZZZZZZZZZZZZZ3\nPK\x07\x08\xd1\x9egU\x02\x00\x00\x00\x02\x00\x00'
                          b'\x00PK\x01\x02\x00\x00\x00\x00\x08\x08\x00\x00\x00\x00\x00\x00%Y"N\x9a\x00\x00'
                          b'\x00\x9a\x00\x00\x00\x18\x00\x00\x00\x00\x00\x00\x00\x00\x00\x00\x00\x00\x00\x00'
                          b'\x00\x00\x00tensor.float.LE/data.pklPK\x01\x02\x00\x00\x00\x00\x08\x08\x00\x00\x00'
                          b'\x00\x00\x00\x8fq]\x8c\x10\x00\x00\x00\x10\x00\x00\x00\x16\x00\x00\x00\x00\x00'
                          b'\x00\x00\x00\x00\x00\x00\x00\x00\xea\x00\x00\x00tensor.float.LE/data/0PK\x01\x02'
                          b'\x00\x00\x00\x00\x08\x08\x00\x00\x00\x00\x00\x00\xd1\x9egU\x02\x00\x00\x00\x02\x00'
                          b'\x00\x00\x17\x00\x00\x00\x00\x00\x00\x00\x00\x00\x00\x00\x00\x00`\x01\x00\x00t'
                          b'ensor.float.LE/versionPK\x06\x06,\x00\x00\x00\x00\x00\x00\x00\x1e\x03-\x00\x00\x00'
                          b'\x00\x00\x00\x00\x00\x00\x03\x00\x00\x00\x00\x00\x00\x00\x03\x00\x00\x00\x00\x00'
                          b'\x00\x00\xcf\x00\x00\x00\x00\x00\x00\x00\xd2\x01\x00\x00\x00\x00\x00\x00PK\x06'
                          b'\x07\x00\x00\x00\x00\xa1\x02\x00\x00\x00\x00\x00\x00\x01\x00\x00\x00PK\x05\x06\x00'
                          b'\x00\x00\x00\x03\x00\x03\x00\xcf\x00\x00\x00\xd2\x01\x00\x00\x00\x00')

        data_le_bom = (b'PK\x03\x04\x00\x00\x08\x08\x00\x00\x00\x00\x00\x00\x00\x00\x00\x00\x00\x00\x00'
                       b'\x00\x00\x00\x00\x00\x1c\x00\x06\x00tensor.float.LE.BOM/data.pklFB\x02\x00ZZ\x80'
                       b'\x02ctorch._utils\n_rebuild_tensor_v2\nq\x00((X\x07\x00\x00\x00storageq\x01ctorc'
                       b'h\nFloatStorage\nq\x02X\x01\x00\x00\x000q\x03X\x03\x00\x00\x00cpuq\x04K\x04tq\x05'
                       b'QK\x00K\x02K\x02\x86q\x06K\x02K\x01\x86q\x07\x89ccollections\nOrderedDict\nq\x08'
                       b')Rq\ttq\nRq\x0b.PK\x07\x08%Y"N\x9a\x00\x00\x00\x9a\x00\x00\x00PK\x03\x04\x00\x00'
                       b'\x08\x08\x00\x00\x00\x00\x00\x00\x00\x00\x00\x00\x00\x00\x00\x00\x00\x00\x00\x00'
                       b'\x1d\x00\x1b\x00tensor.float.LE.BOM/byteorderFB\x17\x00ZZZZZZZZZZZZZZZZZZZZZZZl'
                       b'ittlePK\x07\x08\x85=\xe3\x19\x06\x00\x00\x00\x06\x00\x00\x00PK\x03\x04\x00\x00\x08'
                       b'\x08\x00\x00\x00\x00\x00\x00\x00\x00\x00\x00\x00\x00\x00\x00\x00\x00\x00\x00\x1a'
                       b'\x002\x00tensor.float.LE.BOM/data/0FB.\x00ZZZZZZZZZZZZZZZZZZZZZZZZZZZZZZZZZZZZ'
                       b'ZZZZZZZZZZ\x01h\x9e?\r\xb7A?\x1a\x1e\x07\xbf\xd4|\x02?PK\x07\x08\x8fq]\x8c\x10\x00'
                       b'\x00\x00\x10\x00\x00\x00PK\x03\x04\x00\x00\x08\x08\x00\x00\x00\x00\x00\x00\x00'
                       b'\x00\x00\x00\x00\x00\x00\x00\x00\x00\x00\x00\x1b\x00\'\x00tensor.float.LE.BOM/ve'
                       b'rsionFB#\x00ZZZZZZZZZZZZZZZZZZZZZZZZZZZZZZZZZZZ3\nPK\x07\x08\xd1\x9egU\x02\x00\x00'
                       b'\x00\x02\x00\x00\x00PK\x01\x02\x00\x00\x00\x00\x08\x08\x00\x00\x00\x00\x00\x00'
                       b'%Y"N\x9a\x00\x00\x00\x9a\x00\x00\x00\x1c\x00\x00\x00\x00\x00\x00\x00\x00\x00\x00'
                       b'\x00\x00\x00\x00\x00\x00\x00tensor.float.LE.BOM/data.pklPK\x01\x02\x00\x00\x00\x00'
                       b'\x08\x08\x00\x00\x00\x00\x00\x00\x85=\xe3\x19\x06\x00\x00\x00\x06\x00\x00\x00\x1d'
                       b'\x00\x00\x00\x00\x00\x00\x00\x00\x00\x00\x00\x00\x00\xea\x00\x00\x00tensor.fl'
                       b'oat.LE.BOM/byteorderPK\x01\x02\x00\x00\x00\x00\x08\x08\x00\x00\x00\x00\x00\x00\x8f'
                       b'q]\x8c\x10\x00\x00\x00\x10\x00\x00\x00\x1a\x00\x00\x00\x00\x00\x00\x00\x00\x00'
                       b'\x00\x00\x00\x00V\x01\x00\x00tensor.float.LE.BOM/data/0PK\x01\x02\x00\x00\x00\x00'
                       b'\x08\x08\x00\x00\x00\x00\x00\x00\xd1\x9egU\x02\x00\x00\x00\x02\x00\x00\x00\x1b\x00'
                       b'\x00\x00\x00\x00\x00\x00\x00\x00\x00\x00\x00\x00\xe0\x01\x00\x00tensor.float.'
                       b'LE.BOM/versionPK\x06\x06,\x00\x00\x00\x00\x00\x00\x00\x1e\x03-\x00\x00\x00\x00\x00'
                       b'\x00\x00\x00\x00\x04\x00\x00\x00\x00\x00\x00\x00\x04\x00\x00\x00\x00\x00\x00\x00'
                       b'&\x01\x00\x00\x00\x00\x00\x00R\x02\x00\x00\x00\x00\x00\x00PK\x06\x07\x00\x00\x00'
                       b'\x00x\x03\x00\x00\x00\x00\x00\x00\x01\x00\x00\x00PK\x05\x06\x00\x00\x00\x00\x04'
                       b'\x00\x04\x00&\x01\x00\x00R\x02\x00\x00\x00\x00')

        data_be_no_bom = (b'PK\x03\x04\x00\x00\x08\x08\x00\x00\x00\x00\x00\x00\x00\x00\x00\x00\x00\x00\x00'
                          b'\x00\x00\x00\x00\x00\x18\x00\n\x00tensor.float.BE/data.pklFB\x06\x00ZZZZZZ\x80\x02'
                          b'ctorch._utils\n_rebuild_tensor_v2\nq\x00((X\x07\x00\x00\x00storageq\x01ctorch\n'
                          b'FloatStorage\nq\x02X\x01\x00\x00\x000q\x03X\x03\x00\x00\x00cpuq\x04K\x04tq\x05Q'
                          b'K\x00K\x02K\x02\x86q\x06K\x02K\x01\x86q\x07\x89ccollections\nOrderedDict\nq\x08)'
                          b'Rq\ttq\nRq\x0b.PK\x07\x08%Y"N\x9a\x00\x00\x00\x9a\x00\x00\x00PK\x03\x04\x00\x00\x08'
                          b'\x08\x00\x00\x00\x00\x00\x00\x00\x00\x00\x00\x00\x00\x00\x00\x00\x00\x00\x00\x16'
                          b'\x00"\x00tensor.float.BE/data/0FB\x1e\x00ZZZZZZZZZZZZZZZZZZZZZZZZZZZZZZ?\x9eh'
                          b'\x01?A\xb7\r\xbf\x07\x1e\x1a?\x02|\xd4PK\x07\x089D\xd6\x8a\x10\x00\x00\x00\x10\x00'
                          b'\x00\x00PK\x03\x04\x00\x00\x08\x08\x00\x00\x00\x00\x00\x00\x00\x00\x00\x00\x00'
                          b'\x00\x00\x00\x00\x00\x00\x00\x17\x00+\x00tensor.float.BE/versionFB\'\x00ZZZZZZZZ'
                          b'ZZZZZZZZZZZZZZZZZZZZZZZZZZZZZZZ3\nPK\x07\x08\xd1\x9egU\x02\x00\x00\x00\x02\x00\x00'
                          b'\x00PK\x01\x02\x00\x00\x00\x00\x08\x08\x00\x00\x00\x00\x00\x00%Y"N\x9a\x00\x00'
                          b'\x00\x9a\x00\x00\x00\x18\x00\x00\x00\x00\x00\x00\x00\x00\x00\x00\x00\x00\x00\x00'
                          b'\x00\x00\x00tensor.float.BE/data.pklPK\x01\x02\x00\x00\x00\x00\x08\x08\x00\x00\x00'
                          b'\x00\x00\x009D\xd6\x8a\x10\x00\x00\x00\x10\x00\x00\x00\x16\x00\x00\x00\x00\x00'
                          b'\x00\x00\x00\x00\x00\x00\x00\x00\xea\x00\x00\x00tensor.float.BE/data/0PK\x01\x02'
                          b'\x00\x00\x00\x00\x08\x08\x00\x00\x00\x00\x00\x00\xd1\x9egU\x02\x00\x00\x00\x02\x00'
                          b'\x00\x00\x17\x00\x00\x00\x00\x00\x00\x00\x00\x00\x00\x00\x00\x00`\x01\x00\x00t'
                          b'ensor.float.BE/versionPK\x06\x06,\x00\x00\x00\x00\x00\x00\x00\x1e\x03-\x00\x00\x00'
                          b'\x00\x00\x00\x00\x00\x00\x03\x00\x00\x00\x00\x00\x00\x00\x03\x00\x00\x00\x00\x00'
                          b'\x00\x00\xcf\x00\x00\x00\x00\x00\x00\x00\xd2\x01\x00\x00\x00\x00\x00\x00PK\x06'
                          b'\x07\x00\x00\x00\x00\xa1\x02\x00\x00\x00\x00\x00\x00\x01\x00\x00\x00PK\x05\x06\x00'
                          b'\x00\x00\x00\x03\x00\x03\x00\xcf\x00\x00\x00\xd2\x01\x00\x00\x00\x00')

        data_be_bom = (b'PK\x03\x04\x00\x00\x08\x08\x00\x00\x00\x00\x00\x00\x00\x00\x00\x00\x00\x00\x00'
                       b'\x00\x00\x00\x00\x00\x1c\x00\x06\x00tensor.float.BE.BOM/data.pklFB\x02\x00ZZ\x80'
                       b'\x02ctorch._utils\n_rebuild_tensor_v2\nq\x00((X\x07\x00\x00\x00storageq\x01ctorc'
                       b'h\nFloatStorage\nq\x02X\x01\x00\x00\x000q\x03X\x03\x00\x00\x00cpuq\x04K\x04tq\x05'
                       b'QK\x00K\x02K\x02\x86q\x06K\x02K\x01\x86q\x07\x89ccollections\nOrderedDict\nq\x08'
                       b')Rq\ttq\nRq\x0b.PK\x07\x08%Y"N\x9a\x00\x00\x00\x9a\x00\x00\x00PK\x03\x04\x00\x00'
                       b'\x08\x08\x00\x00\x00\x00\x00\x00\x00\x00\x00\x00\x00\x00\x00\x00\x00\x00\x00\x00'
                       b'\x1d\x00\x1b\x00tensor.float.BE.BOM/byteorderFB\x17\x00ZZZZZZZZZZZZZZZZZZZZZZZb'
                       b'igPK\x07\x08I\xe2\xfb\xd3\x03\x00\x00\x00\x03\x00\x00\x00PK\x03\x04\x00\x00\x08\x08'
                       b'\x00\x00\x00\x00\x00\x00\x00\x00\x00\x00\x00\x00\x00\x00\x00\x00\x00\x00\x1a\x00'
                       b'5\x00tensor.float.BE.BOM/data/0FB1\x00ZZZZZZZZZZZZZZZZZZZZZZZZZZZZZZZZZZZZZZZ'
                       b'ZZZZZZZZZZ?\x9eh\x01?A\xb7\r\xbf\x07\x1e\x1a?\x02|\xd4PK\x07\x089D\xd6\x8a\x10\x00'
                       b'\x00\x00\x10\x00\x00\x00PK\x03\x04\x00\x00\x08\x08\x00\x00\x00\x00\x00\x00\x00'
                       b'\x00\x00\x00\x00\x00\x00\x00\x00\x00\x00\x00\x1b\x00\'\x00tensor.float.BE.BOM/ve'
                       b'rsionFB#\x00ZZZZZZZZZZZZZZZZZZZZZZZZZZZZZZZZZZZ3\nPK\x07\x08\xd1\x9egU\x02\x00\x00'
                       b'\x00\x02\x00\x00\x00PK\x01\x02\x00\x00\x00\x00\x08\x08\x00\x00\x00\x00\x00\x00'
                       b'%Y"N\x9a\x00\x00\x00\x9a\x00\x00\x00\x1c\x00\x00\x00\x00\x00\x00\x00\x00\x00\x00'
                       b'\x00\x00\x00\x00\x00\x00\x00tensor.float.BE.BOM/data.pklPK\x01\x02\x00\x00\x00\x00'
                       b'\x08\x08\x00\x00\x00\x00\x00\x00I\xe2\xfb\xd3\x03\x00\x00\x00\x03\x00\x00\x00\x1d'
                       b'\x00\x00\x00\x00\x00\x00\x00\x00\x00\x00\x00\x00\x00\xea\x00\x00\x00tensor.fl'
                       b'oat.BE.BOM/byteorderPK\x01\x02\x00\x00\x00\x00\x08\x08\x00\x00\x00\x00\x00\x009D'
                       b'\xd6\x8a\x10\x00\x00\x00\x10\x00\x00\x00\x1a\x00\x00\x00\x00\x00\x00\x00\x00\x00'
                       b'\x00\x00\x00\x00S\x01\x00\x00tensor.float.BE.BOM/data/0PK\x01\x02\x00\x00\x00\x00'
                       b'\x08\x08\x00\x00\x00\x00\x00\x00\xd1\x9egU\x02\x00\x00\x00\x02\x00\x00\x00\x1b\x00'
                       b'\x00\x00\x00\x00\x00\x00\x00\x00\x00\x00\x00\x00\xe0\x01\x00\x00tensor.float.'
                       b'BE.BOM/versionPK\x06\x06,\x00\x00\x00\x00\x00\x00\x00\x1e\x03-\x00\x00\x00\x00\x00'
                       b'\x00\x00\x00\x00\x04\x00\x00\x00\x00\x00\x00\x00\x04\x00\x00\x00\x00\x00\x00\x00'
                       b'&\x01\x00\x00\x00\x00\x00\x00R\x02\x00\x00\x00\x00\x00\x00PK\x06\x07\x00\x00\x00'
                       b'\x00x\x03\x00\x00\x00\x00\x00\x00\x01\x00\x00\x00PK\x05\x06\x00\x00\x00\x00\x04'
                       b'\x00\x04\x00&\x01\x00\x00R\x02\x00\x00\x00\x00')

        current_load_endian = get_default_load_endianness()

        buf_le_no_bom = io.BytesIO(data_le_no_bom)
        buf_le_bom = io.BytesIO(data_le_bom)
        buf_be_no_bom = io.BytesIO(data_be_no_bom)
        buf_be_bom = io.BytesIO(data_be_bom)

        try:
            set_default_load_endianness(LoadEndianness.NATIVE)
            tensor_le_no_bom = torch.load(buf_le_no_bom)
            tensor_be_no_bom = torch.load(buf_be_no_bom)
        finally:
            set_default_load_endianness(current_load_endian)

        tensor_le_bom = torch.load(buf_le_bom)
        tensor_be_bom = torch.load(buf_be_bom)

        buf_le_no_bom.seek(0)
        buf_be_no_bom.seek(0)

        try:
            set_default_load_endianness(LoadEndianness.LITTLE)
            tensor_le_no_bom_little = torch.load(buf_le_no_bom)
            tensor_be_no_bom_little = torch.load(buf_be_no_bom)
        finally:
            set_default_load_endianness(current_load_endian)

        buf_le_no_bom.seek(0)
        buf_be_no_bom.seek(0)

        try:
            set_default_load_endianness(LoadEndianness.BIG)
            tensor_le_no_bom_big = torch.load(buf_le_no_bom)
            tensor_be_no_bom_big = torch.load(buf_be_no_bom)
        finally:
            set_default_load_endianness(current_load_endian)

        self.assertTrue(torch.equal(tensor_le_bom, tensor_be_bom))
        self.assertFalse(torch.equal(tensor_le_no_bom, tensor_be_no_bom))
        self.assertTrue(torch.equal(tensor_le_no_bom_little, tensor_le_bom))
        self.assertFalse(torch.equal(tensor_be_no_bom_little, tensor_be_bom))
        self.assertFalse(torch.equal(tensor_le_no_bom_big, tensor_le_bom))
        self.assertTrue(torch.equal(tensor_be_no_bom_big, tensor_be_bom))

        if (sys.byteorder == 'little'):
            self.assertTrue(torch.equal(tensor_le_no_bom, tensor_le_bom))
            self.assertTrue(torch.equal(tensor_le_no_bom, tensor_be_bom))
            self.assertFalse(torch.equal(tensor_be_no_bom, tensor_le_bom))
            self.assertFalse(torch.equal(tensor_be_no_bom, tensor_be_bom))
        else:
            self.assertFalse(torch.equal(tensor_le_no_bom, tensor_le_bom))
            self.assertFalse(torch.equal(tensor_le_no_bom, tensor_be_bom))
            self.assertTrue(torch.equal(tensor_be_no_bom, tensor_le_bom))
            self.assertTrue(torch.equal(tensor_be_no_bom, tensor_be_bom))

    def test_serialization_load_bom_data_half(self):
        # 1. Generated on LE system using following commands:
        #
        # import torch
        #
        # x = torch.randn(2,2, dtype=torch.half)
        #
        # torch.save(x, "tensor.half.LE.pt", _disable_byteorder_record=True)
        # torch.save(x, "tensor.half.LE.BOM.pt")
        #
        # print(x)
        #
        # 2. After that it is resaved on BE system with following commands:
        #
        # import torch
        #
        # x = torch.load('tensor.half.LE.BOM.pt')
        #
        # torch.save(x, 'tensor.half.BE.pt', _disable_byteorder_record=True)
        # torch.save(x, 'tensor.half.BE.BOM.pt')
        #
        # print(x)
        #
        # Following commands and a bit of manual work were used to produce python bytes from resulting files:
        #
        # file = open('filename', 'rb')
        # data = file.read()
        # file.close()
        # print("\n".join(textwrap.wrap(str(data), 80)))
        #
        # BOM in this context is used as Byte Order Mark.
        #
        data_le_no_bom = (b'PK\x03\x04\x00\x00\x08\x08\x00\x00\x00\x00\x00\x00\x00\x00\x00\x00\x00\x00\x00'
                          b'\x00\x00\x00\x00\x00\x17\x00\x0b\x00tensor.half.LE/data.pklFB\x07\x00ZZZZZZZ\x80'
                          b'\x02ctorch._utils\n_rebuild_tensor_v2\nq\x00((X\x07\x00\x00\x00storageq\x01ctorc'
                          b'h\nHalfStorage\nq\x02X\x01\x00\x00\x000q\x03X\x03\x00\x00\x00cpuq\x04K\x04tq\x05'
                          b'QK\x00K\x02K\x02\x86q\x06K\x02K\x01\x86q\x07\x89ccollections\nOrderedDict\nq\x08'
                          b')Rq\ttq\nRq\x0b.PK\x07\x08E\xabQ\x8c\x99\x00\x00\x00\x99\x00\x00\x00PK\x03\x04\x00'
                          b'\x00\x08\x08\x00\x00\x00\x00\x00\x00\x00\x00\x00\x00\x00\x00\x00\x00\x00\x00\x00'
                          b'\x00\x15\x00$\x00tensor.half.LE/data/0FB \x00ZZZZZZZZZZZZZZZZZZZZZZZZZZZZZZZZ0'
                          b'\xbbf;\xcd\xbd\xab9PK\x07\x08,D\x96\x91\x08\x00\x00\x00\x08\x00\x00\x00PK\x03\x04'
                          b'\x00\x00\x08\x08\x00\x00\x00\x00\x00\x00\x00\x00\x00\x00\x00\x00\x00\x00\x00\x00'
                          b'\x00\x00\x16\x004\x00tensor.half.LE/versionFB0\x00ZZZZZZZZZZZZZZZZZZZZZZZZZZZZZ'
                          b'ZZZZZZZZZZZZZZZZZZZ3\nPK\x07\x08\xd1\x9egU\x02\x00\x00\x00\x02\x00\x00\x00PK\x01'
                          b'\x02\x00\x00\x00\x00\x08\x08\x00\x00\x00\x00\x00\x00E\xabQ\x8c\x99\x00\x00\x00\x99'
                          b'\x00\x00\x00\x17\x00\x00\x00\x00\x00\x00\x00\x00\x00\x00\x00\x00\x00\x00\x00\x00'
                          b'\x00tensor.half.LE/data.pklPK\x01\x02\x00\x00\x00\x00\x08\x08\x00\x00\x00\x00\x00'
                          b'\x00,D\x96\x91\x08\x00\x00\x00\x08\x00\x00\x00\x15\x00\x00\x00\x00\x00\x00\x00'
                          b'\x00\x00\x00\x00\x00\x00\xe9\x00\x00\x00tensor.half.LE/data/0PK\x01\x02\x00\x00'
                          b'\x00\x00\x08\x08\x00\x00\x00\x00\x00\x00\xd1\x9egU\x02\x00\x00\x00\x02\x00\x00\x00'
                          b'\x16\x00\x00\x00\x00\x00\x00\x00\x00\x00\x00\x00\x00\x00X\x01\x00\x00tensor.ha'
                          b'lf.LE/versionPK\x06\x06,\x00\x00\x00\x00\x00\x00\x00\x1e\x03-\x00\x00\x00\x00\x00'
                          b'\x00\x00\x00\x00\x03\x00\x00\x00\x00\x00\x00\x00\x03\x00\x00\x00\x00\x00\x00\x00'
                          b'\xcc\x00\x00\x00\x00\x00\x00\x00\xd2\x01\x00\x00\x00\x00\x00\x00PK\x06\x07\x00\x00'
                          b'\x00\x00\x9e\x02\x00\x00\x00\x00\x00\x00\x01\x00\x00\x00PK\x05\x06\x00\x00\x00'
                          b'\x00\x03\x00\x03\x00\xcc\x00\x00\x00\xd2\x01\x00\x00\x00\x00')

        data_le_bom = (b'PK\x03\x04\x00\x00\x08\x08\x00\x00\x00\x00\x00\x00\x00\x00\x00\x00\x00\x00\x00'
                       b'\x00\x00\x00\x00\x00\x1b\x00\x07\x00tensor.half.LE.BOM/data.pklFB\x03\x00ZZZ\x80'
                       b'\x02ctorch._utils\n_rebuild_tensor_v2\nq\x00((X\x07\x00\x00\x00storageq\x01ctorc'
                       b'h\nHalfStorage\nq\x02X\x01\x00\x00\x000q\x03X\x03\x00\x00\x00cpuq\x04K\x04tq\x05'
                       b'QK\x00K\x02K\x02\x86q\x06K\x02K\x01\x86q\x07\x89ccollections\nOrderedDict\nq\x08'
                       b')Rq\ttq\nRq\x0b.PK\x07\x08E\xabQ\x8c\x99\x00\x00\x00\x99\x00\x00\x00PK\x03\x04\x00'
                       b'\x00\x08\x08\x00\x00\x00\x00\x00\x00\x00\x00\x00\x00\x00\x00\x00\x00\x00\x00\x00'
                       b'\x00\x1c\x00\x1d\x00tensor.half.LE.BOM/byteorderFB\x19\x00ZZZZZZZZZZZZZZZZZZZZ'
                       b'ZZZZZlittlePK\x07\x08\x85=\xe3\x19\x06\x00\x00\x00\x06\x00\x00\x00PK\x03\x04\x00'
                       b'\x00\x08\x08\x00\x00\x00\x00\x00\x00\x00\x00\x00\x00\x00\x00\x00\x00\x00\x00\x00'
                       b'\x00\x19\x003\x00tensor.half.LE.BOM/data/0FB/\x00ZZZZZZZZZZZZZZZZZZZZZZZZZZZZZZZ'
                       b'ZZZZZZZZZZZZZZZZ0\xbbf;\xcd\xbd\xab9PK\x07\x08,D\x96\x91\x08\x00\x00\x00\x08\x00'
                       b'\x00\x00PK\x03\x04\x00\x00\x08\x08\x00\x00\x00\x00\x00\x00\x00\x00\x00\x00\x00\x00'
                       b'\x00\x00\x00\x00\x00\x00\x1a\x000\x00tensor.half.LE.BOM/versionFB,\x00ZZZZZZZZ'
                       b'ZZZZZZZZZZZZZZZZZZZZZZZZZZZZZZZZZZZZ3\nPK\x07\x08\xd1\x9egU\x02\x00\x00\x00\x02\x00'
                       b'\x00\x00PK\x01\x02\x00\x00\x00\x00\x08\x08\x00\x00\x00\x00\x00\x00E\xabQ\x8c\x99'
                       b'\x00\x00\x00\x99\x00\x00\x00\x1b\x00\x00\x00\x00\x00\x00\x00\x00\x00\x00\x00\x00'
                       b'\x00\x00\x00\x00\x00tensor.half.LE.BOM/data.pklPK\x01\x02\x00\x00\x00\x00\x08'
                       b'\x08\x00\x00\x00\x00\x00\x00\x85=\xe3\x19\x06\x00\x00\x00\x06\x00\x00\x00\x1c\x00'
                       b'\x00\x00\x00\x00\x00\x00\x00\x00\x00\x00\x00\x00\xe9\x00\x00\x00tensor.half.LE.'
                       b'BOM/byteorderPK\x01\x02\x00\x00\x00\x00\x08\x08\x00\x00\x00\x00\x00\x00,D\x96\x91'
                       b'\x08\x00\x00\x00\x08\x00\x00\x00\x19\x00\x00\x00\x00\x00\x00\x00\x00\x00\x00\x00'
                       b'\x00\x00V\x01\x00\x00tensor.half.LE.BOM/data/0PK\x01\x02\x00\x00\x00\x00\x08\x08'
                       b'\x00\x00\x00\x00\x00\x00\xd1\x9egU\x02\x00\x00\x00\x02\x00\x00\x00\x1a\x00\x00\x00'
                       b'\x00\x00\x00\x00\x00\x00\x00\x00\x00\x00\xd8\x01\x00\x00tensor.half.LE.BOM/ve'
                       b'rsionPK\x06\x06,\x00\x00\x00\x00\x00\x00\x00\x1e\x03-\x00\x00\x00\x00\x00\x00\x00'
                       b'\x00\x00\x04\x00\x00\x00\x00\x00\x00\x00\x04\x00\x00\x00\x00\x00\x00\x00"\x01\x00'
                       b'\x00\x00\x00\x00\x00R\x02\x00\x00\x00\x00\x00\x00PK\x06\x07\x00\x00\x00\x00t\x03'
                       b'\x00\x00\x00\x00\x00\x00\x01\x00\x00\x00PK\x05\x06\x00\x00\x00\x00\x04\x00\x04'
                       b'\x00"\x01\x00\x00R\x02\x00\x00\x00\x00')

        data_be_no_bom = (b'PK\x03\x04\x00\x00\x08\x08\x00\x00\x00\x00\x00\x00\x00\x00\x00\x00\x00\x00\x00'
                          b'\x00\x00\x00\x00\x00\x17\x00\x0b\x00tensor.half.BE/data.pklFB\x07\x00ZZZZZZZ\x80'
                          b'\x02ctorch._utils\n_rebuild_tensor_v2\nq\x00((X\x07\x00\x00\x00storageq\x01ctorc'
                          b'h\nHalfStorage\nq\x02X\x01\x00\x00\x000q\x03X\x03\x00\x00\x00cpuq\x04K\x04tq\x05'
                          b'QK\x00K\x02K\x02\x86q\x06K\x02K\x01\x86q\x07\x89ccollections\nOrderedDict\nq\x08'
                          b')Rq\ttq\nRq\x0b.PK\x07\x08E\xabQ\x8c\x99\x00\x00\x00\x99\x00\x00\x00PK\x03\x04\x00'
                          b'\x00\x08\x08\x00\x00\x00\x00\x00\x00\x00\x00\x00\x00\x00\x00\x00\x00\x00\x00\x00'
                          b'\x00\x15\x00$\x00tensor.half.BE/data/0FB \x00ZZZZZZZZZZZZZZZZZZZZZZZZZZZZZZZZ\xbb'
                          b'0;f\xbd\xcd9\xabPK\x07\x08\xc7\xa1\xfd\x07\x08\x00\x00\x00\x08\x00\x00\x00PK\x03'
                          b'\x04\x00\x00\x08\x08\x00\x00\x00\x00\x00\x00\x00\x00\x00\x00\x00\x00\x00\x00\x00'
                          b'\x00\x00\x00\x16\x004\x00tensor.half.BE/versionFB0\x00ZZZZZZZZZZZZZZZZZZZZZZZ'
                          b'ZZZZZZZZZZZZZZZZZZZZZZZZZ3\nPK\x07\x08\xd1\x9egU\x02\x00\x00\x00\x02\x00\x00\x00'
                          b'PK\x01\x02\x00\x00\x00\x00\x08\x08\x00\x00\x00\x00\x00\x00E\xabQ\x8c\x99\x00\x00'
                          b'\x00\x99\x00\x00\x00\x17\x00\x00\x00\x00\x00\x00\x00\x00\x00\x00\x00\x00\x00\x00'
                          b'\x00\x00\x00tensor.half.BE/data.pklPK\x01\x02\x00\x00\x00\x00\x08\x08\x00\x00\x00'
                          b'\x00\x00\x00\xc7\xa1\xfd\x07\x08\x00\x00\x00\x08\x00\x00\x00\x15\x00\x00\x00\x00'
                          b'\x00\x00\x00\x00\x00\x00\x00\x00\x00\xe9\x00\x00\x00tensor.half.BE/data/0PK\x01'
                          b'\x02\x00\x00\x00\x00\x08\x08\x00\x00\x00\x00\x00\x00\xd1\x9egU\x02\x00\x00\x00\x02'
                          b'\x00\x00\x00\x16\x00\x00\x00\x00\x00\x00\x00\x00\x00\x00\x00\x00\x00X\x01\x00\x00'
                          b'tensor.half.BE/versionPK\x06\x06,\x00\x00\x00\x00\x00\x00\x00\x1e\x03-\x00\x00'
                          b'\x00\x00\x00\x00\x00\x00\x00\x03\x00\x00\x00\x00\x00\x00\x00\x03\x00\x00\x00\x00'
                          b'\x00\x00\x00\xcc\x00\x00\x00\x00\x00\x00\x00\xd2\x01\x00\x00\x00\x00\x00\x00PK\x06'
                          b'\x07\x00\x00\x00\x00\x9e\x02\x00\x00\x00\x00\x00\x00\x01\x00\x00\x00PK\x05\x06'
                          b'\x00\x00\x00\x00\x03\x00\x03\x00\xcc\x00\x00\x00\xd2\x01\x00\x00\x00\x00')

        data_be_bom = (b'PK\x03\x04\x00\x00\x08\x08\x00\x00\x00\x00\x00\x00\x00\x00\x00\x00\x00\x00\x00'
                       b'\x00\x00\x00\x00\x00\x1b\x00\x07\x00tensor.half.BE.BOM/data.pklFB\x03\x00ZZZ\x80'
                       b'\x02ctorch._utils\n_rebuild_tensor_v2\nq\x00((X\x07\x00\x00\x00storageq\x01ctorc'
                       b'h\nHalfStorage\nq\x02X\x01\x00\x00\x000q\x03X\x03\x00\x00\x00cpuq\x04K\x04tq\x05'
                       b'QK\x00K\x02K\x02\x86q\x06K\x02K\x01\x86q\x07\x89ccollections\nOrderedDict\nq\x08'
                       b')Rq\ttq\nRq\x0b.PK\x07\x08E\xabQ\x8c\x99\x00\x00\x00\x99\x00\x00\x00PK\x03\x04\x00'
                       b'\x00\x08\x08\x00\x00\x00\x00\x00\x00\x00\x00\x00\x00\x00\x00\x00\x00\x00\x00\x00'
                       b'\x00\x1c\x00\x1d\x00tensor.half.BE.BOM/byteorderFB\x19\x00ZZZZZZZZZZZZZZZZZZZZ'
                       b'ZZZZZbigPK\x07\x08I\xe2\xfb\xd3\x03\x00\x00\x00\x03\x00\x00\x00PK\x03\x04\x00\x00'
                       b'\x08\x08\x00\x00\x00\x00\x00\x00\x00\x00\x00\x00\x00\x00\x00\x00\x00\x00\x00\x00'
                       b'\x19\x006\x00tensor.half.BE.BOM/data/0FB2\x00ZZZZZZZZZZZZZZZZZZZZZZZZZZZZZZZZZZ'
                       b'ZZZZZZZZZZZZZZZZ\xbb0;f\xbd\xcd9\xabPK\x07\x08\xc7\xa1\xfd\x07\x08\x00\x00\x00\x08'
                       b'\x00\x00\x00PK\x03\x04\x00\x00\x08\x08\x00\x00\x00\x00\x00\x00\x00\x00\x00\x00'
                       b'\x00\x00\x00\x00\x00\x00\x00\x00\x1a\x000\x00tensor.half.BE.BOM/versionFB,\x00ZZ'
                       b'ZZZZZZZZZZZZZZZZZZZZZZZZZZZZZZZZZZZZZZZZZZ3\nPK\x07\x08\xd1\x9egU\x02\x00\x00\x00'
                       b'\x02\x00\x00\x00PK\x01\x02\x00\x00\x00\x00\x08\x08\x00\x00\x00\x00\x00\x00E\xab'
                       b'Q\x8c\x99\x00\x00\x00\x99\x00\x00\x00\x1b\x00\x00\x00\x00\x00\x00\x00\x00\x00\x00'
                       b'\x00\x00\x00\x00\x00\x00\x00tensor.half.BE.BOM/data.pklPK\x01\x02\x00\x00\x00\x00'
                       b'\x08\x08\x00\x00\x00\x00\x00\x00I\xe2\xfb\xd3\x03\x00\x00\x00\x03\x00\x00\x00\x1c'
                       b'\x00\x00\x00\x00\x00\x00\x00\x00\x00\x00\x00\x00\x00\xe9\x00\x00\x00tensor.ha'
                       b'lf.BE.BOM/byteorderPK\x01\x02\x00\x00\x00\x00\x08\x08\x00\x00\x00\x00\x00\x00\xc7'
                       b'\xa1\xfd\x07\x08\x00\x00\x00\x08\x00\x00\x00\x19\x00\x00\x00\x00\x00\x00\x00\x00'
                       b'\x00\x00\x00\x00\x00S\x01\x00\x00tensor.half.BE.BOM/data/0PK\x01\x02\x00\x00\x00'
                       b'\x00\x08\x08\x00\x00\x00\x00\x00\x00\xd1\x9egU\x02\x00\x00\x00\x02\x00\x00\x00\x1a'
                       b'\x00\x00\x00\x00\x00\x00\x00\x00\x00\x00\x00\x00\x00\xd8\x01\x00\x00tensor.ha'
                       b'lf.BE.BOM/versionPK\x06\x06,\x00\x00\x00\x00\x00\x00\x00\x1e\x03-\x00\x00\x00\x00'
                       b'\x00\x00\x00\x00\x00\x04\x00\x00\x00\x00\x00\x00\x00\x04\x00\x00\x00\x00\x00\x00'
                       b'\x00"\x01\x00\x00\x00\x00\x00\x00R\x02\x00\x00\x00\x00\x00\x00PK\x06\x07\x00\x00'
                       b'\x00\x00t\x03\x00\x00\x00\x00\x00\x00\x01\x00\x00\x00PK\x05\x06\x00\x00\x00\x00'
                       b'\x04\x00\x04\x00"\x01\x00\x00R\x02\x00\x00\x00\x00')

        current_load_endian = get_default_load_endianness()

        buf_le_no_bom = io.BytesIO(data_le_no_bom)
        buf_le_bom = io.BytesIO(data_le_bom)
        buf_be_no_bom = io.BytesIO(data_be_no_bom)
        buf_be_bom = io.BytesIO(data_be_bom)

        try:
            set_default_load_endianness(LoadEndianness.NATIVE)
            tensor_le_no_bom = torch.load(buf_le_no_bom)
            tensor_be_no_bom = torch.load(buf_be_no_bom)
        finally:
            set_default_load_endianness(current_load_endian)

        tensor_le_bom = torch.load(buf_le_bom)
        tensor_be_bom = torch.load(buf_be_bom)

        buf_le_no_bom.seek(0)
        buf_be_no_bom.seek(0)

        try:
            set_default_load_endianness(LoadEndianness.LITTLE)
            tensor_le_no_bom_little = torch.load(buf_le_no_bom)
            tensor_be_no_bom_little = torch.load(buf_be_no_bom)
        finally:
            set_default_load_endianness(current_load_endian)

        buf_le_no_bom.seek(0)
        buf_be_no_bom.seek(0)

        try:
            set_default_load_endianness(LoadEndianness.BIG)
            tensor_le_no_bom_big = torch.load(buf_le_no_bom)
            tensor_be_no_bom_big = torch.load(buf_be_no_bom)
        finally:
            set_default_load_endianness(current_load_endian)

        self.assertTrue(torch.equal(tensor_le_bom, tensor_be_bom))
        self.assertFalse(torch.equal(tensor_le_no_bom, tensor_be_no_bom))
        self.assertTrue(torch.equal(tensor_le_no_bom_little, tensor_le_bom))
        self.assertFalse(torch.equal(tensor_be_no_bom_little, tensor_be_bom))
        self.assertFalse(torch.equal(tensor_le_no_bom_big, tensor_le_bom))
        self.assertTrue(torch.equal(tensor_be_no_bom_big, tensor_be_bom))

        if (sys.byteorder == 'little'):
            self.assertTrue(torch.equal(tensor_le_no_bom, tensor_le_bom))
            self.assertTrue(torch.equal(tensor_le_no_bom, tensor_be_bom))
            self.assertFalse(torch.equal(tensor_be_no_bom, tensor_le_bom))
            self.assertFalse(torch.equal(tensor_be_no_bom, tensor_be_bom))
        else:
            self.assertFalse(torch.equal(tensor_le_no_bom, tensor_le_bom))
            self.assertFalse(torch.equal(tensor_le_no_bom, tensor_be_bom))
            self.assertTrue(torch.equal(tensor_be_no_bom, tensor_le_bom))
            self.assertTrue(torch.equal(tensor_be_no_bom, tensor_be_bom))

    def test_serialization_load_bom_data_long(self):
        # 1. Generated on LE system using following commands:
        #
        # import torch
        #
        # x = torch.randint(-4294967295, 4294967295, [4, 4], dtype=torch.long)
        #
        # torch.save(x, "tensor.long.LE.pt", _disable_byteorder_record=True)
        # torch.save(x, "tensor.long.LE.BOM.pt")
        #
        # print(x)
        #
        # 2. After that it is resaved on BE system with following commands:
        #
        # import torch
        #
        # x = torch.load('tensor.long.LE.BOM.pt')
        #
        # torch.save(x, 'tensor.long.BE.pt', _disable_byteorder_record=True)
        # torch.save(x, 'tensor.long.BE.BOM.pt')
        #
        # print(x)
        #
        # Following commands and a bit of manual work were used to produce python bytes from resulting files:
        #
        # file = open('filename', 'rb')
        # data = file.read()
        # file.close()
        # print("\n".join(textwrap.wrap(str(data), 80)))
        #
        # BOM in this context is used as Byte Order Mark.
        #
        data_le_no_bom = (b'PK\x03\x04\x00\x00\x08\x08\x00\x00\x00\x00\x00\x00\x00\x00\x00\x00\x00\x00\x00'
                          b'\x00\x00\x00\x00\x00\x17\x00\x0b\x00tensor.long.LE/data.pklFB\x07\x00ZZZZZZZ\x80'
                          b'\x02ctorch._utils\n_rebuild_tensor_v2\nq\x00((X\x07\x00\x00\x00storageq\x01ctorc'
                          b'h\nLongStorage\nq\x02X\x01\x00\x00\x000q\x03X\x03\x00\x00\x00cpuq\x04K\x10tq\x05'
                          b'QK\x00K\x04K\x04\x86q\x06K\x04K\x01\x86q\x07\x89ccollections\nOrderedDict\nq\x08'
                          b')Rq\ttq\nRq\x0b.PK\x07\x08 \xbd\xd7\xb0\x99\x00\x00\x00\x99\x00\x00\x00PK\x03\x04'
                          b'\x00\x00\x08\x08\x00\x00\x00\x00\x00\x00\x00\x00\x00\x00\x00\x00\x00\x00\x00\x00'
                          b'\x00\x00\x15\x00$\x00tensor.long.LE/data/0FB \x00ZZZZZZZZZZZZZZZZZZZZZZZZZZZZZZ'
                          b'ZZl\xfa\xda\xbe\x00\x00\x00\x00GQ^\xa9\xff\xff\xff\xff\xc5\xa4\x19\xa4\x00\x00\x00'
                          b'\x00\xda\x9f\x04\xdd\xff\xff\xff\xff\x9b\xfc\x98\r\x00\x00\x00\x00\x8e\xb3\xb6'
                          b'=\x00\x00\x00\x00n}\xd2\x8f\xff\xff\xff\xff\xe2\xfe\x14u\xff\xff\xff\xff\xf1\x01'
                          b'T\x07\xff\xff\xff\xff\x9b\xb3"\x7f\xff\xff\xff\xff\xb2p\x07\xfc\xff\xff\xff\xff\x1f'
                          b'1\xa6M\x00\x00\x00\x00a\xaa|u\xff\xff\xff\xff2Y\x12;\x00\x00\x00\x00\'J\xb7\xcb'
                          b'\x00\x00\x00\x00m\xb2\x1c\xe1\xff\xff\xff\xffPK\x07\x08\xd5\x00\xa1r\x80\x00\x00'
                          b'\x00\x80\x00\x00\x00PK\x03\x04\x00\x00\x08\x08\x00\x00\x00\x00\x00\x00\x00\x00'
                          b'\x00\x00\x00\x00\x00\x00\x00\x00\x00\x00\x16\x00<\x00tensor.long.LE/versionFB8\x00'
                          b'ZZZZZZZZZZZZZZZZZZZZZZZZZZZZZZZZZZZZZZZZZZZZZZZZZZZZZZZZ3\nPK\x07\x08\xd1\x9eg'
                          b'U\x02\x00\x00\x00\x02\x00\x00\x00PK\x01\x02\x00\x00\x00\x00\x08\x08\x00\x00\x00\x00'
                          b'\x00\x00 \xbd\xd7\xb0\x99\x00\x00\x00\x99\x00\x00\x00\x17\x00\x00\x00\x00\x00'
                          b'\x00\x00\x00\x00\x00\x00\x00\x00\x00\x00\x00\x00tensor.long.LE/data.pklPK\x01\x02'
                          b'\x00\x00\x00\x00\x08\x08\x00\x00\x00\x00\x00\x00\xd5\x00\xa1r\x80\x00\x00\x00\x80'
                          b'\x00\x00\x00\x15\x00\x00\x00\x00\x00\x00\x00\x00\x00\x00\x00\x00\x00\xe9\x00\x00'
                          b'\x00tensor.long.LE/data/0PK\x01\x02\x00\x00\x00\x00\x08\x08\x00\x00\x00\x00\x00'
                          b'\x00\xd1\x9egU\x02\x00\x00\x00\x02\x00\x00\x00\x16\x00\x00\x00\x00\x00\x00\x00\x00'
                          b'\x00\x00\x00\x00\x00\xd0\x01\x00\x00tensor.long.LE/versionPK\x06\x06,\x00\x00'
                          b'\x00\x00\x00\x00\x00\x1e\x03-\x00\x00\x00\x00\x00\x00\x00\x00\x00\x03\x00\x00\x00'
                          b'\x00\x00\x00\x00\x03\x00\x00\x00\x00\x00\x00\x00\xcc\x00\x00\x00\x00\x00\x00\x00'
                          b'R\x02\x00\x00\x00\x00\x00\x00PK\x06\x07\x00\x00\x00\x00\x1e\x03\x00\x00\x00\x00'
                          b'\x00\x00\x01\x00\x00\x00PK\x05\x06\x00\x00\x00\x00\x03\x00\x03\x00\xcc\x00\x00\x00'
                          b'R\x02\x00\x00\x00\x00')

        data_le_bom = (b'PK\x03\x04\x00\x00\x08\x08\x00\x00\x00\x00\x00\x00\x00\x00\x00\x00\x00\x00\x00'
                       b'\x00\x00\x00\x00\x00\x1b\x00\x07\x00tensor.long.LE.BOM/data.pklFB\x03\x00ZZZ\x80'
                       b'\x02ctorch._utils\n_rebuild_tensor_v2\nq\x00((X\x07\x00\x00\x00storageq\x01ctorc'
                       b'h\nLongStorage\nq\x02X\x01\x00\x00\x000q\x03X\x03\x00\x00\x00cpuq\x04K\x10tq\x05'
                       b'QK\x00K\x04K\x04\x86q\x06K\x04K\x01\x86q\x07\x89ccollections\nOrderedDict\nq\x08'
                       b')Rq\ttq\nRq\x0b.PK\x07\x08 \xbd\xd7\xb0\x99\x00\x00\x00\x99\x00\x00\x00PK\x03\x04'
                       b'\x00\x00\x08\x08\x00\x00\x00\x00\x00\x00\x00\x00\x00\x00\x00\x00\x00\x00\x00\x00'
                       b'\x00\x00\x1c\x00\x1d\x00tensor.long.LE.BOM/byteorderFB\x19\x00ZZZZZZZZZZZZZZZZZ'
                       b'ZZZZZZZZlittlePK\x07\x08\x85=\xe3\x19\x06\x00\x00\x00\x06\x00\x00\x00PK\x03\x04\x00'
                       b'\x00\x08\x08\x00\x00\x00\x00\x00\x00\x00\x00\x00\x00\x00\x00\x00\x00\x00\x00\x00'
                       b'\x00\x19\x003\x00tensor.long.LE.BOM/data/0FB/\x00ZZZZZZZZZZZZZZZZZZZZZZZZZZZZ'
                       b'ZZZZZZZZZZZZZZZZZZZl\xfa\xda\xbe\x00\x00\x00\x00GQ^\xa9\xff\xff\xff\xff\xc5\xa4\x19'
                       b'\xa4\x00\x00\x00\x00\xda\x9f\x04\xdd\xff\xff\xff\xff\x9b\xfc\x98\r\x00\x00\x00'
                       b'\x00\x8e\xb3\xb6=\x00\x00\x00\x00n}\xd2\x8f\xff\xff\xff\xff\xe2\xfe\x14u\xff\xff'
                       b'\xff\xff\xf1\x01T\x07\xff\xff\xff\xff\x9b\xb3"\x7f\xff\xff\xff\xff\xb2p\x07\xfc'
                       b'\xff\xff\xff\xff\x1f1\xa6M\x00\x00\x00\x00a\xaa|u\xff\xff\xff\xff2Y\x12;\x00\x00'
                       b'\x00\x00\'J\xb7\xcb\x00\x00\x00\x00m\xb2\x1c\xe1\xff\xff\xff\xffPK\x07\x08\xd5\x00'
                       b'\xa1r\x80\x00\x00\x00\x80\x00\x00\x00PK\x03\x04\x00\x00\x08\x08\x00\x00\x00\x00'
                       b'\x00\x00\x00\x00\x00\x00\x00\x00\x00\x00\x00\x00\x00\x00\x1a\x008\x00tensor.lon'
                       b'g.LE.BOM/versionFB4\x00ZZZZZZZZZZZZZZZZZZZZZZZZZZZZZZZZZZZZZZZZZZZZZZZZZZZZ3\nPK'
                       b'\x07\x08\xd1\x9egU\x02\x00\x00\x00\x02\x00\x00\x00PK\x01\x02\x00\x00\x00\x00\x08'
                       b'\x08\x00\x00\x00\x00\x00\x00 \xbd\xd7\xb0\x99\x00\x00\x00\x99\x00\x00\x00\x1b\x00'
                       b'\x00\x00\x00\x00\x00\x00\x00\x00\x00\x00\x00\x00\x00\x00\x00\x00tensor.long.LE.'
                       b'BOM/data.pklPK\x01\x02\x00\x00\x00\x00\x08\x08\x00\x00\x00\x00\x00\x00\x85=\xe3\x19'
                       b'\x06\x00\x00\x00\x06\x00\x00\x00\x1c\x00\x00\x00\x00\x00\x00\x00\x00\x00\x00\x00'
                       b'\x00\x00\xe9\x00\x00\x00tensor.long.LE.BOM/byteorderPK\x01\x02\x00\x00\x00\x00'
                       b'\x08\x08\x00\x00\x00\x00\x00\x00\xd5\x00\xa1r\x80\x00\x00\x00\x80\x00\x00\x00\x19'
                       b'\x00\x00\x00\x00\x00\x00\x00\x00\x00\x00\x00\x00\x00V\x01\x00\x00tensor.long.L'
                       b'E.BOM/data/0PK\x01\x02\x00\x00\x00\x00\x08\x08\x00\x00\x00\x00\x00\x00\xd1\x9egU'
                       b'\x02\x00\x00\x00\x02\x00\x00\x00\x1a\x00\x00\x00\x00\x00\x00\x00\x00\x00\x00\x00'
                       b'\x00\x00P\x02\x00\x00tensor.long.LE.BOM/versionPK\x06\x06,\x00\x00\x00\x00\x00\x00'
                       b'\x00\x1e\x03-\x00\x00\x00\x00\x00\x00\x00\x00\x00\x04\x00\x00\x00\x00\x00\x00\x00'
                       b'\x04\x00\x00\x00\x00\x00\x00\x00"\x01\x00\x00\x00\x00\x00\x00\xd2\x02\x00\x00'
                       b'\x00\x00\x00\x00PK\x06\x07\x00\x00\x00\x00\xf4\x03\x00\x00\x00\x00\x00\x00\x01\x00'
                       b'\x00\x00PK\x05\x06\x00\x00\x00\x00\x04\x00\x04\x00"\x01\x00\x00\xd2\x02\x00\x00'
                       b'\x00\x00')

        data_be_no_bom = (b'PK\x03\x04\x00\x00\x08\x08\x00\x00\x00\x00\x00\x00\x00\x00\x00\x00\x00\x00\x00'
                          b'\x00\x00\x00\x00\x00\x17\x00\x0b\x00tensor.long.BE/data.pklFB\x07\x00ZZZZZZZ\x80'
                          b'\x02ctorch._utils\n_rebuild_tensor_v2\nq\x00((X\x07\x00\x00\x00storageq\x01ctorc'
                          b'h\nLongStorage\nq\x02X\x01\x00\x00\x000q\x03X\x03\x00\x00\x00cpuq\x04K\x10tq\x05'
                          b'QK\x00K\x04K\x04\x86q\x06K\x04K\x01\x86q\x07\x89ccollections\nOrderedDict\nq\x08'
                          b')Rq\ttq\nRq\x0b.PK\x07\x08 \xbd\xd7\xb0\x99\x00\x00\x00\x99\x00\x00\x00PK\x03\x04'
                          b'\x00\x00\x08\x08\x00\x00\x00\x00\x00\x00\x00\x00\x00\x00\x00\x00\x00\x00\x00\x00'
                          b'\x00\x00\x15\x00$\x00tensor.long.BE/data/0FB \x00ZZZZZZZZZZZZZZZZZZZZZZZZZZZZZZ'
                          b'ZZ\x00\x00\x00\x00\xbe\xda\xfal\xff\xff\xff\xff\xa9^QG\x00\x00\x00\x00\xa4\x19\xa4'
                          b'\xc5\xff\xff\xff\xff\xdd\x04\x9f\xda\x00\x00\x00\x00\r\x98\xfc\x9b\x00\x00\x00'
                          b'\x00=\xb6\xb3\x8e\xff\xff\xff\xff\x8f\xd2}n\xff\xff\xff\xffu\x14\xfe\xe2\xff\xff'
                          b'\xff\xff\x07T\x01\xf1\xff\xff\xff\xff\x7f"\xb3\x9b\xff\xff\xff\xff\xfc\x07p\xb2\x00'
                          b'\x00\x00\x00M\xa61\x1f\xff\xff\xff\xffu|\xaaa\x00\x00\x00\x00;\x12Y2\x00\x00\x00'
                          b'\x00\xcb\xb7J\'\xff\xff\xff\xff\xe1\x1c\xb2mPK\x07\x08\xb9\x1b\x81j\x80\x00\x00'
                          b'\x00\x80\x00\x00\x00PK\x03\x04\x00\x00\x08\x08\x00\x00\x00\x00\x00\x00\x00\x00'
                          b'\x00\x00\x00\x00\x00\x00\x00\x00\x00\x00\x16\x00<\x00tensor.long.BE/versionFB8\x00'
                          b'ZZZZZZZZZZZZZZZZZZZZZZZZZZZZZZZZZZZZZZZZZZZZZZZZZZZZZZZZ3\nPK\x07\x08\xd1\x9eg'
                          b'U\x02\x00\x00\x00\x02\x00\x00\x00PK\x01\x02\x00\x00\x00\x00\x08\x08\x00\x00\x00\x00'
                          b'\x00\x00 \xbd\xd7\xb0\x99\x00\x00\x00\x99\x00\x00\x00\x17\x00\x00\x00\x00\x00'
                          b'\x00\x00\x00\x00\x00\x00\x00\x00\x00\x00\x00\x00tensor.long.BE/data.pklPK\x01\x02'
                          b'\x00\x00\x00\x00\x08\x08\x00\x00\x00\x00\x00\x00\xb9\x1b\x81j\x80\x00\x00\x00\x80'
                          b'\x00\x00\x00\x15\x00\x00\x00\x00\x00\x00\x00\x00\x00\x00\x00\x00\x00\xe9\x00\x00'
                          b'\x00tensor.long.BE/data/0PK\x01\x02\x00\x00\x00\x00\x08\x08\x00\x00\x00\x00\x00'
                          b'\x00\xd1\x9egU\x02\x00\x00\x00\x02\x00\x00\x00\x16\x00\x00\x00\x00\x00\x00\x00\x00'
                          b'\x00\x00\x00\x00\x00\xd0\x01\x00\x00tensor.long.BE/versionPK\x06\x06,\x00\x00'
                          b'\x00\x00\x00\x00\x00\x1e\x03-\x00\x00\x00\x00\x00\x00\x00\x00\x00\x03\x00\x00\x00'
                          b'\x00\x00\x00\x00\x03\x00\x00\x00\x00\x00\x00\x00\xcc\x00\x00\x00\x00\x00\x00\x00'
                          b'R\x02\x00\x00\x00\x00\x00\x00PK\x06\x07\x00\x00\x00\x00\x1e\x03\x00\x00\x00\x00'
                          b'\x00\x00\x01\x00\x00\x00PK\x05\x06\x00\x00\x00\x00\x03\x00\x03\x00\xcc\x00\x00\x00'
                          b'R\x02\x00\x00\x00\x00')

        data_be_bom = (b'PK\x03\x04\x00\x00\x08\x08\x00\x00\x00\x00\x00\x00\x00\x00\x00\x00\x00\x00\x00'
                       b'\x00\x00\x00\x00\x00\x1b\x00\x07\x00tensor.long.BE.BOM/data.pklFB\x03\x00ZZZ\x80'
                       b'\x02ctorch._utils\n_rebuild_tensor_v2\nq\x00((X\x07\x00\x00\x00storageq\x01ctorc'
                       b'h\nLongStorage\nq\x02X\x01\x00\x00\x000q\x03X\x03\x00\x00\x00cpuq\x04K\x10tq\x05'
                       b'QK\x00K\x04K\x04\x86q\x06K\x04K\x01\x86q\x07\x89ccollections\nOrderedDict\nq\x08'
                       b')Rq\ttq\nRq\x0b.PK\x07\x08 \xbd\xd7\xb0\x99\x00\x00\x00\x99\x00\x00\x00PK\x03\x04'
                       b'\x00\x00\x08\x08\x00\x00\x00\x00\x00\x00\x00\x00\x00\x00\x00\x00\x00\x00\x00\x00'
                       b'\x00\x00\x1c\x00\x1d\x00tensor.long.BE.BOM/byteorderFB\x19\x00ZZZZZZZZZZZZZZZZZ'
                       b'ZZZZZZZZbigPK\x07\x08I\xe2\xfb\xd3\x03\x00\x00\x00\x03\x00\x00\x00PK\x03\x04\x00'
                       b'\x00\x08\x08\x00\x00\x00\x00\x00\x00\x00\x00\x00\x00\x00\x00\x00\x00\x00\x00\x00'
                       b'\x00\x19\x006\x00tensor.long.BE.BOM/data/0FB2\x00ZZZZZZZZZZZZZZZZZZZZZZZZZZZZZZZ'
                       b'ZZZZZZZZZZZZZZZZZZZ\x00\x00\x00\x00\xbe\xda\xfal\xff\xff\xff\xff\xa9^QG\x00\x00\x00'
                       b'\x00\xa4\x19\xa4\xc5\xff\xff\xff\xff\xdd\x04\x9f\xda\x00\x00\x00\x00\r\x98\xfc'
                       b'\x9b\x00\x00\x00\x00=\xb6\xb3\x8e\xff\xff\xff\xff\x8f\xd2}n\xff\xff\xff\xffu\x14'
                       b'\xfe\xe2\xff\xff\xff\xff\x07T\x01\xf1\xff\xff\xff\xff\x7f"\xb3\x9b\xff\xff\xff\xff'
                       b'\xfc\x07p\xb2\x00\x00\x00\x00M\xa61\x1f\xff\xff\xff\xffu|\xaaa\x00\x00\x00\x00'
                       b';\x12Y2\x00\x00\x00\x00\xcb\xb7J\'\xff\xff\xff\xff\xe1\x1c\xb2mPK\x07\x08\xb9\x1b'
                       b'\x81j\x80\x00\x00\x00\x80\x00\x00\x00PK\x03\x04\x00\x00\x08\x08\x00\x00\x00\x00'
                       b'\x00\x00\x00\x00\x00\x00\x00\x00\x00\x00\x00\x00\x00\x00\x1a\x008\x00tensor.lon'
                       b'g.BE.BOM/versionFB4\x00ZZZZZZZZZZZZZZZZZZZZZZZZZZZZZZZZZZZZZZZZZZZZZZZZZZZZ3\nPK'
                       b'\x07\x08\xd1\x9egU\x02\x00\x00\x00\x02\x00\x00\x00PK\x01\x02\x00\x00\x00\x00\x08'
                       b'\x08\x00\x00\x00\x00\x00\x00 \xbd\xd7\xb0\x99\x00\x00\x00\x99\x00\x00\x00\x1b\x00'
                       b'\x00\x00\x00\x00\x00\x00\x00\x00\x00\x00\x00\x00\x00\x00\x00\x00tensor.long.BE.'
                       b'BOM/data.pklPK\x01\x02\x00\x00\x00\x00\x08\x08\x00\x00\x00\x00\x00\x00I\xe2\xfb\xd3'
                       b'\x03\x00\x00\x00\x03\x00\x00\x00\x1c\x00\x00\x00\x00\x00\x00\x00\x00\x00\x00\x00'
                       b'\x00\x00\xe9\x00\x00\x00tensor.long.BE.BOM/byteorderPK\x01\x02\x00\x00\x00\x00'
                       b'\x08\x08\x00\x00\x00\x00\x00\x00\xb9\x1b\x81j\x80\x00\x00\x00\x80\x00\x00\x00\x19'
                       b'\x00\x00\x00\x00\x00\x00\x00\x00\x00\x00\x00\x00\x00S\x01\x00\x00tensor.long.B'
                       b'E.BOM/data/0PK\x01\x02\x00\x00\x00\x00\x08\x08\x00\x00\x00\x00\x00\x00\xd1\x9egU'
                       b'\x02\x00\x00\x00\x02\x00\x00\x00\x1a\x00\x00\x00\x00\x00\x00\x00\x00\x00\x00\x00'
                       b'\x00\x00P\x02\x00\x00tensor.long.BE.BOM/versionPK\x06\x06,\x00\x00\x00\x00\x00\x00'
                       b'\x00\x1e\x03-\x00\x00\x00\x00\x00\x00\x00\x00\x00\x04\x00\x00\x00\x00\x00\x00\x00'
                       b'\x04\x00\x00\x00\x00\x00\x00\x00"\x01\x00\x00\x00\x00\x00\x00\xd2\x02\x00\x00'
                       b'\x00\x00\x00\x00PK\x06\x07\x00\x00\x00\x00\xf4\x03\x00\x00\x00\x00\x00\x00\x01\x00'
                       b'\x00\x00PK\x05\x06\x00\x00\x00\x00\x04\x00\x04\x00"\x01\x00\x00\xd2\x02\x00\x00'
                       b'\x00\x00')

        current_load_endian = get_default_load_endianness()

        buf_le_no_bom = io.BytesIO(data_le_no_bom)
        buf_le_bom = io.BytesIO(data_le_bom)
        buf_be_no_bom = io.BytesIO(data_be_no_bom)
        buf_be_bom = io.BytesIO(data_be_bom)

        try:
            set_default_load_endianness(LoadEndianness.NATIVE)
            tensor_le_no_bom = torch.load(buf_le_no_bom)
            tensor_be_no_bom = torch.load(buf_be_no_bom)
        finally:
            set_default_load_endianness(current_load_endian)

        tensor_le_bom = torch.load(buf_le_bom)
        tensor_be_bom = torch.load(buf_be_bom)

        buf_le_no_bom.seek(0)
        buf_be_no_bom.seek(0)

        try:
            set_default_load_endianness(LoadEndianness.LITTLE)
            tensor_le_no_bom_little = torch.load(buf_le_no_bom)
            tensor_be_no_bom_little = torch.load(buf_be_no_bom)
        finally:
            set_default_load_endianness(current_load_endian)

        buf_le_no_bom.seek(0)
        buf_be_no_bom.seek(0)

        try:
            set_default_load_endianness(LoadEndianness.BIG)
            tensor_le_no_bom_big = torch.load(buf_le_no_bom)
            tensor_be_no_bom_big = torch.load(buf_be_no_bom)
        finally:
            set_default_load_endianness(current_load_endian)

        self.assertTrue(torch.equal(tensor_le_bom, tensor_be_bom))
        self.assertFalse(torch.equal(tensor_le_no_bom, tensor_be_no_bom))
        self.assertTrue(torch.equal(tensor_le_no_bom_little, tensor_le_bom))
        self.assertFalse(torch.equal(tensor_be_no_bom_little, tensor_be_bom))
        self.assertFalse(torch.equal(tensor_le_no_bom_big, tensor_le_bom))
        self.assertTrue(torch.equal(tensor_be_no_bom_big, tensor_be_bom))

        if (sys.byteorder == 'little'):
            self.assertTrue(torch.equal(tensor_le_no_bom, tensor_le_bom))
            self.assertTrue(torch.equal(tensor_le_no_bom, tensor_be_bom))
            self.assertFalse(torch.equal(tensor_be_no_bom, tensor_le_bom))
            self.assertFalse(torch.equal(tensor_be_no_bom, tensor_be_bom))
        else:
            self.assertFalse(torch.equal(tensor_le_no_bom, tensor_le_bom))
            self.assertFalse(torch.equal(tensor_le_no_bom, tensor_be_bom))
            self.assertTrue(torch.equal(tensor_be_no_bom, tensor_le_bom))
            self.assertTrue(torch.equal(tensor_be_no_bom, tensor_be_bom))

    def test_serialization_load_bom_data_int(self):
        # 1. Generated on LE system using following commands:
        #
        # import torch
        #
        # x = torch.randint(-2147483648, 2147483648, [4, 4], dtype=torch.int)
        #
        # torch.save(x, "tensor.int.LE.pt", _disable_byteorder_record=True)
        # torch.save(x, "tensor.int.LE.BOM.pt")
        #
        # print(x)
        #
        # 2. After that it is resaved on BE system with following commands:
        #
        # import torch
        #
        # x = torch.load('tensor.int.LE.BOM.pt')
        #
        # torch.save(x, 'tensor.int.BE.pt', _disable_byteorder_record=True)
        # torch.save(x, 'tensor.int.BE.BOM.pt')
        #
        # print(x)
        #
        # Following commands and a bit of manual work were used to produce python bytes from resulting files:
        #
        # file = open('filename', 'rb')
        # data = file.read()
        # file.close()
        # print("\n".join(textwrap.wrap(str(data), 80)))
        #
        # BOM in this context is used as Byte Order Mark.
        #
        data_le_no_bom = (b'PK\x03\x04\x00\x00\x08\x08\x00\x00\x00\x00\x00\x00\x00\x00\x00\x00\x00\x00\x00'
                          b'\x00\x00\x00\x00\x00\x16\x00\x0c\x00tensor.int.LE/data.pklFB\x08\x00ZZZZZZZZ\x80'
                          b'\x02ctorch._utils\n_rebuild_tensor_v2\nq\x00((X\x07\x00\x00\x00storageq\x01ctorc'
                          b'h\nIntStorage\nq\x02X\x01\x00\x00\x000q\x03X\x03\x00\x00\x00cpuq\x04K\x10tq\x05Q'
                          b'K\x00K\x04K\x04\x86q\x06K\x04K\x01\x86q\x07\x89ccollections\nOrderedDict\nq\x08)'
                          b'Rq\ttq\nRq\x0b.PK\x07\x08\xdd\xa0\'\xa8\x98\x00\x00\x00\x98\x00\x00\x00PK\x03\x04'
                          b'\x00\x00\x08\x08\x00\x00\x00\x00\x00\x00\x00\x00\x00\x00\x00\x00\x00\x00\x00\x00'
                          b'\x00\x00\x14\x00&\x00tensor.int.LE/data/0FB"\x00ZZZZZZZZZZZZZZZZZZZZZZZZZZZZZZZ'
                          b'ZZZ\xf6\x19\x95i\xfaL\x1f\t%\xa3\r\xb8\xe5\xcfN\xe2\xa2\xc7\x8f\xb4\xfd\xf5(2\xe3'
                          b'YX\xf5\x1dhO}\xeb\xba\xcf\x02\x8b\x84\xdd>L\xbc(\xc7\x92Q\x98\xa6\x1aQ^w\xea\x93'
                          b'2>\xad\x87D\xdd\x9el\xb6\x15PK\x07\x08W\x1c\xcd\x19@\x00\x00\x00@\x00\x00\x00PK'
                          b'\x03\x04\x00\x00\x08\x08\x00\x00\x00\x00\x00\x00\x00\x00\x00\x00\x00\x00\x00\x00'
                          b'\x00\x00\x00\x00\x15\x00=\x00tensor.int.LE/versionFB9\x00ZZZZZZZZZZZZZZZZZZZZZZZ'
                          b'ZZZZZZZZZZZZZZZZZZZZZZZZZZZZZZZZZZ3\nPK\x07\x08\xd1\x9egU\x02\x00\x00\x00\x02\x00'
                          b'\x00\x00PK\x01\x02\x00\x00\x00\x00\x08\x08\x00\x00\x00\x00\x00\x00\xdd\xa0\'\xa8'
                          b'\x98\x00\x00\x00\x98\x00\x00\x00\x16\x00\x00\x00\x00\x00\x00\x00\x00\x00\x00\x00'
                          b'\x00\x00\x00\x00\x00\x00tensor.int.LE/data.pklPK\x01\x02\x00\x00\x00\x00\x08\x08'
                          b'\x00\x00\x00\x00\x00\x00W\x1c\xcd\x19@\x00\x00\x00@\x00\x00\x00\x14\x00\x00\x00'
                          b'\x00\x00\x00\x00\x00\x00\x00\x00\x00\x00\xe8\x00\x00\x00tensor.int.LE/data/0PK\x01'
                          b'\x02\x00\x00\x00\x00\x08\x08\x00\x00\x00\x00\x00\x00\xd1\x9egU\x02\x00\x00\x00'
                          b'\x02\x00\x00\x00\x15\x00\x00\x00\x00\x00\x00\x00\x00\x00\x00\x00\x00\x00\x90\x01'
                          b'\x00\x00tensor.int.LE/versionPK\x06\x06,\x00\x00\x00\x00\x00\x00\x00\x1e\x03-\x00'
                          b'\x00\x00\x00\x00\x00\x00\x00\x00\x03\x00\x00\x00\x00\x00\x00\x00\x03\x00\x00\x00'
                          b'\x00\x00\x00\x00\xc9\x00\x00\x00\x00\x00\x00\x00\x12\x02\x00\x00\x00\x00\x00\x00'
                          b'PK\x06\x07\x00\x00\x00\x00\xdb\x02\x00\x00\x00\x00\x00\x00\x01\x00\x00\x00PK\x05'
                          b'\x06\x00\x00\x00\x00\x03\x00\x03\x00\xc9\x00\x00\x00\x12\x02\x00\x00\x00\x00')

        data_le_bom = (b"PK\x03\x04\x00\x00\x08\x08\x00\x00\x00\x00\x00\x00\x00\x00\x00\x00\x00\x00\x00"
                       b"\x00\x00\x00\x00\x00\x1a\x00\x08\x00tensor.int.LE.BOM/data.pklFB\x04\x00ZZZZ\x80"
                       b"\x02ctorch._utils\n_rebuild_tensor_v2\nq\x00((X\x07\x00\x00\x00storageq\x01ctorc"
                       b"h\nIntStorage\nq\x02X\x01\x00\x00\x000q\x03X\x03\x00\x00\x00cpuq\x04K\x10tq\x05Q"
                       b"K\x00K\x04K\x04\x86q\x06K\x04K\x01\x86q\x07\x89ccollections\nOrderedDict\nq\x08)"
                       b"Rq\ttq\nRq\x0b.PK\x07\x08\xdd\xa0'\xa8\x98\x00\x00\x00\x98\x00\x00\x00PK\x03\x04"
                       b"\x00\x00\x08\x08\x00\x00\x00\x00\x00\x00\x00\x00\x00\x00\x00\x00\x00\x00\x00\x00"
                       b"\x00\x00\x1b\x00\x1f\x00tensor.int.LE.BOM/byteorderFB\x1b\x00ZZZZZZZZZZZZZZZZZZZ"
                       b"ZZZZZZZZlittlePK\x07\x08\x85=\xe3\x19\x06\x00\x00\x00\x06\x00\x00\x00PK\x03\x04\x00"
                       b"\x00\x08\x08\x00\x00\x00\x00\x00\x00\x00\x00\x00\x00\x00\x00\x00\x00\x00\x00\x00"
                       b"\x00\x18\x004\x00tensor.int.LE.BOM/data/0FB0\x00ZZZZZZZZZZZZZZZZZZZZZZZZZZZZZ"
                       b"ZZZZZZZZZZZZZZZZZZZ\xf6\x19\x95i\xfaL\x1f\t%\xa3\r\xb8\xe5\xcfN\xe2\xa2\xc7\x8f\xb4"
                       b"\xfd\xf5(2\xe3YX\xf5\x1dhO}\xeb\xba\xcf\x02\x8b\x84\xdd>L\xbc(\xc7\x92Q\x98\xa6"
                       b"\x1aQ^w\xea\x932>\xad\x87D\xdd\x9el\xb6\x15PK\x07\x08W\x1c\xcd\x19@\x00\x00\x00"
                       b"@\x00\x00\x00PK\x03\x04\x00\x00\x08\x08\x00\x00\x00\x00\x00\x00\x00\x00\x00\x00"
                       b"\x00\x00\x00\x00\x00\x00\x00\x00\x19\x009\x00tensor.int.LE.BOM/versionFB5\x00ZZZ"
                       b"ZZZZZZZZZZZZZZZZZZZZZZZZZZZZZZZZZZZZZZZZZZZZZZZZZZ3\nPK\x07\x08\xd1\x9egU\x02\x00"
                       b"\x00\x00\x02\x00\x00\x00PK\x01\x02\x00\x00\x00\x00\x08\x08\x00\x00\x00\x00\x00\x00"
                       b"\xdd\xa0'\xa8\x98\x00\x00\x00\x98\x00\x00\x00\x1a\x00\x00\x00\x00\x00\x00\x00"
                       b"\x00\x00\x00\x00\x00\x00\x00\x00\x00\x00tensor.int.LE.BOM/data.pklPK\x01\x02\x00"
                       b"\x00\x00\x00\x08\x08\x00\x00\x00\x00\x00\x00\x85=\xe3\x19\x06\x00\x00\x00\x06\x00"
                       b"\x00\x00\x1b\x00\x00\x00\x00\x00\x00\x00\x00\x00\x00\x00\x00\x00\xe8\x00\x00\x00"
                       b"tensor.int.LE.BOM/byteorderPK\x01\x02\x00\x00\x00\x00\x08\x08\x00\x00\x00\x00\x00"
                       b"\x00W\x1c\xcd\x19@\x00\x00\x00@\x00\x00\x00\x18\x00\x00\x00\x00\x00\x00\x00\x00"
                       b"\x00\x00\x00\x00\x00V\x01\x00\x00tensor.int.LE.BOM/data/0PK\x01\x02\x00\x00\x00"
                       b"\x00\x08\x08\x00\x00\x00\x00\x00\x00\xd1\x9egU\x02\x00\x00\x00\x02\x00\x00\x00\x19"
                       b"\x00\x00\x00\x00\x00\x00\x00\x00\x00\x00\x00\x00\x00\x10\x02\x00\x00tensor.int"
                       b".LE.BOM/versionPK\x06\x06,\x00\x00\x00\x00\x00\x00\x00\x1e\x03-\x00\x00\x00\x00\x00"
                       b"\x00\x00\x00\x00\x04\x00\x00\x00\x00\x00\x00\x00\x04\x00\x00\x00\x00\x00\x00\x00"
                       b"\x1e\x01\x00\x00\x00\x00\x00\x00\x92\x02\x00\x00\x00\x00\x00\x00PK\x06\x07\x00"
                       b"\x00\x00\x00\xb0\x03\x00\x00\x00\x00\x00\x00\x01\x00\x00\x00PK\x05\x06\x00\x00\x00"
                       b"\x00\x04\x00\x04\x00\x1e\x01\x00\x00\x92\x02\x00\x00\x00\x00")

        data_be_no_bom = (b'PK\x03\x04\x00\x00\x08\x08\x00\x00\x00\x00\x00\x00\x00\x00\x00\x00\x00\x00\x00'
                          b'\x00\x00\x00\x00\x00\x16\x00\x0c\x00tensor.int.BE/data.pklFB\x08\x00ZZZZZZZZ\x80'
                          b'\x02ctorch._utils\n_rebuild_tensor_v2\nq\x00((X\x07\x00\x00\x00storageq\x01ctorc'
                          b'h\nIntStorage\nq\x02X\x01\x00\x00\x000q\x03X\x03\x00\x00\x00cpuq\x04K\x10tq\x05Q'
                          b'K\x00K\x04K\x04\x86q\x06K\x04K\x01\x86q\x07\x89ccollections\nOrderedDict\nq\x08)'
                          b'Rq\ttq\nRq\x0b.PK\x07\x08\xdd\xa0\'\xa8\x98\x00\x00\x00\x98\x00\x00\x00PK\x03\x04'
                          b'\x00\x00\x08\x08\x00\x00\x00\x00\x00\x00\x00\x00\x00\x00\x00\x00\x00\x00\x00\x00'
                          b'\x00\x00\x14\x00&\x00tensor.int.BE/data/0FB"\x00ZZZZZZZZZZZZZZZZZZZZZZZZZZZZZZZ'
                          b'ZZZi\x95\x19\xf6\t\x1fL\xfa\xb8\r\xa3%\xe2N\xcf\xe5\xb4\x8f\xc7\xa22(\xf5\xfd\xf5'
                          b'XY\xe3}Oh\x1d\x02\xcf\xba\xeb>\xdd\x84\x8b\xc7(\xbcL\xa6\x98Q\x92w^Q\x1a>2\x93\xea'
                          b'\xddD\x87\xad\x15\xb6l\x9ePK\x07\x08rq\x19^@\x00\x00\x00@\x00\x00\x00PK\x03\x04'
                          b'\x00\x00\x08\x08\x00\x00\x00\x00\x00\x00\x00\x00\x00\x00\x00\x00\x00\x00\x00\x00'
                          b'\x00\x00\x15\x00=\x00tensor.int.BE/versionFB9\x00ZZZZZZZZZZZZZZZZZZZZZZZZZZZZZ'
                          b'ZZZZZZZZZZZZZZZZZZZZZZZZZZZZ3\nPK\x07\x08\xd1\x9egU\x02\x00\x00\x00\x02\x00\x00\x00'
                          b'PK\x01\x02\x00\x00\x00\x00\x08\x08\x00\x00\x00\x00\x00\x00\xdd\xa0\'\xa8\x98\x00'
                          b'\x00\x00\x98\x00\x00\x00\x16\x00\x00\x00\x00\x00\x00\x00\x00\x00\x00\x00\x00\x00'
                          b'\x00\x00\x00\x00tensor.int.BE/data.pklPK\x01\x02\x00\x00\x00\x00\x08\x08\x00\x00'
                          b'\x00\x00\x00\x00rq\x19^@\x00\x00\x00@\x00\x00\x00\x14\x00\x00\x00\x00\x00\x00'
                          b'\x00\x00\x00\x00\x00\x00\x00\xe8\x00\x00\x00tensor.int.BE/data/0PK\x01\x02\x00\x00'
                          b'\x00\x00\x08\x08\x00\x00\x00\x00\x00\x00\xd1\x9egU\x02\x00\x00\x00\x02\x00\x00'
                          b'\x00\x15\x00\x00\x00\x00\x00\x00\x00\x00\x00\x00\x00\x00\x00\x90\x01\x00\x00tens'
                          b'or.int.BE/versionPK\x06\x06,\x00\x00\x00\x00\x00\x00\x00\x1e\x03-\x00\x00\x00\x00'
                          b'\x00\x00\x00\x00\x00\x03\x00\x00\x00\x00\x00\x00\x00\x03\x00\x00\x00\x00\x00\x00'
                          b'\x00\xc9\x00\x00\x00\x00\x00\x00\x00\x12\x02\x00\x00\x00\x00\x00\x00PK\x06\x07\x00'
                          b'\x00\x00\x00\xdb\x02\x00\x00\x00\x00\x00\x00\x01\x00\x00\x00PK\x05\x06\x00\x00'
                          b'\x00\x00\x03\x00\x03\x00\xc9\x00\x00\x00\x12\x02\x00\x00\x00\x00')

        data_be_bom = (b"PK\x03\x04\x00\x00\x08\x08\x00\x00\x00\x00\x00\x00\x00\x00\x00\x00\x00\x00\x00"
                       b"\x00\x00\x00\x00\x00\x1a\x00\x08\x00tensor.int.BE.BOM/data.pklFB\x04\x00ZZZZ\x80"
                       b"\x02ctorch._utils\n_rebuild_tensor_v2\nq\x00((X\x07\x00\x00\x00storageq\x01ctorc"
                       b"h\nIntStorage\nq\x02X\x01\x00\x00\x000q\x03X\x03\x00\x00\x00cpuq\x04K\x10tq\x05Q"
                       b"K\x00K\x04K\x04\x86q\x06K\x04K\x01\x86q\x07\x89ccollections\nOrderedDict\nq\x08)"
                       b"Rq\ttq\nRq\x0b.PK\x07\x08\xdd\xa0'\xa8\x98\x00\x00\x00\x98\x00\x00\x00PK\x03\x04"
                       b"\x00\x00\x08\x08\x00\x00\x00\x00\x00\x00\x00\x00\x00\x00\x00\x00\x00\x00\x00\x00"
                       b"\x00\x00\x1b\x00\x1f\x00tensor.int.BE.BOM/byteorderFB\x1b\x00ZZZZZZZZZZZZZZZZZZZ"
                       b"ZZZZZZZZbigPK\x07\x08I\xe2\xfb\xd3\x03\x00\x00\x00\x03\x00\x00\x00PK\x03\x04\x00"
                       b"\x00\x08\x08\x00\x00\x00\x00\x00\x00\x00\x00\x00\x00\x00\x00\x00\x00\x00\x00\x00"
                       b"\x00\x18\x007\x00tensor.int.BE.BOM/data/0FB3\x00ZZZZZZZZZZZZZZZZZZZZZZZZZZZZZZZZ"
                       b"ZZZZZZZZZZZZZZZZZZZi\x95\x19\xf6\t\x1fL\xfa\xb8\r\xa3%\xe2N\xcf\xe5\xb4\x8f\xc7\xa2"
                       b"2(\xf5\xfd\xf5XY\xe3}Oh\x1d\x02\xcf\xba\xeb>\xdd\x84\x8b\xc7(\xbcL\xa6\x98Q\x92"
                       b"w^Q\x1a>2\x93\xea\xddD\x87\xad\x15\xb6l\x9ePK\x07\x08rq\x19^@\x00\x00\x00@\x00"
                       b"\x00\x00PK\x03\x04\x00\x00\x08\x08\x00\x00\x00\x00\x00\x00\x00\x00\x00\x00\x00\x00"
                       b"\x00\x00\x00\x00\x00\x00\x19\x009\x00tensor.int.BE.BOM/versionFB5\x00ZZZZZZZZZ"
                       b"ZZZZZZZZZZZZZZZZZZZZZZZZZZZZZZZZZZZZZZZZZZZZ3\nPK\x07\x08\xd1\x9egU\x02\x00\x00\x00"
                       b"\x02\x00\x00\x00PK\x01\x02\x00\x00\x00\x00\x08\x08\x00\x00\x00\x00\x00\x00\xdd"
                       b"\xa0'\xa8\x98\x00\x00\x00\x98\x00\x00\x00\x1a\x00\x00\x00\x00\x00\x00\x00\x00\x00"
                       b"\x00\x00\x00\x00\x00\x00\x00\x00tensor.int.BE.BOM/data.pklPK\x01\x02\x00\x00\x00"
                       b"\x00\x08\x08\x00\x00\x00\x00\x00\x00I\xe2\xfb\xd3\x03\x00\x00\x00\x03\x00\x00\x00"
                       b"\x1b\x00\x00\x00\x00\x00\x00\x00\x00\x00\x00\x00\x00\x00\xe8\x00\x00\x00tenso"
                       b"r.int.BE.BOM/byteorderPK\x01\x02\x00\x00\x00\x00\x08\x08\x00\x00\x00\x00\x00\x00"
                       b"rq\x19^@\x00\x00\x00@\x00\x00\x00\x18\x00\x00\x00\x00\x00\x00\x00\x00\x00\x00\x00"
                       b"\x00\x00S\x01\x00\x00tensor.int.BE.BOM/data/0PK\x01\x02\x00\x00\x00\x00\x08\x08"
                       b"\x00\x00\x00\x00\x00\x00\xd1\x9egU\x02\x00\x00\x00\x02\x00\x00\x00\x19\x00\x00\x00"
                       b"\x00\x00\x00\x00\x00\x00\x00\x00\x00\x00\x10\x02\x00\x00tensor.int.BE.BOM/vers"
                       b"ionPK\x06\x06,\x00\x00\x00\x00\x00\x00\x00\x1e\x03-\x00\x00\x00\x00\x00\x00\x00\x00"
                       b"\x00\x04\x00\x00\x00\x00\x00\x00\x00\x04\x00\x00\x00\x00\x00\x00\x00\x1e\x01\x00"
                       b"\x00\x00\x00\x00\x00\x92\x02\x00\x00\x00\x00\x00\x00PK\x06\x07\x00\x00\x00\x00"
                       b"\xb0\x03\x00\x00\x00\x00\x00\x00\x01\x00\x00\x00PK\x05\x06\x00\x00\x00\x00\x04\x00"
                       b"\x04\x00\x1e\x01\x00\x00\x92\x02\x00\x00\x00\x00")

        current_load_endian = get_default_load_endianness()

        buf_le_no_bom = io.BytesIO(data_le_no_bom)
        buf_le_bom = io.BytesIO(data_le_bom)
        buf_be_no_bom = io.BytesIO(data_be_no_bom)
        buf_be_bom = io.BytesIO(data_be_bom)

        try:
            set_default_load_endianness(LoadEndianness.NATIVE)
            tensor_le_no_bom = torch.load(buf_le_no_bom)
            tensor_be_no_bom = torch.load(buf_be_no_bom)
        finally:
            set_default_load_endianness(current_load_endian)

        tensor_le_bom = torch.load(buf_le_bom)
        tensor_be_bom = torch.load(buf_be_bom)

        buf_le_no_bom.seek(0)
        buf_be_no_bom.seek(0)

        try:
            set_default_load_endianness(LoadEndianness.LITTLE)
            tensor_le_no_bom_little = torch.load(buf_le_no_bom)
            tensor_be_no_bom_little = torch.load(buf_be_no_bom)
        finally:
            set_default_load_endianness(current_load_endian)

        buf_le_no_bom.seek(0)
        buf_be_no_bom.seek(0)

        try:
            set_default_load_endianness(LoadEndianness.BIG)
            tensor_le_no_bom_big = torch.load(buf_le_no_bom)
            tensor_be_no_bom_big = torch.load(buf_be_no_bom)
        finally:
            set_default_load_endianness(current_load_endian)

        self.assertTrue(torch.equal(tensor_le_bom, tensor_be_bom))
        self.assertFalse(torch.equal(tensor_le_no_bom, tensor_be_no_bom))
        self.assertTrue(torch.equal(tensor_le_no_bom_little, tensor_le_bom))
        self.assertFalse(torch.equal(tensor_be_no_bom_little, tensor_be_bom))
        self.assertFalse(torch.equal(tensor_le_no_bom_big, tensor_le_bom))
        self.assertTrue(torch.equal(tensor_be_no_bom_big, tensor_be_bom))

        if (sys.byteorder == 'little'):
            self.assertTrue(torch.equal(tensor_le_no_bom, tensor_le_bom))
            self.assertTrue(torch.equal(tensor_le_no_bom, tensor_be_bom))
            self.assertFalse(torch.equal(tensor_be_no_bom, tensor_le_bom))
            self.assertFalse(torch.equal(tensor_be_no_bom, tensor_be_bom))
        else:
            self.assertFalse(torch.equal(tensor_le_no_bom, tensor_le_bom))
            self.assertFalse(torch.equal(tensor_le_no_bom, tensor_be_bom))
            self.assertTrue(torch.equal(tensor_be_no_bom, tensor_le_bom))
            self.assertTrue(torch.equal(tensor_be_no_bom, tensor_be_bom))

    def test_serialization_load_bom_data_int16(self):
        # 1. Generated on LE system using following commands:
        #
        # import torch
        #
        # x = torch.randint(-32768, 32768, [4, 4], dtype=torch.int16)
        #
        # torch.save(x, "tensor.int16.LE.pt", _disable_byteorder_record=True)
        # torch.save(x, "tensor.int16.LE.BOM.pt")
        #
        # print(x)
        #
        # 2. After that it is resaved on BE system with following commands:
        #
        # import torch
        #
        # x = torch.load('tensor.int16.LE.BOM.pt')
        #
        # torch.save(x, 'tensor.int16.BE.pt', _disable_byteorder_record=True)
        # torch.save(x, 'tensor.int16.BE.BOM.pt')
        #
        # print(x)
        #
        # Following commands and a bit of manual work were used to produce python bytes from resulting files:
        #
        # file = open('filename', 'rb')
        # data = file.read()
        # file.close()
        # print("\n".join(textwrap.wrap(str(data), 80)))
        #
        # BOM in this context is used as Byte Order Mark.
        #
        data_le_no_bom = (b'PK\x03\x04\x00\x00\x08\x08\x00\x00\x00\x00\x00\x00\x00\x00\x00\x00\x00\x00\x00'
                          b'\x00\x00\x00\x00\x00\x18\x00\n\x00tensor.int16.LE/data.pklFB\x06\x00ZZZZZZ\x80\x02'
                          b'ctorch._utils\n_rebuild_tensor_v2\nq\x00((X\x07\x00\x00\x00storageq\x01ctorch\n'
                          b'ShortStorage\nq\x02X\x01\x00\x00\x000q\x03X\x03\x00\x00\x00cpuq\x04K\x10tq\x05Q'
                          b'K\x00K\x04K\x04\x86q\x06K\x04K\x01\x86q\x07\x89ccollections\nOrderedDict\nq\x08)'
                          b'Rq\ttq\nRq\x0b.PK\x07\x08\xf6\xc8K\xd8\x9a\x00\x00\x00\x9a\x00\x00\x00PK\x03\x04'
                          b'\x00\x00\x08\x08\x00\x00\x00\x00\x00\x00\x00\x00\x00\x00\x00\x00\x00\x00\x00\x00'
                          b'\x00\x00\x16\x00"\x00tensor.int16.LE/data/0FB\x1e\x00ZZZZZZZZZZZZZZZZZZZZZZZZZZZ'
                          b'ZZZO\xa4\x9bJ_Z-\xa5#\xf1y\xef\xb1@\x061"\xe3\x83\x07;\x83\x80\x08\xf1\x18q\xf6\xfe'
                          b'\xf3\xc9,PK\x07\x08\xa0\x98\xd9\xdf \x00\x00\x00 \x00\x00\x00PK\x03\x04\x00\x00'
                          b'\x08\x08\x00\x00\x00\x00\x00\x00\x00\x00\x00\x00\x00\x00\x00\x00\x00\x00\x00\x00'
                          b'\x17\x00\x1b\x00tensor.int16.LE/versionFB\x17\x00ZZZZZZZZZZZZZZZZZZZZZZZ3\nPK\x07'
                          b'\x08\xd1\x9egU\x02\x00\x00\x00\x02\x00\x00\x00PK\x01\x02\x00\x00\x00\x00\x08\x08'
                          b'\x00\x00\x00\x00\x00\x00\xf6\xc8K\xd8\x9a\x00\x00\x00\x9a\x00\x00\x00\x18\x00'
                          b'\x00\x00\x00\x00\x00\x00\x00\x00\x00\x00\x00\x00\x00\x00\x00\x00tensor.int16.LE/'
                          b'data.pklPK\x01\x02\x00\x00\x00\x00\x08\x08\x00\x00\x00\x00\x00\x00\xa0\x98\xd9\xdf'
                          b' \x00\x00\x00 \x00\x00\x00\x16\x00\x00\x00\x00\x00\x00\x00\x00\x00\x00\x00\x00'
                          b'\x00\xea\x00\x00\x00tensor.int16.LE/data/0PK\x01\x02\x00\x00\x00\x00\x08\x08\x00'
                          b'\x00\x00\x00\x00\x00\xd1\x9egU\x02\x00\x00\x00\x02\x00\x00\x00\x17\x00\x00\x00\x00'
                          b'\x00\x00\x00\x00\x00\x00\x00\x00\x00p\x01\x00\x00tensor.int16.LE/versionPK\x06'
                          b'\x06,\x00\x00\x00\x00\x00\x00\x00\x1e\x03-\x00\x00\x00\x00\x00\x00\x00\x00\x00\x03'
                          b'\x00\x00\x00\x00\x00\x00\x00\x03\x00\x00\x00\x00\x00\x00\x00\xcf\x00\x00\x00\x00'
                          b'\x00\x00\x00\xd2\x01\x00\x00\x00\x00\x00\x00PK\x06\x07\x00\x00\x00\x00\xa1\x02'
                          b'\x00\x00\x00\x00\x00\x00\x01\x00\x00\x00PK\x05\x06\x00\x00\x00\x00\x03\x00\x03\x00'
                          b'\xcf\x00\x00\x00\xd2\x01\x00\x00\x00\x00')

        data_le_bom = (b'PK\x03\x04\x00\x00\x08\x08\x00\x00\x00\x00\x00\x00\x00\x00\x00\x00\x00\x00\x00'
                       b'\x00\x00\x00\x00\x00\x1c\x00\x06\x00tensor.int16.LE.BOM/data.pklFB\x02\x00ZZ\x80'
                       b'\x02ctorch._utils\n_rebuild_tensor_v2\nq\x00((X\x07\x00\x00\x00storageq\x01ctorc'
                       b'h\nShortStorage\nq\x02X\x01\x00\x00\x000q\x03X\x03\x00\x00\x00cpuq\x04K\x10tq\x05'
                       b'QK\x00K\x04K\x04\x86q\x06K\x04K\x01\x86q\x07\x89ccollections\nOrderedDict\nq\x08'
                       b')Rq\ttq\nRq\x0b.PK\x07\x08\xf6\xc8K\xd8\x9a\x00\x00\x00\x9a\x00\x00\x00PK\x03\x04'
                       b'\x00\x00\x08\x08\x00\x00\x00\x00\x00\x00\x00\x00\x00\x00\x00\x00\x00\x00\x00\x00'
                       b'\x00\x00\x1d\x00\x1b\x00tensor.int16.LE.BOM/byteorderFB\x17\x00ZZZZZZZZZZZZZZZ'
                       b'ZZZZZZZZlittlePK\x07\x08\x85=\xe3\x19\x06\x00\x00\x00\x06\x00\x00\x00PK\x03\x04\x00'
                       b'\x00\x08\x08\x00\x00\x00\x00\x00\x00\x00\x00\x00\x00\x00\x00\x00\x00\x00\x00\x00'
                       b'\x00\x1a\x002\x00tensor.int16.LE.BOM/data/0FB.\x00ZZZZZZZZZZZZZZZZZZZZZZZZZZZ'
                       b'ZZZZZZZZZZZZZZZZZZZO\xa4\x9bJ_Z-\xa5#\xf1y\xef\xb1@\x061"\xe3\x83\x07;\x83\x80\x08'
                       b'\xf1\x18q\xf6\xfe\xf3\xc9,PK\x07\x08\xa0\x98\xd9\xdf \x00\x00\x00 \x00\x00\x00'
                       b'PK\x03\x04\x00\x00\x08\x08\x00\x00\x00\x00\x00\x00\x00\x00\x00\x00\x00\x00\x00\x00'
                       b'\x00\x00\x00\x00\x1b\x00\x17\x00tensor.int16.LE.BOM/versionFB\x13\x00ZZZZZZZZZ'
                       b'ZZZZZZZZZZ3\nPK\x07\x08\xd1\x9egU\x02\x00\x00\x00\x02\x00\x00\x00PK\x01\x02\x00\x00'
                       b'\x00\x00\x08\x08\x00\x00\x00\x00\x00\x00\xf6\xc8K\xd8\x9a\x00\x00\x00\x9a\x00'
                       b'\x00\x00\x1c\x00\x00\x00\x00\x00\x00\x00\x00\x00\x00\x00\x00\x00\x00\x00\x00\x00'
                       b'tensor.int16.LE.BOM/data.pklPK\x01\x02\x00\x00\x00\x00\x08\x08\x00\x00\x00\x00\x00'
                       b'\x00\x85=\xe3\x19\x06\x00\x00\x00\x06\x00\x00\x00\x1d\x00\x00\x00\x00\x00\x00\x00'
                       b'\x00\x00\x00\x00\x00\x00\xea\x00\x00\x00tensor.int16.LE.BOM/byteorderPK\x01\x02'
                       b'\x00\x00\x00\x00\x08\x08\x00\x00\x00\x00\x00\x00\xa0\x98\xd9\xdf \x00\x00\x00 '
                       b'\x00\x00\x00\x1a\x00\x00\x00\x00\x00\x00\x00\x00\x00\x00\x00\x00\x00V\x01\x00\x00'
                       b'tensor.int16.LE.BOM/data/0PK\x01\x02\x00\x00\x00\x00\x08\x08\x00\x00\x00\x00\x00'
                       b'\x00\xd1\x9egU\x02\x00\x00\x00\x02\x00\x00\x00\x1b\x00\x00\x00\x00\x00\x00\x00\x00'
                       b'\x00\x00\x00\x00\x00\xf0\x01\x00\x00tensor.int16.LE.BOM/versionPK\x06\x06,\x00'
                       b'\x00\x00\x00\x00\x00\x00\x1e\x03-\x00\x00\x00\x00\x00\x00\x00\x00\x00\x04\x00\x00'
                       b'\x00\x00\x00\x00\x00\x04\x00\x00\x00\x00\x00\x00\x00&\x01\x00\x00\x00\x00\x00\x00'
                       b'R\x02\x00\x00\x00\x00\x00\x00PK\x06\x07\x00\x00\x00\x00x\x03\x00\x00\x00\x00\x00'
                       b'\x00\x01\x00\x00\x00PK\x05\x06\x00\x00\x00\x00\x04\x00\x04\x00&\x01\x00\x00R\x02'
                       b'\x00\x00\x00\x00')

        data_be_no_bom = (b'PK\x03\x04\x00\x00\x08\x08\x00\x00\x00\x00\x00\x00\x00\x00\x00\x00\x00\x00\x00'
                          b'\x00\x00\x00\x00\x00\x18\x00\n\x00tensor.int16.BE/data.pklFB\x06\x00ZZZZZZ\x80\x02'
                          b'ctorch._utils\n_rebuild_tensor_v2\nq\x00((X\x07\x00\x00\x00storageq\x01ctorch\n'
                          b'ShortStorage\nq\x02X\x01\x00\x00\x000q\x03X\x03\x00\x00\x00cpuq\x04K\x10tq\x05Q'
                          b'K\x00K\x04K\x04\x86q\x06K\x04K\x01\x86q\x07\x89ccollections\nOrderedDict\nq\x08)'
                          b'Rq\ttq\nRq\x0b.PK\x07\x08\xf6\xc8K\xd8\x9a\x00\x00\x00\x9a\x00\x00\x00PK\x03\x04'
                          b'\x00\x00\x08\x08\x00\x00\x00\x00\x00\x00\x00\x00\x00\x00\x00\x00\x00\x00\x00\x00'
                          b'\x00\x00\x16\x00"\x00tensor.int16.BE/data/0FB\x1e\x00ZZZZZZZZZZZZZZZZZZZZZZZZZZZ'
                          b'ZZZ\xa4OJ\x9bZ_\xa5-\xf1#\xefy@\xb11\x06\xe3"\x07\x83\x83;\x08\x80\x18\xf1\xf6q\xf3'
                          b'\xfe,\xc9PK\x07\x08\x8a\xeb\x9b[ \x00\x00\x00 \x00\x00\x00PK\x03\x04\x00\x00\x08'
                          b'\x08\x00\x00\x00\x00\x00\x00\x00\x00\x00\x00\x00\x00\x00\x00\x00\x00\x00\x00\x17'
                          b'\x00\x1b\x00tensor.int16.BE/versionFB\x17\x00ZZZZZZZZZZZZZZZZZZZZZZZ3\nPK\x07'
                          b'\x08\xd1\x9egU\x02\x00\x00\x00\x02\x00\x00\x00PK\x01\x02\x00\x00\x00\x00\x08\x08'
                          b'\x00\x00\x00\x00\x00\x00\xf6\xc8K\xd8\x9a\x00\x00\x00\x9a\x00\x00\x00\x18\x00\x00'
                          b'\x00\x00\x00\x00\x00\x00\x00\x00\x00\x00\x00\x00\x00\x00\x00tensor.int16.BE/dat'
                          b'a.pklPK\x01\x02\x00\x00\x00\x00\x08\x08\x00\x00\x00\x00\x00\x00\x8a\xeb\x9b[ '
                          b'\x00\x00\x00 \x00\x00\x00\x16\x00\x00\x00\x00\x00\x00\x00\x00\x00\x00\x00\x00\x00'
                          b'\xea\x00\x00\x00tensor.int16.BE/data/0PK\x01\x02\x00\x00\x00\x00\x08\x08\x00\x00'
                          b'\x00\x00\x00\x00\xd1\x9egU\x02\x00\x00\x00\x02\x00\x00\x00\x17\x00\x00\x00\x00\x00'
                          b'\x00\x00\x00\x00\x00\x00\x00\x00p\x01\x00\x00tensor.int16.BE/versionPK\x06\x06'
                          b',\x00\x00\x00\x00\x00\x00\x00\x1e\x03-\x00\x00\x00\x00\x00\x00\x00\x00\x00\x03\x00'
                          b'\x00\x00\x00\x00\x00\x00\x03\x00\x00\x00\x00\x00\x00\x00\xcf\x00\x00\x00\x00\x00'
                          b'\x00\x00\xd2\x01\x00\x00\x00\x00\x00\x00PK\x06\x07\x00\x00\x00\x00\xa1\x02\x00'
                          b'\x00\x00\x00\x00\x00\x01\x00\x00\x00PK\x05\x06\x00\x00\x00\x00\x03\x00\x03\x00\xcf'
                          b'\x00\x00\x00\xd2\x01\x00\x00\x00\x00')

        data_be_bom = (b'PK\x03\x04\x00\x00\x08\x08\x00\x00\x00\x00\x00\x00\x00\x00\x00\x00\x00\x00\x00'
                       b'\x00\x00\x00\x00\x00\x1c\x00\x06\x00tensor.int16.BE.BOM/data.pklFB\x02\x00ZZ\x80'
                       b'\x02ctorch._utils\n_rebuild_tensor_v2\nq\x00((X\x07\x00\x00\x00storageq\x01ctorc'
                       b'h\nShortStorage\nq\x02X\x01\x00\x00\x000q\x03X\x03\x00\x00\x00cpuq\x04K\x10tq\x05'
                       b'QK\x00K\x04K\x04\x86q\x06K\x04K\x01\x86q\x07\x89ccollections\nOrderedDict\nq\x08'
                       b')Rq\ttq\nRq\x0b.PK\x07\x08\xf6\xc8K\xd8\x9a\x00\x00\x00\x9a\x00\x00\x00PK\x03\x04'
                       b'\x00\x00\x08\x08\x00\x00\x00\x00\x00\x00\x00\x00\x00\x00\x00\x00\x00\x00\x00\x00'
                       b'\x00\x00\x1d\x00\x1b\x00tensor.int16.BE.BOM/byteorderFB\x17\x00ZZZZZZZZZZZZZZZ'
                       b'ZZZZZZZZbigPK\x07\x08I\xe2\xfb\xd3\x03\x00\x00\x00\x03\x00\x00\x00PK\x03\x04\x00'
                       b'\x00\x08\x08\x00\x00\x00\x00\x00\x00\x00\x00\x00\x00\x00\x00\x00\x00\x00\x00\x00'
                       b'\x00\x1a\x005\x00tensor.int16.BE.BOM/data/0FB1\x00ZZZZZZZZZZZZZZZZZZZZZZZZZZZZZZ'
                       b'ZZZZZZZZZZZZZZZZZZZ\xa4OJ\x9bZ_\xa5-\xf1#\xefy@\xb11\x06\xe3"\x07\x83\x83;\x08\x80'
                       b'\x18\xf1\xf6q\xf3\xfe,\xc9PK\x07\x08\x8a\xeb\x9b[ \x00\x00\x00 \x00\x00\x00PK\x03'
                       b'\x04\x00\x00\x08\x08\x00\x00\x00\x00\x00\x00\x00\x00\x00\x00\x00\x00\x00\x00\x00'
                       b'\x00\x00\x00\x1b\x00\x17\x00tensor.int16.BE.BOM/versionFB\x13\x00ZZZZZZZZZZZZ'
                       b'ZZZZZZZ3\nPK\x07\x08\xd1\x9egU\x02\x00\x00\x00\x02\x00\x00\x00PK\x01\x02\x00\x00'
                       b'\x00\x00\x08\x08\x00\x00\x00\x00\x00\x00\xf6\xc8K\xd8\x9a\x00\x00\x00\x9a\x00\x00'
                       b'\x00\x1c\x00\x00\x00\x00\x00\x00\x00\x00\x00\x00\x00\x00\x00\x00\x00\x00\x00ten'
                       b'sor.int16.BE.BOM/data.pklPK\x01\x02\x00\x00\x00\x00\x08\x08\x00\x00\x00\x00\x00\x00'
                       b'I\xe2\xfb\xd3\x03\x00\x00\x00\x03\x00\x00\x00\x1d\x00\x00\x00\x00\x00\x00\x00'
                       b'\x00\x00\x00\x00\x00\x00\xea\x00\x00\x00tensor.int16.BE.BOM/byteorderPK\x01\x02\x00'
                       b'\x00\x00\x00\x08\x08\x00\x00\x00\x00\x00\x00\x8a\xeb\x9b[ \x00\x00\x00 \x00\x00'
                       b'\x00\x1a\x00\x00\x00\x00\x00\x00\x00\x00\x00\x00\x00\x00\x00S\x01\x00\x00tenso'
                       b'r.int16.BE.BOM/data/0PK\x01\x02\x00\x00\x00\x00\x08\x08\x00\x00\x00\x00\x00\x00\xd1'
                       b'\x9egU\x02\x00\x00\x00\x02\x00\x00\x00\x1b\x00\x00\x00\x00\x00\x00\x00\x00\x00'
                       b'\x00\x00\x00\x00\xf0\x01\x00\x00tensor.int16.BE.BOM/versionPK\x06\x06,\x00\x00\x00'
                       b'\x00\x00\x00\x00\x1e\x03-\x00\x00\x00\x00\x00\x00\x00\x00\x00\x04\x00\x00\x00'
                       b'\x00\x00\x00\x00\x04\x00\x00\x00\x00\x00\x00\x00&\x01\x00\x00\x00\x00\x00\x00R\x02'
                       b'\x00\x00\x00\x00\x00\x00PK\x06\x07\x00\x00\x00\x00x\x03\x00\x00\x00\x00\x00\x00'
                       b'\x01\x00\x00\x00PK\x05\x06\x00\x00\x00\x00\x04\x00\x04\x00&\x01\x00\x00R\x02\x00'
                       b'\x00\x00\x00')

        current_load_endian = get_default_load_endianness()

        buf_le_no_bom = io.BytesIO(data_le_no_bom)
        buf_le_bom = io.BytesIO(data_le_bom)
        buf_be_no_bom = io.BytesIO(data_be_no_bom)
        buf_be_bom = io.BytesIO(data_be_bom)

        try:
            set_default_load_endianness(LoadEndianness.NATIVE)
            tensor_le_no_bom = torch.load(buf_le_no_bom)
            tensor_be_no_bom = torch.load(buf_be_no_bom)
        finally:
            set_default_load_endianness(current_load_endian)

        tensor_le_bom = torch.load(buf_le_bom)
        tensor_be_bom = torch.load(buf_be_bom)

        buf_le_no_bom.seek(0)
        buf_be_no_bom.seek(0)

        try:
            set_default_load_endianness(LoadEndianness.LITTLE)
            tensor_le_no_bom_little = torch.load(buf_le_no_bom)
            tensor_be_no_bom_little = torch.load(buf_be_no_bom)
        finally:
            set_default_load_endianness(current_load_endian)

        buf_le_no_bom.seek(0)
        buf_be_no_bom.seek(0)

        try:
            set_default_load_endianness(LoadEndianness.BIG)
            tensor_le_no_bom_big = torch.load(buf_le_no_bom)
            tensor_be_no_bom_big = torch.load(buf_be_no_bom)
        finally:
            set_default_load_endianness(current_load_endian)

        self.assertTrue(torch.equal(tensor_le_bom, tensor_be_bom))
        self.assertFalse(torch.equal(tensor_le_no_bom, tensor_be_no_bom))
        self.assertTrue(torch.equal(tensor_le_no_bom_little, tensor_le_bom))
        self.assertFalse(torch.equal(tensor_be_no_bom_little, tensor_be_bom))
        self.assertFalse(torch.equal(tensor_le_no_bom_big, tensor_le_bom))
        self.assertTrue(torch.equal(tensor_be_no_bom_big, tensor_be_bom))

        if (sys.byteorder == 'little'):
            self.assertTrue(torch.equal(tensor_le_no_bom, tensor_le_bom))
            self.assertTrue(torch.equal(tensor_le_no_bom, tensor_be_bom))
            self.assertFalse(torch.equal(tensor_be_no_bom, tensor_le_bom))
            self.assertFalse(torch.equal(tensor_be_no_bom, tensor_be_bom))
        else:
            self.assertFalse(torch.equal(tensor_le_no_bom, tensor_le_bom))
            self.assertFalse(torch.equal(tensor_le_no_bom, tensor_be_bom))
            self.assertTrue(torch.equal(tensor_be_no_bom, tensor_le_bom))
            self.assertTrue(torch.equal(tensor_be_no_bom, tensor_be_bom))

    def test_serialization_load_bom_data_int8(self):
        # 1. Generated on LE system using following commands:
        #
        # import torch
        #
        # x = torch.randint(-128, 128, [4, 4], dtype=torch.int8)
        #
        # torch.save(x, "tensor.int8.LE.pt", _disable_byteorder_record=True)
        # torch.save(x, "tensor.int8.LE.BOM.pt")
        #
        # print(x)
        #
        # 2. After that it is resaved on BE system with following commands:
        #
        # import torch
        #
        # x = torch.load('tensor.int8.LE.BOM.pt')
        #
        # torch.save(x, 'tensor.int8.BE.pt', _disable_byteorder_record=True)
        # torch.save(x, 'tensor.int8.BE.BOM.pt')
        #
        # print(x)
        #
        # Following commands and a bit of manual work were used to produce python bytes from resulting files:
        #
        # file = open('filename', 'rb')
        # data = file.read()
        # file.close()
        # print("\n".join(textwrap.wrap(str(data), 80)))
        #
        # BOM in this context is used as Byte Order Mark.
        #
        data_le_no_bom = (b'PK\x03\x04\x00\x00\x08\x08\x00\x00\x00\x00\x00\x00\x00\x00\x00\x00\x00\x00\x00'
                          b'\x00\x00\x00\x00\x00\x17\x00\x0b\x00tensor.int8.LE/data.pklFB\x07\x00ZZZZZZZ\x80'
                          b'\x02ctorch._utils\n_rebuild_tensor_v2\nq\x00((X\x07\x00\x00\x00storageq\x01ctorc'
                          b'h\nCharStorage\nq\x02X\x01\x00\x00\x000q\x03X\x03\x00\x00\x00cpuq\x04K\x10tq\x05'
                          b'QK\x00K\x04K\x04\x86q\x06K\x04K\x01\x86q\x07\x89ccollections\nOrderedDict\nq\x08'
                          b')Rq\ttq\nRq\x0b.PK\x07\x08\xdb6\x08\xe7\x99\x00\x00\x00\x99\x00\x00\x00PK\x03\x04'
                          b'\x00\x00\x08\x08\x00\x00\x00\x00\x00\x00\x00\x00\x00\x00\x00\x00\x00\x00\x00\x00'
                          b'\x00\x00\x15\x00$\x00tensor.int8.LE/data/0FB \x00ZZZZZZZZZZZZZZZZZZZZZZZZZZZZZZ'
                          b'ZZ\x9d\x1en\xb4\xe0l"s\x15bs\x8aa\xa0\xc6+PK\x07\x08\xe0\xffgs\x10\x00\x00\x00\x10'
                          b'\x00\x00\x00PK\x03\x04\x00\x00\x08\x08\x00\x00\x00\x00\x00\x00\x00\x00\x00\x00'
                          b'\x00\x00\x00\x00\x00\x00\x00\x00\x16\x00,\x00tensor.int8.LE/versionFB(\x00ZZZZZZ'
                          b'ZZZZZZZZZZZZZZZZZZZZZZZZZZZZZZZZZZ3\nPK\x07\x08\xd1\x9egU\x02\x00\x00\x00\x02\x00'
                          b'\x00\x00PK\x01\x02\x00\x00\x00\x00\x08\x08\x00\x00\x00\x00\x00\x00\xdb6\x08\xe7'
                          b'\x99\x00\x00\x00\x99\x00\x00\x00\x17\x00\x00\x00\x00\x00\x00\x00\x00\x00\x00\x00'
                          b'\x00\x00\x00\x00\x00\x00tensor.int8.LE/data.pklPK\x01\x02\x00\x00\x00\x00\x08\x08'
                          b'\x00\x00\x00\x00\x00\x00\xe0\xffgs\x10\x00\x00\x00\x10\x00\x00\x00\x15\x00\x00\x00'
                          b'\x00\x00\x00\x00\x00\x00\x00\x00\x00\x00\xe9\x00\x00\x00tensor.int8.LE/data/0'
                          b'PK\x01\x02\x00\x00\x00\x00\x08\x08\x00\x00\x00\x00\x00\x00\xd1\x9egU\x02\x00\x00'
                          b'\x00\x02\x00\x00\x00\x16\x00\x00\x00\x00\x00\x00\x00\x00\x00\x00\x00\x00\x00`\x01'
                          b'\x00\x00tensor.int8.LE/versionPK\x06\x06,\x00\x00\x00\x00\x00\x00\x00\x1e\x03-\x00'
                          b'\x00\x00\x00\x00\x00\x00\x00\x00\x03\x00\x00\x00\x00\x00\x00\x00\x03\x00\x00\x00'
                          b'\x00\x00\x00\x00\xcc\x00\x00\x00\x00\x00\x00\x00\xd2\x01\x00\x00\x00\x00\x00\x00'
                          b'PK\x06\x07\x00\x00\x00\x00\x9e\x02\x00\x00\x00\x00\x00\x00\x01\x00\x00\x00PK\x05'
                          b'\x06\x00\x00\x00\x00\x03\x00\x03\x00\xcc\x00\x00\x00\xd2\x01\x00\x00\x00\x00')

        data_le_bom = (b'PK\x03\x04\x00\x00\x08\x08\x00\x00\x00\x00\x00\x00\x00\x00\x00\x00\x00\x00\x00'
                       b'\x00\x00\x00\x00\x00\x1b\x00\x07\x00tensor.int8.LE.BOM/data.pklFB\x03\x00ZZZ\x80'
                       b'\x02ctorch._utils\n_rebuild_tensor_v2\nq\x00((X\x07\x00\x00\x00storageq\x01ctorc'
                       b'h\nCharStorage\nq\x02X\x01\x00\x00\x000q\x03X\x03\x00\x00\x00cpuq\x04K\x10tq\x05'
                       b'QK\x00K\x04K\x04\x86q\x06K\x04K\x01\x86q\x07\x89ccollections\nOrderedDict\nq\x08'
                       b')Rq\ttq\nRq\x0b.PK\x07\x08\xdb6\x08\xe7\x99\x00\x00\x00\x99\x00\x00\x00PK\x03\x04'
                       b'\x00\x00\x08\x08\x00\x00\x00\x00\x00\x00\x00\x00\x00\x00\x00\x00\x00\x00\x00\x00'
                       b'\x00\x00\x1c\x00\x1d\x00tensor.int8.LE.BOM/byteorderFB\x19\x00ZZZZZZZZZZZZZZZZZ'
                       b'ZZZZZZZZlittlePK\x07\x08\x85=\xe3\x19\x06\x00\x00\x00\x06\x00\x00\x00PK\x03\x04\x00'
                       b'\x00\x08\x08\x00\x00\x00\x00\x00\x00\x00\x00\x00\x00\x00\x00\x00\x00\x00\x00\x00'
                       b'\x00\x19\x003\x00tensor.int8.LE.BOM/data/0FB/\x00ZZZZZZZZZZZZZZZZZZZZZZZZZZZZ'
                       b'ZZZZZZZZZZZZZZZZZZZ\x9d\x1en\xb4\xe0l"s\x15bs\x8aa\xa0\xc6+PK\x07\x08\xe0\xffgs\x10'
                       b'\x00\x00\x00\x10\x00\x00\x00PK\x03\x04\x00\x00\x08\x08\x00\x00\x00\x00\x00\x00'
                       b'\x00\x00\x00\x00\x00\x00\x00\x00\x00\x00\x00\x00\x1a\x00(\x00tensor.int8.LE.BOM'
                       b'/versionFB$\x00ZZZZZZZZZZZZZZZZZZZZZZZZZZZZZZZZZZZZ3\nPK\x07\x08\xd1\x9egU\x02\x00'
                       b'\x00\x00\x02\x00\x00\x00PK\x01\x02\x00\x00\x00\x00\x08\x08\x00\x00\x00\x00\x00'
                       b'\x00\xdb6\x08\xe7\x99\x00\x00\x00\x99\x00\x00\x00\x1b\x00\x00\x00\x00\x00\x00\x00'
                       b'\x00\x00\x00\x00\x00\x00\x00\x00\x00\x00tensor.int8.LE.BOM/data.pklPK\x01\x02\x00'
                       b'\x00\x00\x00\x08\x08\x00\x00\x00\x00\x00\x00\x85=\xe3\x19\x06\x00\x00\x00\x06\x00'
                       b'\x00\x00\x1c\x00\x00\x00\x00\x00\x00\x00\x00\x00\x00\x00\x00\x00\xe9\x00\x00\x00'
                       b'tensor.int8.LE.BOM/byteorderPK\x01\x02\x00\x00\x00\x00\x08\x08\x00\x00\x00\x00'
                       b'\x00\x00\xe0\xffgs\x10\x00\x00\x00\x10\x00\x00\x00\x19\x00\x00\x00\x00\x00\x00\x00'
                       b'\x00\x00\x00\x00\x00\x00V\x01\x00\x00tensor.int8.LE.BOM/data/0PK\x01\x02\x00\x00'
                       b'\x00\x00\x08\x08\x00\x00\x00\x00\x00\x00\xd1\x9egU\x02\x00\x00\x00\x02\x00\x00'
                       b'\x00\x1a\x00\x00\x00\x00\x00\x00\x00\x00\x00\x00\x00\x00\x00\xe0\x01\x00\x00ten'
                       b'sor.int8.LE.BOM/versionPK\x06\x06,\x00\x00\x00\x00\x00\x00\x00\x1e\x03-\x00\x00\x00'
                       b'\x00\x00\x00\x00\x00\x00\x04\x00\x00\x00\x00\x00\x00\x00\x04\x00\x00\x00\x00\x00'
                       b'\x00\x00"\x01\x00\x00\x00\x00\x00\x00R\x02\x00\x00\x00\x00\x00\x00PK\x06\x07\x00'
                       b'\x00\x00\x00t\x03\x00\x00\x00\x00\x00\x00\x01\x00\x00\x00PK\x05\x06\x00\x00\x00'
                       b'\x00\x04\x00\x04\x00"\x01\x00\x00R\x02\x00\x00\x00\x00')

        data_be_no_bom = (b'PK\x03\x04\x00\x00\x08\x08\x00\x00\x00\x00\x00\x00\x00\x00\x00\x00\x00\x00\x00'
                          b'\x00\x00\x00\x00\x00\x17\x00\x0b\x00tensor.int8.BE/data.pklFB\x07\x00ZZZZZZZ\x80'
                          b'\x02ctorch._utils\n_rebuild_tensor_v2\nq\x00((X\x07\x00\x00\x00storageq\x01ctorc'
                          b'h\nCharStorage\nq\x02X\x01\x00\x00\x000q\x03X\x03\x00\x00\x00cpuq\x04K\x10tq\x05'
                          b'QK\x00K\x04K\x04\x86q\x06K\x04K\x01\x86q\x07\x89ccollections\nOrderedDict\nq\x08'
                          b')Rq\ttq\nRq\x0b.PK\x07\x08\xdb6\x08\xe7\x99\x00\x00\x00\x99\x00\x00\x00PK\x03\x04'
                          b'\x00\x00\x08\x08\x00\x00\x00\x00\x00\x00\x00\x00\x00\x00\x00\x00\x00\x00\x00\x00'
                          b'\x00\x00\x15\x00$\x00tensor.int8.BE/data/0FB \x00ZZZZZZZZZZZZZZZZZZZZZZZZZZZZZZ'
                          b'ZZ\x9d\x1en\xb4\xe0l"s\x15bs\x8aa\xa0\xc6+PK\x07\x08\xe0\xffgs\x10\x00\x00\x00\x10'
                          b'\x00\x00\x00PK\x03\x04\x00\x00\x08\x08\x00\x00\x00\x00\x00\x00\x00\x00\x00\x00'
                          b'\x00\x00\x00\x00\x00\x00\x00\x00\x16\x00,\x00tensor.int8.BE/versionFB(\x00ZZZZZZ'
                          b'ZZZZZZZZZZZZZZZZZZZZZZZZZZZZZZZZZZ3\nPK\x07\x08\xd1\x9egU\x02\x00\x00\x00\x02\x00'
                          b'\x00\x00PK\x01\x02\x00\x00\x00\x00\x08\x08\x00\x00\x00\x00\x00\x00\xdb6\x08\xe7'
                          b'\x99\x00\x00\x00\x99\x00\x00\x00\x17\x00\x00\x00\x00\x00\x00\x00\x00\x00\x00\x00'
                          b'\x00\x00\x00\x00\x00\x00tensor.int8.BE/data.pklPK\x01\x02\x00\x00\x00\x00\x08\x08'
                          b'\x00\x00\x00\x00\x00\x00\xe0\xffgs\x10\x00\x00\x00\x10\x00\x00\x00\x15\x00\x00\x00'
                          b'\x00\x00\x00\x00\x00\x00\x00\x00\x00\x00\xe9\x00\x00\x00tensor.int8.BE/data/0'
                          b'PK\x01\x02\x00\x00\x00\x00\x08\x08\x00\x00\x00\x00\x00\x00\xd1\x9egU\x02\x00\x00'
                          b'\x00\x02\x00\x00\x00\x16\x00\x00\x00\x00\x00\x00\x00\x00\x00\x00\x00\x00\x00`\x01'
                          b'\x00\x00tensor.int8.BE/versionPK\x06\x06,\x00\x00\x00\x00\x00\x00\x00\x1e\x03-\x00'
                          b'\x00\x00\x00\x00\x00\x00\x00\x00\x03\x00\x00\x00\x00\x00\x00\x00\x03\x00\x00\x00'
                          b'\x00\x00\x00\x00\xcc\x00\x00\x00\x00\x00\x00\x00\xd2\x01\x00\x00\x00\x00\x00\x00'
                          b'PK\x06\x07\x00\x00\x00\x00\x9e\x02\x00\x00\x00\x00\x00\x00\x01\x00\x00\x00PK\x05'
                          b'\x06\x00\x00\x00\x00\x03\x00\x03\x00\xcc\x00\x00\x00\xd2\x01\x00\x00\x00\x00')

        data_be_bom = (b'PK\x03\x04\x00\x00\x08\x08\x00\x00\x00\x00\x00\x00\x00\x00\x00\x00\x00\x00\x00'
                       b'\x00\x00\x00\x00\x00\x1b\x00\x07\x00tensor.int8.BE.BOM/data.pklFB\x03\x00ZZZ\x80'
                       b'\x02ctorch._utils\n_rebuild_tensor_v2\nq\x00((X\x07\x00\x00\x00storageq\x01ctorc'
                       b'h\nCharStorage\nq\x02X\x01\x00\x00\x000q\x03X\x03\x00\x00\x00cpuq\x04K\x10tq\x05'
                       b'QK\x00K\x04K\x04\x86q\x06K\x04K\x01\x86q\x07\x89ccollections\nOrderedDict\nq\x08'
                       b')Rq\ttq\nRq\x0b.PK\x07\x08\xdb6\x08\xe7\x99\x00\x00\x00\x99\x00\x00\x00PK\x03\x04'
                       b'\x00\x00\x08\x08\x00\x00\x00\x00\x00\x00\x00\x00\x00\x00\x00\x00\x00\x00\x00\x00'
                       b'\x00\x00\x1c\x00\x1d\x00tensor.int8.BE.BOM/byteorderFB\x19\x00ZZZZZZZZZZZZZZZZZ'
                       b'ZZZZZZZZbigPK\x07\x08I\xe2\xfb\xd3\x03\x00\x00\x00\x03\x00\x00\x00PK\x03\x04\x00'
                       b'\x00\x08\x08\x00\x00\x00\x00\x00\x00\x00\x00\x00\x00\x00\x00\x00\x00\x00\x00\x00'
                       b'\x00\x19\x006\x00tensor.int8.BE.BOM/data/0FB2\x00ZZZZZZZZZZZZZZZZZZZZZZZZZZZZZZZ'
                       b'ZZZZZZZZZZZZZZZZZZZ\x9d\x1en\xb4\xe0l"s\x15bs\x8aa\xa0\xc6+PK\x07\x08\xe0\xffgs\x10'
                       b'\x00\x00\x00\x10\x00\x00\x00PK\x03\x04\x00\x00\x08\x08\x00\x00\x00\x00\x00\x00'
                       b'\x00\x00\x00\x00\x00\x00\x00\x00\x00\x00\x00\x00\x1a\x00(\x00tensor.int8.BE.BOM'
                       b'/versionFB$\x00ZZZZZZZZZZZZZZZZZZZZZZZZZZZZZZZZZZZZ3\nPK\x07\x08\xd1\x9egU\x02\x00'
                       b'\x00\x00\x02\x00\x00\x00PK\x01\x02\x00\x00\x00\x00\x08\x08\x00\x00\x00\x00\x00'
                       b'\x00\xdb6\x08\xe7\x99\x00\x00\x00\x99\x00\x00\x00\x1b\x00\x00\x00\x00\x00\x00\x00'
                       b'\x00\x00\x00\x00\x00\x00\x00\x00\x00\x00tensor.int8.BE.BOM/data.pklPK\x01\x02\x00'
                       b'\x00\x00\x00\x08\x08\x00\x00\x00\x00\x00\x00I\xe2\xfb\xd3\x03\x00\x00\x00\x03\x00'
                       b'\x00\x00\x1c\x00\x00\x00\x00\x00\x00\x00\x00\x00\x00\x00\x00\x00\xe9\x00\x00\x00'
                       b'tensor.int8.BE.BOM/byteorderPK\x01\x02\x00\x00\x00\x00\x08\x08\x00\x00\x00\x00'
                       b'\x00\x00\xe0\xffgs\x10\x00\x00\x00\x10\x00\x00\x00\x19\x00\x00\x00\x00\x00\x00\x00'
                       b'\x00\x00\x00\x00\x00\x00S\x01\x00\x00tensor.int8.BE.BOM/data/0PK\x01\x02\x00\x00'
                       b'\x00\x00\x08\x08\x00\x00\x00\x00\x00\x00\xd1\x9egU\x02\x00\x00\x00\x02\x00\x00'
                       b'\x00\x1a\x00\x00\x00\x00\x00\x00\x00\x00\x00\x00\x00\x00\x00\xe0\x01\x00\x00ten'
                       b'sor.int8.BE.BOM/versionPK\x06\x06,\x00\x00\x00\x00\x00\x00\x00\x1e\x03-\x00\x00\x00'
                       b'\x00\x00\x00\x00\x00\x00\x04\x00\x00\x00\x00\x00\x00\x00\x04\x00\x00\x00\x00\x00'
                       b'\x00\x00"\x01\x00\x00\x00\x00\x00\x00R\x02\x00\x00\x00\x00\x00\x00PK\x06\x07\x00'
                       b'\x00\x00\x00t\x03\x00\x00\x00\x00\x00\x00\x01\x00\x00\x00PK\x05\x06\x00\x00\x00'
                       b'\x00\x04\x00\x04\x00"\x01\x00\x00R\x02\x00\x00\x00\x00')

        current_load_endian = get_default_load_endianness()

        buf_le_no_bom = io.BytesIO(data_le_no_bom)
        buf_le_bom = io.BytesIO(data_le_bom)
        buf_be_no_bom = io.BytesIO(data_be_no_bom)
        buf_be_bom = io.BytesIO(data_be_bom)

        try:
            set_default_load_endianness(LoadEndianness.NATIVE)
            tensor_le_no_bom = torch.load(buf_le_no_bom)
            tensor_be_no_bom = torch.load(buf_be_no_bom)
        finally:
            set_default_load_endianness(current_load_endian)

        tensor_le_bom = torch.load(buf_le_bom)
        tensor_be_bom = torch.load(buf_be_bom)

        buf_le_no_bom.seek(0)
        buf_be_no_bom.seek(0)

        try:
            set_default_load_endianness(LoadEndianness.LITTLE)
            tensor_le_no_bom_little = torch.load(buf_le_no_bom)
            tensor_be_no_bom_little = torch.load(buf_be_no_bom)
        finally:
            set_default_load_endianness(current_load_endian)

        buf_le_no_bom.seek(0)
        buf_be_no_bom.seek(0)

        try:
            set_default_load_endianness(LoadEndianness.BIG)
            tensor_le_no_bom_big = torch.load(buf_le_no_bom)
            tensor_be_no_bom_big = torch.load(buf_be_no_bom)
        finally:
            set_default_load_endianness(current_load_endian)

        # 1-byte types are same on BE and LE
        self.assertTrue(torch.equal(tensor_le_bom, tensor_be_bom))
        self.assertTrue(torch.equal(tensor_le_no_bom, tensor_be_no_bom))
        self.assertTrue(torch.equal(tensor_le_no_bom, tensor_le_bom))
        self.assertTrue(torch.equal(tensor_le_no_bom, tensor_be_bom))
        self.assertTrue(torch.equal(tensor_be_no_bom, tensor_le_bom))
        self.assertTrue(torch.equal(tensor_be_no_bom, tensor_be_bom))
        self.assertTrue(torch.equal(tensor_le_no_bom_little, tensor_le_bom))
        self.assertTrue(torch.equal(tensor_be_no_bom_little, tensor_be_bom))
        self.assertTrue(torch.equal(tensor_le_no_bom_big, tensor_le_bom))
        self.assertTrue(torch.equal(tensor_be_no_bom_big, tensor_be_bom))

    def test_serialization_load_bom_data_uint8(self):
        # 1. Generated on LE system using following commands:
        #
        # import torch
        #
        # x = torch.randint(0, 256, [4, 4], dtype=torch.uint8)
        #
        # torch.save(x, "tensor.uint8.LE.pt", _disable_byteorder_record=True)
        # torch.save(x, "tensor.uint8.LE.BOM.pt")
        #
        # print(x)
        #
        # 2. After that it is resaved on BE system with following commands:
        #
        # import torch
        #
        # x = torch.load('tensor.uint8.LE.BOM.pt')
        #
        # torch.save(x, 'tensor.uint8.BE.pt', _disable_byteorder_record=True)
        # torch.save(x, 'tensor.uint8.BE.BOM.pt')
        #
        # print(x)
        #
        # Following commands and a bit of manual work were used to produce python bytes from resulting files:
        #
        # file = open('filename', 'rb')
        # data = file.read()
        # file.close()
        # print("\n".join(textwrap.wrap(str(data), 80)))
        #
        # BOM in this context is used as Byte Order Mark.
        #
        data_le_no_bom = (b'PK\x03\x04\x00\x00\x08\x08\x00\x00\x00\x00\x00\x00\x00\x00\x00\x00\x00\x00\x00'
                          b'\x00\x00\x00\x00\x00\x18\x00\n\x00tensor.uint8.LE/data.pklFB\x06\x00ZZZZZZ\x80\x02'
                          b'ctorch._utils\n_rebuild_tensor_v2\nq\x00((X\x07\x00\x00\x00storageq\x01ctorch\n'
                          b'ByteStorage\nq\x02X\x01\x00\x00\x000q\x03X\x03\x00\x00\x00cpuq\x04K\x10tq\x05QK'
                          b'\x00K\x04K\x04\x86q\x06K\x04K\x01\x86q\x07\x89ccollections\nOrderedDict\nq\x08)R'
                          b'q\ttq\nRq\x0b.PK\x07\x08\xff\xb9!\x97\x99\x00\x00\x00\x99\x00\x00\x00PK\x03\x04\x00'
                          b'\x00\x08\x08\x00\x00\x00\x00\x00\x00\x00\x00\x00\x00\x00\x00\x00\x00\x00\x00\x00'
                          b'\x00\x16\x00#\x00tensor.uint8.LE/data/0FB\x1f\x00ZZZZZZZZZZZZZZZZZZZZZZZZZZZZ'
                          b'ZZZ\xf7\xf20\x04\t\x8a!\xbev\xf4\xbe\x0e";\xbb\tPK\x07\x08\xa8\x94#\x08\x10\x00\x00'
                          b'\x00\x10\x00\x00\x00PK\x03\x04\x00\x00\x08\x08\x00\x00\x00\x00\x00\x00\x00\x00'
                          b'\x00\x00\x00\x00\x00\x00\x00\x00\x00\x00\x17\x00+\x00tensor.uint8.LE/versionFB\''
                          b'\x00ZZZZZZZZZZZZZZZZZZZZZZZZZZZZZZZZZZZZZZZ3\nPK\x07\x08\xd1\x9egU\x02\x00\x00\x00'
                          b'\x02\x00\x00\x00PK\x01\x02\x00\x00\x00\x00\x08\x08\x00\x00\x00\x00\x00\x00\xff'
                          b'\xb9!\x97\x99\x00\x00\x00\x99\x00\x00\x00\x18\x00\x00\x00\x00\x00\x00\x00\x00\x00'
                          b'\x00\x00\x00\x00\x00\x00\x00\x00tensor.uint8.LE/data.pklPK\x01\x02\x00\x00\x00'
                          b'\x00\x08\x08\x00\x00\x00\x00\x00\x00\xa8\x94#\x08\x10\x00\x00\x00\x10\x00\x00\x00'
                          b'\x16\x00\x00\x00\x00\x00\x00\x00\x00\x00\x00\x00\x00\x00\xe9\x00\x00\x00tensor.'
                          b'uint8.LE/data/0PK\x01\x02\x00\x00\x00\x00\x08\x08\x00\x00\x00\x00\x00\x00\xd1\x9e'
                          b'gU\x02\x00\x00\x00\x02\x00\x00\x00\x17\x00\x00\x00\x00\x00\x00\x00\x00\x00\x00\x00'
                          b'\x00\x00`\x01\x00\x00tensor.uint8.LE/versionPK\x06\x06,\x00\x00\x00\x00\x00\x00'
                          b'\x00\x1e\x03-\x00\x00\x00\x00\x00\x00\x00\x00\x00\x03\x00\x00\x00\x00\x00\x00\x00'
                          b'\x03\x00\x00\x00\x00\x00\x00\x00\xcf\x00\x00\x00\x00\x00\x00\x00\xd2\x01\x00\x00'
                          b'\x00\x00\x00\x00PK\x06\x07\x00\x00\x00\x00\xa1\x02\x00\x00\x00\x00\x00\x00\x01'
                          b'\x00\x00\x00PK\x05\x06\x00\x00\x00\x00\x03\x00\x03\x00\xcf\x00\x00\x00\xd2\x01\x00'
                          b'\x00\x00\x00')

        data_le_bom = (b'PK\x03\x04\x00\x00\x08\x08\x00\x00\x00\x00\x00\x00\x00\x00\x00\x00\x00\x00\x00'
                       b'\x00\x00\x00\x00\x00\x1c\x00\x06\x00tensor.uint8.LE.BOM/data.pklFB\x02\x00ZZ\x80'
                       b'\x02ctorch._utils\n_rebuild_tensor_v2\nq\x00((X\x07\x00\x00\x00storageq\x01ctorc'
                       b'h\nByteStorage\nq\x02X\x01\x00\x00\x000q\x03X\x03\x00\x00\x00cpuq\x04K\x10tq\x05'
                       b'QK\x00K\x04K\x04\x86q\x06K\x04K\x01\x86q\x07\x89ccollections\nOrderedDict\nq\x08'
                       b')Rq\ttq\nRq\x0b.PK\x07\x08\xff\xb9!\x97\x99\x00\x00\x00\x99\x00\x00\x00PK\x03\x04'
                       b'\x00\x00\x08\x08\x00\x00\x00\x00\x00\x00\x00\x00\x00\x00\x00\x00\x00\x00\x00\x00'
                       b'\x00\x00\x1d\x00\x1c\x00tensor.uint8.LE.BOM/byteorderFB\x18\x00ZZZZZZZZZZZZZZZZ'
                       b'ZZZZZZZZlittlePK\x07\x08\x85=\xe3\x19\x06\x00\x00\x00\x06\x00\x00\x00PK\x03\x04\x00'
                       b'\x00\x08\x08\x00\x00\x00\x00\x00\x00\x00\x00\x00\x00\x00\x00\x00\x00\x00\x00\x00'
                       b'\x00\x1a\x002\x00tensor.uint8.LE.BOM/data/0FB.\x00ZZZZZZZZZZZZZZZZZZZZZZZZZZZ'
                       b'ZZZZZZZZZZZZZZZZZZZ\xf7\xf20\x04\t\x8a!\xbev\xf4\xbe\x0e";\xbb\tPK\x07\x08\xa8\x94'
                       b'#\x08\x10\x00\x00\x00\x10\x00\x00\x00PK\x03\x04\x00\x00\x08\x08\x00\x00\x00\x00'
                       b'\x00\x00\x00\x00\x00\x00\x00\x00\x00\x00\x00\x00\x00\x00\x1b\x00\'\x00tensor.ui'
                       b'nt8.LE.BOM/versionFB#\x00ZZZZZZZZZZZZZZZZZZZZZZZZZZZZZZZZZZZ3\nPK\x07\x08\xd1\x9e'
                       b'gU\x02\x00\x00\x00\x02\x00\x00\x00PK\x01\x02\x00\x00\x00\x00\x08\x08\x00\x00\x00'
                       b'\x00\x00\x00\xff\xb9!\x97\x99\x00\x00\x00\x99\x00\x00\x00\x1c\x00\x00\x00\x00\x00'
                       b'\x00\x00\x00\x00\x00\x00\x00\x00\x00\x00\x00\x00tensor.uint8.LE.BOM/data.pklPK'
                       b'\x01\x02\x00\x00\x00\x00\x08\x08\x00\x00\x00\x00\x00\x00\x85=\xe3\x19\x06\x00\x00'
                       b'\x00\x06\x00\x00\x00\x1d\x00\x00\x00\x00\x00\x00\x00\x00\x00\x00\x00\x00\x00\xe9'
                       b'\x00\x00\x00tensor.uint8.LE.BOM/byteorderPK\x01\x02\x00\x00\x00\x00\x08\x08\x00'
                       b'\x00\x00\x00\x00\x00\xa8\x94#\x08\x10\x00\x00\x00\x10\x00\x00\x00\x1a\x00\x00\x00'
                       b'\x00\x00\x00\x00\x00\x00\x00\x00\x00\x00V\x01\x00\x00tensor.uint8.LE.BOM/data/0'
                       b'PK\x01\x02\x00\x00\x00\x00\x08\x08\x00\x00\x00\x00\x00\x00\xd1\x9egU\x02\x00\x00'
                       b'\x00\x02\x00\x00\x00\x1b\x00\x00\x00\x00\x00\x00\x00\x00\x00\x00\x00\x00\x00\xe0'
                       b'\x01\x00\x00tensor.uint8.LE.BOM/versionPK\x06\x06,\x00\x00\x00\x00\x00\x00\x00\x1e'
                       b'\x03-\x00\x00\x00\x00\x00\x00\x00\x00\x00\x04\x00\x00\x00\x00\x00\x00\x00\x04\x00'
                       b'\x00\x00\x00\x00\x00\x00&\x01\x00\x00\x00\x00\x00\x00R\x02\x00\x00\x00\x00\x00'
                       b'\x00PK\x06\x07\x00\x00\x00\x00x\x03\x00\x00\x00\x00\x00\x00\x01\x00\x00\x00PK\x05'
                       b'\x06\x00\x00\x00\x00\x04\x00\x04\x00&\x01\x00\x00R\x02\x00\x00\x00\x00')

        data_be_no_bom = (b'PK\x03\x04\x00\x00\x08\x08\x00\x00\x00\x00\x00\x00\x00\x00\x00\x00\x00\x00\x00'
                          b'\x00\x00\x00\x00\x00\x18\x00\n\x00tensor.uint8.BE/data.pklFB\x06\x00ZZZZZZ\x80\x02'
                          b'ctorch._utils\n_rebuild_tensor_v2\nq\x00((X\x07\x00\x00\x00storageq\x01ctorch\n'
                          b'ByteStorage\nq\x02X\x01\x00\x00\x000q\x03X\x03\x00\x00\x00cpuq\x04K\x10tq\x05QK'
                          b'\x00K\x04K\x04\x86q\x06K\x04K\x01\x86q\x07\x89ccollections\nOrderedDict\nq\x08)R'
                          b'q\ttq\nRq\x0b.PK\x07\x08\xff\xb9!\x97\x99\x00\x00\x00\x99\x00\x00\x00PK\x03\x04\x00'
                          b'\x00\x08\x08\x00\x00\x00\x00\x00\x00\x00\x00\x00\x00\x00\x00\x00\x00\x00\x00\x00'
                          b'\x00\x16\x00#\x00tensor.uint8.BE/data/0FB\x1f\x00ZZZZZZZZZZZZZZZZZZZZZZZZZZZZ'
                          b'ZZZ\xf7\xf20\x04\t\x8a!\xbev\xf4\xbe\x0e";\xbb\tPK\x07\x08\xa8\x94#\x08\x10\x00\x00'
                          b'\x00\x10\x00\x00\x00PK\x03\x04\x00\x00\x08\x08\x00\x00\x00\x00\x00\x00\x00\x00'
                          b'\x00\x00\x00\x00\x00\x00\x00\x00\x00\x00\x17\x00+\x00tensor.uint8.BE/versionFB\''
                          b'\x00ZZZZZZZZZZZZZZZZZZZZZZZZZZZZZZZZZZZZZZZ3\nPK\x07\x08\xd1\x9egU\x02\x00\x00\x00'
                          b'\x02\x00\x00\x00PK\x01\x02\x00\x00\x00\x00\x08\x08\x00\x00\x00\x00\x00\x00\xff'
                          b'\xb9!\x97\x99\x00\x00\x00\x99\x00\x00\x00\x18\x00\x00\x00\x00\x00\x00\x00\x00\x00'
                          b'\x00\x00\x00\x00\x00\x00\x00\x00tensor.uint8.BE/data.pklPK\x01\x02\x00\x00\x00'
                          b'\x00\x08\x08\x00\x00\x00\x00\x00\x00\xa8\x94#\x08\x10\x00\x00\x00\x10\x00\x00\x00'
                          b'\x16\x00\x00\x00\x00\x00\x00\x00\x00\x00\x00\x00\x00\x00\xe9\x00\x00\x00tensor.'
                          b'uint8.BE/data/0PK\x01\x02\x00\x00\x00\x00\x08\x08\x00\x00\x00\x00\x00\x00\xd1\x9e'
                          b'gU\x02\x00\x00\x00\x02\x00\x00\x00\x17\x00\x00\x00\x00\x00\x00\x00\x00\x00\x00\x00'
                          b'\x00\x00`\x01\x00\x00tensor.uint8.BE/versionPK\x06\x06,\x00\x00\x00\x00\x00\x00'
                          b'\x00\x1e\x03-\x00\x00\x00\x00\x00\x00\x00\x00\x00\x03\x00\x00\x00\x00\x00\x00\x00'
                          b'\x03\x00\x00\x00\x00\x00\x00\x00\xcf\x00\x00\x00\x00\x00\x00\x00\xd2\x01\x00\x00'
                          b'\x00\x00\x00\x00PK\x06\x07\x00\x00\x00\x00\xa1\x02\x00\x00\x00\x00\x00\x00\x01'
                          b'\x00\x00\x00PK\x05\x06\x00\x00\x00\x00\x03\x00\x03\x00\xcf\x00\x00\x00\xd2\x01\x00'
                          b'\x00\x00\x00')

        data_be_bom = (b'PK\x03\x04\x00\x00\x08\x08\x00\x00\x00\x00\x00\x00\x00\x00\x00\x00\x00\x00\x00'
                       b'\x00\x00\x00\x00\x00\x1c\x00\x06\x00tensor.uint8.BE.BOM/data.pklFB\x02\x00ZZ\x80'
                       b'\x02ctorch._utils\n_rebuild_tensor_v2\nq\x00((X\x07\x00\x00\x00storageq\x01ctorc'
                       b'h\nByteStorage\nq\x02X\x01\x00\x00\x000q\x03X\x03\x00\x00\x00cpuq\x04K\x10tq\x05'
                       b'QK\x00K\x04K\x04\x86q\x06K\x04K\x01\x86q\x07\x89ccollections\nOrderedDict\nq\x08'
                       b')Rq\ttq\nRq\x0b.PK\x07\x08\xff\xb9!\x97\x99\x00\x00\x00\x99\x00\x00\x00PK\x03\x04'
                       b'\x00\x00\x08\x08\x00\x00\x00\x00\x00\x00\x00\x00\x00\x00\x00\x00\x00\x00\x00\x00'
                       b'\x00\x00\x1d\x00\x1c\x00tensor.uint8.BE.BOM/byteorderFB\x18\x00ZZZZZZZZZZZZZZZZ'
                       b'ZZZZZZZZbigPK\x07\x08I\xe2\xfb\xd3\x03\x00\x00\x00\x03\x00\x00\x00PK\x03\x04\x00'
                       b'\x00\x08\x08\x00\x00\x00\x00\x00\x00\x00\x00\x00\x00\x00\x00\x00\x00\x00\x00\x00'
                       b'\x00\x1a\x005\x00tensor.uint8.BE.BOM/data/0FB1\x00ZZZZZZZZZZZZZZZZZZZZZZZZZZZZZZ'
                       b'ZZZZZZZZZZZZZZZZZZZ\xf7\xf20\x04\t\x8a!\xbev\xf4\xbe\x0e";\xbb\tPK\x07\x08\xa8\x94'
                       b'#\x08\x10\x00\x00\x00\x10\x00\x00\x00PK\x03\x04\x00\x00\x08\x08\x00\x00\x00\x00'
                       b'\x00\x00\x00\x00\x00\x00\x00\x00\x00\x00\x00\x00\x00\x00\x1b\x00\'\x00tensor.ui'
                       b'nt8.BE.BOM/versionFB#\x00ZZZZZZZZZZZZZZZZZZZZZZZZZZZZZZZZZZZ3\nPK\x07\x08\xd1\x9e'
                       b'gU\x02\x00\x00\x00\x02\x00\x00\x00PK\x01\x02\x00\x00\x00\x00\x08\x08\x00\x00\x00'
                       b'\x00\x00\x00\xff\xb9!\x97\x99\x00\x00\x00\x99\x00\x00\x00\x1c\x00\x00\x00\x00\x00'
                       b'\x00\x00\x00\x00\x00\x00\x00\x00\x00\x00\x00\x00tensor.uint8.BE.BOM/data.pklPK'
                       b'\x01\x02\x00\x00\x00\x00\x08\x08\x00\x00\x00\x00\x00\x00I\xe2\xfb\xd3\x03\x00\x00'
                       b'\x00\x03\x00\x00\x00\x1d\x00\x00\x00\x00\x00\x00\x00\x00\x00\x00\x00\x00\x00\xe9'
                       b'\x00\x00\x00tensor.uint8.BE.BOM/byteorderPK\x01\x02\x00\x00\x00\x00\x08\x08\x00'
                       b'\x00\x00\x00\x00\x00\xa8\x94#\x08\x10\x00\x00\x00\x10\x00\x00\x00\x1a\x00\x00\x00'
                       b'\x00\x00\x00\x00\x00\x00\x00\x00\x00\x00S\x01\x00\x00tensor.uint8.BE.BOM/data/0'
                       b'PK\x01\x02\x00\x00\x00\x00\x08\x08\x00\x00\x00\x00\x00\x00\xd1\x9egU\x02\x00\x00'
                       b'\x00\x02\x00\x00\x00\x1b\x00\x00\x00\x00\x00\x00\x00\x00\x00\x00\x00\x00\x00\xe0'
                       b'\x01\x00\x00tensor.uint8.BE.BOM/versionPK\x06\x06,\x00\x00\x00\x00\x00\x00\x00\x1e'
                       b'\x03-\x00\x00\x00\x00\x00\x00\x00\x00\x00\x04\x00\x00\x00\x00\x00\x00\x00\x04\x00'
                       b'\x00\x00\x00\x00\x00\x00&\x01\x00\x00\x00\x00\x00\x00R\x02\x00\x00\x00\x00\x00'
                       b'\x00PK\x06\x07\x00\x00\x00\x00x\x03\x00\x00\x00\x00\x00\x00\x01\x00\x00\x00PK\x05'
                       b'\x06\x00\x00\x00\x00\x04\x00\x04\x00&\x01\x00\x00R\x02\x00\x00\x00\x00')

        current_load_endian = get_default_load_endianness()

        buf_le_no_bom = io.BytesIO(data_le_no_bom)
        buf_le_bom = io.BytesIO(data_le_bom)
        buf_be_no_bom = io.BytesIO(data_be_no_bom)
        buf_be_bom = io.BytesIO(data_be_bom)

        try:
            set_default_load_endianness(LoadEndianness.NATIVE)
            tensor_le_no_bom = torch.load(buf_le_no_bom)
            tensor_be_no_bom = torch.load(buf_be_no_bom)
        finally:
            set_default_load_endianness(current_load_endian)

        tensor_le_bom = torch.load(buf_le_bom)
        tensor_be_bom = torch.load(buf_be_bom)

        buf_le_no_bom.seek(0)
        buf_be_no_bom.seek(0)

        try:
            set_default_load_endianness(LoadEndianness.LITTLE)
            tensor_le_no_bom_little = torch.load(buf_le_no_bom)
            tensor_be_no_bom_little = torch.load(buf_be_no_bom)
        finally:
            set_default_load_endianness(current_load_endian)

        buf_le_no_bom.seek(0)
        buf_be_no_bom.seek(0)

        try:
            set_default_load_endianness(LoadEndianness.BIG)
            tensor_le_no_bom_big = torch.load(buf_le_no_bom)
            tensor_be_no_bom_big = torch.load(buf_be_no_bom)
        finally:
            set_default_load_endianness(current_load_endian)

        # 1-byte types are same on BE and LE
        self.assertTrue(torch.equal(tensor_le_bom, tensor_be_bom))
        self.assertTrue(torch.equal(tensor_le_no_bom, tensor_be_no_bom))
        self.assertTrue(torch.equal(tensor_le_no_bom, tensor_le_bom))
        self.assertTrue(torch.equal(tensor_le_no_bom, tensor_be_bom))
        self.assertTrue(torch.equal(tensor_be_no_bom, tensor_le_bom))
        self.assertTrue(torch.equal(tensor_be_no_bom, tensor_be_bom))
        self.assertTrue(torch.equal(tensor_le_no_bom_little, tensor_le_bom))
        self.assertTrue(torch.equal(tensor_be_no_bom_little, tensor_be_bom))
        self.assertTrue(torch.equal(tensor_le_no_bom_big, tensor_le_bom))
        self.assertTrue(torch.equal(tensor_be_no_bom_big, tensor_be_bom))

    def test_serialization_load_bom_data_bool(self):
        # 1. Generated on LE system using following commands:
        #
        # import torch
        #
        # x = torch.randint(0, 2, [4, 4], dtype=torch.bool)
        #
        # torch.save(x, "tensor.bool.LE.pt", _disable_byteorder_record=True)
        # torch.save(x, "tensor.bool.LE.BOM.pt")
        #
        # print(x)
        #
        # 2. After that it is resaved on BE system with following commands:
        #
        # import torch
        #
        # x = torch.load('tensor.bool.LE.BOM.pt')
        #
        # torch.save(x, 'tensor.bool.BE.pt', _disable_byteorder_record=True)
        # torch.save(x, 'tensor.bool.BE.BOM.pt')
        #
        # print(x)
        #
        # Following commands and a bit of manual work were used to produce python bytes from resulting files:
        #
        # file = open('filename', 'rb')
        # data = file.read()
        # file.close()
        # print("\n".join(textwrap.wrap(str(data), 80)))
        #
        # BOM in this context is used as Byte Order Mark.
        #
        data_le_no_bom = (b"PK\x03\x04\x00\x00\x08\x08\x00\x00\x00\x00\x00\x00\x00\x00\x00\x00\x00\x00\x00"
                          b"\x00\x00\x00\x00\x00\x17\x00\x0b\x00tensor.bool.LE/data.pklFB\x07\x00ZZZZZZZ\x80"
                          b"\x02ctorch._utils\n_rebuild_tensor_v2\nq\x00((X\x07\x00\x00\x00storageq\x01ctorc"
                          b"h\nBoolStorage\nq\x02X\x01\x00\x00\x000q\x03X\x03\x00\x00\x00cpuq\x04K\x10tq\x05"
                          b"QK\x00K\x04K\x04\x86q\x06K\x04K\x01\x86q\x07\x89ccollections\nOrderedDict\nq\x08"
                          b")Rq\ttq\nRq\x0b.PK\x07\x08\x9a\xab='\x99\x00\x00\x00\x99\x00\x00\x00PK\x03\x04\x00"
                          b"\x00\x08\x08\x00\x00\x00\x00\x00\x00\x00\x00\x00\x00\x00\x00\x00\x00\x00\x00\x00"
                          b"\x00\x15\x00$\x00tensor.bool.LE/data/0FB \x00ZZZZZZZZZZZZZZZZZZZZZZZZZZZZZZZZ\x01"
                          b"\x00\x00\x01\x00\x01\x00\x00\x00\x00\x01\x00\x01\x00\x01\x00PK\x07\x08\x00Y04"
                          b"\x10\x00\x00\x00\x10\x00\x00\x00PK\x03\x04\x00\x00\x08\x08\x00\x00\x00\x00\x00\x00"
                          b"\x00\x00\x00\x00\x00\x00\x00\x00\x00\x00\x00\x00\x16\x00,\x00tensor.bool.LE/ve"
                          b"rsionFB(\x00ZZZZZZZZZZZZZZZZZZZZZZZZZZZZZZZZZZZZZZZZ3\nPK\x07\x08\xd1\x9egU\x02\x00"
                          b"\x00\x00\x02\x00\x00\x00PK\x01\x02\x00\x00\x00\x00\x08\x08\x00\x00\x00\x00\x00"
                          b"\x00\x9a\xab='\x99\x00\x00\x00\x99\x00\x00\x00\x17\x00\x00\x00\x00\x00\x00\x00\x00"
                          b"\x00\x00\x00\x00\x00\x00\x00\x00\x00tensor.bool.LE/data.pklPK\x01\x02\x00\x00"
                          b"\x00\x00\x08\x08\x00\x00\x00\x00\x00\x00\x00Y04\x10\x00\x00\x00\x10\x00\x00\x00\x15"
                          b"\x00\x00\x00\x00\x00\x00\x00\x00\x00\x00\x00\x00\x00\xe9\x00\x00\x00tensor.bo"
                          b"ol.LE/data/0PK\x01\x02\x00\x00\x00\x00\x08\x08\x00\x00\x00\x00\x00\x00\xd1\x9egU"
                          b"\x02\x00\x00\x00\x02\x00\x00\x00\x16\x00\x00\x00\x00\x00\x00\x00\x00\x00\x00\x00"
                          b"\x00\x00`\x01\x00\x00tensor.bool.LE/versionPK\x06\x06,\x00\x00\x00\x00\x00\x00\x00"
                          b"\x1e\x03-\x00\x00\x00\x00\x00\x00\x00\x00\x00\x03\x00\x00\x00\x00\x00\x00\x00\x03"
                          b"\x00\x00\x00\x00\x00\x00\x00\xcc\x00\x00\x00\x00\x00\x00\x00\xd2\x01\x00\x00\x00"
                          b"\x00\x00\x00PK\x06\x07\x00\x00\x00\x00\x9e\x02\x00\x00\x00\x00\x00\x00\x01\x00"
                          b"\x00\x00PK\x05\x06\x00\x00\x00\x00\x03\x00\x03\x00\xcc\x00\x00\x00\xd2\x01\x00\x00"
                          b"\x00\x00")

        data_le_bom = (b'PK\x03\x04\x00\x00\x08\x08\x00\x00\x00\x00\x00\x00\x00\x00\x00\x00\x00\x00\x00'
                       b'\x00\x00\x00\x00\x00\x1b\x00\x07\x00tensor.bool.LE.BOM/data.pklFB\x03\x00ZZZ\x80'
                       b'\x02ctorch._utils\n_rebuild_tensor_v2\nq\x00((X\x07\x00\x00\x00storageq\x01ctorc'
                       b'h\nBoolStorage\nq\x02X\x01\x00\x00\x000q\x03X\x03\x00\x00\x00cpuq\x04K\x10tq\x05'
                       b'QK\x00K\x04K\x04\x86q\x06K\x04K\x01\x86q\x07\x89ccollections\nOrderedDict\nq\x08'
                       b')Rq\ttq\nRq\x0b.PK\x07\x08\x9a\xab=\'\x99\x00\x00\x00\x99\x00\x00\x00PK\x03\x04\x00'
                       b'\x00\x08\x08\x00\x00\x00\x00\x00\x00\x00\x00\x00\x00\x00\x00\x00\x00\x00\x00\x00'
                       b'\x00\x1c\x00\x1d\x00tensor.bool.LE.BOM/byteorderFB\x19\x00ZZZZZZZZZZZZZZZZZZZ'
                       b'ZZZZZZlittlePK\x07\x08\x85=\xe3\x19\x06\x00\x00\x00\x06\x00\x00\x00PK\x03\x04\x00'
                       b'\x00\x08\x08\x00\x00\x00\x00\x00\x00\x00\x00\x00\x00\x00\x00\x00\x00\x00\x00\x00'
                       b'\x00\x19\x003\x00tensor.bool.LE.BOM/data/0FB/\x00ZZZZZZZZZZZZZZZZZZZZZZZZZZZZZZ'
                       b'ZZZZZZZZZZZZZZZZZ\x01\x00\x00\x01\x00\x01\x00\x00\x00\x00\x01\x00\x01\x00\x01\x00'
                       b'PK\x07\x08\x00Y04\x10\x00\x00\x00\x10\x00\x00\x00PK\x03\x04\x00\x00\x08\x08\x00'
                       b'\x00\x00\x00\x00\x00\x00\x00\x00\x00\x00\x00\x00\x00\x00\x00\x00\x00\x1a\x00(\x00'
                       b'tensor.bool.LE.BOM/versionFB$\x00ZZZZZZZZZZZZZZZZZZZZZZZZZZZZZZZZZZZZ3\nPK\x07\x08'
                       b'\xd1\x9egU\x02\x00\x00\x00\x02\x00\x00\x00PK\x01\x02\x00\x00\x00\x00\x08\x08\x00'
                       b'\x00\x00\x00\x00\x00\x9a\xab=\'\x99\x00\x00\x00\x99\x00\x00\x00\x1b\x00\x00\x00'
                       b'\x00\x00\x00\x00\x00\x00\x00\x00\x00\x00\x00\x00\x00\x00tensor.bool.LE.BOM/dat'
                       b'a.pklPK\x01\x02\x00\x00\x00\x00\x08\x08\x00\x00\x00\x00\x00\x00\x85=\xe3\x19\x06'
                       b'\x00\x00\x00\x06\x00\x00\x00\x1c\x00\x00\x00\x00\x00\x00\x00\x00\x00\x00\x00\x00'
                       b'\x00\xe9\x00\x00\x00tensor.bool.LE.BOM/byteorderPK\x01\x02\x00\x00\x00\x00\x08\x08'
                       b'\x00\x00\x00\x00\x00\x00\x00Y04\x10\x00\x00\x00\x10\x00\x00\x00\x19\x00\x00\x00'
                       b'\x00\x00\x00\x00\x00\x00\x00\x00\x00\x00V\x01\x00\x00tensor.bool.LE.BOM/data/0P'
                       b'K\x01\x02\x00\x00\x00\x00\x08\x08\x00\x00\x00\x00\x00\x00\xd1\x9egU\x02\x00\x00\x00'
                       b'\x02\x00\x00\x00\x1a\x00\x00\x00\x00\x00\x00\x00\x00\x00\x00\x00\x00\x00\xe0\x01'
                       b'\x00\x00tensor.bool.LE.BOM/versionPK\x06\x06,\x00\x00\x00\x00\x00\x00\x00\x1e'
                       b'\x03-\x00\x00\x00\x00\x00\x00\x00\x00\x00\x04\x00\x00\x00\x00\x00\x00\x00\x04\x00'
                       b'\x00\x00\x00\x00\x00\x00"\x01\x00\x00\x00\x00\x00\x00R\x02\x00\x00\x00\x00\x00\x00'
                       b'PK\x06\x07\x00\x00\x00\x00t\x03\x00\x00\x00\x00\x00\x00\x01\x00\x00\x00PK\x05'
                       b'\x06\x00\x00\x00\x00\x04\x00\x04\x00"\x01\x00\x00R\x02\x00\x00\x00\x00')

        data_be_no_bom = (b"PK\x03\x04\x00\x00\x08\x08\x00\x00\x00\x00\x00\x00\x00\x00\x00\x00\x00\x00\x00"
                          b"\x00\x00\x00\x00\x00\x17\x00\x0b\x00tensor.bool.BE/data.pklFB\x07\x00ZZZZZZZ\x80"
                          b"\x02ctorch._utils\n_rebuild_tensor_v2\nq\x00((X\x07\x00\x00\x00storageq\x01ctorc"
                          b"h\nBoolStorage\nq\x02X\x01\x00\x00\x000q\x03X\x03\x00\x00\x00cpuq\x04K\x10tq\x05"
                          b"QK\x00K\x04K\x04\x86q\x06K\x04K\x01\x86q\x07\x89ccollections\nOrderedDict\nq\x08"
                          b")Rq\ttq\nRq\x0b.PK\x07\x08\x9a\xab='\x99\x00\x00\x00\x99\x00\x00\x00PK\x03\x04\x00"
                          b"\x00\x08\x08\x00\x00\x00\x00\x00\x00\x00\x00\x00\x00\x00\x00\x00\x00\x00\x00\x00"
                          b"\x00\x15\x00$\x00tensor.bool.BE/data/0FB \x00ZZZZZZZZZZZZZZZZZZZZZZZZZZZZZZZZ\x01"
                          b"\x00\x00\x01\x00\x01\x00\x00\x00\x00\x01\x00\x01\x00\x01\x00PK\x07\x08\x00Y04"
                          b"\x10\x00\x00\x00\x10\x00\x00\x00PK\x03\x04\x00\x00\x08\x08\x00\x00\x00\x00\x00\x00"
                          b"\x00\x00\x00\x00\x00\x00\x00\x00\x00\x00\x00\x00\x16\x00,\x00tensor.bool.BE/ve"
                          b"rsionFB(\x00ZZZZZZZZZZZZZZZZZZZZZZZZZZZZZZZZZZZZZZZZ3\nPK\x07\x08\xd1\x9egU\x02\x00"
                          b"\x00\x00\x02\x00\x00\x00PK\x01\x02\x00\x00\x00\x00\x08\x08\x00\x00\x00\x00\x00"
                          b"\x00\x9a\xab='\x99\x00\x00\x00\x99\x00\x00\x00\x17\x00\x00\x00\x00\x00\x00\x00\x00"
                          b"\x00\x00\x00\x00\x00\x00\x00\x00\x00tensor.bool.BE/data.pklPK\x01\x02\x00\x00"
                          b"\x00\x00\x08\x08\x00\x00\x00\x00\x00\x00\x00Y04\x10\x00\x00\x00\x10\x00\x00\x00\x15"
                          b"\x00\x00\x00\x00\x00\x00\x00\x00\x00\x00\x00\x00\x00\xe9\x00\x00\x00tensor.bo"
                          b"ol.BE/data/0PK\x01\x02\x00\x00\x00\x00\x08\x08\x00\x00\x00\x00\x00\x00\xd1\x9egU"
                          b"\x02\x00\x00\x00\x02\x00\x00\x00\x16\x00\x00\x00\x00\x00\x00\x00\x00\x00\x00\x00"
                          b"\x00\x00`\x01\x00\x00tensor.bool.BE/versionPK\x06\x06,\x00\x00\x00\x00\x00\x00\x00"
                          b"\x1e\x03-\x00\x00\x00\x00\x00\x00\x00\x00\x00\x03\x00\x00\x00\x00\x00\x00\x00\x03"
                          b"\x00\x00\x00\x00\x00\x00\x00\xcc\x00\x00\x00\x00\x00\x00\x00\xd2\x01\x00\x00\x00"
                          b"\x00\x00\x00PK\x06\x07\x00\x00\x00\x00\x9e\x02\x00\x00\x00\x00\x00\x00\x01\x00"
                          b"\x00\x00PK\x05\x06\x00\x00\x00\x00\x03\x00\x03\x00\xcc\x00\x00\x00\xd2\x01\x00\x00"
                          b"\x00\x00")

        data_be_bom = (b'PK\x03\x04\x00\x00\x08\x08\x00\x00\x00\x00\x00\x00\x00\x00\x00\x00\x00\x00\x00'
                       b'\x00\x00\x00\x00\x00\x1b\x00\x07\x00tensor.bool.BE.BOM/data.pklFB\x03\x00ZZZ\x80'
                       b'\x02ctorch._utils\n_rebuild_tensor_v2\nq\x00((X\x07\x00\x00\x00storageq\x01ctorc'
                       b'h\nBoolStorage\nq\x02X\x01\x00\x00\x000q\x03X\x03\x00\x00\x00cpuq\x04K\x10tq\x05'
                       b'QK\x00K\x04K\x04\x86q\x06K\x04K\x01\x86q\x07\x89ccollections\nOrderedDict\nq\x08'
                       b')Rq\ttq\nRq\x0b.PK\x07\x08\x9a\xab=\'\x99\x00\x00\x00\x99\x00\x00\x00PK\x03\x04\x00'
                       b'\x00\x08\x08\x00\x00\x00\x00\x00\x00\x00\x00\x00\x00\x00\x00\x00\x00\x00\x00\x00'
                       b'\x00\x1c\x00\x1d\x00tensor.bool.BE.BOM/byteorderFB\x19\x00ZZZZZZZZZZZZZZZZZZZ'
                       b'ZZZZZZbigPK\x07\x08I\xe2\xfb\xd3\x03\x00\x00\x00\x03\x00\x00\x00PK\x03\x04\x00\x00'
                       b'\x08\x08\x00\x00\x00\x00\x00\x00\x00\x00\x00\x00\x00\x00\x00\x00\x00\x00\x00\x00'
                       b'\x19\x006\x00tensor.bool.BE.BOM/data/0FB2\x00ZZZZZZZZZZZZZZZZZZZZZZZZZZZZZZZZZ'
                       b'ZZZZZZZZZZZZZZZZZ\x01\x00\x00\x01\x00\x01\x00\x00\x00\x00\x01\x00\x01\x00\x01\x00'
                       b'PK\x07\x08\x00Y04\x10\x00\x00\x00\x10\x00\x00\x00PK\x03\x04\x00\x00\x08\x08\x00'
                       b'\x00\x00\x00\x00\x00\x00\x00\x00\x00\x00\x00\x00\x00\x00\x00\x00\x00\x1a\x00(\x00'
                       b'tensor.bool.BE.BOM/versionFB$\x00ZZZZZZZZZZZZZZZZZZZZZZZZZZZZZZZZZZZZ3\nPK\x07\x08'
                       b'\xd1\x9egU\x02\x00\x00\x00\x02\x00\x00\x00PK\x01\x02\x00\x00\x00\x00\x08\x08\x00'
                       b'\x00\x00\x00\x00\x00\x9a\xab=\'\x99\x00\x00\x00\x99\x00\x00\x00\x1b\x00\x00\x00'
                       b'\x00\x00\x00\x00\x00\x00\x00\x00\x00\x00\x00\x00\x00\x00tensor.bool.BE.BOM/dat'
                       b'a.pklPK\x01\x02\x00\x00\x00\x00\x08\x08\x00\x00\x00\x00\x00\x00I\xe2\xfb\xd3\x03'
                       b'\x00\x00\x00\x03\x00\x00\x00\x1c\x00\x00\x00\x00\x00\x00\x00\x00\x00\x00\x00\x00'
                       b'\x00\xe9\x00\x00\x00tensor.bool.BE.BOM/byteorderPK\x01\x02\x00\x00\x00\x00\x08\x08'
                       b'\x00\x00\x00\x00\x00\x00\x00Y04\x10\x00\x00\x00\x10\x00\x00\x00\x19\x00\x00\x00'
                       b'\x00\x00\x00\x00\x00\x00\x00\x00\x00\x00S\x01\x00\x00tensor.bool.BE.BOM/data/0P'
                       b'K\x01\x02\x00\x00\x00\x00\x08\x08\x00\x00\x00\x00\x00\x00\xd1\x9egU\x02\x00\x00\x00'
                       b'\x02\x00\x00\x00\x1a\x00\x00\x00\x00\x00\x00\x00\x00\x00\x00\x00\x00\x00\xe0\x01'
                       b'\x00\x00tensor.bool.BE.BOM/versionPK\x06\x06,\x00\x00\x00\x00\x00\x00\x00\x1e'
                       b'\x03-\x00\x00\x00\x00\x00\x00\x00\x00\x00\x04\x00\x00\x00\x00\x00\x00\x00\x04\x00'
                       b'\x00\x00\x00\x00\x00\x00"\x01\x00\x00\x00\x00\x00\x00R\x02\x00\x00\x00\x00\x00\x00'
                       b'PK\x06\x07\x00\x00\x00\x00t\x03\x00\x00\x00\x00\x00\x00\x01\x00\x00\x00PK\x05'
                       b'\x06\x00\x00\x00\x00\x04\x00\x04\x00"\x01\x00\x00R\x02\x00\x00\x00\x00')

        current_load_endian = get_default_load_endianness()

        buf_le_no_bom = io.BytesIO(data_le_no_bom)
        buf_le_bom = io.BytesIO(data_le_bom)
        buf_be_no_bom = io.BytesIO(data_be_no_bom)
        buf_be_bom = io.BytesIO(data_be_bom)

        try:
            set_default_load_endianness(LoadEndianness.NATIVE)
            tensor_le_no_bom = torch.load(buf_le_no_bom)
            tensor_be_no_bom = torch.load(buf_be_no_bom)
        finally:
            set_default_load_endianness(current_load_endian)

        tensor_le_bom = torch.load(buf_le_bom)
        tensor_be_bom = torch.load(buf_be_bom)

        buf_le_no_bom.seek(0)
        buf_be_no_bom.seek(0)

        try:
            set_default_load_endianness(LoadEndianness.LITTLE)
            tensor_le_no_bom_little = torch.load(buf_le_no_bom)
            tensor_be_no_bom_little = torch.load(buf_be_no_bom)
        finally:
            set_default_load_endianness(current_load_endian)

        buf_le_no_bom.seek(0)
        buf_be_no_bom.seek(0)

        try:
            set_default_load_endianness(LoadEndianness.BIG)
            tensor_le_no_bom_big = torch.load(buf_le_no_bom)
            tensor_be_no_bom_big = torch.load(buf_be_no_bom)
        finally:
            set_default_load_endianness(current_load_endian)

        # 1-byte types are same on BE and LE
        self.assertTrue(torch.equal(tensor_le_bom, tensor_be_bom))
        self.assertTrue(torch.equal(tensor_le_no_bom, tensor_be_no_bom))
        self.assertTrue(torch.equal(tensor_le_no_bom, tensor_le_bom))
        self.assertTrue(torch.equal(tensor_le_no_bom, tensor_be_bom))
        self.assertTrue(torch.equal(tensor_be_no_bom, tensor_le_bom))
        self.assertTrue(torch.equal(tensor_be_no_bom, tensor_be_bom))
        self.assertTrue(torch.equal(tensor_le_no_bom_little, tensor_le_bom))
        self.assertTrue(torch.equal(tensor_be_no_bom_little, tensor_be_bom))
        self.assertTrue(torch.equal(tensor_le_no_bom_big, tensor_le_bom))
        self.assertTrue(torch.equal(tensor_be_no_bom_big, tensor_be_bom))

    def test_serialization_load_bom_data_bfloat16(self):
        # 1. Generated on LE system using following commands:
        #
        # import torch
        #
        # x = torch.randn(2,2, dtype=torch.bfloat16)
        #
        # torch.save(x, "tensor.bfloat16.LE.pt", _disable_byteorder_record=True)
        # torch.save(x, "tensor.bfloat16.LE.BOM.pt")
        #
        # print(x)
        #
        # 2. After that it is resaved on BE system with following commands:
        #
        # import torch
        #
        # x = torch.load('tensor.bfloat16.LE.BOM.pt')
        #
        # torch.save(x, 'tensor.bfloat16.BE.pt', _disable_byteorder_record=True)
        # torch.save(x, 'tensor.bfloat16.BE.BOM.pt')
        #
        # print(x)
        #
        # Following commands and a bit of manual work were used to produce python bytes from resulting files:
        #
        # file = open('filename', 'rb')
        # data = file.read()
        # file.close()
        # print("\n".join(textwrap.wrap(str(data), 80)))
        #
        # BOM in this context is used as Byte Order Mark.
        #
        data_le_no_bom = (b'PK\x03\x04\x00\x00\x08\x08\x00\x00\x00\x00\x00\x00\x00\x00\x00\x00\x00\x00\x00'
                          b'\x00\x00\x00\x00\x00\x1b\x00\x07\x00tensor.bfloat16.LE/data.pklFB\x03\x00ZZZ\x80'
                          b'\x02ctorch._utils\n_rebuild_tensor_v2\nq\x00((X\x07\x00\x00\x00storageq\x01ctorc'
                          b'h\nBFloat16Storage\nq\x02X\x01\x00\x00\x000q\x03X\x03\x00\x00\x00cpuq\x04K\x04tq'
                          b'\x05QK\x00K\x02K\x02\x86q\x06K\x02K\x01\x86q\x07\x89ccollections\nOrderedDict\nq'
                          b'\x08)Rq\ttq\nRq\x0b.PK\x07\x08\x1f>\xd9\x7f\x9d\x00\x00\x00\x9d\x00\x00\x00PK\x03'
                          b'\x04\x00\x00\x08\x08\x00\x00\x00\x00\x00\x00\x00\x00\x00\x00\x00\x00\x00\x00\x00'
                          b'\x00\x00\x00\x19\x00\x1c\x00tensor.bfloat16.LE/data/0FB\x18\x00ZZZZZZZZZZZZZZZZ'
                          b'ZZZZZZZZ\r@i\xber?\xbc\xbfPK\x07\x085\xd2\x8f\xc7\x08\x00\x00\x00\x08\x00\x00\x00'
                          b'PK\x03\x04\x00\x00\x08\x08\x00\x00\x00\x00\x00\x00\x00\x00\x00\x00\x00\x00\x00\x00'
                          b'\x00\x00\x00\x00\x1a\x000\x00tensor.bfloat16.LE/versionFB,\x00ZZZZZZZZZZZZZZZ'
                          b'ZZZZZZZZZZZZZZZZZZZZZZZZZZZZZ3\nPK\x07\x08\xd1\x9egU\x02\x00\x00\x00\x02\x00\x00'
                          b'\x00PK\x01\x02\x00\x00\x00\x00\x08\x08\x00\x00\x00\x00\x00\x00\x1f>\xd9\x7f\x9d\x00'
                          b'\x00\x00\x9d\x00\x00\x00\x1b\x00\x00\x00\x00\x00\x00\x00\x00\x00\x00\x00\x00\x00'
                          b'\x00\x00\x00\x00tensor.bfloat16.LE/data.pklPK\x01\x02\x00\x00\x00\x00\x08\x08'
                          b'\x00\x00\x00\x00\x00\x005\xd2\x8f\xc7\x08\x00\x00\x00\x08\x00\x00\x00\x19\x00\x00'
                          b'\x00\x00\x00\x00\x00\x00\x00\x00\x00\x00\x00\xed\x00\x00\x00tensor.bfloat16.LE/'
                          b'data/0PK\x01\x02\x00\x00\x00\x00\x08\x08\x00\x00\x00\x00\x00\x00\xd1\x9egU\x02\x00'
                          b'\x00\x00\x02\x00\x00\x00\x1a\x00\x00\x00\x00\x00\x00\x00\x00\x00\x00\x00\x00\x00'
                          b'X\x01\x00\x00tensor.bfloat16.LE/versionPK\x06\x06,\x00\x00\x00\x00\x00\x00\x00'
                          b'\x1e\x03-\x00\x00\x00\x00\x00\x00\x00\x00\x00\x03\x00\x00\x00\x00\x00\x00\x00\x03'
                          b'\x00\x00\x00\x00\x00\x00\x00\xd8\x00\x00\x00\x00\x00\x00\x00\xd2\x01\x00\x00\x00'
                          b'\x00\x00\x00PK\x06\x07\x00\x00\x00\x00\xaa\x02\x00\x00\x00\x00\x00\x00\x01\x00\x00'
                          b'\x00PK\x05\x06\x00\x00\x00\x00\x03\x00\x03\x00\xd8\x00\x00\x00\xd2\x01\x00\x00'
                          b'\x00\x00')

        data_le_bom = (b'PK\x03\x04\x00\x00\x08\x08\x00\x00\x00\x00\x00\x00\x00\x00\x00\x00\x00\x00\x00'
                       b'\x00\x00\x00\x00\x00\x1f\x00C\x00tensor.bfloat16.LE.BOM/data.pklFB?\x00ZZZZZZZZZ'
                       b'ZZZZZZZZZZZZZZZZZZZZZZZZZZZZZZZZZZZZZZZZZZZZZZZZZZZZZZ\x80\x02ctorch._utils\n_re'
                       b'build_tensor_v2\nq\x00((X\x07\x00\x00\x00storageq\x01ctorch\nBFloat16Storage\nq\x02'
                       b'X\x01\x00\x00\x000q\x03X\x03\x00\x00\x00cpuq\x04K\x04tq\x05QK\x00K\x02K\x02\x86'
                       b'q\x06K\x02K\x01\x86q\x07\x89ccollections\nOrderedDict\nq\x08)Rq\ttq\nRq\x0b.PK'
                       b'\x07\x08\x1f>\xd9\x7f\x9d\x00\x00\x00\x9d\x00\x00\x00PK\x03\x04\x00\x00\x08\x08\x00'
                       b'\x00\x00\x00\x00\x00\x00\x00\x00\x00\x00\x00\x00\x00\x00\x00\x00\x00 \x00\x15'
                       b'\x00tensor.bfloat16.LE.BOM/byteorderFB\x11\x00ZZZZZZZZZZZZZZZZZlittlePK\x07\x08\x85'
                       b'=\xe3\x19\x06\x00\x00\x00\x06\x00\x00\x00PK\x03\x04\x00\x00\x08\x08\x00\x00\x00'
                       b'\x00\x00\x00\x00\x00\x00\x00\x00\x00\x00\x00\x00\x00\x00\x00\x1d\x00/\x00tenso'
                       b'r.bfloat16.LE.BOM/data/0FB+\x00ZZZZZZZZZZZZZZZZZZZZZZZZZZZZZZZZZZZZZZZZZZZ\r@i\xbe'
                       b'r?\xbc\xbfPK\x07\x085\xd2\x8f\xc7\x08\x00\x00\x00\x08\x00\x00\x00PK\x03\x04\x00'
                       b'\x00\x08\x08\x00\x00\x00\x00\x00\x00\x00\x00\x00\x00\x00\x00\x00\x00\x00\x00\x00'
                       b'\x00\x1e\x00,\x00tensor.bfloat16.LE.BOM/versionFB(\x00ZZZZZZZZZZZZZZZZZZZZZZZZZ'
                       b'ZZZZZZZZZZZZZZZ3\nPK\x07\x08\xd1\x9egU\x02\x00\x00\x00\x02\x00\x00\x00PK\x01\x02'
                       b'\x00\x00\x00\x00\x08\x08\x00\x00\x00\x00\x00\x00\x1f>\xd9\x7f\x9d\x00\x00\x00\x9d'
                       b'\x00\x00\x00\x1f\x00\x00\x00\x00\x00\x00\x00\x00\x00\x00\x00\x00\x00\x00\x00\x00'
                       b'\x00tensor.bfloat16.LE.BOM/data.pklPK\x01\x02\x00\x00\x00\x00\x08\x08\x00\x00\x00'
                       b'\x00\x00\x00\x85=\xe3\x19\x06\x00\x00\x00\x06\x00\x00\x00 \x00\x00\x00\x00\x00'
                       b'\x00\x00\x00\x00\x00\x00\x00\x00-\x01\x00\x00tensor.bfloat16.LE.BOM/byteorderPK\x01'
                       b'\x02\x00\x00\x00\x00\x08\x08\x00\x00\x00\x00\x00\x005\xd2\x8f\xc7\x08\x00\x00'
                       b'\x00\x08\x00\x00\x00\x1d\x00\x00\x00\x00\x00\x00\x00\x00\x00\x00\x00\x00\x00\x96'
                       b'\x01\x00\x00tensor.bfloat16.LE.BOM/data/0PK\x01\x02\x00\x00\x00\x00\x08\x08\x00\x00'
                       b'\x00\x00\x00\x00\xd1\x9egU\x02\x00\x00\x00\x02\x00\x00\x00\x1e\x00\x00\x00\x00'
                       b'\x00\x00\x00\x00\x00\x00\x00\x00\x00\x18\x02\x00\x00tensor.bfloat16.LE.BOM/vers'
                       b'ionPK\x06\x06,\x00\x00\x00\x00\x00\x00\x00\x1e\x03-\x00\x00\x00\x00\x00\x00\x00\x00'
                       b'\x00\x04\x00\x00\x00\x00\x00\x00\x00\x04\x00\x00\x00\x00\x00\x00\x002\x01\x00'
                       b'\x00\x00\x00\x00\x00\x92\x02\x00\x00\x00\x00\x00\x00PK\x06\x07\x00\x00\x00\x00\xc4'
                       b'\x03\x00\x00\x00\x00\x00\x00\x01\x00\x00\x00PK\x05\x06\x00\x00\x00\x00\x04\x00'
                       b'\x04\x002\x01\x00\x00\x92\x02\x00\x00\x00\x00')

        data_be_no_bom = (b'PK\x03\x04\x00\x00\x08\x08\x00\x00\x00\x00\x00\x00\x00\x00\x00\x00\x00\x00\x00'
                          b'\x00\x00\x00\x00\x00\x1b\x00\x07\x00tensor.bfloat16.BE/data.pklFB\x03\x00ZZZ\x80'
                          b'\x02ctorch._utils\n_rebuild_tensor_v2\nq\x00((X\x07\x00\x00\x00storageq\x01ctorc'
                          b'h\nBFloat16Storage\nq\x02X\x01\x00\x00\x000q\x03X\x03\x00\x00\x00cpuq\x04K\x04tq'
                          b'\x05QK\x00K\x02K\x02\x86q\x06K\x02K\x01\x86q\x07\x89ccollections\nOrderedDict\nq'
                          b'\x08)Rq\ttq\nRq\x0b.PK\x07\x08\x1f>\xd9\x7f\x9d\x00\x00\x00\x9d\x00\x00\x00PK\x03'
                          b'\x04\x00\x00\x08\x08\x00\x00\x00\x00\x00\x00\x00\x00\x00\x00\x00\x00\x00\x00\x00'
                          b'\x00\x00\x00\x19\x00\x1c\x00tensor.bfloat16.BE/data/0FB\x18\x00ZZZZZZZZZZZZZZZZ'
                          b'ZZZZZZZZ@\r\xbei?r\xbf\xbcPK\x07\x08d\x02=\xc7\x08\x00\x00\x00\x08\x00\x00\x00PK'
                          b'\x03\x04\x00\x00\x08\x08\x00\x00\x00\x00\x00\x00\x00\x00\x00\x00\x00\x00\x00\x00'
                          b'\x00\x00\x00\x00\x1a\x000\x00tensor.bfloat16.BE/versionFB,\x00ZZZZZZZZZZZZZZZZZZ'
                          b'ZZZZZZZZZZZZZZZZZZZZZZZZZZ3\nPK\x07\x08\xd1\x9egU\x02\x00\x00\x00\x02\x00\x00\x00'
                          b'PK\x01\x02\x00\x00\x00\x00\x08\x08\x00\x00\x00\x00\x00\x00\x1f>\xd9\x7f\x9d\x00'
                          b'\x00\x00\x9d\x00\x00\x00\x1b\x00\x00\x00\x00\x00\x00\x00\x00\x00\x00\x00\x00\x00'
                          b'\x00\x00\x00\x00tensor.bfloat16.BE/data.pklPK\x01\x02\x00\x00\x00\x00\x08\x08\x00'
                          b'\x00\x00\x00\x00\x00d\x02=\xc7\x08\x00\x00\x00\x08\x00\x00\x00\x19\x00\x00\x00\x00'
                          b'\x00\x00\x00\x00\x00\x00\x00\x00\x00\xed\x00\x00\x00tensor.bfloat16.BE/data/0'
                          b'PK\x01\x02\x00\x00\x00\x00\x08\x08\x00\x00\x00\x00\x00\x00\xd1\x9egU\x02\x00\x00'
                          b'\x00\x02\x00\x00\x00\x1a\x00\x00\x00\x00\x00\x00\x00\x00\x00\x00\x00\x00\x00X\x01'
                          b'\x00\x00tensor.bfloat16.BE/versionPK\x06\x06,\x00\x00\x00\x00\x00\x00\x00\x1e\x03'
                          b'-\x00\x00\x00\x00\x00\x00\x00\x00\x00\x03\x00\x00\x00\x00\x00\x00\x00\x03\x00\x00'
                          b'\x00\x00\x00\x00\x00\xd8\x00\x00\x00\x00\x00\x00\x00\xd2\x01\x00\x00\x00\x00\x00'
                          b'\x00PK\x06\x07\x00\x00\x00\x00\xaa\x02\x00\x00\x00\x00\x00\x00\x01\x00\x00\x00'
                          b'PK\x05\x06\x00\x00\x00\x00\x03\x00\x03\x00\xd8\x00\x00\x00\xd2\x01\x00\x00\x00\x00')

        data_be_bom = (b'PK\x03\x04\x00\x00\x08\x08\x00\x00\x00\x00\x00\x00\x00\x00\x00\x00\x00\x00\x00'
                       b'\x00\x00\x00\x00\x00\x1f\x00C\x00tensor.bfloat16.BE.BOM/data.pklFB?\x00ZZZZZZZZZ'
                       b'ZZZZZZZZZZZZZZZZZZZZZZZZZZZZZZZZZZZZZZZZZZZZZZZZZZZZZZ\x80\x02ctorch._utils\n_re'
                       b'build_tensor_v2\nq\x00((X\x07\x00\x00\x00storageq\x01ctorch\nBFloat16Storage\nq\x02'
                       b'X\x01\x00\x00\x000q\x03X\x03\x00\x00\x00cpuq\x04K\x04tq\x05QK\x00K\x02K\x02\x86'
                       b'q\x06K\x02K\x01\x86q\x07\x89ccollections\nOrderedDict\nq\x08)Rq\ttq\nRq\x0b.PK'
                       b'\x07\x08\x1f>\xd9\x7f\x9d\x00\x00\x00\x9d\x00\x00\x00PK\x03\x04\x00\x00\x08\x08\x00'
                       b'\x00\x00\x00\x00\x00\x00\x00\x00\x00\x00\x00\x00\x00\x00\x00\x00\x00 \x00\x15'
                       b'\x00tensor.bfloat16.BE.BOM/byteorderFB\x11\x00ZZZZZZZZZZZZZZZZZbigPK\x07\x08I\xe2'
                       b'\xfb\xd3\x03\x00\x00\x00\x03\x00\x00\x00PK\x03\x04\x00\x00\x08\x08\x00\x00\x00\x00'
                       b'\x00\x00\x00\x00\x00\x00\x00\x00\x00\x00\x00\x00\x00\x00\x1d\x002\x00tensor.b'
                       b'float16.BE.BOM/data/0FB.\x00ZZZZZZZZZZZZZZZZZZZZZZZZZZZZZZZZZZZZZZZZZZZZZZ@\r\xbe'
                       b'i?r\xbf\xbcPK\x07\x08d\x02=\xc7\x08\x00\x00\x00\x08\x00\x00\x00PK\x03\x04\x00\x00'
                       b'\x08\x08\x00\x00\x00\x00\x00\x00\x00\x00\x00\x00\x00\x00\x00\x00\x00\x00\x00\x00'
                       b'\x1e\x00,\x00tensor.bfloat16.BE.BOM/versionFB(\x00ZZZZZZZZZZZZZZZZZZZZZZZZZZZZ'
                       b'ZZZZZZZZZZZZ3\nPK\x07\x08\xd1\x9egU\x02\x00\x00\x00\x02\x00\x00\x00PK\x01\x02\x00'
                       b'\x00\x00\x00\x08\x08\x00\x00\x00\x00\x00\x00\x1f>\xd9\x7f\x9d\x00\x00\x00\x9d\x00'
                       b'\x00\x00\x1f\x00\x00\x00\x00\x00\x00\x00\x00\x00\x00\x00\x00\x00\x00\x00\x00\x00'
                       b'tensor.bfloat16.BE.BOM/data.pklPK\x01\x02\x00\x00\x00\x00\x08\x08\x00\x00\x00\x00'
                       b'\x00\x00I\xe2\xfb\xd3\x03\x00\x00\x00\x03\x00\x00\x00 \x00\x00\x00\x00\x00\x00'
                       b'\x00\x00\x00\x00\x00\x00\x00-\x01\x00\x00tensor.bfloat16.BE.BOM/byteorderPK\x01'
                       b'\x02\x00\x00\x00\x00\x08\x08\x00\x00\x00\x00\x00\x00d\x02=\xc7\x08\x00\x00\x00\x08'
                       b'\x00\x00\x00\x1d\x00\x00\x00\x00\x00\x00\x00\x00\x00\x00\x00\x00\x00\x93\x01\x00'
                       b'\x00tensor.bfloat16.BE.BOM/data/0PK\x01\x02\x00\x00\x00\x00\x08\x08\x00\x00\x00'
                       b'\x00\x00\x00\xd1\x9egU\x02\x00\x00\x00\x02\x00\x00\x00\x1e\x00\x00\x00\x00\x00\x00'
                       b'\x00\x00\x00\x00\x00\x00\x00\x18\x02\x00\x00tensor.bfloat16.BE.BOM/versionPK\x06'
                       b'\x06,\x00\x00\x00\x00\x00\x00\x00\x1e\x03-\x00\x00\x00\x00\x00\x00\x00\x00\x00'
                       b'\x04\x00\x00\x00\x00\x00\x00\x00\x04\x00\x00\x00\x00\x00\x00\x002\x01\x00\x00\x00'
                       b'\x00\x00\x00\x92\x02\x00\x00\x00\x00\x00\x00PK\x06\x07\x00\x00\x00\x00\xc4\x03'
                       b'\x00\x00\x00\x00\x00\x00\x01\x00\x00\x00PK\x05\x06\x00\x00\x00\x00\x04\x00\x04\x00'
                       b'2\x01\x00\x00\x92\x02\x00\x00\x00\x00')

        current_load_endian = get_default_load_endianness()

        buf_le_no_bom = io.BytesIO(data_le_no_bom)
        buf_le_bom = io.BytesIO(data_le_bom)
        buf_be_no_bom = io.BytesIO(data_be_no_bom)
        buf_be_bom = io.BytesIO(data_be_bom)

        try:
            set_default_load_endianness(LoadEndianness.NATIVE)
            tensor_le_no_bom = torch.load(buf_le_no_bom)
            tensor_be_no_bom = torch.load(buf_be_no_bom)
        finally:
            set_default_load_endianness(current_load_endian)

        tensor_le_bom = torch.load(buf_le_bom)
        tensor_be_bom = torch.load(buf_be_bom)

        buf_le_no_bom.seek(0)
        buf_be_no_bom.seek(0)

        try:
            set_default_load_endianness(LoadEndianness.LITTLE)
            tensor_le_no_bom_little = torch.load(buf_le_no_bom)
            tensor_be_no_bom_little = torch.load(buf_be_no_bom)
        finally:
            set_default_load_endianness(current_load_endian)

        buf_le_no_bom.seek(0)
        buf_be_no_bom.seek(0)

        try:
            set_default_load_endianness(LoadEndianness.BIG)
            tensor_le_no_bom_big = torch.load(buf_le_no_bom)
            tensor_be_no_bom_big = torch.load(buf_be_no_bom)
        finally:
            set_default_load_endianness(current_load_endian)

        self.assertTrue(torch.equal(tensor_le_bom, tensor_be_bom))
        self.assertFalse(torch.equal(tensor_le_no_bom, tensor_be_no_bom))
        self.assertTrue(torch.equal(tensor_le_no_bom_little, tensor_le_bom))
        self.assertFalse(torch.equal(tensor_be_no_bom_little, tensor_be_bom))
        self.assertFalse(torch.equal(tensor_le_no_bom_big, tensor_le_bom))
        self.assertTrue(torch.equal(tensor_be_no_bom_big, tensor_be_bom))

        if (sys.byteorder == 'little'):
            self.assertTrue(torch.equal(tensor_le_no_bom, tensor_le_bom))
            self.assertTrue(torch.equal(tensor_le_no_bom, tensor_be_bom))
            self.assertFalse(torch.equal(tensor_be_no_bom, tensor_le_bom))
            self.assertFalse(torch.equal(tensor_be_no_bom, tensor_be_bom))
        else:
            self.assertFalse(torch.equal(tensor_le_no_bom, tensor_le_bom))
            self.assertFalse(torch.equal(tensor_le_no_bom, tensor_be_bom))
            self.assertTrue(torch.equal(tensor_be_no_bom, tensor_le_bom))
            self.assertTrue(torch.equal(tensor_be_no_bom, tensor_be_bom))

    def test_serialization_load_bom_data_cdouble(self):
        # 1. Generated on LE system using following commands:
        #
        # import torch
        #
        # x = torch.randn(2,2, dtype=torch.cdouble)
        #
        # torch.save(x, "tensor.cdouble.LE.pt", _disable_byteorder_record=True)
        # torch.save(x, "tensor.cdouble.LE.BOM.pt")
        #
        # print(x)
        #
        # 2. After that it is resaved on BE system with following commands:
        #
        # import torch
        #
        # x = torch.load('tensor.cdouble.LE.BOM.pt')
        #
        # torch.save(x, 'tensor.cdouble.BE.pt', _disable_byteorder_record=True)
        # torch.save(x, 'tensor.cdouble.BE.BOM.pt')
        #
        # print(x)
        #
        # Following commands and a bit of manual work were used to produce python bytes from resulting files:
        #
        # file = open('filename', 'rb')
        # data = file.read()
        # file.close()
        # print("\n".join(textwrap.wrap(str(data), 80)))
        #
        # BOM in this context is used as Byte Order Mark.
        #
        data_le_no_bom = (b'PK\x03\x04\x00\x00\x08\x08\x00\x00\x00\x00\x00\x00\x00\x00\x00\x00\x00\x00\x00'
                          b'\x00\x00\x00\x00\x00\x1a\x00\x08\x00tensor.cdouble.LE/data.pklFB\x04\x00ZZZZ\x80'
                          b'\x02ctorch._utils\n_rebuild_tensor_v2\nq\x00((X\x07\x00\x00\x00storageq\x01ctorc'
                          b'h\nComplexDoubleStorage\nq\x02X\x01\x00\x00\x000q\x03X\x03\x00\x00\x00cpuq\x04K\x04'
                          b'tq\x05QK\x00K\x02K\x02\x86q\x06K\x02K\x01\x86q\x07\x89ccollections\nOrderedDi'
                          b'ct\nq\x08)Rq\ttq\nRq\x0b.PK\x07\x08(W{\xca\xa2\x00\x00\x00\xa2\x00\x00\x00PK\x03'
                          b'\x04\x00\x00\x08\x08\x00\x00\x00\x00\x00\x00\x00\x00\x00\x00\x00\x00\x00\x00\x00'
                          b'\x00\x00\x00\x18\x00\x18\x00tensor.cdouble.LE/data/0FB\x14\x00ZZZZZZZZZZZZZZZZZZ'
                          b'ZZ\xd1/\x84\xd8,\x00\xcd\xbf|L\xcf\xd0O\xee\xd7\xbfb\xb6<\xb4\xe2_\xec?v+\x86\xd9'
                          b'\xca\x0e\xf8?i#\xbb\xfcU\x1b\xe0\xbf\x984\xcd\x02q\x8a\xe9?\xc1_\xd7R\xe3\xfb\xe3'
                          b'\xbf\xcf\xce>\xcd\xa2\x9f\xe8?PK\x07\x08\x1d\xed\xed\xa0@\x00\x00\x00@\x00\x00'
                          b'\x00PK\x03\x04\x00\x00\x08\x08\x00\x00\x00\x00\x00\x00\x00\x00\x00\x00\x00\x00\x00'
                          b'\x00\x00\x00\x00\x00\x19\x009\x00tensor.cdouble.LE/versionFB5\x00ZZZZZZZZZZZZZ'
                          b'ZZZZZZZZZZZZZZZZZZZZZZZZZZZZZZZZZZZZZZZZ3\nPK\x07\x08\xd1\x9egU\x02\x00\x00\x00\x02'
                          b'\x00\x00\x00PK\x01\x02\x00\x00\x00\x00\x08\x08\x00\x00\x00\x00\x00\x00(W{\xca'
                          b'\xa2\x00\x00\x00\xa2\x00\x00\x00\x1a\x00\x00\x00\x00\x00\x00\x00\x00\x00\x00\x00'
                          b'\x00\x00\x00\x00\x00\x00tensor.cdouble.LE/data.pklPK\x01\x02\x00\x00\x00\x00\x08'
                          b'\x08\x00\x00\x00\x00\x00\x00\x1d\xed\xed\xa0@\x00\x00\x00@\x00\x00\x00\x18\x00\x00'
                          b'\x00\x00\x00\x00\x00\x00\x00\x00\x00\x00\x00\xf2\x00\x00\x00tensor.cdouble.LE/'
                          b'data/0PK\x01\x02\x00\x00\x00\x00\x08\x08\x00\x00\x00\x00\x00\x00\xd1\x9egU\x02\x00'
                          b'\x00\x00\x02\x00\x00\x00\x19\x00\x00\x00\x00\x00\x00\x00\x00\x00\x00\x00\x00\x00'
                          b'\x90\x01\x00\x00tensor.cdouble.LE/versionPK\x06\x06,\x00\x00\x00\x00\x00\x00\x00'
                          b'\x1e\x03-\x00\x00\x00\x00\x00\x00\x00\x00\x00\x03\x00\x00\x00\x00\x00\x00\x00\x03'
                          b'\x00\x00\x00\x00\x00\x00\x00\xd5\x00\x00\x00\x00\x00\x00\x00\x12\x02\x00\x00\x00'
                          b'\x00\x00\x00PK\x06\x07\x00\x00\x00\x00\xe7\x02\x00\x00\x00\x00\x00\x00\x01\x00'
                          b'\x00\x00PK\x05\x06\x00\x00\x00\x00\x03\x00\x03\x00\xd5\x00\x00\x00\x12\x02\x00\x00'
                          b'\x00\x00')

        data_le_bom = (b'PK\x03\x04\x00\x00\x08\x08\x00\x00\x00\x00\x00\x00\x00\x00\x00\x00\x00\x00\x00'
                       b'\x00\x00\x00\x00\x00\x1e\x00\x04\x00tensor.cdouble.LE.BOM/data.pklFB\x00\x00\x80'
                       b'\x02ctorch._utils\n_rebuild_tensor_v2\nq\x00((X\x07\x00\x00\x00storageq\x01ctorc'
                       b'h\nComplexDoubleStorage\nq\x02X\x01\x00\x00\x000q\x03X\x03\x00\x00\x00cpuq\x04K\x04'
                       b'tq\x05QK\x00K\x02K\x02\x86q\x06K\x02K\x01\x86q\x07\x89ccollections\nOrderedDi'
                       b'ct\nq\x08)Rq\ttq\nRq\x0b.PK\x07\x08(W{\xca\xa2\x00\x00\x00\xa2\x00\x00\x00PK\x03'
                       b'\x04\x00\x00\x08\x08\x00\x00\x00\x00\x00\x00\x00\x00\x00\x00\x00\x00\x00\x00\x00'
                       b'\x00\x00\x00\x1f\x00\x11\x00tensor.cdouble.LE.BOM/byteorderFB\r\x00ZZZZZZZZZZZZZ'
                       b'littlePK\x07\x08\x85=\xe3\x19\x06\x00\x00\x00\x06\x00\x00\x00PK\x03\x04\x00\x00\x08'
                       b'\x08\x00\x00\x00\x00\x00\x00\x00\x00\x00\x00\x00\x00\x00\x00\x00\x00\x00\x00\x1c'
                       b'\x000\x00tensor.cdouble.LE.BOM/data/0FB,\x00ZZZZZZZZZZZZZZZZZZZZZZZZZZZZZZZZZ'
                       b'ZZZZZZZZZZZ\xd1/\x84\xd8,\x00\xcd\xbf|L\xcf\xd0O\xee\xd7\xbfb\xb6<\xb4\xe2_\xec?'
                       b'v+\x86\xd9\xca\x0e\xf8?i#\xbb\xfcU\x1b\xe0\xbf\x984\xcd\x02q\x8a\xe9?\xc1_\xd7R\xe3'
                       b'\xfb\xe3\xbf\xcf\xce>\xcd\xa2\x9f\xe8?PK\x07\x08\x1d\xed\xed\xa0@\x00\x00\x00'
                       b'@\x00\x00\x00PK\x03\x04\x00\x00\x08\x08\x00\x00\x00\x00\x00\x00\x00\x00\x00\x00\x00'
                       b'\x00\x00\x00\x00\x00\x00\x00\x1d\x005\x00tensor.cdouble.LE.BOM/versionFB1\x00'
                       b'ZZZZZZZZZZZZZZZZZZZZZZZZZZZZZZZZZZZZZZZZZZZZZZZZZ3\nPK\x07\x08\xd1\x9egU\x02\x00'
                       b'\x00\x00\x02\x00\x00\x00PK\x01\x02\x00\x00\x00\x00\x08\x08\x00\x00\x00\x00\x00\x00'
                       b'(W{\xca\xa2\x00\x00\x00\xa2\x00\x00\x00\x1e\x00\x00\x00\x00\x00\x00\x00\x00\x00'
                       b'\x00\x00\x00\x00\x00\x00\x00\x00tensor.cdouble.LE.BOM/data.pklPK\x01\x02\x00\x00'
                       b'\x00\x00\x08\x08\x00\x00\x00\x00\x00\x00\x85=\xe3\x19\x06\x00\x00\x00\x06\x00\x00'
                       b'\x00\x1f\x00\x00\x00\x00\x00\x00\x00\x00\x00\x00\x00\x00\x00\xf2\x00\x00\x00te'
                       b'nsor.cdouble.LE.BOM/byteorderPK\x01\x02\x00\x00\x00\x00\x08\x08\x00\x00\x00\x00\x00'
                       b'\x00\x1d\xed\xed\xa0@\x00\x00\x00@\x00\x00\x00\x1c\x00\x00\x00\x00\x00\x00\x00'
                       b'\x00\x00\x00\x00\x00\x00V\x01\x00\x00tensor.cdouble.LE.BOM/data/0PK\x01\x02\x00'
                       b'\x00\x00\x00\x08\x08\x00\x00\x00\x00\x00\x00\xd1\x9egU\x02\x00\x00\x00\x02\x00\x00'
                       b'\x00\x1d\x00\x00\x00\x00\x00\x00\x00\x00\x00\x00\x00\x00\x00\x10\x02\x00\x00te'
                       b'nsor.cdouble.LE.BOM/versionPK\x06\x06,\x00\x00\x00\x00\x00\x00\x00\x1e\x03-\x00\x00'
                       b'\x00\x00\x00\x00\x00\x00\x00\x04\x00\x00\x00\x00\x00\x00\x00\x04\x00\x00\x00\x00'
                       b'\x00\x00\x00.\x01\x00\x00\x00\x00\x00\x00\x92\x02\x00\x00\x00\x00\x00\x00PK\x06'
                       b'\x07\x00\x00\x00\x00\xc0\x03\x00\x00\x00\x00\x00\x00\x01\x00\x00\x00PK\x05\x06'
                       b'\x00\x00\x00\x00\x04\x00\x04\x00.\x01\x00\x00\x92\x02\x00\x00\x00\x00')

        data_be_no_bom = (b'PK\x03\x04\x00\x00\x08\x08\x00\x00\x00\x00\x00\x00\x00\x00\x00\x00\x00\x00\x00'
                          b'\x00\x00\x00\x00\x00\x1a\x00\x08\x00tensor.cdouble.BE/data.pklFB\x04\x00ZZZZ\x80'
                          b'\x02ctorch._utils\n_rebuild_tensor_v2\nq\x00((X\x07\x00\x00\x00storageq\x01ctorc'
                          b'h\nComplexDoubleStorage\nq\x02X\x01\x00\x00\x000q\x03X\x03\x00\x00\x00cpuq\x04K\x04'
                          b'tq\x05QK\x00K\x02K\x02\x86q\x06K\x02K\x01\x86q\x07\x89ccollections\nOrderedDi'
                          b'ct\nq\x08)Rq\ttq\nRq\x0b.PK\x07\x08(W{\xca\xa2\x00\x00\x00\xa2\x00\x00\x00PK\x03'
                          b'\x04\x00\x00\x08\x08\x00\x00\x00\x00\x00\x00\x00\x00\x00\x00\x00\x00\x00\x00\x00'
                          b'\x00\x00\x00\x18\x00\x18\x00tensor.cdouble.BE/data/0FB\x14\x00ZZZZZZZZZZZZZZZZZZ'
                          b'ZZ\xbf\xcd\x00,\xd8\x84/\xd1\xbf\xd7\xeeO\xd0\xcfL|?\xec_\xe2\xb4<\xb6b?\xf8\x0e'
                          b'\xca\xd9\x86+v\xbf\xe0\x1bU\xfc\xbb#i?\xe9\x8aq\x02\xcd4\x98\xbf\xe3\xfb\xe3R\xd7'
                          b'_\xc1?\xe8\x9f\xa2\xcd>\xce\xcfPK\x07\x08\x91\xbey\x14@\x00\x00\x00@\x00\x00\x00'
                          b'PK\x03\x04\x00\x00\x08\x08\x00\x00\x00\x00\x00\x00\x00\x00\x00\x00\x00\x00\x00\x00'
                          b'\x00\x00\x00\x00\x19\x009\x00tensor.cdouble.BE/versionFB5\x00ZZZZZZZZZZZZZZZZ'
                          b'ZZZZZZZZZZZZZZZZZZZZZZZZZZZZZZZZZZZZZ3\nPK\x07\x08\xd1\x9egU\x02\x00\x00\x00\x02'
                          b'\x00\x00\x00PK\x01\x02\x00\x00\x00\x00\x08\x08\x00\x00\x00\x00\x00\x00(W{\xca\xa2'
                          b'\x00\x00\x00\xa2\x00\x00\x00\x1a\x00\x00\x00\x00\x00\x00\x00\x00\x00\x00\x00\x00'
                          b'\x00\x00\x00\x00\x00tensor.cdouble.BE/data.pklPK\x01\x02\x00\x00\x00\x00\x08\x08'
                          b'\x00\x00\x00\x00\x00\x00\x91\xbey\x14@\x00\x00\x00@\x00\x00\x00\x18\x00\x00\x00'
                          b'\x00\x00\x00\x00\x00\x00\x00\x00\x00\x00\xf2\x00\x00\x00tensor.cdouble.BE/data/0'
                          b'PK\x01\x02\x00\x00\x00\x00\x08\x08\x00\x00\x00\x00\x00\x00\xd1\x9egU\x02\x00\x00'
                          b'\x00\x02\x00\x00\x00\x19\x00\x00\x00\x00\x00\x00\x00\x00\x00\x00\x00\x00\x00\x90'
                          b'\x01\x00\x00tensor.cdouble.BE/versionPK\x06\x06,\x00\x00\x00\x00\x00\x00\x00\x1e'
                          b'\x03-\x00\x00\x00\x00\x00\x00\x00\x00\x00\x03\x00\x00\x00\x00\x00\x00\x00\x03\x00'
                          b'\x00\x00\x00\x00\x00\x00\xd5\x00\x00\x00\x00\x00\x00\x00\x12\x02\x00\x00\x00\x00'
                          b'\x00\x00PK\x06\x07\x00\x00\x00\x00\xe7\x02\x00\x00\x00\x00\x00\x00\x01\x00\x00\x00'
                          b'PK\x05\x06\x00\x00\x00\x00\x03\x00\x03\x00\xd5\x00\x00\x00\x12\x02\x00\x00\x00'
                          b'\x00')

        data_be_bom = (b'PK\x03\x04\x00\x00\x08\x08\x00\x00\x00\x00\x00\x00\x00\x00\x00\x00\x00\x00\x00'
                       b'\x00\x00\x00\x00\x00\x1e\x00\x04\x00tensor.cdouble.BE.BOM/data.pklFB\x00\x00\x80'
                       b'\x02ctorch._utils\n_rebuild_tensor_v2\nq\x00((X\x07\x00\x00\x00storageq\x01ctorc'
                       b'h\nComplexDoubleStorage\nq\x02X\x01\x00\x00\x000q\x03X\x03\x00\x00\x00cpuq\x04K\x04'
                       b'tq\x05QK\x00K\x02K\x02\x86q\x06K\x02K\x01\x86q\x07\x89ccollections\nOrderedDi'
                       b'ct\nq\x08)Rq\ttq\nRq\x0b.PK\x07\x08(W{\xca\xa2\x00\x00\x00\xa2\x00\x00\x00PK\x03'
                       b'\x04\x00\x00\x08\x08\x00\x00\x00\x00\x00\x00\x00\x00\x00\x00\x00\x00\x00\x00\x00'
                       b'\x00\x00\x00\x1f\x00\x11\x00tensor.cdouble.BE.BOM/byteorderFB\r\x00ZZZZZZZZZZZZZ'
                       b'bigPK\x07\x08I\xe2\xfb\xd3\x03\x00\x00\x00\x03\x00\x00\x00PK\x03\x04\x00\x00\x08'
                       b'\x08\x00\x00\x00\x00\x00\x00\x00\x00\x00\x00\x00\x00\x00\x00\x00\x00\x00\x00\x1c'
                       b'\x003\x00tensor.cdouble.BE.BOM/data/0FB/\x00ZZZZZZZZZZZZZZZZZZZZZZZZZZZZZZZZZZZZ'
                       b'ZZZZZZZZZZZ\xbf\xcd\x00,\xd8\x84/\xd1\xbf\xd7\xeeO\xd0\xcfL|?\xec_\xe2\xb4<\xb6b'
                       b'?\xf8\x0e\xca\xd9\x86+v\xbf\xe0\x1bU\xfc\xbb#i?\xe9\x8aq\x02\xcd4\x98\xbf\xe3\xfb'
                       b'\xe3R\xd7_\xc1?\xe8\x9f\xa2\xcd>\xce\xcfPK\x07\x08\x91\xbey\x14@\x00\x00\x00@\x00'
                       b'\x00\x00PK\x03\x04\x00\x00\x08\x08\x00\x00\x00\x00\x00\x00\x00\x00\x00\x00\x00'
                       b'\x00\x00\x00\x00\x00\x00\x00\x1d\x005\x00tensor.cdouble.BE.BOM/versionFB1\x00ZZZ'
                       b'ZZZZZZZZZZZZZZZZZZZZZZZZZZZZZZZZZZZZZZZZZZZZZZ3\nPK\x07\x08\xd1\x9egU\x02\x00\x00'
                       b'\x00\x02\x00\x00\x00PK\x01\x02\x00\x00\x00\x00\x08\x08\x00\x00\x00\x00\x00\x00('
                       b'W{\xca\xa2\x00\x00\x00\xa2\x00\x00\x00\x1e\x00\x00\x00\x00\x00\x00\x00\x00\x00\x00'
                       b'\x00\x00\x00\x00\x00\x00\x00tensor.cdouble.BE.BOM/data.pklPK\x01\x02\x00\x00\x00'
                       b'\x00\x08\x08\x00\x00\x00\x00\x00\x00I\xe2\xfb\xd3\x03\x00\x00\x00\x03\x00\x00\x00'
                       b'\x1f\x00\x00\x00\x00\x00\x00\x00\x00\x00\x00\x00\x00\x00\xf2\x00\x00\x00tenso'
                       b'r.cdouble.BE.BOM/byteorderPK\x01\x02\x00\x00\x00\x00\x08\x08\x00\x00\x00\x00\x00'
                       b'\x00\x91\xbey\x14@\x00\x00\x00@\x00\x00\x00\x1c\x00\x00\x00\x00\x00\x00\x00\x00\x00'
                       b'\x00\x00\x00\x00S\x01\x00\x00tensor.cdouble.BE.BOM/data/0PK\x01\x02\x00\x00\x00'
                       b'\x00\x08\x08\x00\x00\x00\x00\x00\x00\xd1\x9egU\x02\x00\x00\x00\x02\x00\x00\x00'
                       b'\x1d\x00\x00\x00\x00\x00\x00\x00\x00\x00\x00\x00\x00\x00\x10\x02\x00\x00tensor.c'
                       b'double.BE.BOM/versionPK\x06\x06,\x00\x00\x00\x00\x00\x00\x00\x1e\x03-\x00\x00\x00'
                       b'\x00\x00\x00\x00\x00\x00\x04\x00\x00\x00\x00\x00\x00\x00\x04\x00\x00\x00\x00\x00'
                       b'\x00\x00.\x01\x00\x00\x00\x00\x00\x00\x92\x02\x00\x00\x00\x00\x00\x00PK\x06\x07'
                       b'\x00\x00\x00\x00\xc0\x03\x00\x00\x00\x00\x00\x00\x01\x00\x00\x00PK\x05\x06\x00\x00'
                       b'\x00\x00\x04\x00\x04\x00.\x01\x00\x00\x92\x02\x00\x00\x00\x00')

        current_load_endian = get_default_load_endianness()

        buf_le_no_bom = io.BytesIO(data_le_no_bom)
        buf_le_bom = io.BytesIO(data_le_bom)
        buf_be_no_bom = io.BytesIO(data_be_no_bom)
        buf_be_bom = io.BytesIO(data_be_bom)

        try:
            set_default_load_endianness(LoadEndianness.NATIVE)
            tensor_le_no_bom = torch.load(buf_le_no_bom)
            tensor_be_no_bom = torch.load(buf_be_no_bom)
        finally:
            set_default_load_endianness(current_load_endian)

        tensor_le_bom = torch.load(buf_le_bom)
        tensor_be_bom = torch.load(buf_be_bom)

        buf_le_no_bom.seek(0)
        buf_be_no_bom.seek(0)

        try:
            set_default_load_endianness(LoadEndianness.LITTLE)
            tensor_le_no_bom_little = torch.load(buf_le_no_bom)
            tensor_be_no_bom_little = torch.load(buf_be_no_bom)
        finally:
            set_default_load_endianness(current_load_endian)

        buf_le_no_bom.seek(0)
        buf_be_no_bom.seek(0)

        try:
            set_default_load_endianness(LoadEndianness.BIG)
            tensor_le_no_bom_big = torch.load(buf_le_no_bom)
            tensor_be_no_bom_big = torch.load(buf_be_no_bom)
        finally:
            set_default_load_endianness(current_load_endian)

        self.assertTrue(torch.equal(tensor_le_bom, tensor_be_bom))
        self.assertFalse(torch.equal(tensor_le_no_bom, tensor_be_no_bom))
        self.assertTrue(torch.equal(tensor_le_no_bom_little, tensor_le_bom))
        self.assertFalse(torch.equal(tensor_be_no_bom_little, tensor_be_bom))
        self.assertFalse(torch.equal(tensor_le_no_bom_big, tensor_le_bom))
        self.assertTrue(torch.equal(tensor_be_no_bom_big, tensor_be_bom))

        if (sys.byteorder == 'little'):
            self.assertTrue(torch.equal(tensor_le_no_bom, tensor_le_bom))
            self.assertTrue(torch.equal(tensor_le_no_bom, tensor_be_bom))
            self.assertFalse(torch.equal(tensor_be_no_bom, tensor_le_bom))
            self.assertFalse(torch.equal(tensor_be_no_bom, tensor_be_bom))
        else:
            self.assertFalse(torch.equal(tensor_le_no_bom, tensor_le_bom))
            self.assertFalse(torch.equal(tensor_le_no_bom, tensor_be_bom))
            self.assertTrue(torch.equal(tensor_be_no_bom, tensor_le_bom))
            self.assertTrue(torch.equal(tensor_be_no_bom, tensor_be_bom))

    def test_serialization_load_bom_data_cfloat(self):
        # 1. Generated on LE system using following commands:
        #
        # import torch
        #
        # x = torch.randn(2,2, dtype=torch.cfloat)
        #
        # torch.save(x, "tensor.cfloat.LE.pt", _disable_byteorder_record=True)
        # torch.save(x, "tensor.cfloat.LE.BOM.pt")
        #
        # print(x)
        #
        # 2. After that it is resaved on BE system with following commands:
        #
        # import torch
        #
        # x = torch.load('tensor.cfloat.LE.BOM.pt')
        #
        # torch.save(x, 'tensor.cfloat.BE.pt', _disable_byteorder_record=True)
        # torch.save(x, 'tensor.cfloat.BE.BOM.pt')
        #
        # print(x)
        #
        # Following commands and a bit of manual work were used to produce python bytes from resulting files:
        #
        # file = open('filename', 'rb')
        # data = file.read()
        # file.close()
        # print("\n".join(textwrap.wrap(str(data), 80)))
        #
        # BOM in this context is used as Byte Order Mark.
        #
        data_le_no_bom = (b'PK\x03\x04\x00\x00\x08\x08\x00\x00\x00\x00\x00\x00\x00\x00\x00\x00\x00\x00\x00'
                          b'\x00\x00\x00\x00\x00\x12\x00\x10\x00tensor.le/data.pklFB\x0c\x00ZZZZZZZZZZZZ\x80'
                          b'\x02ctorch._utils\n_rebuild_tensor_v2\nq\x00((X\x07\x00\x00\x00storageq\x01ctorc'
                          b'h\nComplexFloatStorage\nq\x02X\x01\x00\x00\x000q\x03X\x03\x00\x00\x00cpuq\x04K\x04'
                          b'tq\x05QK\x00K\x02K\x02\x86q\x06K\x02K\x01\x86q\x07\x89ccollections\nOrderedDic'
                          b't\nq\x08)Rq\ttq\nRq\x0b.PK\x07\x08\xe4\x04T\xec\xa1\x00\x00\x00\xa1\x00\x00\x00P'
                          b'K\x03\x04\x00\x00\x08\x08\x00\x00\x00\x00\x00\x00\x00\x00\x00\x00\x00\x00\x00\x00'
                          b'\x00\x00\x00\x00\x10\x00!\x00tensor.le/data/0FB\x1d\x00ZZZZZZZZZZZZZZZZZZZZZZZZ'
                          b'ZZZZZ\x9e<5\xbe\x96\xd1\xf1=Q\xeaj\xbfiX\x02\xbfW`\xfe?+\xfd\x0c>;a\\\xbe.b\xe2>'
                          b'PK\x07\x08\xaa\x05\x14\x12 \x00\x00\x00 \x00\x00\x00PK\x03\x04\x00\x00\x08\x08\x00'
                          b'\x00\x00\x00\x00\x00\x00\x00\x00\x00\x00\x00\x00\x00\x00\x00\x00\x00\x11\x00!\x00'
                          b'tensor.le/versionFB\x1d\x00ZZZZZZZZZZZZZZZZZZZZZZZZZZZZZ3\nPK\x07\x08\xd1\x9e'
                          b'gU\x02\x00\x00\x00\x02\x00\x00\x00PK\x01\x02\x00\x00\x00\x00\x08\x08\x00\x00\x00'
                          b'\x00\x00\x00\xe4\x04T\xec\xa1\x00\x00\x00\xa1\x00\x00\x00\x12\x00\x00\x00\x00\x00'
                          b'\x00\x00\x00\x00\x00\x00\x00\x00\x00\x00\x00\x00tensor.le/data.pklPK\x01\x02\x00'
                          b'\x00\x00\x00\x08\x08\x00\x00\x00\x00\x00\x00\xaa\x05\x14\x12 \x00\x00\x00 \x00\x00'
                          b'\x00\x10\x00\x00\x00\x00\x00\x00\x00\x00\x00\x00\x00\x00\x00\xf1\x00\x00\x00t'
                          b'ensor.le/data/0PK\x01\x02\x00\x00\x00\x00\x08\x08\x00\x00\x00\x00\x00\x00\xd1\x9e'
                          b'gU\x02\x00\x00\x00\x02\x00\x00\x00\x11\x00\x00\x00\x00\x00\x00\x00\x00\x00\x00\x00'
                          b'\x00\x00p\x01\x00\x00tensor.le/versionPK\x06\x06,\x00\x00\x00\x00\x00\x00\x00'
                          b'\x1e\x03-\x00\x00\x00\x00\x00\x00\x00\x00\x00\x03\x00\x00\x00\x00\x00\x00\x00\x03'
                          b'\x00\x00\x00\x00\x00\x00\x00\xbd\x00\x00\x00\x00\x00\x00\x00\xd2\x01\x00\x00\x00'
                          b'\x00\x00\x00PK\x06\x07\x00\x00\x00\x00\x8f\x02\x00\x00\x00\x00\x00\x00\x01\x00\x00'
                          b'\x00PK\x05\x06\x00\x00\x00\x00\x03\x00\x03\x00\xbd\x00\x00\x00\xd2\x01\x00\x00'
                          b'\x00\x00')

        data_le_bom = (b'PK\x03\x04\x00\x00\x08\x08\x00\x00\x00\x00\x00\x00\x00\x00\x00\x00\x00\x00\x00'
                       b'\x00\x00\x00\x00\x00\x12\x00\x10\x00tensor.le/data.pklFB\x0c\x00ZZZZZZZZZZZZ\x80'
                       b'\x02ctorch._utils\n_rebuild_tensor_v2\nq\x00((X\x07\x00\x00\x00storageq\x01ctorc'
                       b'h\nComplexFloatStorage\nq\x02X\x01\x00\x00\x000q\x03X\x03\x00\x00\x00cpuq\x04K\x04'
                       b'tq\x05QK\x00K\x02K\x02\x86q\x06K\x02K\x01\x86q\x07\x89ccollections\nOrderedDic'
                       b't\nq\x08)Rq\ttq\nRq\x0b.PK\x07\x08\xe4\x04T\xec\xa1\x00\x00\x00\xa1\x00\x00\x00P'
                       b'K\x03\x04\x00\x00\x08\x08\x00\x00\x00\x00\x00\x00\x00\x00\x00\x00\x00\x00\x00\x00'
                       b'\x00\x00\x00\x00\x13\x00\x1e\x00tensor.le/byteorderFB\x1a\x00ZZZZZZZZZZZZZZZZZZ'
                       b'ZZZZZZZZlittlePK\x07\x08\x85=\xe3\x19\x06\x00\x00\x00\x06\x00\x00\x00PK\x03\x04\x00'
                       b'\x00\x08\x08\x00\x00\x00\x00\x00\x00\x00\x00\x00\x00\x00\x00\x00\x00\x00\x00\x00'
                       b'\x00\x10\x00<\x00tensor.le/data/0FB8\x00ZZZZZZZZZZZZZZZZZZZZZZZZZZZZZZZZZZZZZ'
                       b'ZZZZZZZZZZZZZZZZZZZ\x9e<5\xbe\x96\xd1\xf1=Q\xeaj\xbfiX\x02\xbfW`\xfe?+\xfd\x0c>;'
                       b'a\\\xbe.b\xe2>PK\x07\x08\xaa\x05\x14\x12 \x00\x00\x00 \x00\x00\x00PK\x03\x04\x00'
                       b'\x00\x08\x08\x00\x00\x00\x00\x00\x00\x00\x00\x00\x00\x00\x00\x00\x00\x00\x00\x00'
                       b'\x00\x11\x00!\x00tensor.le/versionFB\x1d\x00ZZZZZZZZZZZZZZZZZZZZZZZZZZZZZ3\nPK\x07'
                       b'\x08\xd1\x9egU\x02\x00\x00\x00\x02\x00\x00\x00PK\x01\x02\x00\x00\x00\x00\x08\x08'
                       b'\x00\x00\x00\x00\x00\x00\xe4\x04T\xec\xa1\x00\x00\x00\xa1\x00\x00\x00\x12\x00\x00'
                       b'\x00\x00\x00\x00\x00\x00\x00\x00\x00\x00\x00\x00\x00\x00\x00tensor.le/data.pk'
                       b'lPK\x01\x02\x00\x00\x00\x00\x08\x08\x00\x00\x00\x00\x00\x00\x85=\xe3\x19\x06\x00'
                       b'\x00\x00\x06\x00\x00\x00\x13\x00\x00\x00\x00\x00\x00\x00\x00\x00\x00\x00\x00\x00'
                       b'\xf1\x00\x00\x00tensor.le/byteorderPK\x01\x02\x00\x00\x00\x00\x08\x08\x00\x00\x00'
                       b'\x00\x00\x00\xaa\x05\x14\x12 \x00\x00\x00 \x00\x00\x00\x10\x00\x00\x00\x00\x00\x00'
                       b'\x00\x00\x00\x00\x00\x00\x00V\x01\x00\x00tensor.le/data/0PK\x01\x02\x00\x00\x00'
                       b'\x00\x08\x08\x00\x00\x00\x00\x00\x00\xd1\x9egU\x02\x00\x00\x00\x02\x00\x00\x00'
                       b'\x11\x00\x00\x00\x00\x00\x00\x00\x00\x00\x00\x00\x00\x00\xf0\x01\x00\x00tensor.l'
                       b'e/versionPK\x06\x06,\x00\x00\x00\x00\x00\x00\x00\x1e\x03-\x00\x00\x00\x00\x00\x00'
                       b'\x00\x00\x00\x04\x00\x00\x00\x00\x00\x00\x00\x04\x00\x00\x00\x00\x00\x00\x00\xfe'
                       b'\x00\x00\x00\x00\x00\x00\x00R\x02\x00\x00\x00\x00\x00\x00PK\x06\x07\x00\x00\x00'
                       b'\x00P\x03\x00\x00\x00\x00\x00\x00\x01\x00\x00\x00PK\x05\x06\x00\x00\x00\x00\x04\x00'
                       b'\x04\x00\xfe\x00\x00\x00R\x02\x00\x00\x00\x00')

        data_be_no_bom = (b'PK\x03\x04\x00\x00\x08\x08\x00\x00\x00\x00\x00\x00\x00\x00\x00\x00\x00\x00\x00'
                          b'\x00\x00\x00\x00\x00\x12\x00\x10\x00tensor.be/data.pklFB\x0c\x00ZZZZZZZZZZZZ\x80'
                          b'\x02ctorch._utils\n_rebuild_tensor_v2\nq\x00((X\x07\x00\x00\x00storageq\x01ctorc'
                          b'h\nComplexFloatStorage\nq\x02X\x01\x00\x00\x000q\x03X\x03\x00\x00\x00cpuq\x04K\x04'
                          b'tq\x05QK\x00K\x02K\x02\x86q\x06K\x02K\x01\x86q\x07\x89ccollections\nOrderedDic'
                          b't\nq\x08)Rq\ttq\nRq\x0b.PK\x07\x08\xe4\x04T\xec\xa1\x00\x00\x00\xa1\x00\x00\x00P'
                          b'K\x03\x04\x00\x00\x08\x08\x00\x00\x00\x00\x00\x00\x00\x00\x00\x00\x00\x00\x00\x00'
                          b'\x00\x00\x00\x00\x10\x00!\x00tensor.be/data/0FB\x1d\x00ZZZZZZZZZZZZZZZZZZZZZZZZ'
                          b'ZZZZZ\xbe5<\x9e=\xf1\xd1\x96\xbfj\xeaQ\xbf\x02Xi?\xfe`W>\x0c\xfd+\xbe\\a;>\xe2b.'
                          b'PK\x07\x08\xe0\x07\xaa8 \x00\x00\x00 \x00\x00\x00PK\x03\x04\x00\x00\x08\x08\x00\x00'
                          b'\x00\x00\x00\x00\x00\x00\x00\x00\x00\x00\x00\x00\x00\x00\x00\x00\x11\x00!\x00'
                          b'tensor.be/versionFB\x1d\x00ZZZZZZZZZZZZZZZZZZZZZZZZZZZZZ3\nPK\x07\x08\xd1\x9egU\x02'
                          b'\x00\x00\x00\x02\x00\x00\x00PK\x01\x02\x00\x00\x00\x00\x08\x08\x00\x00\x00\x00'
                          b'\x00\x00\xe4\x04T\xec\xa1\x00\x00\x00\xa1\x00\x00\x00\x12\x00\x00\x00\x00\x00\x00'
                          b'\x00\x00\x00\x00\x00\x00\x00\x00\x00\x00\x00tensor.be/data.pklPK\x01\x02\x00\x00'
                          b'\x00\x00\x08\x08\x00\x00\x00\x00\x00\x00\xe0\x07\xaa8 \x00\x00\x00 \x00\x00\x00'
                          b'\x10\x00\x00\x00\x00\x00\x00\x00\x00\x00\x00\x00\x00\x00\xf1\x00\x00\x00tensor.'
                          b'be/data/0PK\x01\x02\x00\x00\x00\x00\x08\x08\x00\x00\x00\x00\x00\x00\xd1\x9egU\x02'
                          b'\x00\x00\x00\x02\x00\x00\x00\x11\x00\x00\x00\x00\x00\x00\x00\x00\x00\x00\x00\x00'
                          b'\x00p\x01\x00\x00tensor.be/versionPK\x06\x06,\x00\x00\x00\x00\x00\x00\x00\x1e\x03'
                          b'-\x00\x00\x00\x00\x00\x00\x00\x00\x00\x03\x00\x00\x00\x00\x00\x00\x00\x03\x00\x00'
                          b'\x00\x00\x00\x00\x00\xbd\x00\x00\x00\x00\x00\x00\x00\xd2\x01\x00\x00\x00\x00\x00'
                          b'\x00PK\x06\x07\x00\x00\x00\x00\x8f\x02\x00\x00\x00\x00\x00\x00\x01\x00\x00\x00'
                          b'PK\x05\x06\x00\x00\x00\x00\x03\x00\x03\x00\xbd\x00\x00\x00\xd2\x01\x00\x00\x00\x00')

        data_be_bom = (b'PK\x03\x04\x00\x00\x08\x08\x00\x00\x00\x00\x00\x00\x00\x00\x00\x00\x00\x00\x00'
                       b'\x00\x00\x00\x00\x00\x12\x00\x10\x00tensor.be/data.pklFB\x0c\x00ZZZZZZZZZZZZ\x80'
                       b'\x02ctorch._utils\n_rebuild_tensor_v2\nq\x00((X\x07\x00\x00\x00storageq\x01ctorc'
                       b'h\nComplexFloatStorage\nq\x02X\x01\x00\x00\x000q\x03X\x03\x00\x00\x00cpuq\x04K\x04'
                       b'tq\x05QK\x00K\x02K\x02\x86q\x06K\x02K\x01\x86q\x07\x89ccollections\nOrderedDic'
                       b't\nq\x08)Rq\ttq\nRq\x0b.PK\x07\x08\xe4\x04T\xec\xa1\x00\x00\x00\xa1\x00\x00\x00P'
                       b'K\x03\x04\x00\x00\x08\x08\x00\x00\x00\x00\x00\x00\x00\x00\x00\x00\x00\x00\x00\x00'
                       b'\x00\x00\x00\x00\x13\x00\x1e\x00tensor.be/byteorderFB\x1a\x00ZZZZZZZZZZZZZZZZZZ'
                       b'ZZZZZZZZbigPK\x07\x08I\xe2\xfb\xd3\x03\x00\x00\x00\x03\x00\x00\x00PK\x03\x04\x00'
                       b'\x00\x08\x08\x00\x00\x00\x00\x00\x00\x00\x00\x00\x00\x00\x00\x00\x00\x00\x00\x00'
                       b'\x00\x10\x00?\x00tensor.be/data/0FB;\x00ZZZZZZZZZZZZZZZZZZZZZZZZZZZZZZZZZZZZZZZZ'
                       b'ZZZZZZZZZZZZZZZZZZZ\xbe5<\x9e=\xf1\xd1\x96\xbfj\xeaQ\xbf\x02Xi?\xfe`W>\x0c\xfd+\xbe'
                       b'\\a;>\xe2b.PK\x07\x08\xe0\x07\xaa8 \x00\x00\x00 \x00\x00\x00PK\x03\x04\x00\x00'
                       b'\x08\x08\x00\x00\x00\x00\x00\x00\x00\x00\x00\x00\x00\x00\x00\x00\x00\x00\x00\x00'
                       b'\x11\x00!\x00tensor.be/versionFB\x1d\x00ZZZZZZZZZZZZZZZZZZZZZZZZZZZZZ3\nPK\x07\x08'
                       b'\xd1\x9egU\x02\x00\x00\x00\x02\x00\x00\x00PK\x01\x02\x00\x00\x00\x00\x08\x08\x00'
                       b'\x00\x00\x00\x00\x00\xe4\x04T\xec\xa1\x00\x00\x00\xa1\x00\x00\x00\x12\x00\x00'
                       b'\x00\x00\x00\x00\x00\x00\x00\x00\x00\x00\x00\x00\x00\x00\x00tensor.be/data.pklPK'
                       b'\x01\x02\x00\x00\x00\x00\x08\x08\x00\x00\x00\x00\x00\x00I\xe2\xfb\xd3\x03\x00\x00'
                       b'\x00\x03\x00\x00\x00\x13\x00\x00\x00\x00\x00\x00\x00\x00\x00\x00\x00\x00\x00\xf1'
                       b'\x00\x00\x00tensor.be/byteorderPK\x01\x02\x00\x00\x00\x00\x08\x08\x00\x00\x00\x00'
                       b'\x00\x00\xe0\x07\xaa8 \x00\x00\x00 \x00\x00\x00\x10\x00\x00\x00\x00\x00\x00\x00'
                       b'\x00\x00\x00\x00\x00\x00S\x01\x00\x00tensor.be/data/0PK\x01\x02\x00\x00\x00\x00'
                       b'\x08\x08\x00\x00\x00\x00\x00\x00\xd1\x9egU\x02\x00\x00\x00\x02\x00\x00\x00\x11\x00'
                       b'\x00\x00\x00\x00\x00\x00\x00\x00\x00\x00\x00\x00\xf0\x01\x00\x00tensor.be/vers'
                       b'ionPK\x06\x06,\x00\x00\x00\x00\x00\x00\x00\x1e\x03-\x00\x00\x00\x00\x00\x00\x00\x00'
                       b'\x00\x04\x00\x00\x00\x00\x00\x00\x00\x04\x00\x00\x00\x00\x00\x00\x00\xfe\x00\x00'
                       b'\x00\x00\x00\x00\x00R\x02\x00\x00\x00\x00\x00\x00PK\x06\x07\x00\x00\x00\x00P\x03'
                       b'\x00\x00\x00\x00\x00\x00\x01\x00\x00\x00PK\x05\x06\x00\x00\x00\x00\x04\x00\x04'
                       b'\x00\xfe\x00\x00\x00R\x02\x00\x00\x00\x00')

        current_load_endian = get_default_load_endianness()

        buf_le_no_bom = io.BytesIO(data_le_no_bom)
        buf_le_bom = io.BytesIO(data_le_bom)
        buf_be_no_bom = io.BytesIO(data_be_no_bom)
        buf_be_bom = io.BytesIO(data_be_bom)

        try:
            set_default_load_endianness(LoadEndianness.NATIVE)
            tensor_le_no_bom = torch.load(buf_le_no_bom)
            tensor_be_no_bom = torch.load(buf_be_no_bom)
        finally:
            set_default_load_endianness(current_load_endian)

        tensor_le_bom = torch.load(buf_le_bom)
        tensor_be_bom = torch.load(buf_be_bom)

        buf_le_no_bom.seek(0)
        buf_be_no_bom.seek(0)

        try:
            set_default_load_endianness(LoadEndianness.LITTLE)
            tensor_le_no_bom_little = torch.load(buf_le_no_bom)
            tensor_be_no_bom_little = torch.load(buf_be_no_bom)
        finally:
            set_default_load_endianness(current_load_endian)

        buf_le_no_bom.seek(0)
        buf_be_no_bom.seek(0)

        try:
            set_default_load_endianness(LoadEndianness.BIG)
            tensor_le_no_bom_big = torch.load(buf_le_no_bom)
            tensor_be_no_bom_big = torch.load(buf_be_no_bom)
        finally:
            set_default_load_endianness(current_load_endian)

        self.assertTrue(torch.equal(tensor_le_bom, tensor_be_bom))
        self.assertFalse(torch.equal(tensor_le_no_bom, tensor_be_no_bom))
        self.assertTrue(torch.equal(tensor_le_no_bom_little, tensor_le_bom))
        self.assertFalse(torch.equal(tensor_be_no_bom_little, tensor_be_bom))
        self.assertFalse(torch.equal(tensor_le_no_bom_big, tensor_le_bom))
        self.assertTrue(torch.equal(tensor_be_no_bom_big, tensor_be_bom))

        if (sys.byteorder == 'little'):
            self.assertTrue(torch.equal(tensor_le_no_bom, tensor_le_bom))
            self.assertTrue(torch.equal(tensor_le_no_bom, tensor_be_bom))
            self.assertFalse(torch.equal(tensor_be_no_bom, tensor_le_bom))
            self.assertFalse(torch.equal(tensor_be_no_bom, tensor_be_bom))
        else:
            self.assertFalse(torch.equal(tensor_le_no_bom, tensor_le_bom))
            self.assertFalse(torch.equal(tensor_le_no_bom, tensor_be_bom))
            self.assertTrue(torch.equal(tensor_be_no_bom, tensor_le_bom))
            self.assertTrue(torch.equal(tensor_be_no_bom, tensor_be_bom))

    @unittest.skipIf(platform.machine() != 's390x', "s390x-specific test")
    def test_serialization_warning_s390x(self):
        data_be_no_bom = (b'PK\x03\x04\x00\x00\x08\x08\x00\x00\x00\x00\x00\x00\x00\x00\x00\x00\x00\x00\x00'
                          b'\x00\x00\x00\x00\x00\x19\x00\t\x00tensor.double.BE/data.pklFB\x05\x00ZZZZZ\x80\x02'
                          b'ctorch._utils\n_rebuild_tensor_v2\nq\x00((X\x07\x00\x00\x00storageq\x01ctorch\n'
                          b'DoubleStorage\nq\x02X\x01\x00\x00\x000q\x03X\x03\x00\x00\x00cpuq\x04K\x04tq\x05'
                          b'QK\x00K\x02K\x02\x86q\x06K\x02K\x01\x86q\x07\x89ccollections\nOrderedDict\nq\x08'
                          b')Rq\ttq\nRq\x0b.PK\x07\x08S\xd3\xba&\x9b\x00\x00\x00\x9b\x00\x00\x00PK\x03\x04\x00'
                          b'\x00\x08\x08\x00\x00\x00\x00\x00\x00\x00\x00\x00\x00\x00\x00\x00\x00\x00\x00\x00'
                          b'\x00\x17\x00 \x00tensor.double.BE/data/0FB\x1c\x00ZZZZZZZZZZZZZZZZZZZZZZZZZZZZ'
                          b'?\xc9^|\xff\xa4v\x97\xbf\xe9\xb0\x8dP\x8c\xbc\xce\xbf\xd3\xdb\xb7[\xef\x0e\xdc?\xde'
                          b'\x00\xf9Q\x08\xb14PK\x07\x083@\x82/ \x00\x00\x00 \x00\x00\x00PK\x03\x04\x00\x00'
                          b'\x08\x08\x00\x00\x00\x00\x00\x00\x00\x00\x00\x00\x00\x00\x00\x00\x00\x00\x00\x00'
                          b'\x18\x00\x1a\x00tensor.double.BE/versionFB\x16\x00ZZZZZZZZZZZZZZZZZZZZZZ3\nPK\x07'
                          b'\x08\xd1\x9egU\x02\x00\x00\x00\x02\x00\x00\x00PK\x01\x02\x00\x00\x00\x00\x08\x08'
                          b'\x00\x00\x00\x00\x00\x00S\xd3\xba&\x9b\x00\x00\x00\x9b\x00\x00\x00\x19\x00\x00'
                          b'\x00\x00\x00\x00\x00\x00\x00\x00\x00\x00\x00\x00\x00\x00\x00tensor.double.BE/da'
                          b'ta.pklPK\x01\x02\x00\x00\x00\x00\x08\x08\x00\x00\x00\x00\x00\x003@\x82/ '
                          b'\x00\x00\x00 \x00\x00\x00\x17\x00\x00\x00\x00\x00\x00\x00\x00\x00\x00\x00\x00\x00'
                          b'\xeb\x00\x00\x00tensor.double.BE/data/0PK\x01\x02\x00\x00\x00\x00\x08\x08\x00\x00'
                          b'\x00\x00\x00\x00\xd1\x9egU\x02\x00\x00\x00\x02\x00\x00\x00\x18\x00\x00\x00\x00'
                          b'\x00\x00\x00\x00\x00\x00\x00\x00\x00p\x01\x00\x00tensor.double.BE/versionPK\x06\x06'
                          b',\x00\x00\x00\x00\x00\x00\x00\x1e\x03-\x00\x00\x00\x00\x00\x00\x00\x00\x00\x03'
                          b'\x00\x00\x00\x00\x00\x00\x00\x03\x00\x00\x00\x00\x00\x00\x00\xd2\x00\x00\x00\x00'
                          b'\x00\x00\x00\xd2\x01\x00\x00\x00\x00\x00\x00PK\x06\x07\x00\x00\x00\x00\xa4\x02\x00'
                          b'\x00\x00\x00\x00\x00\x01\x00\x00\x00PK\x05\x06\x00\x00\x00\x00\x03\x00\x03\x00'
                          b'\xd2\x00\x00\x00\xd2\x01\x00\x00\x00\x00')

        current_load_endian = get_default_load_endianness()

        buf_be_no_bom = io.BytesIO(data_be_no_bom)

        try:
            set_default_load_endianness(None)
            with self.assertWarnsRegex(UserWarning, "The default load endianness for checkpoints "
                                       "without a byteorder mark on big endian machines "
                                       "was changed from 'native' to 'little' endian"):
                tensor_be_no_bom = torch.load(buf_be_no_bom)
        finally:
            set_default_load_endianness(current_load_endian)

    @unittest.skipIf(IS_WINDOWS, "NamedTemporaryFile on windows")
    @parametrize('path_type', (str, Path))
    @parametrize('weights_only', (True, False))
    def test_serialization_mmap_loading_options(self, weights_only, path_type):
        class DummyModel(torch.nn.Module):
            def __init__(self) -> None:
                super().__init__()
                self.fc1 = torch.nn.Linear(3, 1024)
                self.fc2 = torch.nn.Linear(1024, 5)

            def forward(self, input):
                return self.fc2(self.fc1(input))

        with TemporaryFileName() as f:
            f = path_type(f)
            state_dict = DummyModel().state_dict()
            torch.save(state_dict, f)
            result = torch.load(f, mmap=True, weights_only=weights_only)
            result_non_mmap = torch.load(f, mmap=False, weights_only=weights_only)

        model_mmap_state_dict = DummyModel()
        model_mmap_state_dict.load_state_dict(result)
        model_non_mmap_state_dict = DummyModel()
        model_non_mmap_state_dict.load_state_dict(result_non_mmap)
        input = torch.randn(4, 3)
        self.assertEqual(model_mmap_state_dict(input), model_non_mmap_state_dict(input.clone()))

    @unittest.skipIf(not torch.cuda.is_available(),
                     "CUDA is unavailable")
    def test_serialization_mmap_loading_with_map_location(self):
        class DummyModel(torch.nn.Module):
            def __init__(self) -> None:
                super().__init__()
                self.fc1 = torch.nn.Linear(3, 1024)
                self.fc2 = torch.nn.Linear(1024, 5)

            def forward(self, input):
                return self.fc2(self.fc1(input))

        # make sure mmap where tensors' location tags are not CPU does not crash
        # zipfile will first be mmap-ed on CPU and storages are extracted using
        # overall_storage[start_offset:end_offset] before running
        # _{device}_deserialize, which moves the storage to device
        with TemporaryFileName() as f:
            with torch.device('cuda'):
                m = DummyModel()
            state_dict = m.state_dict()
            torch.save(state_dict, f)
            result = torch.load(f, mmap=True)
            for v in result.values():
                self.assertTrue(v.is_cuda)

    def test_serialization_mmap_loading(self):
        if IS_WINDOWS:
            with self.assertRaisesRegex(RuntimeError, "Changing the default mmap options is currently not supported"):
                torch.serialization.set_default_mmap_options(2)
            return
        m = torch.nn.Linear(3, 5)
        sd = m.state_dict()
        with tempfile.NamedTemporaryFile() as f:
            torch.save(sd, f)
            # with MmapVisibility.MAP_PRIVATE, should not be able to modify file
            sd_loaded = torch.load(f.name, mmap=True, weights_only=True)
            sd_loaded['weight'][0][0] = 0
            sd_loaded2 = torch.load(f.name, mmap=True, weights_only=True)
            self.assertEqual(sd_loaded2['weight'], sd['weight'])
            # with MmapVisibility.MAP_SHARED, should be able to modify file
            torch.serialization.set_default_mmap_options(MAP_SHARED)
            try:
                sd_loaded = torch.load(f.name, mmap=True, weights_only=True)
                sd_loaded['weight'][0][0] = 0
                sd_loaded2 = torch.load(f.name, mmap=True, weights_only=True)
                self.assertNotEqual(sd_loaded2['weight'], sd['weight'])
                self.assertEqual(sd_loaded2['weight'][0][0].item(), 0)
                self.assertEqual(sd_loaded2['weight'], sd_loaded['weight'])
            finally:
                torch.serialization.set_default_mmap_options(MAP_PRIVATE)

    @unittest.skipIf(IS_WINDOWS, "mmap ctx doesn't work on Windows")
    def test_serialization_mmap_loading_ctx(self):
        sd = torch.nn.Linear(3, 5).state_dict()
        with tempfile.NamedTemporaryFile() as f:
            torch.save(sd, f)
            with torch.serialization.set_default_mmap_options(MAP_SHARED):
                sd_loaded = torch.load(f.name, mmap=True, weights_only=True)
                sd_loaded['weight'][0][0] = 0
                sd_loaded2 = torch.load(f.name, mmap=True, weights_only=True)
                self.assertNotEqual(sd_loaded2['weight'], sd['weight'])
                self.assertEqual(sd_loaded2['weight'][0][0].item(), 0)
                self.assertEqual(sd_loaded2['weight'], sd_loaded['weight'])
            self.assertTrue(torch.serialization.get_default_mmap_options() == MAP_PRIVATE)

    @parametrize('dtype',
                 (torch.float8_e5m2, torch.float8_e4m3fn, torch.complex32, torch.uint16, torch.uint32, torch.uint64))
    @parametrize('weights_only', (True, False))
    def test_serialization_dtype(self, dtype, weights_only):
        """ Tests that newer dtypes can be serialized using `_rebuild_tensor_v3` """
        with tempfile.NamedTemporaryFile() as f:
            x = torch.arange(0.0, 100.0).to(dtype=dtype)
            torch.save({'x': x, 'even': x[0::2], 'odd': x[1::2]}, f)
            f.seek(0)
            y = torch.load(f, weights_only=weights_only)
            self.assertEqual(y['x'], x)
            # Check that views are actually views
            if dtype.is_signed:
                val1, val2, check_dtype = 0.25, -0.25, torch.float32
            else:
                val1, val2, check_dtype = 1, 2, torch.int64
            y['odd'][0] = torch.tensor(val1, dtype=dtype)
            y['even'][0] = torch.tensor(val2, dtype=dtype)
            self.assertEqual(y['x'][:2].to(dtype=check_dtype), torch.tensor([val2, val1]))

    @parametrize('byte_literals', (b'byte', bytearray(b'bytearray')))
    @parametrize('weights_only', (True, False))
    def test_serialization_byte_literal(self, byte_literals, weights_only):
        """ Tests that byte literal can be serialized.
        See: https://github.com/pytorch/pytorch/issues/133163"""
        with tempfile.NamedTemporaryFile() as f:
            torch.save(byte_literals, f)
            f.seek(0)
            y = torch.load(f, weights_only=weights_only)
            self.assertEqual(y, byte_literals)

    @parametrize('filename', (True, False))
    @unittest.skipIf(IS_FBCODE, "miniz version differs between fbcode and oss")
    def test_filewriter_metadata_writing(self, filename):
        sd = torch.nn.Linear(3, 5).state_dict()
        weight_nbytes = sd['weight'].untyped_storage().nbytes()
        bias_nbytes = sd['bias'].untyped_storage().nbytes()
        # TemporaryFileName will give a string
        # NamedTemporaryFile will be treated as a buffer
        file_creation_func = TemporaryFileName if filename else functools.partial(tempfile.NamedTemporaryFile, delete=False)

        with file_creation_func() as f, file_creation_func() as g:
            # save state_dict in f
            torch.save(sd, f)
            if not filename:
                f.seek(0)
            # extract 'data.pkl' for use in our fake checkpoint
            with torch.serialization._open_file_like(f, 'rb') as opened_file:
                with torch.serialization._open_zipfile_reader(opened_file) as zip_file:
                    data_file = io.BytesIO(zip_file.get_record('data.pkl'))
                    data_0_offset = zip_file.get_record_offset('data/0')
                    data_1_offset = zip_file.get_record_offset('data/1')
            if not filename:
                f.close()

            # write nulls for 'data/0' and 'data/1'
            with open(f if filename else f.name, 'rb+') as opened_f:
                opened_f.seek(data_0_offset)
                opened_f.write(b'0' * weight_nbytes)
                opened_f.seek(data_1_offset)
                opened_f.write(b'0' * bias_nbytes)

            with torch.serialization._open_zipfile_writer(g) as zip_file:
                data_value = data_file.getvalue()
                zip_file.write_record('data.pkl', data_value, len(data_value))
                zip_file.write_record('byteorder', sys.byteorder, len(sys.byteorder))
                # Only write metadata for storages
                zip_file.write_record_metadata('data/0', weight_nbytes)
                zip_file.write_record_metadata('data/1', bias_nbytes)

            if not filename:
                g.seek(0)
            sd_loaded = torch.load(g)
            with open(f if filename else f.name, 'rb') as opened_f:
                sd_loaded_ref = torch.load(opened_f)
                self.assertEqual(sd_loaded, sd_loaded_ref)
            if not filename:
                os.unlink(f.name)
                g.close()
                os.unlink(g.name)

    @parametrize("materialize_fake", (True, False))
    def test_skip_data_serialization(self, materialize_fake):
        # Create one tensor that uses each of the paths in __reduce_ex__ that should work
        t_device = "cuda" if torch.cuda.is_available() else "cpu"
        t_v2 = torch.randn(2, 3, device=t_device)
        t_v3 = torch.randn(2, 3, dtype=torch.complex32, device=t_device)
        i = torch.tensor([[0, 1, 1],
                          [2, 0, 2]])
        v = torch.tensor([3, 4, 5], dtype=torch.float32)
        if not materialize_fake:
            # FakeTensorConverter messes up sizes of i and v for the sparse tensor
            st = torch.sparse_coo_tensor(i, v, (2, 4))
        tt = TwoTensor(torch.randn(2, device=t_device), torch.randn(2, device=t_device))

        mode, converter = FakeTensorMode(), FakeTensorConverter()

        def fn(t):
            return converter.from_real_tensor(mode, t) if materialize_fake else t

        sd = {'t_v2': fn(t_v2), 't_v3': fn(t_v3), 'tt': fn(tt)}
        sd_expected = {
            't_v2': torch.zeros(2, 3, device=t_device),
            't_v3': torch.zeros(2, 3, dtype=torch.complex32, device=t_device),
            'tt': TwoTensor(torch.zeros(2, device=t_device), torch.zeros(2, device=t_device)),
        }

        if not materialize_fake:
            sd['st'] = st
            sd_expected['st'] = torch.sparse_coo_tensor(torch.zeros(2, 3), torch.zeros(3), (2, 4))

        with BytesIOContext() as f:
            with skip_data(materialize_fake_tensors=materialize_fake):
                torch.save(sd, f)
            f.seek(0)
            with safe_globals([TwoTensor]):
                sd_loaded = torch.load(f, weights_only=True)
            self.assertEqual(sd_loaded, sd_expected, exact_device=True)
            self.assertFalse(getattr(torch.serialization._serialization_tls, "materialize_fake_tensors", False))
            self.assertFalse(getattr(torch.serialization._serialization_tls, "skip_data", False))

        # Test that without materialize_fake_tensor, behavior for fake_tensors is not altered by ctx
        if not materialize_fake:
            ft = converter.from_real_tensor(mode, torch.randn(2, device=t_device))
<<<<<<< HEAD
            exn_type = (
                AttributeError if sys.version_info < (3, 14) else pickle.PicklingError
            )
            with self.assertRaisesRegex(
                exn_type,
                r"Can't (get|pickle) local object .*WeakValueDictionary\.__init__\.<locals>\.remove",
=======
            exc = pickle.PicklingError if sys.version_info >= (3, 14) else AttributeError
            with self.assertRaisesRegex(
                exc,
                "Can't (get|pickle) local object (<function |')WeakValueDictionary.__init__.<locals>.remove"
>>>>>>> c2924bba
            ):
                with skip_data(), BytesIOContext() as f:
                    torch.save(ft, f)

    @parametrize("materialize_fake", (True, False))
    def test_skip_data_serialization_preserves_views(self, materialize_fake):
        ctx = FakeTensorMode if materialize_fake else contextlib.nullcontext
        with ctx():
            t = torch.randn(2, 3)
            t_view = t.view(-1)
            t_slice = t[1]
        sd = {'t': t, 't_view': t_view, 't_slice': t_slice}
        with BytesIOContext() as f:
            with skip_data(materialize_fake_tensors=materialize_fake):
                torch.save(sd, f)
            f.seek(0)
            sd_loaded = torch.load(f, weights_only=True)
            self.assertTrue(id(sd_loaded['t_view'].untyped_storage()) == id(sd_loaded['t'].untyped_storage()))
            self.assertTrue(id(sd_loaded['t_slice'].untyped_storage()) == id(sd_loaded['t'].untyped_storage()))

    def test_skip_data_serialization_error_cases(self):
        def _save_load(t):
            with BytesIOContext() as f:
                with skip_data():
                    torch.save(t, f)
                f.seek(0)
                torch.load(f, weights_only=True)

        nt = torch.nested.nested_tensor([torch.randn(2), torch.randn(3)])
        t = torch.randn(2, 3, device="meta")
        with self.assertRaisesRegex(RuntimeError, "Cannot serialize nested tensor under skip_data context manager"):
            _save_load(nt)

        with self.assertWarnsRegex(UserWarning, "meta device under skip_data context manager is a no-op"):
            _save_load(t)

    @parametrize("force_weights_only", (True, False))
    def test_weights_only_env_variables(self, force_weights_only):
        env_var = "TORCH_FORCE_WEIGHTS_ONLY_LOAD" if force_weights_only else "TORCH_FORCE_NO_WEIGHTS_ONLY_LOAD"
        args = (
            (pickle.UnpicklingError, "Weights only load failed")
            if force_weights_only
            else (UserWarning, "forcing weights_only=False")
        )
        ctx = self.assertRaisesRegex if force_weights_only else self.assertWarnsRegex
        m = torch.nn.Linear(3, 5)
        with TemporaryFileName() as f:
            torch.save(m, f)
            try:
                old_value = os.environ.get(env_var, None)
                os.environ[env_var] = "1"
                # if weights_only is explicitly set, TORCH_FORCE_NO_WEIGHTS_ONLY_LOAD cannot override it
                with self.assertRaisesRegex(pickle.UnpicklingError, "Weights only load failed"):
                    m = torch.load(f, weights_only=not force_weights_only)
                with ctx(*args):
                    m = torch.load(f, weights_only=None)
            finally:
                if old_value is None:
                    del os.environ[env_var]
                else:
                    os.environ[env_var] = old_value

    @unittest.skipIf(IS_FBCODE, "miniz version differs between fbcode and oss")
    @parametrize("compute_crc32", (True, False))
    @parametrize("filename", (True, False))
    def test_crc32_options(self, compute_crc32, filename):
        # test both path and buffer case
        file_creation_func = TemporaryFileName if filename else tempfile.NamedTemporaryFile
        sd = torch.nn.Linear(3, 5).state_dict()
        with file_creation_func() as f:
            try:
                torch.serialization.set_crc32_options(compute_crc32)
                torch.save(sd, f)
                if not filename:
                    f.seek(0)
                sd_loaded = torch.load(f, weights_only=True)
                self.assertEqual(sd_loaded, sd)
            finally:
                torch.serialization.set_crc32_options(True)

            args = () if compute_crc32 else (zipfile.BadZipFile, "Bad CRC-32 for file")
            ctx = contextlib.nullcontext if compute_crc32 else self.assertRaisesRegex

            if not filename:
                f.seek(0)
            # zip_file.extractall() will raise BadZipFile if CRC32 is not populated
            # we use the context manager to check whether CRC32 was populated
            with ctx(*args), tempfile.TemporaryDirectory() as temp_dir:
                with zipfile.ZipFile(f) as zip_file:
                    zip_file.extractall(path=temp_dir)

    def test_serialization_with_header(self):
        orig = torch.randn(3, 3)
        with BytesIOContext() as f:
            f.write(b'header')
            torch.save(orig, f)
            f.seek(6)
            loaded = torch.load(f)
            self.assertEqual(orig, loaded)

    def test_get_unsafe_globals_in_checkpoint(self):
        t = torch.randn(2, 3)
        tt = TwoTensor(t, t)
        expected_unsafe_global_strs = {"torch.testing._internal.two_tensor.TwoTensor"}
        expected_all_global_strs = {"torch.testing._internal.two_tensor.TwoTensor",
                                    "torch._utils._rebuild_wrapper_subclass",
                                    "torch._tensor._rebuild_from_type_v2",
                                    "torch.serialization._get_layout",
                                    "torch.float32",
                                    "torch.device",
                                    "torch._utils._rebuild_tensor_v2",
                                    "torch.FloatStorage",
                                    "collections.OrderedDict"}
        with BytesIOContext() as f:
            torch.save(tt, f)
            f.seek(0)
            unsafe_globals = torch.serialization.get_unsafe_globals_in_checkpoint(f)
            self.assertEqual(set(unsafe_globals), expected_unsafe_global_strs)
            f.seek(0)
            with torch.serialization.safe_globals([TwoTensor]):
                unsafe_globals = torch.serialization.get_unsafe_globals_in_checkpoint(f)
                self.assertEqual(set(unsafe_globals), set())
            f.seek(0)
            try:
                old_get_allowed_globals = torch._weights_only_unpickler._get_allowed_globals
                torch._weights_only_unpickler._get_allowed_globals = lambda: dict()  # noqa: PIE807
                unsafe_all_globals = torch.serialization.get_unsafe_globals_in_checkpoint(f)
                self.assertEqual(set(unsafe_all_globals), expected_all_global_strs)
            finally:
                torch._weights_only_unpickler._get_allowed_globals = old_get_allowed_globals

    @parametrize("should_import", [False, True])
    def test_load_njt_weights_only(self, should_import):
        with TemporaryFileName() as filename:
            njt = torch.nested.nested_tensor([[1, 2, 3], [4, 5]], layout=torch.jagged)
            torch.save(njt, filename)
            filename = pathlib.Path(filename)
            import_string = "import torch._dynamo;" if should_import else ""
            err_msg = (
                "_pickle.UnpicklingError: Weights only load failed. ``torch.nested`` and ``torch._dynamo``"
                " must be imported to load nested jagged tensors (NJTs)"
            ) if not should_import else None
            self._attempt_load_from_subprocess(filename, import_string, err_msg)

    @parametrize("dtype", all_types_and_complex_and(torch.half, torch.bfloat16, torch.bool))
    @parametrize("weights_only", [True, False])
    def test_save_load_preserves_dtype(self, dtype, weights_only):
        class MyModule(torch.nn.Module):
            def __init__(self, t):
                super().__init__()
                requires_grad = torch.is_floating_point(t) or torch.is_complex(t)
                self.param = torch.nn.Parameter(t, requires_grad=requires_grad)

        if dtype.is_floating_point or dtype.is_complex:
            t = torch.randn(10, dtype=dtype)
            sd = MyModule(t).state_dict()
        elif dtype is torch.bool:
            t = torch.randn(10) > 0
            sd = MyModule(t).state_dict()
        else:
            iinfo = torch.iinfo(dtype)
            t = torch.randint(iinfo.min, iinfo.max, (10,), dtype=dtype)
            sd = MyModule(t).state_dict()
        sd_save = {'t': t, 'sd': sd, 'i' : t[0].item()}

        with tempfile.NamedTemporaryFile() as f:
            torch.save(sd_save, f)
            f.seek(0)
            loaded_sd = torch.load(f, weights_only=weights_only)
            self.assertEqual(sd_save, loaded_sd)

    @unittest.skipIf(not torch.accelerator.is_available() or torch.accelerator.current_accelerator().type == 'mps',
                     "accelerator not available, on mps pin memory allocator is not registered")
    def test_use_pinned_memory_for_d2h(self):
        device = torch.accelerator.current_accelerator().type

        def patched_write_record(self, filename, data, nbytes):
            if isinstance(data, (torch.TypedStorage, torch.UntypedStorage)):
                if not data.is_pinned(device=device):
                    raise RuntimeError("Expected storage to be in pinned memory")
                return None

        sd = torch.nn.Linear(3, 5, device=device).state_dict()

        # Test that CUDA actually get moved to pinned memory on CPU
        with patch('torch._C.PyTorchFileWriter.write_record', patched_write_record):
            with tempfile.NamedTemporaryFile() as f:
                with self.assertRaisesRegex(RuntimeError, "Expected storage to be in pinned memory"):
                    torch.save(sd, f)

            with tempfile.NamedTemporaryFile() as f:
                pinned_before = serialization_config.save.use_pinned_memory_for_d2h
                try:
                    serialization_config.save.use_pinned_memory_for_d2h = True
                    torch.save(sd, f)
                finally:
                    serialization_config.save.use_pinned_memory_for_d2h = pinned_before

        # Test correctness
        with tempfile.NamedTemporaryFile() as f:
            pinned_before = serialization_config.save.use_pinned_memory_for_d2h
            try:
                serialization_config.save.use_pinned_memory_for_d2h = True
                torch.save(sd, f)
                f.seek(0)
                sd_loaded = torch.load(f)
                self.assertEqual(sd_loaded, sd)
            finally:
                serialization_config.save.use_pinned_memory_for_d2h = pinned_before

    def test_has_format_version(self):
        sd = torch.nn.Linear(2, 3).state_dict()
        with tempfile.NamedTemporaryFile() as f:
            torch.save(sd, f)
            f.seek(0)
            with torch.serialization._open_file_like(f, "rb") as opened_file:
                with torch.serialization._open_zipfile_reader(opened_file) as opened_zipfile:
                    self.assertTrue(opened_zipfile.has_record(".format_version"))
                    self.assertEqual(opened_zipfile.get_record(".format_version"), b'1')

    def test_storage_alignment(self):
        sd = torch.nn.Linear(10, 10).state_dict()

        with tempfile.NamedTemporaryFile() as f:
            torch.save(sd, f)
            f.seek(0)
            with FakeTensorMode():
                sd_fake = torch.load(f)
            self.assertEqual(sd_fake['weight'].untyped_storage()._checkpoint_offset, 832)
            self.assertEqual(sd_fake['bias'].untyped_storage()._checkpoint_offset, 1344)

        storage_alignment_before = serialization_config.save.storage_alignment
        with tempfile.NamedTemporaryFile() as f:
            try:
                serialization_config.save.storage_alignment = 4096
                torch.save(sd, f)
                f.seek(0)
                with FakeTensorMode():
                    sd_fake = torch.load(f)
                self.assertEqual(sd_fake['weight'].untyped_storage()._checkpoint_offset, 20480)
                self.assertEqual(sd_fake['bias'].untyped_storage()._checkpoint_offset, 24576)
                f.seek(0)
                sd_loaded = torch.load(f)
                self.assertEqual(sd_loaded, sd)
            finally:
                serialization_config.save.storage_alignment = storage_alignment_before


    @parametrize('path_type', (str, Path))
    @unittest.skipIf(IS_WINDOWS, "TemporaryFileName on windows")
    def test_mmap_load_offset_calculation(self, path_type):
        calculate_offsets_before = serialization_config.load.calculate_storage_offsets
        try:
            serialization_config.load.calculate_storage_offsets = True
            m = torch.nn.Sequential(*[torch.nn.Linear(4, 4) for _ in range(20)])

            with TemporaryFileName() as f:
                f = path_type(f)
                state_dict = m.state_dict()
                torch.save(state_dict, f)
                result = torch.load(f, mmap=True)
                result_non_mmap = torch.load(f, mmap=False)

            with torch.device("meta"):
                model_mmap_state_dict = torch.nn.Sequential(*[torch.nn.Linear(4, 4) for _ in range(20)])
                model_non_mmap_state_dict = torch.nn.Sequential(*[torch.nn.Linear(4, 4) for _ in range(20)])
            model_mmap_state_dict.load_state_dict(result, assign=True)
            model_non_mmap_state_dict.load_state_dict(result_non_mmap, assign=True)
            inp = torch.randn(4, 4)
            self.assertEqual(model_mmap_state_dict(inp), model_non_mmap_state_dict(inp.clone()))
        finally:
            serialization_config.load.calculate_storage_offsets = calculate_offsets_before

    def test_serialization_uintx_intx(self):
        torch.serialization.add_safe_globals([UInt4Tensor, Int4Tensor])

        for dtype in [torch.uint4, torch.int4]:
            if dtype == torch.uint4:
                tensor_class = UInt4Tensor
            else:
                tensor_class = Int4Tensor

            # make sure it runs
            x = tensor_class(torch.tensor([
                [0x01, 0x23, 0x45, 0x67, 0x89, 0xAB, 0xCD, 0xEF],
                [0x01, 0x23, 0x45, 0x67, 0x89, 0xAB, 0xCD, 0xEF],
                [0x01, 0x23, 0x45, 0x67, 0x89, 0xAB, 0xCD, 0xEF],
            ], dtype=torch.uint8))

            assert x.dtype == dtype

            with tempfile.NamedTemporaryFile() as checkpoint:
                torch.save(x, checkpoint)
                checkpoint.seek(0)
                y = torch.load(checkpoint)

            assert x.dtype == y.dtype

    @skipIfTorchDynamo("getrefcount does not work in dynamo")
    def test_serializaion_no_storage_leak(self):
        # Test https://github.com/pytorch/pytorch/issues/149846
        t = torch.rand(10, 10)
        state_dict = {'a': 1, 'b': 2, 'c': t}
        storage = t.untyped_storage()
        ref1 = sys.getrefcount(storage)
        with tempfile.NamedTemporaryFile() as checkpoint:
            torch.save(state_dict, checkpoint)
        ref2 = sys.getrefcount(storage)
        self.assertEqual(ref1, ref2)

    def run(self, *args, **kwargs):
        with serialization_method(use_zip=True):
            return super().run(*args, **kwargs)

class TestWrapperSubclass(torch.Tensor):
    elem: torch.Tensor
    __slots__ = ['elem', 'other']

    @staticmethod
    def __new__(cls, elem, *args, **kwargs):
        # The wrapping tensor (TestSubclass) is just a meta tensor, so it
        # doesn't hold any memory (meta tensor is generally the preferred type
        # of tensor you want to make a subclass from)...
        r = torch.Tensor._make_subclass(cls, elem.to('meta'), elem.requires_grad)
        # ...the real tensor is held as an element on the tensor.
        r.elem = elem
        return r

    def clone(self):
        return type(self)(self.elem.clone())


class TestGetStateSubclass(torch.Tensor):
    elem: torch.Tensor
    __slots__ = ['elem']

    @staticmethod
    def __new__(cls, elem, *args, **kwargs):
        # The wrapping tensor (TestSubclass) is just a meta tensor, so it
        # doesn't hold any memory (meta tensor is generally the preferred type
        # of tensor you want to make a subclass from)...
        r = torch.Tensor._make_subclass(cls, elem.to('meta'), elem.requires_grad)
        # ...the real tensor is held as an element on the tensor.
        r.elem = elem
        return r

    def __getstate__(self):
        return ("foo", getattr(self, "elem", None), self.__dict__)

    def __setstate__(self, state):
        marker, self.elem, self.__dict__ = state
        if not marker == "foo":
            raise RuntimeError("Invalid state for TestGetStateSubclass")
        self.reloaded = True


class TestEmptySubclass(torch.Tensor):
    ...


class TestSubclassSerialization(TestCase):
    def test_tensor_subclass_wrapper_serialization(self):
        wrapped_tensor = torch.rand(2)
        my_tensor = TestWrapperSubclass(wrapped_tensor)

        foo_val = "bar"
        my_tensor.foo = foo_val
        self.assertEqual(my_tensor.foo, foo_val)

        with BytesIOContext() as f:
            torch.save(my_tensor, f)
            f.seek(0)
            with safe_globals([TestWrapperSubclass]):
                new_tensor = torch.load(f)

        self.assertIsInstance(new_tensor, TestWrapperSubclass)
        self.assertEqual(new_tensor.elem, my_tensor.elem)
        self.assertEqual(new_tensor.foo, foo_val)

    def test_tensor_subclass_getstate_overwrite(self):
        wrapped_tensor = torch.rand(2)
        my_tensor = TestGetStateSubclass(wrapped_tensor)

        foo_val = "bar"
        my_tensor.foo = foo_val
        self.assertEqual(my_tensor.foo, foo_val)

        with BytesIOContext() as f:
            torch.save(my_tensor, f)
            f.seek(0)
            with safe_globals([TestGetStateSubclass]):
                new_tensor = torch.load(f)

        self.assertIsInstance(new_tensor, TestGetStateSubclass)
        self.assertEqual(new_tensor.elem, my_tensor.elem)
        self.assertEqual(new_tensor.foo, foo_val)
        self.assertTrue(new_tensor.reloaded)

    def test_tensor_subclass_deepcopy(self):
        wrapped_tensor = torch.rand(2)
        my_tensor = TestWrapperSubclass(wrapped_tensor)

        foo_val = "bar"
        my_tensor.foo = foo_val
        self.assertEqual(my_tensor.foo, foo_val)

        new_tensor = deepcopy(my_tensor)

        self.assertIsInstance(new_tensor, TestWrapperSubclass)
        self.assertEqual(new_tensor.elem, my_tensor.elem)
        self.assertEqual(new_tensor.foo, foo_val)

    @parametrize('requires_grad', (True, False))
    def test_cloned_deepcopy(self, requires_grad):
        my_tensor = torch.rand(2, requires_grad=requires_grad, device='meta')

        new_tensor = deepcopy(my_tensor)

        self.assertEqual(new_tensor.requires_grad, my_tensor.requires_grad)

    def test_empty_class_serialization(self):
        tensor = TestEmptySubclass([1.])
        # Ensures it runs fine
        tensor2 = copy.copy(tensor)

        with BytesIOContext() as f:
            torch.save(tensor, f)
            f.seek(0)
            with safe_globals([TestEmptySubclass]):
                tensor2 = torch.load(f)

        tensor = TestEmptySubclass()
        # Ensures it runs fine
        # Note that tensor.data_ptr() == 0 here
        tensor2 = copy.copy(tensor)

        with BytesIOContext() as f:
            torch.save(tensor, f)
            f.seek(0)
            with safe_globals([TestEmptySubclass]):
                tensor2 = torch.load(f)

    @skipIfTorchDynamo("name 'SYNTHETIC_LOCAL' is not defined")
    def test_safe_globals_for_weights_only(self):
        '''
        Tests import semantic for tensor subclass and the {add/get/clear}_safe_globals APIs
        '''
        t = TwoTensor(torch.randn(2, 3), torch.randn(2, 3))
        p = torch.nn.Parameter(t)
        sd = OrderedDict([('t', t), ('p', p)])

        with tempfile.NamedTemporaryFile() as f:
            torch.save(sd, f)

            # Loading tensor subclass with weights_only=True should fail
            # since tensor subclass is not in safe_globals
            with self.assertRaisesRegex(pickle.UnpicklingError,
                                        "Unsupported global: GLOBAL torch.testing._internal.two_tensor.TwoTensor"):
                f.seek(0)
                sd = torch.load(f, weights_only=True)

            # Loading tensor subclass should work if the class is marked safe
            safe_globals_before = torch.serialization.get_safe_globals()
            f.seek(0)
            try:
                torch.serialization.add_safe_globals([TwoTensor])
                expected_safe_globals = set(safe_globals_before + [TwoTensor])
                self.assertEqual(set(torch.serialization.get_safe_globals()), expected_safe_globals)
                sd = torch.load(f, weights_only=True)
                self.assertEqual(sd['t'], t)
                self.assertEqual(sd['p'], p)

                # Should fail again when safe globals are cleared
                torch.serialization.clear_safe_globals()
                f.seek(0)
                with self.assertRaisesRegex(pickle.UnpicklingError,
                                            "Unsupported global: GLOBAL torch.testing._internal.two_tensor.TwoTensor"):
                    torch.load(f, weights_only=True)
            finally:
                torch.serialization.clear_safe_globals()
                torch.serialization.add_safe_globals(safe_globals_before)

    def test_safe_globals_context_manager_weights_only(self):
        '''
        Tests safe_globals context manager
        '''
        t = TwoTensor(torch.randn(2, 3), torch.randn(2, 3))
        p = torch.nn.Parameter(t)
        sd = OrderedDict([('t', t), ('p', p)])

        safe_globals_before = torch.serialization.get_safe_globals()
        try:
            torch.serialization.add_safe_globals([TestEmptySubclass])
            with tempfile.NamedTemporaryFile() as f:
                torch.save(sd, f)
                with safe_globals([TwoTensor]):
                    f.seek(0)
                    torch.load(f, weights_only=True)
                expected_safe_globals = set(safe_globals_before + [TestEmptySubclass])
                self.assertEqual(set(torch.serialization.get_safe_globals()), expected_safe_globals)
                f.seek(0)
                with self.assertRaisesRegex(pickle.UnpicklingError,
                                            "Unsupported global: GLOBAL torch.testing._internal.two_tensor.TwoTensor"):
                    torch.load(f, weights_only=True)
        finally:
            torch.serialization.clear_safe_globals()
            torch.serialization.add_safe_globals(safe_globals_before)

    def test_sets_are_loadable_with_weights_only(self):
        s = {1, 2, 3}
        with tempfile.NamedTemporaryFile() as f:
            torch.save(s, f)
            f.seek(0)
            l_s = torch.load(f, weights_only=True)
            self.assertEqual(l_s, s)

    @unittest.skipIf(not torch.cuda.is_available(), "map_location loads to cuda")
    def test_tensor_subclass_map_location(self):
        t = TwoTensor(torch.randn(2, 3), torch.randn(2, 3))
        sd = {'t': t}

        with TemporaryFileName() as f:
            torch.save(sd, f)
            with safe_globals([TwoTensor]):
                sd_loaded = torch.load(f, map_location=torch.device('cuda:0'))
                self.assertTrue(sd_loaded['t'].device == torch.device('cuda:0'))
                self.assertTrue(sd_loaded['t'].a.device == torch.device('cuda:0'))
                self.assertTrue(sd_loaded['t'].b.device == torch.device('cuda:0'))
                # make sure map_location is not propagated over multiple torch.load calls
                sd_loaded = torch.load(f)
                self.assertTrue(sd_loaded['t'].device == torch.device('cpu'))
                self.assertTrue(sd_loaded['t'].a.device == torch.device('cpu'))
                self.assertTrue(sd_loaded['t'].b.device == torch.device('cpu'))


instantiate_device_type_tests(TestBothSerialization, globals())
instantiate_parametrized_tests(TestSubclassSerialization)
instantiate_parametrized_tests(TestOldSerialization)
instantiate_parametrized_tests(TestSerialization)

if __name__ == '__main__':
    run_tests()<|MERGE_RESOLUTION|>--- conflicted
+++ resolved
@@ -4501,19 +4501,10 @@
         # Test that without materialize_fake_tensor, behavior for fake_tensors is not altered by ctx
         if not materialize_fake:
             ft = converter.from_real_tensor(mode, torch.randn(2, device=t_device))
-<<<<<<< HEAD
-            exn_type = (
-                AttributeError if sys.version_info < (3, 14) else pickle.PicklingError
-            )
-            with self.assertRaisesRegex(
-                exn_type,
-                r"Can't (get|pickle) local object .*WeakValueDictionary\.__init__\.<locals>\.remove",
-=======
             exc = pickle.PicklingError if sys.version_info >= (3, 14) else AttributeError
             with self.assertRaisesRegex(
                 exc,
-                "Can't (get|pickle) local object (<function |')WeakValueDictionary.__init__.<locals>.remove"
->>>>>>> c2924bba
+                r"Can't (get|pickle) local object (<function |')WeakValueDictionary\.__init__\.<locals>\.remove"
             ):
                 with skip_data(), BytesIOContext() as f:
                     torch.save(ft, f)
