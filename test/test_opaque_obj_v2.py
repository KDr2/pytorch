# Owner(s): ["module: custom-operators"]

import gc
import random
from contextlib import ExitStack
from dataclasses import dataclass

import torch
import torch.utils._pytree as pytree
from torch._dynamo.test_case import run_tests, TestCase
from torch._dynamo.testing import AotEagerAndRecordGraphs, CompileCounter
from torch._dynamo.utils import counters as dynamo_counters
from torch._functorch.aot_autograd import (
    aot_compile_joint_with_descriptors,
    aot_export_joint_with_descriptors,
    aot_export_module,
)
from torch._library.effects import EffectType
from torch._library.fake_class_registry import FakeScriptObject
from torch._library.opaque_object import (
    _OPAQUE_TYPES,
    get_opaque_type_name,
    is_opaque_type,
    is_opaque_value_type,
    register_opaque_type,
)
from torch._subclasses.fake_tensor import FakeTensorMode
from torch.fx.experimental.proxy_tensor import make_fx
from torch.fx.experimental.symbolic_shapes import ShapeEnv
from torch.fx.graph import _illegal_char_regex
from torch.testing._internal.common_utils import (
    instantiate_parametrized_tests,
    parametrize,
)


class OpaqueQueue:
    def __init__(self, queue: list[torch.Tensor], init_tensor_: torch.Tensor) -> None:
        super().__init__()
        self.queue = queue
        self.init_tensor_ = init_tensor_

        # For testing purposes
        self._push_counter = 0
        self._pop_counter = 0
        self._size_counter = 0

    def push(self, tensor: torch.Tensor) -> None:
        self._push_counter += 1
        self.queue.append(tensor)

    def pop(self) -> torch.Tensor:
        self._pop_counter += 1
        if len(self.queue) > 0:
            return self.queue.pop(0)
        return self.init_tensor_

    def size(self) -> int:
        self._size_counter += 1
        return len(self.queue)


class RNGState:
    def __init__(self, seed):
        self.seed = seed
        self.rng = random.Random(self.seed)


class Counter:
    def __init__(self, start):
        self.counter = torch.tensor(start)

    def increment_counter(self):
        self.counter += 1


class AddModule(torch.nn.Module):
    def forward(self, x, y):
        return x * y


class ValueConfig:
    def __init__(self, mode: str):
        self.mode = mode

    def __eq__(self, other):
        return isinstance(other, ValueConfig) and self.mode == other.mode

    def __hash__(self):
        return hash(self.mode)

    def __repr__(self):
        return f"ValueConfig(mode={self.mode!r})"


class SizeStore:
    def __init__(self, size: str):
        self.size = size

    def __eq__(self, other):
        return isinstance(other, ValueConfig) and self.size == other.size

    def __hash__(self):
        return hash(self.size)

    def __repr__(self):
        return f"SizeStore(size={self.size!r})"

    def increment_size(self):
        return self.size + 1


<<<<<<< HEAD
class NestedValueSize:
    def __init__(self, size: SizeStore, config: ValueConfig):
        self.size = size
        self.config = config

    def __eq__(self, other):
        return self.size == other.size and self.config == other.config

    def __hash__(self):
        return hash(self.size) ^ hash(self.config)

    def __repr__(self):
        return f"NestedValueSize(size={self.size!r}, config={self.config!r})"


register_opaque_type(OpaqueQueue)
register_opaque_type(RNGState)
register_opaque_type(Counter)
register_opaque_type(AddModule)
register_opaque_type(ValueConfig, value_type=True)
register_opaque_type(SizeStore, value_type=True)
register_opaque_type(NestedValueSize, value_type=True)
=======
register_opaque_type(OpaqueQueue, typ="reference")
register_opaque_type(RNGState, typ="reference")
register_opaque_type(Counter, typ="reference")
register_opaque_type(AddModule, typ="reference")
register_opaque_type(ValueConfig, typ="value")
register_opaque_type(SizeStore, typ="value")
>>>>>>> ff6aff7e


class TestOpaqueObject(TestCase):
    def setUp(self):
        self.lib = torch.library.Library("_TestOpaqueObject", "FRAGMENT")  # noqa: TOR901

        torch.library.define(
            "_TestOpaqueObject::queue_push",
            f"({get_opaque_type_name(OpaqueQueue)} a, Tensor b) -> ()",
            tags=torch.Tag.pt2_compliant_tag,
            lib=self.lib,
        )

        @torch.library.impl(
            "_TestOpaqueObject::queue_push", "CompositeExplicitAutograd", lib=self.lib
        )
        def push_impl(queue: OpaqueQueue, b: torch.Tensor) -> None:
            assert isinstance(queue, OpaqueQueue)
            queue.push(b)

        @torch.library.register_fake("_TestOpaqueObject::queue_push", lib=self.lib)
        def push_impl_fake(q: OpaqueQueue, b: torch.Tensor) -> None:
            pass

        self.lib.define(
            f"queue_pop({get_opaque_type_name(OpaqueQueue)} a) -> Tensor",
        )

        def pop_impl(queue: OpaqueQueue) -> torch.Tensor:
            assert isinstance(queue, OpaqueQueue)
            return queue.pop()

        self.lib.impl("queue_pop", pop_impl, "CompositeExplicitAutograd")

        def pop_impl_fake(q: OpaqueQueue) -> torch.Tensor:
            # This is not accurate since the queue could have tensors that are
            # not rank 1
            ctx = torch.library.get_ctx()
            u0 = ctx.new_dynamic_size()
            return torch.empty(u0)

        self.lib._register_fake("queue_pop", pop_impl_fake)

        @torch.library.custom_op(
            "_TestOpaqueObject::queue_size",
            mutates_args=[],
        )
        def size_impl(queue: OpaqueQueue) -> int:
            assert isinstance(queue, OpaqueQueue)
            return queue.size()

        @size_impl.register_fake
        def size_impl_fake(q: OpaqueQueue) -> int:
            ctx = torch._custom_op.impl.get_ctx()
            u0 = ctx.new_dynamic_size()
            torch._check_is_size(u0)
            return u0

        torch.library.define(
            "_TestOpaqueObject::noisy_inject",
            f"(Tensor x, {get_opaque_type_name(RNGState)} obj) -> Tensor",
            tags=torch.Tag.pt2_compliant_tag,
            lib=self.lib,
        )

        @torch.library.impl(
            "_TestOpaqueObject::noisy_inject", "CompositeExplicitAutograd", lib=self.lib
        )
        def noisy_inject(x: torch.Tensor, rng_state: RNGState) -> torch.Tensor:
            assert isinstance(rng_state, RNGState)
            out = x.clone()
            for i in range(out.numel()):
                out.view(-1)[i] += rng_state.rng.random()
            return out

        @torch.library.register_fake("_TestOpaqueObject::noisy_inject", lib=self.lib)
        def noisy_inject_fake(x: torch.Tensor, obj: RNGState) -> torch.Tensor:
            return torch.empty_like(x)

        @torch.library.custom_op(
            "_TestOpaqueObject::increment_counter",
            mutates_args=["prev"],
        )
        def increment_counter_impl(c: Counter, prev: torch.Tensor) -> torch.Tensor:
            assert isinstance(c, Counter)
            prev.copy_(c.counter)
            c.increment_counter()
            return c.counter

        @increment_counter_impl.register_fake
        def increment_counter_fake(c: Counter, prev: torch.Tensor) -> torch.Tensor:
            return torch.empty_like(prev)

        torch.library.define(
            "_TestOpaqueObject::process_with_config",
            f"(Tensor x, {get_opaque_type_name(ValueConfig)} config) -> Tensor",
            tags=torch.Tag.pt2_compliant_tag,
            lib=self.lib,
        )

        @torch.library.impl(
            "_TestOpaqueObject::process_with_config",
            "CompositeExplicitAutograd",
            lib=self.lib,
        )
        def process_with_config_impl(
            x: torch.Tensor, config: ValueConfig
        ) -> torch.Tensor:
            assert isinstance(config, ValueConfig)
            if config.mode == "square":
                return x * x
            elif config.mode == "double":
                return x + x
            else:
                return x

        @torch.library.register_fake(
            "_TestOpaqueObject::process_with_config", lib=self.lib
        )
        def process_with_config_fake(
            x: torch.Tensor, config: ValueConfig
        ) -> torch.Tensor:
            return torch.empty_like(x)

        torch.library.define(
            "_TestOpaqueObject::process_nested_config",
            f"(Tensor x, {get_opaque_type_name(NestedValueSize)} config) -> Tensor",
            tags=torch.Tag.pt2_compliant_tag,
            lib=self.lib,
        )

        @torch.library.impl(
            "_TestOpaqueObject::process_nested_config",
            "CompositeExplicitAutograd",
            lib=self.lib,
        )
        def process_nested_config_impl(
            x: torch.Tensor, config: NestedValueSize
        ) -> torch.Tensor:
            assert isinstance(config, NestedValueSize)
            if config.config.mode == "square":
                return x * x
            elif config.config.mode == "double":
                return x + x
            else:
                return x

        @torch.library.register_fake(
            "_TestOpaqueObject::process_nested_config", lib=self.lib
        )
        def process_nested_config_fake(
            x: torch.Tensor, config: ValueConfig
        ) -> torch.Tensor:
            return torch.empty_like(x)

        super().setUp()

    def tearDown(self):
        self.lib._destroy()

        super().tearDown()

    def test_ops(self):
        queue = OpaqueQueue([], torch.zeros(3))

        torch.ops._TestOpaqueObject.queue_push(queue, torch.ones(3) + 1)
        size = torch.ops._TestOpaqueObject.queue_size(queue)
        self.assertEqual(size, 1)
        popped = torch.ops._TestOpaqueObject.queue_pop(queue)
        self.assertEqual(popped, torch.ones(3) + 1)
        size = torch.ops._TestOpaqueObject.queue_size(queue)
        self.assertEqual(size, 0)

    @parametrize("make_fx_tracing_mode", ["fake", "symbolic"])
    def test_make_fx(self, make_fx_tracing_mode):
        class M(torch.nn.Module):
            def forward(self, queue, x):
                torch.ops._TestOpaqueObject.queue_push(queue, x.tan())
                torch.ops._TestOpaqueObject.queue_push(queue, x.cos())
                torch.ops._TestOpaqueObject.queue_push(queue, x.sin())
                pop1 = torch.ops._TestOpaqueObject.queue_pop(queue)
                size1 = torch.ops._TestOpaqueObject.queue_size(queue)
                pop2 = torch.ops._TestOpaqueObject.queue_pop(queue)
                size2 = torch.ops._TestOpaqueObject.queue_size(queue)
                x_cos = pop1 + size1
                x_sin = pop2 - size2
                return x_sin + x_cos

        q1 = OpaqueQueue([], torch.empty(0).fill_(-1))
        q2 = OpaqueQueue([], torch.empty(0).fill_(-1))

        x = torch.ones(2, 3)
        gm = make_fx(M(), tracing_mode=make_fx_tracing_mode)(q1, x)
        self.assertTrue(torch.allclose(gm(q1, x), M()(q2, x)))
        self.assertEqual(q1._push_counter, 3)
        self.assertEqual(q1._pop_counter, 2)
        self.assertEqual(q1._size_counter, 2)
        self.assertEqual(q1.size(), 1)
        self.assertExpectedInline(
            gm.code.strip("\n"),
            """\
def forward(self, arg0_1, arg1_1):
    tan = torch.ops.aten.tan.default(arg1_1)
    queue_push = torch.ops._TestOpaqueObject.queue_push.default(arg0_1, tan);  tan = queue_push = None
    cos = torch.ops.aten.cos.default(arg1_1)
    queue_push_1 = torch.ops._TestOpaqueObject.queue_push.default(arg0_1, cos);  cos = queue_push_1 = None
    sin = torch.ops.aten.sin.default(arg1_1);  arg1_1 = None
    queue_push_2 = torch.ops._TestOpaqueObject.queue_push.default(arg0_1, sin);  sin = queue_push_2 = None
    queue_pop = torch.ops._TestOpaqueObject.queue_pop.default(arg0_1)
    queue_size = torch.ops._TestOpaqueObject.queue_size.default(arg0_1)
    queue_pop_1 = torch.ops._TestOpaqueObject.queue_pop.default(arg0_1)
    queue_size_1 = torch.ops._TestOpaqueObject.queue_size.default(arg0_1);  arg0_1 = None
    add = torch.ops.aten.add.Tensor(queue_pop, queue_size);  queue_pop = queue_size = None
    sub = torch.ops.aten.sub.Tensor(queue_pop_1, queue_size_1);  queue_pop_1 = queue_size_1 = None
    add_1 = torch.ops.aten.add.Tensor(sub, add);  sub = add = None
    return add_1
    """,
        )

    @parametrize("make_fx_tracing_mode", ["fake", "symbolic"])
    def test_bad_fake(self, make_fx_tracing_mode):
        torch.library.define(
            "_TestOpaqueObject::bad_fake",
            f"(Tensor x, {get_opaque_type_name(RNGState)} obj) -> Tensor",
            tags=torch.Tag.pt2_compliant_tag,
            lib=self.lib,
        )

        def f(q, x):
            torch.ops._TestOpaqueObject.bad_fake(x, q)
            return x.cos()

        def bad_fake1(x, rng_state) -> torch.Tensor:
            self.assertTrue(isinstance(rng_state, FakeScriptObject))
            out = x.clone()
            for i in range(out.numel()):
                out.view(-1)[i] += rng_state.rng.random()  # bad: accessing attributes
            return out

        torch.library.register_fake(
            "_TestOpaqueObject::bad_fake", bad_fake1, lib=self.lib, allow_override=True
        )

        with self.assertRaisesRegex(
            AttributeError,
            "Tried to call __getattr__ with attr",
        ):
            make_fx(f, tracing_mode=make_fx_tracing_mode)(RNGState(0), torch.ones(3))

        def bad_fake2(x, rng_state) -> torch.Tensor:
            rng_state.rng = "foo"
            return torch.empty_like(x)

        torch.library.register_fake(
            "_TestOpaqueObject::bad_fake", bad_fake2, lib=self.lib, allow_override=True
        )

        with self.assertRaisesRegex(
            AttributeError,
            "Tried to call __setattr__ with attr",
        ):
            make_fx(f, tracing_mode=make_fx_tracing_mode)(RNGState(0), torch.ones(3))

    def test_aot_export(self):
        class Model(torch.nn.Module):
            def __init__(self) -> None:
                super().__init__()

            def forward(self, rng_state, x):
                x = torch.ops._TestOpaqueObject.noisy_inject(x, rng_state)
                x = x * x
                x = torch.ops._TestOpaqueObject.noisy_inject(x, rng_state)
                x = x + x
                return (x,)

        mod = Model()
        rng = RNGState(0)
        x = torch.ones(2, 3)

        fake_mode = torch._subclasses.fake_tensor.FakeTensorMode()
        fake_rng = torch._library.fake_class_registry.maybe_to_fake_obj(fake_mode, rng)
        fake_x = fake_mode.from_tensor(x)
        gm = aot_export_module(mod, (fake_rng, fake_x), trace_joint=False)[0]

        # By default we don't register ops containing PyObjs as being effectful
        self.assertExpectedInline(
            gm.code.strip(),
            """\
def forward(self, arg0_1, arg1_1):
    noisy_inject = torch.ops._TestOpaqueObject.noisy_inject.default(arg1_1, arg0_1);  arg1_1 = None
    mul = torch.ops.aten.mul.Tensor(noisy_inject, noisy_inject);  noisy_inject = None
    noisy_inject_1 = torch.ops._TestOpaqueObject.noisy_inject.default(mul, arg0_1);  mul = arg0_1 = None
    add = torch.ops.aten.add.Tensor(noisy_inject_1, noisy_inject_1);  noisy_inject_1 = None
    return (add,)""",  # noqa: B950
        )

        torch.library._register_effectful_op(
            "_TestOpaqueObject::noisy_inject", EffectType.ORDERED
        )
        try:
            gm = aot_export_module(mod, (rng, fake_x), trace_joint=False)[0]
            # inputs: token, rng, x
            # return: token, res
            self.assertExpectedInline(
                gm.code.strip(),
                """\
def forward(self, arg0_1, arg1_1, arg2_1):
    with_effects = torch.ops.higher_order.with_effects(arg0_1, torch.ops._TestOpaqueObject.noisy_inject.default, arg2_1, arg1_1);  arg0_1 = arg2_1 = None
    getitem = with_effects[0]
    getitem_1 = with_effects[1];  with_effects = None
    mul = torch.ops.aten.mul.Tensor(getitem_1, getitem_1);  getitem_1 = None
    with_effects_1 = torch.ops.higher_order.with_effects(getitem, torch.ops._TestOpaqueObject.noisy_inject.default, mul, arg1_1);  getitem = mul = arg1_1 = None
    getitem_2 = with_effects_1[0]
    getitem_3 = with_effects_1[1];  with_effects_1 = None
    add = torch.ops.aten.add.Tensor(getitem_3, getitem_3);  getitem_3 = None
    return (getitem_2, add)""",  # noqa: B950
            )
        finally:
            torch.library._register_effectful_op(
                "_TestOpaqueObject::noisy_inject", None
            )

    def test_compile1(self):
        def foo(rng_state, x):
            x = torch.ops._TestOpaqueObject.noisy_inject(x, rng_state)
            x = x * x
            x = torch.ops._TestOpaqueObject.noisy_inject(x, rng_state)
            x = x + x
            return x

        rng = RNGState(0)
        x = torch.ones(2, 3)

        res = torch.compile(foo, fullgraph=True, backend="inductor")(rng, x)
        self.assertFalse(torch.allclose(res, x * x + x))

        backend = AotEagerAndRecordGraphs()
        torch.compile(foo, fullgraph=True, backend=backend)(rng, x)

        # This is done in torch.fx's graph in _namespace.create_name() where it
        # sanitizes the name
        fx_class = _illegal_char_regex.sub("_", get_opaque_type_name(RNGState))
        self.assertExpectedInline(
            backend.graphs[0].code.strip(),
            f"""\
def forward(self, L_x_ : torch.Tensor, L_rng_state_ : {fx_class}):
    l_x_ = L_x_
    l_rng_state_ = L_rng_state_
    x = torch.ops._TestOpaqueObject.noisy_inject(l_x_, l_rng_state_);  l_x_ = None
    x_1 = x * x;  x = None
    x_2 = torch.ops._TestOpaqueObject.noisy_inject(x_1, l_rng_state_);  x_1 = l_rng_state_ = None
    x_3 = x_2 + x_2;  x_2 = None
    return (x_3,)""",  # noqa: B950
        )
        self.assertExpectedInline(
            backend.fw_graphs[0].code.strip(),
            """\
def forward(self, arg0_1, arg1_1):
    noisy_inject = torch.ops._TestOpaqueObject.noisy_inject.default(arg0_1, arg1_1);  arg0_1 = None
    mul = torch.ops.aten.mul.Tensor(noisy_inject, noisy_inject);  noisy_inject = None
    noisy_inject_1 = torch.ops._TestOpaqueObject.noisy_inject.default(mul, arg1_1);  mul = arg1_1 = None
    add = torch.ops.aten.add.Tensor(noisy_inject_1, noisy_inject_1);  noisy_inject_1 = None
    return (add,)""",  # noqa: B950
        )

    def test_compile_global(self):
        counter = Counter(0)

        def foo(x, y):
            z = torch.ops._TestOpaqueObject.increment_counter(counter, y)
            x = x * z
            z = torch.ops._TestOpaqueObject.increment_counter(counter, y)
            x = x + z
            return x, counter

        inp = (torch.tensor(1), torch.tensor(0))
        backend = AotEagerAndRecordGraphs()
        opt_f = torch.compile(foo, fullgraph=True, backend=backend)
        res = opt_f(*inp)
        self.assertEqual(res[0], torch.tensor(3))
        self.assertEqual(res[1].counter, torch.tensor(2))

        res = opt_f(*inp)
        self.assertEqual(res[0], torch.tensor(7))
        self.assertEqual(res[1].counter, torch.tensor(4))

        # counter is automatically lifted as an input
        # Even though we returned counter in the eager code, it does not get
        # returned in the graph because dynamo does not detect that the object
        # is mutated.
        self.assertExpectedInline(
            backend.fw_graphs[0].code.strip(),
            """\
def forward(self, arg0_1, arg1_1, arg2_1):
    auto_functionalized_v2 = torch.ops.higher_order.auto_functionalized_v2(torch.ops._TestOpaqueObject.increment_counter.default, c = arg1_1, _prev_base_index = 0, _all_bases = [arg0_1])
    getitem = auto_functionalized_v2[0]
    getitem_1 = auto_functionalized_v2[1];  auto_functionalized_v2 = None
    mul = torch.ops.aten.mul.Tensor(arg2_1, getitem);  arg2_1 = getitem = None
    auto_functionalized_v2_1 = torch.ops.higher_order.auto_functionalized_v2(torch.ops._TestOpaqueObject.increment_counter.default, c = arg1_1, _prev_base_index = 0, _all_bases = [getitem_1]);  arg1_1 = getitem_1 = None
    getitem_2 = auto_functionalized_v2_1[0]
    getitem_3 = auto_functionalized_v2_1[1];  auto_functionalized_v2_1 = None
    add = torch.ops.aten.add.Tensor(mul, getitem_2);  mul = getitem_2 = None
    copy_ = torch.ops.aten.copy_.default(arg0_1, getitem_3);  arg0_1 = getitem_3 = copy_ = None
    return (add,)""",  # noqa: B950
        )

    def test_compile_create_intermediate(self):
        dynamo_counters.clear()

        def foo(x, y):
            counter = Counter(0)
            z = torch.ops._TestOpaqueObject.increment_counter(counter, y)
            x = x * z
            return x

        inp = (torch.tensor(1), torch.tensor(0))
        torch.compile(foo)(*inp)
        self.assertEqual(len(dynamo_counters["graph_break"]), 1)
        self.assertTrue(
            "An opaque object was created in the middle of the program"
            in next(iter(dynamo_counters["graph_break"].keys())),
        )

    def test_compile_attribute(self):
        counter = Counter(0)

        def foo(counter, x):
            x = x * x
            counter.increment_counter()
            return x

        with self.assertRaisesRegex(
            RuntimeError, "Attempted to access attributes/methods on an OpaqueObject"
        ):
            torch.compile(foo)(counter, torch.ones(2, 3))

        def bar(counter, x):
            x = x * x
            x += counter.counter
            return x

        with self.assertRaisesRegex(
            RuntimeError, "Attempted to access attributes/methods on an OpaqueObject"
        ):
            torch.compile(bar)(counter, torch.ones(2, 3))

    def test_export_joint(self):
        torch.library.define(
            "_TestOpaqueObject::module_mul",
            f"({get_opaque_type_name(AddModule)} a, Tensor b, SymInt c) -> Tensor",
            tags=torch.Tag.pt2_compliant_tag,
            lib=self.lib,
        )

        @torch.library.impl(
            "_TestOpaqueObject::module_mul", "CompositeExplicitAutograd", lib=self.lib
        )
        def module_mul_impl(m: AddModule, a: torch.Tensor, b: int) -> torch.Tensor:
            assert isinstance(m, AddModule)
            return m(a, b)

        @torch.library.register_fake("_TestOpaqueObject::module_mul", lib=self.lib)
        def module_mul_fake(m: AddModule, a: torch.Tensor, b: int) -> torch.Tensor:
            return torch.empty_like(a)

        def module_mul_setup_context(ctx, inputs, output):
            m, a, b = inputs
            ctx.b = b

        def module_mul_backward(ctx, grad) -> torch.Tensor:
            return None, grad * ctx.b, None

        torch.library.register_autograd(
            "_TestOpaqueObject::module_mul",
            module_mul_backward,
            setup_context=module_mul_setup_context,
            lib=self.lib,
        )

        class M(torch.nn.Module):
            def __init__(self):
                super().__init__()
                self.moo = AddModule()

            def forward(self, x, y):
                b = y.item()
                return torch.ops._TestOpaqueObject.module_mul(self.moo, x, b)

        inp = (torch.randn(3, requires_grad=True), torch.tensor(4))
        with ExitStack() as stack:
            with FakeTensorMode(shape_env=ShapeEnv()):
                joint = aot_export_joint_with_descriptors(stack, M(), inp)
                self.assertExpectedInline(
                    joint.graph_module.code.strip(),
                    """\
def forward(self, primals, tangents):
    primals_1, primals_2, tangents_1, = fx_pytree.tree_flatten_spec([primals, tangents], self._in_spec)
    _local_scalar_dense = torch.ops.aten._local_scalar_dense.default(primals_2);  primals_2 = None
    _opaque_obj0 = self._opaque_obj0
    module_mul = torch.ops._TestOpaqueObject.module_mul.default(_opaque_obj0, primals_1, _local_scalar_dense);  _opaque_obj0 = primals_1 = None
    mul_1 = torch.ops.aten.mul.Tensor(tangents_1, _local_scalar_dense);  tangents_1 = _local_scalar_dense = None
    return pytree.tree_unflatten([module_mul, mul_1, None], self._out_spec)""",  # noqa: B950
                )
                compiled_fn = aot_compile_joint_with_descriptors(joint)

        self.assertEqual(compiled_fn(*inp), M()(*inp))

    def test_invalid_value_type(self):
        class NoEq:
            def __init__(self, x):
                self.x = x

        with self.assertRaisesRegex(
            TypeError, "expected to have a non-default `__eq__`"
        ):
            register_opaque_type(NoEq, typ="value")

        class NoHash:
            def __init__(self, x):
                self.x = x

            def __eq__(self, other):
                return self.x == other.x

        with self.assertRaisesRegex(
            TypeError, "expected to have a non-default `__hash__`"
        ):
            register_opaque_type(NoHash, typ="value")

        class NoRepr:
            def __init__(self, x):
                self.x = x

            def __eq__(self, other):
                return self.x == other.x

            def __hash__(self):
                return hash(self.x)

        with self.assertRaisesRegex(
            TypeError, "expected to have a non-default `__repr__`"
        ):
            register_opaque_type(NoRepr, typ="value")

    def test_invalid_schema(self):
        with self.assertRaisesRegex(
            RuntimeError,
            "unknown type specifier",
        ):
            torch.library.define(
                "_TestOpaqueObject::invalid_op1",
                "(foo.bar.baz a) -> Tensor",
                tags=torch.Tag.pt2_compliant_tag,
                lib=self.lib,
            )

        with self.assertRaisesRegex(
            RuntimeError,
            r"expected \) but found 'dots' here",
        ):
            torch.library.define(
                "_TestOpaqueObject::invalid_op2",
                "(......... a) -> Tensor",
                tags=torch.Tag.pt2_compliant_tag,
                lib=self.lib,
            )

        with self.assertRaisesRegex(
            RuntimeError,
            "unknown type specifier",
        ):
            torch.library.define(
                "_TestOpaqueObject::invalid_op5",
                "(MyNamespace..MyClass a) -> Tensor",
                tags=torch.Tag.pt2_compliant_tag,
                lib=self.lib,
            )

    def test_invalid_opaque_obj_types(self):
        for t in [str, bool, int, float, torch.Tensor]:
            with self.assertRaisesRegex(ValueError, "Unable to register built-in type"):
                register_opaque_type(t, typ="reference")

        @dataclass
        class Bad1:
            x: int

        pytree.register_dataclass(Bad1)
        with self.assertRaisesRegex(
            ValueError,
            "cannot be registered as an opaque object as it has been registered as a pytree.",
        ):
            register_opaque_type(Bad1, typ="reference")

        @dataclass
        class Bad2:
            x: int

        register_opaque_type(Bad2, typ="reference")
        with self.assertRaisesRegex(
            ValueError,
            "cannot be registered as a pytree as it has been registered as an opaque object.",
        ):
            pytree.register_dataclass(Bad2)

    def test_value_type_recompile(self):
        cnt = CompileCounter()

        def foo(x, cfg):
            return torch.ops._TestOpaqueObject.process_with_config(x, cfg)

        x = torch.randn(3, 3)

        opt_f = torch.compile(foo, backend=cnt, fullgraph=True)
        res = opt_f(x, ValueConfig("square"))
        self.assertEqual(res, x * x)
        self.assertEqual(cnt.frame_count, 1)

        res = opt_f(x, ValueConfig("square"))
        self.assertEqual(res, x * x)
        self.assertEqual(cnt.frame_count, 1)

        # Recompilation!
        res = opt_f(x, ValueConfig("double"))
        self.assertEqual(res, x + x)
        self.assertEqual(cnt.frame_count, 2)

    def test_value_type_graph_input(self):
        # Even though cfg is an input, it should not be an input to the dynamo
        # graph. Instead it should directly put in the graph argument as a
        # constant.

        def foo(x, cfg):
            return torch.ops._TestOpaqueObject.process_with_config(x, cfg)

        x = torch.randn(3, 3)
        backend = AotEagerAndRecordGraphs()
        opt_f = torch.compile(foo, fullgraph=True, backend=backend)
        opt_f(x, ValueConfig("square"))

        self.assertExpectedInline(
            backend.graphs[0].code.strip(),
            """\
def forward(self, L_x_ : torch.Tensor):
    l_x_ = L_x_
    process_with_config = torch.ops._TestOpaqueObject.process_with_config(l_x_, ValueConfig(mode='square'));  l_x_ = None
    return (process_with_config,)""",  # noqa: B950
        )
        self.assertExpectedInline(
            backend.fw_graphs[0].code.strip(),
            """\
def forward(self, arg0_1):
    process_with_config = torch.ops._TestOpaqueObject.process_with_config.default(arg0_1, ValueConfig(mode='square'));  arg0_1 = None
    return (process_with_config,)""",  # noqa: B950
        )

        opt_f(x, ValueConfig("double"))

        self.assertExpectedInline(
            backend.fw_graphs[1].code.strip(),
            """\
def forward(self, arg0_1):
    process_with_config = torch.ops._TestOpaqueObject.process_with_config.default(arg0_1, ValueConfig(mode='double'));  arg0_1 = None
    return (process_with_config,)""",  # noqa: B950
        )

    def test_value_type_graph_intermediate(self):
        def foo(x, config):
            cfg = ValueConfig(config)
            return torch.ops._TestOpaqueObject.process_with_config(x, cfg)

        x = torch.randn(3, 3)
        backend = AotEagerAndRecordGraphs()
        opt_f = torch.compile(foo, fullgraph=True, backend=backend)
        opt_f(x, "square")

        self.assertExpectedInline(
            backend.graphs[0].code.strip(),
            """\
def forward(self, L_x_ : torch.Tensor):
    l_x_ = L_x_
    process_with_config = torch.ops._TestOpaqueObject.process_with_config(l_x_, ValueConfig(mode='square'));  l_x_ = None
    return (process_with_config,)""",  # noqa: B950
        )
        self.assertExpectedInline(
            backend.fw_graphs[0].code.strip(),
            """\
def forward(self, arg0_1):
    process_with_config = torch.ops._TestOpaqueObject.process_with_config.default(arg0_1, ValueConfig(mode='square'));  arg0_1 = None
    return (process_with_config,)""",  # noqa: B950
        )

        opt_f(x, "double")
        self.assertExpectedInline(
            backend.fw_graphs[1].code.strip(),
            """\
def forward(self, arg0_1):
    process_with_config = torch.ops._TestOpaqueObject.process_with_config.default(arg0_1, ValueConfig(mode='double'));  arg0_1 = None
    return (process_with_config,)""",  # noqa: B950
        )

        opt_f = torch.compile(foo, fullgraph=True, backend="inductor")
        x = torch.randn(3, 3)
        self.assertEqual(opt_f(x, "square"), foo(x, "square"))
        self.assertEqual(opt_f(x, "double"), foo(x, "double"))

    def test_value_type_attr_access(self):
        def foo(x):
            size = SizeStore(x.shape[0])
            t1 = torch.ones((size.size,))
            t2 = torch.cat([x, t1])
            size.increment_size()
            return t2 + size.size

        x = torch.randn(3)
        backend = AotEagerAndRecordGraphs()
        opt_f = torch.compile(foo, fullgraph=True, backend=backend)
        res = opt_f(x)
        self.assertEqual(res, foo(x))

        self.assertExpectedInline(
            backend.fw_graphs[0].code.strip(),
            """\
def forward(self, arg0_1):
    ones = torch.ops.aten.ones.default([3], device = device(type='cpu'), pin_memory = False)
    cat = torch.ops.aten.cat.default([arg0_1, ones]);  arg0_1 = ones = None
    add = torch.ops.aten.add.Tensor(cat, 3);  cat = None
    return (add,)""",  # noqa: B950
        )

<<<<<<< HEAD
    def test_value_type_nested(self):
        def foo(x, config):
            size = SizeStore(x.shape[0])
            cfg = NestedValueSize(size, ValueConfig(config))
            return torch.ops._TestOpaqueObject.process_nested_config(x, cfg)

        x = torch.randn(3, 3)
        backend = AotEagerAndRecordGraphs()
        opt_f = torch.compile(foo, fullgraph=True, backend=backend)
        opt_f(x, "square")

        self.assertExpectedInline(
            backend.fw_graphs[0].code.strip(),
            """\
def forward(self, arg0_1):
    process_nested_config = torch.ops._TestOpaqueObject.process_nested_config.default(arg0_1, NestedValueSize(size=SizeStore(size=3), config=ValueConfig(mode='square')));  arg0_1 = None
    return (process_nested_config,)""",  # noqa: B950
        )

        opt_f = torch.compile(foo, fullgraph=True, backend="inductor")
        x = torch.randn(3, 3)
        self.assertEqual(opt_f(x, "square"), foo(x, "square"))
        self.assertEqual(opt_f(x, "double"), foo(x, "double"))
=======
    def test_weakref_cleanup(self):
        def register_tmp_class():
            class TmpClass:
                def __init__(self, value):
                    self.value = value

                def __eq__(self, other):
                    return self.value == other.value

                def __hash__(self):
                    return hash(self.value)

                def __repr__(self):
                    return f"TmpClass(value={self.value!r})"

            register_opaque_type(TmpClass, typ="value")

            self.assertTrue(is_opaque_type(TmpClass))
            self.assertTrue(is_opaque_value_type(TmpClass))
            self.assertIn(TmpClass, _OPAQUE_TYPES)

            return get_opaque_type_name(TmpClass)

        # registers TmpClass as opaque
        tmp_class_name = register_tmp_class()

        # garbage collect TmpClass
        gc.collect()

        # Verify that the class is no longer registered
        for opaque_info in _OPAQUE_TYPES.values():
            self.assertFalse(tmp_class_name in opaque_info.class_name)
>>>>>>> ff6aff7e


instantiate_parametrized_tests(TestOpaqueObject)


if __name__ == "__main__":
    run_tests()<|MERGE_RESOLUTION|>--- conflicted
+++ resolved
@@ -110,7 +110,6 @@
         return self.size + 1
 
 
-<<<<<<< HEAD
 class NestedValueSize:
     def __init__(self, size: SizeStore, config: ValueConfig):
         self.size = size
@@ -126,21 +125,13 @@
         return f"NestedValueSize(size={self.size!r}, config={self.config!r})"
 
 
-register_opaque_type(OpaqueQueue)
-register_opaque_type(RNGState)
-register_opaque_type(Counter)
-register_opaque_type(AddModule)
-register_opaque_type(ValueConfig, value_type=True)
-register_opaque_type(SizeStore, value_type=True)
-register_opaque_type(NestedValueSize, value_type=True)
-=======
 register_opaque_type(OpaqueQueue, typ="reference")
 register_opaque_type(RNGState, typ="reference")
 register_opaque_type(Counter, typ="reference")
 register_opaque_type(AddModule, typ="reference")
 register_opaque_type(ValueConfig, typ="value")
 register_opaque_type(SizeStore, typ="value")
->>>>>>> ff6aff7e
+register_opaque_type(NestedValueSize, typ="value")
 
 
 class TestOpaqueObject(TestCase):
@@ -871,7 +862,39 @@
     return (add,)""",  # noqa: B950
         )
 
-<<<<<<< HEAD
+    def test_weakref_cleanup(self):
+        def register_tmp_class():
+            class TmpClass:
+                def __init__(self, value):
+                    self.value = value
+
+                def __eq__(self, other):
+                    return self.value == other.value
+
+                def __hash__(self):
+                    return hash(self.value)
+
+                def __repr__(self):
+                    return f"TmpClass(value={self.value!r})"
+
+            register_opaque_type(TmpClass, typ="value")
+
+            self.assertTrue(is_opaque_type(TmpClass))
+            self.assertTrue(is_opaque_value_type(TmpClass))
+            self.assertIn(TmpClass, _OPAQUE_TYPES)
+
+            return get_opaque_type_name(TmpClass)
+
+        # registers TmpClass as opaque
+        tmp_class_name = register_tmp_class()
+
+        # garbage collect TmpClass
+        gc.collect()
+
+        # Verify that the class is no longer registered
+        for opaque_info in _OPAQUE_TYPES.values():
+            self.assertFalse(tmp_class_name in opaque_info.class_name)
+
     def test_value_type_nested(self):
         def foo(x, config):
             size = SizeStore(x.shape[0])
@@ -895,40 +918,6 @@
         x = torch.randn(3, 3)
         self.assertEqual(opt_f(x, "square"), foo(x, "square"))
         self.assertEqual(opt_f(x, "double"), foo(x, "double"))
-=======
-    def test_weakref_cleanup(self):
-        def register_tmp_class():
-            class TmpClass:
-                def __init__(self, value):
-                    self.value = value
-
-                def __eq__(self, other):
-                    return self.value == other.value
-
-                def __hash__(self):
-                    return hash(self.value)
-
-                def __repr__(self):
-                    return f"TmpClass(value={self.value!r})"
-
-            register_opaque_type(TmpClass, typ="value")
-
-            self.assertTrue(is_opaque_type(TmpClass))
-            self.assertTrue(is_opaque_value_type(TmpClass))
-            self.assertIn(TmpClass, _OPAQUE_TYPES)
-
-            return get_opaque_type_name(TmpClass)
-
-        # registers TmpClass as opaque
-        tmp_class_name = register_tmp_class()
-
-        # garbage collect TmpClass
-        gc.collect()
-
-        # Verify that the class is no longer registered
-        for opaque_info in _OPAQUE_TYPES.values():
-            self.assertFalse(tmp_class_name in opaque_info.class_name)
->>>>>>> ff6aff7e
 
 
 instantiate_parametrized_tests(TestOpaqueObject)
