--- conflicted
+++ resolved
@@ -1018,11 +1018,8 @@
         out_fp8_s = torch._scaled_mm(x, y, scale_a=scale_a, scale_b=scale_b, use_fast_accum=True)
         self.assertEqual(out_fp8, out_fp8_s)
 
-<<<<<<< HEAD
     @onlyCUDA
-=======
     @xfailIfSM120OrLater
->>>>>>> 590965f9
     @unittest.skipIf(not PLATFORM_SUPPORTS_FP8 or IS_WINDOWS, f8_msg)
     @unittest.skipIf(not SM89OrLater, "rowwise implementation is currently sm89-sm100 specific")
     @parametrize("use_fast_accum", [True, False])
