# Owner(s): ["module: pytree"]

import inspect
import re
import unittest
from collections import defaultdict, deque, namedtuple, OrderedDict, UserDict

import torch
import torch.utils._cxx_pytree as cxx_pytree
import torch.utils._pytree as py_pytree
from torch.testing._internal.common_utils import (
    instantiate_parametrized_tests,
    parametrize,
    run_tests,
    subtest,
    TEST_WITH_TORCHDYNAMO,
    TestCase,
)


GlobalPoint = namedtuple("GlobalPoint", ["x", "y"])


class GlobalDummyType:
    def __init__(self, x, y):
        self.x = x
        self.y = y


class TestGenericPytree(TestCase):
    def test_aligned_public_apis(self):
        public_apis = py_pytree.__all__

        self.assertEqual(public_apis, cxx_pytree.__all__)

        for name in public_apis:
            cxx_api = getattr(cxx_pytree, name)
            py_api = getattr(py_pytree, name)

            self.assertEqual(inspect.isclass(cxx_api), inspect.isclass(py_api))
            self.assertEqual(inspect.isfunction(cxx_api), inspect.isfunction(py_api))
            if inspect.isfunction(cxx_api):
                cxx_signature = inspect.signature(cxx_api)
                py_signature = inspect.signature(py_api)

                # The C++ pytree APIs provide more features than the Python APIs.
                # The Python APIs are a subset of the C++ APIs.
                # Check the signature of the Python API is a subset of the C++ API.
                cxx_param_names = list(cxx_signature.parameters)
                py_param_names = list(py_signature.parameters)
                self.assertTrue(
                    set(cxx_param_names).issuperset(py_param_names),
                    msg=(
                        f"C++ parameter(s) ({cxx_param_names}) "
                        f"not in Python parameter(s) ({py_param_names})"
                    ),
                )

                # Check the positional parameters are the same.
                cxx_positional_param_names = [
                    n
                    for n, p in cxx_signature.parameters.items()
                    if (
                        p.kind
                        in {
                            inspect.Parameter.POSITIONAL_ONLY,
                            inspect.Parameter.POSITIONAL_OR_KEYWORD,
                        }
                    )
                ]
                py_positional_param_names = [
                    n
                    for n, p in py_signature.parameters.items()
                    if (
                        p.kind
                        in {
                            inspect.Parameter.POSITIONAL_ONLY,
                            inspect.Parameter.POSITIONAL_OR_KEYWORD,
                        }
                    )
                ]
                self.assertEqual(cxx_positional_param_names, py_positional_param_names)

                for py_name, py_param in py_signature.parameters.items():
                    self.assertIn(py_name, cxx_signature.parameters)
                    cxx_param = cxx_signature.parameters[py_name]

                    # Check parameter kinds and default values are the same.
                    self.assertEqual(cxx_param.kind, py_param.kind)
                    self.assertEqual(cxx_param.default, py_param.default)

                    # Check parameter annotations are the same.
                    if "TreeSpec" in str(cxx_param.annotation):
                        self.assertIn("TreeSpec", str(py_param.annotation))
                        self.assertEqual(
                            re.sub(
                                r"(?:\b)([\w\.]*)TreeSpec(?:\b)",
                                "TreeSpec",
                                str(cxx_param.annotation),
                            ),
                            re.sub(
                                r"(?:\b)([\w\.]*)TreeSpec(?:\b)",
                                "TreeSpec",
                                str(py_param.annotation),
                            ),
                            msg=(
                                f"C++ parameter {cxx_param} "
                                f"does not match Python parameter {py_param} "
                                f"for API `{name}`"
                            ),
                        )
                    else:
                        self.assertEqual(
                            cxx_param.annotation,
                            py_param.annotation,
                            msg=(
                                f"C++ parameter {cxx_param} "
                                f"does not match Python parameter {py_param} "
                                f"for API `{name}`"
                            ),
                        )

    @parametrize(
        "pytree_impl",
        [
            subtest(py_pytree, name="py"),
            subtest(cxx_pytree, name="cxx"),
        ],
    )
    def test_register_pytree_node(self, pytree_impl):
        class MyDict(UserDict):
            pass

        d = MyDict(a=1, b=2, c=3)

        # Custom types are leaf nodes by default
        values, spec = pytree_impl.tree_flatten(d)
        self.assertEqual(values, [d])
        self.assertIs(values[0], d)
        self.assertEqual(d, pytree_impl.tree_unflatten(values, spec))
        self.assertTrue(spec.is_leaf())

        # Register MyDict as a pytree node
        pytree_impl.register_pytree_node(
            MyDict,
            lambda d: (list(d.values()), list(d.keys())),
            lambda values, keys: MyDict(zip(keys, values)),
        )

        values, spec = pytree_impl.tree_flatten(d)
        self.assertEqual(values, [1, 2, 3])
        self.assertEqual(d, pytree_impl.tree_unflatten(values, spec))

        # Do not allow registering the same type twice
        with self.assertRaisesRegex(ValueError, "already registered"):
            pytree_impl.register_pytree_node(
                MyDict,
                lambda d: (list(d.values()), list(d.keys())),
                lambda values, keys: MyDict(zip(keys, values)),
            )

    @parametrize(
        "pytree_impl",
        [
            subtest(py_pytree, name="py"),
            subtest(cxx_pytree, name="cxx"),
        ],
    )
    def test_flatten_unflatten_leaf(self, pytree_impl):
        def run_test_with_leaf(leaf):
            values, treespec = pytree_impl.tree_flatten(leaf)
            self.assertEqual(values, [leaf])
            self.assertEqual(treespec, pytree_impl.LeafSpec())

            unflattened = pytree_impl.tree_unflatten(values, treespec)
            self.assertEqual(unflattened, leaf)

        run_test_with_leaf(1)
        run_test_with_leaf(1.0)
        run_test_with_leaf(None)
        run_test_with_leaf(bool)
        run_test_with_leaf(torch.randn(3, 3))

    @parametrize(
        "pytree_impl,gen_expected_fn",
        [
            subtest(
                (
                    py_pytree,
                    lambda tup: py_pytree.TreeSpec(
                        tuple, None, [py_pytree.LeafSpec() for _ in tup]
                    ),
                ),
                name="py",
            ),
            subtest(
                (cxx_pytree, lambda tup: cxx_pytree.tree_structure((0,) * len(tup))),
                name="cxx",
            ),
        ],
    )
    def test_flatten_unflatten_tuple(self, pytree_impl, gen_expected_fn):
        def run_test(tup):
            expected_spec = gen_expected_fn(tup)
            values, treespec = pytree_impl.tree_flatten(tup)
            self.assertTrue(isinstance(values, list))
            self.assertEqual(values, list(tup))
            self.assertEqual(treespec, expected_spec)

            unflattened = pytree_impl.tree_unflatten(values, treespec)
            self.assertEqual(unflattened, tup)
            self.assertTrue(isinstance(unflattened, tuple))

        run_test(())
        run_test((1.0,))
        run_test((1.0, 2))
        run_test((torch.tensor([1.0, 2]), 2, 10, 9, 11))

    @parametrize(
        "pytree_impl,gen_expected_fn",
        [
            subtest(
                (
                    py_pytree,
                    lambda lst: py_pytree.TreeSpec(
                        list, None, [py_pytree.LeafSpec() for _ in lst]
                    ),
                ),
                name="py",
            ),
            subtest(
                (cxx_pytree, lambda lst: cxx_pytree.tree_structure([0] * len(lst))),
                name="cxx",
            ),
        ],
    )
    def test_flatten_unflatten_list(self, pytree_impl, gen_expected_fn):
        def run_test(lst):
            expected_spec = gen_expected_fn(lst)
            values, treespec = pytree_impl.tree_flatten(lst)
            self.assertTrue(isinstance(values, list))
            self.assertEqual(values, lst)
            self.assertEqual(treespec, expected_spec)

            unflattened = pytree_impl.tree_unflatten(values, treespec)
            self.assertEqual(unflattened, lst)
            self.assertTrue(isinstance(unflattened, list))

        run_test([])
        run_test([1.0, 2])
        run_test([torch.tensor([1.0, 2]), 2, 10, 9, 11])

    @parametrize(
        "pytree_impl,gen_expected_fn",
        [
            subtest(
                (
                    py_pytree,
                    lambda dct: py_pytree.TreeSpec(
                        dict,
                        list(dct.keys()),
                        [py_pytree.LeafSpec() for _ in dct.values()],
                    ),
                ),
                name="py",
            ),
            subtest(
                (
                    cxx_pytree,
                    lambda dct: cxx_pytree.tree_structure(dict.fromkeys(dct, 0)),
                ),
                name="cxx",
            ),
        ],
    )
    def test_flatten_unflatten_dict(self, pytree_impl, gen_expected_fn):
        def run_test(dct):
            expected_spec = gen_expected_fn(dct)
            values, treespec = pytree_impl.tree_flatten(dct)
            self.assertTrue(isinstance(values, list))
            self.assertEqual(values, list(dct.values()))
            self.assertEqual(treespec, expected_spec)

            unflattened = pytree_impl.tree_unflatten(values, treespec)
            self.assertEqual(unflattened, dct)
            self.assertTrue(isinstance(unflattened, dict))

        run_test({})
        run_test({"a": 1})
        run_test({"abcdefg": torch.randn(2, 3)})
        run_test({1: torch.randn(2, 3)})
        run_test({"a": 1, "b": 2, "c": torch.randn(2, 3)})

    @parametrize(
        "pytree_impl,gen_expected_fn",
        [
            subtest(
                (
                    py_pytree,
                    lambda odict: py_pytree.TreeSpec(
                        OrderedDict,
                        list(odict.keys()),
                        [py_pytree.LeafSpec() for _ in odict.values()],
                    ),
                ),
                name="py",
            ),
            subtest(
                (
                    cxx_pytree,
                    lambda odict: cxx_pytree.tree_structure(
                        OrderedDict.fromkeys(odict, 0)
                    ),
                ),
                name="cxx",
            ),
        ],
    )
    def test_flatten_unflatten_ordereddict(self, pytree_impl, gen_expected_fn):
        def run_test(odict):
            expected_spec = gen_expected_fn(odict)
            values, treespec = pytree_impl.tree_flatten(odict)
            self.assertTrue(isinstance(values, list))
            self.assertEqual(values, list(odict.values()))
            self.assertEqual(treespec, expected_spec)

            unflattened = pytree_impl.tree_unflatten(values, treespec)
            self.assertEqual(unflattened, odict)
            self.assertTrue(isinstance(unflattened, OrderedDict))

        od = OrderedDict()
        run_test(od)

        od["b"] = 1
        od["a"] = torch.tensor(3.14)
        run_test(od)

    @parametrize(
        "pytree_impl,gen_expected_fn",
        [
            subtest(
                (
                    py_pytree,
                    lambda ddct: py_pytree.TreeSpec(
                        defaultdict,
                        [ddct.default_factory, list(ddct.keys())],
                        [py_pytree.LeafSpec() for _ in ddct.values()],
                    ),
                ),
                name="py",
            ),
            subtest(
                (
                    cxx_pytree,
                    lambda ddct: cxx_pytree.tree_structure(
                        defaultdict(ddct.default_factory, dict.fromkeys(ddct, 0))
                    ),
                ),
                name="cxx",
            ),
        ],
    )
    def test_flatten_unflatten_defaultdict(self, pytree_impl, gen_expected_fn):
        def run_test(ddct):
            expected_spec = gen_expected_fn(ddct)
            values, treespec = pytree_impl.tree_flatten(ddct)
            self.assertTrue(isinstance(values, list))
            self.assertEqual(values, list(ddct.values()))
            self.assertEqual(treespec, expected_spec)

            unflattened = pytree_impl.tree_unflatten(values, treespec)
            self.assertEqual(unflattened, ddct)
            self.assertEqual(unflattened.default_factory, ddct.default_factory)
            self.assertTrue(isinstance(unflattened, defaultdict))

        run_test(defaultdict(list, {}))
        run_test(defaultdict(int, {"a": 1}))
        run_test(defaultdict(int, {"abcdefg": torch.randn(2, 3)}))
        run_test(defaultdict(int, {1: torch.randn(2, 3)}))
        run_test(defaultdict(int, {"a": 1, "b": 2, "c": torch.randn(2, 3)}))

    @parametrize(
        "pytree_impl,gen_expected_fn",
        [
            subtest(
                (
                    py_pytree,
                    lambda deq: py_pytree.TreeSpec(
                        deque, deq.maxlen, [py_pytree.LeafSpec() for _ in deq]
                    ),
                ),
                name="py",
            ),
            subtest(
                (
                    cxx_pytree,
                    lambda deq: cxx_pytree.tree_structure(
                        deque(deq, maxlen=deq.maxlen)
                    ),
                ),
                name="cxx",
            ),
        ],
    )
    def test_flatten_unflatten_deque(self, pytree_impl, gen_expected_fn):
        def run_test(deq):
            expected_spec = gen_expected_fn(deq)
            values, treespec = pytree_impl.tree_flatten(deq)
            self.assertTrue(isinstance(values, list))
            self.assertEqual(values, list(deq))
            self.assertEqual(treespec, expected_spec)

            unflattened = pytree_impl.tree_unflatten(values, treespec)
            self.assertEqual(unflattened, deq)
            self.assertEqual(unflattened.maxlen, deq.maxlen)
            self.assertTrue(isinstance(unflattened, deque))

        run_test(deque([]))
        run_test(deque([1.0, 2]))
        run_test(deque([torch.tensor([1.0, 2]), 2, 10, 9, 11], maxlen=8))

    @parametrize(
        "pytree_impl",
        [
            subtest(py_pytree, name="py"),
            subtest(cxx_pytree, name="cxx"),
        ],
    )
    def test_flatten_unflatten_namedtuple(self, pytree_impl):
        Point = namedtuple("Point", ["x", "y"])

        def run_test(tup):
            if pytree_impl is py_pytree:
                expected_spec = py_pytree.TreeSpec(
                    namedtuple, Point, [py_pytree.LeafSpec() for _ in tup]
                )
            else:
                expected_spec = cxx_pytree.tree_structure(Point(0, 1))
            values, treespec = pytree_impl.tree_flatten(tup)
            self.assertTrue(isinstance(values, list))
            self.assertEqual(values, list(tup))
            self.assertEqual(treespec, expected_spec)

            unflattened = pytree_impl.tree_unflatten(values, treespec)
            self.assertEqual(unflattened, tup)
            self.assertTrue(isinstance(unflattened, Point))

        run_test(Point(1.0, 2))
        run_test(Point(torch.tensor(1.0), 2))

    @parametrize(
        "op",
        [
            subtest(torch.max, name="max"),
            subtest(torch.min, name="min"),
        ],
    )
    @parametrize(
        "pytree_impl",
        [
            subtest(py_pytree, name="py"),
            subtest(cxx_pytree, name="cxx"),
        ],
    )
    def test_flatten_unflatten_return_type(self, pytree_impl, op):
        x = torch.randn(3, 3)
        expected = op(x, dim=0)

        values, spec = pytree_impl.tree_flatten(expected)
        # Check that values is actually List[Tensor] and not (ReturnType(...),)
        for value in values:
            self.assertTrue(isinstance(value, torch.Tensor))
        result = pytree_impl.tree_unflatten(values, spec)

        self.assertEqual(type(result), type(expected))
        self.assertEqual(result, expected)

    @parametrize(
        "pytree_impl",
        [
            subtest(py_pytree, name="py"),
            subtest(cxx_pytree, name="cxx"),
        ],
    )
    def test_flatten_unflatten_nested(self, pytree_impl):
        def run_test(pytree):
            values, treespec = pytree_impl.tree_flatten(pytree)
            self.assertTrue(isinstance(values, list))
            self.assertEqual(len(values), treespec.num_leaves)

            # NB: python basic data structures (dict list tuple) all have
            # contents equality defined on them, so the following works for them.
            unflattened = pytree_impl.tree_unflatten(values, treespec)
            self.assertEqual(unflattened, pytree)

        cases = [
            [()],
            ([],),
            {"a": ()},
            {"a": 0, "b": [{"c": 1}]},
            {"a": 0, "b": [1, {"c": 2}, torch.randn(3)], "c": (torch.randn(2, 3), 1)},
        ]
        for case in cases:
            run_test(case)

    @parametrize(
        "pytree_impl",
        [
            subtest(py_pytree, name="py"),
            subtest(cxx_pytree, name="cxx"),
        ],
    )
    def test_treemap(self, pytree_impl):
        def run_test(pytree):
            def f(x):
                return x * 3

            sm1 = sum(map(f, pytree_impl.tree_leaves(pytree)))
            sm2 = sum(pytree_impl.tree_leaves(pytree_impl.tree_map(f, pytree)))
            self.assertEqual(sm1, sm2)

            def invf(x):
                return x // 3

            self.assertEqual(
                pytree_impl.tree_map(invf, pytree_impl.tree_map(f, pytree)),
                pytree,
            )

        cases = [
            [()],
            ([],),
            {"a": ()},
            {"a": 1, "b": [{"c": 2}]},
            {"a": 0, "b": [2, {"c": 3}, 4], "c": (5, 6)},
        ]
        for case in cases:
            run_test(case)

    @parametrize(
        "pytree_impl",
        [
            subtest(py_pytree, name="py"),
            subtest(cxx_pytree, name="cxx"),
        ],
    )
    def test_tree_only(self, pytree_impl):
        self.assertEqual(
            pytree_impl.tree_map_only(int, lambda x: x + 2, [0, "a"]), [2, "a"]
        )

    @parametrize(
        "pytree_impl",
        [
            subtest(py_pytree, name="py"),
            subtest(cxx_pytree, name="cxx"),
        ],
    )
    def test_tree_all_any(self, pytree_impl):
        self.assertTrue(pytree_impl.tree_all(lambda x: x % 2, [1, 3]))
        self.assertFalse(pytree_impl.tree_all(lambda x: x % 2, [0, 1]))
        self.assertTrue(pytree_impl.tree_any(lambda x: x % 2, [0, 1]))
        self.assertFalse(pytree_impl.tree_any(lambda x: x % 2, [0, 2]))
        self.assertTrue(pytree_impl.tree_all_only(int, lambda x: x % 2, [1, 3, "a"]))
        self.assertFalse(pytree_impl.tree_all_only(int, lambda x: x % 2, [0, 1, "a"]))
        self.assertTrue(pytree_impl.tree_any_only(int, lambda x: x % 2, [0, 1, "a"]))
        self.assertFalse(pytree_impl.tree_any_only(int, lambda x: x % 2, [0, 2, "a"]))

    @parametrize(
        "pytree_impl",
        [
            subtest(py_pytree, name="py"),
            subtest(cxx_pytree, name="cxx"),
        ],
    )
    def test_broadcast_to_and_flatten(self, pytree_impl):
        cases = [
            (1, (), []),
            # Same (flat) structures
            ((1,), (0,), [1]),
            ([1], [0], [1]),
            ((1, 2, 3), (0, 0, 0), [1, 2, 3]),
            ({"a": 1, "b": 2}, {"a": 0, "b": 0}, [1, 2]),
            # Mismatched (flat) structures
            ([1], (0,), None),
            ([1], (0,), None),
            ((1,), [0], None),
            ((1, 2, 3), (0, 0), None),
            ({"a": 1, "b": 2}, {"a": 0}, None),
            ({"a": 1, "b": 2}, {"a": 0, "c": 0}, None),
            ({"a": 1, "b": 2}, {"a": 0, "b": 0, "c": 0}, None),
            # Same (nested) structures
            ((1, [2, 3]), (0, [0, 0]), [1, 2, 3]),
            ((1, [(2, 3), 4]), (0, [(0, 0), 0]), [1, 2, 3, 4]),
            # Mismatched (nested) structures
            ((1, [2, 3]), (0, (0, 0)), None),
            ((1, [2, 3]), (0, [0, 0, 0]), None),
            # Broadcasting single value
            (1, (0, 0, 0), [1, 1, 1]),
            (1, [0, 0, 0], [1, 1, 1]),
            (1, {"a": 0, "b": 0}, [1, 1]),
            (1, (0, [0, [0]], 0), [1, 1, 1, 1]),
            (1, (0, [0, [0, [], [[[0]]]]], 0), [1, 1, 1, 1, 1]),
            # Broadcast multiple things
            ((1, 2), ([0, 0, 0], [0, 0]), [1, 1, 1, 2, 2]),
            ((1, 2), ([0, [0, 0], 0], [0, 0]), [1, 1, 1, 1, 2, 2]),
            (([1, 2, 3], 4), ([0, [0, 0], 0], [0, 0]), [1, 2, 2, 3, 4, 4]),
        ]
        for pytree, to_pytree, expected in cases:
            _, to_spec = pytree_impl.tree_flatten(to_pytree)
            result = pytree_impl._broadcast_to_and_flatten(pytree, to_spec)
            self.assertEqual(result, expected, msg=str([pytree, to_spec, expected]))

    @parametrize(
        "pytree_impl",
        [
            subtest(py_pytree, name="py"),
            subtest(cxx_pytree, name="cxx"),
        ],
    )
    def test_pytree_serialize_bad_input(self, pytree_impl):
        with self.assertRaises(TypeError):
            pytree_impl.treespec_dumps("random_blurb")


class TestPythonPytree(TestCase):
    def test_deprecated_register_pytree_node(self):
        class DummyType:
            def __init__(self, x, y):
                self.x = x
                self.y = y

        with self.assertWarnsRegex(
            UserWarning, "torch.utils._pytree._register_pytree_node"
        ):
            py_pytree._register_pytree_node(
                DummyType,
                lambda dummy: ([dummy.x, dummy.y], None),
                lambda xs, _: DummyType(*xs),
            )

        with self.assertWarnsRegex(UserWarning, "already registered"):
            py_pytree._register_pytree_node(
                DummyType,
                lambda dummy: ([dummy.x, dummy.y], None),
                lambda xs, _: DummyType(*xs),
            )

    def test_treespec_equality(self):
        self.assertTrue(
            py_pytree.LeafSpec() == py_pytree.LeafSpec(),
        )
        self.assertTrue(
            py_pytree.TreeSpec(list, None, []) == py_pytree.TreeSpec(list, None, []),
        )
        self.assertTrue(
            py_pytree.TreeSpec(list, None, [py_pytree.LeafSpec()])
            == py_pytree.TreeSpec(list, None, [py_pytree.LeafSpec()]),
        )
        self.assertFalse(
            py_pytree.TreeSpec(tuple, None, []) == py_pytree.TreeSpec(list, None, []),
        )
        self.assertTrue(
            py_pytree.TreeSpec(tuple, None, []) != py_pytree.TreeSpec(list, None, []),
        )

    @unittest.skipIf(TEST_WITH_TORCHDYNAMO, "Dynamo test in test_treespec_repr_dynamo.")
    def test_treespec_repr(self):
        # Check that it looks sane
        pytree = (0, [0, 0, [0]])
        _, spec = py_pytree.tree_flatten(pytree)
        self.assertEqual(
            repr(spec),
            (
                "TreeSpec(tuple, None, [*,\n"
                "  TreeSpec(list, None, [*,\n"
                "    *,\n"
                "    TreeSpec(list, None, [*])])])"
            ),
        )

    @unittest.skipIf(not TEST_WITH_TORCHDYNAMO, "Eager test in test_treespec_repr.")
    def test_treespec_repr_dynamo(self):
        # Check that it looks sane
        pytree = (0, [0, 0, [0]])
        _, spec = py_pytree.tree_flatten(pytree)
        self.assertExpectedInline(
            repr(spec),
            """\
TreeSpec(tuple, None, [*,
  TreeSpec(list, None, [*,
    *,
    TreeSpec(list, None, [*])])])""",
        )

    @parametrize(
        "spec",
        [
            # py_pytree.tree_structure([])
            py_pytree.TreeSpec(list, None, []),
            # py_pytree.tree_structure(())
            py_pytree.TreeSpec(tuple, None, []),
            # py_pytree.tree_structure({})
            py_pytree.TreeSpec(dict, [], []),
            # py_pytree.tree_structure([0])
            py_pytree.TreeSpec(list, None, [py_pytree.LeafSpec()]),
            # py_pytree.tree_structure([0, 1])
            py_pytree.TreeSpec(
                list,
                None,
                [
                    py_pytree.LeafSpec(),
                    py_pytree.LeafSpec(),
                ],
            ),
            # py_pytree.tree_structure((0, 1, 2))
            py_pytree.TreeSpec(
                tuple,
                None,
                [
                    py_pytree.LeafSpec(),
                    py_pytree.LeafSpec(),
                    py_pytree.LeafSpec(),
                ],
            ),
            # py_pytree.tree_structure({"a": 0, "b": 1, "c": 2})
            py_pytree.TreeSpec(
                dict,
                ["a", "b", "c"],
                [
                    py_pytree.LeafSpec(),
                    py_pytree.LeafSpec(),
                    py_pytree.LeafSpec(),
                ],
            ),
            # py_pytree.tree_structure(OrderedDict([("a", (0, 1)), ("b", 2), ("c", {"a": 3, "b": 4, "c": 5})])
            py_pytree.TreeSpec(
                OrderedDict,
                ["a", "b", "c"],
                [
                    py_pytree.TreeSpec(
                        tuple,
                        None,
                        [
                            py_pytree.LeafSpec(),
                            py_pytree.LeafSpec(),
                        ],
                    ),
                    py_pytree.LeafSpec(),
                    py_pytree.TreeSpec(
                        dict,
                        ["a", "b", "c"],
                        [
                            py_pytree.LeafSpec(),
                            py_pytree.LeafSpec(),
                            py_pytree.LeafSpec(),
                        ],
                    ),
                ],
            ),
            # py_pytree.tree_structure([(0, 1, [2, 3])])
            py_pytree.TreeSpec(
                list,
                None,
                [
                    py_pytree.TreeSpec(
                        tuple,
                        None,
                        [
                            py_pytree.LeafSpec(),
                            py_pytree.LeafSpec(),
                            py_pytree.TreeSpec(
                                list,
                                None,
                                [
                                    py_pytree.LeafSpec(),
                                    py_pytree.LeafSpec(),
                                ],
                            ),
                        ],
                    ),
                ],
            ),
            # py_pytree.tree_structure(defaultdict(list, {"a": [0, 1], "b": [1, 2], "c": {}}))
            py_pytree.TreeSpec(
                defaultdict,
                [list, ["a", "b", "c"]],
                [
                    py_pytree.TreeSpec(
                        list,
                        None,
                        [
                            py_pytree.LeafSpec(),
                            py_pytree.LeafSpec(),
                        ],
                    ),
                    py_pytree.TreeSpec(
                        list,
                        None,
                        [
                            py_pytree.LeafSpec(),
                            py_pytree.LeafSpec(),
                        ],
                    ),
                    py_pytree.TreeSpec(dict, [], []),
                ],
            ),
        ],
    )
    def test_pytree_serialize(self, spec):
<<<<<<< HEAD
=======
        # Ensure that the spec is valid
>>>>>>> 7dba13d4
        self.assertEqual(
            spec,
            py_pytree.tree_structure(
                py_pytree.tree_unflatten([0] * spec.num_leaves, spec)
            ),
        )

        serialized_spec = py_pytree.treespec_dumps(spec)
        self.assertIsInstance(serialized_spec, str)
        self.assertEqual(spec, py_pytree.treespec_loads(serialized_spec))

    def test_pytree_serialize_namedtuple(self):
        Point = namedtuple("Point", ["x", "y"])
        spec = py_pytree.TreeSpec(
            namedtuple, Point, [py_pytree.LeafSpec(), py_pytree.LeafSpec()]
        )

        roundtrip_spec = py_pytree.treespec_loads(py_pytree.treespec_dumps(spec))
        # The context in the namedtuple is different now because we recreated
        # the namedtuple type.
        self.assertEqual(spec.context._fields, roundtrip_spec.context._fields)

    @unittest.expectedFailure
    def test_pytree_custom_type_serialize_bad(self):
        class DummyType:
            def __init__(self, x, y):
                self.x = x
                self.y = y

        py_pytree.register_pytree_node(
            DummyType,
            lambda dummy: ([dummy.x, dummy.y], None),
            lambda xs, _: DummyType(*xs),
        )

        spec = py_pytree.TreeSpec(
            DummyType, None, [py_pytree.LeafSpec(), py_pytree.LeafSpec()]
        )
        with self.assertRaisesRegex(
            NotImplementedError, "No registered serialization name"
        ):
            roundtrip_spec = py_pytree.treespec_dumps(spec)

    def test_pytree_custom_type_serialize(self):
        class DummyType:
            def __init__(self, x, y):
                self.x = x
                self.y = y

        py_pytree.register_pytree_node(
            DummyType,
            lambda dummy: ([dummy.x, dummy.y], None),
            lambda xs, _: DummyType(*xs),
            serialized_type_name="test_pytree_custom_type_serialize.DummyType",
            to_dumpable_context=lambda context: "moo",
            from_dumpable_context=lambda dumpable_context: None,
        )
        spec = py_pytree.TreeSpec(
            DummyType, None, [py_pytree.LeafSpec(), py_pytree.LeafSpec()]
        )
        serialized_spec = py_pytree.treespec_dumps(spec, 1)
        self.assertTrue("moo" in serialized_spec)
        roundtrip_spec = py_pytree.treespec_loads(serialized_spec)
        self.assertEqual(roundtrip_spec, spec)

    def test_pytree_serialize_register_bad(self):
        class DummyType:
            def __init__(self, x, y):
                self.x = x
                self.y = y

        with self.assertRaisesRegex(
            ValueError, "Both to_dumpable_context and from_dumpable_context"
        ):
            py_pytree.register_pytree_node(
                DummyType,
                lambda dummy: ([dummy.x, dummy.y], None),
                lambda xs, _: DummyType(*xs),
                serialized_type_name="test_pytree_serialize_register_bad.DummyType",
                to_dumpable_context=lambda context: "moo",
            )

    def test_pytree_context_serialize_bad(self):
        class DummyType:
            def __init__(self, x, y):
                self.x = x
                self.y = y

        py_pytree.register_pytree_node(
            DummyType,
            lambda dummy: ([dummy.x, dummy.y], None),
            lambda xs, _: DummyType(*xs),
            serialized_type_name="test_pytree_serialize_serialize_bad.DummyType",
            to_dumpable_context=lambda context: DummyType,
            from_dumpable_context=lambda dumpable_context: None,
        )

        spec = py_pytree.TreeSpec(
            DummyType, None, [py_pytree.LeafSpec(), py_pytree.LeafSpec()]
        )

        with self.assertRaisesRegex(
            TypeError, "Object of type type is not JSON serializable"
        ):
            py_pytree.treespec_dumps(spec)

    def test_pytree_serialize_bad_protocol(self):
        import json

        Point = namedtuple("Point", ["x", "y"])
        spec = py_pytree.TreeSpec(
            namedtuple, Point, [py_pytree.LeafSpec(), py_pytree.LeafSpec()]
        )

        with self.assertRaisesRegex(ValueError, "Unknown protocol"):
            py_pytree.treespec_dumps(spec, -1)

        serialized_spec = py_pytree.treespec_dumps(spec)
        protocol, data = json.loads(serialized_spec)
        bad_protocol_serialized_spec = json.dumps((-1, data))

        with self.assertRaisesRegex(ValueError, "Unknown protocol"):
            py_pytree.treespec_loads(bad_protocol_serialized_spec)

    def test_saved_serialized(self):
        # py_pytree.tree_structure(OrderedDict([(1, (0, 1)), (2, 2), (3, {4: 3, 5: 4, 6: 5})]))
        complicated_spec = py_pytree.TreeSpec(
            OrderedDict,
            [1, 2, 3],
            [
                py_pytree.TreeSpec(
                    tuple, None, [py_pytree.LeafSpec(), py_pytree.LeafSpec()]
                ),
                py_pytree.LeafSpec(),
                py_pytree.TreeSpec(
                    dict,
                    [4, 5, 6],
                    [
                        py_pytree.LeafSpec(),
                        py_pytree.LeafSpec(),
                        py_pytree.LeafSpec(),
                    ],
                ),
            ],
        )
<<<<<<< HEAD
=======
        # Ensure that the spec is valid
>>>>>>> 7dba13d4
        self.assertEqual(
            complicated_spec,
            py_pytree.tree_structure(
                py_pytree.tree_unflatten([0] * complicated_spec.num_leaves, complicated_spec)
            ),
        )

        serialized_spec = py_pytree.treespec_dumps(complicated_spec)
        saved_spec = (
            '[1, {"type": "collections.OrderedDict", "context": "[1, 2, 3]", '
            '"children_spec": [{"type": "builtins.tuple", "context": "null", '
            '"children_spec": [{"type": null, "context": null, '
            '"children_spec": []}, {"type": null, "context": null, '
            '"children_spec": []}]}, {"type": null, "context": null, '
            '"children_spec": []}, {"type": "builtins.dict", "context": '
            '"[4, 5, 6]", "children_spec": [{"type": null, "context": null, '
            '"children_spec": []}, {"type": null, "context": null, "children_spec": '
            '[]}, {"type": null, "context": null, "children_spec": []}]}]}]'
        )
        self.assertEqual(serialized_spec, saved_spec)
        self.assertEqual(complicated_spec, py_pytree.treespec_loads(saved_spec))


class TestCxxPytree(TestCase):
    def test_treespec_equality(self):
        self.assertTrue(cxx_pytree.LeafSpec() == cxx_pytree.LeafSpec())

    @unittest.skipIf(TEST_WITH_TORCHDYNAMO, "Dynamo test in test_treespec_repr_dynamo.")
    def test_treespec_repr(self):
        # Check that it looks sane
        pytree = (0, [0, 0, [0]])
        _, spec = cxx_pytree.tree_flatten(pytree)
        self.assertEqual(
            repr(spec),
            ("PyTreeSpec((*, [*, *, [*]]), NoneIsLeaf)"),
        )

    @unittest.skipIf(not TEST_WITH_TORCHDYNAMO, "Eager test in test_treespec_repr.")
    def test_treespec_repr_dynamo(self):
        # Check that it looks sane
        pytree = (0, [0, 0, [0]])
        _, spec = cxx_pytree.tree_flatten(pytree)
        self.assertExpectedInline(
            repr(spec),
            "PyTreeSpec((*, [*, *, [*]]), NoneIsLeaf)",
        )

    @parametrize(
        "spec",
        [
            cxx_pytree.tree_structure([]),
            cxx_pytree.tree_structure(()),
            cxx_pytree.tree_structure({}),
            cxx_pytree.tree_structure([0]),
            cxx_pytree.tree_structure([0, 1]),
            cxx_pytree.tree_structure((0, 1, 2)),
            cxx_pytree.tree_structure({"a": 0, "b": 1, "c": 2}),
            cxx_pytree.tree_structure(
                OrderedDict([("a", (0, 1)), ("b", 2), ("c", {"a": 3, "b": 4, "c": 5})])
            ),
            cxx_pytree.tree_structure([(0, 1, [2, 3])]),
            cxx_pytree.tree_structure(
                defaultdict(list, {"a": [0, 1], "b": [1, 2], "c": {}})
            ),
        ],
    )
    def test_pytree_serialize(self, spec):
        self.assertEqual(
            spec,
            cxx_pytree.tree_structure(
                cxx_pytree.tree_unflatten([0] * spec.num_leaves, spec)
            ),
        )

        serialized_spec = cxx_pytree.treespec_dumps(spec)
        self.assertIsInstance(serialized_spec, str)
        self.assertEqual(spec, cxx_pytree.treespec_loads(serialized_spec))

    def test_pytree_serialize_namedtuple(self):
        spec = cxx_pytree.tree_structure(GlobalPoint(0, 1))

        roundtrip_spec = cxx_pytree.treespec_loads(cxx_pytree.treespec_dumps(spec))
        self.assertEqual(roundtrip_spec.type._fields, spec.type._fields)

        LocalPoint = namedtuple("LocalPoint", ["x", "y"])
        spec = cxx_pytree.tree_structure(LocalPoint(0, 1))

        roundtrip_spec = cxx_pytree.treespec_loads(cxx_pytree.treespec_dumps(spec))
        self.assertEqual(roundtrip_spec.type._fields, spec.type._fields)

    def test_pytree_custom_type_serialize(self):
        cxx_pytree.register_pytree_node(
            GlobalDummyType,
            lambda dummy: ([dummy.x, dummy.y], None),
            lambda xs, _: GlobalDummyType(*xs),
            serialized_type_name="GlobalDummyType",
        )
        spec = cxx_pytree.tree_structure(GlobalDummyType(0, 1))
        serialized_spec = cxx_pytree.treespec_dumps(spec)
        roundtrip_spec = cxx_pytree.treespec_loads(serialized_spec)
        self.assertEqual(roundtrip_spec, spec)

        class LocalDummyType:
            def __init__(self, x, y):
                self.x = x
                self.y = y

        cxx_pytree.register_pytree_node(
            LocalDummyType,
            lambda dummy: ([dummy.x, dummy.y], None),
            lambda xs, _: LocalDummyType(*xs),
            serialized_type_name="LocalDummyType",
        )
        spec = cxx_pytree.tree_structure(LocalDummyType(0, 1))
        serialized_spec = cxx_pytree.treespec_dumps(spec)
        roundtrip_spec = cxx_pytree.treespec_loads(serialized_spec)
        self.assertEqual(roundtrip_spec, spec)


instantiate_parametrized_tests(TestGenericPytree)
instantiate_parametrized_tests(TestPythonPytree)
instantiate_parametrized_tests(TestCxxPytree)


if __name__ == "__main__":
    run_tests()<|MERGE_RESOLUTION|>--- conflicted
+++ resolved
@@ -203,13 +203,13 @@
         def run_test(tup):
             expected_spec = gen_expected_fn(tup)
             values, treespec = pytree_impl.tree_flatten(tup)
-            self.assertTrue(isinstance(values, list))
+            self.assertIsInstance(values, list)
             self.assertEqual(values, list(tup))
             self.assertEqual(treespec, expected_spec)
 
             unflattened = pytree_impl.tree_unflatten(values, treespec)
             self.assertEqual(unflattened, tup)
-            self.assertTrue(isinstance(unflattened, tuple))
+            self.assertIsInstance(unflattened, tuple)
 
         run_test(())
         run_test((1.0,))
@@ -238,13 +238,13 @@
         def run_test(lst):
             expected_spec = gen_expected_fn(lst)
             values, treespec = pytree_impl.tree_flatten(lst)
-            self.assertTrue(isinstance(values, list))
+            self.assertIsInstance(values, list)
             self.assertEqual(values, lst)
             self.assertEqual(treespec, expected_spec)
 
             unflattened = pytree_impl.tree_unflatten(values, treespec)
             self.assertEqual(unflattened, lst)
-            self.assertTrue(isinstance(unflattened, list))
+            self.assertIsInstance(unflattened, list)
 
         run_test([])
         run_test([1.0, 2])
@@ -277,13 +277,13 @@
         def run_test(dct):
             expected_spec = gen_expected_fn(dct)
             values, treespec = pytree_impl.tree_flatten(dct)
-            self.assertTrue(isinstance(values, list))
+            self.assertIsInstance(values, list)
             self.assertEqual(values, list(dct.values()))
             self.assertEqual(treespec, expected_spec)
 
             unflattened = pytree_impl.tree_unflatten(values, treespec)
             self.assertEqual(unflattened, dct)
-            self.assertTrue(isinstance(unflattened, dict))
+            self.assertIsInstance(unflattened, dict)
 
         run_test({})
         run_test({"a": 1})
@@ -320,13 +320,13 @@
         def run_test(odict):
             expected_spec = gen_expected_fn(odict)
             values, treespec = pytree_impl.tree_flatten(odict)
-            self.assertTrue(isinstance(values, list))
+            self.assertIsInstance(values, list)
             self.assertEqual(values, list(odict.values()))
             self.assertEqual(treespec, expected_spec)
 
             unflattened = pytree_impl.tree_unflatten(values, treespec)
             self.assertEqual(unflattened, odict)
-            self.assertTrue(isinstance(unflattened, OrderedDict))
+            self.assertIsInstance(unflattened, OrderedDict)
 
         od = OrderedDict()
         run_test(od)
@@ -364,14 +364,14 @@
         def run_test(ddct):
             expected_spec = gen_expected_fn(ddct)
             values, treespec = pytree_impl.tree_flatten(ddct)
-            self.assertTrue(isinstance(values, list))
+            self.assertIsInstance(values, list)
             self.assertEqual(values, list(ddct.values()))
             self.assertEqual(treespec, expected_spec)
 
             unflattened = pytree_impl.tree_unflatten(values, treespec)
             self.assertEqual(unflattened, ddct)
             self.assertEqual(unflattened.default_factory, ddct.default_factory)
-            self.assertTrue(isinstance(unflattened, defaultdict))
+            self.assertIsInstance(unflattened, defaultdict)
 
         run_test(defaultdict(list, {}))
         run_test(defaultdict(int, {"a": 1}))
@@ -406,14 +406,14 @@
         def run_test(deq):
             expected_spec = gen_expected_fn(deq)
             values, treespec = pytree_impl.tree_flatten(deq)
-            self.assertTrue(isinstance(values, list))
+            self.assertIsInstance(values, list)
             self.assertEqual(values, list(deq))
             self.assertEqual(treespec, expected_spec)
 
             unflattened = pytree_impl.tree_unflatten(values, treespec)
             self.assertEqual(unflattened, deq)
             self.assertEqual(unflattened.maxlen, deq.maxlen)
-            self.assertTrue(isinstance(unflattened, deque))
+            self.assertIsInstance(unflattened, deque)
 
         run_test(deque([]))
         run_test(deque([1.0, 2]))
@@ -437,13 +437,13 @@
             else:
                 expected_spec = cxx_pytree.tree_structure(Point(0, 1))
             values, treespec = pytree_impl.tree_flatten(tup)
-            self.assertTrue(isinstance(values, list))
+            self.assertIsInstance(values, list)
             self.assertEqual(values, list(tup))
             self.assertEqual(treespec, expected_spec)
 
             unflattened = pytree_impl.tree_unflatten(values, treespec)
             self.assertEqual(unflattened, tup)
-            self.assertTrue(isinstance(unflattened, Point))
+            self.assertIsInstance(unflattened, Point)
 
         run_test(Point(1.0, 2))
         run_test(Point(torch.tensor(1.0), 2))
@@ -469,7 +469,7 @@
         values, spec = pytree_impl.tree_flatten(expected)
         # Check that values is actually List[Tensor] and not (ReturnType(...),)
         for value in values:
-            self.assertTrue(isinstance(value, torch.Tensor))
+            self.assertIsInstance(value, torch.Tensor)
         result = pytree_impl.tree_unflatten(values, spec)
 
         self.assertEqual(type(result), type(expected))
@@ -485,7 +485,7 @@
     def test_flatten_unflatten_nested(self, pytree_impl):
         def run_test(pytree):
             values, treespec = pytree_impl.tree_flatten(pytree)
-            self.assertTrue(isinstance(values, list))
+            self.assertIsInstance(values, list)
             self.assertEqual(len(values), treespec.num_leaves)
 
             # NB: python basic data structures (dict list tuple) all have
@@ -647,15 +647,17 @@
             )
 
     def test_treespec_equality(self):
-        self.assertTrue(
-            py_pytree.LeafSpec() == py_pytree.LeafSpec(),
-        )
-        self.assertTrue(
-            py_pytree.TreeSpec(list, None, []) == py_pytree.TreeSpec(list, None, []),
-        )
-        self.assertTrue(
-            py_pytree.TreeSpec(list, None, [py_pytree.LeafSpec()])
-            == py_pytree.TreeSpec(list, None, [py_pytree.LeafSpec()]),
+        self.assertEqual(
+            py_pytree.LeafSpec(),
+            py_pytree.LeafSpec(),
+        )
+        self.assertEqual(
+            py_pytree.TreeSpec(list, None, []),
+            py_pytree.TreeSpec(list, None, []),
+        )
+        self.assertEqual(
+            py_pytree.TreeSpec(list, None, [py_pytree.LeafSpec()]),
+            py_pytree.TreeSpec(list, None, [py_pytree.LeafSpec()]),
         )
         self.assertFalse(
             py_pytree.TreeSpec(tuple, None, []) == py_pytree.TreeSpec(list, None, []),
@@ -808,10 +810,7 @@
         ],
     )
     def test_pytree_serialize(self, spec):
-<<<<<<< HEAD
-=======
         # Ensure that the spec is valid
->>>>>>> 7dba13d4
         self.assertEqual(
             spec,
             py_pytree.tree_structure(
@@ -873,7 +872,7 @@
             DummyType, None, [py_pytree.LeafSpec(), py_pytree.LeafSpec()]
         )
         serialized_spec = py_pytree.treespec_dumps(spec, 1)
-        self.assertTrue("moo" in serialized_spec)
+        self.assertIn("moo", serialized_spec)
         roundtrip_spec = py_pytree.treespec_loads(serialized_spec)
         self.assertEqual(roundtrip_spec, spec)
 
@@ -957,14 +956,13 @@
                 ),
             ],
         )
-<<<<<<< HEAD
-=======
         # Ensure that the spec is valid
->>>>>>> 7dba13d4
         self.assertEqual(
             complicated_spec,
             py_pytree.tree_structure(
-                py_pytree.tree_unflatten([0] * complicated_spec.num_leaves, complicated_spec)
+                py_pytree.tree_unflatten(
+                    [0] * complicated_spec.num_leaves, complicated_spec
+                )
             ),
         )
 
@@ -986,7 +984,7 @@
 
 class TestCxxPytree(TestCase):
     def test_treespec_equality(self):
-        self.assertTrue(cxx_pytree.LeafSpec() == cxx_pytree.LeafSpec())
+        self.assertEqual(cxx_pytree.LeafSpec(), cxx_pytree.LeafSpec())
 
     @unittest.skipIf(TEST_WITH_TORCHDYNAMO, "Dynamo test in test_treespec_repr_dynamo.")
     def test_treespec_repr(self):
