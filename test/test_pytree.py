# Owner(s): ["module: pytree"]

import pickle
import unittest
from collections import namedtuple, OrderedDict

import torch
import torch.utils._pytree as py_pytree
import torch.utils.pytree as cxx_pytree
from torch.testing._internal.common_utils import (
    instantiate_parametrized_tests,
    parametrize,
    run_tests,
    subtest,
    TEST_WITH_TORCHDYNAMO,
    TestCase,
)


GlobalPoint = namedtuple("GlobalPoint", ["x", "y"])


class GlobalDummyType:
    def __init__(self, x, y):
        self.x = x
        self.y = y


class TestPytree(TestCase):
    def test_treespec_equality(self):
        self.assertTrue(
            py_pytree.LeafSpec() == py_pytree.LeafSpec(),
        )
        self.assertTrue(
            py_pytree.TreeSpec(list, None, []) == py_pytree.TreeSpec(list, None, []),
        )
        self.assertTrue(
            py_pytree.TreeSpec(list, None, [py_pytree.LeafSpec()])
            == py_pytree.TreeSpec(list, None, [py_pytree.LeafSpec()]),
        )
        self.assertFalse(
            py_pytree.TreeSpec(tuple, None, []) == py_pytree.TreeSpec(list, None, []),
        )
        self.assertTrue(
            py_pytree.TreeSpec(tuple, None, []) != py_pytree.TreeSpec(list, None, []),
        )

    def test_flatten_unflatten_leaf(self):
        def run_test_with_leaf(leaf):
            values, treespec = py_pytree.tree_flatten(leaf)
            self.assertEqual(values, [leaf])
            self.assertEqual(treespec, py_pytree.LeafSpec())

            unflattened = py_pytree.tree_unflatten(values, treespec)
            self.assertEqual(unflattened, leaf)

        run_test_with_leaf(1)
        run_test_with_leaf(1.0)
        run_test_with_leaf(None)
        run_test_with_leaf(bool)
        run_test_with_leaf(torch.randn(3, 3))

    def test_flatten_unflatten_list(self):
        def run_test(lst):
            expected_spec = py_pytree.TreeSpec(
                list, None, [py_pytree.LeafSpec() for _ in lst]
            )
            values, treespec = py_pytree.tree_flatten(lst)
            self.assertTrue(isinstance(values, list))
            self.assertEqual(values, lst)
            self.assertEqual(treespec, expected_spec)

            unflattened = py_pytree.tree_unflatten(values, treespec)
            self.assertEqual(unflattened, lst)
            self.assertTrue(isinstance(unflattened, list))

        run_test([])
        run_test([1.0, 2])
        run_test([torch.tensor([1.0, 2]), 2, 10, 9, 11])

    def test_flatten_unflatten_tuple(self):
        def run_test(tup):
            expected_spec = py_pytree.TreeSpec(
                tuple, None, [py_pytree.LeafSpec() for _ in tup]
            )
            values, treespec = py_pytree.tree_flatten(tup)
            self.assertTrue(isinstance(values, list))
            self.assertEqual(values, list(tup))
            self.assertEqual(treespec, expected_spec)

            unflattened = py_pytree.tree_unflatten(values, treespec)
            self.assertEqual(unflattened, tup)
            self.assertTrue(isinstance(unflattened, tuple))

        run_test(())
        run_test((1.0,))
        run_test((1.0, 2))
        run_test((torch.tensor([1.0, 2]), 2, 10, 9, 11))

    def test_flatten_unflatten_odict(self):
        def run_test(odict):
            expected_spec = py_pytree.TreeSpec(
                OrderedDict,
                list(odict.keys()),
                [py_pytree.LeafSpec() for _ in odict.values()],
            )
            values, treespec = py_pytree.tree_flatten(odict)
            self.assertTrue(isinstance(values, list))
            self.assertEqual(values, list(odict.values()))
            self.assertEqual(treespec, expected_spec)

            unflattened = py_pytree.tree_unflatten(values, treespec)
            self.assertEqual(unflattened, odict)
            self.assertTrue(isinstance(unflattened, OrderedDict))

        od = OrderedDict()
        run_test(od)

        od["b"] = 1
        od["a"] = torch.tensor(3.14)
        run_test(od)

    def test_flatten_unflatten_namedtuple(self):
        Point = namedtuple("Point", ["x", "y"])

        def run_test(tup):
            expected_spec = py_pytree.TreeSpec(
                namedtuple, Point, [py_pytree.LeafSpec() for _ in tup]
            )
            values, treespec = py_pytree.tree_flatten(tup)
            self.assertTrue(isinstance(values, list))
            self.assertEqual(values, list(tup))
            self.assertEqual(treespec, expected_spec)

            unflattened = py_pytree.tree_unflatten(values, treespec)
            self.assertEqual(unflattened, tup)
            self.assertTrue(isinstance(unflattened, Point))

        run_test(Point(1.0, 2))
        run_test(Point(torch.tensor(1.0), 2))

    @parametrize(
        "op",
        [
            subtest(torch.max, name="max"),
            subtest(torch.min, name="min"),
        ],
    )
    def test_flatten_unflatten_return_type(self, op):
        x = torch.randn(3, 3)
        expected = op(x, dim=0)

        values, spec = py_pytree.tree_flatten(expected)
        # Check that values is actually List[Tensor] and not (ReturnType(...),)
        for value in values:
            self.assertTrue(isinstance(value, torch.Tensor))
        result = py_pytree.tree_unflatten(values, spec)

        self.assertEqual(type(result), type(expected))
        self.assertEqual(result, expected)

    def test_flatten_unflatten_dict(self):
        def run_test(dct):
            expected_spec = py_pytree.TreeSpec(
                dict, list(dct.keys()), [py_pytree.LeafSpec() for _ in dct.values()]
            )
            values, treespec = py_pytree.tree_flatten(dct)
            self.assertTrue(isinstance(values, list))
            self.assertEqual(values, list(dct.values()))
            self.assertEqual(treespec, expected_spec)

            unflattened = py_pytree.tree_unflatten(values, treespec)
            self.assertEqual(unflattened, dct)
            self.assertTrue(isinstance(unflattened, dict))

        run_test({})
        run_test({"a": 1})
        run_test({"abcdefg": torch.randn(2, 3)})
        run_test({1: torch.randn(2, 3)})
        run_test({"a": 1, "b": 2, "c": torch.randn(2, 3)})

    def test_flatten_unflatten_nested(self):
        def run_test(pytree):
            values, treespec = py_pytree.tree_flatten(pytree)
            self.assertTrue(isinstance(values, list))
            self.assertEqual(len(values), treespec.num_leaves)

            # NB: python basic data structures (dict list tuple) all have
            # contents equality defined on them, so the following works for them.
            unflattened = py_pytree.tree_unflatten(values, treespec)
            self.assertEqual(unflattened, pytree)

        cases = [
            [()],
            ([],),
            {"a": ()},
            {"a": 0, "b": [{"c": 1}]},
            {"a": 0, "b": [1, {"c": 2}, torch.randn(3)], "c": (torch.randn(2, 3), 1)},
        ]
        for case in cases:
            run_test(case)

    def test_treemap(self):
        def run_test(pytree):
            def f(x):
                return x * 3

            sm1 = sum(map(f, py_pytree.tree_flatten(pytree)[0]))
            sm2 = sum(py_pytree.tree_flatten(py_pytree.tree_map(f, pytree))[0])
            self.assertEqual(sm1, sm2)

            def invf(x):
                return x // 3

            self.assertEqual(
                py_pytree.tree_map(invf, py_pytree.tree_map(f, pytree)),
                pytree,
            )

        cases = [
            [()],
            ([],),
            {"a": ()},
            {"a": 1, "b": [{"c": 2}]},
            {"a": 0, "b": [2, {"c": 3}, 4], "c": (5, 6)},
        ]
        for case in cases:
            run_test(case)

    def test_tree_only(self):
        self.assertEqual(
            py_pytree.tree_map_only(int, lambda x: x + 2, [0, "a"]), [2, "a"]
        )

    def test_tree_all_any(self):
        self.assertTrue(py_pytree.tree_all(lambda x: x % 2, [1, 3]))
        self.assertFalse(py_pytree.tree_all(lambda x: x % 2, [0, 1]))
        self.assertTrue(py_pytree.tree_any(lambda x: x % 2, [0, 1]))
        self.assertFalse(py_pytree.tree_any(lambda x: x % 2, [0, 2]))
        self.assertTrue(py_pytree.tree_all_only(int, lambda x: x % 2, [1, 3, "a"]))
        self.assertFalse(py_pytree.tree_all_only(int, lambda x: x % 2, [0, 1, "a"]))
        self.assertTrue(py_pytree.tree_any_only(int, lambda x: x % 2, [0, 1, "a"]))
        self.assertFalse(py_pytree.tree_any_only(int, lambda x: x % 2, [0, 2, "a"]))

    @unittest.skipIf(TEST_WITH_TORCHDYNAMO, "Dynamo test in test_treespec_repr_dynamo.")
    def test_treespec_repr(self):
        # Check that it looks sane
        pytree = (0, [0, 0, [0]])
        _, spec = py_pytree.tree_flatten(pytree)
        self.assertEqual(
            repr(spec),
            (
                "TreeSpec(tuple, None, [*,\n"
                "  TreeSpec(list, None, [*,\n"
                "    *,\n"
                "    TreeSpec(list, None, [*])])])"
            ),
        )

    @unittest.skipIf(not TEST_WITH_TORCHDYNAMO, "Eager test in test_treespec_repr.")
    def test_treespec_repr_dynamo(self):
        # Check that it looks sane
        pytree = (0, [0, 0, [0]])
<<<<<<< HEAD
        _, spec = tree_flatten(pytree)
        self.assertExpectedInline(repr(spec),
                                  """\
TreeSpec(tuple, None, [*,
  TreeSpec(list, None, [*,
    *,
    TreeSpec(list, None, [*])])])""")
=======
        _, spec = py_pytree.tree_flatten(pytree)
        self.assertExpectedInline(
            repr(spec),
            """\
TreeSpec(TupleVariable, None, [*,
  TreeSpec(ListVariable, None, [*,
    *,
    TreeSpec(ListVariable, None, [*])])])""",
        )
>>>>>>> a86727a0

    def test_broadcast_to_and_flatten(self):
        cases = [
            (1, (), []),
            # Same (flat) structures
            ((1,), (0,), [1]),
            ([1], [0], [1]),
            ((1, 2, 3), (0, 0, 0), [1, 2, 3]),
            ({"a": 1, "b": 2}, {"a": 0, "b": 0}, [1, 2]),
            # Mismatched (flat) structures
            ([1], (0,), None),
            ([1], (0,), None),
            ((1,), [0], None),
            ((1, 2, 3), (0, 0), None),
            ({"a": 1, "b": 2}, {"a": 0}, None),
            ({"a": 1, "b": 2}, {"a": 0, "c": 0}, None),
            ({"a": 1, "b": 2}, {"a": 0, "b": 0, "c": 0}, None),
            # Same (nested) structures
            ((1, [2, 3]), (0, [0, 0]), [1, 2, 3]),
            ((1, [(2, 3), 4]), (0, [(0, 0), 0]), [1, 2, 3, 4]),
            # Mismatched (nested) structures
            ((1, [2, 3]), (0, (0, 0)), None),
            ((1, [2, 3]), (0, [0, 0, 0]), None),
            # Broadcasting single value
            (1, (0, 0, 0), [1, 1, 1]),
            (1, [0, 0, 0], [1, 1, 1]),
            (1, {"a": 0, "b": 0}, [1, 1]),
            (1, (0, [0, [0]], 0), [1, 1, 1, 1]),
            (1, (0, [0, [0, [], [[[0]]]]], 0), [1, 1, 1, 1, 1]),
            # Broadcast multiple things
            ((1, 2), ([0, 0, 0], [0, 0]), [1, 1, 1, 2, 2]),
            ((1, 2), ([0, [0, 0], 0], [0, 0]), [1, 1, 1, 1, 2, 2]),
            (([1, 2, 3], 4), ([0, [0, 0], 0], [0, 0]), [1, 2, 2, 3, 4, 4]),
        ]
        for pytree, to_pytree, expected in cases:
            _, to_spec = py_pytree.tree_flatten(to_pytree)
            result = py_pytree._broadcast_to_and_flatten(pytree, to_spec)
            self.assertEqual(result, expected, msg=str([pytree, to_spec, expected]))

    @parametrize(
        "spec",
        [
            py_pytree.TreeSpec(list, None, []),
            py_pytree.TreeSpec(tuple, None, []),
            py_pytree.TreeSpec(dict, [], []),
            py_pytree.TreeSpec(list, None, [py_pytree.LeafSpec()]),
            py_pytree.TreeSpec(
                list, None, [py_pytree.LeafSpec(), py_pytree.LeafSpec()]
            ),
            py_pytree.TreeSpec(
                tuple,
                None,
                [py_pytree.LeafSpec(), py_pytree.LeafSpec(), py_pytree.LeafSpec()],
            ),
            py_pytree.TreeSpec(
                dict,
                ["a", "b", "c"],
                [py_pytree.LeafSpec(), py_pytree.LeafSpec(), py_pytree.LeafSpec()],
            ),
            py_pytree.TreeSpec(
                OrderedDict,
                ["a", "b", "c"],
                [
                    py_pytree.TreeSpec(
                        tuple, None, [py_pytree.LeafSpec(), py_pytree.LeafSpec()]
                    ),
                    py_pytree.LeafSpec(),
                    py_pytree.TreeSpec(
                        dict,
                        ["a", "b", "c"],
                        [
                            py_pytree.LeafSpec(),
                            py_pytree.LeafSpec(),
                            py_pytree.LeafSpec(),
                        ],
                    ),
                ],
            ),
            py_pytree.TreeSpec(
                list,
                None,
                [
                    py_pytree.TreeSpec(
                        tuple,
                        None,
                        [
                            py_pytree.LeafSpec(),
                            py_pytree.LeafSpec(),
                            py_pytree.TreeSpec(
                                list,
                                None,
                                [
                                    py_pytree.LeafSpec(),
                                    py_pytree.LeafSpec(),
                                ],
                            ),
                        ],
                    ),
                ],
            ),
        ],
    )
    def test_pytree_serialize(self, spec):
        serialized_spec = py_pytree.treespec_dumps(spec)
        self.assertTrue(isinstance(serialized_spec, str))
        self.assertTrue(spec == py_pytree.treespec_loads(serialized_spec))

    def test_pytree_serialize_namedtuple(self):
        Point = namedtuple("Point", ["x", "y"])
        spec = py_pytree.TreeSpec(
            namedtuple, Point, [py_pytree.LeafSpec(), py_pytree.LeafSpec()]
        )

        roundtrip_spec = py_pytree.treespec_loads(py_pytree.treespec_dumps(spec))
        # The context in the namedtuple is different now because we recreated
        # the namedtuple type.
        self.assertEqual(spec.context._fields, roundtrip_spec.context._fields)

    def test_pytree_custom_type_serialize(self):
        class DummyType:
            def __init__(self, x, y):
                self.x = x
                self.y = y

        py_pytree._register_pytree_node(
            DummyType,
            lambda dummy: ([dummy.x, dummy.y], None),
            lambda xs, _: DummyType(*xs),
            to_dumpable_context=lambda context: "moo",
            from_dumpable_context=lambda dumpable_context: None,
        )
        spec = py_pytree.TreeSpec(
            DummyType, None, [py_pytree.LeafSpec(), py_pytree.LeafSpec()]
        )
        serialized_spec = py_pytree.treespec_dumps(spec, 1)
        self.assertTrue("moo" in serialized_spec)
        roundtrip_spec = py_pytree.treespec_loads(serialized_spec)
        self.assertEqual(roundtrip_spec, spec)

    def test_pytree_serialize_register_bad(self):
        class DummyType:
            def __init__(self, x, y):
                self.x = x
                self.y = y

        with self.assertRaisesRegex(
            ValueError, "Both to_dumpable_context and from_dumpable_context"
        ):
            py_pytree._register_pytree_node(
                DummyType,
                lambda dummy: ([dummy.x, dummy.y], None),
                lambda xs, _: DummyType(*xs),
                to_dumpable_context=lambda context: "moo",
            )

    def test_pytree_context_serialize_bad(self):
        class DummyType:
            def __init__(self, x, y):
                self.x = x
                self.y = y

        py_pytree._register_pytree_node(
            DummyType,
            lambda dummy: ([dummy.x, dummy.y], None),
            lambda xs, _: DummyType(*xs),
            to_dumpable_context=lambda context: DummyType,
            from_dumpable_context=lambda dumpable_context: None,
        )

        spec = py_pytree.TreeSpec(
            DummyType, None, [py_pytree.LeafSpec(), py_pytree.LeafSpec()]
        )

        with self.assertRaisesRegex(
            TypeError, "Object of type type is not JSON serializable"
        ):
            py_pytree.treespec_dumps(spec)

    def test_pytree_serialize_bad_input(self):
        with self.assertRaises(AttributeError):
            py_pytree.treespec_dumps("random_blurb")

    def test_pytree_serialize_bad_protocol(self):
        import json

        Point = namedtuple("Point", ["x", "y"])
        spec = py_pytree.TreeSpec(
            namedtuple, Point, [py_pytree.LeafSpec(), py_pytree.LeafSpec()]
        )

        with self.assertRaisesRegex(ValueError, "Unknown protocol"):
            py_pytree.treespec_dumps(spec, -1)

        serialized_spec = py_pytree.treespec_dumps(spec)
        protocol, data = json.loads(serialized_spec)
        bad_protocol_serialized_spec = json.dumps((-1, data))

        with self.assertRaisesRegex(ValueError, "Unknown protocol"):
            py_pytree.treespec_loads(bad_protocol_serialized_spec)

    def test_saved_serialized(self):
        complicated_spec = py_pytree.TreeSpec(
            OrderedDict,
            [1, 2, 3],
            [
                py_pytree.TreeSpec(
                    tuple, None, [py_pytree.LeafSpec(), py_pytree.LeafSpec()]
                ),
                py_pytree.LeafSpec(),
                py_pytree.TreeSpec(
                    dict,
                    [4, 5, 6],
                    [
                        py_pytree.LeafSpec(),
                        py_pytree.LeafSpec(),
                        py_pytree.LeafSpec(),
                    ],
                ),
            ],
        )

        serialized_spec = py_pytree.treespec_dumps(complicated_spec)
        saved_spec = (
            '[1, {"type": "collections.OrderedDict", "context": "[1, 2, 3]", '
            '"children_spec": [{"type": "builtins.tuple", "context": "null", '
            '"children_spec": [{"type": null, "context": null, '
            '"children_spec": []}, {"type": null, "context": null, '
            '"children_spec": []}]}, {"type": null, "context": null, '
            '"children_spec": []}, {"type": "builtins.dict", "context": '
            '"[4, 5, 6]", "children_spec": [{"type": null, "context": null, '
            '"children_spec": []}, {"type": null, "context": null, "children_spec": '
            '[]}, {"type": null, "context": null, "children_spec": []}]}]}]'
        )
        self.assertEqual(serialized_spec, saved_spec)
        self.assertEqual(complicated_spec, py_pytree.treespec_loads(saved_spec))


class TestCxxPytree(TestCase):
    def test_treespec_equality(self):
        self.assertTrue(cxx_pytree.LeafSpec() == cxx_pytree.LeafSpec())

    def test_flatten_unflatten_leaf(self):
        def run_test_with_leaf(leaf):
            values, treespec = cxx_pytree.tree_flatten(leaf)
            self.assertEqual(values, [leaf])
            self.assertEqual(treespec, cxx_pytree.LeafSpec())

            unflattened = cxx_pytree.tree_unflatten(values, treespec)
            self.assertEqual(unflattened, leaf)

        run_test_with_leaf(1)
        run_test_with_leaf(1.0)
        run_test_with_leaf(None)
        run_test_with_leaf(bool)
        run_test_with_leaf(torch.randn(3, 3))

    def test_flatten_unflatten_list(self):
        def run_test(lst):
            expected_spec = cxx_pytree.tree_structure([0] * len(lst))
            values, treespec = cxx_pytree.tree_flatten(lst)
            self.assertTrue(isinstance(values, list))
            self.assertEqual(values, lst)
            self.assertEqual(treespec, expected_spec)

            unflattened = cxx_pytree.tree_unflatten(values, treespec)
            self.assertEqual(unflattened, lst)
            self.assertTrue(isinstance(unflattened, list))

        run_test([])
        run_test([1.0, 2])
        run_test([torch.tensor([1.0, 2]), 2, 10, 9, 11])

    def test_flatten_unflatten_tuple(self):
        def run_test(tup):
            expected_spec = cxx_pytree.tree_structure((0,) * len(tup))
            values, treespec = cxx_pytree.tree_flatten(tup)
            self.assertTrue(isinstance(values, list))
            self.assertEqual(values, list(tup))
            self.assertEqual(treespec, expected_spec)

            unflattened = cxx_pytree.tree_unflatten(values, treespec)
            self.assertEqual(unflattened, tup)
            self.assertTrue(isinstance(unflattened, tuple))

        run_test(())
        run_test((1.0,))
        run_test((1.0, 2))
        run_test((torch.tensor([1.0, 2]), 2, 10, 9, 11))

    def test_flatten_unflatten_odict(self):
        def run_test(odict):
            expected_spec = cxx_pytree.tree_structure(OrderedDict.fromkeys(odict, 0))
            values, treespec = cxx_pytree.tree_flatten(odict)
            self.assertTrue(isinstance(values, list))
            self.assertEqual(values, list(odict.values()))
            self.assertEqual(treespec, expected_spec)

            unflattened = cxx_pytree.tree_unflatten(values, treespec)
            self.assertEqual(unflattened, odict)
            self.assertTrue(isinstance(unflattened, OrderedDict))

        od = OrderedDict()
        run_test(od)

        od["b"] = 1
        od["a"] = torch.tensor(3.14)
        run_test(od)

    def test_flatten_unflatten_namedtuple(self):
        Point = namedtuple("Point", ["x", "y"])

        def run_test(tup):
            expected_spec = cxx_pytree.tree_structure(Point(0, 1))
            values, treespec = cxx_pytree.tree_flatten(tup)
            self.assertTrue(isinstance(values, list))
            self.assertEqual(values, list(tup))
            self.assertEqual(treespec, expected_spec)

            unflattened = cxx_pytree.tree_unflatten(values, treespec)
            self.assertEqual(unflattened, tup)
            self.assertTrue(isinstance(unflattened, Point))

        run_test(Point(1.0, 2))
        run_test(Point(torch.tensor(1.0), 2))

    @parametrize(
        "op",
        [
            subtest(torch.max, name="max"),
            subtest(torch.min, name="min"),
        ],
    )
    def test_flatten_unflatten_return_type(self, op):
        x = torch.randn(3, 3)
        expected = op(x, dim=0)

        values, spec = cxx_pytree.tree_flatten(expected)
        # Check that values is actually List[Tensor] and not (ReturnType(...),)
        for value in values:
            self.assertTrue(isinstance(value, torch.Tensor))
        result = cxx_pytree.tree_unflatten(values, spec)

        self.assertEqual(type(result), type(expected))
        self.assertEqual(result, expected)

    def test_flatten_unflatten_dict(self):
        def run_test(dct):
            expected_spec = cxx_pytree.tree_structure(dict.fromkeys(dct, 0))
            values, treespec = cxx_pytree.tree_flatten(dct)
            self.assertTrue(isinstance(values, list))
            self.assertEqual(values, list(dct.values()))
            self.assertEqual(treespec, expected_spec)

            unflattened = cxx_pytree.tree_unflatten(values, treespec)
            self.assertEqual(unflattened, dct)
            self.assertTrue(isinstance(unflattened, dict))

        run_test({})
        run_test({"a": 1})
        run_test({"abcdefg": torch.randn(2, 3)})
        run_test({1: torch.randn(2, 3)})
        run_test({"a": 1, "b": 2, "c": torch.randn(2, 3)})

    def test_flatten_unflatten_nested(self):
        def run_test(pytree):
            values, treespec = cxx_pytree.tree_flatten(pytree)
            self.assertTrue(isinstance(values, list))
            self.assertEqual(len(values), treespec.num_leaves)

            # NB: python basic data structures (dict list tuple) all have
            # contents equality defined on them, so the following works for them.
            unflattened = cxx_pytree.tree_unflatten(values, treespec)
            self.assertEqual(unflattened, pytree)

        cases = [
            [()],
            ([],),
            {"a": ()},
            {"a": 0, "b": [{"c": 1}]},
            {"a": 0, "b": [1, {"c": 2}, torch.randn(3)], "c": (torch.randn(2, 3), 1)},
        ]
        for case in cases:
            run_test(case)

    def test_treemap(self):
        def run_test(pytree):
            def f(x):
                return x * 3

            sm1 = sum(map(f, cxx_pytree.tree_flatten(pytree)[0]))
            sm2 = sum(cxx_pytree.tree_flatten(cxx_pytree.tree_map(f, pytree))[0])
            self.assertEqual(sm1, sm2)

            def invf(x):
                return x // 3

            self.assertEqual(
                cxx_pytree.tree_map(invf, cxx_pytree.tree_map(f, pytree)),
                pytree,
            )

        cases = [
            [()],
            ([],),
            {"a": ()},
            {"a": 1, "b": [{"c": 2}]},
            {"a": 0, "b": [2, {"c": 3}, 4], "c": (5, 6)},
        ]
        for case in cases:
            run_test(case)

    def test_tree_only(self):
        self.assertEqual(
            cxx_pytree.tree_map_only(int, lambda x: x + 2, [0, "a"]), [2, "a"]
        )

    def test_tree_all_any(self):
        self.assertTrue(cxx_pytree.tree_all(lambda x: x % 2, [1, 3]))
        self.assertFalse(cxx_pytree.tree_all(lambda x: x % 2, [0, 1]))
        self.assertTrue(cxx_pytree.tree_any(lambda x: x % 2, [0, 1]))
        self.assertFalse(cxx_pytree.tree_any(lambda x: x % 2, [0, 2]))
        self.assertTrue(cxx_pytree.tree_all_only(int, lambda x: x % 2, [1, 3, "a"]))
        self.assertFalse(cxx_pytree.tree_all_only(int, lambda x: x % 2, [0, 1, "a"]))
        self.assertTrue(cxx_pytree.tree_any_only(int, lambda x: x % 2, [0, 1, "a"]))
        self.assertFalse(cxx_pytree.tree_any_only(int, lambda x: x % 2, [0, 2, "a"]))

    @unittest.skipIf(TEST_WITH_TORCHDYNAMO, "Dynamo test in test_treespec_repr_dynamo.")
    def test_treespec_repr(self):
        # Check that it looks sane
        pytree = (0, [0, 0, [0]])
        _, spec = cxx_pytree.tree_flatten(pytree)
        self.assertEqual(
            repr(spec),
            ("PyTreeSpec((*, [*, *, [*]]), NoneIsLeaf)"),
        )

    @unittest.skipIf(not TEST_WITH_TORCHDYNAMO, "Eager test in test_treespec_repr.")
    def test_treespec_repr_dynamo(self):
        # Check that it looks sane
        pytree = (0, [0, 0, [0]])
        _, spec = cxx_pytree.tree_flatten(pytree)
        self.assertExpectedInline(
            repr(spec),
            "PyTreeSpec((*, [*, *, [*]]), NoneIsLeaf)",
        )

    def test_broadcast_to_and_flatten(self):
        cases = [
            (1, (), []),
            # Same (flat) structures
            ((1,), (0,), [1]),
            ([1], [0], [1]),
            ((1, 2, 3), (0, 0, 0), [1, 2, 3]),
            ({"a": 1, "b": 2}, {"a": 0, "b": 0}, [1, 2]),
            # Mismatched (flat) structures
            ([1], (0,), None),
            ([1], (0,), None),
            ((1,), [0], None),
            ((1, 2, 3), (0, 0), None),
            ({"a": 1, "b": 2}, {"a": 0}, None),
            ({"a": 1, "b": 2}, {"a": 0, "c": 0}, None),
            ({"a": 1, "b": 2}, {"a": 0, "b": 0, "c": 0}, None),
            # Same (nested) structures
            ((1, [2, 3]), (0, [0, 0]), [1, 2, 3]),
            ((1, [(2, 3), 4]), (0, [(0, 0), 0]), [1, 2, 3, 4]),
            # Mismatched (nested) structures
            ((1, [2, 3]), (0, (0, 0)), None),
            ((1, [2, 3]), (0, [0, 0, 0]), None),
            # Broadcasting single value
            (1, (0, 0, 0), [1, 1, 1]),
            (1, [0, 0, 0], [1, 1, 1]),
            (1, {"a": 0, "b": 0}, [1, 1]),
            (1, (0, [0, [0]], 0), [1, 1, 1, 1]),
            (1, (0, [0, [0, [], [[[0]]]]], 0), [1, 1, 1, 1, 1]),
            # Broadcast multiple things
            ((1, 2), ([0, 0, 0], [0, 0]), [1, 1, 1, 2, 2]),
            ((1, 2), ([0, [0, 0], 0], [0, 0]), [1, 1, 1, 1, 2, 2]),
            (([1, 2, 3], 4), ([0, [0, 0], 0], [0, 0]), [1, 2, 2, 3, 4, 4]),
        ]
        for pytree, to_pytree, expected in cases:
            _, to_spec = cxx_pytree.tree_flatten(to_pytree)
            result = cxx_pytree._broadcast_to_and_flatten(pytree, to_spec)
            self.assertEqual(result, expected, msg=str([pytree, to_spec, expected]))

    @parametrize(
        "spec",
        [
            cxx_pytree.tree_structure([]),
            cxx_pytree.tree_structure(()),
            cxx_pytree.tree_structure({}),
            cxx_pytree.tree_structure([0]),
            cxx_pytree.tree_structure([0, 1]),
            cxx_pytree.tree_structure((0, 1, 2)),
            cxx_pytree.tree_structure({"a": 0, "b": 1, "c": 2}),
            cxx_pytree.tree_structure(
                OrderedDict([("a", (0, 1)), ("b", 2), ("c", {"a": 3, "b": 4, "c": 5})])
            ),
            cxx_pytree.tree_structure([(0, 1, [2, 3])]),
        ],
    )
    def test_pytree_serialize(self, spec):
        serialized_spec = cxx_pytree.treespec_dumps(spec)
        self.assertTrue(isinstance(serialized_spec, bytes))
        self.assertTrue(spec == cxx_pytree.treespec_loads(serialized_spec))

    def test_pytree_serialize_namedtuple(self):
        spec = cxx_pytree.tree_structure(GlobalPoint(0, 1))

        roundtrip_spec = cxx_pytree.treespec_loads(cxx_pytree.treespec_dumps(spec))
        self.assertEqual(roundtrip_spec, spec)

        LocalPoint = namedtuple("LocalPoint", ["x", "y"])
        spec = cxx_pytree.tree_structure(LocalPoint(0, 1))

        with self.assertRaises(pickle.PicklingError):
            cxx_pytree.treespec_dumps(spec)

    def test_pytree_custom_type_serialize(self):
        cxx_pytree.register_pytree_node(
            GlobalDummyType,
            lambda dummy: ([dummy.x, dummy.y], None),
            lambda xs, _: GlobalDummyType(*xs),
        )
        spec = cxx_pytree.tree_structure(GlobalDummyType(0, 1))
        serialized_spec = cxx_pytree.treespec_dumps(spec)
        roundtrip_spec = cxx_pytree.treespec_loads(serialized_spec)
        self.assertEqual(roundtrip_spec, spec)

        class LocalDummyType:
            def __init__(self, x, y):
                self.x = x
                self.y = y

        cxx_pytree.register_pytree_node(
            LocalDummyType,
            lambda dummy: ([dummy.x, dummy.y], None),
            lambda xs, _: LocalDummyType(*xs),
        )
        spec = cxx_pytree.tree_structure(LocalDummyType(0, 1))
        with self.assertRaises(AttributeError):
            serialized_spec = cxx_pytree.treespec_dumps(spec)

    def test_pytree_serialize_bad_input(self):
        with self.assertRaises(TypeError):
            cxx_pytree.treespec_dumps("random_blurb")


instantiate_parametrized_tests(TestPytree)
instantiate_parametrized_tests(TestCxxPytree)

if __name__ == "__main__":
    run_tests()<|MERGE_RESOLUTION|>--- conflicted
+++ resolved
@@ -261,25 +261,15 @@
     def test_treespec_repr_dynamo(self):
         # Check that it looks sane
         pytree = (0, [0, 0, [0]])
-<<<<<<< HEAD
-        _, spec = tree_flatten(pytree)
-        self.assertExpectedInline(repr(spec),
-                                  """\
-TreeSpec(tuple, None, [*,
-  TreeSpec(list, None, [*,
-    *,
-    TreeSpec(list, None, [*])])])""")
-=======
         _, spec = py_pytree.tree_flatten(pytree)
         self.assertExpectedInline(
             repr(spec),
             """\
-TreeSpec(TupleVariable, None, [*,
-  TreeSpec(ListVariable, None, [*,
+TreeSpec(tuple, None, [*,
+  TreeSpec(list, None, [*,
     *,
-    TreeSpec(ListVariable, None, [*])])])""",
-        )
->>>>>>> a86727a0
+    TreeSpec(list, None, [*])])])""",
+        )
 
     def test_broadcast_to_and_flatten(self):
         cases = [
