--- conflicted
+++ resolved
@@ -68,7 +68,19 @@
     torch.cuda.tunable.tuning_enable(True)
     torch.cuda.tunable.set_max_tuning_duration(30)
     torch.cuda.tunable.set_max_tuning_iterations(100)
-
+    torch.cuda.tunable.set_rotating_buffer_size(-1)
+
+def tunableop_matmul(device, dtype):
+    # Helper function to test TunableOp in a subprocess
+    # requires helper function since lambda function
+    # not supported by multiprocessing module
+    import os
+    os.environ["PYTORCH_TUNABLEOP_ENABLED"] = "1"
+    torch.cuda.tunable.set_max_tuning_duration(1)
+    A = torch.randn((17, 17), device=device, dtype=dtype)
+    B = torch.randn((17, 17), device=device, dtype=dtype)
+    C = torch.matmul(A, B)
+    del os.environ["PYTORCH_TUNABLEOP_ENABLED"]
 
 class TestLinalg(TestCase):
     def setUp(self):
@@ -4559,9 +4571,9 @@
         import os
 
         try:
-            os.environ["PYTORCH_TUNABLEOP_ROTATING_BUFFER_SIZE"] = "0"
+            set_tunableop_defaults()
+            torch.cuda.tunable.set_rotating_buffer_size(0)
             os.environ["PYTORCH_TUNABLEOP_NUMERICAL_CHECK"] = "1"
-            set_tunableop_defaults()
             ordinal = torch.cuda.current_device()
             torch.cuda.tunable.set_filename(f"tunableop_results{ordinal}.csv")
 
@@ -4619,7 +4631,6 @@
 
             # undo all the environment variables set
             try:
-                del os.environ["PYTORCH_TUNABLEOP_ROTATING_BUFFER_SIZE"]
                 del os.environ["PYTORCH_TUNABLEOP_NUMERICAL_CHECK"]
             except KeyError:
                 pass
@@ -4629,10 +4640,6 @@
     def test_matmul_offline_tunableop(self, device, dtype):
         import tempfile
         import os
-<<<<<<< HEAD
-        os.putenv('PYTORCH_TUNABLEOP_ROTATING_BUFFER_SIZE', '0')
-=======
->>>>>>> eebc93d4
 
         # Pointing to temp files. The test cannot remove them on Windows because
         # they are in use and locked
@@ -4644,11 +4651,7 @@
         # if test is interrupted.
         try:
             set_tunableop_defaults()
-<<<<<<< HEAD
-            os.environ["PYTORCH_TUNABLEOP_ROTATING_BUFFER_SIZE"] = "0"
-=======
             torch.cuda.tunable.set_rotating_buffer_size(0)
->>>>>>> eebc93d4
 
             result_filename = os.path.join(tmp_dir, f"tunableop_results{ordinal}.csv")
             os.putenv("PYTORCH_TUNABLEOP_UNTUNED_FILENAME", os.path.join(tmp_dir, "tunableop_untuned.csv"))
@@ -4791,6 +4794,23 @@
                 os.remove(result_full_filename)
         except FileNotFoundError:
             pass
+
+    @onlyCUDA
+    @dtypes(torch.float)
+    def test_rotating_buffer_tunableop(self, device, dtype):
+        # Test the TunableOp rotating buffer API
+        # Test the default value, will return the l2_cache_size
+        l2_cache_size = torch.cuda.tunable.get_rotating_buffer_size()
+        self.assertGreater(l2_cache_size, 0)
+        # Test zero
+        torch.cuda.tunable.set_rotating_buffer_size(0)
+        self.assertEqual(torch.cuda.tunable.get_rotating_buffer_size(), 0)
+        # Test one MB
+        torch.cuda.tunable.set_rotating_buffer_size(1)
+        self.assertEqual(torch.cuda.tunable.get_rotating_buffer_size(), 1024 * 1024)
+        # Test negative value, which will return the l2 cache size
+        torch.cuda.tunable.set_rotating_buffer_size(-1)
+        self.assertEqual(torch.cuda.tunable.get_rotating_buffer_size(), l2_cache_size)
 
 
     @onlyCUDA
@@ -4857,6 +4877,7 @@
     @skipCUDAIfNotRocm
     @dtypes(torch.float)
     def test_numeric_check_leak_tunableop_rocm(self, device, dtype):
+        set_tunableop_defaults()
         from torch.testing._internal.common_utils import CudaMemoryLeakCheck
         import os
         # run operator first without tuning to ensure all rocm libs are loaded,
@@ -5072,6 +5093,37 @@
             os.remove(filename)
         except FileNotFoundError:
             pass
+
+    @onlyCUDA
+    @dtypes(torch.float)
+    def test_dump_results_on_exit_tunableop(self, device, dtype):
+        # Test that the TunableOp results file is created
+        # and is NOT empty.
+        # To test this we create a subprocess and then
+        # execut a matmul from within the subprocess
+        import os
+        import multiprocessing as mp
+
+        set_tunableop_defaults()
+        ordinal = torch.cuda.current_device()
+        filename = f"tunableop_results{ordinal}.csv"
+
+        # force=True needed according to:
+        # https://docs.python.org/3/library/multiprocessing.html#multiprocessing.set_start_method
+        # This is because a different test in this process could have
+        # already set the start method
+        mp.set_start_method("spawn", force=True)
+
+        p = mp.Process(target=tunableop_matmul, args=(device, dtype))
+        p.start()
+        p.join()
+
+        # Make sure the results file exists and that it is not zero.
+        self.assertTrue(os.path.exists(filename))
+        self.assertTrue(os.path.getsize(filename) > 0)
+
+        # Clean up, remove file that was generated
+        os.remove(filename)
 
     @dtypes(torch.float, torch.complex64)
     def test_matmul_out_kernel_errors_with_autograd(self, device, dtype):
