--- conflicted
+++ resolved
@@ -1156,11 +1156,6 @@
     xfail('segment_reduce', 'offsets'),  # aten.segment_reduce.default - couldn't find symbolic meta functio...
     xfail('sgn', ''),  # Cannot call sizes() on tensor with symbolic sizes/strides
     xfail('sort', ''),  # Cannot call sizes() on tensor with symbolic sizes/strides
-<<<<<<< HEAD
-    xfail('special.entr', ''),  # aten.special_entr.default - couldn't find symbolic meta function/decomposition
-=======
-    xfail('special.erfcx', ''),  # aten.special_erfcx.default - couldn't find symbolic meta function/decompos...
->>>>>>> 23441351
     xfail('special.i1', ''),  # aten.i0.default - couldn't find symbolic meta function/decomposition
     xfail('special.polygamma', 'special_polygamma_n_0'),  # aten.polygamma.default - couldn't find symbolic ...
     xfail('special.xlog1py', ''),  # aten.special_xlog1py.default - couldn't find symbolic meta function/deco...
