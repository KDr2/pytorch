--- conflicted
+++ resolved
@@ -4888,13 +4888,8 @@
     gt = torch.ops.aten.gt.Scalar(sum_1, 4);  sum_1 = None
     true_graph_0 = self.true_graph_0
     false_graph_0 = self.false_graph_0
-<<<<<<< HEAD
-    conditional = torch.ops.higher_order.cond(False, true_graph_0, false_graph_0, (arg0_1,));  true_graph_0 = false_graph_0 = arg0_1 = None
-    getitem = conditional[0];  conditional = None
-=======
-    cond = torch.ops.higher_order.cond(gt, true_graph_0, false_graph_0, [arg0_1]);  gt = true_graph_0 = false_graph_0 = arg0_1 = None
+    cond = torch.ops.higher_order.cond(gt, true_graph_0, false_graph_0, (arg0_1,));  gt = true_graph_0 = false_graph_0 = arg0_1 = None
     getitem = cond[0];  cond = None
->>>>>>> 64582712
     add = torch.ops.aten.add.Tensor(getitem, 3)
     add_1 = torch.ops.aten.add.Tensor(getitem, 4);  getitem = None
     return (add, add_1)""",  # noqa: B950
