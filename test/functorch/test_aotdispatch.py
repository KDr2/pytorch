--- conflicted
+++ resolved
@@ -1119,16 +1119,12 @@
     xfail('mvlgamma', 'mvlgamma_p_1'),  # aten.digamma_.default - couldn't find symbolic meta function/decom...
     xfail('mvlgamma', 'mvlgamma_p_3'),  # aten.digamma_.default - couldn't find symbolic meta function/decom...
     xfail('mvlgamma', 'mvlgamma_p_5'),  # aten.digamma_.default - couldn't find symbolic meta function/decom...
-<<<<<<< HEAD
-=======
-    xfail('nanmedian', ''),  # aten.logical_or_.default - couldn't find symbolic meta function/decomposition
 
     # Deleting this in a followup
     xfail('nn.functional.feature_alpha_dropout', 'with_train'),
     xfail('nn.functional.pad', 'circular'),
     xfail('nn.functional.poisson_nll_loss', ''),
 
->>>>>>> f884e817
     xfail('nn.functional._scaled_dot_product_attention', ''),  # Cannot call sizes() on tensor with symbolic ...
     xfail('nn.functional.adaptive_avg_pool3d', ''),  # aten._adaptive_avg_pool3d_backward.default - couldn't ...
     xfail('nn.functional.adaptive_max_pool1d', ''),  # Cannot call sizes() on tensor with symbolic sizes/strides
