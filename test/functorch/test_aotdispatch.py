# Owner(s): ["oncall: pt2"]

# Copyright (c) Facebook, Inc. and its affiliates.
# All rights reserved.
#
# This source code is licensed under the BSD-style license found in the
# LICENSE file in the root directory of this source tree.

import copy
import itertools
import unittest
import warnings
from contextlib import nullcontext
from functools import partial
from typing import Any, Callable, Dict, List, Optional, Union
from unittest.mock import patch

import torch
import torch._dynamo as torchdynamo
import torch.nn as nn
import torch.utils._pytree as pytree
from common_utils import decorate, decorateForModules, skip, skipOps, xfail
from functorch import grad, jacrev, make_fx, vjp, vmap
from functorch.compile import (
    aot_function,
    aot_module,
    compiled_function,
    compiled_module,
    default_decompositions,
    default_partition,
    get_aot_compilation_context,
    make_boxed_compiler,
    memory_efficient_fusion,
    min_cut_rematerialization_partition,
    nnc_jit,
    nop,
)
from functorch.experimental import control_flow
from torch._decomp import decomposition_table
from torch._functorch.aot_autograd import (
    aot_export_joint_simple,
    aot_export_module,
    aot_module_simplified,
)
from torch._higher_order_ops.out_dtype import out_dtype
from torch._subclasses.fake_tensor import DynamicOutputShapeException, FakeTensorMode
from torch.fx.experimental.proxy_tensor import is_sym_node
from torch.fx.experimental.symbolic_shapes import GuardOnDataDependentSymNode, ShapeEnv
from torch.nn.utils.rnn import PackedSequence

from torch.testing._internal.common_device_type import (
    instantiate_device_type_tests,
    ops,
    tol,
    toleranceOverride,
)
from torch.testing._internal.common_methods_invocations import op_db
from torch.testing._internal.common_modules import module_db, modules
from torch.testing._internal.common_utils import (
    compare_equal_outs_and_grads,
    instantiate_parametrized_tests,
    IS_ARM64,
    IS_MACOS,
    IS_WINDOWS,
    IS_X86,
    outs_and_grads,
    parametrize,
    run_tests,
    skipIfRocm,
    TestCase,
)
from torch.testing._internal.hop_db import hop_db
from torch.testing._internal.optests import (
    _test_aot_autograd_forwards_backwards_helper,
    aot_autograd_check,
)
from torch.testing._internal.two_tensor import TwoTensor, TwoTensorMode

USE_TORCHVISION = False
try:
    import torchvision

    USE_TORCHVISION = True
except ImportError:
    warnings.warn(
        "Couldn't import torchvision. Some of our tests use it, try "
        "to install it with commands from pytorch.org, post-fixed with "
        "`--no-deps` to avoid overwriting the pytorch installation",
        UserWarning,
    )

USE_NETWORKX = False
try:
    import networkx  # noqa: F401

    USE_NETWORKX = True
except ImportError:
    warnings.warn("Some tests use networkx but it was not installed", UserWarning)

# NB: numpy is a testing dependency!


class AOTTestCase(TestCase):
    def setUp(self):
        super().setUp()


class TestPythonKey(AOTTestCase):
    def test_make_fx(self, device):
        def f(x):
            return torch.sin(x)

        inp = torch.randn(3)
        fx_f = make_fx(f)(inp)

        new_inp = torch.randn(3)
        self.assertEqual(fx_f(new_inp), f(new_inp))

    def test_make_fx_grad(self, device):
        def f(x):
            return torch.sin(x).sum()

        inp = torch.randn(3)
        f = grad(f)
        fx_f = make_fx(f)(inp)

        new_inp = torch.randn(3)
        self.assertEqual(fx_f(new_inp), f(new_inp))

    def test_scalar_device(self, device):
        def f(a, b):
            return a + b

        inps = [torch.randn(3, device=device), torch.tensor(5)]
        fx_f = make_fx(f)(*inps)
        self.assertEqual(fx_f(*inps), f(*inps))

    def test_make_fx_vmap(self, device):
        def f(x):
            return torch.sin(x)

        inp = torch.randn(5, 3)
        f = vmap(f)
        fx_f = make_fx(f)(inp)
        new_inp = torch.randn(5, 3)
        self.assertEqual(fx_f(new_inp), f(new_inp))

    def test_make_fx_jacrev(self, device):
        def f(x):
            return x.sin().sum()

        inp = torch.randn(3)
        f = jacrev(jacrev(f))
        fx_f = make_fx(f)(inp)
        new_inp = torch.randn(3)
        self.assertEqual(fx_f(new_inp), f(new_inp))

    def test_make_fx_vjp(self, device):
        def f(x):
            return torch.sin(x).sum()

        primals = torch.randn(3)
        _, vjp_fn = vjp(f, primals)
        cotangent = torch.randn(())
        fx_f = make_fx(vjp_fn)(cotangent, True, True)
        new_cotangent = torch.randn(())
        self.assertEqual(fx_f(new_cotangent, True, True), vjp_fn(new_cotangent))

    def test_make_fx_functionalize(self, device):
        from functorch.experimental import functionalize

        def fn(a):
            a = a * 2
            a.relu_()
            return a

        a = torch.randn(3, device=device)
        symbolic_gm = torch.fx.symbolic_trace(fn)
        includes_method_relu_ = any(
            str(n.target) == "relu_" for n in symbolic_gm.graph.nodes
        )
        self.assertTrue(includes_method_relu_)
        # Also verifies fix for https://github.com/pytorch/pytorch/issues/84570
        gm = make_fx(functionalize(symbolic_gm))(a)
        includes_aten_relu = any(
            n.target == torch.ops.aten.relu.default for n in gm.graph.nodes
        )
        self.assertTrue(includes_aten_relu)

    def test_make_fx_no_decompose(self, device):
        # FIXME
        return self.skipTest("error: maximum recursion reached")

        def f(x):
            return torch.tanh(x).sum()

        fx_f = make_fx(grad(f))(torch.randn(5))
        ops = {i.target for i in fx_f.graph.nodes}

        self.assertEqual(torch.ops.aten.tanh_backward in ops, True)

        fx_f = make_fx(grad(f), decomposition_table)(torch.randn(5))
        ops = {i.target for i in fx_f.graph.nodes}
        self.assertEqual(torch.ops.aten.tanh_backward in ops, False)

    def test_nnc_jit(self, device):
        def f(x):
            return torch.sin(x)

        jit_f = nnc_jit(f)

        inp = torch.randn(3)
        self.assertEqual(jit_f(inp), f(inp))

    def test_nnc_scalar(self, device):
        def f(x):
            return torch.sin(x)

        jit_f = nnc_jit(f)

        inp = torch.randn(())
        self.assertEqual(jit_f(inp), f(inp))

    def test_nnc_pytrees(self, device):
        def f(x):
            return [torch.sin(x[0])]

        jit_f = nnc_jit(f)

        inp = [torch.randn(3)]
        self.assertEqual(jit_f(inp), f(inp))

    def test_external_calls(self, device):
        def f(a, b):
            return torch.mv(a, b)

        jit_f = nnc_jit(f)
        inp = [torch.randn(3, 3), torch.randn(3)]
        self.assertEqual(jit_f(*inp), f(*inp))

    def test_nnc_passthrough(self, device):
        def f(x, y):
            return x + y, y

        inp = (torch.randn(3), torch.randn(3))
        jit_f = nnc_jit(f)
        self.assertEqual(jit_f(*inp), f(*inp))

        def f(x):
            x["a"] = x["a"] * 2
            return x

        inp = ({"a": torch.randn(3), "b": torch.randn(3)},)
        jit_f = nnc_jit(f)
        self.assertEqual(jit_f(*inp), f(*inp))

    @unittest.skipIf(not USE_TORCHVISION, "test requires torchvision")
    def test_resnet18_backward_trace(self, device):
        mod = torchvision.models.resnet18()

        def f(x):
            out = mod(x)
            out.sum().backward()
            return [a.grad for a in mod.parameters()]

        inp = torch.randn(3, 3, 250, 250, requires_grad=True)
        grads = f(inp)

        mod.zero_grad()
        mod(inp).sum().backward()
        grads2 = [a.grad for a in mod.parameters()]
        self.assertEqual(grads, grads2)


def get_base(t):
    return t._base if t._is_view() else t


def is_in_base(t, maybe_tensors):
    t_base = get_base(t)
    for maybe_tensor in maybe_tensors:
        if isinstance(maybe_tensor, torch.Tensor):
            if t_base is get_base(maybe_tensor):
                return True
    return False


class TestAOTAutograd(AOTTestCase):
    # test_mutation will:
    # - Ensure that inputs are non-leaves, so our graphs can mutate them
    # - try to mutate outputs of the graph (to ensure that autograd meta is set properly on outputs)
    @patch("functorch.compile.config.debug_assert", True)
    def verify_aot_autograd(
        self,
        f,
        inp_: Union[Callable, List[Any]],
        *,
        test_mutation: bool = False,
        keep_inp_mutations: bool = False,
        decompositions: Optional[Dict] = None,
        dynamic: bool = False,
        # Only active when inp_ is Callable.
        # TODO: probably consolidate all tests to make inp a Callable.
        make_inputs_subclasses: bool = False,
    ):
<<<<<<< HEAD
        for keep_input_mutations in (
            [True] if only_keep_inference_mutations else [True, False]
        ):
=======
        for keep_input_mutations in [True] if keep_inp_mutations else [True, False]:
>>>>>>> af1e03fb
            # Some tests pass in a callable for inp, to generate the inputs
            # (useful if we want to generate complicated aliasing inputs)
            if isinstance(inp_, Callable):
                inp_callable = inp_
                # The callable should return a tuple of f_inputs, f_graph_inputs
                # (The idea is that we might want to compile a function with the graph inputs,
                # but test autograd backprop all the way through the actual inputs)
                with TwoTensorMode() if make_inputs_subclasses else nullcontext():
                    inp_copy, graph_inps_copy = inp_callable()
                    inp, graph_inps = inp_callable()
            else:
                inp_copy = []
                inp = []
                # Our input clones need to mimic when inputs are duplicates of one another
                dupes_map = {}
                for i, x in enumerate(inp_):
                    if x in dupes_map:
                        x_dupe_idx = dupes_map[x]
                        inp_copy.append(inp_copy[x_dupe_idx])
                        inp.append(inp[x_dupe_idx])
                    else:
                        dupes_map[x] = i
                        if not isinstance(x, torch.Tensor):
                            x_copy = x
                            x_copy2 = x
                        else:
                            x_copy = x.clone().detach().requires_grad_(x.requires_grad)
                            x_copy2 = x.clone().detach().requires_grad_(x.requires_grad)
                            if x.requires_grad and not x.is_leaf:
                                x_copy = x_copy.clone()
                                x_copy2 = x_copy2.clone()
                        inp_copy.append(x_copy)
                        inp.append(x_copy2)

                if test_mutation:
                    # For graphs where we mutate inputs, need our test to make sure inputs aren't leaves
                    graph_inps = [x.add(1) for x in inp]
                    graph_inps_copy = [x.add(1) for x in inp_copy]
                else:
                    graph_inps = inp
                    graph_inps_copy = inp_copy
            fw_graph_cell = [None]
            if isinstance(f, nn.Module):
                compiled_f = aot_module(
                    f,
                    fw_compiler=make_boxed_compiler(
                        partial(extract_graph, graph_cell=fw_graph_cell)
                    ),
                    bw_compiler=nop,
                    decompositions=decompositions,
                    keep_inference_input_mutations=keep_input_mutations,
                    dynamic=dynamic,
                )
            else:
                compiled_f = aot_function(
                    f,
                    fw_compiler=make_boxed_compiler(
                        partial(extract_graph, graph_cell=fw_graph_cell)
                    ),
                    bw_compiler=nop,
                    decompositions=decompositions,
                    keep_inference_input_mutations=keep_input_mutations,
                    dynamic=dynamic,
                )
            ref_out, ref_grad = outs_and_grads(f, graph_inps, inp)
            test_out, test_grad = outs_and_grads(compiled_f, graph_inps_copy, inp_copy)
            self.assertEqual(ref_grad, test_grad)

            if isinstance(ref_out, torch.Tensor):
                self.assertTrue(isinstance(test_out, torch.Tensor))
                ref_out, test_out = [ref_out], [test_out]
            for ref_o, test_o in zip(ref_out, test_out):
                if isinstance(ref_o, torch.Tensor):
                    self.assertEqual(ref_o.requires_grad, test_o.requires_grad)
                    self.assertEqual(ref_o.is_leaf, test_o.is_leaf)
                    ref_is_view_of_non_interm = is_in_base(
                        ref_o, graph_inps
                    ) or is_in_base(ref_o, ref_out)
                    test_is_view_of_non_interm = is_in_base(
                        test_o, graph_inps_copy
                    ) or is_in_base(test_o, test_out)
                    self.assertEqual(
                        ref_is_view_of_non_interm, test_is_view_of_non_interm
                    )
                    self.assertEqual(ref_o, test_o)
                    if test_mutation:
                        # This tests that autograd meta is set properly on the output we can
                        # mutate it.
                        ref_o.mul_(2)
                        test_o.mul_(2)
                        self.assertEqual(ref_o, test_o)
            for ref_i, test_i in zip(inp, inp_copy):
                if isinstance(ref_i, torch.Tensor):
                    self.assertEqual(ref_i.requires_grad, test_i.requires_grad)
                self.assertEqual(ref_i, test_i)
        return fw_graph_cell[0]

    def test_non_tensor_and_none_inputs(self):
        # int, None, Tensor
        def f(a, b, c):
            return a * c

        inp = [2, None, torch.ones(3, 3, dtype=torch.float32, requires_grad=True)]
        self.verify_aot_autograd(f, inp)
        inp = [2, None, torch.ones(3, 3, dtype=torch.float32, requires_grad=False)]
        self.verify_aot_autograd(f, inp)

    def test_single_output(self):
        def f(a, b):
            return a + b

        inp = [torch.randn(3, 3, requires_grad=True), torch.randn(3, 3)]
        self.verify_aot_autograd(f, inp)
        inp = [torch.randn(3, 3, requires_grad=False), torch.randn(3, 3)]
        self.verify_aot_autograd(f, inp)

    def test_multi_output(self):
        def f(a, b):
            return a + b, a - b

        inp = [torch.randn(3, 3, requires_grad=True), torch.randn(3, 3)]
        self.verify_aot_autograd(f, inp)
        inp = [torch.randn(3, 3, requires_grad=False), torch.randn(3, 3)]
        self.verify_aot_autograd(f, inp)

    def test_multi_output_list(self):
        def f(a, b):
            return [a + b, a - b]

        inp = [torch.randn(3, 3, requires_grad=True), torch.randn(3, 3)]
        self.verify_aot_autograd(f, inp)
        inp = [torch.randn(3, 3, requires_grad=False), torch.randn(3, 3)]
        self.verify_aot_autograd(f, inp)

    # Test for bug occurring at the intersection of fake tensors & functionalization.
    def test_squeeze_mutation(self):
        def f(a):
            b = a.clone().squeeze(-1)
            b.add_(1.0)
            return a + b

        inp = [torch.randn(3, 1, requires_grad=True)]
        self.verify_aot_autograd(f, inp, dynamic=True)
        inp = [torch.randn(3, 1, requires_grad=False)]
        self.verify_aot_autograd(f, inp, dynamic=True)

    def test_complex_linear(self):
        # https://github.com/pytorch/pytorch/issues/93424
        inp = [torch.randn(1, 10, 10, dtype=torch.complex64)]

        class F(torch.nn.Module):
            def __init__(self):
                super().__init__()
                self.linear = nn.Linear(10, 10, dtype=torch.complex64)

            def forward(self, x):
                return self.linear(x).sum().abs()

        self.verify_aot_autograd(F(), inp)

    def test_embedding_bag_view_dynamic(self):
        # Backwards pass tries to wrap a sparse tensor in a FunctionalTensorWrapper;
        # test that this works even though the sparse tensor has no storage.

        class F(torch.nn.Module):
            def __init__(self):
                super().__init__()
                self.emb = torch.nn.EmbeddingBag(100, 8, sparse=True)

            def forward(self, x, y):
                return self.emb(x, y).view(-1)

        x = torch.arange(3)
        y = torch.arange(3)
        self.verify_aot_autograd(F(), [x, y], dynamic=False)
        self.verify_aot_autograd(F(), [x, y], dynamic=True)

    def test_input_mutation_simple(self):
        def f(a):
            a.mul_(2)
            return a * 3

        inp = [torch.ones(3, 3, requires_grad=True)]
        fw_graph = self.verify_aot_autograd(f, inp, test_mutation=True)
        inp = [torch.ones(3, 3, requires_grad=False)]
        self.verify_aot_autograd(f, inp, test_mutation=True)
        # Things to note:
        # - the extra clone is because we need to pass the pre-mutated input to grad(),
        #   but autograd operates above functionalization so we need to manually clone.
        #   Hopefully backends can optimize this easily.
        # - The extra return arg is because the compiled forward returns (mutated inputs + outputs)
        self.assertExpectedInline(
            fw_graph.code.strip(),
            """\
def forward(self, primals_1):
    clone = torch.ops.aten.clone.default(primals_1);  primals_1 = None
    mul = torch.ops.aten.mul.Tensor(clone, 2);  clone = None
    mul_1 = torch.ops.aten.mul.Tensor(mul, 3)
    return [mul, mul_1]""",
        )

    def test_input_mutation_set__input_mutation(self):
        def f(a):
            b = torch.arange(9, dtype=a.dtype).reshape(3, 3)
            with torch.no_grad():
                a.set_(b)
            return a * b

        inp = [torch.ones(3, 3, requires_grad=True)]
        self.verify_aot_autograd(f, inp, test_mutation=True, keep_inp_mutations=True)
        inp = [torch.ones(3, 3, requires_grad=False)]
        self.verify_aot_autograd(f, inp, test_mutation=True, keep_inp_mutations=True)

    def test_set__steals_view_chain(self):
        def f(a, b):
            a_ = a.mul(2)
            b_ = b.mul(2)
            b_slice = b_[1].view(3, 3)
            # a_clone should inherit the view chain from b_slice
            a_.set_(b_slice)
            # Also mutates b_,
            a_.view(-1).mul_(2)
            return a_ * b_slice
<<<<<<< HEAD

        inp = [
            torch.ones(3, 3, requires_grad=False),
            torch.zeros(3, 9, requires_grad=False),
        ]
        self.verify_aot_autograd(f, inp)
=======
        inp = [torch.ones(3, 3, requires_grad=False), torch.zeros(3, 9, requires_grad=False)]
        self.verify_aot_autograd(f, inp, keep_inp_mutations=True)
>>>>>>> af1e03fb

    def test_set__and_data_mutation_good(self):
        def f(a, b):
            # The data mutation happens *after* the set_(). This is ok (see the graph below)
            with torch.no_grad():
                a.set_(b)
                b.mul_(2)
            return a + b
<<<<<<< HEAD

        inp = [
            torch.ones(3, 3, requires_grad=True),
            torch.ones(3, 3, requires_grad=True),
        ]
        fw_graph = self.verify_aot_autograd(f, inp, test_mutation=True)
        inp = [
            torch.ones(3, 3, requires_grad=False),
            torch.zeros(3, 3, requires_grad=False),
        ]
        self.verify_aot_autograd(f, inp, test_mutation=True)
=======
        inp = [torch.ones(3, 3, requires_grad=True), torch.ones(3, 3, requires_grad=True)]
        fw_graph = self.verify_aot_autograd(f, inp, test_mutation=True, keep_inp_mutations=True)
        inp = [torch.ones(3, 3, requires_grad=False), torch.zeros(3, 3, requires_grad=False)]
        self.verify_aot_autograd(f, inp, test_mutation=True, keep_inp_mutations=True)
>>>>>>> af1e03fb
        # Important things to note:
        # - "return a.set_(b)" desugars into "return b"
        # - Both a and b are recorded as experiencing mutations,
        #   which is why we see "b_updated" (output of the mul) twice in the graph outputs.
        #   a is recorded as both a data mutation and a metadata mutation (due to set_ swapping its storage).
        # - the runtime epilogue for a is "a.set_(mul)"
        # - the runtime epilogue for b is "b.copy_(mul)"
        self.assertExpectedInline(
            fw_graph.code.strip(),
            """\
def forward(self, primals_1, primals_2):
    mul = torch.ops.aten.mul.Tensor(primals_2, 2)
    add = torch.ops.aten.add.Tensor(mul, mul)
<<<<<<< HEAD
    return [mul, mul, add]""",
        )
=======
    set_ = torch.ops.aten.set_.source_Tensor(primals_1, mul);  primals_1 = None
    copy_ = torch.ops.aten.copy_.default(primals_2, mul);  primals_2 = mul = None
    return [add]""")
>>>>>>> af1e03fb

    # This is a (hopefully) extremely rare case that is difficult to handle,
    # so we ban it.
    def test_set__and_data_mutation_bad(self):
        def f(a):
            a_view = a.view(-1)
            tmp = torch.ones(3, 3, requires_grad=True)
            # Now, any mutations on either tmp
            # will be tracked as graph input mutations.
            with torch.no_grad():
                a.set_(tmp)
                # BAD: a_view is now detached from every graph input,
                # so we won't recognize that this caused an input mutation!
                a_view.mul_(2)
            return a + tmp

        inp = [torch.ones(3, 3, requires_grad=True)]
<<<<<<< HEAD
        with self.assertRaisesRegex(
            RuntimeError, "cannot mutate tensors with frozen storage"
        ):
            self.verify_aot_autograd(f, inp, test_mutation=True)
=======
        with self.assertRaisesRegex(RuntimeError, "cannot mutate tensors with frozen storage"):
            self.verify_aot_autograd(f, inp, test_mutation=True, keep_inp_mutations=True)

    def test_set__not_allowed(self):
        def f(a, b):
            with torch.no_grad():
                a.set_(b)
            # Mutating a will change a's grad_fn, which requires us to replay the mutation outside of the graph.
            # We currently ban this today, when the input also received a set_() input mutation.
            a.mul_(2)
            return a + b
        inp = [torch.ones(3, 3, requires_grad=True), torch.ones(3, 3, requires_grad=True)]
        with self.assertRaisesRegex(AssertionError, "prevented us from including it in the graph"):
            fw_graph = self.verify_aot_autograd(f, inp, test_mutation=True, keep_inp_mutations=True)
>>>>>>> af1e03fb

    def test_input_mutation_set__nop(self):
        def f(a):
            b = torch.arange(9, dtype=a.dtype)
            a_old = torch.ops.aten.alias.default(a)
            with torch.no_grad():
                a.set_(b)
                a.set_(a_old)
            return a + b.reshape(3, 3)

        inp = [torch.ones(3, 3, requires_grad=True)]
        fw_graph = self.verify_aot_autograd(f, inp, test_mutation=True, keep_inp_mutations=True)
        inp = [torch.ones(3, 3, requires_grad=False)]
        self.verify_aot_autograd(f, inp, test_mutation=True, keep_inp_mutations=True)
        # Things to note:
        # - There are no set_() calls in the graph (we functionalize a.set_(b) into "b")
        # - There is only **1** graph output. We properly realized that the two set_() calls
        #   undo each other, and so effectively no inputs are mutated.
        self.assertExpectedInline(
            fw_graph.code.strip(),
            """\
def forward(self, primals_1):
    arange = torch.ops.aten.arange.default(9, dtype = torch.float32, device = device(type='cpu'), pin_memory = False)
    alias = torch.ops.aten.alias.default(primals_1);  primals_1 = None
    view = torch.ops.aten.view.default(arange, [3, 3]);  arange = None
    add = torch.ops.aten.add.Tensor(alias, view);  alias = view = None
    return [add]""",
        )

    def test_input_mutation_simple_with_none_and_nontensor(self):
        # Tensor, None, int
        def f(a, b, c):
            return a * c

        f_compiled = aot_function(f, nop)
        for req_grad in [True, False]:
            inp = [torch.ones(3, 3, requires_grad=req_grad), None, 3]
            out_ref = f(*inp)
            out_test = f_compiled(*inp)
            self.assertEqual(out_ref, out_test)

    # https://github.com/pytorch/pytorch/issues/93363
    def test_mutates_input_noncontiguous(self):
        def f(a):
            a.add_(1)
            return ()

        f_compiled = aot_function(f, nop)
        ref = torch.ones(4, requires_grad=True) + 0
        ref_view = ref[0::2]

        test = torch.ones(4, requires_grad=True) + 0
        test_view = test[0::2]

        out_ref = f(ref_view)
        out_test = f_compiled(test_view)
        print(ref)
        print(test)
        self.assertEqual(ref, test)

    def test_input_mutation_modifies_autograd_meta_of_aliases(self):
        def f(a):
            a.mul_(2)
            out = a + 1
            return out.detach()

        x_ref = torch.ones(3, 3, requires_grad=True).clone()
        x_ref_view = x_ref.view(3, 3)

        x_test = torch.ones(3, 3, requires_grad=True).clone()
        x_test_view = x_test.view(3, 3)

        f_compiled = aot_function(f, nop, keep_inference_input_mutations=True)
        f(x_ref)
        f_compiled(x_test)
        # f will mutate aliases of the input, including its autograd metadata!
        # y.grad_fn is AsStridedBackward
        self.assertEqual(x_ref_view, x_test_view)
        self.assertEqual(x_ref_view._version, x_test_view._version)
        self.assertEqual(x_ref_view.grad_fn.__class__, x_test_view.grad_fn.__class__)
        # Test the actual gradients are correct
        (x_ref * x_ref_view).sum().backward()
        (x_test * x_test_view).sum().backward()
        self.assertEqual(x_ref.grad, x_test.grad)
        self.assertEqual(x_ref_view.grad, x_test_view.grad)

    def test_outputs_are_aliased(self):
        # Tensor, None, int
        def f(a):
            b = a.mul(2)
            c = b.view(-1)
            return b, c

        f_compiled = aot_function(f, nop)
        for req_grad in [True, False]:
            inp = torch.ones(3, requires_grad=req_grad)
            out_ref = f(inp)
            out_test = f_compiled(inp)
            self.assertEqual(out_ref[0], out_test[0])
            self.assertEqual(out_ref[1], out_test[1])
            # Try mutating one of the outputs, which is aliased.
            out_ref[0].mul_(3)
            out_test[0].mul_(3)
            # Assert that the aliasing relationship was preserved
            self.assertEqual(out_ref[0], out_test[0])
            self.assertEqual(out_ref[1], out_test[1])

    def test_input_mutation_is_output(self):
        def f(a):
            a.mul_(2)
            return a

        inp = [torch.ones(3, 3, requires_grad=True)]
        fw_graph = self.verify_aot_autograd(f, inp, test_mutation=True)
        inp = [torch.ones(3, 3, requires_grad=False)]
        self.verify_aot_autograd(f, inp, test_mutation=True)
        self.assertExpectedInline(
            fw_graph.code.strip(),
            """\
def forward(self, primals_1):
    clone = torch.ops.aten.clone.default(primals_1);  primals_1 = None
    mul = torch.ops.aten.mul.Tensor(clone, 2);  clone = None
    return [mul, mul]""",
        )

    def test_input_mutation_multiple(self):
        def f(a, b, c):
            a.mul_(2)
            c.mul_(2)
            return a + b + c

        def create_inp(req_grad):
            return [
                torch.ones(3, 3, requires_grad=req_grad),
                torch.ones(3, 3, requires_grad=req_grad),
                torch.ones(3, 3, requires_grad=req_grad),
            ]

        self.verify_aot_autograd(f, create_inp(False), test_mutation=True)

        fw_graph = self.verify_aot_autograd(f, create_inp(True), test_mutation=True)
        self.assertExpectedInline(
            fw_graph.code.strip(),
            """\
def forward(self, primals_1, primals_2, primals_3):
    clone = torch.ops.aten.clone.default(primals_1);  primals_1 = None
    clone_1 = torch.ops.aten.clone.default(primals_3);  primals_3 = None
    mul = torch.ops.aten.mul.Tensor(clone, 2);  clone = None
    mul_1 = torch.ops.aten.mul.Tensor(clone_1, 2);  clone_1 = None
    add = torch.ops.aten.add.Tensor(mul, primals_2);  primals_2 = None
    add_1 = torch.ops.aten.add.Tensor(add, mul_1);  add = None
    return [mul, mul_1, add_1]""",
        )

    def test_input_mutation_return(self):
        def f(a, b):
            return torch.sin(a, out=b)

        inp = [torch.randn(3, 3), torch.ones(3, 3)]

        fw_graph = self.verify_aot_autograd(
            f, inp, test_mutation=True, keep_inp_mutations=True
        )
        self.assertExpectedInline(
            fw_graph.code.strip(),
            """\
def forward(self, arg0_1, arg1_1):
    sin = torch.ops.aten.sin.default(arg0_1);  arg0_1 = None
    copy_ = torch.ops.aten.copy_.default(arg1_1, sin);  arg1_1 = sin = None
    return (copy_,)""",
        )

    def test_input_mutation_metadata(self):
        def f(a, b):
            a.transpose_(1, 0)
            return a + b

        def create_inp(req_grad):
            return [
                torch.ones(3, 3, requires_grad=req_grad),
                torch.ones(3, 3, requires_grad=req_grad),
            ]

        self.verify_aot_autograd(f, create_inp(True), test_mutation=True)
        self.verify_aot_autograd(f, create_inp(False), test_mutation=True)

    def test_input_output_aliase_custom_autograd_function(self):
        class Foo(torch.autograd.Function):
            @staticmethod
            def forward(ctx, x):
                return x

            @staticmethod
            def backward(ctx, gx):
                return gx * 0.5

        def f(x):
            return Foo.apply(x)

        inp = [torch.ones(2, 2, requires_grad=True)]
        self.verify_aot_autograd(f, inp, test_mutation=False)

    def test_input_mutation_requires_grad_detach(self):
        # Here, "a" requires grad, and gets mutated, so we append a copy_() to the end of the graph.
        # Its mutation doesn't take part in autograd though, because we mutated a detach'd view.
        # Need to make sure that this copy_() doesn't error, and doesn't participate in autograd either.
        def f(a):
            a.detach().mul_(2)
            return a + 3

        inp = [torch.ones(4, requires_grad=True)]
        self.verify_aot_autograd(f, inp, test_mutation=False)
        inp = [torch.ones(4, requires_grad=True)]
        # test_mutation=True will first do some compute on inp, so it is no longer an autograd leaf
        # by the time it becomes a graph input. Good to test both cases.
        self.verify_aot_autograd(f, inp, test_mutation=True)

    def test_input_mutation_hidden_from_autograd_aliasing(self):
        def f(a):
            a_alias = a.view(-1)
            with torch.no_grad():
                a_alias.mul_(2)
            return a + 1

        inp = [torch.ones(4, requires_grad=True)]
        # The important bit: we detected that the input mutation is safe
        # to include **inside** the graph, since it was under no_grad
        # (so all we need to do is use mark_dirty() on the input to bump the VC)
<<<<<<< HEAD
        fw_graph = self.verify_aot_autograd(
            f, inp, test_mutation=True, only_keep_inference_mutations=True
        )
        self.assertExpectedInline(
            fw_graph.code.strip(),
            """\
=======
        fw_graph = self.verify_aot_autograd(f, inp, test_mutation=True, keep_inp_mutations=True)
        self.assertExpectedInline(fw_graph.code.strip(), """\
>>>>>>> af1e03fb
def forward(self, primals_1):
    view = torch.ops.aten.view.default(primals_1, [-1])
    mul = torch.ops.aten.mul.Tensor(view, 2);  view = None
    view_1 = torch.ops.aten.view.default(mul, [4]);  mul = None
    add = torch.ops.aten.add.Tensor(view_1, 1)
    copy_ = torch.ops.aten.copy_.default(primals_1, view_1);  primals_1 = view_1 = None
    return [add]""",
        )

    def test_input_mutation_requires_grad_no_grad(self):
        def f(a):
            with torch.no_grad():
                a.mul_(2)
            return a + 3

        inp = [torch.ones(4, requires_grad=True)]
<<<<<<< HEAD
        fw_graph = self.verify_aot_autograd(
            f, inp, test_mutation=True, only_keep_inference_mutations=True
        )
=======
        fw_graph = self.verify_aot_autograd(f, inp, test_mutation=True, keep_inp_mutations=True)
>>>>>>> af1e03fb
        # Even though the input requires_grad, we expect the keep the input mutation in the graph
        # (Even though this is a training graph!)
        self.assertExpectedInline(
            fw_graph.code.strip(),
            """\
def forward(self, primals_1):
    mul = torch.ops.aten.mul.Tensor(primals_1, 2)
    add = torch.ops.aten.add.Tensor(mul, 3)
    copy_ = torch.ops.aten.copy_.default(primals_1, mul);  primals_1 = mul = None
    return [add]""",
        )

    def test_input_mutation_requires_grad_no_grad_inference_graph(self):
        def f(a):
            with torch.no_grad():
                a.mul_(2)
                return a + 3

        inp = [torch.ones(4, requires_grad=True)]
        # Even though the input requires_grad, we expect the keep the input mutation in the graph
<<<<<<< HEAD
        fw_graph = self.verify_aot_autograd(
            f, inp, test_mutation=True, only_keep_inference_mutations=True
        )
=======
        fw_graph = self.verify_aot_autograd(f, inp, test_mutation=True, keep_inp_mutations=True)
>>>>>>> af1e03fb

        self.assertExpectedInline(
            fw_graph.code.strip(),
            """\
def forward(self, arg0_1):
    mul = torch.ops.aten.mul.Tensor(arg0_1, 2)
    add = torch.ops.aten.add.Tensor(mul, 3)
    copy_ = torch.ops.aten.copy_.default(arg0_1, mul);  arg0_1 = mul = None
    return (add,)""",
        )

    def test_input_mutation_requires_grad_no_grad_detach_mixed(self):
        # Perform a mix of mutations on a:
        # 1 normal, 1 in no_grad, 1 on a detach'd tensor.
        # Only the first should participate in gradient computation.
        def f(a):
            a.detach().mul_(2)
            a.mul_(3)
            with torch.no_grad():
                a.mul_(4)
            return a + 5

        inp = [torch.ones(4, requires_grad=True)]
        fw_graph = self.verify_aot_autograd(f, inp, test_mutation=True)

    def test_input_mutation_metadata2(self):
        def f(a):
            a.transpose_(1, 0)
            a.mul_(2)
            return a + 1

        inp = [torch.ones(3, 3, requires_grad=True)]
        self.verify_aot_autograd(f, inp, test_mutation=True)
        inp = [torch.ones(3, 3, requires_grad=False)]
        self.verify_aot_autograd(f, inp, test_mutation=True)

    def test_input_mutation_batchnorm(self):
        def f(inpt, weight, bias, running_mean, running_var):
            # This is additionally a good test, because the input tensors that we mutate
            # are *also* saved for backwards.
            # This tests that what we save for the backward is actually cloned inputs,
            # and not the original inputs that got mutated.
            return torch._native_batch_norm_legit(
                inpt, weight, bias, running_mean, running_var, True, 0.5, 1e-5
            )

        def create_inp(req_grad):
            return [
                torch.ones(2, 5, 5, 5, requires_grad=req_grad),
                torch.ones(5, requires_grad=req_grad),
                torch.ones(5, requires_grad=req_grad),
                torch.ones(5),
                torch.ones(5),
            ]

        from torch._decomp import get_decompositions

        # This simulates what inductor does (running the fw + bw decompositions)
        decompositions = get_decompositions(
            [
                torch.ops.aten._native_batch_norm_legit_functional,
                torch.ops.aten.native_batch_norm_backward,
            ]
        )
        self.verify_aot_autograd(
            f, create_inp(True), test_mutation=True, decompositions=decompositions
        )
        self.verify_aot_autograd(
            f, create_inp(False), test_mutation=True, decompositions=decompositions
        )

    def test_batchnorm_inference(self):
        inp = [
            torch.ones(2, 5, 5, 5, requires_grad=True),
            torch.ones(5, requires_grad=True),
            torch.ones(5, requires_grad=True),
            torch.ones(5),
            torch.ones(5),
        ]

        m = torch.nn.BatchNorm2d(4, 4)
        m.eval()
        fw_graph_cell = [None]
        inp = torch.ones(4, 4, 4, 4)
        fw_graph_cell = [None]
        compiled_m = aot_module(
            m,
            fw_compiler=partial(extract_graph, graph_cell=fw_graph_cell),
            bw_compiler=nop,
            keep_inference_input_mutations=True,
        )
        inp = torch.ones(4, 4, 4, 4)
        with torch.no_grad():
            out = compiled_m(inp)
        # expectation: there are no copy_() calls in the decomposed batch norm when running under training=False (eval mode)
        code = fw_graph_cell[0].code.strip()
        self.assertTrue("copy_" not in str(code))

    def test_input_output_view_simple(self):
        def f(a):
            return a.view(-1)

        inp = [torch.ones(2, 2, requires_grad=False).add(1)]
        self.verify_aot_autograd(f, inp, test_mutation=True)
        inp = [torch.ones(2, 2, requires_grad=True).add(1)]
        fw_graph = self.verify_aot_autograd(f, inp, test_mutation=True)
        # Outputs that alias inputs are pulled out of the graph entirely, so we don't compile anything here
        self.assertExpectedInline(
            fw_graph.code.strip(),
            """\
def forward(self, primals_1):
    view = torch.ops.aten.view.default(primals_1, [-1]);  primals_1 = None
    return [view]""",
        )

    def test_input_output_view_mutate_multiple(self):
        def f(a, b, c):
            a.mul_(2)
            c.mul_(3)
            return b.view(2, 2), c.view(2, 2)

        def create_inp(req_grad):
            return [
                torch.ones(2, 2, requires_grad=req_grad).add(1),
                torch.ones(2, 2, requires_grad=req_grad).add(1),
                torch.ones(2, 2, requires_grad=req_grad).add(1),
            ]

        self.verify_aot_autograd(f, create_inp(False), test_mutation=True)
        fw_graph = self.verify_aot_autograd(f, create_inp(True), test_mutation=True)
        # The original function returned two outputs, both of which aliased inputs.
        # We expect two outputs in the functional graph, a_updated and c_updated.
        # The actual aliased outputs themselves aren't in the compiled forward graph;
        # Instead, they're generated outside of  the graph.
        self.assertExpectedInline(
            fw_graph.code.strip(),
            """\
def forward(self, primals_1, primals_2, primals_3):
    clone = torch.ops.aten.clone.default(primals_1);  primals_1 = None
    clone_1 = torch.ops.aten.clone.default(primals_3);  primals_3 = None
    mul = torch.ops.aten.mul.Tensor(clone, 2);  clone = None
    mul_1 = torch.ops.aten.mul.Tensor(clone_1, 3);  clone_1 = None
    view = torch.ops.aten.view.default(primals_2, [2, 2]);  primals_2 = None
    view_2 = torch.ops.aten.view.default(mul_1, [2, 2])
    return [mul, mul_1, view, view_2]""",
        )

    def test_input_output_view_metadata_mutate_multiple(self):
        def f(a, b, c):
            b.mul_(3)
            c.t_()
            return a.view(2, 2), b.view(2, 2), c.view(2, 2)

        def create_inp(req_grad):
            return [
                torch.ones(2, 2, requires_grad=req_grad).add(1),
                torch.ones(2, 2, requires_grad=req_grad).add(1),
                torch.ones(2, 2, requires_grad=req_grad).add(1),
            ]

        self.verify_aot_autograd(f, create_inp(False), test_mutation=True)
        fw_graph = self.verify_aot_autograd(f, create_inp(True), test_mutation=True)
        # Important thing to check here: of the three inputs:
        # Only the b.mul_(3) should show up in the graph (we functionalize it and return it).
        # Everything else that does not show up in the graph includes:
        # - The metadata mutation on c (we do it outside the graph)
        # - All 3 original fw outputs, which are aliases of inputs (we regenerate them outside of the graph)
        self.assertExpectedInline(
            fw_graph.code.strip(),
            """\
def forward(self, primals_1, primals_2, primals_3):
    clone = torch.ops.aten.clone.default(primals_2);  primals_2 = None
    view = torch.ops.aten.view.default(primals_3, [2, 2]);  primals_3 = None
    mul = torch.ops.aten.mul.Tensor(clone, 3);  clone = None
    t = torch.ops.aten.t.default(view);  view = None
    view_1 = torch.ops.aten.view.default(primals_1, [2, 2]);  primals_1 = None
    view_3 = torch.ops.aten.view.default(t, [2, 2])
    view_4 = torch.ops.aten.view.default(mul, [2, 2])
    return [mul, t, view_1, view_4, view_3]""",
        )

    def test_input_mutation_and_output_view(self):
        def f(a):
            a.add_(1)
            return a.view(-1)

        inp = [torch.ones(2, 2, requires_grad=False).add(1)]
        self.verify_aot_autograd(f, inp, test_mutation=True)
        inp = [torch.ones(2, 2, requires_grad=True).add(1)]
        fw_graph = self.verify_aot_autograd(f, inp, test_mutation=True)
        # Here, total # of outputs is 1 because:
        # - num_mutated_inps = 1 (a_updated)
        # - num_fw_outputs = 0 (the output is an alias of the input, so we move it outside the compiled fw)
        self.assertExpectedInline(
            fw_graph.code.strip(),
            """\
def forward(self, primals_1):
    clone = torch.ops.aten.clone.default(primals_1);  primals_1 = None
    add = torch.ops.aten.add.Tensor(clone, 1);  clone = None
    view_1 = torch.ops.aten.view.default(add, [-1])
    return [add, view_1]""",
        )

    def test_input_mutation_output_view_multiple(self):
        def f(a, b, c, d):
            b.transpose_(1, 0)
            c.add_(1)
            return d + 1, b.diagonal(), a + c

        def create_inp(req_grad):
            return [
                torch.arange(4, requires_grad=req_grad, dtype=torch.float32)
                .view(2, 2)
                .add(1),
                torch.arange(4, requires_grad=req_grad, dtype=torch.float32)
                .view(2, 2)
                .add(1),
                torch.ones(2, 2, requires_grad=req_grad).add(1),
                torch.ones(2, 2, requires_grad=req_grad).add(1),
            ]

        self.verify_aot_autograd(f, create_inp(False), test_mutation=True)
        fw_graph = self.verify_aot_autograd(f, create_inp(True), test_mutation=True)
        self.assertExpectedInline(
            fw_graph.code.strip(),
            """\
def forward(self, primals_1, primals_2, primals_3, primals_4):
    view = torch.ops.aten.view.default(primals_2, [2, 2]);  primals_2 = None
    clone = torch.ops.aten.clone.default(primals_3);  primals_3 = None
    transpose = torch.ops.aten.transpose.int(view, 1, 0);  view = None
    add = torch.ops.aten.add.Tensor(clone, 1);  clone = None
    add_1 = torch.ops.aten.add.Tensor(primals_4, 1);  primals_4 = None
    diagonal = torch.ops.aten.diagonal.default(transpose)
    add_2 = torch.ops.aten.add.Tensor(primals_1, add);  primals_1 = None
    return [transpose, add, add_1, diagonal, add_2]""",
        )

    def test_output_aliases_intermediate_single(self):
        def f(a):
            out = torch.mul(a, 3)
            return out.view(-1)

        inp = [torch.ones(3, 3, requires_grad=False)]
        self.verify_aot_autograd(f, inp, test_mutation=True)
        inp = [torch.ones(3, 3, requires_grad=True)]
        fw_graph = self.verify_aot_autograd(f, inp, test_mutation=True)
        # In AOTAutograd, we are obligated to make the compiled forward directly return `out`,
        # and reconstruct `out.view(-1)` as a fresh output.
        self.assertExpectedInline(
            fw_graph.code.strip(),
            """\
def forward(self, primals_1):
    mul = torch.ops.aten.mul.Tensor(primals_1, 3);  primals_1 = None
    view = torch.ops.aten.view.default(mul, [-1]);  mul = None
    return [view]""",
        )

    def test_output_aliases_input_multi_output_view_should_raise_autograd_error(self):
        def f1(a):
            return list(a.unbind(0))

        f1_compiled = aot_function(f1, nop)

        inp1 = torch.ones(3, 3, requires_grad=True).clone()
        inp2 = torch.ones(3, 3, requires_grad=True).clone()
        inp3 = torch.ones(3, 3, requires_grad=True).clone()

        with self.assertRaisesRegex(
            RuntimeError, "Such functions do not allow the output views"
        ):
            out_test1 = f1_compiled(inp1)
            # This raises a runtime error from autograd in eager mode
            out_test1[0].mul_(2)

        with self.assertRaisesRegex(
            RuntimeError, "Such functions do not allow the output views"
        ):
            out_test2 = f1_compiled(inp2)
            inp2.mul_(2)
            # In eager mode, if we mutate a tensor, any multi-output-view aliases
            # get their grad_fn replaced with error nodes, so accessing grad_fn should error
            grad_fn = out_test2[0].grad_fn

        with self.assertRaisesRegex(
            RuntimeError, "Such functions do not allow the output views"
        ):
            out_test3 = f1_compiled(inp3)
            out_test1[0].detach().mul_(2)
            # The above case also applies to detached aliases (they turn the multi-output-view
            # alias's grad_fns into error nodes)
            grad_fn = out_test2[0].grad_fn

    def test_output_aliases_input_multi_output_view(self):
        # All aliased outs are from multi-output views, so AOTAutograd will hide the aliasing from autograd.
        def f1(a):
            return list(a.unbind(0))

        inp = torch.ones(3, 3, requires_grad=True)
        inp_ref = torch.ones(3, 3, requires_grad=True)
        f1_compiled = aot_function(f1, nop)

        out_ref = f1(inp_ref)
        out_test = f1_compiled(inp)
        # Assert that we get CompiledFunctionBackward in the backward graph,
        # and not AsStridedBackward. No view-regeneration necessary for this mult-output view case.
        # See Note: [AOTAutograd: differentiable outputs that alias each other from a multi-output view call]
        self.assertTrue(
            all("CompiledFunctionBackward" in str(o.grad_fn) for o in out_test)
        )

        sum(out_ref).sum().backward()
        sum(out_test).sum().backward()
        self.assertEqual(inp_ref.grad, inp.grad)

        # Several of the outputs are from multi-output views.
        # However: they are part of the same alias set as "a", and "a.view(out.shape)",
        # which are both user-visible.
        # AOTAutograd will not try to be smart here and hide the aliasing relationships from autograd.
        # Instead, it will perform its "output aliases input" logic, and regenerate all aliases.
        def f3(a):
            return *list(a.unbind(0)), a.view(a.shape)

        inp = torch.ones(3, 3, requires_grad=True)
        inp_ref = torch.ones(3, 3, requires_grad=True)
        f3_compiled = aot_function(f3, nop)

        inp_ref_clone = inp_ref.clone()
        inp_clone = inp.clone()
        out_ref = f3(inp_ref_clone)
        out_test = f3_compiled(inp_clone)
        self.assertTrue(all("UnbindBackward" in str(o.grad_fn) for o in out_test[:3]))

        # The last output is not from a multi-output view, so autograd will let us mutate it.
        out_ref[-1].mul_(2)
        out_test[-1].mul_(2)
        # Also mutate the input, which should affect the aliased output.
        inp_ref_clone.view(-1).mul_(3)
        inp_clone.view(-1).mul_(3)
        # Do backward
        (inp_ref + out_ref[-1]).sum().backward()
        (inp + out_test[-1]).sum().backward()
        self.assertEqual(inp_ref.grad, inp.grad)

    def test_output_aliases_intermediate_multi_output_view(self):
        # All aliased outs are from multi-output views, so AOTAutograd will hide the aliasing from autograd.
        def f1(a):
            out = torch.mul(a, 3)
            return list(out.unbind(0))

        inp = torch.ones(3, 3, requires_grad=True)
        inp_ref = torch.ones(3, 3, requires_grad=True)
        f1_compiled = aot_function(f1, nop)

        out_ref = f1(inp_ref)
        out_test = f1_compiled(inp)
        # Assert that we get CompiledFunctionBackward in the backward graph,
        # and not AsStridedBackward. No view-regeneration necessary for this mult-output view case.
        # See Note: [AOTAutograd: differentiable outputs that alias each other from a multi-output view call]
        self.assertTrue(
            all("CompiledFunctionBackward" in str(o.grad_fn) for o in out_test)
        )

        sum(out_ref).sum().backward()
        sum(out_test).sum().backward()
        self.assertEqual(inp_ref.grad, inp.grad)

        # All aliased outs but one are from multi-output views, so AOTAutograd will hide the aliasing from autograd.
        def f2(a):
            out = torch.mul(a, 3)
            return *list(out.unbind(0)), out

        inp = torch.ones(3, 3, requires_grad=True)
        inp_ref = torch.ones(3, 3, requires_grad=True)
        f2_compiled = aot_function(f2, nop)

        out_ref = f2(inp_ref)
        out_test = f2_compiled(inp)
        # Assert that we get CompiledFunctionBackward in the backward graph,
        # and not AsStridedBackward. No view-regeneration necessary for this mult-output view case.
        # See Note: [AOTAutograd: differentiable outputs that alias each other from a multi-output view call]
        self.assertTrue(
            all("CompiledFunctionBackward" in str(o.grad_fn) for o in out_test)
        )

        # The last output is not from a multi-output view, so autograd will let us mutate it.
        out_ref[-1].mul_(2)
        out_test[-1].mul_(2)
        out_ref[-1].sum().backward()
        out_test[-1].sum().backward()
        self.assertEqual(inp_ref.grad, inp.grad)

        # All aliased outs but one are from multi-output views, so AOTAutograd will hide the aliasing from autograd.
        def f3(a):
            out = torch.mul(a, 3)
            return *list(out.unbind(0)), out.view(out.shape)

        inp = torch.ones(3, 3, requires_grad=True)
        inp_ref = torch.ones(3, 3, requires_grad=True)
        f3_compiled = aot_function(f3, nop)

        out_ref = f3(inp_ref)
        out_test = f3_compiled(inp)
        # Assert that we get CompiledFunctionBackward in the backward graph,
        # and not AsStridedBackward. No view-regeneration necessary for this mult-output view case.
        # See Note: [AOTAutograd: differentiable outputs that alias each other from a multi-output view call]
        self.assertTrue(
            all("CompiledFunctionBackward" in str(o.grad_fn) for o in out_test)
        )

        # The last output is not from a multi-output view, so autograd will let us mutate it.
        out_ref[-1].mul_(2)
        out_test[-1].mul_(2)
        out_ref[-1].sum().backward()
        out_test[-1].sum().backward()
        self.assertEqual(inp_ref.grad, inp.grad)

        # There are 5 outputs that all alias each other.
        # 3 of them come from multi-output views, but the other 3 are "ordinary" aliases.
        # Therefore, AOTAutograd will not attempt the multi-output-view optimization,
        # and apply the intermediate_base logic to all aliases.
        # (In theory we could probably get AOTAutograd to only apply the intermediate base
        # logic to the last 2 outputs and not the first 3. We should probably
        # just do the graph partitioning defined in this doc instead though).
        # https://docs.google.com/document/d/1DlfFq8TKbuAn2zyJxLfoW-X1qkkm5PLdHFtySo03QAk/edit
        def f4(a):
            out = torch.mul(a, 3)
            # also return the graph intermediate directly,
            # which will force AOTAutograd to do the "intermediate base" logic.
            # (Why? The user can mutate "out", which should change the autograd metadata
            #  of the other aliased outputs)
            return *list(out.unbind(0)), out, out.view(out.shape)

        inp = torch.ones(3, 3, requires_grad=True)
        inp_ref = torch.ones(3, 3, requires_grad=True)
        f4_compiled = aot_function(f4, nop)

        out_ref = f4(inp_ref)
        out_test = f4_compiled(inp)
        # Mutate the last output of f4 (autograd will allow this, since it is not a multi-output view,
        # as long as *only* the non-multi-output views participate in the backward)
        # Note: We could probably try to hide **only** the multi-output views from autograd here
        # and only do the intermediate base logic for the last two aliases.
        # Longer term solution of graph partitioning is probably cleaner though (see the note).
        out_ref[-1].mul_(2)
        out_test[-1].mul_(2)

        out_ref_sum = out_ref[-1] + out_ref[-2]
        out_test_sum = out_test[-1] + out_test[-2]
        out_ref_sum.sum().backward()
        out_test_sum.sum().backward()
        self.assertEqual(inp_ref.grad, inp.grad)

    def test_output_aliases_intermediate_mutation_linear(self):
        def f(x):
            return (x + 1).view(-1)

        inp = [torch.ones(3, 3, requires_grad=True)]
        # use inductor's decomps (which will e.g. turn _unsafe_view() into view())
        from torch._inductor.decomposition import decompositions

        f_compiled = aot_function(f, nop, decompositions=decompositions)

        out_ref = f(*inp)
        out_test = f_compiled(*inp)

        out_ref.mul_(2)
        out_test.mul_(2)
        self.assertEqual(out_ref, out_test)

    def test_output_aliases_intermediate_no_grad(self):
        def f(a, b):
            out = torch.mul(a, 3)
            # First output is an alias of an intermediate that doesn't require grad
            return out.view(-1), b.add(1)

        inp = [torch.ones(3, 3), torch.ones(3, 3, requires_grad=False)]
        self.verify_aot_autograd(f, inp, test_mutation=True)
        inp = [torch.ones(3, 3), torch.ones(3, 3, requires_grad=True)]
        fw_graph = self.verify_aot_autograd(f, inp, test_mutation=True)
        # important bit: we don't bother generating an intermediate base as an output in the graph,
        # because the intermediate base itself didn't require gradients.
        # (the only problematic case is when both the base and the aliasesed output require gradients).
        self.assertExpectedInline(
            fw_graph.code.strip(),
            """\
def forward(self, primals_1, primals_2):
    mul = torch.ops.aten.mul.Tensor(primals_1, 3);  primals_1 = None
    view = torch.ops.aten.view.default(mul, [-1]);  mul = None
    add = torch.ops.aten.add.Tensor(primals_2, 1);  primals_2 = None
    return [view, add]""",
        )

    def test_output_aliases_intermediate_returned_multiple_times(self):
        def f(a):
            out = torch.mul(a, 3)
            out_view = out.view(-1)
            return out, out_view, out

        inp = [torch.ones(3, 3, requires_grad=False)]
        self.verify_aot_autograd(f, inp, test_mutation=True)
        inp = [torch.ones(3, 3, requires_grad=True)]
        fw_graph = self.verify_aot_autograd(f, inp, test_mutation=True)

    def test_output_aliases_intermediate_multiple(self):
        def f(a):
            out = torch.mul(a, 3)
            # AOTAutograd should manually generate these two output views in the epilogue.
            return out.view(-1), out.view(-1)

        inp = [torch.ones(3, 3, requires_grad=False)]
        self.verify_aot_autograd(f, inp, test_mutation=True)
        inp = [torch.ones(3, 3, requires_grad=True)]
        fw_graph = self.verify_aot_autograd(f, inp, test_mutation=True)
        self.assertExpectedInline(
            fw_graph.code.strip(),
            """\
def forward(self, primals_1):
    mul = torch.ops.aten.mul.Tensor(primals_1, 3);  primals_1 = None
    view = torch.ops.aten.view.default(mul, [-1])
    view_1 = torch.ops.aten.view.default(mul, [-1])
    return [view, view_1, mul]""",
        )

    def test_output_aliases_intermediate_and_returned(self):
        def f(a):
            out = torch.mul(a, 3)
            # AOTAutograd should manually generate the first output (a view of an intermediate)
            # but not the second (which is itself the intermediate for the first)
            return out.view(-1), out

        inp = [torch.ones(3, 3, requires_grad=False)]
        self.verify_aot_autograd(f, inp, test_mutation=True)
        inp = [torch.ones(3, 3, requires_grad=True)]
        fw_graph = self.verify_aot_autograd(f, inp, test_mutation=True)
        self.assertExpectedInline(
            fw_graph.code.strip(),
            """\
def forward(self, primals_1):
    mul = torch.ops.aten.mul.Tensor(primals_1, 3);  primals_1 = None
    view = torch.ops.aten.view.default(mul, [-1])
    return [view, mul]""",
        )

    def test_output_aliases_intermediate_and_returned_flipped(self):
        def f(a):
            out = torch.mul(a, 3)
            # AOTAutograd should manually generate the first output (a view of an intermediate)
            # but not the second (which is itself the intermediate for the first)
            return out, out.view(-1)

        inp = [torch.ones(3, 3, requires_grad=False)]
        self.verify_aot_autograd(f, inp, test_mutation=True)
        inp = [torch.ones(3, 3, requires_grad=True)]
        fw_graph = self.verify_aot_autograd(f, inp, test_mutation=True)
        self.assertExpectedInline(
            fw_graph.code.strip(),
            """\
def forward(self, primals_1):
    mul = torch.ops.aten.mul.Tensor(primals_1, 3);  primals_1 = None
    view = torch.ops.aten.view.default(mul, [-1])
    return [mul, view]""",
        )

    def test_output_aliases_intermediate_and_returned_different_grad(self):
        def f(a):
            out = torch.mul(a, 3)
            # AOTAutograd should manually generate the first output (a view of an intermediate)
            # but not the second (which is itself the intermediate for the first)
            return out.view(-1), out, out[0].detach()

        inp = [torch.ones(3, 3, requires_grad=False)]
        self.verify_aot_autograd(f, inp, test_mutation=True)
        inp = [torch.ones(3, 3, requires_grad=True)]
        fw_graph = self.verify_aot_autograd(f, inp, test_mutation=True)
        self.assertExpectedInline(
            fw_graph.code.strip(),
            """\
def forward(self, primals_1):
    mul = torch.ops.aten.mul.Tensor(primals_1, 3);  primals_1 = None
    view = torch.ops.aten.view.default(mul, [-1])
    select = torch.ops.aten.select.int(mul, 0, 0)
    detach = torch.ops.aten.detach.default(select);  select = None
    detach_1 = torch.ops.aten.detach.default(detach);  detach = None
    detach_2 = torch.ops.aten.detach.default(detach_1);  detach_1 = None
    return [view, mul, detach_2]""",
        )

    def test_output_aliases_intermediate_inplace_view(self):
        def f(a):
            out = torch.mul(a, 3)
            out.t_()
            return out

        inp = [torch.ones(2, 4, requires_grad=True)]

        # TODO: fix this test.
        # See https://github.com/pytorch/pytorch/issues/90507
        # self.verify_aot_autograd(f, inp, test_mutation=True)

    def test_output_aliases_intermediate_inplace_view_with_detach(self):
        def f(a):
            out = torch.mul(a, 3)
            out.t_()
            out.detach_()
            # Thanks to the detach_() AOT Autograd doesn't need to do anything.
            # `out` will show up as having OutputType.non_alias,
            # and ._is_view() == False
            return out, a + 1

        inp = [torch.ones(2, 4, requires_grad=False)]
        self.verify_aot_autograd(f, inp, test_mutation=True)
        inp = [torch.ones(2, 4, requires_grad=True)]
        fw_graph = self.verify_aot_autograd(f, inp, test_mutation=True)
        self.assertExpectedInline(
            fw_graph.code.strip(),
            """\
def forward(self, primals_1):
    mul = torch.ops.aten.mul.Tensor(primals_1, 3)
    t = torch.ops.aten.t.default(mul);  mul = None
    add = torch.ops.aten.add.Tensor(primals_1, 1);  primals_1 = None
    return [t, add]""",
        )

    def test_output_aliases_intermediate_inplace_view_and_view(self):
        def f(a):
            out = torch.mul(a, 3)
            out_view = out.unsqueeze(0)
            out.t_()
            out_view2 = out.unsqueeze(0)
            return out_view, out, out_view2

        inp = [torch.ones(2, 4, requires_grad=True)]

        # TODO: fix this test.
        # See <github issue link>
        # self.verify_aot_autograd(f, inp, test_mutation=True)

    def test_output_aliases_intermediate_multiple_mixed(self):
        def f(a):
            out1 = torch.mul(a, 3)
            out2 = torch.mul(a, 4)
            # AOTAutograd should manually generate these two output views in the epilogue.
            return out1.view(-1), out2.transpose(1, 0), out1.transpose(1, 0)

        inp = [torch.ones(3, 3, requires_grad=False)]
        self.verify_aot_autograd(f, inp, test_mutation=True)
        inp = [torch.ones(3, 3, requires_grad=True)]
        fw_graph = self.verify_aot_autograd(f, inp, test_mutation=True)
        self.assertExpectedInline(
            fw_graph.code.strip(),
            """\
def forward(self, primals_1):
    mul = torch.ops.aten.mul.Tensor(primals_1, 3)
    mul_1 = torch.ops.aten.mul.Tensor(primals_1, 4);  primals_1 = None
    view = torch.ops.aten.view.default(mul, [-1])
    transpose = torch.ops.aten.transpose.int(mul_1, 1, 0);  mul_1 = None
    transpose_1 = torch.ops.aten.transpose.int(mul, 1, 0)
    return [view, transpose, transpose_1, mul]""",
        )

    def test_output_all_alias_types(self):
        # There are 3 types of aliasing that require us to return metadata in the compiled fw:
        # (1) outputs that are views of inputs
        # (2) outputs that are views of intermediates
        # (3) inputs that get metadata mutations
        # test all 3 of them here
        def f(a):
            a.transpose_(1, 0)
            tmp = a.mul(2)
            return tmp.squeeze(), tmp.transpose(1, 0), a.unsqueeze(0)

        def inp_callable(req_grad):
            x = torch.ones(1, 2, 4, requires_grad=req_grad).clone()
            return [(x,), (x,)]

        self.verify_aot_autograd(
            f, partial(inp_callable, req_grad=False), test_mutation=True
        )
        fw_graph = self.verify_aot_autograd(
            f, partial(inp_callable, req_grad=True), test_mutation=True
        )
        # TODO: make this test run with dynamic shapes so it is more meaningful
        # metadata output order: (a_updated_meta, out1_meta, out2_meta, out3_meta)
        self.assertExpectedInline(
            fw_graph.code.strip(),
            """\
def forward(self, primals_1):
    view = torch.ops.aten.view.default(primals_1, [1, 2, 4]);  primals_1 = None
    transpose = torch.ops.aten.transpose.int(view, 1, 0);  view = None
    mul = torch.ops.aten.mul.Tensor(transpose, 2)
    squeeze = torch.ops.aten.squeeze.default(mul)
    transpose_1 = torch.ops.aten.transpose.int(mul, 1, 0)
    unsqueeze = torch.ops.aten.unsqueeze.default(transpose, 0)
    return [transpose, squeeze, transpose_1, unsqueeze, mul]""",
        )

    @parametrize("req_grad", [False, True])
    def test_subclass_metadata_mutation(self, req_grad):
        def f(a):
            a.transpose_(1, 0)
            tmp = a.mul(2)
            return tmp.transpose(1, 0)

        def inp_callable(req_grad):
            x = torch.ones(1, 2, 4, requires_grad=req_grad).clone()
            return [(x,), (x,)]

        # See https://github.com/pytorch/pytorch/issues/114975
        with self.assertRaisesRegex(
            RuntimeError,
            "Metadata mutations are currently not allowed on tensor subclasses",
        ):
            self.verify_aot_autograd(
                f,
                partial(inp_callable, req_grad=req_grad),
                test_mutation=True,
                make_inputs_subclasses=True,
            )

    def test_input_data_and_metadata_mutation(self):
        def f(a):
            a.t_()
            a[0].mul_(2)
            return a.view(a.shape)

        inp = [torch.ones(3, 3, requires_grad=False)]
        self.verify_aot_autograd(f, inp, test_mutation=True)
        inp = [torch.ones(3, 3, requires_grad=True)]
        fw_graph = self.verify_aot_autograd(f, inp, test_mutation=True)
        self.assertExpectedInline(
            fw_graph.code.strip(),
            """\
def forward(self, primals_1):
    clone = torch.ops.aten.clone.default(primals_1);  primals_1 = None
    t = torch.ops.aten.t.default(clone)
    select = torch.ops.aten.select.int(t, 0, 0);  t = None
    mul = torch.ops.aten.mul.Tensor(select, 2);  select = None
    t_1 = torch.ops.aten.t.default(clone);  clone = None
    select_scatter = torch.ops.aten.select_scatter.default(t_1, mul, 0, 0);  t_1 = mul = None
    t_2 = torch.ops.aten.t.default(select_scatter);  select_scatter = None
    t_4 = torch.ops.aten.t.default(t_2)
    t_6 = torch.ops.aten.t.default(t_2);  t_2 = None
    view_1 = torch.ops.aten.view.default(t_6, [3, 3]);  t_6 = None
    return [t_4, view_1]""",
        )

    def test_view_and_inplace_view(self):
        def f(a, b):
            a.t_()
            return b.view(b.shape), a.view(a.shape)

        def create_inp(req_grad):
            return [
                torch.ones(3, 3, requires_grad=req_grad),
                torch.ones(3, 3, requires_grad=req_grad),
            ]

        self.verify_aot_autograd(f, create_inp(False), test_mutation=True)
        fw_graph = self.verify_aot_autograd(f, create_inp(True), test_mutation=True)
        self.assertExpectedInline(
            fw_graph.code.strip(),
            """\
def forward(self, primals_1, primals_2):
    view = torch.ops.aten.view.default(primals_1, [3, 3]);  primals_1 = None
    t = torch.ops.aten.t.default(view);  view = None
    view_1 = torch.ops.aten.view.default(primals_2, [3, 3]);  primals_2 = None
    view_2 = torch.ops.aten.view.default(t, [3, 3])
    return [t, view_1, view_2]""",
        )

    def test_view_detach(self):
        def f(a):
            tmp = a.detach()
            a.mul_(2)
            return a, tmp

        inp = [torch.ones(3, 3, requires_grad=True)]
        self.verify_aot_autograd(f, inp, test_mutation=True)
        inp = [torch.ones(3, 3, requires_grad=False)]
        self.verify_aot_autograd(f, inp, test_mutation=True)

    def test_input_inplace_requires_grad_true(self):
        def f(a, b):
            a.requires_grad_(True)
            return a.mul(3), b.mul(4)

        inp = [
            # First inp doesnt require grad, but we switch it on
            torch.ones(3, 3, requires_grad=False),
            torch.ones(3, 3, requires_grad=True),
        ]

        fw_graph = self.verify_aot_autograd(f, inp, test_mutation=True)
        self.assertExpectedInline(
            fw_graph.code.strip(),
            """\
def forward(self, primals_1, primals_2):
    mul = torch.ops.aten.mul.Tensor(primals_1, 3);  primals_1 = None
    mul_1 = torch.ops.aten.mul.Tensor(primals_2, 4);  primals_2 = None
    return [mul, mul_1]""",
        )

    # This is a torture test:
    # a and b get turned into a synthetic base in the compiled graph
    # One gets a data mutation, the other gets a metadata mutation.
    # We need to make sure that the metadata mutation gets propagated
    # back to the original input.
    def test_input_data_and_metadata_mutation_aliases_other_input(self):
        # a and b are aliased
        def f(a, b):
            a.mul_(2)
            b.t_()
            return a.mul(b)

        def inp_callable(req_grad):
            base = torch.ones(2, 2, requires_grad=req_grad)
            # Note: in our test, the add() is important because we need the graph inputs to be non-leaves so we can mutate them.
            x = base.add(1)
            inp1 = x[0]
            inp2 = x[0]
            return [base], [inp1, inp2]

        self.verify_aot_autograd(
            f, partial(inp_callable, req_grad=False), test_mutation=True
        )
        self.verify_aot_autograd(
            f, partial(inp_callable, req_grad=True), test_mutation=True
        )
        with self.assertRaisesRegex(
            RuntimeError,
            "Encountered aliased inputs that are mutated in the graph, but",
        ):
            self.verify_aot_autograd(
                f,
                partial(inp_callable, req_grad=False),
                test_mutation=True,
                make_inputs_subclasses=True,
            )
        with self.assertRaisesRegex(
            RuntimeError,
            "Encountered aliased inputs that are mutated in the graph, but",
        ):
            self.verify_aot_autograd(
                f,
                partial(inp_callable, req_grad=True),
                test_mutation=True,
                make_inputs_subclasses=True,
            )

    # https://github.com/pytorch/pytorch/issues/106456
    def test_input_mutation_noncontiguous(self):
        def f(a):
            a.mul_(2)
            return a + 1

        def inp_callable(req_grad):
            base = torch.ones(2, 2, requires_grad=req_grad)
            x = base.add(1)
            # create a non-contiguous view to pass as an input to the compiler
            inp = x[:, 0]
            return [base], [inp]

        self.verify_aot_autograd(
            f, partial(inp_callable, req_grad=False), test_mutation=True
        )
        self.verify_aot_autograd(
            f, partial(inp_callable, req_grad=True), test_mutation=True
        )
        with self.assertRaisesRegex(
            RuntimeError,
            "Mutations on non-contiguous inputs are currently not allowed on tensor subclasses",
        ):
            self.verify_aot_autograd(
                f,
                partial(inp_callable, req_grad=False),
                test_mutation=True,
                make_inputs_subclasses=True,
            )
        with self.assertRaisesRegex(
            RuntimeError,
            "Mutations on non-contiguous inputs are currently not allowed on tensor subclasses",
        ):
            self.verify_aot_autograd(
                f,
                partial(inp_callable, req_grad=True),
                test_mutation=True,
                make_inputs_subclasses=True,
            )

    # Mutations in the backward are allowed as long as the mutated object does not require grad
    def test_backward_mutation_data(self):
        class BwMutation(torch.autograd.Function):
            @staticmethod
            def forward(ctx, x):
                ctx.save_for_backward(x)
                return x.clone()

            @staticmethod
            def backward(ctx, grad_output):
                (x,) = ctx.saved_tensors
                # bw mutation
                x.mul_(2)
                return grad_output.clone()

        def f(a, b):
            out = BwMutation.apply(b)
            return a * out

        inp_no_grad = [
            torch.ones(3, 3, requires_grad=True),
            torch.ones(3, 3, requires_grad=False),
        ]

        # Mutation on buffer that does not require grad during the backward is allowed
        self.verify_aot_autograd(f, inp_no_grad, test_mutation=True)

        inp_grad = [
            torch.ones(3, 3, requires_grad=True),
            torch.ones(3, 3, requires_grad=True),
        ]
        with self.assertRaisesRegex(
            AssertionError, "input that requires_grad and was mutated in the backward"
        ):
            self.verify_aot_autograd(f, inp_grad, test_mutation=True)

    def test_backward_mutation_metadata(self):
        class BwMutation(torch.autograd.Function):
            @staticmethod
            def forward(ctx, a, b):
                ctx.save_for_backward(b)
                return a.clone(), b.clone()

            @staticmethod
            def backward(ctx, grad_a, grad_b):
                (b,) = ctx.saved_tensors
                # bw metadata mutation
                b.transpose_(1, 0)
                return grad_a.clone(), grad_b.clone()

        def f(a, b):
            a_, b_ = BwMutation.apply(a, b)
            out = a_ * b_
            return out

        inp_no_grad = [
            torch.ones(3, 3, requires_grad=True),
            torch.ones(3, 3, requires_grad=False),
        ]

        with self.assertRaisesRegex(
            AssertionError, "input that had its metadata mutated in the backward"
        ):
            self.verify_aot_autograd(f, inp_no_grad, test_mutation=True)

    def test_backward_mutation_on_grad_out(self):
        class BwMutation(torch.autograd.Function):
            @staticmethod
            def forward(ctx, x):
                return x.clone()

            @staticmethod
            def backward(ctx, grad_output):
                grad_output.mul_(2)
                return grad_output.clone()

        def f(a, b):
            tmp = a * b
            out = BwMutation.apply(tmp)
            return out

        inp_grad = [
            torch.ones(3, 3, requires_grad=True),
            torch.ones(3, 3, requires_grad=True),
        ]
        f_compiled = aot_function(f, nop)
        with self.assertRaisesRegex(
            AssertionError, "input to the backward that was mutated during the backward"
        ):
            out = f_compiled(*inp_grad)

    # Partially addresses https://github.com/pytorch/pytorch/issues/106457
    def test_input_mutation_false_aliasing(self):
        def f(a, b):
            a.mul_(3)
            b.mul_(2)
            return a.clone().view(-1) + b.clone().view(-1)

        # No overlap, contiguous
        def inp_callable1(req_grad):
            base = torch.ones(4, 4, requires_grad=req_grad)
            x = base.add(1)
            # create two views that share storage, but are actually non-overlapping
            a = x[0:2]
            b = x[2:4]
            return [base], [a, b]

        fw_graph = self.verify_aot_autograd(
            f, partial(inp_callable1, req_grad=False), test_mutation=True
        )
        self.verify_aot_autograd(
            f, partial(inp_callable1, req_grad=True), test_mutation=True
        )
        self.verify_aot_autograd(
            f,
            partial(inp_callable1, req_grad=False),
            test_mutation=True,
            make_inputs_subclasses=True,
        )
        # Input mutations on subclasses with training graphs fail backward guards today.
        with self.assertRaisesRegex(
            AssertionError,
            "attempted to compile the backward with incorrect subclass metadata",
        ):
            self.verify_aot_autograd(
                f,
                partial(inp_callable1, req_grad=True),
                test_mutation=True,
                make_inputs_subclasses=True,
            )

        # Important characteristic: the graph takes in 2 inputs!
        # That shows that we didn't try to run our complicated synthetic base logic,
        # because we successfully detected false aliasing across the two inputs.
        self.assertExpectedInline(
            fw_graph.code.strip(),
            """\
def forward(self, arg0_1, arg1_1):
    mul = torch.ops.aten.mul.Tensor(arg0_1, 3);  arg0_1 = None
    mul_1 = torch.ops.aten.mul.Tensor(arg1_1, 2);  arg1_1 = None
    clone = torch.ops.aten.clone.default(mul)
    view = torch.ops.aten.view.default(clone, [-1]);  clone = None
    clone_1 = torch.ops.aten.clone.default(mul_1)
    view_1 = torch.ops.aten.view.default(clone_1, [-1]);  clone_1 = None
    add = torch.ops.aten.add.Tensor(view, view_1);  view = view_1 = None
    return (mul, mul_1, add)""",
        )

        # No overlap, non-contiguous: first tensor ends before second tensor start
        def inp_callable2(req_grad):
            base = torch.ones(256, requires_grad=req_grad)
            x = base.add(1)
            a = x.as_strided((4, 4), (8, 1), storage_offset=0)
            b = x.as_strided((4, 4), (8, 1), storage_offset=28)
            return [base], [a, b]

        # No overlap, non-contiguous: tensors are perfectly interleaved
        def inp_callable3(req_grad):
            base = torch.ones(4, 4, requires_grad=req_grad)
            x = base.add(1)
            a = x[:, 0:2]
            b = x[:, 2:4]
            return [base], [a, b]

        # No overlap, non-contiguous
        def inp_callable4(req_grad):
            base = torch.ones(256, requires_grad=req_grad)
            x = base.add(1)
            a = x.as_strided((4, 4), (9, 1), storage_offset=0)
            b = x.as_strided((4, 4), (9, 1), storage_offset=22)
            return [base], [a, b]

        # No overlap, non-contiguous
        def inp_callable5(req_grad):
            base = torch.ones(256, requires_grad=req_grad)
            x = base.add(1)
            a = x.as_strided((4, 4), (9, 1), storage_offset=0)
            b = x.as_strided((4, 4), (9, 1), storage_offset=23)
            return [base], [a, b]

        # No overlap, non-contiguous
        def inp_callable6(req_grad):
            base = torch.ones(256, requires_grad=req_grad)
            x = base.add(1)
            # a's last element is at offset 195 (24 total elements)
            a = x.as_strided((2, 4, 3), (110, 24, 4), storage_offset=5)
            # b's first element is at offset 196: no overlap
            b = x[196 : 196 + a.numel()]
            return [base], [a, b]

        # overlap! non-contiguous
        def inp_callable_overlap1(req_grad):
            base = torch.ones(256, requires_grad=req_grad)
            x = base.add(1)
            a = x.as_strided((4, 4), (9, 1), storage_offset=0)
            b = x.as_strided((4, 4), (9, 1), storage_offset=24)
            return [base], [a, b]

        # overlap! non-contiguous
        def inp_callable_overlap2(req_grad):
            base = torch.ones(256, requires_grad=req_grad)
            x = base.add(1)
            a = x.as_strided((4, 4), (9, 1), storage_offset=0)
            b = x.as_strided((4, 4), (9, 1), storage_offset=25)
            return [base], [a, b]

        # overlap! non-contiguous
        def inp_callable_overlap3(req_grad):
            base = torch.ones(256, requires_grad=req_grad)
            x = base.add(1)
            # a's last element is at offset 195 (24 total elements)
            a = x.as_strided((2, 4, 3), (110, 24, 4), storage_offset=5)
            # b's first element is at offset 195: overlap!
            b = x[195 : 195 + a.numel()]
            return [base], [a, b]

        fw_graph2 = self.verify_aot_autograd(
            f, partial(inp_callable2, req_grad=False), test_mutation=True
        )
        fw_graph3 = self.verify_aot_autograd(
            f, partial(inp_callable3, req_grad=False), test_mutation=True
        )
        fw_graph4 = self.verify_aot_autograd(
            f, partial(inp_callable4, req_grad=False), test_mutation=True
        )
        fw_graph5 = self.verify_aot_autograd(
            f, partial(inp_callable5, req_grad=False), test_mutation=True
        )
        fw_graph6 = self.verify_aot_autograd(
            f, partial(inp_callable6, req_grad=False), test_mutation=True
        )

        fw_graph_overlap1 = self.verify_aot_autograd(
            f, partial(inp_callable_overlap2, req_grad=False), test_mutation=True
        )
        fw_graph_overlap2 = self.verify_aot_autograd(
            f, partial(inp_callable_overlap1, req_grad=False), test_mutation=True
        )

        # All non-overlap graphs should be the same since we detected false aliasing
        self.assertEqual(str(fw_graph.code), str(fw_graph2.code))
        self.assertEqual(str(fw_graph.code), str(fw_graph3.code))
        self.assertEqual(str(fw_graph.code), str(fw_graph4.code))
        self.assertEqual(str(fw_graph.code), str(fw_graph5.code))
        self.assertEqual(str(fw_graph.code), str(fw_graph6.code))

        # All overlap graphs should be the same since we detected real aliasing
        self.assertNotEqual(str(fw_graph.code), str(fw_graph_overlap1.code))
        self.assertNotEqual(str(fw_graph.code), str(fw_graph_overlap2.code))
        self.assertTrue("as_strided_scatter" in str(fw_graph_overlap1.code))
        self.assertTrue("as_strided_scatter" in str(fw_graph_overlap2.code))

    @unittest.skipIf(not torch.cuda.is_available(), "CUDA is unavailable")
    def test_mem_leak_from_save_for_bw(self):
        # See a full diagnosis at this issue: https://github.com/pytorch/pytorch/issues/94990
        # Note [Detaching saved tensors in AOTAutograd]
        # This program creates a ref-cycle. Long term, we should fix this ref cycle
        # (since it can arise, naturally albeit rarely, from uses of autograd.Function).
        # But AOTAutograd makes it more likely to show up from tracing user programs,
        # so we deal with it by manually detaching the tensors that we save for backward.
        # This is completely wrong and would give wrong results if we were to do double backward.
        # Fortunately today, double backward is explicitly banned in AOTAutograd.
        def f(a, b):
            add = a + a
            split = torch.functional.split(add, [4, 4], dim=1)
            getitem_2 = split[1]
            unsqueeze = getitem_2.unsqueeze(-1)
            mul = unsqueeze * b
            return (getitem_2, mul)

        f_compiled = aot_function(f, nop)
        inps = [
            torch.ones(8, 8, device="cuda", requires_grad=True),
            torch.ones(1, 4, 1, device="cuda", requires_grad=True),
        ]
        mem_before = torch.cuda.memory_allocated()
        f_compiled(*inps)
        mem_after = torch.cuda.memory_allocated()
        self.assertTrue(mem_after == mem_before)

    def test_output_aliases_multiple_inputs_get_correct_one(self):
        # a and b are aliased, but have different shapes
        # The first output should view off the first input, the 2nd output should view off the 2nd input
        def f(a, b):
            return a.view(a.shape), b.view(b.shape)

        def inp_callable(req_grad):
            base = torch.ones(2, 2, requires_grad=req_grad)
            # Note: in our test, the add() is important because we need the graph inputs to be non-leaves so we can mutate them.
            x = base.mul(2)
            inp1 = x.view(-1)
            inp2 = x[0]
            return [base], [inp1, inp2]

        self.verify_aot_autograd(
            f, partial(inp_callable, req_grad=False), test_mutation=True
        )
        self.verify_aot_autograd(
            f, partial(inp_callable, req_grad=True), test_mutation=True
        )
        self.verify_aot_autograd(
            f,
            partial(inp_callable, req_grad=False),
            test_mutation=True,
            make_inputs_subclasses=True,
        )
        self.verify_aot_autograd(
            f,
            partial(inp_callable, req_grad=True),
            test_mutation=True,
            make_inputs_subclasses=True,
        )

    def test_input_mutation_aliases_other_input(self):
        def f(a, b):
            a.add_(1)
            return a + b

        def inp_callable(req_grad):
            base = torch.ones(4, 2, requires_grad=req_grad)
            # Note: in our test, the add() is important because we need the graph inputs to be non-leaves so we can mutate them.
            x = base.add(1)
            inp1 = x[0]
            inp2 = x[0]
            return [base], [inp1, inp2]

        self.verify_aot_autograd(
            f, partial(inp_callable, req_grad=False), test_mutation=True
        )
        fw_graph = self.verify_aot_autograd(
            f, partial(inp_callable, req_grad=True), test_mutation=True
        )
        # Important parts of the graph:
        # - the compiled graph takes in a base, and we generate a and b (the views) off of the base
        # - clone() is still in the graph, because we need to call grad() on the original (non-mutated) inputs
        # - We re-generate the views *after* the clone, to preserve view relationships.
        self.assertExpectedInline(
            fw_graph.code.strip(),
            """\
def forward(self, primals_1):
    clone = torch.ops.aten.clone.default(primals_1);  primals_1 = None
    as_strided = torch.ops.aten.as_strided.default(clone, [2], [1], 0)
    add = torch.ops.aten.add.Tensor(as_strided, 1);  as_strided = None
    as_strided_scatter = torch.ops.aten.as_strided_scatter.default(clone, add, [2], [1], 0);  clone = add = None
    as_strided_2 = torch.ops.aten.as_strided.default(as_strided_scatter, [2], [1], 0)
    as_strided_5 = torch.ops.aten.as_strided.default(as_strided_scatter, [2], [1], 0)
    add_1 = torch.ops.aten.add.Tensor(as_strided_2, as_strided_5);  as_strided_2 = as_strided_5 = None
    return [as_strided_scatter, add_1]""",
        )  # noqa: B950

    def test_input_mutation_aliases_other_input2(self):
        def f(a, b):
            a.add_(1)
            return a + b

        def inp_callable(req_grad):
            base = torch.ones(2, 2, requires_grad=req_grad)
            x = base.add(1)
            inp1 = x[0]
            # Here, one of the aliased inputs is the base itself
            inp2 = x
            return [base], [inp1, inp2]

        self.verify_aot_autograd(
            f, partial(inp_callable, req_grad=False), test_mutation=True
        )
        fw_graph = self.verify_aot_autograd(
            f, partial(inp_callable, req_grad=True), test_mutation=True
        )
        self.assertExpectedInline(
            fw_graph.code.strip(),
            """\
def forward(self, primals_1):
    clone = torch.ops.aten.clone.default(primals_1);  primals_1 = None
    as_strided = torch.ops.aten.as_strided.default(clone, [2], [1], 0)
    add = torch.ops.aten.add.Tensor(as_strided, 1);  as_strided = None
    as_strided_scatter = torch.ops.aten.as_strided_scatter.default(clone, add, [2], [1], 0);  clone = add = None
    as_strided_2 = torch.ops.aten.as_strided.default(as_strided_scatter, [2], [1], 0)
    as_strided_5 = torch.ops.aten.as_strided.default(as_strided_scatter, [2, 2], [2, 1], 0)
    add_1 = torch.ops.aten.add.Tensor(as_strided_2, as_strided_5);  as_strided_2 = as_strided_5 = None
    return [as_strided_scatter, add_1]""",
        )  # noqa: B950

    def test_input_mutation_aliases_and_output_alias(self):
        def f(a, b):
            # Here, we need to take care:that because and b are aliased
            # since a and b are aliased, we generate a view off of "updated b"
            a.add_(1)
            return b.view(b.shape)

        def inp_callable(req_grad):
            base = torch.ones(2, 2, requires_grad=req_grad)
            x = base.add(1)
            return [base], [x.view(-1), x.view(-1)]

        self.verify_aot_autograd(
            f, partial(inp_callable, req_grad=False), test_mutation=True
        )
        fw_graph = self.verify_aot_autograd(
            f, partial(inp_callable, req_grad=True), test_mutation=True
        )
        self.assertExpectedInline(
            fw_graph.code.strip(),
            """\
def forward(self, primals_1):
    clone = torch.ops.aten.clone.default(primals_1);  primals_1 = None
    as_strided = torch.ops.aten.as_strided.default(clone, [4], [1], 0)
    add = torch.ops.aten.add.Tensor(as_strided, 1);  as_strided = None
    as_strided_scatter = torch.ops.aten.as_strided_scatter.default(clone, add, [4], [1], 0);  clone = add = None
    as_strided_8 = torch.ops.aten.as_strided.default(as_strided_scatter, [4], [1], 0)
    view_1 = torch.ops.aten.view.default(as_strided_8, [4]);  as_strided_8 = None
    return [as_strided_scatter, view_1]""",
        )  # noqa: B950

    def test_input_aliased_with_mutation_output_alias(self):
        def f(a, b, c):
            # a and c alias
            c.mul_(2)
            # The main thing we're testing here is that
            # (1) We need to reconstruct c.view(-1) from the 3rd input to the forward
            # (2) But we need to be careful to do this *before* converting aliased inputs into synthetic bases.
            #     The original fw takes in 3 args, but the compiled fw takes in only 2 args.
            return b.add(1), c.view(-1)

        def inp_callable(req_grad):
            base1 = torch.ones(2, 2, requires_grad=req_grad)
            base2 = torch.ones(2, 2, requires_grad=req_grad)
            x = base1.add(1)
            y = base2.add(1)
            return [base1, base2], [x.view(-1), y, x.view(-1)]

        self.verify_aot_autograd(
            f, partial(inp_callable, req_grad=False), test_mutation=True
        )
        fw_graph = self.verify_aot_autograd(
            f, partial(inp_callable, req_grad=True), test_mutation=True
        )
        self.assertExpectedInline(
            fw_graph.code.strip(),
            """\
def forward(self, primals_1, primals_2):
    clone = torch.ops.aten.clone.default(primals_1);  primals_1 = None
    as_strided_1 = torch.ops.aten.as_strided.default(clone, [4], [1], 0)
    mul = torch.ops.aten.mul.Tensor(as_strided_1, 2);  as_strided_1 = None
    as_strided_scatter = torch.ops.aten.as_strided_scatter.default(clone, mul, [4], [1], 0);  clone = mul = None
    add = torch.ops.aten.add.Tensor(primals_2, 1);  primals_2 = None
    as_strided_7 = torch.ops.aten.as_strided.default(as_strided_scatter, [4], [1], 0)
    view_1 = torch.ops.aten.view.default(as_strided_7, [-1]);  as_strided_7 = None
    return [as_strided_scatter, add, view_1]""",
        )  # noqa: B950

    def test_input_metadata_mutation_aliases(self):
        def f(a, b):
            # a and b alias, and we do a metadata mutation on a
            # Since we're not mutating data, then b isn't affected at all.
            # We expect aot autograd to not bother with constructing a synthetic base.
            a.t_()
            return a + b

        def inp_callable(req_grad):
            base = torch.ones(2, 2, requires_grad=req_grad)
            x = base.add(1)
            return [base], [x.view(-1), x.view(-1)]

        self.verify_aot_autograd(
            f, partial(inp_callable, req_grad=False), test_mutation=True
        )
        fw_graph = self.verify_aot_autograd(
            f, partial(inp_callable, req_grad=True), test_mutation=True
        )
        # Expectation: fwd() takes in 2 args, and we don't construct a synthetic base.
        self.assertExpectedInline(
            fw_graph.code.strip(),
            """\
def forward(self, primals_1, primals_2):
    t = torch.ops.aten.t.default(primals_1);  primals_1 = None
    add = torch.ops.aten.add.Tensor(t, primals_2);  t = primals_2 = None
    return [add]""",
        )

    def test_input_mutation_aliases_and_none_require_gradients(self):
        def f(a, b, c):
            # a and b alias, but neither require gradients (so they don't have a _base)
            # aot autograd should construct the synthetic base from `torch.Tensor(a.storage())`
            a.mul_(2)
            return b + 1, c + 1

        def inp_callable(req_grad):
            base = torch.ones(2, 2)
            c_arg = torch.ones(2, 2, requires_grad=req_grad)
            x = base.add(1)
            return [base, c_arg], [x.view(-1), x.view(-1), c_arg]

        self.verify_aot_autograd(
            f, partial(inp_callable, req_grad=False), test_mutation=True
        )

        with self.assertRaisesRegex(
            RuntimeError, "is a tensor subclass. This is not supported today"
        ):
            self.verify_aot_autograd(
                f,
                partial(inp_callable, req_grad=False),
                test_mutation=True,
                make_inputs_subclasses=True,
            )

        fw_graph = self.verify_aot_autograd(
            f, partial(inp_callable, req_grad=True), test_mutation=True
        )
        self.assertExpectedInline(
            fw_graph.code.strip(),
            """\
def forward(self, primals_1, primals_2):
    as_strided = torch.ops.aten.as_strided.default(primals_1, [4], [1], 0)
    mul = torch.ops.aten.mul.Tensor(as_strided, 2);  as_strided = None
    as_strided_scatter = torch.ops.aten.as_strided_scatter.default(primals_1, mul, [4], [1], 0);  primals_1 = mul = None
    as_strided_3 = torch.ops.aten.as_strided.default(as_strided_scatter, [4], [1], 0)
    add = torch.ops.aten.add.Tensor(as_strided_3, 1);  as_strided_3 = None
    add_1 = torch.ops.aten.add.Tensor(primals_2, 1);  primals_2 = None
    return [as_strided_scatter, add, add_1]""",
        )  # noqa: B950

    def test_input_mutation_aliases_bases_out_of_order(self):
        # This tests our calling convention: if b and d are aliased, then the outer calling convention
        # that we send to the compiled forward becomes:
        # (b_d_base, a, c)
        # Importantly, even though a and c alias in our test, neither inputs are mutated,
        # So we don't need to do the base construction / deconstruction
        def f(a, b, c, d):
            b.add_(1)
            d.unsqueeze_(0)
            return a + c + d, b.view(-1)

        def inp_callable(req_grad):
            base1 = torch.ones(2, 2, requires_grad=req_grad)
            base2 = torch.ones(2, 2, requires_grad=req_grad)
            x1 = base1.add(1)
            x2 = base2.add(1)
            # a and c alias, b and d alias
            return [base1, base2], [x1.view(-1), x2.view(-1), x1.view(-1), x2.view(-1)]

        self.verify_aot_autograd(
            f, partial(inp_callable, req_grad=False), test_mutation=True
        )

        with self.assertRaisesRegex(
            RuntimeError,
            "Metadata mutations are currently not allowed on tensor subclasses",
        ):
            self.verify_aot_autograd(
                f,
                partial(inp_callable, req_grad=False),
                test_mutation=True,
                make_inputs_subclasses=True,
            )

        fw_graph = self.verify_aot_autograd(
            f, partial(inp_callable, req_grad=True), test_mutation=True
        )
        # 3 graph inputs: (b_d_base, a, c)
        # 2 returns: (b_updated, a+c+d)
        # (there are 2 original fw outs, but one is a view of b so it's not part of the graph)
        # (there are also 2 input mutations, but one is a metadata-only mutation so the compiled forward doesn't return it)
        self.assertExpectedInline(
            fw_graph.code.strip(),
            """\
def forward(self, primals_1, primals_2, primals_3):
    clone = torch.ops.aten.clone.default(primals_1);  primals_1 = None
    as_strided = torch.ops.aten.as_strided.default(clone, [4], [1], 0)
    add = torch.ops.aten.add.Tensor(as_strided, 1);  as_strided = None
    as_strided_scatter = torch.ops.aten.as_strided_scatter.default(clone, add, [4], [1], 0);  clone = add = None
    add_1 = torch.ops.aten.add.Tensor(primals_2, primals_3);  primals_2 = primals_3 = None
    as_strided_5 = torch.ops.aten.as_strided.default(as_strided_scatter, [4], [1], 0)
    unsqueeze_1 = torch.ops.aten.unsqueeze.default(as_strided_5, 0);  as_strided_5 = None
    add_2 = torch.ops.aten.add.Tensor(add_1, unsqueeze_1);  add_1 = None
    as_strided_14 = torch.ops.aten.as_strided.default(as_strided_scatter, [4], [1], 0)
    view_2 = torch.ops.aten.view.default(as_strided_14, [-1]);  as_strided_14 = None
    return [as_strided_scatter, add_2, view_2, unsqueeze_1]""",
        )  # noqa: B950

    @unittest.skipIf(not torch.cuda.is_available(), "CUDA is unavailable")
    def test_synthetic_base_base_attribute_is_none(self):
        def f(a, b):
            a.add_(1)
            return a + b

        def inp_callable():
            base = torch.ones(4, 4, device="cuda")
            # detach() so that none of the inputs have a ._base attribute.
            a = base[0].detach()
            b = base[1].detach()
            base2 = torch.ones(2, 2, requires_grad=True)
            return [base], [a, b]

        self.verify_aot_autograd(f, inp_callable, test_mutation=True)

    def test_input_mutation_alias_everything(self):
        # Mondo test that tests a combination of:
        # input is mutated, that aliases another input (so we make a synthetic base)
        # an output is an alias of another output
        # an output is an alias of an intermediate
        # a and c are aliased
        def f(a, b, c):
            c.mul_(2)  # mutates c
            b.t_()  # metadata mutate b
            tmp = a + c
            out1 = tmp.view(-1)
            out2 = b.t()
            out3 = out1.unsqueeze(0)
            # out1 and out3 are aliases of an intermediate, and alias each other!
            # out2 aliases an input, so we don't return it
            return out1, out2, out3

        def inp_callable(req_grad):
            base1 = torch.ones(2, 2, requires_grad=req_grad)
            base2 = torch.ones(2, 2, requires_grad=req_grad)
            # Note: in our test, the add() is important because we need the graph inputs to be non-leaves so we can mutate them.
            base1_ = base1.add(1)
            base2_ = base2.add(1)
            a = base1_.view(-1)
            b = base2_
            c = base1_.view(-1)
            return [base1, base2], [a, b, c]

        self.verify_aot_autograd(
            f, partial(inp_callable, req_grad=False), test_mutation=True
        )
        fw_graph = self.verify_aot_autograd(
            f, partial(inp_callable, req_grad=True), test_mutation=True
        )
        # Expected:
        # - 2 inputs in the forward: synthetic_base_a_c, b
        # - 1 output in the forward: "tmp"
        #   out2 is an alias of an input, and will be generated off of b outside of the compiled fn
        #   out1 and out3 are aliases of tmp, that we generate outside of the compiled function
        self.assertExpectedInline(
            fw_graph.code.strip(),
            """\
def forward(self, primals_1, primals_2):
    clone = torch.ops.aten.clone.default(primals_1);  primals_1 = None
    view = torch.ops.aten.view.default(primals_2, [2, 2]);  primals_2 = None
    as_strided_1 = torch.ops.aten.as_strided.default(clone, [4], [1], 0)
    mul = torch.ops.aten.mul.Tensor(as_strided_1, 2);  as_strided_1 = None
    as_strided_scatter = torch.ops.aten.as_strided_scatter.default(clone, mul, [4], [1], 0);  clone = mul = None
    as_strided_2 = torch.ops.aten.as_strided.default(as_strided_scatter, [4], [1], 0)
    t = torch.ops.aten.t.default(view);  view = None
    as_strided_5 = torch.ops.aten.as_strided.default(as_strided_scatter, [4], [1], 0)
    add = torch.ops.aten.add.Tensor(as_strided_5, as_strided_2);  as_strided_5 = as_strided_2 = None
    view_1 = torch.ops.aten.view.default(add, [-1])
    t_1 = torch.ops.aten.t.default(t)
    unsqueeze = torch.ops.aten.unsqueeze.default(view_1, 0)
    return [as_strided_scatter, t, view_1, t_1, unsqueeze, add]""",
        )  # noqa: B950

    def test_dynamic_shape_output_not_in_bw_graph(self):
        def f(x):
            return [x + 1, x.shape[0]]

        inp = torch.ones(5, requires_grad=True)
        bw_graph_cell = [None]
        compiled_f = aot_function(
            f,
            fw_compiler=nop,
            bw_compiler=partial(extract_graph, graph_cell=bw_graph_cell),
            decompositions={},
            keep_inference_input_mutations=False,
            dynamic=True,
        )
        out = compiled_f(inp)
        out[0].sum().backward()
        # The important bit: the forward fn returns 2 outputs,
        # but one of them is a symint so we should only see
        # 1 grad_output as an input to the backward graph.
        # (Otherwise, autograd will plumb a None as the value of the grad_output,
        # which causes inductor to complain).
        self.assertExpectedInline(
            bw_graph_cell[0].code.strip(),
            """\
def forward(self, tangents_1):
    return [tangents_1]""",
        )

    def test_no_grad_input_output(self):
        def f(a, b):
            return a.cos(), b.cos(), a * b

        inp_thunks = [
            lambda: torch.randn(5, requires_grad=True),
            lambda: torch.randn(5, requires_grad=False),
        ]
        for inps in itertools.product(inp_thunks, repeat=2):
            inps = [i() for i in inps]
            self.verify_aot_autograd(f, inps)

    def test_some_output_requires_grad_input_doesnt(self):
        def f(a, b):
            a_view = a.view(-1)
            a_view.requires_grad_(True)
            return a_view

        inp = [torch.randn(3, 3), torch.randn(3, 3, requires_grad=True)]
        self.verify_aot_autograd(f, inp)

    def test_some_outputs_dont_require_grad_view(self):
        def f(a, b):
            return a.detach(), b

        inp = [
            torch.randn(3, 3, requires_grad=True),
            torch.randn(3, 3, requires_grad=True),
        ]
        self.verify_aot_autograd(f, inp)

    def test_some_outputs_dont_require_grad_non_view(self):
        def f(a, b):
            return a.add(1).detach(), b

        inp = [
            torch.randn(3, 3, requires_grad=True),
            torch.randn(3, 3, requires_grad=True),
        ]
        self.verify_aot_autograd(f, inp)

    def test_inner_grad(self):
        def foo(x):
            y = torch.exp(x)
            z = torch.autograd.grad(y, x)
            return z

        inps = [torch.randn((), requires_grad=True)]
        self.verify_aot_autograd(foo, inps)

    def test_grad_context(self):
        def foo(x):
            return x * 2

        inps = [torch.randn((), requires_grad=True)]
        graph_size = None

        def get_graph_size(fx_g, _):
            nonlocal graph_size
            graph_size = len(fx_g.graph.nodes)
            return fx_g

        f = aot_function(foo, nop, get_graph_size)
        with torch.set_grad_enabled(False):
            f(*inps)
        self.assertIsNone(graph_size)

        f = aot_function(foo, nop, get_graph_size)
        with torch.set_grad_enabled(True):
            out = f(*inps)
            self.assertIsNone(graph_size)
            out.sum().backward()
            self.assertTrue(graph_size > 2)

    def test_output_dict(self):
        def f(x):
            return {"a": x, "b": x}

        inp = [torch.randn(3, 3, requires_grad=True)]
        self.verify_aot_autograd(f, inp)

        def f(x, y):
            return {"a": x, "b": y + x}

        inp = [torch.randn(3, requires_grad=True), torch.randn(3)]
        self.verify_aot_autograd(f, inp)

        def f(x):
            new_d = {}
            for k in x:
                new_d[k] = x[k] * 2
            return new_d

        a = torch.randn(3, requires_grad=True)
        b = torch.randn(3, requires_grad=True)

        def inp_callable():
            inps = [{"a": a, "b": b}]
            return inps, inps

        self.verify_aot_autograd(f, inp_callable)

    def test_module(self):
        mod = nn.Sequential(nn.Linear(32, 32), nn.ReLU())
        compiled_mod = compiled_module(mod, nop, nop)
        inp = torch.randn(32, 32)
        ref_out = mod(inp)
        ref_out.sum().backward()
        ref_grads = sorted([(name, p.grad) for name, p in mod.named_parameters()])
        out = compiled_mod(inp)
        out.sum().backward()
        grads = sorted([(name, p.grad) for name, p in mod.named_parameters()])
        self.assertEqual((out, grads), (ref_out, ref_grads))

    def test_batchnorm(self):
        mod = compiled_module(nn.BatchNorm2d(4), nop, nop)
        x = torch.ones(1, 4, 2, 2)
        mod(x).sum().backward()

    def test_list_codegen(self):
        def list_nop(f, _):
            def g(inps):
                return f(*inps)

            g._boxed_call = True
            return g

        def f(a, b, c):
            return a.sin() * b.cos() * c.sin()

        f = aot_function(f, list_nop)
        inp = [torch.randn(5, requires_grad=True) for _ in range(3)]
        f(*inp).sum().backward()

    @patch("torch._functorch.aot_autograd.AOT_COUNTER", new_callable=itertools.count)
    def test_compilation_context(self, counter):
        def f(x):
            return x.sin().sin()

        count = []

        def compiler(fx_g, _):
            context = get_aot_compilation_context()
            count.append((context[0], len(fx_g.graph.nodes)))
            return fx_g

        f = aot_function(f, compiler)
        out = f(torch.randn(5, requires_grad=True))
        f = aot_function(f, compiler)
        f(torch.randn(5))
        out.sum().backward()
        self.assertExpectedInline(
            str(count),
            """[(['0_forward'], 4), (['1_inference'], 4), (['0_backward'], 8)]""",
        )

    def test_dupe_arg(self):
        def f(x, y):
            return x + y

        x = torch.randn(3, 3, requires_grad=True)
        self.verify_aot_autograd(f, [x, x])

    def test_dupe_arg_torture(self):
        def f(x, y):
            x.t_()
            y.unsqueeze_(0)
            return x + y

        x = torch.randn(3, 3, requires_grad=True).clone()
        self.verify_aot_autograd(f, [x, x])

    # See https://github.com/pytorch/pytorch/issues/100224
    def test_dupe_arg_returned_as_output(self):
        def f(a, b, a_):
            a[0].add_(1)
            return a_

        f_compiled = aot_function(f, nop)
        a = torch.ones(2)
        b = torch.ones(2)
        out_ref = f(a, b, a)

        a2 = torch.ones(2)
        b2 = torch.ones(2)
        out_test = f_compiled(a2, b2, a2)

        self.assertEqual(out_ref, out_test)
        self.assertEqual(a, a2)

    @patch("torch._functorch.aot_autograd.AOT_COUNTER", new_callable=itertools.count)
    @patch("torch._functorch.config.debug_assert", True)
    def test_invalid_dupe_left_bias(self, counter):
        # This test checks that, just because only the first
        # argument did a metadata mutation, we still correctly
        # switch to strategy 2 (deduplicate)
        # See: https://github.com/pytorch/pytorch/pull/89896#discussion_r1036224447
        class F(torch.nn.Module):
            def forward(self, x, y):
                x.t_()
                return (x + y,)

        x = torch.randn(3, 3, requires_grad=True).clone()
        y = torch.randn(3, 3, requires_grad=True)
        self.verify_aot_autograd(F(), [x, x])

        fxx = aot_module_simplified(F(), (x, x), nop)
        self.assertExpectedRaisesInline(
            AssertionError,
            lambda: fxx(x, y),
            """At compilation time, graph 2 was compiled under the assumption that input 1 would be a duplicate of input 0, but at runtime this was not the case.  This indicates a guard bug in AOTAutograd or Dynamo, please file a bug to PyTorch.""",  # noqa: B950
        )

    @patch("torch._functorch.aot_autograd.AOT_COUNTER", new_callable=itertools.count)
    @patch("torch._functorch.config.debug_assert", True)
    def test_invalid_dupe(self, counter):
        self._test_invalid_dupe(counter, fake=False)

    # See Note: Dynamo recompilation guarding invalid grad for why this test exists
    @patch("torch._functorch.aot_autograd.AOT_COUNTER", new_callable=itertools.count)
    @patch("torch._functorch.config.debug_assert", True)
    def test_invalid_dupe_fake(self, counter):
        self._test_invalid_dupe(counter, fake=True)

    def _test_invalid_dupe(self, counter, fake):
        class F(torch.nn.Module):
            def forward(self, x, y):
                x.unsqueeze_(0)
                y.unsqueeze_(0)
                return (x + y,)

        x = torch.randn(3, 3, requires_grad=True).clone()
        y = torch.randn(3, 3, requires_grad=True).clone()

        if fake:
            shape_env = ShapeEnv()
            fake_mode = FakeTensorMode(shape_env=shape_env)

            fake_x = fake_mode.from_tensor(x)
            fake_y = fake_mode.from_tensor(y)

        if fake:
            fxy = aot_module_simplified(F(), (fake_x, fake_y), nop)
        else:
            fxy = aot_module_simplified(F(), (x, y), nop)

        fxy(x, y)
        x = torch.randn(3, 3, requires_grad=True).clone()
        y = torch.randn(3, 3, requires_grad=True).clone()
        fxy(x, x)  # is ok!

        if fake:
            fxx = aot_module_simplified(F(), (fake_x, fake_x), nop)
        else:
            fxx = aot_module_simplified(F(), (x, x), nop)

        x = torch.randn(3, 3, requires_grad=True).clone()
        y = torch.randn(3, 3, requires_grad=True).clone()
        fxx(x, x)
        # Note This should not raise! Once we have guards in place here,
        # we will have this working correctly, as it should recompile.
        x = torch.randn(3, 3, requires_grad=True).clone()
        y = torch.randn(3, 3, requires_grad=True).clone()
        self.assertExpectedRaisesInline(
            AssertionError,
            lambda: fxx(x, y),
            """At compilation time, graph 1 was compiled under the assumption that input 1 would be a duplicate of input 0, but at runtime this was not the case.  This indicates a guard bug in AOTAutograd or Dynamo, please file a bug to PyTorch.""",  # noqa: B950
        )

    @patch("torch._functorch.aot_autograd.AOT_COUNTER", new_callable=itertools.count)
    @patch("torch._functorch.config.debug_assert", True)
    def test_invalid_requires_grad(self, counter):
        self._test_invalid_requires_grad(counter, fake=False)

    # See Note: Dynamo recompilation guarding invalid grad for why this test exists
    @patch("torch._functorch.aot_autograd.AOT_COUNTER", new_callable=itertools.count)
    @patch("torch._functorch.config.debug_assert", True)
    def test_invalid_requires_grad_fake(self, counter):
        self._test_invalid_requires_grad(counter, fake=True)

    def _test_invalid_requires_grad(self, counter, fake):
        class F(torch.nn.Module):
            def forward(self, x, y):
                return (x + y,)

        x = torch.randn(3, 3, requires_grad=True)
        y = torch.randn(3, 3, requires_grad=True)
        z = torch.randn(3, 3, requires_grad=False)

        if fake:
            shape_env = ShapeEnv()
            fake_mode = FakeTensorMode(shape_env=shape_env)

            fake_x = fake_mode.from_tensor(x)
            fake_y = fake_mode.from_tensor(y)
            fake_z = fake_mode.from_tensor(z)

        if fake:
            fxy = aot_module_simplified(F(), (fake_x, fake_y), nop)
        else:
            fxy = aot_module_simplified(F(), (x, y), nop)

        compare_equal_outs_and_grads(self, F(), fxy, (x, y))
        compare_equal_outs_and_grads(self, F(), fxy, (x, z))

        if fake:
            fxz = aot_module_simplified(F(), (fake_x, fake_z), nop)
        else:
            fxz = aot_module_simplified(F(), (x, z), nop)

        compare_equal_outs_and_grads(self, F(), fxz, (x, z))

        self.assertExpectedRaisesInline(
            AssertionError,
            lambda: fxz(x, y),
            """At compilation time, graph 1 was compiled under the assumption that input 1 would not require grad, but at runtime this was not the case.  This indicates a guard bug in AOTAutograd or Dynamo, please file a bug to PyTorch.""",  # noqa: B950
        )

    def test_custom_autograd(self):
        class CustomFn(torch.autograd.Function):
            @staticmethod
            def forward(ctx, x):
                return x.clone()

            @staticmethod
            def backward(ctx, grad_output):
                return grad_output + 1

        def f(x):
            return CustomFn.apply(x)

        self.verify_aot_autograd(f, [torch.randn(3)])

    @unittest.skipIf(not torch.cuda.is_available(), "CUDA is unavailable")
    def test_autocast_disable_guard(self):
        with torch._C._DisableAutocast():
            x = torch.rand([4, 4]).cuda()
            y = x @ x
            self.assertEqual(y.dtype, torch.float32)

    @unittest.skipIf(not torch.cuda.is_available(), "CUDA is unavailable")
    def test_nonidempotent_amp(self):
        def f(self_s_emb, add_3):
            einsum_2 = torch.functional.einsum("ah,th->t", self_s_emb, add_3)
            log_softmax_2 = einsum_2.log_softmax(-1)
            return (log_softmax_2,)

        args = [
            torch.rand((1, 256), dtype=torch.float32, device="cuda"),
            torch.rand((30, 256), dtype=torch.float16, device="cuda"),
        ]
        with torch.cuda.amp.autocast(enabled=True):
            self.verify_aot_autograd(f, args)

        args = [e.requires_grad_(True) for e in args]
        with torch.cuda.amp.autocast(enabled=True):
            self.verify_aot_autograd(f, args)

    @unittest.skipIf(not torch.cuda.is_available(), "CUDA is unavailable")
    @unittest.skipIf(not torch.backends.cudnn.is_available(), "CUDNN is unavailable")
    @skipIfRocm  # https://github.com/pytorch/pytorch/issues/96560
    def test_batch_norm_amp(self):
        device = "cuda"
        input_dtype = torch.float16
        param_dtype = torch.float32
        weight, bias = (
            torch.ones(64, device=device, dtype=param_dtype, requires_grad=True)
            for _ in range(2)
        )
        running_mean, running_var = (
            torch.ones(64, device=device, dtype=param_dtype) for _ in range(2)
        )

        def bn(x):
            return torch.ops.aten.cudnn_batch_norm(
                x,
                weight,
                bias,
                running_mean,
                running_var,
                False,
                0.1,
                1e-05,
            )

        inp = torch.ones(
            torch.Size([16, 64, 112, 112]), dtype=input_dtype, device=device
        )

        ref = bn(inp)
        cudnn_batch_norm_decomp = torch._decomp.get_decompositions(
            {torch.ops.aten.cudnn_batch_norm}
        )
        aot_fn = make_fx(bn, decomposition_table=cudnn_batch_norm_decomp)(inp)
        res = aot_fn(inp)
        for a, b in zip(ref, res):
            assert torch.allclose(a, b)

    def test_output_op_depending_on_symint(self):
        """
        It won't be obvious from reading this test what it's testing for.  We should probably make it into a more
        focused unit test.

        An issue with the following program was the expand op would end up depending on a symint whose proxy was
        incorrectly associated with one of the grad tensors rather than input tensors.  It broke partitioner logic
        and the net result was aot_function failed to produce a function and threw an exception instead.
        """
        inp = torch.randn(5, requires_grad=True)

        def f(x):
            return x.expand(x.shape)

        # TODO(whc) make this work (test setup is wrong somehow)
        # joint_forward_backward = create_joint_forward_backward(f)
        # out = f(inp)
        # joint_inputs =  ([inp], [out.detach().contiguous()])
        # fx_g = make_fx(joint_forward_backward)(*joint_inputs)
        # TODO: assert outputs of fwd graph trace to correct symint

        # e2e test that fails without symint clone fix
        af = aot_function(
            f,
            nop,
            partition_fn=partial(
                min_cut_rematerialization_partition, compiler="inductor"
            ),
            dynamic=True,
        )
        out = af(inp)
        self.assertEqual(out, f(inp))

    def test_inference_mode(self):
        m = torch.nn.Linear(4, 4)
        inp = torch.randn(4, 4)

        aot_mod = aot_module(m, fw_compiler=nop)

        with torch.inference_mode():
            out_ref = m(inp)
            out_test = aot_mod(inp)
        self.assertEqual(out_ref, out_test)

    def test_default_partitioner_saves_symints_not_tensors_for_bw(self):
        """
        In this test, the important thing is that primals_1 is **only** needed in the backward
        in order to grab its sizes.
        We need to assert that what we save for the backward are the tensor's sizes, and not the tensor itself.

        The way this test is set up, it will actually fail if we try to save the input tensor for backward.
        Why?
        b.masked_fill_(c, 0) has a backward that requires knowing a's sizes
        b.masked_fill_(c, 0) **also** mutates a (because b and a are aliased)
        The autograd engine yells at us if we save "a" for backward, and then try to mutate it.
        """
        inp = torch.randn(2, 2, requires_grad=True)

        def f(a):
            b = a[0]
            c = torch.ones_like(b, dtype=torch.bool)
            d = b.masked_fill_(c, 0)
            return d

        compiled_f = aot_function(f, nop, dynamic=True)
        inp_ref = torch.ones(2, 2, requires_grad=True)
        inp_test = torch.ones(2, 2, requires_grad=True)

        out_ref = f(inp_ref.clone())
        out_test = compiled_f(inp_test.clone())

        self.assertEqual(out_ref, out_test)

        out_ref.sum().backward()
        out_test.sum().backward()

        self.assertEqual(inp_ref.grad, inp_test.grad)

    def test_buffer_copied_in_graph(self):
        class MyModel(torch.nn.Module):
            def __init__(self):
                super().__init__()
                self.register_buffer("buf", torch.zeros(1))
                self.w1 = torch.nn.Parameter(torch.zeros(1))
                self.w2 = torch.nn.Parameter(torch.zeros(1))

            def forward(self, x):
                self.buf.add_(1)
                return (self.w1 * x * self.w2).sum() + self.buf.sum()

        model_for_eager = MyModel()
        model_for_compile = copy.deepcopy(model_for_eager)

        fw_graph_cell = [None]
        compiled_f = aot_module(
            model_for_compile,
            fw_compiler=make_boxed_compiler(
                partial(extract_graph, graph_cell=fw_graph_cell)
            ),
            bw_compiler=nop,
            keep_inference_input_mutations=True,
        )
        inp_ref = torch.ones(1, requires_grad=True)
        inp_test = torch.ones(1, requires_grad=True)

        out_ref = model_for_eager(inp_ref.clone())
        out_test = compiled_f(inp_test.clone())

        self.assertExpectedInline(
            fw_graph_cell[0].code.strip(),
            """\
def forward(self, primals_1, primals_2, primals_3, primals_4):
    add = torch.ops.aten.add.Tensor(primals_3, 1)
    mul = torch.ops.aten.mul.Tensor(primals_1, primals_4)
    mul_1 = torch.ops.aten.mul.Tensor(mul, primals_2)
    sum_1 = torch.ops.aten.sum.default(mul_1);  mul_1 = None
    sum_2 = torch.ops.aten.sum.default(add)
    add_1 = torch.ops.aten.add.Tensor(sum_1, sum_2);  sum_1 = sum_2 = None
    copy_ = torch.ops.aten.copy_.default(primals_3, add);  primals_3 = add = None
    return [add_1, primals_1, primals_2, primals_4, mul]""",
        )

        self.assertEqual(out_ref, out_test)

        out_ref.sum().backward()
        out_test.sum().backward()

        eager_grads = [p.grad for _, p in model_for_eager.named_parameters()]
        compile_grads = [p.grad for _, p in model_for_compile.named_parameters()]

        self.assertEqual(eager_grads, compile_grads)
        self.assertEqual(inp_ref.grad, inp_test.grad)

    def test_buffer_copied_in_graph_with_different_shapes(self):
        class MyModel(torch.nn.Module):
            def __init__(self):
                super().__init__()
                self.register_buffer("buf", torch.ones(4, 4))
                self.w = torch.nn.Parameter(
                    torch.Tensor([[4, 5], [1, 2], [6, 7], [8, 9]])
                )

            def forward(self, x):
                self.buf.add_(1)
                return (self.w @ x).sum() + self.buf.sum()

        model_for_eager = MyModel()
        model_for_compile = copy.deepcopy(model_for_eager)

        fw_graph_cell = [None]
        compiled_f = aot_module(
            model_for_compile,
            fw_compiler=make_boxed_compiler(
                partial(extract_graph, graph_cell=fw_graph_cell)
            ),
            bw_compiler=nop,
            keep_inference_input_mutations=True,
        )
        inp_ref = torch.ones(2, 4, requires_grad=True)
        inp_test = torch.ones(2, 4, requires_grad=True)

        out_ref = model_for_eager(inp_ref.clone())
        out_test = compiled_f(inp_test.clone())

        self.assertExpectedInline(
            fw_graph_cell[0].code.strip(),
            """\
def forward(self, primals_1, primals_2, primals_3):
    add = torch.ops.aten.add.Tensor(primals_2, 1)
    mm = torch.ops.aten.mm.default(primals_1, primals_3)
    sum_1 = torch.ops.aten.sum.default(mm);  mm = None
    sum_2 = torch.ops.aten.sum.default(add)
    add_1 = torch.ops.aten.add.Tensor(sum_1, sum_2);  sum_1 = sum_2 = None
    copy_ = torch.ops.aten.copy_.default(primals_2, add);  primals_2 = add = None
    return [add_1, primals_1, primals_3]""",
        )
        self.assertEqual(out_ref, out_test)

        out_ref.sum().backward()
        out_test.sum().backward()

        eager_grads = [p.grad for _, p in model_for_eager.named_parameters()]
        compile_grads = [p.grad for _, p in model_for_compile.named_parameters()]

        self.assertEqual(eager_grads, compile_grads)

        self.assertEqual(inp_ref.grad, inp_test.grad)

    def test_buffer_batch_norm(self):
        class MyModel(torch.nn.Module):
            def __init__(self):
                super().__init__()
                self.m = torch.nn.BatchNorm1d(100)

            def forward(self, x):
                return self.m(x)

        model_for_eager = MyModel()
        model_for_compile = copy.deepcopy(model_for_eager)

        fw_graph_cell = [None]
        bw_graph_cell = [None]
        compiled_f = aot_module(
            model_for_compile,
            fw_compiler=make_boxed_compiler(
                partial(extract_graph, graph_cell=fw_graph_cell)
            ),
            bw_compiler=make_boxed_compiler(
                partial(extract_graph, graph_cell=bw_graph_cell)
            ),
            keep_inference_input_mutations=True,
        )
        inp_ref = torch.ones(20, 100, requires_grad=True)
        inp_test = torch.ones(20, 100, requires_grad=True)

        out_ref = model_for_eager(inp_ref.clone())
        out_test = compiled_f(inp_test.clone())

        self.assertExpectedInline(
            fw_graph_cell[0].code.strip(),
            """\
def forward(self, primals_1, primals_2, primals_3, primals_4, primals_5, primals_6):
    add = torch.ops.aten.add.Tensor(primals_5, 1)
    _native_batch_norm_legit_functional = torch.ops.aten._native_batch_norm_legit_functional.default(primals_6, primals_1, primals_2, primals_3, primals_4, True, 0.1, 1e-05);  primals_2 = None
    getitem = _native_batch_norm_legit_functional[0]
    getitem_1 = _native_batch_norm_legit_functional[1]
    getitem_2 = _native_batch_norm_legit_functional[2]
    getitem_3 = _native_batch_norm_legit_functional[3]
    getitem_4 = _native_batch_norm_legit_functional[4];  _native_batch_norm_legit_functional = None
    copy_ = torch.ops.aten.copy_.default(primals_3, getitem_3);  primals_3 = None
    copy__1 = torch.ops.aten.copy_.default(primals_4, getitem_4);  primals_4 = None
    copy__2 = torch.ops.aten.copy_.default(primals_5, add);  primals_5 = add = None
    return [getitem, primals_1, primals_6, getitem_1, getitem_2, getitem_3, getitem_4]""",  # noqa: B950
        )

        self.assertEqual(out_ref, out_test)

        out_ref.sum().backward()
        out_test.sum().backward()

        eager_grads = [p.grad for _, p in model_for_eager.named_parameters()]
        compile_grads = [p.grad for _, p in model_for_compile.named_parameters()]
        self.assertEqual(eager_grads, compile_grads)

        self.assertExpectedInline(
            bw_graph_cell[0].code.strip(),
            """\
def forward(self, primals_1, primals_6, getitem_1, getitem_2, getitem_3, getitem_4, tangents_1):
    native_batch_norm_backward = torch.ops.aten.native_batch_norm_backward.default(tangents_1, primals_6, primals_1, getitem_3, getitem_4, getitem_1, getitem_2, True, 1e-05, [True, True, True]);  tangents_1 = primals_6 = primals_1 = getitem_3 = getitem_4 = getitem_1 = getitem_2 = None
    getitem_5 = native_batch_norm_backward[0]
    getitem_6 = native_batch_norm_backward[1]
    getitem_7 = native_batch_norm_backward[2];  native_batch_norm_backward = None
    return [getitem_6, getitem_7, None, None, None, getitem_5]""",  # noqa: B950
        )

        self.assertEqual(inp_ref.grad, inp_test.grad)

    def test_new_inp_requires_grad_now(self):
        def f(x, y):
            return x.add_(y)

        fw_graph_cell = [None]
        bw_graph_cell = [None]
        compiled_f = aot_function(
            f,
            fw_compiler=make_boxed_compiler(
                partial(extract_graph, graph_cell=fw_graph_cell)
            ),
            bw_compiler=make_boxed_compiler(
                partial(extract_graph, graph_cell=bw_graph_cell)
            ),
            keep_inference_input_mutations=True,
        )

        inp_ref = (
            torch.ones(20, 100, requires_grad=False),
            torch.ones(20, 100, requires_grad=True),
        )
        inp_test = (
            torch.ones(20, 100, requires_grad=False),
            torch.ones(20, 100, requires_grad=True),
        )

        out_ref = f(*inp_ref)
        out_test = compiled_f(*inp_test)

        # There is no copy_ method
        self.assertExpectedInline(
            fw_graph_cell[0].code.strip(),
            """\
def forward(self, primals_1, primals_2):
    clone = torch.ops.aten.clone.default(primals_1);  primals_1 = None
    add = torch.ops.aten.add.Tensor(clone, primals_2);  clone = primals_2 = None
    return [add, add]""",
        )  # noqa: B950

        self.assertEqual(out_ref, out_test)

        out_ref.sum().backward()
        out_test.sum().backward()

        self.assertExpectedInline(
            bw_graph_cell[0].code.strip(),
            """\
def forward(self, tangents_1):
    return [None, tangents_1]""",
        )  # noqa: B950

    def test_real_weights_in_symbolic_mode(self):
        from functorch.experimental import functionalize

        class M(torch.nn.Module):
            def __init__(self):
                super().__init__()
                self.linear = torch.nn.Linear(5, 5)

            def forward(self, x):
                x = self.linear(x)
                return x

        m = M().eval()

        inp = torch.randn(2, 5)

        gm = make_fx(m, tracing_mode="symbolic", _allow_non_fake_inputs=True)(inp)
        self.assertEqual(gm(torch.ones(2, 5)), m(torch.ones(2, 5)))

        gm_functionalized = make_fx(
            functionalize(
                gm,
            ),
            tracing_mode="symbolic",
            _allow_non_fake_inputs=True,
        )(inp)
        self.assertEqual(gm_functionalized(torch.ones(2, 5)), m(torch.ones(2, 5)))

        inp_count = 0
        for node in gm.graph.nodes:
            if node.op == "placeholder":
                inp_count += 1

        # No more param lifting
        self.assertEqual(inp_count, 1)

        inp_count = 0
        for node in gm_functionalized.graph.nodes:
            if node.op == "placeholder":
                inp_count += 1

        # No more param lifting
        self.assertEqual(inp_count, 1)

        with self.assertRaisesRegex(
            Exception, "Please convert all Tensors to FakeTensors"
        ):
            make_fx(m, tracing_mode="symbolic", _allow_non_fake_inputs=False)(
                torch.randn(2, 5)
            )

    def test_real_weights_in_symbolic_mode_with_inplace_ops(self):
        class M(torch.nn.Module):
            def __init__(self):
                super().__init__()
                self.register_buffer("buffer", torch.ones(4, 5))

            def forward(self, x):
                y = self.buffer.add_(3)
                y.resize_([20])
                assert y.shape == self.buffer.shape
                return x.sum() + self.buffer.sum()

        m = M().eval()
        inp = torch.randn(2, 5)
        # inplace mutation on attr is not allowed
        with self.assertRaisesRegex(Exception, "Can't call metadata"):
            make_fx(m, tracing_mode="symbolic", _allow_non_fake_inputs=True)(inp)


def extract_graph(fx_g, _, graph_cell):
    graph_cell[0] = fx_g
    return fx_g


def get_ins_outs(fx_g):
    ins = []
    outs = []
    for n in fx_g.graph.nodes:
        if n.op == "placeholder":
            ins.append(n)
        elif n.op == "output":
            outs = tuple(n.args[0])
    return ins, outs


def get_num_ins_outs(fx_g):
    return tuple(len(i) for i in get_ins_outs(fx_g))


def get_fw_bw_graph(
    f, inps, partitioner=min_cut_rematerialization_partition, dynamic=False
):
    fw_graph_cell = [None]
    bw_graph_cell = [None]
    aot_function(
        f,
        fw_compiler=partial(extract_graph, graph_cell=fw_graph_cell),
        bw_compiler=partial(extract_graph, graph_cell=bw_graph_cell),
        partition_fn=partitioner,
        decompositions=default_decompositions,
        dynamic=dynamic,
    )(*inps).sum().backward()
    return (fw_graph_cell[0], bw_graph_cell[0])


class TestMod(torch.nn.Module):
    def __init__(self, fn):
        super().__init__()
        self.p = torch.nn.Parameter(torch.ones(2, requires_grad=True))
        self.fn = fn

    def forward(self, *args):
        return self.fn(self.p, *args)


class TestAOTExport(AOTTestCase):
    def test_aot_export_ban_dropout_mut_pre_dispatch(self):
        def fn(p, x):
            y = torch.ops.aten.dropout.default(x, 0.1, train=False)
            y.add_(1)
            return (y,)

        mod = TestMod(fn)
        inp = torch.randn(2, 2)

        with self.assertRaisesRegex(
            RuntimeError, "cannot mutate tensors with frozen storage"
        ):
            aot_export_module(mod, [inp], trace_joint=False, pre_dispatch=True)

        gm, _ = aot_export_module(mod, [inp], trace_joint=False, pre_dispatch=False)
        self.assertExpectedInline(
            str(gm.code).strip(),
            """\
def forward(self, arg0_1, arg1_1):
    clone = torch.ops.aten.clone.default(arg1_1);  arg1_1 = None
    add = torch.ops.aten.add.Tensor(clone, 1);  clone = None
    return (add,)""",
        )

        fw_graph_cell = [None]
        bw_graph_cell = [None]

        compiled_outs = aot_function(
            fn,
            fw_compiler=partial(extract_graph, graph_cell=fw_graph_cell),
            bw_compiler=partial(extract_graph, graph_cell=bw_graph_cell),
            partition_fn=default_partition,
            decompositions=default_decompositions,
            dynamic=True,
        )(*inp)
        fw_graph = fw_graph_cell[0]
        bw_graph = bw_graph_cell[0]

        self.assertExpectedInline(
            str(fw_graph.code).strip(),
            """\
def forward(self, arg0_1, arg1_1):
    clone = torch.ops.aten.clone.default(arg1_1);  arg1_1 = None
    add = torch.ops.aten.add.Tensor(clone, 1);  clone = None
    return (add,)""",
        )

    def test_aot_export_predispatch_func_simple(self):
        def fn(p, x):
            y = x + 2
            with torch.no_grad():
                y.add_(2)
            return (x * 2 + y,)

        mod = TestMod(fn)
        inp = torch.randn(2, 2)

        gm, _ = aot_export_module(mod, [inp], trace_joint=False, pre_dispatch=True)
        self.assertExpectedInline(
            str(gm.code).strip(),
            """\
def forward(self, arg0_1, arg1_1):
    add = torch.ops.aten.add.Tensor(arg1_1, 2)
    _set_grad_enabled = torch._C._set_grad_enabled(False)
    add_1 = torch.ops.aten.add.Tensor(add, 2);  add = None
    _set_grad_enabled_1 = torch._C._set_grad_enabled(False)
    mul = torch.ops.aten.mul.Tensor(arg1_1, 2);  arg1_1 = None
    add_2 = torch.ops.aten.add.Tensor(mul, add_1);  mul = add_1 = None
    return (add_2,)""",
        )

    def test_aot_export_predispatch_func_composite_implicit(self):
        def fn(p, x):
            with torch.enable_grad():
                y = x @ x
            y.add_(2)
            return (x.sum() + y.sum(),)

        mod = TestMod(fn)
        inp = torch.randn(2, 2)

        gm, _ = aot_export_module(mod, [inp], trace_joint=False, pre_dispatch=True)
        self.assertExpectedInline(
            str(gm.code).strip(),
            """\
def forward(self, arg0_1, arg1_1):
    _set_grad_enabled = torch._C._set_grad_enabled(True)
    matmul = torch.ops.aten.matmul.default(arg1_1, arg1_1)
    _set_grad_enabled_1 = torch._C._set_grad_enabled(False)
    add = torch.ops.aten.add.Tensor(matmul, 2);  matmul = None
    sum_1 = torch.ops.aten.sum.default(arg1_1);  arg1_1 = None
    sum_2 = torch.ops.aten.sum.default(add);  add = None
    add_1 = torch.ops.aten.add.Tensor(sum_1, sum_2);  sum_1 = sum_2 = None
    return (add_1,)""",
        )

    def test_aot_export_predispatch_composite_implicit_inplace(self):
        def fn(x, p):
            return (torch.ops.aten.absolute_.default(x.clone()),)

        mod = TestMod(fn)
        inp = torch.randn(2, 2)

        gm, _ = aot_export_module(mod, [inp], trace_joint=False, pre_dispatch=True)
        self.assertExpectedInline(
            str(gm.code).strip(),
            """\
def forward(self, arg0_1, arg1_1):
    clone = torch.ops.aten.clone.default(arg0_1);  arg0_1 = None
    abs_1 = torch.ops.aten.abs.default(clone);  clone = None
    return (abs_1,)""",
        )

    def test_aot_export_predispatch_composite_implicit_linear(self):
        class MM(torch.nn.Module):
            def __init__(self):
                super().__init__()
                self.linear = torch.nn.Linear(2, 2)

            def forward(self, x):
                return (self.linear(x),)

        mod = MM()
        inp = torch.randn(2, 2)

        gm, _ = aot_export_module(mod, [inp], trace_joint=False, pre_dispatch=True)
        self.assertExpectedInline(
            str(gm.code).strip(),
            """\
def forward(self, arg0_1, arg1_1, arg2_1):
    linear = torch.ops.aten.linear.default(arg2_1, arg0_1, arg1_1);  arg2_1 = arg0_1 = arg1_1 = None
    return (linear,)""",
        )

    @unittest.expectedFailure
    def test_aot_export_predispatch_outdtype(self):
        class M(torch.nn.Module):
            def __init__(self, weight):
                super().__init__()
                self.weight = weight

            def forward(self, x):
                y = x + 2
                y.add_(5)
                return (
                    out_dtype(torch.ops.aten.mm.default, torch.int32, y, self.weight),
                )

        weight = torch.randint(-128, 127, (5, 5), dtype=torch.int8)
        mod = M(weight)
        inp = torch.randint(-128, 127, (5, 5), dtype=torch.int8)

        gm, _ = aot_export_module(mod, [inp], trace_joint=False, pre_dispatch=True)
        self.assertExpectedInline(
            str(gm.code).strip(),
            """\
def forward(self, arg0_1, arg1_1):
    _set_grad_enabled = torch._C._set_grad_enabled(True)
    mm = torch.ops.aten.mm.default(arg1_1, arg1_1)
    _set_grad_enabled_1 = torch._C._set_grad_enabled(False)
    add = torch.ops.aten.add.Tensor(mm, 2);  mm = None
    sum_1 = torch.ops.aten.sum.default(arg1_1);  arg1_1 = None
    sum_2 = torch.ops.aten.sum.default(add);  add = None
    add_1 = torch.ops.aten.add.Tensor(sum_1, sum_2);  sum_1 = sum_2 = None
    return (add_1,)""",
        )

    def test_aot_export_predispatch_func_view(self):
        def fn(p, x):
            y = x @ x
            y.add_(2)
            return (x.sum() + y.view(1, 4).sum(),)

        mod = TestMod(fn)
        inp = torch.randn(2, 2)

        gm, _ = aot_export_module(mod, [inp], trace_joint=False, pre_dispatch=True)
        self.assertExpectedInline(
            str(gm.code).strip(),
            """\
def forward(self, arg0_1, arg1_1):
    matmul = torch.ops.aten.matmul.default(arg1_1, arg1_1)
    add = torch.ops.aten.add.Tensor(matmul, 2);  matmul = None
    sum_1 = torch.ops.aten.sum.default(arg1_1);  arg1_1 = None
    view_1 = torch.ops.aten.view.default(add, [1, 4]);  add = None
    sum_2 = torch.ops.aten.sum.default(view_1);  view_1 = None
    add_1 = torch.ops.aten.add.Tensor(sum_1, sum_2);  sum_1 = sum_2 = None
    return (add_1,)""",
        )

    def test_aot_export_predispatch_buffer_mutation_metadata(self):
        class Foo(torch.nn.Module):
            def __init__(self):
                super().__init__()
                self.register_buffer("foo", torch.zeros(2, 2))

            def forward(self, x):
                self.foo.add_(4)
                return (x.sum() + self.foo.sum(),)

        inp = torch.randn(2, 2)

        gm, graph_sig = aot_export_module(
            Foo(), [inp], trace_joint=False, pre_dispatch=True
        )
        self.assertExpectedInline(
            str(gm.code).strip(),
            """\
def forward(self, arg0_1, arg1_1):
    add = torch.ops.aten.add.Tensor(arg0_1, 4);  arg0_1 = None
    sum_1 = torch.ops.aten.sum.default(arg1_1);  arg1_1 = None
    sum_2 = torch.ops.aten.sum.default(add)
    add_1 = torch.ops.aten.add.Tensor(sum_1, sum_2);  sum_1 = sum_2 = None
    return (add, add_1)""",
        )
        eager_mod = Foo()
        output_1, output_2 = gm(torch.zeros(2, 2), inp)
        eager_output = eager_mod(inp)
        self.assertTrue(torch.allclose(output_2, eager_output[0]))

        _, output_2 = gm(output_1, inp)
        eager_output = eager_mod(inp)
        self.assertTrue(torch.allclose(output_2, eager_output[0]))
        self.assertTrue("foo" in graph_sig.buffers)
        self.assertTrue(graph_sig.inputs_to_buffers["arg0_1"] == "foo")

    def test_aot_export_predispatch_with_autograd_op(self):
        def foo(p, x):
            with torch.enable_grad():
                y = x + 5
                y.add_(5)
                y.add_(7)
                return (x.cos() + y.sin(),)

        inp = torch.randn(2, 2)
        mod = TestMod(foo)

        gm, _ = aot_export_module(mod, [inp], trace_joint=False, pre_dispatch=True)
        self.assertExpectedInline(
            str(gm.code).strip(),
            """\
def forward(self, arg0_1, arg1_1):
    _set_grad_enabled = torch._C._set_grad_enabled(True)
    add = torch.ops.aten.add.Tensor(arg1_1, 5)
    add_1 = torch.ops.aten.add.Tensor(add, 5);  add = None
    add_2 = torch.ops.aten.add.Tensor(add_1, 7);  add_1 = None
    cos = torch.ops.aten.cos.default(arg1_1);  arg1_1 = None
    sin = torch.ops.aten.sin.default(add_2);  add_2 = None
    add_3 = torch.ops.aten.add.Tensor(cos, sin);  cos = sin = None
    _set_grad_enabled_1 = torch._C._set_grad_enabled(False)
    return (add_3,)""",
        )

    @unittest.skipIf(IS_WINDOWS, "Windows isn't supported for this case")
    @unittest.skipIf(
        not torchdynamo.is_dynamo_supported(), "TorchDynamo is not supported"
    )
    def test_aot_export_predispatch_with_cond_nested(self):
        class M(torch.nn.Module):
            def __init__(self):
                super().__init__()

            def forward(self, x):
                def true_fn(x):
                    y = x.sin()
                    y.add_(5)

                    def true_true_fn(x):
                        y = x.sin()
                        y.add_(7)
                        return y.sin()

                    def true_false_fn(x):
                        return x.cos()

                    return torch.cond(
                        y.cos().shape[0] > 5, true_true_fn, true_false_fn, [y.cos()]
                    )

                def false_fn(x):
                    z = x.cos()
                    z.add_(6)
                    return z.sin()

                a = torch.cond(x.shape[0] > 4, true_fn, false_fn, [x])
                return (a + 3, a + 4)

        inp = torch.randn(2, 2)
        gm, _ = aot_export_module(M(), [inp], trace_joint=False, pre_dispatch=True)
        self.assertExpectedInline(
            str(gm.code).strip(),
            """\
def forward(self, arg0_1):
    true_graph_0 = self.true_graph_0
    false_graph_0 = self.false_graph_0
    conditional = torch.ops.higher_order.cond(False, true_graph_0, false_graph_0, [arg0_1]);  true_graph_0 = false_graph_0 = arg0_1 = None
    getitem = conditional[0];  conditional = None
    add = torch.ops.aten.add.Tensor(getitem, 3)
    add_1 = torch.ops.aten.add.Tensor(getitem, 4);  getitem = None
    return (add, add_1)""",  # noqa: B950
        )

        self.assertExpectedInline(
            str(gm.true_graph_0.code).strip(),
            """\
def forward(self, arg0_1):
    sin = torch.ops.aten.sin.default(arg0_1);  arg0_1 = None
    add = torch.ops.aten.add.Tensor(sin, 5);  sin = None
    cos = torch.ops.aten.cos.default(add)
    cos_1 = torch.ops.aten.cos.default(add);  add = None
    true_graph_0 = self.true_graph_0
    false_graph_0 = self.false_graph_0
    conditional = torch.ops.higher_order.cond(False, true_graph_0, false_graph_0, [cos_1]);  true_graph_0 = false_graph_0 = cos_1 = None
    getitem = conditional[0];  conditional = None
    return (getitem,)""",  # noqa: B950
        )

        self.assertExpectedInline(
            str(gm.true_graph_0.true_graph_0.code).strip(),
            """\
def forward(self, arg0_1):
    sin = torch.ops.aten.sin.default(arg0_1);  arg0_1 = None
    add = torch.ops.aten.add.Tensor(sin, 7);  sin = None
    sin_1 = torch.ops.aten.sin.default(add);  add = None
    return (sin_1,)""",
        )

    @unittest.skipIf(IS_WINDOWS, "Windows isn't supported for this case")
    @unittest.skipIf(
        not torchdynamo.is_dynamo_supported(), "TorchDynamo is not supported"
    )
    def test_aot_export_predispatch_map_1(self):
        class M(torch.nn.Module):
            def __init__(self):
                super().__init__()

            def forward(self, x, y):
                def true_fn(x, r):
                    y = x.sin()
                    y.add_(5)
                    return y.cos() + r.sum()

                def false_fn(x, r):
                    z = x.cos()

                    def f(x, y):
                        a = x.cos()
                        a.add_(5)
                        return a + y

                    return (
                        z
                        + control_flow.map(f, z, r).sum()
                        + control_flow.map(f, z, r).sum()
                    )

                a = torch.cond(x.shape[0] > 4, true_fn, false_fn, [x, y])
                return (a + 3, a + 4)

        inps = [torch.randn(2, 2), torch.ones(2)]
        gm, _ = aot_export_module(M(), inps, trace_joint=False, pre_dispatch=True)
        self.assertExpectedInline(
            str(gm.code).strip(),
            """\
def forward(self, arg0_1, arg1_1):
    true_graph_0 = self.true_graph_0
    false_graph_0 = self.false_graph_0
    conditional = torch.ops.higher_order.cond(False, true_graph_0, false_graph_0, [arg0_1, arg1_1]);  true_graph_0 = false_graph_0 = arg0_1 = arg1_1 = None
    getitem = conditional[0];  conditional = None
    add = torch.ops.aten.add.Tensor(getitem, 3)
    add_1 = torch.ops.aten.add.Tensor(getitem, 4);  getitem = None
    return (add, add_1)""",  # noqa: B950
        )
        self.assertExpectedInline(
            str(gm.true_graph_0.code).strip(),
            """\
def forward(self, arg0_1, arg1_1):
    sin = torch.ops.aten.sin.default(arg0_1);  arg0_1 = None
    add = torch.ops.aten.add.Tensor(sin, 5);  sin = None
    cos = torch.ops.aten.cos.default(add);  add = None
    sum_1 = torch.ops.aten.sum.default(arg1_1);  arg1_1 = None
    add_1 = torch.ops.aten.add.Tensor(cos, sum_1);  cos = sum_1 = None
    return (add_1,)""",
        )
        self.assertExpectedInline(
            str(gm.false_graph_0.code).strip(),
            """\
def forward(self, arg0_1, arg1_1):
    cos = torch.ops.aten.cos.default(arg0_1);  arg0_1 = None
    select = torch.ops.aten.select.int(cos, 0, 0)
    body_graph_0 = self.body_graph_0
    map_impl = torch.ops.higher_order.map_impl(body_graph_0, [cos], [arg1_1]);  body_graph_0 = None
    getitem = map_impl[0];  map_impl = None
    sum_1 = torch.ops.aten.sum.default(getitem);  getitem = None
    add = torch.ops.aten.add.Tensor(cos, sum_1);  sum_1 = None
    select_1 = torch.ops.aten.select.int(cos, 0, 0)
    body_graph_1 = self.body_graph_1
    map_impl_1 = torch.ops.higher_order.map_impl(body_graph_1, [cos], [arg1_1]);  body_graph_1 = cos = arg1_1 = None
    getitem_1 = map_impl_1[0];  map_impl_1 = None
    sum_2 = torch.ops.aten.sum.default(getitem_1);  getitem_1 = None
    add_1 = torch.ops.aten.add.Tensor(add, sum_2);  add = sum_2 = None
    return (add_1,)""",
        )
        self.assertExpectedInline(
            str(gm.false_graph_0.body_graph_0.code).strip(),
            """\
def forward(self, arg0_1, arg1_1):
    cos = torch.ops.aten.cos.default(arg0_1);  arg0_1 = None
    add = torch.ops.aten.add.Tensor(cos, 5);  cos = None
    add_1 = torch.ops.aten.add.Tensor(add, arg1_1);  add = arg1_1 = None
    return (add_1,)""",
        )

    def test_aot_export_predispatch_map_2(self):
        class M(torch.nn.Module):
            def __init__(self):
                super().__init__()

            def forward(self, x, y):
                z = x.cos()

                def f(x, y):
                    a = x.cos()
                    a.add_(5)
                    return a + y

                return (z + control_flow.map(f, z, y).sum(),)

        inps = [torch.randn(2, 2), torch.ones(2)]
        gm, _ = aot_export_module(M(), inps, trace_joint=False, pre_dispatch=True)
        self.assertExpectedInline(
            str(gm.code).strip(),
            """\
def forward(self, arg0_1, arg1_1):
    cos = torch.ops.aten.cos.default(arg0_1);  arg0_1 = None
    body_graph_0 = self.body_graph_0
    map_impl = torch.ops.higher_order.map_impl(body_graph_0, [cos], [arg1_1]);  body_graph_0 = arg1_1 = None
    getitem = map_impl[0];  map_impl = None
    sum_1 = torch.ops.aten.sum.default(getitem);  getitem = None
    add = torch.ops.aten.add.Tensor(cos, sum_1);  cos = sum_1 = None
    return (add,)""",
        )  # noqa: B950
        self.assertExpectedInline(
            str(gm.body_graph_0.code).strip(),
            """\
def forward(self, arg0_1, arg1_1):
    cos = torch.ops.aten.cos.default(arg0_1);  arg0_1 = None
    add = torch.ops.aten.add.Tensor(cos, 5);  cos = None
    add_1 = torch.ops.aten.add.Tensor(add, arg1_1);  add = arg1_1 = None
    return [add_1]""",
        )

    @unittest.skipIf(IS_WINDOWS, "Windows isn't supported for this case")
    @unittest.skipIf(
        not torchdynamo.is_dynamo_supported(), "TorchDynamo is not supported"
    )
    def test_aot_export_predispatch_with_cond(self):
        class M(torch.nn.Module):
            def __init__(self):
                super().__init__()

            def forward(self, x):
                def true_fn(x):
                    y = x.sin()
                    z = torch.ops.aten.linear.default(y, torch.randn(2, 2))
                    z.add_(5)
                    return z.cos()

                def false_fn(x):
                    z = x.cos()
                    z.add_(6)
                    return z.sin()

                a = torch.cond(x.shape[0] > 4, true_fn, false_fn, [x])
                return (a + 3, a + 4)

        inp = torch.randn(2, 2)
        gm, _ = aot_export_module(M(), [inp], trace_joint=False, pre_dispatch=True)
        self.assertExpectedInline(
            str(gm.code).strip(),
            """\
def forward(self, arg0_1):
    true_graph_0 = self.true_graph_0
    false_graph_0 = self.false_graph_0
    conditional = torch.ops.higher_order.cond(False, true_graph_0, false_graph_0, [arg0_1]);  true_graph_0 = false_graph_0 = arg0_1 = None
    getitem = conditional[0];  conditional = None
    add = torch.ops.aten.add.Tensor(getitem, 3)
    add_1 = torch.ops.aten.add.Tensor(getitem, 4);  getitem = None
    return (add, add_1)""",  # noqa: B950
        )
        self.assertExpectedInline(
            str(gm.true_graph_0.code).strip(),
            """\
def forward(self, arg0_1):
    sin = torch.ops.aten.sin.default(arg0_1);  arg0_1 = None
    randn = torch.ops.aten.randn.default([2, 2], device = device(type='cpu'), pin_memory = False)
    linear = torch.ops.aten.linear.default(sin, randn);  sin = randn = None
    add = torch.ops.aten.add.Tensor(linear, 5);  linear = None
    cos = torch.ops.aten.cos.default(add);  add = None
    return (cos,)""",
        )

    def test_aot_export_predispatch_conv_and_bn(self):
        class ConvBatchnorm(torch.nn.Module):
            def __init__(self):
                super().__init__()
                self.conv = torch.nn.Conv2d(1, 3, 1, 1)
                self.bn = torch.nn.BatchNorm2d(3)

            def forward(self, x):
                x = self.conv(x)
                x = self.bn(x)
                return (x,)

        mod = ConvBatchnorm()
        mod.train()
        inp = torch.randn(1, 1, 3, 3)

        gm, _ = aot_export_module(mod, [inp], trace_joint=False, pre_dispatch=True)
        self.assertExpectedInline(
            str(gm.code).strip(),
            """\
def forward(self, arg0_1, arg1_1, arg2_1, arg3_1, arg4_1, arg5_1, arg6_1, arg7_1):
    conv2d = torch.ops.aten.conv2d.default(arg7_1, arg0_1, arg1_1);  arg7_1 = arg0_1 = arg1_1 = None
    add = torch.ops.aten.add.Tensor(arg6_1, 1);  arg6_1 = None
    _native_batch_norm_legit_functional = torch.ops.aten._native_batch_norm_legit_functional.default(conv2d, arg2_1, arg3_1, arg4_1, arg5_1, True, 0.1, 1e-05);  conv2d = arg2_1 = arg3_1 = arg4_1 = arg5_1 = None
    getitem = _native_batch_norm_legit_functional[0]
    getitem_3 = _native_batch_norm_legit_functional[3]
    getitem_4 = _native_batch_norm_legit_functional[4];  _native_batch_norm_legit_functional = None
    return (getitem_3, getitem_4, add, getitem)""",  # noqa: B950
        )

    def test_aot_export_predispatch_reshape(self):
        class Reshape(torch.nn.Module):
            def forward(self, x):
                y = x.reshape(4, 4)
                return (y.sum(),)

        mod = Reshape()
        inp = torch.randn(2, 8)

        gm, _ = aot_export_module(mod, [inp], trace_joint=False, pre_dispatch=True)
        self.assertExpectedInline(
            str(gm.code).strip(),
            """\
def forward(self, arg0_1):
    view = torch.ops.aten.view.default(arg0_1, [4, 4]);  arg0_1 = None
    sum_1 = torch.ops.aten.sum.default(view);  view = None
    return (sum_1,)""",
        )  # noqa: B950

    def test_aot_export_predispatch_contiguous(self):
        class Cont(torch.nn.Module):
            def forward(self, x):
                y = torch.ops.aten.contiguous.default(x)
                return (y.sum(),)

        mod = Cont()
        inp = torch.randn(2, 8)

        gm, _ = aot_export_module(mod, [inp], trace_joint=False, pre_dispatch=True)
        self.assertExpectedInline(
            str(gm.code).strip(),
            """\
def forward(self, arg0_1):
    sum_1 = torch.ops.aten.sum.default(arg0_1);  arg0_1 = None
    return (sum_1,)""",
        )  # noqa: B950

    def test_aot_export_module_joint(self):
        class ConvBatchnormRelu(torch.nn.Module):
            def __init__(self):
                super().__init__()
                self.conv = torch.nn.Conv2d(1, 3, 1, 1)
                self.bn = torch.nn.BatchNorm2d(3)

            def forward(self, x):
                x = self.conv(x)
                x = self.bn(x)
                user_out = torch.nn.functional.relu(x)
                loss = user_out.sum()
                return loss, user_out.detach()

        mod = ConvBatchnormRelu()
        mod.train()
        inp = torch.randn(1, 1, 3, 3)
        o_ref = mod(inp)
        fx_g, signature = aot_export_module(
            mod, [inp], trace_joint=True, output_loss_index=0
        )
        # Some important characteristics of the exported graph below:
        # 8 arguments: 2 params from conv, 2 params from batchnorm, 2 buffers from 1 batchnorm, 1 user input
        # 9 outputs: 3 mutated buffers (from batchnorm), 2 user outputs and 4 gradients (since there were 4 parameters)
        for node in fx_g.graph.nodes:
            node.meta.pop("stack_trace", None)
        self.assertExpectedInline(
            fx_g.print_readable(print_output=False),
            """\
class <lambda>(torch.nn.Module):
    def forward(self, arg0_1: "f32[3, 1, 1, 1]", arg1_1: "f32[3]", arg2_1: "f32[3]", arg3_1: "f32[3]", arg4_1: "f32[3]", arg5_1: "f32[3]", arg6_1: "i64[]", arg7_1: "f32[1, 1, 3, 3]"):
        # No stacktrace found for following nodes
        convolution: "f32[1, 3, 3, 3]" = torch.ops.aten.convolution.default(arg7_1, arg0_1, arg1_1, [1, 1], [0, 0], [1, 1], False, [0, 0], 1);  arg1_1 = None
        add: "i64[]" = torch.ops.aten.add.Tensor(arg6_1, 1);  arg6_1 = None
        _native_batch_norm_legit_functional = torch.ops.aten._native_batch_norm_legit_functional.default(convolution, arg2_1, arg3_1, arg4_1, arg5_1, True, 0.1, 1e-05);  arg3_1 = arg4_1 = arg5_1 = None
        getitem: "f32[1, 3, 3, 3]" = _native_batch_norm_legit_functional[0]
        getitem_1: "f32[3]" = _native_batch_norm_legit_functional[1]
        getitem_2: "f32[3]" = _native_batch_norm_legit_functional[2]
        getitem_3: "f32[3]" = _native_batch_norm_legit_functional[3]
        getitem_4: "f32[3]" = _native_batch_norm_legit_functional[4];  _native_batch_norm_legit_functional = None
        relu: "f32[1, 3, 3, 3]" = torch.ops.aten.relu.default(getitem);  getitem = None
        detach: "f32[1, 3, 3, 3]" = torch.ops.aten.detach.default(relu)
        detach_1: "f32[1, 3, 3, 3]" = torch.ops.aten.detach.default(relu)
        detach_2: "f32[1, 3, 3, 3]" = torch.ops.aten.detach.default(detach_1);  detach_1 = None
        detach_3: "f32[1, 3, 3, 3]" = torch.ops.aten.detach.default(detach_2);  detach_2 = None
        detach_4: "f32[1, 3, 3, 3]" = torch.ops.aten.detach.default(detach_3);  detach_3 = None
        sum_1: "f32[]" = torch.ops.aten.sum.default(relu)
        detach_5: "f32[1, 3, 3, 3]" = torch.ops.aten.detach.default(relu);  relu = None
        detach_6: "f32[1, 3, 3, 3]" = torch.ops.aten.detach.default(detach_5);  detach_5 = None
        detach_7: "f32[1, 3, 3, 3]" = torch.ops.aten.detach.default(detach_6);  detach_6 = None
        detach_8: "f32[1, 3, 3, 3]" = torch.ops.aten.detach.default(detach_7);  detach_7 = None
        detach_9: "f32[1, 3, 3, 3]" = torch.ops.aten.detach.default(detach_8);  detach_8 = None
        detach_10: "f32[1, 3, 3, 3]" = torch.ops.aten.detach.default(detach_9);  detach_9 = None
        ones_like: "f32[]" = torch.ops.aten.ones_like.default(sum_1, pin_memory = False, memory_format = torch.preserve_format)
        expand: "f32[1, 3, 3, 3]" = torch.ops.aten.expand.default(ones_like, [1, 3, 3, 3]);  ones_like = None
        detach_11: "f32[1, 3, 3, 3]" = torch.ops.aten.detach.default(detach_4);  detach_4 = None
        detach_12: "f32[1, 3, 3, 3]" = torch.ops.aten.detach.default(detach_11);  detach_11 = None
        detach_13: "f32[1, 3, 3, 3]" = torch.ops.aten.detach.default(detach_12);  detach_12 = None
        detach_14: "f32[1, 3, 3, 3]" = torch.ops.aten.detach.default(detach_13);  detach_13 = None
        threshold_backward: "f32[1, 3, 3, 3]" = torch.ops.aten.threshold_backward.default(expand, detach_14, 0);  expand = detach_14 = None
        native_batch_norm_backward = torch.ops.aten.native_batch_norm_backward.default(threshold_backward, convolution, arg2_1, getitem_3, getitem_4, getitem_1, getitem_2, True, 1e-05, [True, True, True]);  threshold_backward = convolution = arg2_1 = getitem_1 = getitem_2 = None
        getitem_5: "f32[1, 3, 3, 3]" = native_batch_norm_backward[0]
        getitem_6: "f32[3]" = native_batch_norm_backward[1]
        getitem_7: "f32[3]" = native_batch_norm_backward[2];  native_batch_norm_backward = None
        convolution_backward = torch.ops.aten.convolution_backward.default(getitem_5, arg7_1, arg0_1, [3], [1, 1], [0, 0], [1, 1], False, [0, 0], 1, [False, True, True]);  getitem_5 = arg7_1 = arg0_1 = None
        getitem_8 = convolution_backward[0]
        getitem_9: "f32[3, 1, 1, 1]" = convolution_backward[1]
        getitem_10: "f32[3]" = convolution_backward[2];  convolution_backward = None
        return (getitem_3, getitem_4, add, sum_1, detach_10, getitem_9, getitem_10, getitem_6, getitem_7)
        """,  # noqa: B950
        )

        self.assertExpectedInline(
            str(signature.parameters),
            """['conv.weight', 'conv.bias', 'bn.weight', 'bn.bias']""",
        )
        self.assertExpectedInline(
            str(signature.buffers),
            """['bn.running_mean', 'bn.running_var', 'bn.num_batches_tracked']""",
        )
        self.assertExpectedInline(str(signature.user_inputs), """['arg7_1']""")
        self.assertExpectedInline(
            str(signature.inputs_to_parameters),
            """{'arg0_1': 'conv.weight', 'arg1_1': 'conv.bias', 'arg2_1': 'bn.weight', 'arg3_1': 'bn.bias'}""",
        )  # noqa: B950
        self.assertExpectedInline(
            str(signature.inputs_to_buffers),
            """{'arg4_1': 'bn.running_mean', 'arg5_1': 'bn.running_var', 'arg6_1': 'bn.num_batches_tracked'}""",
        )  # noqa: B950
        self.assertExpectedInline(
            str(signature.buffers_to_mutate),
            """{'getitem_3': 'bn.running_mean', 'getitem_4': 'bn.running_var', 'add': 'bn.num_batches_tracked'}""",
        )  # noqa: B950
        self.assertExpectedInline(
            str(signature.backward_signature.gradients_to_parameters),
            """{'getitem_9': 'conv.weight', 'getitem_10': 'conv.bias', 'getitem_6': 'bn.weight', 'getitem_7': 'bn.bias'}""",
        )  # noqa: B950
        self.assertExpectedInline(
            str(signature.backward_signature.gradients_to_user_inputs), """{}"""
        )
        self.assertExpectedInline(
            str(signature.backward_signature.loss_output), """getitem_3"""
        )

        # Also check the inference graph
        # Main important thing here is that there are 5 total outputs: 3 total mutated buffers (from batchnorm), 2 user outputs.
        fx_g_inference, signature_inference = aot_export_module(
            mod, [inp], trace_joint=False
        )
        for node in fx_g_inference.graph.nodes:
            node.meta.pop("stack_trace", None)
        self.assertExpectedInline(
            fx_g_inference.print_readable(print_output=False),
            """\
class <lambda>(torch.nn.Module):
    def forward(self, arg0_1: "f32[3, 1, 1, 1]", arg1_1: "f32[3]", arg2_1: "f32[3]", arg3_1: "f32[3]", arg4_1: "f32[3]", arg5_1: "f32[3]", arg6_1: "i64[]", arg7_1: "f32[1, 1, 3, 3]"):
        # No stacktrace found for following nodes
        convolution: "f32[1, 3, 3, 3]" = torch.ops.aten.convolution.default(arg7_1, arg0_1, arg1_1, [1, 1], [0, 0], [1, 1], False, [0, 0], 1);  arg7_1 = arg0_1 = arg1_1 = None
        add: "i64[]" = torch.ops.aten.add.Tensor(arg6_1, 1);  arg6_1 = None
        _native_batch_norm_legit_functional = torch.ops.aten._native_batch_norm_legit_functional.default(convolution, arg2_1, arg3_1, arg4_1, arg5_1, True, 0.1, 1e-05);  convolution = arg2_1 = arg3_1 = arg4_1 = arg5_1 = None
        getitem: "f32[1, 3, 3, 3]" = _native_batch_norm_legit_functional[0]
        getitem_3: "f32[3]" = _native_batch_norm_legit_functional[3]
        getitem_4: "f32[3]" = _native_batch_norm_legit_functional[4];  _native_batch_norm_legit_functional = None
        relu: "f32[1, 3, 3, 3]" = torch.ops.aten.relu.default(getitem);  getitem = None
        sum_1: "f32[]" = torch.ops.aten.sum.default(relu)
        detach: "f32[1, 3, 3, 3]" = torch.ops.aten.detach.default(relu);  relu = None
        detach_1: "f32[1, 3, 3, 3]" = torch.ops.aten.detach.default(detach);  detach = None
        detach_2: "f32[1, 3, 3, 3]" = torch.ops.aten.detach.default(detach_1);  detach_1 = None
        return (getitem_3, getitem_4, add, sum_1, detach_2)
        """,  # noqa: B950
        )
        # Some important characteristics of the exported graph below:
        # 8 arguments: 2 params from conv, 2 params from batchnorm, 2 buffers from 1 batchnorm, 1 user input
        # 9 outputs: 2 mutated buffers (from batchnorm), 2 user outputs and 4 gradients (since there were 4 parameters)

    def test_aot_export_simplified_basic(self):
        def f(x, y):
            return x * y, y * y.detach()

        x = torch.randn(2, requires_grad=True)
        y = torch.randn(2, requires_grad=True)

        f_graph_fw = aot_export_joint_simple(f, [x, y], trace_joint=False)
        out_ref = f(x, y)
        # No calling convention changes necessary to invoke the traced graph
        out_test = f_graph_fw(x, y)
        self.assertEqual(out_ref, out_test)

        # Now test the backward
        x = torch.randn(2, requires_grad=True)
        y = torch.randn(2, requires_grad=True)
        x2 = x.clone().detach().requires_grad_(True)
        y2 = y.clone().detach().requires_grad_(True)
        x3 = x.clone().detach().requires_grad_(True)
        y3 = y.clone().detach().requires_grad_(True)
        f_graph_joint = aot_export_joint_simple(f, [x, y], trace_joint=True)
        num_fw_outputs = 2
        fw_g, bw_g = default_partition(
            f_graph_joint, [x, y], num_fwd_outputs=num_fw_outputs
        )
        out_ref2 = f(x2, y2)
        fw_outs = fw_g(x3, y3)
        out_test2, activations = fw_outs[:num_fw_outputs], fw_outs[num_fw_outputs:]
        self.assertEqual(out_ref2, out_test2)

        # Test running the traced backward graph with a mocked-up grad_output
        grad_outs = [torch.ones_like(x) for x in out_ref2]
        grads_ref = torch.autograd.grad(out_ref2, [x2, y2], grad_outputs=grad_outs)
        grads_test = bw_g(*activations, *grad_outs)
        for g_ref, g_test in zip(grads_ref, grads_test):
            self.assertEqual(g_ref, g_test)

    def test_aot_export_metadata_mutation_banned(self):
        def fn(p, x):
            x.t_()
            return (x * 2,)

        mod = TestMod(fn)
        inp = torch.randn(2, 4)
        with self.assertRaisesRegex(
            RuntimeError, "Found an input that received a metadata mutation"
        ):
            aot_export_joint_simple(fn, [mod.p, inp], trace_joint=False)
            aot_export_joint_simple(fn, [mod.p, inp], trace_joint=True)
            aot_export_module(mod, [inp], trace_joint=False)

    def test_aot_export_forward_mutation_no_buffer_mut(self):
        class M(torch.nn.Module):
            def __init__(self):
                super().__init__()
                self.register_buffer("buffer1", torch.ones(6, 4))

            def forward(self, x):
                x.add_(4)
                return (x.cos().sum() + self.buffer1.sum(),)

        mod = M()
        inp = torch.ones(6, 4)
        gm, sig = aot_export_module(mod, [inp], trace_joint=False)
        self.assertExpectedInline(
            str(gm.code).strip(),
            """\
def forward(self, arg0_1, arg1_1):
    add = torch.ops.aten.add.Tensor(arg1_1, 4);  arg1_1 = None
    cos = torch.ops.aten.cos.default(add)
    sum_1 = torch.ops.aten.sum.default(cos);  cos = None
    sum_2 = torch.ops.aten.sum.default(arg0_1);  arg0_1 = None
    add_1 = torch.ops.aten.add.Tensor(sum_1, sum_2);  sum_1 = sum_2 = None
    return (add, add_1)""",
        )  # noqa: B950
        self.assertEqual(sig.user_inputs_to_mutate, {"add": "arg1_1"})

    def test_aot_export_forward_mutation_multiple_mut(self):
        class M(torch.nn.Module):
            def __init__(self):
                super().__init__()
                self.register_buffer("buffer1", torch.ones(6, 4))

            def forward(self, x, y):
                y.add_(4)
                self.buffer1.add_(5)
                return (
                    x.cos().sum() + y.sin().sum(),
                    self.buffer1.sum(),
                )

        mod = M()
        inp = [torch.ones(6, 4), torch.zeros(6, 4)]
        gm, sig = aot_export_module(mod, inp, trace_joint=False)
        self.assertExpectedInline(
            str(gm.code).strip(),
            """\
def forward(self, arg0_1, arg1_1, arg2_1):
    add = torch.ops.aten.add.Tensor(arg2_1, 4);  arg2_1 = None
    add_1 = torch.ops.aten.add.Tensor(arg0_1, 5);  arg0_1 = None
    cos = torch.ops.aten.cos.default(arg1_1);  arg1_1 = None
    sum_1 = torch.ops.aten.sum.default(cos);  cos = None
    sin = torch.ops.aten.sin.default(add)
    sum_2 = torch.ops.aten.sum.default(sin);  sin = None
    add_2 = torch.ops.aten.add.Tensor(sum_1, sum_2);  sum_1 = sum_2 = None
    sum_3 = torch.ops.aten.sum.default(add_1)
    return (add_1, add, add_2, sum_3)""",
        )  # noqa: B950
        self.assertEqual(sig.user_inputs_to_mutate, {"add": "arg2_1"})
        self.assertEqual(sig.buffers_to_mutate, {"add_1": "buffer1"})

    def test_aot_export_input_mutation_on_input_requiring_grad_banned(self):
        class M(torch.nn.Module):
            def forward(self, x):
                x.add_(4)
                return (x,)

        mod = M()
        inp = torch.randn(2, requires_grad=True)
        with self.assertRaisesRegex(
            RuntimeError,
            "Found a graph input that requires gradients, and received a mutation",
        ):
            aot_export_module(mod, [inp], trace_joint=False)

    def test_aot_export_input_mutation_on_parameter_banned(self):
        def fn(p, x):
            p.mul_(2)
            return (p + x,)

        mod = TestMod(fn)
        inp = torch.randn(2)
        with self.assertRaisesRegex(
            RuntimeError,
            "Found a graph input that requires gradients, and received a mutation",
        ):
            aot_export_joint_simple(fn, [mod.p, inp], trace_joint=False)
            aot_export_joint_simple(fn, [mod.p, inp], trace_joint=True)
            aot_export_module(mod, [inp], trace_joint=False)

    def test_aot_export_synthetic_bases_banned(self):
        def fn(p, x, y):
            x.mul_(2)
            return (x + y,)

        mod = TestMod(fn)
        inp = torch.randn(2)
        inp2 = inp.view(-1)
        with self.assertRaisesRegex(
            RuntimeError, "Encountered aliased inputs that are mutated"
        ):
            aot_export_joint_simple(fn, [mod.p, inp, inp2], trace_joint=False)
            aot_export_joint_simple(fn, [mod.p, inp, inp2], trace_joint=True)
            aot_export_module(mod, [inp, inp2], trace_joint=False)

    def test_aot_export_input_dupes_banned(self):
        def fn(p, x, y):
            x.mul_(2)
            return (x + y,)

        mod = TestMod(fn)
        inp = torch.randn(2)
        with self.assertRaisesRegex(
            RuntimeError, "Encountered duplicated inputs that are mutated in the graph"
        ):
            aot_export_joint_simple(fn, [mod.p, inp, inp], trace_joint=False)
            aot_export_joint_simple(fn, [mod.p, inp, inp], trace_joint=True)
            aot_export_module(mod, [inp, inp], trace_joint=False)

    def test_aot_export_multiple_outputs_require_grad_banned(self):
        def fn(p, x):
            out = p * x
            return out, out.sum()

        mod = TestMod(fn)
        inp = torch.randn(2)
        with self.assertRaisesRegex(
            RuntimeError,
            "Found an output of the forward that requires gradients, that was not",
        ):
            aot_export_module(mod, [inp], trace_joint=True, output_loss_index=1)

    @unittest.skipIf(IS_WINDOWS, "Windows isn't supported for this case")
    @unittest.skipIf(
        not torch._dynamo.is_dynamo_supported(), "Cond needs dynamo to run"
    )
    def test_aot_export_with_torch_cond(self):
        class M(torch.nn.Module):
            def __init__(self):
                super().__init__()

            def forward(self, x):
                def true_fn(x):
                    y = x + 4
                    y.add_(5)
                    return x.cos()

                def false_fn(x):
                    y = x + 5
                    y.add_(6)
                    return x.sin()

                a = torch.cond(x.shape[0] > 4, true_fn, false_fn, [x])
                return (a + 3, a + 4)

        inp = torch.randn(3, 4)
        gm, _ = aot_export_module(M(), (inp,), trace_joint=False)
        self.assertExpectedInline(
            gm.code.strip(),
            """\
def forward(self, arg0_1):
    true_graph_0 = self.true_graph_0
    false_graph_0 = self.false_graph_0
    conditional = torch.ops.higher_order.cond(False, true_graph_0, false_graph_0, [arg0_1]);  true_graph_0 = false_graph_0 = arg0_1 = None
    getitem = conditional[0];  conditional = None
    add = torch.ops.aten.add.Tensor(getitem, 3)
    add_1 = torch.ops.aten.add.Tensor(getitem, 4);  getitem = None
    return (add, add_1)""",  # noqa: B950
        )

        self.assertExpectedInline(
            gm.true_graph_0.code.strip(),
            """\
def forward(self, arg0_1):
    add = torch.ops.aten.add.Tensor(arg0_1, 4)
    add_1 = torch.ops.aten.add.Tensor(add, 5);  add = None
    cos = torch.ops.aten.cos.default(arg0_1);  arg0_1 = None
    return (cos,)""",
        )

        self.assertExpectedInline(
            gm.false_graph_0.code.strip(),
            """\
def forward(self, arg0_1):
    add = torch.ops.aten.add.Tensor(arg0_1, 5)
    add_1 = torch.ops.aten.add.Tensor(add, 6);  add = None
    sin = torch.ops.aten.sin.default(arg0_1);  arg0_1 = None
    return (sin,)""",
        )

    def test_aot_export_simplified_pytrees_banned(self):
        def fn(inps):
            return (inps[0] + inps[1],)

        inp1 = torch.randn(2)
        inp2 = torch.randn(2)
        inps = [inp1, inp2]
        with self.assertRaisesRegex(
            RuntimeError,
            "aot_export_joint_simple requires individual inputs not to be pytrees",
        ):
            aot_export_joint_simple(fn, [inps], trace_joint=False)
            aot_export_joint_simple(fn, [inps], trace_joint=True)

    def test_aot_export_functionalized_rng_banned(self):
        def fn(p, x):
            return (p + x,)

        mod = TestMod(fn)
        inp = torch.randn(2)
        with patch(
            "functorch.compile.config.functionalize_rng_ops", True
        ), self.assertRaisesRegex(
            RuntimeError,
            "Functionalized RNG is not currently supported in the aot_export",
        ):
            aot_export_joint_simple(fn, [mod.p, inp], trace_joint=False)
            aot_export_joint_simple(fn, [mod.p, inp], trace_joint=True)
            aot_export_module(mod, [inp], trace_joint=False)


class TestPartitioning(AOTTestCase):
    @unittest.skipIf(not USE_NETWORKX, "networkx not available")
    def test_recompute_partitioning(self):
        def fn(a, b):
            return torch.sin(torch.sin(a)) + b

        # Reference calculation
        ref_a = torch.rand(10, 10, requires_grad=True)
        ref_b = torch.rand(10, 10, requires_grad=True)
        ref = fn(ref_a, ref_b)
        ref.sum().backward()

        # Compiled function calculation
        res_a = ref_a.clone().detach().requires_grad_(True)
        res_b = ref_b.clone().detach().requires_grad_(True)

        def compile_fn(x, _):
            return x

        compiled_fn = compiled_function(
            fn, compile_fn, compile_fn, min_cut_rematerialization_partition
        )
        res = compiled_fn(res_a, res_b)
        res.sum().backward()
        assert torch.allclose(ref, res, atol=1e-3, rtol=1e-3)
        assert torch.allclose(ref_a.grad, res_a.grad, atol=1e-3, rtol=1e-3)
        assert torch.allclose(ref_b.grad, res_b.grad, atol=1e-3, rtol=1e-3)

    def test_meta_tensor_inplace_op(self):
        # Following module results in inplace ops while tracing. The test checks
        # that the meta tensor information is stored for inplace ops.
        class MockModule(torch.nn.Module):
            def __init__(self):
                super().__init__()
                self.weight = torch.nn.Parameter(
                    torch.randn(3072, 768, requires_grad=True)
                )
                self.bias = torch.nn.Parameter(torch.randn(3072, requires_grad=True))

            def forward(self, add_4):
                linear_4 = torch.nn.functional.linear(
                    add_4, self.weight, bias=self.bias
                )
                gelu = torch.nn.functional.gelu(linear_4)
                return gelu

        def check_meta_tensor(fx_g, _):
            for node in fx_g.graph.nodes:
                if node.op != "output":
                    assert "tensor_meta" in node.meta
            return fx_g

        inp0 = torch.randn(16, 128, 768, requires_grad=True)
        inputs = [
            inp0,
        ]
        mod = MockModule().to(device="cpu")
        aot_mod = aot_module(mod, fw_compiler=check_meta_tensor)
        aot_mod(*inputs)

    def test_default_partitioner_getitem(self):
        mod = nn.LayerNorm([10])

        def f(x, mod_weight, mod_bias):
            return torch.nn.functional.layer_norm(
                x, [10], mod_weight, mod_bias, eps=1e-6
            )

        fw_graph, bw_graph = get_fw_bw_graph(
            f,
            [torch.randn(3, 10, requires_grad=True), mod.weight, mod.bias],
            partitioner=default_partition,
        )
        self.assertEqual(get_num_ins_outs(fw_graph), (3, 6))
        self.assertEqual(get_num_ins_outs(bw_graph), (6, 3))

    @unittest.skipIf(not USE_NETWORKX, "networkx not available")
    def test_min_cut_partitioner_save_shape(self):
        def f(x):
            s = x.sum(dim=1)
            return s

        inp = [torch.ones([10, 10], requires_grad=True)]
        fw_graph, bw_graph = get_fw_bw_graph(f, inp, dynamic=True)
        _, fw_output = get_ins_outs(fw_graph)
        self.assertEqual(get_num_ins_outs(fw_graph), (1, 3))
        self.assertEqual(get_num_ins_outs(bw_graph), (3, 1))
        self.assertEqual(str(fw_output[0]), "sum_1")
        # make sure we don't do the suboptimal thing of saving the bigger primals input to sum,
        # rather than saving the sizes of the primals input for use in backward expand
        self.assertEqual(str(fw_output[1]), "sym_size_int")
        self.assertEqual(str(fw_output[2]), "sym_size_int_1")

        inp = [
            torch.randn(10, requires_grad=True),
            torch.randn((3, 10), requires_grad=True),
            torch.randn((2, 10), requires_grad=True),
        ]

        def f(a, b, c):
            # tried to test what happens if we save a size tuple in the graph;
            # turns out we never will due to how we trace, but this is probably
            # still a good test case for various size manipulations
            sb = torch.ops.aten.sym_size(b)
            sc = c.size()
            x = sb[0] + sc[0]
            a_sz = (x, a.size(0))
            return torch.cat([a.expand(a_sz), b, c])

        fw_graph, bw_graph = get_fw_bw_graph(f, inp, dynamic=True)
        self.assertEqual(get_num_ins_outs(fw_graph), (3, 4))
        self.assertEqual(get_num_ins_outs(bw_graph), (4, 3))
        _, outs = get_ins_outs(fw_graph)
        self.assertTrue(all(is_sym_node(n) for n in outs[1:]))

    def test_default_partitioner_output_tensor_shape_tensor(self):
        inp = [
            torch.randn(10, requires_grad=True),
            torch.randn((3, 10), requires_grad=True),
            torch.randn((2, 10), requires_grad=True),
            torch.randn((10, 1), requires_grad=True),
        ]

        def f(a, b, c, d):
            # Try to force symints intermixed with outputs in the function's returns
            sb = b.size()
            sc = c.size()
            x = sb[0] + sc[0]
            a_sz = (x, a.size(0))
            cat = torch.cat([a.expand(a_sz), b, c])
            mm = torch.mm(cat, d)
            mm2 = torch.mm(
                mm, a.view(mm.size(1), a.size(0))
            )  # this saves 4 new ints for backward. why?
            # and what do i have to do to make it save a tensor for backward?
            return cat, sb, c, mm2

        fw_graph_cell = [None]
        bw_graph_cell = [None]
        compiled_outs = aot_function(
            f,
            fw_compiler=partial(extract_graph, graph_cell=fw_graph_cell),
            bw_compiler=partial(extract_graph, graph_cell=bw_graph_cell),
            partition_fn=default_partition,
            decompositions=default_decompositions,
            dynamic=True,
        )(*inp)
        fw_graph = fw_graph_cell[0]
        (compiled_outs[0].sum() + compiled_outs[2].sum()).backward()
        bw_graph = bw_graph_cell[0]

        # in the fwd graph, 13 outs because:
        # - 5 original outputs (sb is a tuple, gets expanded to 2 symints)
        # - 8 saved outputs for backward: 5 tensors, 3 symints
        self.assertEqual(get_num_ins_outs(fw_graph), (4, 13))
        # in the bwd graph, 10 inputs (grad outs) because:
        # - The fwd graph had 13 outputs
        # - 1 was a view of an input, which gets regenerated outside of the graph
        #   and doesn't participate in the backward
        # - 2 user outs were symints (b.size()), which don't get tangents in the backward
        self.assertEqual(get_num_ins_outs(bw_graph), (10, 4))
        _, fw_graph_out_nodes = get_ins_outs(fw_graph)
        self.assertEqual(
            # fw outputs include b.size() which expands to 2 symints,
            #
            # TODO(whc)- are the saved-tensors/saved-symints correct here?
            # i just made the test pass based on what default partition did
            # Of the 5 original forward outputs, the 4th (c) is an input,
            # which won't show up in the compiled forward graph
            [False, True, True, False, False] + [False] * 4 + [True] * 4,
            [is_sym_node(n) for n in fw_graph_out_nodes],
        )

        real_outs = f(*inp)
        self.assertEqual(compiled_outs, real_outs)
        self.assertTrue(isinstance(real_outs[1], torch.Size))

        # TODO(whc) we should learn to return torch.Sizes
        self.assertFalse(isinstance(compiled_outs[1], torch.Size))

    @unittest.skipIf(not USE_NETWORKX, "networkx not available")
    def test_min_cut_partitioner_output_tensor_shape_tensor(self):
        inp = [
            torch.randn(10, requires_grad=True),
            torch.randn((3, 10), requires_grad=True),
            torch.randn((2, 10), requires_grad=True),
            torch.randn((10, 1), requires_grad=True),
        ]

        def f(a, b, c, d):
            # Try to force symints intermixed with outputs in the function's returns
            sb = b.size()
            sc = c.size()
            x = sb[0] + sc[0]
            a_sz = (x, a.size(0))
            cat = torch.cat([a.expand(a_sz), b, c])
            mm = torch.mm(cat, d)
            mm2 = torch.mm(
                mm, a.view(mm.size(1), a.size(0))
            )  # this saves 4 new ints for backward. why?
            # and what do i have to do to make it save a tensor for backward?
            return cat, sb, c, mm2

        fw_graph_cell = [None]
        bw_graph_cell = [None]
        compiled_outs = aot_function(
            f,
            fw_compiler=partial(extract_graph, graph_cell=fw_graph_cell),
            bw_compiler=partial(extract_graph, graph_cell=bw_graph_cell),
            partition_fn=min_cut_rematerialization_partition,
            decompositions=default_decompositions,
            dynamic=True,
        )(*inp)
        fw_graph = fw_graph_cell[0]
        (compiled_outs[0].sum() + compiled_outs[2].sum()).backward()
        bw_graph = bw_graph_cell[0]

        self.assertEqual(get_num_ins_outs(fw_graph), (4, 12))
        self.assertEqual(get_num_ins_outs(bw_graph), (9, 4))
        _, fw_graph_out_nodes = get_ins_outs(fw_graph)
        self.assertEqual(
            # fw outputs include b.size() which expands to 2 symints,
            # then 4 tensors (transposes of matricies used for mm) are saved
            # finally 3 symints are saved
            [False, True, True, False, False] + [False] * 4 + [True] * 3,
            [is_sym_node(n) for n in fw_graph_out_nodes],
        )

        real_outs = f(*inp)
        self.assertEqual(compiled_outs, real_outs)
        self.assertTrue(isinstance(real_outs[1], torch.Size))

        # TODO(whc) we should learn to return torch.Sizes
        self.assertFalse(isinstance(compiled_outs[1], torch.Size))

    @unittest.skipIf(not USE_NETWORKX, "networkx not available")
    def test_min_cut_partitioner(self):
        def f(x):
            return x.cos().cos().cos()

        fw_graph, bw_graph = get_fw_bw_graph(f, [torch.randn(3, requires_grad=True)])
        self.assertEqual(get_num_ins_outs(fw_graph), (1, 2))
        self.assertEqual(get_num_ins_outs(bw_graph), (2, 1))

        def f(a, b, c, d):
            x = a + b + c + d
            return x.cos().cos()

        fw_graph, bw_graph = get_fw_bw_graph(
            f, [torch.randn(3, requires_grad=True) for _ in range(4)]
        )
        self.assertEqual(get_num_ins_outs(fw_graph), (4, 2))
        self.assertEqual(get_num_ins_outs(bw_graph), (2, 4))

    @unittest.skipIf(not USE_NETWORKX, "networkx not available")
    def test_min_cut_partitioner_recomputable_ops(self):
        def f(x):
            return x * x * x

        recomputable_ops = []
        partition_fn = partial(
            min_cut_rematerialization_partition, recomputable_ops=recomputable_ops
        )

        fw_graph, bw_graph = get_fw_bw_graph(
            f, [torch.randn(3, requires_grad=True)], partition_fn
        )
        # Expected forward graph:
        # opcode         name       target           args                        kwargs
        # -------------  ---------  ---------------  --------------------------  --------
        # placeholder    primals_1  primals_1        ()                          {}
        # call_function  mul        aten.mul.Tensor  (primals_1, primals_1)      {}
        # call_function  mul_1      aten.mul.Tensor  (mul, primals_1)            {}
        # output         output     output           ([mul_1, primals_1, mul],)  {}
        self.assertEqual(get_num_ins_outs(fw_graph), (1, 3))
        # Expected backward graph:
        # opcode         name        target           args                     kwargs
        # -------------  ----------  ---------------  -----------------------  --------
        # placeholder    primals_1   primals_1        ()                       {}
        # placeholder    mul         mul              ()                       {}
        # placeholder    tangents_1  tangents_1       ()                       {}
        # call_function  mul_2       aten.mul.Tensor  (tangents_1, mul)        {}
        # call_function  mul_3       aten.mul.Tensor  (tangents_1, primals_1)  {}
        # call_function  mul_4       aten.mul.Tensor  (mul_3, primals_1)       {}
        # call_function  add         aten.add.Tensor  (mul_2, mul_4)           {}
        # call_function  add_1       aten.add.Tensor  (add, mul_4)             {}
        # output         output      output           ([add_1],)               {}
        self.assertEqual(get_num_ins_outs(bw_graph), (3, 1))

        recomputable_ops = [torch.ops.aten.mul]
        partition_fn = partial(
            min_cut_rematerialization_partition, recomputable_ops=recomputable_ops
        )
        fw_graph, bw_graph = get_fw_bw_graph(
            f, [torch.randn(3, requires_grad=True)], partition_fn
        )
        # Expected forward graph:
        # opcode         name       target           args                    kwargs
        # -------------  ---------  ---------------  ----------------------  --------
        # placeholder    primals_1  primals_1        ()                      {}
        # call_function  mul        aten.mul.Tensor  (primals_1, primals_1)  {}
        # call_function  mul_1      aten.mul.Tensor  (mul, primals_1)        {}
        # output         output     output           ([mul_1, primals_1],)   {}
        self.assertEqual(get_num_ins_outs(fw_graph), (1, 2))
        # Expected backward graph:
        # opcode         name        target           args                     kwargs
        # -------------  ----------  ---------------  -----------------------  --------
        # placeholder    primals_1   primals_1        ()                       {}
        # placeholder    tangents_1  tangents_1       ()                       {}
        # call_function  mul         aten.mul.Tensor  (primals_1, primals_1)   {} # RECOMPUTED
        # call_function  mul_2       aten.mul.Tensor  (tangents_1, mul)        {}
        # call_function  mul_3       aten.mul.Tensor  (tangents_1, primals_1)  {}
        # call_function  mul_4       aten.mul.Tensor  (mul_3, primals_1)       {}
        # call_function  add         aten.add.Tensor  (mul_2, mul_4)           {}
        # call_function  add_1       aten.add.Tensor  (add, mul_4)             {}
        # output         output      output           ([add_1],)               {}
        self.assertEqual(get_num_ins_outs(bw_graph), (2, 1))

    def test_contiguous(self):
        # The test simulates the condition where transpose followed by view
        # happens in the backward pass.
        # https://discuss.pytorch.org/t/error-on-transpose-and-view/434
        def f(x):
            return x.view(2, 3).t()

        inp = torch.randn(6, requires_grad=True)
        out = aot_function(f, nop)(inp)
        torch.autograd.grad(out, inp, torch.randn(3, 2))

    def test_preserve_random(self):
        def fn(x):
            return torch.nn.functional.dropout(x, 0.5) + x

        x = torch.randn(4)

        torch.manual_seed(0)
        ref = fn(x)

        torch.manual_seed(0)
        aot_fn = aot_function(fn, nop)
        res = aot_fn(x)

        assert torch.allclose(ref, res)

    # https://github.com/pytorch/pytorch/issues/110666
    def test_generate_gives_inference_graph(self):
        # We expect this to give an inference graph
        def generate(x):
            with torch.no_grad():
                return torch.mul(x, x)

        inference_graph_cell = [None]
        inference_compiler = make_boxed_compiler(
            partial(extract_graph, graph_cell=inference_graph_cell)
        )
        aot_fn = aot_function(generate, nop, inference_compiler=inference_compiler)
        # Even though x requires grad, we should still get an inference graph
        x = torch.randn(4, requires_grad=True)
        res = aot_fn(x)
        self.assertTrue(inference_graph_cell[0] is not None)

    @unittest.skipIf(not torch.cuda.is_available(), "CUDA is unavailable")
    @unittest.skipIf(not USE_TORCHVISION, "test requires torchvision")
    def test_autocast(self):
        mod = torchvision.models.resnet18().cuda()
        mod.train()

        x = torch.randn(16, 3, 32, 32, device="cuda")
        aot_mod = memory_efficient_fusion(mod)

        # Ensure that AOT Autograd works with AMP
        with torch.cuda.amp.autocast(True):
            res = aot_mod(x)
        res.sum().backward()


class TestAOTDispatch(AOTTestCase):
    # Tests to add cases for (non-exhaustive list, mostly for my notes):
    # - subclass / mode introduced in the middle of the compiled fn
    # - various input mutation / intermediate base tests
    # - input mutation that changes a tensor into a subclass
    # - metadata mutation? (TBD)
    # - guard tests (fw guards *and* bw guards)
    # - subclass test involving _indices_of_inps_to_detach
    def test_aot_dispatch_simple(self):
        # a is a subclass, b is not
        def f(a, b):
            aa = torch.mul(a, 6)
            bb = torch.div(b, 2)
            return aa + bb

        a1_ref = torch.ones(3, 3, requires_grad=True)
        a2_ref = torch.ones(3, 3, requires_grad=True)
        a_ref = TwoTensor(a1_ref, a2_ref)
        b_ref = torch.ones(3, 3, requires_grad=True)

        a1_test = a1_ref.clone().detach().requires_grad_(True)
        a2_test = a2_ref.clone().detach().requires_grad_(True)
        a_test = TwoTensor(a1_test, a2_test)
        b_test = b_ref.clone().detach().requires_grad_(True)

        fw_graph_cell = [None]
        bw_graph_cell = [None]

        compiled_f = aot_function(
            f,
            fw_compiler=partial(extract_graph, graph_cell=fw_graph_cell),
            bw_compiler=partial(extract_graph, graph_cell=bw_graph_cell),
            partition_fn=min_cut_rematerialization_partition,
        )
        out_ref = f(a_ref, b_ref)
        out_test = compiled_f(a_test, b_test)

        # Output is a TwoTensor (check both inner tensors)
        self.assertEqual(out_ref.a, out_test.a)
        self.assertEqual(out_ref.b, out_test.b)

        out_ref.sum().backward()
        out_test.sum().backward()
        # Both grad_inputs are TwoTensor
        self.assertEqual(a_ref.grad.a, a_test.grad.a)
        self.assertEqual(a_ref.grad.b, a_test.grad.b)
        self.assertEqual(b_ref.grad.a, b_test.grad.a)
        self.assertEqual(b_ref.grad.b, b_test.grad.b)

        # Important pieces of the graph:
        # - mul() and div() show up twice, because we called them on a TwoTensor
        # - add() shows up once, because we called it on a plain Tensor
        # - The user forward() fn returns 1 output (the result of add),
        #   while the graph itself returns two outputs (add, add_1)
        # - add, add_1 correspond to the two inner dense tensors that will be wrapped
        # - into a single TwoTensor output.
        self.assertExpectedInline(
            fw_graph_cell[0].code.strip(),
            """\
def forward(self, primals_1, primals_2, primals_3):
    mul = torch.ops.aten.mul.Tensor(primals_1, 6);  primals_1 = None
    mul_1 = torch.ops.aten.mul.Tensor(primals_2, 6);  primals_2 = None
    div = torch.ops.aten.div.Tensor(primals_3, 2);  primals_3 = None
    add = torch.ops.aten.add.Tensor(mul, div);  mul = None
    add_1 = torch.ops.aten.add.Tensor(mul_1, div);  mul_1 = div = None
    return [add, add_1]""",
        )

        # Important pieces of the graph:
        # - 4 total dense outputs.
        #   This corresponds to the fact that each user fwd inpt (a, b)
        #   will get a gradient that is a TwoTensor subclass,
        #   so (mul_2, mul_3) will be wrapped into a.grad
        #   and (div_1, div_2) will be wrapped into b.grad
        # - 4 total dense outputs,
        self.assertExpectedInline(
            bw_graph_cell[0].code.strip(),
            """\
def forward(self, tangents_1, tangents_2):
    div_1 = torch.ops.aten.div.Tensor(tangents_1, 2)
    div_2 = torch.ops.aten.div.Tensor(tangents_2, 2)
    mul_2 = torch.ops.aten.mul.Tensor(tangents_1, 6);  tangents_1 = None
    mul_3 = torch.ops.aten.mul.Tensor(tangents_2, 6);  tangents_2 = None
    return [mul_2, mul_3, div_1, div_2]""",
        )

    def test_aot_dispatch_inference(self):
        # a is a subclass, b is not
        def f(a, b):
            aa = torch.mul(a, 6)
            bb = torch.div(b, 2)
            return aa + bb

        a1_ref = torch.ones(3, 3)
        a2_ref = torch.ones(3, 3)
        a_ref = TwoTensor(a1_ref, a2_ref)
        b_ref = torch.ones(3, 3)

        a1_test = a1_ref.clone()
        a2_test = a2_ref.clone()
        a_test = TwoTensor(a1_test, a2_test)
        b_test = b_ref.clone()

        compiled_f = aot_function(
            f,
            fw_compiler=nop,
            bw_compiler=nop,
            partition_fn=min_cut_rematerialization_partition,
        )
        out_ref = f(a_ref, b_ref)
        out_test = compiled_f(a_test, b_test)

        # Output is a TwoTensor (check both inner tensors)
        self.assertEqual(out_ref.a, out_test.a)
        self.assertEqual(out_ref.b, out_test.b)

    def test_aot_dispatch_incorrect_backward(self):
        # a is a subclass, b is not
        def f(a, b):
            aa = torch.mul(a, 2)
            bb = torch.add(b, 3)
            out_subclass = torch.div(aa, bb)
            out_reg = torch.add(b, b)
            # When creating the joint, we assume that the second grad_out
            # is not a subclass.
            # In the below test case though, we end up being wrong.
            # This would require re-tracing and recompiling the backward.
            return out_subclass, out_reg

        a1_ref = torch.ones(3, 3, requires_grad=True)
        a2_ref = torch.ones(3, 3, requires_grad=True)
        a_ref = TwoTensor(a1_ref, a2_ref)
        b_ref = torch.ones(3, 3, requires_grad=True)

        a1_test = a1_ref.clone().detach().requires_grad_(True)
        a2_test = a2_ref.clone().detach().requires_grad_(True)
        a_test = TwoTensor(a1_test, a2_test)
        b_test = b_ref.clone().detach().requires_grad_(True)

        compiled_f = aot_function(
            f,
            fw_compiler=nop,
            bw_compiler=nop,
            partition_fn=min_cut_rematerialization_partition,
        )
        out_ref = f(a_ref, b_ref)
        out_test = compiled_f(a_test, b_test)
        # First out is a TwoTensor, second is an ordinary tensor
        self.assertEqual(out_ref[0].a, out_test[0].a)
        self.assertEqual(out_ref[0].b, out_test[0].b)
        self.assertEqual(out_ref[1], out_test[1])

        # We compiled our graph assuming type(grad_out[1]) == torch.Tensor,
        # but we were wrong: in the below tests, it is a subclass.
        # This will eventually require a repartition + recompile
        with self.assertRaisesRegex(
            AssertionError,
            "incorrectly attempted to compile the backward with incorrect subclass metadata",
        ):
            (out_test[0] + out_test[1]).sum().backward()

    def test_aot_dispatch_output_alias(self):
        # a is a tensor, b is a TwoTensor
        def f(a, b):
            return b.view(b.shape), a * b

        b1_ref = torch.ones(3, 3, requires_grad=True)
        b2_ref = torch.ones(3, 3, requires_grad=True)
        b_ref = TwoTensor(b1_ref, b2_ref)
        a_ref = torch.ones(3, 3, requires_grad=True)

        b1_test = b1_ref.clone().detach().requires_grad_(True)
        b2_test = b2_ref.clone().detach().requires_grad_(True)
        b_test = TwoTensor(b1_test, b2_test)
        a_test = a_ref.clone().detach().requires_grad_(True)

        compiled_f = aot_function(
            f,
            fw_compiler=nop,
            bw_compiler=nop,
            partition_fn=min_cut_rematerialization_partition,
        )
        out_ref1, out_ref2 = f(a_ref, b_ref)
        out_test1, out_test2 = compiled_f(a_test, b_test)
        self.assertEqual(out_ref1, out_test1)
        self.assertEqual(out_ref2.a, out_test2.a)
        self.assertEqual(out_ref2.b, out_test2.b)

        (out_ref1 + out_ref2).sum().backward()
        (out_test1 + out_test2).sum().backward()
        # Both grad_inputs are TwoTensor
        self.assertEqual(a_ref.grad.a, a_test.grad.a)
        self.assertEqual(a_ref.grad.b, a_test.grad.b)
        self.assertEqual(b_ref.grad.a, b_test.grad.a)
        self.assertEqual(b_ref.grad.b, b_test.grad.b)

    def test_aot_dispatch_input_mutation(self):
        def f(a, b):
            a.mul_(2)
            b.mul_(3)
            return a + b

        b1_ref = torch.ones(3, 3, requires_grad=True)
        b2_ref = torch.ones(3, 3, requires_grad=True)
        b_ref_base = TwoTensor(b1_ref, b2_ref)
        a_ref_base = torch.ones(3, 3, requires_grad=True)
        b_ref = b_ref_base + 1
        a_ref = a_ref_base + 1

        b1_test = b1_ref.clone().detach().requires_grad_(True)
        b2_test = b2_ref.clone().detach().requires_grad_(True)
        b_test_base = TwoTensor(b1_test, b2_test)
        a_test_base = a_ref_base.clone().detach().requires_grad_(True)
        b_test = b_test_base + 1
        a_test = a_test_base + 1

        compiled_f = aot_function(
            f,
            fw_compiler=nop,
            bw_compiler=nop,
            partition_fn=min_cut_rematerialization_partition,
        )
        out_ref = f(a_ref, b_ref)
        out_test = compiled_f(a_test, b_test)
        self.assertEqual(out_ref.a, out_test.a)
        self.assertEqual(out_ref.b, out_test.b)

        # confirm input mutations worked
        self.assertEqual(a_test, a_ref)
        self.assertEqual(b_test.a, b_ref.a)
        self.assertEqual(b_test.b, b_ref.b)

        # NOTE: we need to use b in our gradient compute. Otherwise we will need to recompile teh backward.
        (b_ref * out_ref).sum().backward()
        (b_test * out_test).sum().backward()
        # Both grad_inputs are TwoTensor
        self.assertEqual(a_ref_base.grad.a, a_test_base.grad.a)
        self.assertEqual(a_ref_base.grad.b, a_test_base.grad.b)
        self.assertEqual(b_ref_base.grad.a, b_test_base.grad.a)
        self.assertEqual(b_ref_base.grad.b, b_test_base.grad.b)

    # NB: Metadata mutation for subclasses is currently broken and disabled
    # See https://github.com/pytorch/pytorch/issues/114975
    @unittest.expectedFailure
    def test_aot_dispatch_input_metadata_mutation(self):
        def f(a, b):
            a.t_()
            b.unsqueeze_(0)
            return a + b

        b1_ref = torch.arange(9, requires_grad=True, dtype=torch.float32).reshape(3, 3)
        b2_ref = torch.arange(9, requires_grad=True, dtype=torch.float32).reshape(3, 3)
        b_ref_base = TwoTensor(b1_ref, b2_ref)
        a_ref_base = (
            torch.arange(9, dtype=torch.float32)
            .reshape(3, 3)
            .detach()
            .requires_grad_(True)
        )
        b_ref = b_ref_base + 1
        a_ref = a_ref_base + 1

        b1_test = b1_ref.clone().detach().requires_grad_(True)
        b2_test = b2_ref.clone().detach().requires_grad_(True)
        b_test_base = TwoTensor(b1_test, b2_test)
        a_test_base = a_ref_base.clone().detach().requires_grad_(True)
        b_test = b_test_base + 1
        a_test = a_test_base + 1

        compiled_f = aot_function(
            f,
            fw_compiler=nop,
            bw_compiler=nop,
            partition_fn=min_cut_rematerialization_partition,
        )
        out_ref = f(a_ref, b_ref)
        out_test = compiled_f(a_test, b_test)
        self.assertEqual(out_ref.a, out_test.a)
        self.assertEqual(out_ref.b, out_test.b)

        # confirm input mutations worked
        self.assertEqual(a_test, a_ref)
        self.assertEqual(b_test.a, b_ref.a)
        self.assertEqual(b_test.b, b_ref.b)

        # NOTE: we need to use b in our gradient compute. Otherwise we will need to recompile the backward.
        (b_ref * out_ref).sum().backward()
        (b_test * out_test).sum().backward()
        # Both grad_inputs are TwoTensor
        self.assertEqual(a_ref_base.grad.a, a_test_base.grad.a)
        self.assertEqual(a_ref_base.grad.b, a_test_base.grad.b)
        self.assertEqual(b_ref_base.grad.a, b_test_base.grad.a)
        self.assertEqual(b_ref_base.grad.b, b_test_base.grad.b)

    # NB: Metadata mutation for subclasses is currently broken and disabled
    # See https://github.com/pytorch/pytorch/issues/114975
    @unittest.expectedFailure
    def test_aot_dispatch_input_data_and_metadata_mutation(self):
        def f(a, b):
            a.t_()
            b.unsqueeze_(0)
            a.mul_(2)
            b.mul_(3)
            return a + b

        b1_ref = torch.arange(9, requires_grad=True, dtype=torch.float32).reshape(3, 3)
        b2_ref = torch.arange(9, requires_grad=True, dtype=torch.float32).reshape(3, 3)
        b_ref_base = TwoTensor(b1_ref, b2_ref)
        a_ref_base = (
            torch.arange(9, dtype=torch.float32)
            .reshape(3, 3)
            .detach()
            .requires_grad_(True)
        )
        b_ref = b_ref_base + 1
        a_ref = a_ref_base + 1

        b1_test = b1_ref.clone().detach().requires_grad_(True)
        b2_test = b2_ref.clone().detach().requires_grad_(True)
        b_test_base = TwoTensor(b1_test, b2_test)
        a_test_base = a_ref_base.clone().detach().requires_grad_(True)
        b_test = b_test_base + 1
        a_test = a_test_base + 1

        compiled_f = aot_function(
            f,
            fw_compiler=nop,
            bw_compiler=nop,
            partition_fn=min_cut_rematerialization_partition,
        )
        out_ref = f(a_ref, b_ref)
        out_test = compiled_f(a_test, b_test)
        self.assertEqual(out_ref.a, out_test.a)
        self.assertEqual(out_ref.b, out_test.b)

        # confirm input mutations worked
        self.assertEqual(a_test, a_ref)
        self.assertEqual(b_test.a, b_ref.a)
        self.assertEqual(b_test.b, b_ref.b)

        # NOTE: we need to use b in our gradient compute. Otherwise we will need to recompile the backward.
        (b_ref * out_ref).sum().backward()
        (b_test * out_test).sum().backward()
        # Both grad_inputs are TwoTensor
        self.assertEqual(a_ref_base.grad.a, a_test_base.grad.a)
        self.assertEqual(a_ref_base.grad.b, a_test_base.grad.b)
        self.assertEqual(b_ref_base.grad.a, b_test_base.grad.a)
        self.assertEqual(b_ref_base.grad.b, b_test_base.grad.b)

    def test_aot_dispatch_input_mutation_and_output_alias(self):
        def f(a, b):
            a.mul_(2)
            b.mul_(3)
            return b.view(b.shape), a + b

        b1_ref = torch.arange(9, requires_grad=True, dtype=torch.float32).reshape(3, 3)
        b2_ref = torch.arange(9, requires_grad=True, dtype=torch.float32).reshape(3, 3)
        b_ref_base = TwoTensor(b1_ref, b2_ref)
        a_ref_base = (
            torch.arange(9, dtype=torch.float32)
            .reshape(3, 3)
            .detach()
            .requires_grad_(True)
        )
        b_ref = b_ref_base + 1
        a_ref = a_ref_base + 1

        b1_test = b1_ref.clone().detach().requires_grad_(True)
        b2_test = b2_ref.clone().detach().requires_grad_(True)
        b_test_base = TwoTensor(b1_test, b2_test)
        a_test_base = a_ref_base.clone().detach().requires_grad_(True)
        b_test = b_test_base + 1
        a_test = a_test_base + 1

        compiled_f = aot_function(
            f,
            fw_compiler=nop,
            bw_compiler=nop,
            partition_fn=min_cut_rematerialization_partition,
        )
        out_ref1, out_ref2 = f(a_ref, b_ref)
        out_test1, out_test2 = compiled_f(a_test, b_test)
        self.assertEqual(out_ref1.a, out_test1.a)
        self.assertEqual(out_ref1.b, out_test1.b)
        self.assertEqual(out_ref2.a, out_test2.a)
        self.assertEqual(out_ref2.b, out_test2.b)

        # confirm input mutations worked
        self.assertEqual(a_test, a_ref)
        self.assertEqual(b_test.a, b_ref.a)
        self.assertEqual(b_test.b, b_ref.b)

        (out_ref1 * out_ref2).sum().backward()
        (out_test1 * out_test2).sum().backward()
        # Both grad_inputs are TwoTensors
        self.assertEqual(a_ref_base.grad.a, a_test_base.grad.a)
        self.assertEqual(a_ref_base.grad.b, a_test_base.grad.b)


class TestAOTModuleSimplified(AOTTestCase):
    def test_aot_module_simplified(self):
        class MockModule(torch.nn.Module):
            def __init__(self):
                super().__init__()
                self.linear = torch.nn.Linear(20, 30)

            def forward(self, x, y):
                return (self.linear(x) + y,)

        mod = MockModule()
        mod.zero_grad()

        x = torch.randn(128, 20, requires_grad=True)
        y = torch.randn(128, 30, requires_grad=True)
        inputs = [x, y]
        cloned_inputs = [x.detach().clone().requires_grad_(True) for x in inputs]

        ref = mod(*inputs)
        ref[0].sum().backward()

        compiled_f = aot_module_simplified(mod, cloned_inputs, nop)
        mod.zero_grad()
        res = compiled_f(*cloned_inputs)
        res[0].sum().backward()

        assert torch.allclose(ref[0], res[0])
        assert torch.allclose(inputs[0].grad, cloned_inputs[0].grad)
        assert torch.allclose(inputs[1].grad, cloned_inputs[1].grad)

    def test_aot_module_simplified_dynamic(self):
        class MockModule(torch.nn.Module):
            def __init__(self):
                super().__init__()
                self.linear = torch.nn.Linear(20, 30)

            def forward(self, x, y):
                return (self.linear(x) + y,)

        mod = MockModule()

        shape_env = ShapeEnv()
        fake_mode = FakeTensorMode(shape_env=shape_env)

        x = torch.randn(128, 20, requires_grad=True)
        y = torch.randn(128, 30, requires_grad=True)

        inputs = [x, y]
        fake_inputs = [fake_mode.from_tensor(x) for x in inputs]
        compiled_f = aot_module_simplified(mod, fake_inputs, nop)

        ref = mod(*inputs)
        ref[0].sum().backward()

        cloned_inputs = [x.detach().clone().requires_grad_(True) for x in inputs]
        res = compiled_f(*cloned_inputs)
        res[0].sum().backward()

        self.assertExpectedInline(
            shape_env.format_guards(),
            """\
 - Eq(s1, 20)
 - Eq(s2, 30)""",
        )

        assert torch.allclose(ref[0], res[0])
        assert torch.allclose(inputs[0].grad, cloned_inputs[0].grad)
        assert torch.allclose(inputs[1].grad, cloned_inputs[1].grad)

    # https://github.com/pytorch/pytorch/issues/105327
    def test_lift_fresh_copy_in_graph(self):
        class MyMod(torch.nn.Module):
            def forward(self, x):
                _tensor_constant0 = torch.tensor([1])
                lift_fresh_copy = torch.ops.aten.lift_fresh_copy.default(
                    _tensor_constant0
                )
                y = x.mul(lift_fresh_copy)
                return (y,)

        mod = MyMod()
        shape_env = ShapeEnv()
        fake_mode = FakeTensorMode(shape_env=shape_env)
        x = torch.ones(4, requires_grad=True)
        inputs = [x]
        fake_inputs = [fake_mode.from_tensor(x) for x in inputs]
        compiled_f = aot_module_simplified(mod, fake_inputs, nop)

        out_ref = mod(x)
        out_test = compiled_f(x)
        self.assertEqual(out_ref[0].detach(), out_test[0].detach())

    def test_inference_python_dispatcher(self):
        # Extracted from unet
        class MockModule(torch.nn.Module):
            def __init__(self):
                super().__init__()
                self.upsample = torch.nn.Upsample(
                    scale_factor=2, mode="bilinear", align_corners=True
                )

            def forward(self, x):
                return (self.upsample(x),)

        mod = MockModule()
        shape_env = ShapeEnv()
        fake_mode = FakeTensorMode(shape_env=shape_env)
        x = torch.randn(2, 512, 40, 59)  # NB: must not require grad
        inputs = [x]
        fake_inputs = [fake_mode.from_tensor(x) for x in inputs]
        compiled_f = aot_module_simplified(mod, fake_inputs, nop)

    def test_aot_module_simplified_preserves_stack_trace(self):
        class MockModule(torch.nn.Module):
            def __init__(self):
                super().__init__()
                self.linear = torch.nn.Linear(20, 30)

            def forward(self, x, y):
                z = self.linear(x)
                z = z + y
                z = z.relu()
                return (z,)

        tracer = torch.fx.Tracer()
        tracer.record_stack_traces = True
        graph = tracer.trace(MockModule())
        mod = torch.fx.GraphModule(tracer.root, graph)

        for node in mod.graph.nodes:
            if node.op == "output":
                continue
            self.assertTrue(node.stack_trace is not None)
            assert "test_aotdispatch.py" in node.stack_trace

        def assert_compiler(gm: torch.fx.GraphModule, _):
            for node in gm.graph.nodes:
                if node.op == "output" or node.op == "placeholder":
                    continue
                self.assertTrue(node.stack_trace is not None)
                assert "test_aotdispatch.py" in node.stack_trace
            return gm.forward  # return a python callable

        x = torch.randn(128, 20, requires_grad=True)
        y = torch.randn(128, 30, requires_grad=True)
        inputs = [x, y]

        compiled_f = aot_module_simplified(
            mod, inputs, fw_compiler=assert_compiler, bw_compiler=assert_compiler
        )
        res = compiled_f(*inputs)
        res[0].sum().backward()

    def test_aot_module_simplified_preserves_stack_trace_from_mutation(self):
        class MockModule(torch.nn.Module):
            def __init__(self):
                super().__init__()

            def forward(self, x):
                x_view = x[0]
                x_view.mul_(2)
                return (x + x,)

        tracer = torch.fx.Tracer()
        tracer.record_stack_traces = True
        graph = tracer.trace(MockModule())
        mod = torch.fx.GraphModule(tracer.root, graph)

        for node in mod.graph.nodes:
            if node.op == "output":
                continue
            self.assertTrue(node.stack_trace is not None)
            assert "test_aotdispatch.py" in node.stack_trace

        def assert_compiler(gm: torch.fx.GraphModule, _):
            assert torch.ops.aten.copy_.default in [x.target for x in gm.graph.nodes]
            for node in gm.graph.nodes:
                if node.target == torch.ops.aten.copy_.default:
                    assert "stack_trace" in node.meta
                    assert "x_view.mul_(2)" in node.meta["stack_trace"]
            return gm.forward  # return a python callable

        x = torch.randn(128, 20)
        inputs = [x]

        aot_module_simplified(
            mod,
            inputs,
            fw_compiler=assert_compiler,
            bw_compiler=assert_compiler,
            keep_inference_input_mutations=True,
        )

    def test_aot_module_simplified_fake_tensor_gm_raises(self):
        fake_mode = torch._subclasses.fake_tensor.FakeTensorMode()
        real_x = torch.randn(4, requires_grad=True)
        fake_x = fake_mode.from_tensor(real_x)
        real_z = torch.randn(4)
        fake_z = fake_mode.from_tensor(real_z)

        class MockModule(torch.nn.Module):
            def forward(self, x):
                # Accessing a free variable fake tensor will look like a
                # constant to make_fx, and result in the tensor being traced
                # into the graph, which is an error condition.  Make sure we
                # report adequately in this case.
                return (x + fake_z,)

        with self.assertRaisesRegex(AssertionError, "Unexpected fake"):
            aot_module_simplified(MockModule(), (fake_x,), nop)


# entries in here don't work and need to be fixed.
# Each one of these is a bug (or needs to be investigated)
aot_autograd_failures = {
    # data-dependent control flow
    xfail("cov"),
    xfail("nn.functional.gaussian_nll_loss"),
    xfail("tensor_split"),
    xfail("corrcoef"),
    xfail("quantile"),
    xfail("nanquantile"),
    xfail("narrow"),
    xfail("istft"),
    xfail("linalg.eig"),
    skip("as_strided_scatter"),
    skip("as_strided", "partial_views"),  # flaky
    # Given input size: (s0xs1x2). Calculated output size: ...
    skip("max_pool2d_with_indices_backward"),
    skip("nn.functional.nll_loss", ""),  # UBSAN failure!
    # Misc
    xfail("to_sparse"),
    xfail("corrcoef"),
    xfail("cov"),
    xfail("chalf"),  # RuntimeError: "sum_cpu" not implemented for 'ComplexHalf'
    xfail("sparse.sampled_addmm"),
    xfail("sparse.mm", "reduce"),
    skip("nn.functional.binary_cross_entropy_with_logits"),  # seems to fail sometimes?
    skip("nn.functional.margin_ranking_loss"),  # seems flaky
    skip("linalg.lu_solve"),  # flaky
    decorate("matmul", decorator=unittest.skipIf(IS_ARM64, "flaky")),
    decorate("__rmatmul__", decorator=unittest.skipIf(IS_ARM64, "flaky")),
    # overrides atol=1e-4, rtol=1e-5 would do as well
    decorate(
        "svd_lowrank",
        decorator=toleranceOverride({torch.float32: tol(atol=1e-04, rtol=1e-05)}),
    ),
    decorate(
        "linalg.householder_product",
        decorator=unittest.skipIf(IS_MACOS and IS_X86, "flaky"),
    ),
    decorate(
        "linalg.pinv",
        "singular",
        decorator=toleranceOverride({torch.float32: tol(atol=1e-05, rtol=1e-05)}),
    ),
    decorate(
        "nn.functional.interpolate",
        "bicubic",
        decorator=toleranceOverride({torch.float32: tol(atol=1e-04, rtol=1e-05)}),
    ),
    # conv2d sometimes nondeterministic in this config?
    decorate("nn.functional.conv2d", decorator=unittest.skipIf(IS_ARM64, "flaky")),
}

symbolic_aot_autograd_failures = {
    xfail("combinations", ""),  # aten.masked_select.default
    xfail(
        "index_fill", ""
    ),  # Cannot call sizes() on tensor with symbolic sizes/strides
    xfail("kthvalue", ""),  # Cannot call sizes() on tensor with symbolic sizes/strides
    xfail(
        "linalg.lstsq", ""
    ),  # aten.linalg_lstsq.default - couldn't find symbolic meta function/decomposition
    xfail(
        "linalg.lstsq", "grad_oriented"
    ),  # aten.linalg_lstsq.default - couldn't find symbolic meta funct...
    xfail(
        "linalg.lu_solve", ""
    ),  # aten.linalg_lu_solve.default - couldn't find symbolic meta function/deco...
    skip(
        "nn.functional.batch_norm", ""
    ),  # '0 is not tracked with proxy for <torch.fx.experimental.proxy_te..
    xfail(
        "nn.functional.binary_cross_entropy", ""
    ),  # aten.fill_.Scalar - couldn't find symbolic meta funct...
    xfail(
        "nn.functional.cross_entropy", ""
    ),  # Cannot call sizes() on tensor with symbolic sizes/strides
    xfail(
        "nn.functional.ctc_loss", ""
    ),  # aten._ctc_loss.Tensor - couldn't find symbolic meta function/deco...
    xfail(
        "nn.functional.embedding_bag", ""
    ),  # Cannot call sizes() on tensor with symbolic sizes/strides
    xfail(
        "nn.functional.fractional_max_pool2d", ""
    ),  # rand() received an invalid combination of arguments - g...
    xfail(
        "nn.functional.fractional_max_pool3d", ""
    ),  # rand() received an invalid combination of arguments - g...
    xfail(
        "nn.functional.group_norm", ""
    ),  # Cannot call sizes() on tensor with symbolic sizes/strides
    xfail(
        "nn.functional.nll_loss", ""
    ),  # Cannot call sizes() on tensor with symbolic sizes/strides
    xfail(
        "_segment_reduce", "lengths"
    ),  # aten.segment_reduce.default - couldn't find symbolic meta functio...
    xfail(
        "_segment_reduce", "offsets"
    ),  # aten.segment_reduce.default - couldn't find symbolic meta functio...
    xfail("trace", ""),  # Cannot call sizes() on tensor with symbolic sizes/strides
    xfail(
        "_upsample_bilinear2d_aa"
    ),  # RuntimeError: isIntList() INTERNAL ASSERT FAILED  Expected IntList but got GenericList
    decorate(
        "linalg.householder_product",
        decorator=unittest.skipIf(IS_MACOS and IS_X86, "flaky"),
    ),
    # many complex operators incorrect striding, metadata
    xfail("fft.fft", ""),
    xfail("fft.hfft2", ""),
    xfail("fft.hfft", ""),
    xfail("fft.hfftn", ""),
    xfail("fft.ifft", ""),
    xfail("fft.ihfft2", ""),
    xfail("fft.ihfft", ""),
    xfail("fft.ihfftn", ""),
    xfail("fft.irfft2", ""),
    xfail("fft.irfft", ""),
    xfail("fft.irfftn", ""),
    xfail("fft.rfft2", ""),
    xfail("fft.rfft", ""),
    xfail("fft.rfftn", ""),
    xfail("stft", ""),  # Cannot call sizes() on tensor with symbolic sizes/strides
}


def _test_aot_autograd_helper(self, device, dtype, op, dynamic=False):
    if not op.supports_autograd:
        self.skipTest("Op does not support autograd")

    # aot_autograd_check is able to check data specialization by
    # randomizing the inputs. Here's a list of ops that really do not
    # like random inputs for which we want to disable that.
    cant_check_data_specialization = set(
        {
            "nn.functional.max_unpool1d",
            "nn.functional.max_unpool2d",
            "nn.functional.max_unpool3d",
        }
    )
    try_check_data_specialization = op.name not in cant_check_data_specialization

    sample_inputs_itr = op.sample_inputs(device, dtype, requires_grad=True)
    for sample_input in sample_inputs_itr:
        t_args = [sample_input.input] + list(sample_input.args)
        t_kwargs = sample_input.kwargs
        try:
            aot_autograd_check(
                op.op,
                t_args,
                t_kwargs,
                dynamic,
                self.assertRaisesRegex,
                self.assertEqual,
                check_gradients=True,
                try_check_data_specialization=try_check_data_specialization,
            )
        except DynamicOutputShapeException:
            self.skipTest("Dynamic output shape operation in trace")
        except GuardOnDataDependentSymNode:
            # Carveout for getitem; I don't want to xfail the entire test
            # because that will reject known to be good tests see
            # https://github.com/pytorch/pytorch/issues/94705
            if op.name == "__getitem__":
                self.skipTest("Dynamic output shape operation in trace")
            else:
                raise


def _test_aot_autograd_module_helper(
    self, device, dtype, training, module_info, *, dynamic=False
):
    module_cls = module_info.module_cls
    module_inputs = module_info.module_inputs_func(
        module_info, device=device, dtype=dtype, requires_grad=True, training=training
    )
    for module_input in module_inputs:
        if module_input.forward_input is None:
            continue

        args, kwargs = (
            module_input.constructor_input.args,
            module_input.constructor_input.kwargs,
        )
        m = module_cls(*args, **kwargs)
        m.to(device).to(dtype)
        m.train(training)

        # Lazy modules need to see an input first to initialize params.
        args, kwargs = (
            module_input.forward_input.args,
            module_input.forward_input.kwargs,
        )
        flat_args, args_spec = pytree.tree_flatten((args, kwargs))

        # PackedSequence is only used for RNNs. It might be possible to fake-ify if they're pytrees but
        # torchdynamo already doesn't support RNNs
        if any(tuple(isinstance(flat_arg, PackedSequence) for flat_arg in flat_args)):
            continue

        if issubclass(module_info.module_cls, torch.nn.modules.lazy.LazyModuleMixin):
            with torch.no_grad():
                m(*args, **kwargs)

        sentinel_val = -42
        is_tensor_spec = [
            sentinel_val if isinstance(arg, torch.Tensor) else arg for arg in flat_args
        ]
        args = [arg for arg in flat_args if isinstance(arg, torch.Tensor)]

        def f(params_buffers_args):
            named_params, named_buffers, args = params_buffers_args
            cur_flat_args = list(is_tensor_spec)
            args = iter(args)
            for idx, v in enumerate(cur_flat_args):
                if v == sentinel_val:
                    cur_flat_args[idx] = next(args)
            c_args, c_kwargs = pytree.tree_unflatten(cur_flat_args, args_spec)
            params_and_buffers = {**named_params, **named_buffers}
            return torch.func.functional_call(m, params_and_buffers, c_args, c_kwargs)

        named_params = dict(m.named_parameters(remove_duplicate=False))
        named_buffers = dict(m.named_buffers(remove_duplicate=False))
        num_params_buffers = len(named_params) + len(named_buffers)
        compiled_f = aot_function(
            f, nop, num_params_buffers=num_params_buffers, dynamic=dynamic
        )
        params_buffers_args = [named_params, named_buffers, args]
        _test_aot_autograd_forwards_backwards_helper(
            f,
            compiled_f,
            params_buffers_args,
            self.assertRaisesRegex,
            self.assertEqual,
            True,
        )


class TestEagerFusionOpInfo(AOTTestCase):
    @ops(op_db + hop_db, allowed_dtypes=(torch.float,))
    @skipOps(
        "TestEagerFusionOpInfo", "test_aot_autograd_exhaustive", aot_autograd_failures
    )
    def test_aot_autograd_exhaustive(self, device, dtype, op):
        _test_aot_autograd_helper(self, device, dtype, op)

    @ops(op_db + hop_db, allowed_dtypes=(torch.float,))
    @patch("functorch.compile.config.debug_assert", True)
    @skipOps(
        "TestEagerFusionOpInfo",
        "test_aot_autograd_symbolic_exhaustive",
        aot_autograd_failures | symbolic_aot_autograd_failures,
    )
    def test_aot_autograd_symbolic_exhaustive(self, device, dtype, op):
        _test_aot_autograd_helper(self, device, dtype, op, dynamic=True)


aot_autograd_module_failures = set(
    {
        torch.nn.CTCLoss,  # torch._subclasses.fake_tensor.DynamicOutputShapeException: aten._ctc_loss.default
        torch.nn.GaussianNLLLoss,  # RuntimeError: It appears that you're trying to get value out
        # of a tracing tensor with aten._local_scalar_dense.default -
        # erroring out! It's likely that this is caused by data-dependent
        # control flow or similar.
        torch.nn.MultiLabelMarginLoss,  # AssertionError: The values for attribute 'shape' do not match:
        # torch.Size([1]) != torch.Size([]). Outputs of the operator are different in
        # eager-mode PyTorch vs AOTAutograd. This means the operator will have incorrect
        # output underneath torch.compile. This could be because the operator's
        # implementation not traceable or that there is a bug in AOTAutograd.
        torch.nn.TransformerEncoder,  # DataDependentOutputException: aten.eq compares a mask input
        # to a causal mask tensor, to see if Boolean is_causal should be set
        # for TrnasformerEncoder layers, MHA and sdp custom kernels
        torch.nn.Transformer,  # DataDependentOutputException: aten.equal compares a mask input
        # to a causal mask tensor, to see if Boolean is_causal should be set
        # for TransformerEncoder layers, MHA and sdp custom kernels
        # (this bubbles up to Transformer)
    }
)

symbolic_aot_autograd_module_failures = {
    torch.nn.Transformer,  # DataDependentOutputException: aten.equal compares a mask input to a mask producing a bool
    torch.nn.TransformerEncoder,  # DataDependentOutputException: aten.equal compares a mask input to a mask producing a bool
    torch.nn.GaussianNLLLoss,  # NotImplementedError: local_scalar_dense/item NYI for torch.bool
    torch.nn.GroupNorm,  # in native_group_norm_backward cpg, _rem = divmod(C, group)
    # TypeError: unsupported operand type(s) for divmod(): 'SymInt' and 'int'
    torch.nn.FractionalMaxPool2d,  # int() argument must be a string, a bytes-like object or a number, not 'SymFloat'
    torch.nn.FractionalMaxPool3d,  # int() argument must be a string, a bytes-like object or a number, not 'SymFloat'
    torch.nn.BCELoss,  # new_size = _infer_size(target.size(), weight.size())
    # RuntimeError: expected int at position 0, but got: SymInt
}


class TestEagerFusionModuleInfo(AOTTestCase):
    @modules(module_db, allowed_dtypes=(torch.float,))
    @decorateForModules(unittest.expectedFailure, aot_autograd_module_failures)
    def test_aot_autograd_module_exhaustive(self, device, dtype, training, module_info):
        _test_aot_autograd_module_helper(self, device, dtype, training, module_info)

    @modules(module_db, allowed_dtypes=(torch.float,))
    @decorateForModules(
        unittest.expectedFailure,
        aot_autograd_module_failures | symbolic_aot_autograd_module_failures,
    )
    def test_aot_autograd_symbolic_module_exhaustive(
        self, device, dtype, training, module_info
    ):
        _test_aot_autograd_module_helper(
            self, device, dtype, training, module_info, dynamic=True
        )


instantiate_parametrized_tests(TestAOTAutograd)
only_for = "cpu"
instantiate_device_type_tests(
    TestPythonKey,
    globals(),
    only_for=only_for,
)
instantiate_device_type_tests(TestEagerFusionOpInfo, globals(), only_for=only_for)
instantiate_device_type_tests(TestEagerFusionModuleInfo, globals(), only_for=only_for)


if __name__ == "__main__":
    run_tests()<|MERGE_RESOLUTION|>--- conflicted
+++ resolved
@@ -303,13 +303,9 @@
         # TODO: probably consolidate all tests to make inp a Callable.
         make_inputs_subclasses: bool = False,
     ):
-<<<<<<< HEAD
         for keep_input_mutations in (
-            [True] if only_keep_inference_mutations else [True, False]
+            [True] if keep_inp_mutations else [True, False]
         ):
-=======
-        for keep_input_mutations in [True] if keep_inp_mutations else [True, False]:
->>>>>>> af1e03fb
             # Some tests pass in a callable for inp, to generate the inputs
             # (useful if we want to generate complicated aliasing inputs)
             if isinstance(inp_, Callable):
@@ -533,17 +529,8 @@
             # Also mutates b_,
             a_.view(-1).mul_(2)
             return a_ * b_slice
-<<<<<<< HEAD
-
-        inp = [
-            torch.ones(3, 3, requires_grad=False),
-            torch.zeros(3, 9, requires_grad=False),
-        ]
-        self.verify_aot_autograd(f, inp)
-=======
         inp = [torch.ones(3, 3, requires_grad=False), torch.zeros(3, 9, requires_grad=False)]
         self.verify_aot_autograd(f, inp, keep_inp_mutations=True)
->>>>>>> af1e03fb
 
     def test_set__and_data_mutation_good(self):
         def f(a, b):
@@ -552,24 +539,10 @@
                 a.set_(b)
                 b.mul_(2)
             return a + b
-<<<<<<< HEAD
-
-        inp = [
-            torch.ones(3, 3, requires_grad=True),
-            torch.ones(3, 3, requires_grad=True),
-        ]
-        fw_graph = self.verify_aot_autograd(f, inp, test_mutation=True)
-        inp = [
-            torch.ones(3, 3, requires_grad=False),
-            torch.zeros(3, 3, requires_grad=False),
-        ]
-        self.verify_aot_autograd(f, inp, test_mutation=True)
-=======
         inp = [torch.ones(3, 3, requires_grad=True), torch.ones(3, 3, requires_grad=True)]
         fw_graph = self.verify_aot_autograd(f, inp, test_mutation=True, keep_inp_mutations=True)
         inp = [torch.ones(3, 3, requires_grad=False), torch.zeros(3, 3, requires_grad=False)]
         self.verify_aot_autograd(f, inp, test_mutation=True, keep_inp_mutations=True)
->>>>>>> af1e03fb
         # Important things to note:
         # - "return a.set_(b)" desugars into "return b"
         # - Both a and b are recorded as experiencing mutations,
@@ -583,14 +556,9 @@
 def forward(self, primals_1, primals_2):
     mul = torch.ops.aten.mul.Tensor(primals_2, 2)
     add = torch.ops.aten.add.Tensor(mul, mul)
-<<<<<<< HEAD
-    return [mul, mul, add]""",
-        )
-=======
     set_ = torch.ops.aten.set_.source_Tensor(primals_1, mul);  primals_1 = None
     copy_ = torch.ops.aten.copy_.default(primals_2, mul);  primals_2 = mul = None
     return [add]""")
->>>>>>> af1e03fb
 
     # This is a (hopefully) extremely rare case that is difficult to handle,
     # so we ban it.
@@ -608,12 +576,6 @@
             return a + tmp
 
         inp = [torch.ones(3, 3, requires_grad=True)]
-<<<<<<< HEAD
-        with self.assertRaisesRegex(
-            RuntimeError, "cannot mutate tensors with frozen storage"
-        ):
-            self.verify_aot_autograd(f, inp, test_mutation=True)
-=======
         with self.assertRaisesRegex(RuntimeError, "cannot mutate tensors with frozen storage"):
             self.verify_aot_autograd(f, inp, test_mutation=True, keep_inp_mutations=True)
 
@@ -628,7 +590,6 @@
         inp = [torch.ones(3, 3, requires_grad=True), torch.ones(3, 3, requires_grad=True)]
         with self.assertRaisesRegex(AssertionError, "prevented us from including it in the graph"):
             fw_graph = self.verify_aot_autograd(f, inp, test_mutation=True, keep_inp_mutations=True)
->>>>>>> af1e03fb
 
     def test_input_mutation_set__nop(self):
         def f(a):
@@ -857,17 +818,8 @@
         # The important bit: we detected that the input mutation is safe
         # to include **inside** the graph, since it was under no_grad
         # (so all we need to do is use mark_dirty() on the input to bump the VC)
-<<<<<<< HEAD
-        fw_graph = self.verify_aot_autograd(
-            f, inp, test_mutation=True, only_keep_inference_mutations=True
-        )
-        self.assertExpectedInline(
-            fw_graph.code.strip(),
-            """\
-=======
         fw_graph = self.verify_aot_autograd(f, inp, test_mutation=True, keep_inp_mutations=True)
         self.assertExpectedInline(fw_graph.code.strip(), """\
->>>>>>> af1e03fb
 def forward(self, primals_1):
     view = torch.ops.aten.view.default(primals_1, [-1])
     mul = torch.ops.aten.mul.Tensor(view, 2);  view = None
@@ -884,13 +836,7 @@
             return a + 3
 
         inp = [torch.ones(4, requires_grad=True)]
-<<<<<<< HEAD
-        fw_graph = self.verify_aot_autograd(
-            f, inp, test_mutation=True, only_keep_inference_mutations=True
-        )
-=======
         fw_graph = self.verify_aot_autograd(f, inp, test_mutation=True, keep_inp_mutations=True)
->>>>>>> af1e03fb
         # Even though the input requires_grad, we expect the keep the input mutation in the graph
         # (Even though this is a training graph!)
         self.assertExpectedInline(
@@ -911,13 +857,7 @@
 
         inp = [torch.ones(4, requires_grad=True)]
         # Even though the input requires_grad, we expect the keep the input mutation in the graph
-<<<<<<< HEAD
-        fw_graph = self.verify_aot_autograd(
-            f, inp, test_mutation=True, only_keep_inference_mutations=True
-        )
-=======
         fw_graph = self.verify_aot_autograd(f, inp, test_mutation=True, keep_inp_mutations=True)
->>>>>>> af1e03fb
 
         self.assertExpectedInline(
             fw_graph.code.strip(),
