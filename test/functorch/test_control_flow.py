--- conflicted
+++ resolved
@@ -2133,13 +2133,7 @@
         self.assertEqual(result_diff, expected_result)
         self.assertEqual(result_diff[1], result_same[1][1])
 
-<<<<<<< HEAD
-    @requires_cuda
-    @parametrize("device", [torch.device("cpu"), torch.device("cuda")])
-    def test_scan_wrong_pytree(self, device):
-=======
     def test_scan_wrong_pytree(self):
->>>>>>> 5a5ac989
         # Init and input have same pytree
         def fct_wrong_pytree(x, y):
             return (
@@ -2155,23 +2149,15 @@
                 },
             )
 
-        x = torch.randn(3, 2, 2, device=device)
-        y = torch.randn(3, 2, 2, device=device)
-        z = torch.randn(3, 2, 2, device=device)
+        x = torch.randn(3, 2, 2)
+        y = torch.randn(3, 2, 2)
+        z = torch.randn(3, 2, 2)
         inp = {"i": x, "j": ([y], [{"o": z}])}
         inp_flat, inp_spec = pytree.tree_flatten(inp)
         init_flat = [torch._ops.ops.aten.slice(e, 0, 0, 1, 1) for e in inp_flat]
         init = pytree.tree_unflatten(init_flat, inp_spec)
 
         with self.assertRaisesRegex(
-<<<<<<< HEAD
-            RuntimeError,
-            "The number of leaves of the pytree of the new carry produced by the operator.*",
-        ):
-            scan(fct_wrong_pytree, init, inp, dim=0)
-
-    @unittest.skipIf(not SM70OrLater, "triton")
-=======
             # Should be
             # torch._dynamo.exc.UncapturedHigherOrderOpError,
             # r"The tree structure of the inits and the carries are not identical.*",
@@ -2197,7 +2183,6 @@
         ):
             scan(fct_float_output, init, x, dim=0)
 
->>>>>>> 5a5ac989
     @requires_cuda
     @parametrize("reverse", [False, True])
     @parametrize("compile_mode", ["none", "eager"])
@@ -2534,9 +2519,8 @@
 
     @skipIfTorchDynamo("don't test compile on compile")
     @requires_cuda
-    @parametrize("reverse", [False, True])
     @parametrize("device", [torch.device("cpu"), torch.device("cuda")])
-    def test_scan_init_scanned_0(self, reverse, device):
+    def test_scan_init_scanned_0(self, device):
         # Only init and no input
         x = torch.randn(3, 1, 2, device=device)
         init = torch.randn(3, 2, device=device)
@@ -2546,26 +2530,16 @@
         init = torch._ops.ops.aten.slice(x, dim, 0, 1, 1)
         inp = torch._ops.ops.aten.slice(x, dim, 1, None, 1)
         with self.assertRaisesRegex(
-<<<<<<< HEAD
-            RuntimeError, "All xs leaves must have a scan dimension.*"
-        ):
-            scan(
-=======
             # RuntimeError,
             # "scan\(\) operator doesn't support.*",
             torch._dynamo.exc.UncapturedHigherOrderOpError,
             "scan must be captured completely with.*",
         ):
             scan_fct(
->>>>>>> 5a5ac989
                 get_scan_combine_fn("add", False),
                 init,
                 inp,
                 dim=dim,
-<<<<<<< HEAD
-                reverse=reverse,
-=======
->>>>>>> 5a5ac989
             )
 
     @skipIfTorchDynamo("don't test compile on compile")
@@ -2582,45 +2556,14 @@
             scan(get_scan_combine_fn("add", False), init, x, dim=dim, reverse=reverse)
 
     @skipIfTorchDynamo("don't test compile on compile")
-<<<<<<< HEAD
-    @requires_cuda
-    @parametrize("reverse", [False, True])
-    @parametrize("device", [torch.device("cpu"), torch.device("cuda")])
-    def test_scan_init_wrong_shape(self, reverse, device):
-=======
     def test_scan_init_wrong_shape(self):
         scan_fct = compile_mode_helper(scan, "none")
 
->>>>>>> 5a5ac989
         # Only init and no input
-        x = torch.randn(3, 1, 2, device=device)
+        x = torch.randn(3, 1, 2)
         dim = 1
 
         # Init wrong shape (Other dim different)
-<<<<<<< HEAD
-        inp = torch._ops.ops.aten.slice(x, dim, 1, None, 1)
-        init = torch._ops.ops.aten.slice(x, dim, 0, 1, 1)
-        init = torch.tile(init, (1, 2, 1))
-        with self.assertRaisesRegex(
-            RuntimeError, "All xs leaves must have a scan dimension.*"
-        ):
-            scan(
-                get_scan_combine_fn("add", False),
-                init,
-                inp,
-                dim=dim,
-                reverse=reverse,
-            )
-
-    @skipIfTorchDynamo("don't test compile on compile")
-    @requires_cuda
-    @parametrize("reverse", [False, True])
-    @parametrize("compile_mode", ["none", "eager"])
-    @parametrize("device", [torch.device("cpu"), torch.device("cuda")])
-    def test_scan_init_wrong_pytree(self, reverse, compile_mode, device):
-        def add_one_carry(x: torch.Tensor, y: torch.Tensor):
-            return x[0], x
-=======
         init = torch.randn(1, 2)
         with self.assertRaisesRegex(
             torch._dynamo.exc.UncapturedHigherOrderOpError,
@@ -2637,7 +2580,6 @@
     def test_scan_init_wrong_pytree_init_longer_carry(self):
         def init_longer_carry(x: torch.Tensor, y: torch.Tensor):
             return x[0] + 1.0, y + 1.0
->>>>>>> 5a5ac989
 
         scan_fct = compile_mode_helper(scan, "none")
 
@@ -2652,23 +2594,6 @@
             torch._ops.ops.aten.slice(x, dim, 0, 1, 1),
         )
 
-<<<<<<< HEAD
-        if compile_mode == "none":
-            with self.assertRaisesRegex(
-                RuntimeError,
-                "All xs leaves must have a scan dimension > 0.*",
-            ):
-                scan_fct(add_one_carry, init, inp, dim=dim, reverse=reverse)
-        else:
-            with self.assertRaisesRegex(
-                # RuntimeError,
-                # "All xs leaves must have a scan dimension > 0.*",
-                # Should be: Issue when executing `combine_fn`.*"
-                torch._dynamo.exc.Unsupported,
-                "Observed exception.*",
-            ):
-                scan_fct(add_one_carry, init, inp, dim=dim, reverse=reverse)
-=======
         with self.assertRaisesRegex(
             torch._dynamo.exc.UncapturedHigherOrderOpError,
             r"scan must be captured completely.*",
@@ -2740,7 +2665,6 @@
             "scan must be captured completely with.*",
         ):
             scan_fct(no_carry, init, x, dim=dim)
->>>>>>> 5a5ac989
 
     @skipIfTorchDynamo("don't test compile on compile")
     @requires_cuda
@@ -3601,16 +3525,8 @@
 
         # Wrong dtype
         with self.assertRaisesRegex(
-<<<<<<< HEAD
-            # Should be: RuntimeError: Expected the init and
-            # the new carry produced by the operator to be a tensor of
-            # torch.int64 but got torch.float32 and torch.int64
-            RuntimeError,
-            "The dtype of the new_carry.*",
-=======
             torch._dynamo.exc.UncapturedHigherOrderOpError,
             "Expected init and carry to have same metadata.*",
->>>>>>> 5a5ac989
         ):
             make_fx(f, tracing_mode="symbolic")(add_wrong_dtype, init, x)
 
@@ -3635,24 +3551,12 @@
 def forward(self, fct_1, init_1, xs_1):
     permute = torch.ops.aten.permute.default(xs_1, [0, 1, 2])
     flip = torch.ops.aten.flip.default(permute, [0]);  permute = None
-<<<<<<< HEAD
-    select_copy = torch.ops.aten.select_copy.int(flip, 0, 0)
-    add = torch.ops.aten.add.Tensor(init_1, select_copy);  add = None
-    add_1 = torch.ops.aten.add.Tensor(init_1, select_copy);  select_copy = add_1 = None
-    sym_size_int_1 = torch.ops.aten.sym_size.int(init_1, 1)
-    sym_size_int_2 = torch.ops.aten.sym_size.int(init_1, 2)
-    sym_size_int_3 = torch.ops.aten.sym_size.int(xs_1, 1)
-    sym_size_int_4 = torch.ops.aten.sym_size.int(xs_1, 2);  xs_1 = None
-    scan_combine_graph_0 = self.scan_combine_graph_0
-    scan = torch.ops.higher_order.scan(scan_combine_graph_0, [init_1], [flip], [sym_size_int_1, sym_size_int_2, sym_size_int_3, sym_size_int_4]);  scan_combine_graph_0 = init_1 = flip = sym_size_int_1 = sym_size_int_2 = sym_size_int_3 = sym_size_int_4 = None
-=======
     sym_size_int = torch.ops.aten.sym_size.int(init_1, 1)
     sym_size_int_1 = torch.ops.aten.sym_size.int(init_1, 2)
     sym_size_int_2 = torch.ops.aten.sym_size.int(xs_1, 1)
     sym_size_int_3 = torch.ops.aten.sym_size.int(xs_1, 2);  xs_1 = None
     scan_combine_graph_0 = self.scan_combine_graph_0
     scan = torch.ops.higher_order.scan(scan_combine_graph_0, [init_1], [flip], (sym_size_int, sym_size_int_1, sym_size_int_2, sym_size_int_3));  scan_combine_graph_0 = init_1 = flip = sym_size_int = sym_size_int_1 = sym_size_int_2 = sym_size_int_3 = None
->>>>>>> 5a5ac989
     getitem = scan[0]
     getitem_1 = scan[1];  scan = None
     flip_1 = torch.ops.aten.flip.default(getitem_1, [0]);  getitem_1 = None
@@ -3671,18 +3575,6 @@
     l_init_ = L_init_
     l_xs_ = L_xs_
     elem = torch.movedim(l_xs_, 0, 0);  l_xs_ = None
-<<<<<<< HEAD
-    elem_1 = torch.flip(elem, [0]);  elem = None
-    select_copy = torch.select_copy(elem_1, 0, 0)
-    v = l_init_ + select_copy;  v = None
-    x = l_init_ + select_copy;  select_copy = x = None
-    scan_combine_fn_0 = self.scan_combine_fn_0
-    scan = torch.ops.higher_order.scan(scan_combine_fn_0, [l_init_], [elem_1], []);  scan_combine_fn_0 = l_init_ = elem_1 = None
-    getitem = scan[0]
-    elem_2 = scan[1];  scan = None
-    flip_1 = torch.flip(elem_2, [0]);  elem_2 = None
-    return (getitem, flip_1)""",  # noqa: B950
-=======
     flip = torch.flip(elem, [0]);  elem = None
     scan_combine_fn_0 = self.scan_combine_fn_0
     scan = torch.ops.higher_order.scan(scan_combine_fn_0, [l_init_], [flip], []);  scan_combine_fn_0 = l_init_ = flip = None
@@ -3690,7 +3582,6 @@
     out = scan[1];  scan = None
     out_1 = out.flip([0]);  out = None
     return (carry, out_1)""",  # noqa: B950
->>>>>>> 5a5ac989
         )
 
     @skipIfNoDynamoSupport
@@ -7651,15 +7542,9 @@
     r = torch.movedim(l_xs_, 0, 0);  l_xs_ = None
     scan_combine_fn_0 = self.scan_combine_fn_0
     scan = torch.ops.higher_order.scan(scan_combine_fn_0, [l_init_], [r], [l_add_closure_0_cell_contents_0_param_, l_add_closure_0_cell_contents_1_0_]);  scan_combine_fn_0 = l_init_ = r = l_add_closure_0_cell_contents_0_param_ = l_add_closure_0_cell_contents_1_0_ = None
-<<<<<<< HEAD
-    getitem = scan[0]
-    getitem_1 = scan[1];  scan = None
-    return (getitem, getitem_1)""",  # noqa: B950
-=======
     carry = scan[0]
     out = scan[1];  scan = None
     return (carry, out)""",  # noqa: B950
->>>>>>> 5a5ac989
             )
         else:
             self.assertExpectedInline(
@@ -7670,26 +7555,12 @@
     l_xs_ = L_xs_
     l_add_closure_0_cell_contents_0_param_ = L_add_closure_0_cell_contents_0_param_
     l_add_closure_0_cell_contents_1_0_ = L_add_closure_0_cell_contents_1_0_
-<<<<<<< HEAD
-    elem = torch.movedim(l_xs_, 0, 0);  l_xs_ = None
-    select_copy = torch.select_copy(elem, 0, 0)
-    matmul = l_init_ @ l_add_closure_0_cell_contents_0_param_
-    matmul_1 = matmul @ select_copy;  matmul = select_copy = None
-    ret = matmul_1 + l_add_closure_0_cell_contents_1_0_;  matmul_1 = None
-    x = ret.sum();  ret = x = None
-    scan_combine_fn_0 = self.scan_combine_fn_0
-    scan = torch.ops.higher_order.scan(scan_combine_fn_0, [l_init_], [elem], [l_add_closure_0_cell_contents_0_param_, l_add_closure_0_cell_contents_1_0_]);  scan_combine_fn_0 = l_init_ = elem = l_add_closure_0_cell_contents_0_param_ = l_add_closure_0_cell_contents_1_0_ = None
-    getitem = scan[0]
-    getitem_1 = scan[1];  scan = None
-    return (getitem, getitem_1)""",  # noqa: B950
-=======
     movedim = torch.movedim(l_xs_, 0, 0);  l_xs_ = None
     scan_combine_fn_0 = self.scan_combine_fn_0
     scan = torch.ops.higher_order.scan(scan_combine_fn_0, [l_init_], [movedim], [l_add_closure_0_cell_contents_0_param_, l_add_closure_0_cell_contents_1_0_]);  scan_combine_fn_0 = l_init_ = movedim = l_add_closure_0_cell_contents_0_param_ = l_add_closure_0_cell_contents_1_0_ = None
     carry = scan[0]
     out = scan[1];  scan = None
     return (carry, out)""",  # noqa: B950
->>>>>>> 5a5ac989
             )
         self.assertEqual(eager_out, exp_out)
         self.assertEqual(compiled_out, exp_out)
