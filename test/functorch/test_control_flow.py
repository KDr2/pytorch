# Owner(s): ["module: functorch"]
import contextlib
import functools
import unittest

import torch
import torch.utils._pytree as pytree
from functorch.experimental import control_flow
from functorch.experimental.control_flow import cond, UnsupportedAliasMutationException
from torch._dynamo.testing import normalize_gm
from torch._higher_order_ops.associative_scan import (
    _fake_associative_scan,
    associative_scan,
)
from torch._higher_order_ops.scan import _fake_scan, scan
from torch._higher_order_ops.while_loop import while_loop
from torch._subclasses.functional_tensor import (
    CppFunctionalizeAPI,
    FunctionalTensor,
    FunctionalTensorMode,
    PythonFunctionalizeAPI,
)
from torch.fx.experimental.proxy_tensor import make_fx
from torch.testing._internal.common_cuda import SM70OrLater
from torch.testing._internal.common_quantization import skipIfNoDynamoSupport
from torch.testing._internal.common_utils import (
    decorateIf,
    instantiate_parametrized_tests,
    IS_WINDOWS,
    parametrize,
    requires_cuda,
    run_tests,
    skipIfCrossRef,
    skipIfRocm,
    skipIfTorchDynamo,
    TEST_WITH_CROSSREF,
    TEST_WITH_TORCHDYNAMO,
    TestCase,
    xfailIfTorchDynamo,
)


# TODO: pull these helpers from AOTAutograd later
def to_fun(t):
    if isinstance(t, torch.Tensor):
        return FunctionalTensor.to_functional(t)
    return t


def from_fun(t):
    if not isinstance(t, FunctionalTensor):
        # quick sanity assert
        if isinstance(t, torch.Tensor):
            assert not torch._is_functional_tensor(t)
        return t
    torch._sync(t)
    return torch._from_functional_tensor(t.elem)


def to_fun_old(t):
    if isinstance(t, torch.Tensor) and not torch._is_functional_tensor(t):
        out = torch._to_functional_tensor(t)
        torch._mirror_autograd_meta_to(t, out)
        return out
    return t


def from_fun_old(t):
    # quick sanity assert
    if isinstance(t, torch.Tensor):
        assert torch._is_functional_tensor(t)
        torch._sync(t)
        return torch._from_functional_tensor(t)
    return t


def _fake_map(f, x, *args):
    from functorch.experimental.control_flow import _stack_pytree, _unstack_pytree

    x_pytrees = _unstack_pytree(x)
    zs = []
    for xp in x_pytrees:
        zs.append(f(xp, *args))
    return _stack_pytree(zs)


def _fake_while_loop(cond_fn, body_fn, operands):
    while cond_fn(*operands):
        operands = body_fn(*operands)
    return operands


def compile_mode_helper(fct, compile_mode):
    if compile_mode == "compile":
        return torch.compile(fct, fullgraph=True, dynamic=False)
    elif compile_mode == "compile_dynamic_shape":
        return torch.compile(fct, fullgraph=True, dynamic=True)
    elif compile_mode == "eager":
        return torch.compile(fct, fullgraph=True, backend="eager")
    else:
        return fct


ALIAS_FN = [
    lambda x: x,
    lambda x: x.view(-1),
    lambda x: x.reshape(-1),
    lambda x: x.squeeze(0),
    lambda x: x.unsqueeze(0),
    lambda x: x.transpose(0, 1),
    lambda x: x.flatten(),
    lambda x: x.expand(1, *x.size()),
]


def get_scan_combine_fn(name, associative=True):
    def add(x: torch.Tensor, y: torch.Tensor):
        return x + y

    def adds(x: torch.Tensor, y: torch.Tensor):
        return x + x, y + y

    def mul(x: torch.Tensor, y: torch.Tensor):
        return x * y

    def div(x: torch.Tensor, y: torch.Tensor):
        return x / y

    def s5_operator(x: torch.Tensor, y: torch.Tensor):
        A_i, Bu_i = x
        A_j, Bu_j = y
        return A_j * A_i, A_j * Bu_i + Bu_j

    def different_input_size_operator(x: torch.Tensor, y: torch.Tensor):
        x_o, dA_o, dB_o, C_o, y_o = x
        x_n, dA_n, dB_n, C_n, y_n = y

        x_new = x_n + x_o
        y_new = torch.einsum("bdn,bn->bd", x_new, C_n)

        return x_new, dA_n + 0.0, dB_n + 0.0, C_n + 0.0, y_new

    def tuple_fct(x, y):
        return (x[0] + y[0], x[1] * y[1])

    def complex_pointwise(x, y):
        return {
            "i": x["i"] * y["i"],
            "j": (
                [x["j"][0][0] * y["j"][0][0]],
                [{"o": x["j"][1][0]["o"] + y["j"][1][0]["o"]}],
            ),
        }

    def non_pointwise(x: torch.Tensor, y: torch.Tensor):
        W = torch.diag(torch.ones(2, device=x.device))
        return x @ W + y @ W

    if name == "add":
        fct = add
    elif name == "adds":
        fct = adds
    elif name == "mul":
        fct = mul
    elif name == "div":
        fct = div
    elif name == "s5_operator":
        fct = s5_operator
    elif name == "different_input_size_operator":
        fct = different_input_size_operator
    elif name == "tuple_fct":
        fct = tuple_fct
    elif name == "complex_pointwise":
        fct = complex_pointwise
    elif name == "non_pointwise":
        fct = non_pointwise
    else:
        raise ValueError("Combine_fn name unknown!")

    if not associative:
        return lambda x, y: (fct(x, y), fct(x, y))
    else:
        return fct


def _while_loop_tests():
    def simple(x):
        def cond_fn(x):
            return x.sum() < 10

        def body_fn(x):
            return (x + 1,)

        return while_loop(cond_fn, body_fn, (x,))

    def simple_with_mutation(x):
        def cond_fn(x):
            y = x.clone().add_(1).add_(-1)
            return y.sum() < 10

        def body_fn(x):
            y = x.clone().add_(1).add_(-1)
            return (y + 1,)

        return while_loop(cond_fn, body_fn, (x,))

    def nested(out_iter, it, y):
        def cond_fn(out_iter, it, y):
            return it.sum() < 10

        def body_fn(out_iter, it, y):
            return (out_iter.clone(), it + y, y + 1)

        def outer_cond_fn(out_iter, it, y):
            return out_iter.sum() < 2

        def outer_body_fn(out_iter, it, y):
            out_iter, it, y = while_loop(cond_fn, body_fn, (out_iter, it, y))
            return (out_iter + 1, it, y)

        return while_loop(outer_cond_fn, outer_body_fn, (out_iter, it, y))

    class Nested(torch.nn.Module):
        def forward(self, ci, cj, a, b):
            def cond_fn(i1, j1, x1, y1):
                return i1 > 0

            def body_fn(i1, j1, x1, y1):
                def cond_fn_nested(i2, j2, x2, y2):
                    return j2 > 0

                def body_fn_nested(i2, j2, x2, y2):
                    return i2.clone(), j2 - 1, x2 + 3.14, y2 - 2.71

                i1, j1, x1, y1 = while_loop(
                    cond_fn_nested, body_fn_nested, [i1, j1, x1, y1]
                )
                return i1 - 1, j1.clone(), x1 * 2, y1 / 2

            return while_loop(cond_fn, body_fn, (ci, cj, a, b))

    class SimpleWithLinear(torch.nn.Module):
        def __init__(self) -> None:
            super().__init__()
            self.linear = torch.nn.Linear(2, 2)
            self.dec = torch.nn.Buffer(torch.tensor(1))

        def forward(self, iter, x):
            def cond_fn(it, x):
                return it - self.dec > 0

            def body_fn(it, x):
                return it - 1, self.linear(x)

            return while_loop(cond_fn, body_fn, (iter, x))

    class SimpleWithPytreeCarry(torch.nn.Module):
        def forward(self, it, pytree_input):
            def cond_fn(it, pytree_input):
                return it > 0

            def body_fn(it, pytree_input):
                x = pytree_input[0][0]
                y = pytree_input[1]["x"]
                z = pytree_input[1]["y"]
                new_x = y.sin()
                new_y = z.cos()
                new_z = x + 1
                return it - 1, ([new_x], {"x": new_y, "y": new_z})

            return while_loop(cond_fn, body_fn, (it, pytree_input))

    class NestedWithLinear(torch.nn.Module):
        def __init__(self) -> None:
            super().__init__()
            self.mod = SimpleWithLinear()
            self.outer_linear = torch.nn.Linear(2, 2)
            self.dec = torch.nn.Buffer(torch.tensor(1))

        def forward(self, iter, x):
            def cond_fn(it, x):
                return it - self.dec > 0

            def body_fn(it, x):
                return it - 1, self.outer_linear(self.mod(it, x)[1])

            return while_loop(cond_fn, body_fn, (iter, x))

    class PytreeIntCarry(torch.nn.Module):
        def forward(self, x):
            a = x.shape[0]
            b = x.shape[1]

            def cond_fn(shapes, const_int_dict, x):
                a, b = shapes
                c1, c2, c3 = const_int_dict["int_carry"]
                return c1 * c2 * c3 < a * b

            def body_fn(shapes, const_int_dict, x):
                a, b = shapes
                c1, c2, c3 = const_int_dict["int_carry"]
                return (
                    [a + 1, b + 1],
                    {"int_carry": (c1 + 1, c2 + 1, c3 + 1)},
                    x + 1,
                )

            carry = ([a, b], {"int_carry": (2, 2, 3)}, x.sin())
            out_shapes, out_it, out_x = while_loop(cond_fn, body_fn, carry)
            out_inc = pytree.tree_map(lambda x: x + 1, out_it)
            out_add = pytree.tree_map(lambda x: x + out_x, out_it)
            return (out_shapes, out_inc, out_add, out_x)

    class IntCarry(torch.nn.Module):
        def forward(self, x):
            def cond_fn(it, x):
                return it < x.shape[0]

            def body_fn(it, x):
                x_clone = x.clone()
                # Need these checks to select from x
                torch._check(it >= 0)
                torch._check(it < x.shape[0])
                x_clone.select(0, it).copy_(x_clone.select(0, it) + it)
                return it + 1, x_clone

            # We invoke the hop directly to avoid triggering dyanmo tracing
            out_it, out_x = torch.ops.higher_order.while_loop(
                cond_fn, body_fn, (0, x), tuple()
            )
            # We need torch._check to use it in torch.ones call
            torch._check(out_it > 0)
            return (
                out_it + 1,
                out_it + out_x,
                out_it < x.shape[0],
                torch.ones(out_it * 2),
            )

    class ConstAndSymIntOutput(torch.nn.Module):
        def forward(self, t):
            a = t.shape[0]
            b = t.shape[1]

            def cond_fn(a, b, c1, c2, c3, c0, u0, x):
                return c1 * c2 * c3 < a * b

            def body_fn(a, b, c1, c2, c3, c0, u0, x):
                return b, c1, c2, c3, a, 0, u0 + 1, x + 1

            carry = (a, b, 1, 1, 1, a + 1, t.sum().to(torch.int64).item(), t.sin())
            out_it = torch.ops.higher_order.while_loop(cond_fn, body_fn, carry, tuple())
            out_inc = pytree.tree_map(lambda x: x + 1, out_it)
            out_add = pytree.tree_map(lambda x: x + t, out_it)
            return out_inc, out_add

    nested2 = Nested()
    simple_with_linear = SimpleWithLinear()
    simple_with_pytree_carry = SimpleWithPytreeCarry()
    nested_with_linear = NestedWithLinear()
    int_carry = IntCarry()
    pytree_int_carry = PytreeIntCarry()
    const_and_symint_output = ConstAndSymIntOutput()

    x = torch.zeros(1)
    y = torch.zeros(1)
    z = torch.zeros(1)
    return {
        "simple": (simple, (x,)),
        "nested": (nested, (x, y, z)),
        "nested2": (
            nested2,
            (torch.tensor(2), torch.tensor(2), torch.ones(2, 2), torch.ones(2, 2)),
        ),
        "simple_with_mutation": (simple_with_mutation, (x,)),
        "simple_with_linear": (
            simple_with_linear,
            (torch.tensor(3), torch.randn(2, 2)),
        ),
        "nested_with_linear": (
            nested_with_linear,
            (torch.tensor(3), torch.randn(2, 2)),
        ),
        "simple_with_pytree_carry": (
            simple_with_pytree_carry,
            (
                torch.tensor(3),
                ([torch.randn(3, 3)], {"x": torch.randn(3, 3), "y": torch.randn(3, 3)}),
            ),
        ),
        "int_carry": (int_carry, (torch.randn(2, 3, requires_grad=True),)),
        "pytree_int_carry": (
            pytree_int_carry,
            (torch.randn(2, 3, requires_grad=True),),
        ),
        "const_and_symint_output": (
            const_and_symint_output,
            (torch.randn(2, 3, requires_grad=True),),
        ),
    }


WHILE_LOOP_TESTS = _while_loop_tests()


def collect_meta_for_filtered_nodes(
    gm: torch.fx.GraphModule, node_names, meta_field_name
):
    ret = []
    for mod in gm.modules():
        for node in mod.graph.nodes:
            if node.name in node_names:
                for field_name in meta_field_name:
                    ret.append(node.meta.get(field_name))
    return ret


def reduce_func(*operands):
    acc = 0
    for operand in operands:
        acc += operand
    return acc


class ReduceObj:
    def __call__(self, *operands):
        return reduce_func(*operands)


class ReduceMod(torch.nn.Module):
    def _reduce(self, *operands):
        return reduce_func(*operands)

    def forward(self, *operands):
        return self._reduce(*operands)


@unittest.skipIf(IS_WINDOWS, "Windows not supported for this test")
@skipIfNoDynamoSupport
class TestControlFlow(TestCase):
    def setUp(self):
        torch._dynamo.reset()
        super().setUp()

    def test_cond_no_trace(self):
        def true_fn(x):
            return x.sin()

        def false_fn(x):
            return x.cos()

        x = torch.randn(4)
        result = cond(False, true_fn, false_fn, [x])
        self.assertEqual(result, torch.cos(x))

    @unittest.skipIf(not torch.cuda.is_available(), "Test requires CUDA.")
    def test_cond_gpu(self):
        def true_fn(x):
            return x.sin()

        def false_fn(x):
            return x.cos()

        x = torch.randn(4, device="cuda")
        pred = torch.tensor(False, device="cuda")
        result = cond(pred, true_fn, false_fn, [x])
        self.assertEqual(result, torch.cos(x))

    def test_cond_autograd_simple(self):
        def true_fn(x):
            return x.sin()

        def false_fn(x):
            return x.cos()

        for pred, fn in zip(
            [torch.tensor(False), torch.tensor(True)], [false_fn, true_fn]
        ):
            x = torch.randn(4, requires_grad=True)
            result = cond(pred, true_fn, false_fn, (x,))
            self.assertEqual(result, fn(x))

            grad_out = torch.ones_like(result)
            grads = torch.autograd.grad(result, (x,), grad_out)
            expected_grads = torch.autograd.grad(fn(x), (x,), grad_out)
            self.assertEqual(expected_grads, grads)

        def f(pred, x):
            result = cond(pred, true_fn, false_fn, (x,))
            grad_out = torch.ones_like(result)
            return torch.autograd.grad(result, (x,), grad_out)

        gm = make_fx(f)(pred, x)

        self.assertExpectedInline(
            gm.code.strip(),
            """\
def forward(self, pred_1, x_1):
    true_graph_0 = self.true_graph_0
    false_graph_0 = self.false_graph_0
    cond = torch.ops.higher_order.cond(pred_1, true_graph_0, false_graph_0, (x_1,));  true_graph_0 = false_graph_0 = None
    getitem = cond[0];  cond = None
    ones_like = torch.ops.aten.ones_like.default(getitem, pin_memory = False);  getitem = None
    true_graph_1 = self.true_graph_1
    false_graph_1 = self.false_graph_1
    cond_1 = torch.ops.higher_order.cond(pred_1, true_graph_1, false_graph_1, (ones_like, x_1));  pred_1 = true_graph_1 = false_graph_1 = ones_like = x_1 = None
    getitem_1 = cond_1[0];  cond_1 = None
    return (getitem_1,)""",  # noqa: B950
        )

    def test_cond_autograd_complex(self):
        def true_fn(x):
            return torch.abs((x**2).sin())

        def false_fn(x):
            return (x + 42).cos()

        for pred, fn in zip(
            [torch.tensor(False), torch.tensor(True)], [false_fn, true_fn]
        ):
            x = torch.randn(4, requires_grad=True)
            result = cond(pred, true_fn, false_fn, (x,))
            self.assertEqual(result, fn(x))

            grad_out = torch.ones_like(result)
            grads = torch.autograd.grad(result, (x,), grad_out)
            expected_grads = torch.autograd.grad(fn(x), (x,), grad_out)
            self.assertEqual(expected_grads, grads)

        def f(pred, x):
            result = cond(pred, true_fn, false_fn, (x,))
            grad_out = torch.ones_like(result)
            return torch.autograd.grad(result, (x,), grad_out)

        gm = make_fx(f)(pred, x)
        self.assertExpectedInline(
            gm.code.strip(),
            """\
def forward(self, pred_1, x_1):
    true_graph_0 = self.true_graph_0
    false_graph_0 = self.false_graph_0
    cond = torch.ops.higher_order.cond(pred_1, true_graph_0, false_graph_0, (x_1,));  true_graph_0 = false_graph_0 = None
    getitem = cond[0];  cond = None
    ones_like = torch.ops.aten.ones_like.default(getitem, pin_memory = False);  getitem = None
    true_graph_1 = self.true_graph_1
    false_graph_1 = self.false_graph_1
    cond_1 = torch.ops.higher_order.cond(pred_1, true_graph_1, false_graph_1, (ones_like, x_1));  pred_1 = true_graph_1 = false_graph_1 = ones_like = x_1 = None
    getitem_1 = cond_1[0];  cond_1 = None
    return (getitem_1,)""",  # noqa: B950
        )

    @skipIfTorchDynamo("Skip due to graph break when run with dynamo")
    def test_cond_autograd_nested(self):
        class Nested(torch.nn.Module):
            def forward(self, p0, p1, p2, a, b, c):
                def true_fn(x0, y0, z0):
                    def true_true_fn(x1, y1, z1):
                        return (x1 - y1 * z1) * 3.14

                    def true_false_fn(x1, y1, z1):
                        def true_false_true_fn(x2, y2, z2):
                            return (x2 * y2 * z2) / 2.71

                        def true_false_false_fn(x2, y2, z2):
                            return (x2 + y2 + z2) * 1.23

                        return torch.cond(
                            p2, true_false_true_fn, true_false_false_fn, [x1, y1, z1]
                        )

                    return torch.cond(p1, true_true_fn, true_false_fn, [x0, y0, z0])

                def false_fn(x0, y0, z0):
                    def false_true_fn(x1, y1, z1):
                        def false_true_true_fn(x2, y2, z2):
                            return (x2 - y2 - z2) + 1.23

                        def false_true_false_fn(x2, y2, z2):
                            return (x2 / y2 / z2) - 3.14

                        return torch.cond(
                            p2, false_true_true_fn, false_true_false_fn, [x1, y1, z1]
                        )

                    def false_false_fn(x1, y1, z1):
                        return (x1 - y1 * z1) / 2.71

                    return torch.cond(p1, false_true_fn, false_false_fn, [x0, y0, z0])

                return torch.cond(p0, true_fn, false_fn, [a, b, c])

        nn_module = Nested()

        def true_fn(x):
            return nn_module(
                torch.tensor(False), torch.tensor(True), torch.tensor(False), x, x, x
            )

        def false_fn(x):
            return nn_module(
                torch.tensor(True), torch.tensor(False), torch.tensor(True), x, x, x
            )

        x = torch.randn(4, requires_grad=True)

        for pred, fn in zip(
            [torch.tensor(False), torch.tensor(True)], [false_fn, true_fn]
        ):
            result = cond(pred, true_fn, false_fn, (x,))
            self.assertEqual(result, fn(x))

            grad_out = torch.ones_like(result)
            grads = torch.autograd.grad(result, (x,), grad_out)
            expected_grads = torch.autograd.grad(fn(x), (x,), grad_out)
            self.assertEqual(expected_grads, grads)

    @skipIfTorchDynamo("Skip due to graph break when run with dynamo")
    def test_cond_autograd_mixed_require_grad(self):
        def true_fn(x, y, z):
            return x * y * z

        def false_fn(x, y, z):
            return x + y + z

        x = torch.randn(4, requires_grad=True)
        y = torch.randn(4, requires_grad=False)

        for pred, fn in zip(
            [torch.tensor(False), torch.tensor(True)], [false_fn, true_fn]
        ):
            result = cond(pred, true_fn, false_fn, (x, y, x))
            self.assertEqual(result, fn(x, y, x))

            grad_out = torch.ones_like(result)
            grads = torch.autograd.grad(result, (x,), grad_out)
            expected_grads = torch.autograd.grad(fn(x, y, x), (x,), grad_out)
            self.assertEqual(expected_grads, grads)

        def f(pred, x, y, z):
            result = cond(pred, true_fn, false_fn, (x, y, z))
            grad_out = torch.ones_like(result)
            return torch.autograd.grad(result, (x,), grad_out)

        gm = make_fx(f)(pred, x, y, x)
        self.assertExpectedInline(
            gm.code.strip(),
            """\
def forward(self, pred_1, x_1, y_1, z_1):
    true_graph_0 = self.true_graph_0
    false_graph_0 = self.false_graph_0
    cond = torch.ops.higher_order.cond(pred_1, true_graph_0, false_graph_0, (z_1, y_1));  true_graph_0 = false_graph_0 = None
    getitem = cond[0];  cond = None
    ones_like = torch.ops.aten.ones_like.default(getitem, pin_memory = False);  getitem = None
    true_graph_1 = self.true_graph_1
    false_graph_1 = self.false_graph_1
    cond_1 = torch.ops.higher_order.cond(pred_1, true_graph_1, false_graph_1, (ones_like, z_1, y_1));  pred_1 = true_graph_1 = false_graph_1 = ones_like = z_1 = y_1 = None
    getitem_1 = cond_1[0]
    getitem_2 = cond_1[1];  cond_1 = getitem_2 = None
    return (getitem_1,)""",  # noqa: B950
        )

    @skipIfTorchDynamo("Skip due to graph break when run with dynamo")
    def test_cond_autograd_grad_through_cond(self):
        nn_module = torch.nn.Linear(4, 4)

        def true_fn(x):
            return nn_module(x)

        def false_fn(X):
            return x * nn_module(x)

        x = torch.randn(4, requires_grad=True)

        for pred, fn in zip(
            [torch.tensor(False), torch.tensor(True)], [false_fn, true_fn]
        ):
            result = cond(pred, true_fn, false_fn, (x,))
            self.assertEqual(result, fn(x))

            grad_out = torch.ones_like(result)
            grads = torch.autograd.grad(result, (nn_module.weight,), grad_out)
            expected_grads = torch.autograd.grad(
                fn(
                    x,
                ),
                (nn_module.weight,),
                grad_out,
            )
            self.assertEqual(expected_grads, grads)

        def f(pred, x):
            result = cond(pred, true_fn, false_fn, (x,))
            grad_out = torch.ones_like(result)
            return torch.autograd.grad(result, (nn_module.weight,), grad_out)

        # need to set _allow_non_fake_inputs = True because model parameters don't
        # get fakified.
        gm = make_fx(f, tracing_mode="symbolic", _allow_non_fake_inputs=True)(pred, x)
        self.assertExpectedInline(
            gm.code.strip(),
            """\
def forward(self, pred_1, x_1):
    sym_size_int = torch.ops.aten.sym_size.int(x_1, 0)
    true_graph_0 = self.true_graph_0
    false_graph_0 = self.false_graph_0
    _param_constant0 = self._param_constant0
    _param_constant1 = self._param_constant1
    _tensor_constant0 = self._tensor_constant0
    cond = torch.ops.higher_order.cond(pred_1, true_graph_0, false_graph_0, (_param_constant0, _param_constant1, x_1, sym_size_int, _tensor_constant0));  true_graph_0 = false_graph_0 = _param_constant0 = _param_constant1 = _tensor_constant0 = None
    getitem = cond[0];  cond = None
    ones_like = torch.ops.aten.ones_like.default(getitem, pin_memory = False);  getitem = None
    true_graph_1 = self.true_graph_1
    false_graph_1 = self.false_graph_1
    _param_constant0_1 = self._param_constant0
    _param_constant1_1 = self._param_constant1
    _tensor_constant0_1 = self._tensor_constant0
    cond_1 = torch.ops.higher_order.cond(pred_1, true_graph_1, false_graph_1, (ones_like, _param_constant0_1, _param_constant1_1, x_1, sym_size_int, _tensor_constant0_1));  pred_1 = true_graph_1 = false_graph_1 = ones_like = _param_constant0_1 = _param_constant1_1 = x_1 = sym_size_int = _tensor_constant0_1 = None
    getitem_1 = cond_1[0];  getitem_1 = None
    getitem_2 = cond_1[1]
    getitem_3 = cond_1[2];  getitem_3 = None
    getitem_4 = cond_1[3];  getitem_4 = None
    getitem_5 = cond_1[4];  cond_1 = getitem_5 = None
    return (getitem_2,)""",  # noqa: B950
        )

    def test_cond_in_forloop(self):
        def for_loop_fake(x):
            for i in range(3):
                x = x * x + 1
            return x

        def for_loop_test(x):
            for i in range(3):
                pred = i < 3

                def true_fn(x):
                    return x * x + 1

                def false_fn(x):
                    return x

                x = cond(pred, true_fn, false_fn, (x,))

            return x

        x = torch.ones(4, requires_grad=True)
        x_new = for_loop_test(x)
        x_exp = for_loop_fake(x)

        self.assertEqual(x_new, x_exp)

        grad_out = torch.ones_like(x_new)
        grads = torch.autograd.grad(x_new, (x,), grad_out)
        expected_grads = torch.autograd.grad(x_exp, (x,), grad_out)
        self.assertEqual(expected_grads, grads)

        def f(x):
            x_new = for_loop_test(x)
            grad_out = torch.ones_like(x_new)
            return torch.autograd.grad(x_new, (x,), grad_out)

        gm = make_fx(f, tracing_mode="symbolic")(x)
        self.assertExpectedInline(
            gm.code.strip(),
            """\
def forward(self, x_1):
    mul = torch.ops.aten.mul.Tensor(x_1, x_1)
    add = torch.ops.aten.add.Tensor(mul, 1);  mul = None
    mul_1 = torch.ops.aten.mul.Tensor(add, add)
    add_1 = torch.ops.aten.add.Tensor(mul_1, 1);  mul_1 = None
    mul_2 = torch.ops.aten.mul.Tensor(add_1, add_1)
    add_2 = torch.ops.aten.add.Tensor(mul_2, 1);  mul_2 = None
    ones_like = torch.ops.aten.ones_like.default(add_2, pin_memory = False);  add_2 = None
    mul_3 = torch.ops.aten.mul.Tensor(ones_like, add_1)
    mul_4 = torch.ops.aten.mul.Tensor(ones_like, add_1);  ones_like = add_1 = None
    add_3 = torch.ops.aten.add.Tensor(mul_4, mul_3);  mul_4 = mul_3 = None
    mul_5 = torch.ops.aten.mul.Tensor(add_3, add)
    mul_6 = torch.ops.aten.mul.Tensor(add_3, add);  add_3 = add = None
    add_4 = torch.ops.aten.add.Tensor(mul_6, mul_5);  mul_6 = mul_5 = None
    mul_7 = torch.ops.aten.mul.Tensor(add_4, x_1)
    mul_8 = torch.ops.aten.mul.Tensor(add_4, x_1);  add_4 = x_1 = None
    add_5 = torch.ops.aten.add.Tensor(mul_8, mul_7);  mul_8 = mul_7 = None
    return (add_5,)""",  # noqa: B950
        )

    @skipIfTorchDynamo("Skip due to graph break when run with dynamo")
    def test_cond_autograd_pytree_not_all_inputs_used(self):
        def true_fn(x):
            return x["t"][0] + x["t"][1]["b"]

        def false_fn(x):
            return x["t"][0] * (x["t"][2][0] / x["t"][1]["b"])

        a = torch.randn(4, requires_grad=True)
        b = torch.randn(4, requires_grad=True)
        c = torch.randn(4, requires_grad=True)

        for pred, fn in zip(
            [torch.tensor(False), torch.tensor(True)], [false_fn, true_fn]
        ):
            result = cond(pred, true_fn, false_fn, ({"t": [a, {"b": b}, (c,)]},))
            self.assertEqual(result, fn({"t": [a, {"b": b}, (c,)]}))

            grad_out = torch.ones_like(result)
            if pred:
                with self.assertRaisesRegex(Exception, r"."):
                    grads = torch.autograd.grad(result, (a, b, c), grad_out)
                    expected_grads = torch.autograd.grad(
                        fn({"t": [a, {"b": b}, (c,)]}), (a, b, c), grad_out
                    )
                    self.assertEqual(expected_grads, grads)

        def f(pred, a, b, c):
            result = cond(pred, true_fn, false_fn, ({"t": [a, {"b": b}, (c,)]},))
            grad_out = torch.ones_like(result)
            return torch.autograd.grad(result, (a, b), grad_out)

        gm = make_fx(f, tracing_mode="symbolic", _allow_non_fake_inputs=True)(
            pred, a, b, c
        )
        self.assertExpectedInline(
            gm.code.strip(),
            """\
def forward(self, pred_1, a_1, b_1, c_1):
    sym_size_int = torch.ops.aten.sym_size.int(a_1, 0)
    sym_size_int_1 = torch.ops.aten.sym_size.int(b_1, 0)
    sym_size_int_2 = torch.ops.aten.sym_size.int(c_1, 0)
    true_graph_0 = self.true_graph_0
    false_graph_0 = self.false_graph_0
    cond = torch.ops.higher_order.cond(pred_1, true_graph_0, false_graph_0, (a_1, b_1, sym_size_int, sym_size_int_1, c_1, sym_size_int_2));  true_graph_0 = false_graph_0 = None
    getitem = cond[0];  cond = None
    ones_like = torch.ops.aten.ones_like.default(getitem, pin_memory = False);  getitem = None
    true_graph_1 = self.true_graph_1
    false_graph_1 = self.false_graph_1
    cond_1 = torch.ops.higher_order.cond(pred_1, true_graph_1, false_graph_1, (ones_like, a_1, b_1, sym_size_int, sym_size_int_1, c_1, sym_size_int_2));  pred_1 = true_graph_1 = false_graph_1 = ones_like = a_1 = b_1 = sym_size_int = sym_size_int_1 = c_1 = sym_size_int_2 = None
    getitem_1 = cond_1[0]
    getitem_2 = cond_1[1]
    getitem_3 = cond_1[2];  getitem_3 = None
    getitem_4 = cond_1[3];  getitem_4 = None
    getitem_5 = cond_1[4];  getitem_5 = None
    getitem_6 = cond_1[5];  cond_1 = getitem_6 = None
    return (getitem_1, getitem_2)""",  # noqa: B950
        )
        # Forward
        self.assertExpectedInline(
            gm.true_graph_0.code.strip(),
            """\
def forward(self, arg0_1, arg1_1, arg2_1, arg3_1, arg4_1, arg5_1):
    add = torch.ops.aten.add.Tensor(arg0_1, arg1_1);  arg0_1 = arg1_1 = None
    return (add,)""",
        )
        # Backward
        self.assertExpectedInline(
            gm.true_graph_1.code.strip(),
            """\
def forward(self, arg0_1, arg1_1, arg2_1, arg3_1, arg4_1, arg5_1, arg6_1):
    add = torch.ops.aten.add.Tensor(arg1_1, arg2_1);  arg1_1 = arg2_1 = add = None
    zeros_like = torch.ops.aten.zeros_like.default(arg5_1, pin_memory = False);  arg5_1 = None
    clone = torch.ops.aten.clone.default(arg0_1)
    clone_1 = torch.ops.aten.clone.default(arg0_1);  arg0_1 = None
    return [clone, clone_1, None, None, zeros_like, None]""",
        )

    def test_cond_autograd_pytree_input(self):
        def true_fn(x):
            return x["t"][0] + x["t"][1]["b"] * x["t"][2][0]

        def false_fn(x):
            return x["t"][0] * (x["t"][2][0] / x["t"][1]["b"])

        a = torch.randn(4, requires_grad=True)
        b = torch.randn(4, requires_grad=True)
        c = torch.randn(4, requires_grad=True)

        for pred, fn in zip(
            [torch.tensor(False), torch.tensor(True)], [false_fn, true_fn]
        ):
            result = cond(pred, true_fn, false_fn, ({"t": [a, {"b": b}, (c,)]},))
            self.assertEqual(result, fn({"t": [a, {"b": b}, (c,)]}))

            grad_out = torch.ones_like(result)
            grads = torch.autograd.grad(result, (a, b), grad_out)
            expected_grads = torch.autograd.grad(
                fn({"t": [a, {"b": b}, (c,)]}), (a, b), grad_out
            )
            self.assertEqual(expected_grads, grads)

        def f(pred):
            result = cond(pred, true_fn, false_fn, ({"t": [a, {"b": b}, (c,)]},))
            grad_out = torch.ones_like(result)
            return torch.autograd.grad(result, (a, b), grad_out)

        # need to set _allow_non_fake_inputs = True because model parameters don't
        # get fakified.
        gm = make_fx(f, tracing_mode="symbolic", _allow_non_fake_inputs=True)(pred)
        self.assertExpectedInline(
            gm.code.strip(),
            """\
def forward(self, pred_1):
    true_graph_0 = self.true_graph_0
    false_graph_0 = self.false_graph_0
    _tensor_constant0 = self._tensor_constant0
    _tensor_constant1 = self._tensor_constant1
    _tensor_constant2 = self._tensor_constant2
    cond = torch.ops.higher_order.cond(pred_1, true_graph_0, false_graph_0, (_tensor_constant0, _tensor_constant1, _tensor_constant2));  true_graph_0 = false_graph_0 = _tensor_constant0 = _tensor_constant1 = _tensor_constant2 = None
    getitem = cond[0];  cond = None
    ones_like = torch.ops.aten.ones_like.default(getitem, pin_memory = False);  getitem = None
    true_graph_1 = self.true_graph_1
    false_graph_1 = self.false_graph_1
    _tensor_constant0_1 = self._tensor_constant0
    _tensor_constant1_1 = self._tensor_constant1
    _tensor_constant2_1 = self._tensor_constant2
    cond_1 = torch.ops.higher_order.cond(pred_1, true_graph_1, false_graph_1, (ones_like, _tensor_constant0_1, _tensor_constant1_1, _tensor_constant2_1));  pred_1 = true_graph_1 = false_graph_1 = ones_like = _tensor_constant0_1 = _tensor_constant1_1 = _tensor_constant2_1 = None
    getitem_1 = cond_1[0]
    getitem_2 = cond_1[1]
    getitem_3 = cond_1[2];  cond_1 = getitem_3 = None
    return (getitem_1, getitem_2)""",  # noqa: B950
        )

    def test_cond_autograd_different_pytree_output(self):
        def true_fn(x):
            return x["t"][0], {"r": x["t"][2][0] / x["t"][1]["b"]}, [x["t"][2][0]]

        def false_fn(x):
            return {"res": [x["t"][0] * x["t"][1]["b"], x["t"][2][0]]}

        a = torch.randn(4, requires_grad=True)
        b = torch.randn(4, requires_grad=True)
        c = torch.randn(4, requires_grad=True)

        for pred, fn in zip(
            [torch.tensor(False), torch.tensor(True)], [false_fn, true_fn]
        ):
            with self.assertRaisesRegex(
                torch._dynamo.exc.UncapturedHigherOrderOpError,
                "Cond doesn't work unless it is captured completely with torch.compile",
            ):
                cond(pred, true_fn, false_fn, ({"t": [a, {"b": b}, (c,)]},))

    @skipIfTorchDynamo("Skip due to graph break when run with dynamo")
    def test_cond_autograd_same_pytree_output(self):
        def true_fn(x):
            return {"res": [x["t"][0], (x["t"][2][0],)]}

        def false_fn(x):
            return {"res": [x["t"][1]["b"], (x["t"][2][0],)]}

        a = torch.randn(4, requires_grad=True)
        b = torch.randn(4, requires_grad=True)
        c = torch.randn(4, requires_grad=True)

        for pred, fn in zip(
            [torch.tensor(False), torch.tensor(True)], [false_fn, true_fn]
        ):
            result = cond(pred, true_fn, false_fn, ({"t": [a, {"b": b}, (c,)]},))
            result_exp = fn({"t": [a, {"b": b}, (c,)]})
            self.assertEqual(result, result_exp)

            result_flat, _ = pytree.tree_flatten(result)
            result_exp_flat, _ = pytree.tree_flatten(result_exp)

            grad_out = [torch.ones_like(g) for g in result_flat]
            expected_grads = torch.autograd.grad(result_exp_flat, (c,), grad_out)
            grads = torch.autograd.grad(result_flat, (c,), grad_out)
            self.assertEqual(expected_grads, grads)

        def f(pred):
            result = cond(pred, true_fn, false_fn, ({"t": [a, {"b": b}, (c,)]},))
            return result

        gm = make_fx(f, tracing_mode="real", _allow_non_fake_inputs=True)(pred)
        self.assertExpectedInline(
            gm.code.strip(),
            """\
def forward(self, pred_1):
    true_graph_0 = self.true_graph_0
    false_graph_0 = self.false_graph_0
    _tensor_constant0 = self._tensor_constant0
    _tensor_constant1 = self._tensor_constant1
    _tensor_constant2 = self._tensor_constant2
    cond = torch.ops.higher_order.cond(pred_1, true_graph_0, false_graph_0, (_tensor_constant0, _tensor_constant1, _tensor_constant2));  pred_1 = true_graph_0 = false_graph_0 = _tensor_constant0 = _tensor_constant1 = _tensor_constant2 = None
    getitem = cond[0]
    getitem_1 = cond[1];  cond = None
    view = torch.ops.aten.view.default(getitem, [4]);  getitem = None
    view_1 = torch.ops.aten.view.default(getitem_1, [4]);  getitem_1 = None
    return {'res': [view, (view_1,)]}""",  # noqa: B950
        )

    @skipIfTorchDynamo("Skip due to graph break when run with dynamo")
    def test_cond_autograd_torch_nn_module(self):
        nn_module_true = torch.nn.Linear(4, 4)

        def true_fn(x):
            return nn_module_true(torch.abs((x**2).sin()))

        nn_module_false = torch.nn.GRUCell(4, 4)

        def false_fn(x):
            return nn_module_false((x + 42).cos())

        for pred, fn in zip(
            [torch.tensor(False), torch.tensor(True)], [false_fn, true_fn]
        ):
            x = torch.randn(4, requires_grad=True)
            result = cond(pred, true_fn, false_fn, (x,))
            self.assertEqual(result, fn(x))

            grad_out = torch.ones_like(result)
            grads = torch.autograd.grad(result, (x,), grad_out)
            expected_grads = torch.autograd.grad(fn(x), (x,), grad_out)
            self.assertEqual(expected_grads, grads)

        def f(pred, x):
            result = cond(pred, true_fn, false_fn, (x,))
            grad_out = torch.ones_like(result)
            return torch.autograd.grad(result, (x,), grad_out)

        gm = make_fx(f)(pred, x)
        self.assertExpectedInline(
            gm.code.strip(),
            """\
def forward(self, pred_1, x_1):
    true_graph_0 = self.true_graph_0
    false_graph_0 = self.false_graph_0
    _param_constant0 = self._param_constant0
    _param_constant1 = self._param_constant1
    _param_constant2 = self._param_constant2
    _param_constant3 = self._param_constant3
    _param_constant4 = self._param_constant4
    _param_constant5 = self._param_constant5
    cond = torch.ops.higher_order.cond(pred_1, true_graph_0, false_graph_0, (x_1, _param_constant0, _param_constant1, _param_constant2, _param_constant3, _param_constant4, _param_constant5));  true_graph_0 = false_graph_0 = _param_constant0 = _param_constant1 = _param_constant2 = _param_constant3 = _param_constant4 = _param_constant5 = None
    getitem = cond[0];  cond = None
    ones_like = torch.ops.aten.ones_like.default(getitem, pin_memory = False);  getitem = None
    true_graph_1 = self.true_graph_1
    false_graph_1 = self.false_graph_1
    _param_constant0_1 = self._param_constant0
    _param_constant1_1 = self._param_constant1
    _param_constant2_1 = self._param_constant2
    _param_constant3_1 = self._param_constant3
    _param_constant4_1 = self._param_constant4
    _param_constant5_1 = self._param_constant5
    cond_1 = torch.ops.higher_order.cond(pred_1, true_graph_1, false_graph_1, (ones_like, x_1, _param_constant0_1, _param_constant1_1, _param_constant2_1, _param_constant3_1, _param_constant4_1, _param_constant5_1));  pred_1 = true_graph_1 = false_graph_1 = ones_like = x_1 = _param_constant0_1 = _param_constant1_1 = _param_constant2_1 = _param_constant3_1 = _param_constant4_1 = _param_constant5_1 = None
    getitem_1 = cond_1[0]
    getitem_2 = cond_1[1];  getitem_2 = None
    getitem_3 = cond_1[2];  getitem_3 = None
    getitem_4 = cond_1[3];  getitem_4 = None
    getitem_5 = cond_1[4];  getitem_5 = None
    getitem_6 = cond_1[5];  getitem_6 = None
    getitem_7 = cond_1[6];  cond_1 = getitem_7 = None
    return (getitem_1,)""",  # noqa: B950
        )

    def test_cond_autograd_user_nn_module(self):
        class User_nn_module(torch.nn.Module):
            def __init__(self) -> None:
                super().__init__()

            def forward(self, input):
                return input * input

        nn_module_true = User_nn_module()

        def true_fn(x):
            return nn_module_true(torch.abs((x**2).sin()))

        nn_module_false = torch.nn.ReLU(inplace=False)

        def false_fn(x):
            return nn_module_false((x + 42).cos())

        for pred, fn in zip(
            [torch.tensor(False), torch.tensor(True)], [false_fn, true_fn]
        ):
            x = torch.randn(4, requires_grad=True)
            result = cond(pred, true_fn, false_fn, (x,))
            self.assertEqual(result, fn(x))

            grad_out = torch.ones_like(result)
            grads = torch.autograd.grad(result, (x,), grad_out)
            expected_grads = torch.autograd.grad(fn(x), (x,), grad_out)
            self.assertEqual(expected_grads, grads)

        def f(pred, x):
            result = cond(pred, true_fn, false_fn, (x,))
            grad_out = torch.ones_like(result)
            return torch.autograd.grad(result, (x,), grad_out)

        gm = make_fx(f)(pred, x)
        self.assertExpectedInline(
            gm.code.strip(),
            """\
def forward(self, pred_1, x_1):
    true_graph_0 = self.true_graph_0
    false_graph_0 = self.false_graph_0
    cond = torch.ops.higher_order.cond(pred_1, true_graph_0, false_graph_0, (x_1,));  true_graph_0 = false_graph_0 = None
    getitem = cond[0];  cond = None
    ones_like = torch.ops.aten.ones_like.default(getitem, pin_memory = False);  getitem = None
    true_graph_1 = self.true_graph_1
    false_graph_1 = self.false_graph_1
    cond_1 = torch.ops.higher_order.cond(pred_1, true_graph_1, false_graph_1, (ones_like, x_1));  pred_1 = true_graph_1 = false_graph_1 = ones_like = x_1 = None
    getitem_1 = cond_1[0];  cond_1 = None
    return (getitem_1,)""",  # noqa: B950
        )

    def test_cond_autograd_inner_fn(self):
        def true_fn(x):
            return torch.abs((x**2).sin())

        def false_fn(x):
            def inner_fn(x):
                return x**2

            return torch.abs(inner_fn(x).sin())

        x = torch.randn(4, requires_grad=True)
        pred = torch.tensor(False)
        fn = false_fn
        result_false = cond(pred, true_fn, false_fn, (x,))
        self.assertEqual(result_false, fn(x))

        grad_out = torch.ones_like(result_false)
        grads_false = torch.autograd.grad(result_false, (x,), grad_out)
        expected_grads = torch.autograd.grad(fn(x), (x,), grad_out)
        self.assertEqual(expected_grads, grads_false)

        pred = torch.tensor(True)
        fn = true_fn
        result_true = cond(pred, true_fn, false_fn, (x,))
        self.assertEqual(result_true, fn(x))
        self.assertEqual(result_false, result_true)

        grad_out = torch.ones_like(result_true)
        grads_true = torch.autograd.grad(result_true, (x,), grad_out)
        expected_grads = torch.autograd.grad(fn(x), (x,), grad_out)
        self.assertEqual(expected_grads, grads_true)
        self.assertEqual(grads_false, grads_true)

        def f(pred, x):
            result = cond(pred, true_fn, false_fn, (x,))
            grad_out = torch.ones_like(result)
            return torch.autograd.grad(result, (x,), grad_out)

        gm = make_fx(f)(pred, x)
        self.assertExpectedInline(
            gm.code.strip(),
            """\
def forward(self, pred_1, x_1):
    true_graph_0 = self.true_graph_0
    false_graph_0 = self.false_graph_0
    cond = torch.ops.higher_order.cond(pred_1, true_graph_0, false_graph_0, (x_1,));  true_graph_0 = false_graph_0 = None
    getitem = cond[0];  cond = None
    ones_like = torch.ops.aten.ones_like.default(getitem, pin_memory = False);  getitem = None
    true_graph_1 = self.true_graph_1
    false_graph_1 = self.false_graph_1
    cond_1 = torch.ops.higher_order.cond(pred_1, true_graph_1, false_graph_1, (ones_like, x_1));  pred_1 = true_graph_1 = false_graph_1 = ones_like = x_1 = None
    getitem_1 = cond_1[0];  cond_1 = None
    return (getitem_1,)""",  # noqa: B950
        )

    def test_cond_autograd_inner_tensor(self):
        def true_fn(x):
            return torch.abs((x**2).sin())

        def false_fn(x):
            y = torch.ones(4, requires_grad=False) * 42
            return (x * y).cos()

        for pred, fn in zip(
            [torch.tensor(False), torch.tensor(True)], [false_fn, true_fn]
        ):
            x = torch.randn(4, requires_grad=True)
            result = cond(pred, true_fn, false_fn, (x,))
            self.assertEqual(result, fn(x))

            grad_out = torch.ones_like(result)
            grads = torch.autograd.grad(result, (x,), grad_out)
            expected_grads = torch.autograd.grad(fn(x), (x,), grad_out)
            self.assertEqual(expected_grads, grads)

        def f(pred, x):
            result = cond(pred, true_fn, false_fn, (x,))
            grad_out = torch.ones_like(result)
            return torch.autograd.grad(result, (x,), grad_out)

        gm = make_fx(f)(pred, x)
        self.assertExpectedInline(
            gm.code.strip(),
            """\
def forward(self, pred_1, x_1):
    true_graph_0 = self.true_graph_0
    false_graph_0 = self.false_graph_0
    cond = torch.ops.higher_order.cond(pred_1, true_graph_0, false_graph_0, (x_1,));  true_graph_0 = false_graph_0 = None
    getitem = cond[0];  cond = None
    ones_like = torch.ops.aten.ones_like.default(getitem, pin_memory = False);  getitem = None
    true_graph_1 = self.true_graph_1
    false_graph_1 = self.false_graph_1
    cond_1 = torch.ops.higher_order.cond(pred_1, true_graph_1, false_graph_1, (ones_like, x_1));  pred_1 = true_graph_1 = false_graph_1 = ones_like = x_1 = None
    getitem_1 = cond_1[0];  cond_1 = None
    return (getitem_1,)""",  # noqa: B950
        )

    @unittest.skipIf(not torch.cuda.is_available(), "Test requires CUDA.")
    def test_cond_autograd_gpu(self):
        def true_fn(x):
            return x.sin()

        def false_fn(x):
            return x.cos()

        for pred, fn in zip(
            [torch.tensor(False, device="cuda"), torch.tensor(True, device="cuda")],
            [false_fn, true_fn],
        ):
            x = torch.randn(4, requires_grad=True, device="cuda")
            result = cond(pred, true_fn, false_fn, (x,))
            self.assertEqual(result, fn(x))

            grad_out = torch.ones_like(result)
            grads = torch.autograd.grad(result, (x,), grad_out)
            expected_grads = torch.autograd.grad(fn(x), (x,), grad_out)
            self.assertEqual(expected_grads, grads)

    def _test_cond_autograd(self, cond_fct, pred_fn, true_fn, false_fn, operands):
        from torch.fx.passes.shape_prop import _extract_tensor_metadata, TensorMetadata

        # This is a helper function that extracts the metadata from the tensor and
        # sets the requries_grad flag to false. This is needed as we compare the
        # metadata of the operands and the gradients
        def _extract_tensor_metadata_except_requires_grad(arg):
            metadata = _extract_tensor_metadata(arg)
            metadata = TensorMetadata(
                metadata.shape,
                metadata.dtype,
                False,
                metadata.stride,
                metadata.memory_format,
                metadata.is_quantized,
                metadata.qparams,
            )
            return metadata

        # Comparison of FWD path
        cond_outputs = cond_fct(pred_fn(*operands), true_fn, false_fn, operands)
        operands_forced_grad = [o.clone().detach() for o in operands]
        for o in operands_forced_grad:
            o.requires_grad = True
        cond_outputs_exp = (
            true_fn(*operands_forced_grad)
            if pred_fn(*operands_forced_grad)
            else false_fn(*operands_forced_grad)
        )
        self.assertEqual(cond_outputs, cond_outputs_exp)

        # Comparison of BWD path
        cond_inputs = [o for o in operands if o.requires_grad]
        cond_inputs_exp = [o for o in operands_forced_grad if o.requires_grad]

        # Check if at least some operators require grads
        if len(cond_inputs) > 0:
            grad_inputs = torch.autograd.grad(
                cond_outputs, cond_inputs, allow_unused=True, retain_graph=True
            )
            grad_inputs_exp = torch.autograd.grad(
                cond_outputs_exp,
                cond_inputs_exp,
                allow_unused=True,
                materialize_grads=True,
            )

            grad_exp_masked = [
                g for g, o in zip(grad_inputs_exp, operands) if o.requires_grad
            ]
            self.assertEqual(grad_exp_masked, grad_inputs)

            # Extraction and comparison of Metadata of operands and gradients
            operands_metadata = [
                _extract_tensor_metadata_except_requires_grad(o) for o in cond_inputs
            ]
            grad_metadata = [
                _extract_tensor_metadata_except_requires_grad(o) for o in grad_inputs
            ]
            self.assertTrue(
                all(op == g for op, g in zip(operands_metadata, grad_metadata))
            )

        return cond_outputs, cond_inputs

    @skipIfTorchDynamo("don't test compile on compile")
    @unittest.skipIf(not SM70OrLater, "triton")
    @unittest.skipIf(not torch.cuda.is_available(), "Test requires CUDA.")
    @parametrize("compile_mode", ["none", "eager", "compile", "compile_dynamic_shape"])
    def test_cond_autograd_zeros_unused_branch(self, compile_mode):
        from torch._higher_order_ops.cond import create_fw_bw_graph_branches

        device = torch.device("cuda")
        cond_fct = compile_mode_helper(torch.cond, compile_mode)

        def true_fn(x, w1, w2):
            return (w1 * x,)

        def false_fn(x, w1, w2):
            return (w2 * x,)

        def pred_fn(x, w1, w2):
            return x > 0

        x = torch.ones((), device=device, requires_grad=False)
        w1 = torch.zeros((), device=device, requires_grad=True)
        w2 = torch.zeros((), device=device, requires_grad=True)
        operands = [x, w1, w2]

        cond_outputs, cond_inputs = self._test_cond_autograd(
            cond_fct, pred_fn, true_fn, false_fn, operands
        )

        def f():
            return torch.autograd.grad(cond_outputs, cond_inputs, allow_unused=True)

        gm = make_fx(f)()

        if compile_mode == "eager" or compile_mode == "none":
            self.assertExpectedInline(
                gm.code.strip(),
                """\
def forward(self):
    _tensor_constant0 = self._tensor_constant0
    ones_like = torch.ops.aten.ones_like.default(_tensor_constant0, pin_memory = False,\
 memory_format = torch.preserve_format);  _tensor_constant0 = None
    _tensor_constant1 = self._tensor_constant1
    true_graph_0 = self.true_graph_0
    false_graph_0 = self.false_graph_0
    _tensor_constant2 = self._tensor_constant2
    _tensor_constant3 = self._tensor_constant3
    _tensor_constant4 = self._tensor_constant4
    cond = torch.ops.higher_order.cond(_tensor_constant1, true_graph_0, false_graph_0,\
 (ones_like, _tensor_constant2, _tensor_constant3, _tensor_constant4));\
  _tensor_constant1 = true_graph_0 = false_graph_0 = ones_like = _tensor_constant2 =\
 _tensor_constant3 = _tensor_constant4 = None
    getitem = cond[0];  getitem = None
    getitem_1 = cond[1]
    getitem_2 = cond[2];  cond = None
    return (getitem_1, getitem_2)""",
            )
        else:
            self.assertExpectedInline(
                gm.code.strip(),
                """\
def forward(self):
    _tensor_constant0 = self._tensor_constant0
    ones_like = torch.ops.aten.ones_like.default(_tensor_constant0, pin_memory = False,\
 memory_format = torch.preserve_format);  _tensor_constant0 = ones_like = None
    _tensor_constant1 = self._tensor_constant1
    _tensor_constant2 = self._tensor_constant2
    return (_tensor_constant1, _tensor_constant2)""",
            )

        (
            fw_true_graph,
            fw_false_graph,
            joint_true_graph,
            joint_false_graph,
        ) = create_fw_bw_graph_branches(true_fn, false_fn, *(x, w1, w2))

        # Check that the joint_true_graph and the joint_false_graph do not return Nones
        self.assertExpectedInline(
            joint_true_graph.code.strip(),
            """\
def forward(self, arg0_1, arg1_1, arg2_1, arg3_1):
    mul = torch.ops.aten.mul.Tensor(arg2_1, arg1_1);  arg2_1 = mul = None
    mul_1 = torch.ops.aten.mul.Tensor(arg0_1, arg1_1);  arg0_1 = None
    zeros_like = torch.ops.aten.zeros_like.default(arg1_1, pin_memory = False);  arg1_1 = None
    zeros_like_1 = torch.ops.aten.zeros_like.default(arg3_1, pin_memory = False);  arg3_1 = None
    return [zeros_like, mul_1, zeros_like_1]""",
        )

        self.assertExpectedInline(
            joint_false_graph.code.strip(),
            """\
def forward(self, arg0_1, arg1_1, arg2_1, arg3_1):
    mul = torch.ops.aten.mul.Tensor(arg3_1, arg1_1);  arg3_1 = mul = None
    mul_1 = torch.ops.aten.mul.Tensor(arg0_1, arg1_1);  arg0_1 = None
    zeros_like = torch.ops.aten.zeros_like.default(arg1_1, pin_memory = False);  arg1_1 = None
    zeros_like_1 = torch.ops.aten.zeros_like.default(arg2_1, pin_memory = False);  arg2_1 = None
    return [zeros_like, zeros_like_1, mul_1]""",
        )

    # TODO: The compile_mode = `compile_dynamic_shape` raises the Error
    # torch._inductor.exc.LoweringException: NotImplementedError: get_size() is not
    # implemented by <class 'torch._inductor.ir.NoneAsConstantBuffer'>!
    @skipIfTorchDynamo("don't test compile on compile")
    @unittest.skipIf(not SM70OrLater, "triton")
    @unittest.skipIf(not torch.cuda.is_available(), "Test requires CUDA.")
    @parametrize("compile_mode", ["none", "eager", "compile"])
    def test_cond_autograd_zeros_unused_branch_complex(self, compile_mode):
        from torch._higher_order_ops.cond import create_fw_bw_graph_branches

        device = torch.device("cuda")
        cond_fct = compile_mode_helper(torch.cond, compile_mode)

        autograd = [False, True, True, True, True]
        x = torch.randn(4, 5, device=device, requires_grad=bool(autograd[0]))
        w1 = torch.randn(2, 4, device=device, requires_grad=bool(autograd[1]))
        b1 = torch.randn(2, 1, device=device, requires_grad=bool(autograd[2]))
        w2 = torch.randn(2, 4, device=device, requires_grad=bool(autograd[3]))
        b2 = torch.randn(1, 5, device=device, requires_grad=bool(autograd[4]))
        operands = [x, w1, b1, w2, b2]

        def true_fn(x, w1, b1, w2, b2):
            return ((w1 @ x + b1).sum(),)

        def false_fn(x, w1, b1, w2, b2):
            return ((w2 @ x + b2).sum(),)

        def pred_fn(x, w1, b1, w2, b2):
            return x.mean() > 0

        cond_outputs, cond_inputs = self._test_cond_autograd(
            cond_fct, pred_fn, true_fn, false_fn, operands
        )

        def f():
            return torch.autograd.grad(cond_outputs, cond_inputs, allow_unused=True)

        gm = make_fx(f)()

        if compile_mode == "eager" or compile_mode == "none":
            self.assertExpectedInline(
                gm.code.strip(),
                """\
def forward(self):
    _tensor_constant0 = self._tensor_constant0
    ones_like = torch.ops.aten.ones_like.default(_tensor_constant0, pin_memory = False,\
 memory_format = torch.preserve_format);  _tensor_constant0 = None
    _tensor_constant1 = self._tensor_constant1
    true_graph_0 = self.true_graph_0
    false_graph_0 = self.false_graph_0
    _tensor_constant2 = self._tensor_constant2
    _tensor_constant3 = self._tensor_constant3
    _tensor_constant4 = self._tensor_constant4
    _tensor_constant5 = self._tensor_constant5
    _tensor_constant6 = self._tensor_constant6
    cond = torch.ops.higher_order.cond(_tensor_constant1, true_graph_0, false_graph_0,\
 (ones_like, _tensor_constant2, _tensor_constant3, _tensor_constant4, _tensor_constant5,\
 _tensor_constant6));  _tensor_constant1 = true_graph_0 = false_graph_0 = ones_like =\
 _tensor_constant2 = _tensor_constant3 = _tensor_constant4 = _tensor_constant5 =\
 _tensor_constant6 = None
    getitem = cond[0];  getitem = None
    getitem_1 = cond[1]
    getitem_2 = cond[2]
    getitem_3 = cond[3]
    getitem_4 = cond[4];  cond = None
    return (getitem_1, getitem_2, getitem_3, getitem_4)""",
            )
        else:
            self.assertExpectedInline(
                gm.code.strip(),
                """\
def forward(self):
    _tensor_constant0 = self._tensor_constant0
    ones_like = torch.ops.aten.ones_like.default(_tensor_constant0, pin_memory = False,\
 memory_format = torch.preserve_format);  _tensor_constant0 = ones_like = None
    _tensor_constant1 = self._tensor_constant1
    _tensor_constant2 = self._tensor_constant2
    _tensor_constant3 = self._tensor_constant3
    mm = torch.ops.aten.mm.out(_tensor_constant1, _tensor_constant2, out = _tensor_constant3);\
  _tensor_constant1 = _tensor_constant2 = _tensor_constant3 = None
    _tensor_constant4 = self._tensor_constant4
    _tensor_constant5 = self._tensor_constant5
    _tensor_constant6 = self._tensor_constant6
    return (_tensor_constant4, _tensor_constant5, mm, _tensor_constant6)""",
            )

        (
            fw_true_graph,
            fw_false_graph,
            joint_true_graph,
            joint_false_graph,
        ) = create_fw_bw_graph_branches(true_fn, false_fn, *(x, w1, b1, w2, b2))

        # Check that the joint_true_graph and the joint_false_graph do not return Nones
        self.assertExpectedInline(
            joint_true_graph.code.strip(),
            """\
def forward(self, arg0_1, arg1_1, arg2_1, arg3_1, arg4_1, arg5_1):
    mm = torch.ops.aten.mm.default(arg2_1, arg1_1);  arg2_1 = None
    add = torch.ops.aten.add.Tensor(mm, arg3_1);  mm = arg3_1 = None
    sum_1 = torch.ops.aten.sum.default(add);  add = sum_1 = None
    expand = torch.ops.aten.expand.default(arg0_1, [2, 5]);  arg0_1 = None
    sum_2 = torch.ops.aten.sum.dim_IntList(expand, [1], True)
    t = torch.ops.aten.t.default(arg1_1)
    mm_1 = torch.ops.aten.mm.default(expand, t);  expand = t = None
    zeros_like = torch.ops.aten.zeros_like.default(arg1_1, pin_memory = False);  arg1_1 = None
    zeros_like_1 = torch.ops.aten.zeros_like.default(arg4_1, pin_memory = False);  arg4_1 = None
    zeros_like_2 = torch.ops.aten.zeros_like.default(arg5_1, pin_memory = False);  arg5_1 = None
    return [zeros_like, mm_1, sum_2, zeros_like_1, zeros_like_2]""",
        )

        self.assertExpectedInline(
            joint_false_graph.code.strip(),
            """\
def forward(self, arg0_1, arg1_1, arg2_1, arg3_1, arg4_1, arg5_1):
    mm = torch.ops.aten.mm.default(arg4_1, arg1_1);  arg4_1 = None
    add = torch.ops.aten.add.Tensor(mm, arg5_1);  mm = arg5_1 = None
    sum_1 = torch.ops.aten.sum.default(add);  add = sum_1 = None
    expand = torch.ops.aten.expand.default(arg0_1, [2, 5]);  arg0_1 = None
    sum_2 = torch.ops.aten.sum.dim_IntList(expand, [0], True)
    t = torch.ops.aten.t.default(arg1_1)
    mm_1 = torch.ops.aten.mm.default(expand, t);  expand = t = None
    zeros_like = torch.ops.aten.zeros_like.default(arg1_1, pin_memory = False);  arg1_1 = None
    zeros_like_1 = torch.ops.aten.zeros_like.default(arg2_1, pin_memory = False);  arg2_1 = None
    zeros_like_2 = torch.ops.aten.zeros_like.default(arg3_1, pin_memory = False);  arg3_1 = None
    return [zeros_like, zeros_like_1, zeros_like_2, mm_1, sum_2]""",
        )

        trials = 5
        for _ in range(trials):
            autograd = torch.randint(0, 2, (5,), dtype=torch.bool)
            x = torch.randn(4, 5, device=device, requires_grad=bool(autograd[0]))
            w1 = torch.randn(2, 4, device=device, requires_grad=bool(autograd[1]))
            b1 = torch.randn(2, 1, device=device, requires_grad=bool(autograd[2]))
            w2 = torch.randn(2, 4, device=device, requires_grad=bool(autograd[3]))
            b2 = torch.randn(1, 5, device=device, requires_grad=bool(autograd[4]))
            operands = [x, w1, b1, w2, b2]

            def true_fn(x, w1, b1, w2, b2):
                return ((w1 @ x + b1).sum(),)

            def false_fn(x, w1, b1, w2, b2):
                return ((w2 @ x + b2).sum(),)

            def pred(x, w1, b1, w2, b2):
                return x.mean() > 0

            self._test_cond_autograd(cond_fct, pred, true_fn, false_fn, operands)

    # TODO: The compile_mode = `compile_dynamic_shape` raises the Error
    # torch._inductor.exc.LoweringException: NotImplementedError: get_size() is not
    # implemented by <class 'torch._inductor.ir.NoneAsConstantBuffer'>!
    @skipIfTorchDynamo("don't test compile on compile")
    @unittest.skipIf(not SM70OrLater, "triton")
    @unittest.skipIf(not torch.cuda.is_available(), "Test requires CUDA.")
    @parametrize("compile_mode", ["compile_dynamic_shape"])
    @parametrize("scalar", [False])
    @unittest.expectedFailure
    def test_cond_autograd_zeros_unused_branch_complex_compile_fail(
        self, compile_mode, scalar
    ):
        device = torch.device("cuda")
        cond_fct = compile_mode_helper(torch.cond, compile_mode)

        autograd = [False, True, True, True, True]

        if scalar:
            # These operands work
            x = torch.randn((), device=device, requires_grad=bool(autograd[0]))
            w1 = torch.randn((), device=device, requires_grad=bool(autograd[1]))
            b1 = torch.randn((), device=device, requires_grad=bool(autograd[2]))
            w2 = torch.randn((), device=device, requires_grad=bool(autograd[3]))
            b2 = torch.randn((), device=device, requires_grad=bool(autograd[4]))
        else:
            # These operands do not work
            x = torch.randn(4, 5, device=device, requires_grad=bool(autograd[0]))
            w1 = torch.randn(2, 4, device=device, requires_grad=bool(autograd[1]))
            b1 = torch.randn(2, 1, device=device, requires_grad=bool(autograd[2]))
            w2 = torch.randn(2, 4, device=device, requires_grad=bool(autograd[3]))
            b2 = torch.randn(1, 5, device=device, requires_grad=bool(autograd[4]))

        operands = [x, w1, b1, w2, b2]

        def true_fn(x, w1, b1, w2, b2):
            if scalar:
                # This works
                return ((w1 * x + b1),)
            else:
                # This does not work
                return ((w1 @ x + b1).sum(),)

        def false_fn(x, w1, b1, w2, b2):
            if scalar:
                # This works
                return ((w2 * x + b2),)
            else:
                # This does not work
                return ((w2 @ x + b2).sum(),)

        def pred_fn(x, w1, b1, w2, b2):
            return x.mean() > 0

        cond_outputs, cond_inputs = self._test_cond_autograd(
            cond_fct, pred_fn, true_fn, false_fn, operands
        )

    @unittest.skipIf(not torch.cuda.is_available(), "Test requires CUDA.")
    def test_map_gpu(self):
        def f(x, y):
            return x + y

        xs = torch.ones(3, 2, 2, device="cuda")
        y = torch.ones(2, device="cuda")
        res = control_flow.map(f, xs, y)
        expected = _fake_map(f, xs, y)
        self.assertEqual(expected, res)

    @unittest.skipIf(not torch.cuda.is_available(), "Test requires CUDA.")
    def test_while_loop_gpu(self):
        def cond_fn(x):
            return x.sum() < 10

        def body_fn(x):
            return (x + 1,)

        x = torch.zeros(1, device="cuda")
        res = while_loop(cond_fn, body_fn, (x,))
        expected = _fake_while_loop(cond_fn, body_fn, (x,))
        self.assertEqual(expected, res)

    def test_map_illegal_inputs(self):
        def f(x, y):
            return x[0] + x[1] + y

        with self.assertRaisesRegex(
            RuntimeError,
            r"Mapped xs can only consist of tensors\. Got xs \[3, tensor\(\[1\., 1\.\]\)\]\.",
        ):
            _ = control_flow.map(f, (3, torch.ones(2)), torch.ones(2))

        with self.assertRaisesRegex(
            RuntimeError, r"Leading dimensions of mapped xs cannot be 0\."
        ):
            _ = control_flow.map(
                f, (torch.ones(0, 1, 2), torch.ones(0, 1, 2)), torch.ones(2)
            )

        with self.assertRaisesRegex(
            RuntimeError,
            r"Leading dimensions of mapped xs must be consistent\. "
            r"Got shapes \[torch\.Size\(\[3, 4, 5\]\), torch\.Size\(\[4, 4, 5\]\)\]\.",
        ):
            _ = control_flow.map(
                f, (torch.ones(3, 4, 5), torch.ones(4, 4, 5)), torch.ones(5)
            )

    def test_map_illegal_outputs(self):
        def f(x, y):
            return x.item()

        def f1(x, y):
            return y.size()

        def f2(x, y):
            return None

        x = torch.ones([3])
        y = torch.ones([1, 2, 3])
        with self.assertRaisesRegex(
            RuntimeError, r"Expect outputs of map only contains tensors or None\."
        ):
            control_flow.map(f, x, y)

        with self.assertRaisesRegex(
            RuntimeError, r"Expect outputs of map only contains tensors or None\."
        ):
            control_flow.map(f1, x, y)

        # return None is OK
        control_flow.map(f2, x, y)

    def test_map_list_in_out(self):
        def f(x, y):
            return [[x[0][0] + y]]

        xs = [[torch.ones(3, 2, 2)]]
        y = torch.ones(2)
        res = control_flow.map(f, xs, y)
        expected = _fake_map(f, xs, y)
        self.assertEqual(len(res), 1)
        self.assertEqual(len(res[0]), 1)
        self.assertEqual(expected, res)

    def test_map_dict_in_out(self):
        def f(x, y):
            return {"c": x["a"]["b"] + y}

        xs = {"a": {"b": torch.ones(3, 2, 2)}}
        y = torch.ones(2)
        res = control_flow.map(f, xs, y)
        expected = _fake_map(f, xs, y)
        self.assertEqual(len(res), 1)
        self.assertTrue("c" in res)
        self.assertEqual(expected, res)

    def test_map_autograd_simple(self):
        def f(x, y):
            return x.sin().cos() * y.cos().sin()

        xs = torch.ones(3, 2, 2, requires_grad=True)
        y = torch.ones(2, requires_grad=True)
        res = control_flow.map(f, xs, y)
        expected_res = _fake_map(f, xs, y)
        grad_out = torch.ones_like(res)
        grads = torch.autograd.grad(res, (xs, y), grad_out)
        expected_grads = torch.autograd.grad(expected_res, (xs, y), grad_out)
        self.assertEqual(expected_res, res)
        self.assertEqual(expected_grads, grads)

    def test_map_autograd_simple_partial_grad(self):
        def f(x, y):
            return x.sin().cos() * y.cos().sin()

        xs = torch.ones(3, 2, 2, requires_grad=True)
        # Disable the gradient computation for y
        y = torch.ones(2, requires_grad=False)
        res = control_flow.map(f, xs, y)
        expected_res = _fake_map(f, xs, y)
        grad_out = torch.ones_like(res)
        grads = torch.autograd.grad(res, (xs,), grad_out)
        expected_grads = torch.autograd.grad(expected_res, (xs,), grad_out)
        self.assertEqual(expected_res, res)
        self.assertEqual(expected_grads, grads)

    def test_map_autograd_no_grad_output(self):
        def f(x, y):
            return x[0].sin().cos() + y, y.cos().sin()

        xs = [torch.ones(3, 2, 2, requires_grad=True), torch.ones(3, 3)]
        # Disable the gradient computation for y
        y = torch.ones(2, requires_grad=False)
        res = control_flow.map(f, xs, y)
        expected_res = _fake_map(f, xs, y)
        grad_out = torch.ones_like(res[0])
        grads = torch.autograd.grad(res[0], (xs[0],), grad_out)
        expected_grads = torch.autograd.grad(expected_res[0], (xs[0],), grad_out)
        self.assertEqual(expected_res, res)
        self.assertEqual(expected_grads, grads)

    def test_map_autograd_nested_list(self):
        import torch.utils._pytree as pytree

        def f(x, y):
            a, b = x
            c, d = a
            return [[b.sin() * c.cos()], d.sin() * y.cos()]

        def fwbw(map_op, f, x, y):
            z = map_op(f, x, y)
            flat_x = pytree.tree_leaves(x)
            flat_z = pytree.tree_leaves(z)
            grads = torch.autograd.grad(
                flat_z, flat_x, [torch.ones_like(z) for z in flat_z]
            )
            return z, grads

        x = [
            [
                torch.randn(3, 2, 2, requires_grad=True),
                torch.randn(3, 2, 1, requires_grad=True),
            ],
            torch.ones(3, 1, 2, requires_grad=True),
        ]
        y = torch.ones(1, requires_grad=True)
        true_outs = fwbw(control_flow.map, f, x, y)
        fake_outs = fwbw(_fake_map, f, x, y)
        self.assertEqual(true_outs, fake_outs)

    def test_scan_y_less_ndim_then_dim(self):
        def combine_fn(carry, x):
            return carry @ x, (carry @ x).sum()

        init = torch.randn(4, 3)
        xs = torch.randn(3, 3, 2)
        dim = 2
        out = scan(combine_fn, init, xs, dim=dim)
        exp_out = _fake_scan(combine_fn, init, xs, dim=dim)
        self.assertEqual(out, exp_out)

    # TODO: provide an implementation for all compile modes and re-enable all test
    @skipIfTorchDynamo("don't test compile on compile")
    @requires_cuda
    @parametrize("reverse", [False, True])
    @parametrize("compile_mode", ["none", "eager"])
    @parametrize("device", [torch.device("cpu"), torch.device("cuda")])
    def test_scan_compile(self, reverse, compile_mode, device):
        def add2(x: torch.Tensor, y: torch.Tensor):
            return x * y, x + y

        x = torch.randn(3, 10, 2, device=device)

        scan_fct = compile_mode_helper(scan, compile_mode)

        for op, op_pt, init in [
            (
                get_scan_combine_fn("add", False),
                torch.cumsum,
                torch.zeros(10, 2, device=device),
            ),
            (
                get_scan_combine_fn("mul", False),
                torch.cumprod,
                torch.ones(10, 2, device=device),
            ),
        ]:
            result = scan_fct(op, init, x, dim=0, reverse=reverse)
            result_exp = _fake_scan(op, init=init, xs=x, dim=0, reverse=reverse)
            self.assertEqual(result, result_exp)
            if not reverse:
                result_exp_PT = op_pt(x, 0)
                self.assertEqual(result[1], result_exp_PT)

        # Jax Examples
        x = torch.arange(0, 4, device=device, dtype=torch.int64)
        init = torch.zeros(1, device=device, dtype=torch.int64)
        cumsum1 = scan_fct(
            get_scan_combine_fn("add", False),
            init,
            x,
            dim=0,
            reverse=reverse,
        )
        cumsum_exp = _fake_scan(
            get_scan_combine_fn("add", False),
            init=init,
            xs=x,
            dim=0,
            reverse=reverse,
        )
        if not reverse:
            self.assertEqual(
                cumsum1[1],
                torch.tensor([[0.0], [1.0], [3.0], [6.0]], dtype=torch.int64),
            )
            self.assertEqual(cumsum1[0], torch.tensor([6.0], dtype=torch.int64))
        else:
            self.assertEqual(
                cumsum1[1],
                torch.tensor([[6.0], [6.0], [5.0], [3.0]], dtype=torch.int64),
            )
            self.assertEqual(cumsum1[0], torch.tensor([6.0], dtype=torch.int64))
        self.assertEqual(cumsum1, cumsum_exp)

        # Different carry computation as output computation
        x = torch.arange(1, 5, device=device, dtype=torch.int64)
        init = torch.ones(1, device=device, dtype=torch.int64)
        result = scan_fct(add2, init, x, dim=0, reverse=reverse)
        result_exp = _fake_scan(add2, init=init, xs=x, dim=0, reverse=reverse)
        if not reverse:
            self.assertEqual(
                result[1],
                torch.tensor([[2.0], [3.0], [5.0], [10.0]], dtype=torch.int64),
            )
            self.assertEqual(result[0], torch.tensor([24.0], dtype=torch.int64))
        else:
            self.assertEqual(
                result[1],
                torch.tensor([[25.0], [14.0], [7.0], [5.0]], dtype=torch.int64),
            )
            self.assertEqual(result[0], torch.tensor([24.0], dtype=torch.int64))
        self.assertEqual(result, result_exp)

        # Non associative operation
        x = torch.arange(0, 5, device=device, dtype=torch.float32)
        init = torch.ones(1, device=device, dtype=torch.float32)
        result = scan_fct(
            get_scan_combine_fn("div", False),
            init,
            x,
            dim=0,
            reverse=reverse,
        )
        result_exp = _fake_scan(
            get_scan_combine_fn("div", False),
            init=init,
            xs=x,
            dim=0,
            reverse=reverse,
        )
        self.assertEqual(result, result_exp)

    # TODO: provide an implementation for all compile modes and re-enable all test
    @skipIfTorchDynamo("don't test compile on compile")
    @requires_cuda
    @parametrize("reverse", [False, True])
    @parametrize("compile_mode", ["none", "eager"])
    @parametrize("device", [torch.device("cpu"), torch.device("cuda")])
    @parametrize(
        "dtype",
        [
            torch.float16,
            torch.float32,
            torch.int32,
            torch.int64,
            torch.complex64,
        ],
    )
    def test_scan_dtype(self, reverse, compile_mode, device, dtype):
        scan_fct = compile_mode_helper(scan, compile_mode)

        # Check all outputs and carries on the correct device and with torch.float32
        x = torch.randn(3, 10, 2, device=device).to(dtype=dtype)
        op, init = (
            get_scan_combine_fn("adds"),
            torch.zeros(10, 2, device=device, dtype=dtype),
        )
        result = scan_fct(op, init, x, dim=0, reverse=reverse)
        result_exp = _fake_scan(op, init=init, xs=x, dim=0, reverse=reverse)
        self.assertEqual(result, result_exp)
        self.assertEqual(
            [[r.device.type for r in res] for res in result],
            [[device.type for _ in res] for res in result],
        )
        self.assertEqual(
            [[r.dtype for r in res] for res in result],
            [[dtype for _ in res] for res in result],
        )

        # Check all outputs and carries on the correct device and
        # carry.dtype torch.float32 and output.dtype torch.float16
        x = torch.randn(3, 10, 2, device=device).to(dtype=dtype)
        op, init = (
            get_scan_combine_fn("adds"),
            torch.zeros(10, 2, device=device, dtype=torch.float32),
        )
        result = scan_fct(op, init, x, dim=0, reverse=reverse)
        result_exp = _fake_scan(op, init=init, xs=x, dim=0, reverse=reverse)
        self.assertEqual(result, result_exp)
        self.assertEqual(
            [[r.dtype for r in res] for res in result],
            [
                [torch.float32 for _ in range(len(result[0]))],
                [dtype for _ in range(len(result[1]))],
            ],
        )

        # Check all outputs and carries on the correct device and
        # carry.dtype torch.int64 and output.dtype torch.float32
        x = torch.randn(3, 10, 2, device=device)
        op, init = (
            get_scan_combine_fn("adds"),
            torch.zeros(10, 2, device=device, dtype=dtype),
        )
        result = scan_fct(op, init, x, dim=0, reverse=reverse)
        result_exp = _fake_scan(op, init=init, xs=x, dim=0, reverse=reverse)
        self.assertEqual(result, result_exp)
        self.assertEqual(
            [[r.dtype for r in res] for res in result],
            [
                [dtype for _ in range(len(result[0]))],
                [torch.float32 for _ in range(len(result[1]))],
            ],
        )

    @requires_cuda
    @parametrize("reverse", [False, True])
    @parametrize("device", [torch.device("cpu"), torch.device("cuda")])
    def test_scan_dim(self, reverse, device):
        import random

        num_dims = [random.randint(2, 5) for _ in range(10)]
        for num_dim in num_dims:
            shapes = [random.randint(1, 10) for _ in range(num_dim)]
            rnd_scan_dim = random.randint(0, num_dim - 1)
            x = torch.randn(*shapes, device=device)
            init_shapes = shapes[:rnd_scan_dim] + shapes[rnd_scan_dim + 1 :]

            for op, op_pt, init in [
                (
                    get_scan_combine_fn("add", False),
                    torch.cumsum,
                    torch.zeros(*init_shapes, device=device),
                ),
                (
                    get_scan_combine_fn("mul", False),
                    torch.cumprod,
                    torch.ones(*init_shapes, device=device),
                ),
            ]:
                result = scan(op, init, x, dim=rnd_scan_dim, reverse=reverse)
                result_exp = _fake_scan(
                    op, init=init, xs=x, dim=rnd_scan_dim, reverse=reverse
                )
                self.assertEqual(result, result_exp)
                if not reverse:
                    result_exp_PT = op_pt(x, rnd_scan_dim)
                    res_list = list(result)
                    res_list[1] = res_list[1].movedim(0, rnd_scan_dim)
                    self.assertEqual(res_list[1], result_exp_PT)

    @requires_cuda
    @parametrize("reverse", [False, True])
    @parametrize("device", [torch.device("cpu"), torch.device("cuda")])
    def test_scan_binary_operator(self, reverse, device):
        state_dim = 20
        timesteps = 10
        projected_inputs = torch.randn(
            timesteps, state_dim, requires_grad=True, device=device
        )
        A = torch.randn(state_dim, requires_grad=True, device=device)
        elements = (A.repeat((timesteps, 1)), projected_inputs)
        init = tuple(
            [
                torch.ones_like(
                    torch._ops.ops.aten.slice(elements[0], 0, 0, 1, 1),
                    requires_grad=True,
                )
            ]
            + [
                torch.zeros_like(
                    torch._ops.ops.aten.slice(projected_inputs, 0, 0, 1, 1),
                    requires_grad=True,
                )
            ]
        )

        result = scan(
            get_scan_combine_fn("s5_operator", False),
            init,
            elements,
            dim=0,
            reverse=reverse,
        )
        expected_result = _fake_scan(
            get_scan_combine_fn("s5_operator", False),
            init=init,
            xs=elements,
            dim=0,
            reverse=reverse,
        )
        self.assertEqual(result, expected_result)

    @skipIfRocm(msg="Unsupported on ROCM yet")
    @requires_cuda
    @parametrize("reverse", [False, True])
    @parametrize("device", [torch.device("cpu"), torch.device("cuda")])
    def test_scan_tuple(self, reverse, device):
        x = torch.randn(3, 2, 2, device=device)
        y = torch.randn(3, 2, 2, device=device)
        inp = (x, y)
        init = tuple(torch._ops.ops.aten.slice(e, 0, 0, 1, 1) for e in inp)

        result_same = scan(
            get_scan_combine_fn("tuple_fct", False),
            init,
            inp,
            dim=0,
            reverse=reverse,
        )
        expected_result = _fake_scan(
            get_scan_combine_fn("tuple_fct", False),
            init=init,
            xs=inp,
            dim=0,
            reverse=reverse,
        )
        self.assertEqual(result_same, expected_result)

        def fct_different_output_tuple(x, y):
            return ((x[0] + y[0], x[1] * y[1]), (x[1] * y[1]))

        inp = (x, y)
        init = tuple(torch._ops.ops.aten.slice(e, 0, 0, 1, 1) for e in inp)

        result_diff = scan(
            fct_different_output_tuple, init, inp, dim=0, reverse=reverse
        )
        expected_result = _fake_scan(
            fct_different_output_tuple, init=init, xs=inp, dim=0, reverse=reverse
        )
        self.assertEqual(result_diff, expected_result)
        self.assertEqual(result_diff[1], result_same[1][1])

    @requires_cuda
    def test_scan_wrong_pytree(self):
        # Init and input have same pytree
        def fct_wrong_pytree(x, y):
            return (
                {
                    "i": x["i"] * y["j"][0][0],
                    "k": 0.0,
                    "j": ([x["j"][1][0]["o"]], [{"o": torch.sin(x["i"])}]),
                },
                {
                    "i": x["i"] * y["j"][0][0],
                    "k": 0.0,
                    "j": ([x["j"][1][0]["o"]], [{"o": torch.sin(x["i"])}]),
                },
            )

        x = torch.randn(3, 2, 2)
        y = torch.randn(3, 2, 2)
        z = torch.randn(3, 2, 2)
        inp = {"i": x, "j": ([y], [{"o": z}])}
        inp_flat, inp_spec = pytree.tree_flatten(inp)
        init_flat = [torch._ops.ops.aten.slice(e, 0, 0, 1, 1) for e in inp_flat]
        init = pytree.tree_unflatten(init_flat, inp_spec)

        with self.assertRaisesRegex(
            # Should be: RuntimeError,
            # r"The number of leaves of the pytree of the new carry produced by
            # the operator needs to match the length of the pytree of the init",
            RuntimeError,
            "The number of leaves of the pytree of the new carry",
        ):
            scan(fct_wrong_pytree, init, inp, dim=0)

    @requires_cuda
    @parametrize("reverse", [False, True])
    @parametrize("device", [torch.device("cpu"), torch.device("cuda")])
    def test_scan_complex_pytree(self, reverse, device):
        # Init and input have same pytree

        x = torch.randn(3, 2, 2, device=device)
        y = torch.randn(3, 2, 2, device=device)
        z = torch.randn(3, 2, 2, device=device)
        inp = {"i": x, "j": ([y], [{"o": z}])}
        inp_flat, inp_spec = pytree.tree_flatten(inp)
        init_flat = [torch._ops.ops.aten.slice(e, 0, 0, 1, 1) for e in inp_flat]
        init = pytree.tree_unflatten(init_flat, inp_spec)

        result = scan(
            get_scan_combine_fn("complex_pointwise", False),
            init,
            inp,
            dim=0,
            reverse=reverse,
        )
        expected_result = _fake_scan(
            get_scan_combine_fn("complex_pointwise", False),
            init=init,
            xs=inp,
            dim=0,
            reverse=reverse,
        )
        self.assertEqual(result, expected_result)

    # TODO: Does not work because of the usage of vmap witin associative_scan
    # The paT206899919 rameterization is commented out for the moment and the test is marked with expected fail
    # Fails with: AssertionError: scan is not an OpOverload
    @skipIfRocm(msg="Unsupported on ROCM yet")
    @unittest.skipIf(not SM70OrLater, "triton")
    @requires_cuda
    @unittest.expectedFailure
    def test_scan_associative_scan(self):
        combine_mode = "generic"
        compile_mode_scan = "compile"
        compile_mode_associative_scan = "none"
        reverse = True
        reverse_associative_scan = True
        device = torch.device("cuda")

        scan_fct = compile_mode_helper(scan, compile_mode_scan)
        associative_scan_fct = compile_mode_helper(
            associative_scan, compile_mode_associative_scan
        )
        init = torch.randn(10, 5, device=device)
        inp = torch.randn(3, 10, 5, device=device)

        def body(x, y):
            val = associative_scan_fct(
                get_scan_combine_fn("add", True),
                y,
                0,
                reverse=reverse_associative_scan,
                combine_mode=combine_mode,
            )
            return x + y, x + val

        result = scan_fct(body, init, inp, dim=0, reverse=reverse)
        expected_result = _fake_scan(
            body,
            init,
            inp,
            0,
            reverse=reverse,
        )

        self.assertEqual(result, expected_result)

    # TODO: provide an implementation for all compile modes and re-enable all test
    @skipIfTorchDynamo("don't test compile on compile")
    @requires_cuda
    @parametrize("compile_mode", ["none", "eager"])
    @parametrize("reverse", [False, True])
    @parametrize("device", [torch.device("cpu"), torch.device("cuda")])
    def test_scan_downstream_scan_matmul(self, compile_mode, reverse, device):
        inp = torch.randn(3, 10, 2, device=device)
        init = torch.randn(3, 2, device=device)

        for ind in range(2):
            # Chain with matmul
            def chain_fct(inp):
                W = torch.ones(2, 5, device=device)
                o = scan(
                    get_scan_combine_fn("add", False),
                    init,
                    inp,
                    dim=1,
                    reverse=reverse,
                )
                return o[ind] @ W

            fct_cmp = compile_mode_helper(chain_fct, compile_mode)

            expected_result = _fake_scan(
                get_scan_combine_fn("add", False),
                init=init,
                xs=inp,
                dim=1,
                reverse=reverse,
            )[ind] @ torch.ones(2, 5, device=device)
            result = fct_cmp(inp)
            self.assertEqual(result, expected_result)

    # TODO: provide an implementation for all compile modes and re-enable all test
    @skipIfTorchDynamo("don't test compile on compile")
    @requires_cuda
    @parametrize("compile_mode", ["none", "eager"])
    @parametrize("reverse", [False, True])
    @parametrize("device", [torch.device("cpu"), torch.device("cuda")])
    def test_scan_downstream_scan_scan_dim(self, compile_mode, reverse, device):
        inp = torch.randn(3, 10, 2, device=device)
        init = torch.randn(3, 2, device=device)

        # Chain with scan on different dim
        init2 = torch.randn(1, 10, 2, device=device)

        def chain_fct_different_dim(inp):
            o1 = scan(
                get_scan_combine_fn("add", False),
                init,
                inp,
                dim=1,
                reverse=reverse,
            )
            o1 = pytree.tree_map(lambda t: t.movedim(0, 1), o1)
            o2 = scan(
                get_scan_combine_fn("add", False),
                init2,
                o1[1],
                dim=0,
                reverse=reverse,
            )
            return o2

        fct_cmp = compile_mode_helper(chain_fct_different_dim, compile_mode)

        xs = _fake_scan(
            get_scan_combine_fn("add", False),
            init=init,
            xs=inp,
            dim=1,
            reverse=reverse,
        )[1]
        xs = pytree.tree_map(lambda t: t.movedim(0, 1), xs)
        expected_result = _fake_scan(
            get_scan_combine_fn("add", False),
            init=init2,
            xs=xs,
            dim=0,
            reverse=reverse,
        )
        result = fct_cmp(inp)
        self.assertEqual(result, expected_result)

    @requires_cuda
    @parametrize("reverse", [False, True])
    @parametrize("device", [torch.device("cpu"), torch.device("cuda")])
    def test_scan_non_pointwise(self, reverse, device):
        x = torch.randn(3, 10, 2, device=device)
        init = torch.randn(10, 2, device=device)
        result_expected = _fake_scan(
            get_scan_combine_fn("non_pointwise", False),
            init=init,
            xs=x,
            dim=0,
            reverse=reverse,
        )

        out = scan(
            get_scan_combine_fn("non_pointwise", False),
            init,
            x,
            dim=0,
            reverse=reverse,
        )
        self.assertEqual(out, result_expected)

    @requires_cuda
    @parametrize("reverse", [False, True])
    @parametrize("device", [torch.device("cpu"), torch.device("cuda")])
    def test_scan_compile_cnt(self, reverse, device):
        dim = 1

        from torch._dynamo.testing import CompileCounter

        # Tests rely on automatic_dynamic = True
        with torch._dynamo.config.patch(automatic_dynamic_shapes=True):
            cnt = CompileCounter()
            x = torch.randn(3, 2, 5, device=device)
            init = torch.randn(3, 5, device=device)
            # First compilation step
            torch.compile(scan, backend=cnt)(
                get_scan_combine_fn("add", False),
                init,
                x,
                dim=dim,
                reverse=reverse,
            )
            self.assertEqual(cnt.frame_count, 1)

            x = torch.randn(3, 20, 5, device=device)
            init = torch.randn(3, 5, device=device)
            # Recompilation due to first different size
            torch.compile(scan, backend=cnt)(
                get_scan_combine_fn("add", False),
                init,
                x,
                dim=dim,
                reverse=reverse,
            )
            self.assertEqual(cnt.frame_count, 2)

            x = torch.randn(3, 40, 5, device=device)
            init = torch.randn(3, 5, device=device)
            # No recompilation, because of dynamic shape
            torch.compile(scan, backend=cnt)(
                get_scan_combine_fn("add", False),
                init,
                x,
                dim=dim,
                reverse=reverse,
            )
            self.assertEqual(cnt.frame_count, 2)

            x = torch.randn(3, 40, 5, device=device)
            init = torch.randn(3, 40, device=device)
            # Recompilation because of dim change
            torch.compile(scan, backend=cnt)(
                get_scan_combine_fn("add", False),
                init,
                x,
                dim=2,
                reverse=reverse,
            )
            self.assertEqual(cnt.frame_count, 3)

            x = torch.randn(3, 40, 20, device=device)
            init = torch.randn(3, 40, device=device)
            # Recompilation due to first different size on new dim
            torch.compile(scan, backend=cnt)(
                get_scan_combine_fn("add", False),
                init,
                x,
                dim=2,
                reverse=reverse,
            )
            self.assertEqual(cnt.frame_count, 4)

            x = torch.randn(3, 40, 40, device=device)
            init = torch.randn(3, 40, device=device)
            # No recompilation, because of dynamic shape on new dim
            torch.compile(scan, backend=cnt)(
                get_scan_combine_fn("add", False),
                init,
                x,
                dim=2,
                reverse=reverse,
            )
            self.assertEqual(cnt.frame_count, 4)

            x = torch.randn(3, 60, 40, device=device)
            init = torch.randn(3, 40, device=device)
            # Recompilation because of dim change
            torch.compile(scan, backend=cnt)(
                get_scan_combine_fn("add", False),
                init,
                x,
                dim=1,
                reverse=reverse,
            )
            self.assertEqual(cnt.frame_count, 5)

            x = torch.randn(3, 60, 40, device=device)
            init = torch.randn(3, 40, device=device)
            # Recompilation because of reverse change
            torch.compile(scan, backend=cnt)(
                get_scan_combine_fn("add", False),
                init,
                x,
                dim=1,
                reverse=not reverse,
            )
            self.assertEqual(cnt.frame_count, 6)

            x = torch.randn(3, 60, 40, device=device)
            init = torch.randn(3, 40, device=device)
            # No recompilation, as nothing changed
            torch.compile(scan, backend=cnt)(
                get_scan_combine_fn("add", False),
                init,
                x,
                dim=1,
                reverse=not reverse,
            )
            self.assertEqual(cnt.frame_count, 6)

            x = torch.randn(3, 120, 80, device=device)
            init = torch.randn(3, 80, device=device)
            # No recompilation, final test
            torch.compile(scan, backend=cnt)(
                get_scan_combine_fn("add", False),
                init,
                x,
                dim=1,
                reverse=reverse,
            )
            self.assertEqual(cnt.frame_count, 6)

    @skipIfTorchDynamo("don't test compile on compile")
    @requires_cuda
    @parametrize("compile_mode", ["none", "eager"])
    def test_scan_init_scanned_0(self, compile_mode):
        scan_fct = compile_mode_helper(scan, compile_mode)

        # Only init and no input
        x = torch.randn(3, 1, 2)
        init = torch.randn(3, 2)
        dim = 1

        # Scan dimension is 0
        init = torch._ops.ops.aten.slice(x, dim, 0, 1, 1)
        inp = torch._ops.ops.aten.slice(x, dim, 1, None, 1)
        if compile_mode == "none":
            with self.assertRaisesRegex(
                RuntimeError,
                "xs leaves must have a scan dimension > 0",
            ):
                scan_fct(
                    get_scan_combine_fn("add", False),
                    init,
                    inp,
                    dim=dim,
                )
        else:
            with self.assertRaisesRegex(
                # Should be: RuntimeError, "Input leaves must have a scan dimension > 0"
                torch._dynamo.exc.Unsupported,
                "Observed exception.*",
            ):
                scan_fct(
                    get_scan_combine_fn("add", False),
                    init,
                    inp,
                    dim=dim,
                )

    @skipIfTorchDynamo("don't test compile on compile")
    @requires_cuda
    @parametrize("compile_mode", ["none", "eager"])
    def test_scan_init_non_tensor(self, compile_mode):
        scan_fct = compile_mode_helper(scan, compile_mode)

        x = torch.randn(3, 1, 2)
        dim = 1

        # Init is a float and not a tensor
        init = 1.0
        if compile_mode == "none":
            with self.assertRaisesRegex(
                RuntimeError,
                "All init leaves must be a Tensor",
            ):
                scan_fct(get_scan_combine_fn("add", False), init, x, dim=dim)
        else:
            with self.assertRaisesRegex(
                # Should be: RuntimeError, "Init leaves must be a Tensor"
                torch._dynamo.exc.Unsupported,
                "Observed exception.*",
            ):
                scan_fct(get_scan_combine_fn("add", False), init, x, dim=dim)

    @skipIfTorchDynamo("don't test compile on compile")
    @requires_cuda
    @parametrize("compile_mode", ["none", "eager"])
    def test_scan_init_wrong_shape(self, compile_mode):
        scan_fct = compile_mode_helper(scan, compile_mode)

        # Only init and no input
        x = torch.randn(3, 1, 2)
        dim = 1

        # Init wrong shape (Other dim different)
        init = torch.randn(1, 2)
        if compile_mode == "none":
            with self.assertRaisesRegex(RuntimeError, "The shape of the new_carry"):
                scan_fct(
                    get_scan_combine_fn("add", False),
                    init,
                    x,
                    dim=dim,
                )
        else:
            with self.assertRaisesRegex(
                # Should be: RuntimeError, "The size of tensor a.*"
                torch._dynamo.exc.Unsupported,
                "Observed exception.*",
            ):
                scan_fct(
                    get_scan_combine_fn("add", False),
                    init,
                    x,
                    dim=dim,
                )

    @skipIfTorchDynamo("don't test compile on compile")
    @requires_cuda
    @parametrize("compile_mode", ["none", "eager"])
    def test_scan_init_wrong_pytree(self, compile_mode):
        def add_one_carry(x: torch.Tensor, y: torch.Tensor):
            return x[0], x

        scan_fct = compile_mode_helper(scan, compile_mode)

        # Only init and no input
        x = torch.randn(3, 1, 2)
        dim = 1

        # Init wrong pytree
        init = (
            torch._ops.ops.aten.slice(x, dim, 0, 1, 1),
            torch._ops.ops.aten.slice(x, dim, 0, 1, 1),
        )

        if compile_mode == "none":
            with self.assertRaisesRegex(
                RuntimeError,
                "The number of leaves of the pytree of the new carry produced by the operator",
            ):
                scan_fct(add_one_carry, init, x, dim=dim)

        else:
            with self.assertRaisesRegex(
                # Should be: RuntimeError: The number of leaves of the pytree of the new carry produced
                # by the operator needs to match the length of the pytree of the init
                torch._dynamo.exc.Unsupported,
                "Observed exception.*",
            ):
                scan_fct(add_one_carry, init, x, dim=dim)

    @skipIfTorchDynamo("don't test compile on compile")
    @requires_cuda
    @parametrize("reverse", [False, True])
    @parametrize("compile_mode", ["none", "eager"])
    @parametrize("device", [torch.device("cpu"), torch.device("cuda")])
    def test_scan_init(self, reverse, compile_mode, device):
        scan_fct = compile_mode_helper(scan, compile_mode)

        # Only init and no input
        x = torch.randn(3, 1, 2, device=device)
        init = torch.randn(3, 1, 2, device=device)
        dim = 1
        op, op_pt = (get_scan_combine_fn("add", False), torch.cumsum)

        # Only init given
        init = torch._ops.ops.aten.slice(x, dim, 0, 1, 1)
        result = scan_fct(op, init, [], dim=dim, reverse=reverse)
        result_exp = _fake_scan(op, init=init, xs=[], dim=dim, reverse=reverse)
        result_init = scan_fct(op, init, [], dim=dim, reverse=reverse)
        self.assertEqual(result, result_exp)
        self.assertEqual(result_init, result_exp)
        self.assertEqual(result_init[0], init)

        x = torch.randn(3, 5, 2, device=device)
        init = torch.randn(3, 5, 2, device=device)
        dim = 0

        op, op_pt = (get_scan_combine_fn("add", False), torch.cumsum)
        inp = torch._ops.ops.aten.slice(x, dim, 1, None, 1)

        # Init tensor scalar
        init = torch.ones(1, device=device)

        def add_scalar_carry(x: torch.Tensor, y: torch.Tensor):
            return x + 1.0, x + y

        result_init = scan_fct(add_scalar_carry, init, inp, dim=dim, reverse=reverse)
        result_exp = _fake_scan(
            add_scalar_carry, init=init, xs=inp, dim=dim, reverse=reverse
        )
        self.assertEqual(result_init, result_exp)
        self.assertEqual(result_init[0], torch.tensor([3.0], device=device))

        # Init tensor entirely different shape than inp
        init = torch.randn(7, 8, device=device)

        def add_scalar_carry2(x: torch.Tensor, y: torch.Tensor):
            return x + 1.0, x[: y.shape[0], : y.shape[1]] + y

        result_init = scan_fct(add_scalar_carry2, init, inp, dim=dim, reverse=reverse)
        result_exp = _fake_scan(
            add_scalar_carry2, init=init, xs=inp, dim=dim, reverse=reverse
        )
        self.assertEqual(result_init, result_exp)

        # Init with two timestep on dim axis. Should work as y has always 1 on dim axis and
        # hence automatic broadcasting should work
        # I.e., the input shape is 2x5x2, but the carry at each iteration is 2x5x2,
        # thus the output of each iteration is 2x5x2, which results in the total output
        # to be 4x5x2
        init = torch._ops.ops.aten.slice(x, dim, 0, 2, 1)
        result_init = scan_fct(op, init, inp, dim=dim, reverse=reverse)
        result_exp = _fake_scan(op, init=init, xs=inp, dim=dim, reverse=reverse)
        self.assertEqual(result_init, result_exp)
        self.assertEqual(result_init[0].shape, torch.Size([2, 5, 2]))

        init = torch.tile(init, (1, 2, 1))

        def add_scalar_carry_sliced_out(x: torch.Tensor, y: torch.Tensor):
            return x + 1.0, x[:, :1, :] + y

        result_init = scan_fct(
            add_scalar_carry_sliced_out, init, inp, dim=dim, reverse=reverse
        )
        result_exp = _fake_scan(
            add_scalar_carry_sliced_out, init=init, xs=inp, dim=dim, reverse=reverse
        )
        self.assertEqual(result_init, result_exp)
        self.assertEqual(result_init[0].shape, torch.Size([2, 10, 2]))
        self.assertEqual(result_init[1].shape, torch.Size([2, 2, 5, 2]))

        # Correct case
        op, op_pt = (get_scan_combine_fn("add", False), torch.cumsum)
        x = torch.randn(3, 2, 2, device=device)
        dim = 1

        if reverse:
            init = torch.zeros_like(torch.select_copy(x, -1, 0))
            inp = torch._ops.ops.aten.slice(x, dim, 0, -1, 1)
        else:
            init = torch.zeros_like(torch.select_copy(x, 1, 0))
            inp = torch._ops.ops.aten.slice(x, dim, 1, None, 1)

        result = scan_fct(op, init, x, dim=dim, reverse=reverse)
        result_exp = _fake_scan(op, init=init, xs=x, dim=dim, reverse=reverse)

        self.assertEqual(result, result_exp)
        if not reverse:
            result_exp_PT = op_pt(x, dim)
            result = list(result)
            result[1] = pytree.tree_map(lambda t: t.movedim(0, dim), result[1])
            self.assertEqual(result[1], result_exp_PT)

    @requires_cuda
    @parametrize("reverse", [False, True])
    @parametrize("device", [torch.device("cpu"), torch.device("cuda")])
    def test_scan_init_wrong_pytree_complex(self, reverse, device):
        x = torch.randn(3, 2, 2, device=device)
        y = torch.randn(3, 2, 2, device=device)
        z = torch.randn(3, 2, 2, device=device)

        # Wrong pytree fed to the function
        init = {
            "i": torch._ops.ops.aten.slice(x, 0, 0, 1, 1),
            "j": (
                {"a": torch._ops.ops.aten.slice(x, 0, 0, 1, 1)},
                [torch._ops.ops.aten.slice(y, 0, 0, 1, 1)],
                [{"o": torch._ops.ops.aten.slice(z, 0, 0, 1, 1)}],
            ),
        }
        inp = {
            "i": torch._ops.ops.aten.slice(x, 0, 0, None, 1),
            "j": (
                [torch._ops.ops.aten.slice(y, 0, 0, None, 1)],
                [{"o": torch._ops.ops.aten.slice(z, 0, 0, None, 1)}],
            ),
        }
        with self.assertRaisesRegex(
            Exception,
            ".*",
        ):
            scan(
                get_scan_combine_fn("complex_pointwise", False),
                init,
                inp,
                dim=0,
                reverse=reverse,
            )

    @requires_cuda
    @parametrize("reverse", [False, True])
    @parametrize("device", [torch.device("cpu"), torch.device("cuda")])
    def test_scan_init_pytree_complex(self, reverse, device):
        def fct_pointwise_different_output(x, y):
            return (
                {
                    "i": x["i"] * y["i"],
                    "j": (
                        [x["j"][0][0] * y["j"][0][0]],
                        [{"o": x["j"][1][0]["o"] + y["j"][1][0]["o"]}],
                    ),
                },
                (
                    y["i"],
                    {
                        "o": x["i"] * y["i"],
                        "j": (
                            [x["j"][0][0] * y["j"][0][0]],
                            [{"o": x["j"][1][0]["o"] + y["j"][1][0]["o"]}],
                        ),
                    },
                ),
            )

        def fct_pointwise_different_carry(x, y):
            return (
                {
                    "i": x["i"] * y["i"],
                    "j": (
                        x["i"],
                        [x["j"][1][0] * y["j"][0][0]],
                        [{"o": x["j"][2][0]["o"] + y["j"][1][0]["o"]}],
                    ),
                },
                (
                    y["i"],
                    {
                        "o": x["i"] * y["i"] + x["j"][0][0],
                        "j": (
                            [x["j"][1][0] * y["j"][0][0]],
                            [{"o": x["j"][2][0]["o"] + y["j"][1][0]["o"]}],
                        ),
                    },
                ),
            )

        x = torch.randn(3, 2, 2, device=device)
        y = torch.randn(3, 2, 2, device=device)
        z = torch.randn(3, 2, 2, device=device)

        if reverse:
            init_start, init_end = -1, None
            inp_start, inp_end = 0, -1
        else:
            init_start, init_end = 0, 1
            inp_start, inp_end = 1, None

        # Regular case
        init = {
            "i": torch._ops.ops.aten.slice(x, 0, init_start, init_end, 1),
            "j": (
                [torch._ops.ops.aten.slice(y, 0, init_start, init_end, 1)],
                [{"o": torch._ops.ops.aten.slice(z, 0, init_start, init_end, 1)}],
            ),
        }
        inp = {
            "i": torch._ops.ops.aten.slice(x, 0, inp_start, inp_end, 1),
            "j": (
                [torch._ops.ops.aten.slice(y, 0, inp_start, inp_end, 1)],
                [{"o": torch._ops.ops.aten.slice(z, 0, inp_start, inp_end, 1)}],
            ),
        }
        result = scan(
            get_scan_combine_fn("complex_pointwise", False),
            init,
            inp,
            dim=0,
            reverse=reverse,
        )
        expected_result = _fake_scan(
            get_scan_combine_fn("complex_pointwise", False),
            init,
            inp,
            dim=0,
            reverse=reverse,
        )
        self.assertEqual(result, expected_result)

        # Pytree of output is different
        result = scan(fct_pointwise_different_output, init, inp, dim=0, reverse=reverse)
        expected_result = _fake_scan(
            fct_pointwise_different_output, init=init, xs=inp, dim=0, reverse=reverse
        )
        self.assertEqual(result, expected_result)

        # Pytree of carry is different
        init = {
            "i": torch._ops.ops.aten.slice(x, 0, init_start, init_end, 1),
            "j": (
                torch._ops.ops.aten.slice(x, 0, init_start, init_end, 1),
                [torch._ops.ops.aten.slice(y, 0, init_start, init_end, 1)],
                [{"o": torch._ops.ops.aten.slice(z, 0, init_start, init_end, 1)}],
            ),
        }
        inp = {
            "i": torch._ops.ops.aten.slice(x, 0, inp_start, inp_end, 1),
            "j": (
                [torch._ops.ops.aten.slice(y, 0, inp_start, inp_end, 1)],
                [{"o": torch._ops.ops.aten.slice(z, 0, inp_start, inp_end, 1)}],
            ),
        }
        result = scan(fct_pointwise_different_carry, init, inp, dim=0, reverse=reverse)
        expected_result = _fake_scan(
            fct_pointwise_different_carry, init=init, xs=inp, dim=0, reverse=reverse
        )
        self.assertEqual(result, expected_result)

    def test_scan_RNN(self):
        dim = 1
        device = torch.device("cpu")

        rnn = torch.nn.RNN(
            input_size=5,
            hidden_size=7,
        )
        rnn = rnn.to(device=device)
        x = torch.randn(1, 2, 5, device=device)
        h = torch.randn(1, 2, 7, device=device)

        new_state_dict = {
            "weight_ih_l0": torch.ones_like(rnn.weight_ih_l0),
            "bias_ih_l0": torch.ones_like(rnn.bias_ih_l0),
            "weight_hh_l0": torch.ones_like(rnn.weight_hh_l0),
            "bias_hh_l0": torch.ones_like(rnn.bias_hh_l0),
        }
        rnn.load_state_dict(new_state_dict)

        def RNN(x: torch.Tensor, y: torch.Tensor):
            W_ih = torch.ones((5, 7), device=device)
            b_ih = torch.ones((7), device=device)
            W_hh = torch.ones((7, 7), device=device)
            b_hh = torch.ones((7), device=device)
            c_new = y @ W_ih + b_ih
            h_new = torch.tanh(c_new + x @ W_hh + b_hh)
            return h_new, h_new

        expected_result = rnn(
            torch.permute(x, (1, 0, 2)), torch.unsqueeze(h[:, 0, :], 0)
        )
        expected_result_state = torch.permute(expected_result[1], (1, 0, 2))
        result = scan(RNN, init=torch.select_copy(h, dim, 0), xs=x, dim=dim)
        self.assertEqual(result[0].unsqueeze(0), expected_result_state)
        self.assertEqual(result[1], expected_result[0])

    @skipIfNoDynamoSupport
    def test_scan_simple_graph_wrong_dtype(self):
        def add_wrong_dtype(x: torch.Tensor, y: torch.Tensor):
            return torch.ones_like(x + y, dtype=torch.int64), x + y

        x = torch.randn(3, 10, 2, device=torch.device("cpu"))
        init = torch.randn(1, 10, 2, device=torch.device("cpu"))

        def f(fct, init, xs):
            return scan(fct, init, xs, dim=0, reverse=True)

        # Wrong dtype
        with self.assertRaisesRegex(
            # Should be: RuntimeError: Expected the init and
            # the new carry produced by the operator to be a tensor of
            # torch.int64 but got torch.float32 and torch.int64
            RuntimeError,
            "The dtype of the new_carry",
        ):
            f(add_wrong_dtype, init, x)

    @skipIfNoDynamoSupport
    @skipIfCrossRef  # Arg order changes with crossref
    def test_scan_simple_graph(self):
        from torch._dynamo.testing import EagerAndRecordGraphs

        x = torch.randn(3, 10, 2, device=torch.device("cpu"))
        init = torch.randn(1, 10, 2, device=torch.device("cpu"))

        def f(fct, init, xs):
            return scan(fct, init, xs, dim=0, reverse=True)

        # Correct case
        gm = make_fx(f, tracing_mode="symbolic")(
            get_scan_combine_fn("add", False), init, x
        )
        self.assertExpectedInline(
            gm.code.strip(),
            """\
def forward(self, fct_1, init_1, xs_1):
    permute = torch.ops.aten.permute.default(xs_1, [0, 1, 2])
    flip = torch.ops.aten.flip.default(permute, [0]);  permute = None
    select_copy = torch.ops.aten.select_copy.int(flip, 0, 0)
    add = torch.ops.aten.add.Tensor(init_1, select_copy);  add = None
    add_1 = torch.ops.aten.add.Tensor(init_1, select_copy);  select_copy = add_1 = None
    sym_size_int_1 = torch.ops.aten.sym_size.int(init_1, 1)
    sym_size_int_2 = torch.ops.aten.sym_size.int(init_1, 2)
    sym_size_int_3 = torch.ops.aten.sym_size.int(xs_1, 1)
    sym_size_int_4 = torch.ops.aten.sym_size.int(xs_1, 2);  xs_1 = None
    scan_combine_graph_0 = self.scan_combine_graph_0
<<<<<<< HEAD
    scan = torch.ops.higher_order.scan(scan_combine_graph_0, [init_1], [permute], True, (sym_size_int_1, sym_size_int_2, sym_size_int_3, sym_size_int_4));  scan_combine_graph_0 = init_1 = permute = sym_size_int_1 = sym_size_int_2 = sym_size_int_3 = sym_size_int_4 = None
=======
    scan = torch.ops.higher_order.scan(scan_combine_graph_0, [init_1], [flip], [sym_size_int_1, sym_size_int_2, sym_size_int_3, sym_size_int_4]);  scan_combine_graph_0 = init_1 = flip = sym_size_int_1 = sym_size_int_2 = sym_size_int_3 = sym_size_int_4 = None
>>>>>>> 5bc1d27d
    getitem = scan[0]
    getitem_1 = scan[1];  scan = None
    flip_1 = torch.ops.aten.flip.default(getitem_1, [0]);  getitem_1 = None
    return (getitem, flip_1)""",  # noqa: B950
        )

        # Check graph
        backend = EagerAndRecordGraphs()
        torch.compile(f, backend=backend)(get_scan_combine_fn("add", False), init, x)
        gm = backend.graphs[0]

        self.assertExpectedInline(
            gm.code.strip(),
            """\
def forward(self, L_init_ : torch.Tensor, L_xs_ : torch.Tensor):
    l_init_ = L_init_
    l_xs_ = L_xs_
    elem = torch.movedim(l_xs_, 0, 0);  l_xs_ = None
    elem_1 = torch.flip(elem, [0]);  elem = None
    select_copy = torch.select_copy(elem_1, 0, 0)
    new_carry = l_init_ + select_copy;  new_carry = None
    add_1 = l_init_ + select_copy;  select_copy = add_1 = None
    scan_combine_fn_0 = self.scan_combine_fn_0
<<<<<<< HEAD
    scan = torch.ops.higher_order.scan(scan_combine_fn_0, [l_init_], [elem], True, ());  scan_combine_fn_0 = l_init_ = elem = None
=======
    scan = torch.ops.higher_order.scan(scan_combine_fn_0, [l_init_], [elem_1], []);  scan_combine_fn_0 = l_init_ = elem_1 = None
>>>>>>> 5bc1d27d
    getitem = scan[0]
    elem_2 = scan[1];  scan = None
    flip_1 = torch.flip(elem_2, [0]);  elem_2 = None
    return (getitem, flip_1)""",  # noqa: B950
        )


class AssociativeScanModels:
    @staticmethod
    def get_scan_fct(compile_mode, combine_mode):
        # Compile the associative_scan according to the provided compile_mode
        if compile_mode != "fake":
            compile_mode = "none"
            assoc_scan_comp = compile_mode_helper(associative_scan, compile_mode)

            def scan_fct(combine_fn, xs, dim, reverse):
                return assoc_scan_comp(combine_fn, xs, dim, reverse, combine_mode)

        else:
            scan_fct = _fake_associative_scan
        return scan_fct

    class CombineFn(torch.nn.Module):
        def __init__(self, combine_fn, dim, reverse, combine_mode, compile_mode):
            super().__init__()

            self.scan_fct = AssociativeScanModels.get_scan_fct(
                compile_mode, combine_mode
            )
            self.combine_fn = combine_fn
            self.dim = dim
            self.reverse = reverse

        def forward(self, inputs):
            results = self.scan_fct(self.combine_fn, inputs, self.dim, self.reverse)
            return results

    class Simple(torch.nn.Module):
        def __init__(self, dim, reverse, combine_mode, compile_mode):
            super().__init__()

            kwargs = {
                "dim": dim,
                "reverse": reverse,
                "combine_mode": combine_mode,
                "compile_mode": compile_mode,
            }
            self.combine_fns = [
                AssociativeScanModels.CombineFn(
                    get_scan_combine_fn("add", True), **kwargs
                ),
                AssociativeScanModels.CombineFn(
                    get_scan_combine_fn("mul", True), **kwargs
                ),
            ]

        def forward(self, inputs):
            results = []
            for combine_fn in self.combine_fns:
                results.append(combine_fn(inputs))
            return results

    class ChainFn(torch.nn.Module):
        def __init__(self, combine_fn, dim, reverse, combine_mode, compile_mode):
            super().__init__()

            chain_len = len(combine_fn)
            kwargs = {
                "combine_fn": combine_fn,
                "dim": dim,
                "reverse": reverse,
                "combine_mode": combine_mode,
            }

            # Prepare the kwargs as a list.
            self.nested_tuple = []
            for ind in range(chain_len):
                kwargs_el = {}
                for key, val in kwargs.items():
                    # Check if val is a list and if it has the same length as combine_fn
                    # If so, then use the individual elements.
                    # If not, duplicate the first element.
                    if type(val) == list and len(val) == chain_len:
                        kwargs_el[key] = val[ind]
                    else:
                        kwargs_el[key] = val

                scan_fct = AssociativeScanModels.get_scan_fct(
                    compile_mode, kwargs_el["combine_mode"]
                )
                combine_fn = kwargs_el["combine_fn"]
                del kwargs_el["combine_fn"]
                del kwargs_el["combine_mode"]
                self.nested_tuple.append((combine_fn, scan_fct, kwargs_el))

        def forward(self, inputs):
            results = inputs
            for combine_fn, scan_fct, kwargs in self.nested_tuple:
                results = combine_fn(scan_fct, results, **kwargs)
            return results

    class NestedFn(torch.nn.Module):
        def forward(self, scan_fct, inputs, **kwargs):
            combine_fn = kwargs["combine_fn"]

            # Remove combine_fn from kwargs
            del kwargs["combine_fn"]

            results = scan_fct(combine_fn, inputs, **kwargs)

            return results


@unittest.skipIf(IS_WINDOWS, "Windows not supported for this test")
@skipIfNoDynamoSupport
class AssociativeScanTests(TestCase):
    def setUp(self):
        torch._dynamo.reset()
        super().setUp()

    def _run_test(self, model, model_fake, inputs):
        result = model(inputs)
        result_exp = model_fake(inputs)
        self.assertEqual(result, result_exp)

        # Return the result of the functions under test for further investigations
        return result

    def _prepare_fake_kwargs(self, original_kwargs):
        kwargs_fake = original_kwargs.copy()
        kwargs_fake["compile_mode"] = "fake"
        return kwargs_fake

    @unittest.skipIf(not SM70OrLater, "triton")
    @requires_cuda
    @parametrize("reverse", [False, True])
    @parametrize("compile_mode", ["none", "eager", "compile", "compile_dynamic_shape"])
    @parametrize("combine_mode", ["pointwise", "generic"])
    @parametrize("device", [torch.device("cpu"), torch.device("cuda")])
    # Skipping the combination of combine_mode=pointwise and device=cpu
    # as the current implementation of pointwise does only support CUDA device
    @decorateIf(
        unittest.skip,
        lambda params: (
            params["combine_mode"] == "pointwise"
            and (params["device"] == torch.device("cpu") or torch.version.hip)
        ),
    )
    def test_associative_scan_compile(
        self, combine_mode, reverse, compile_mode, device
    ):
        x = torch.randn(3, 10, 2, device=device)
        kwargs = {
            "dim": 0,
            "reverse": reverse,
            "compile_mode": compile_mode,
            "combine_mode": combine_mode,
        }
        kwargs_fake = self._prepare_fake_kwargs(kwargs)
        results = self._run_test(
            model=AssociativeScanModels.Simple(**kwargs),
            model_fake=AssociativeScanModels.Simple(**kwargs_fake),
            inputs=x,
        )

        if not reverse:
            results_torch = []
            for op_pt in [torch.cumsum, torch.cumprod]:
                results_torch.append(op_pt(x, 0))
            self.assertEqual(results, results_torch)

        # Jax Examples
        x = torch.arange(0, 4, device=device)
        kwargs = {
            "dim": 0,
            "reverse": reverse,
            "compile_mode": compile_mode,
            "combine_fn": get_scan_combine_fn("add", True),
            "combine_mode": combine_mode,
        }
        kwargs_fake = self._prepare_fake_kwargs(kwargs)
        result = self._run_test(
            model=AssociativeScanModels.CombineFn(**kwargs),
            model_fake=AssociativeScanModels.CombineFn(**kwargs_fake),
            inputs=x,
        )

        if not reverse:
            results_torch = torch.tensor([0.0, 1.0, 3.0, 6.0], dtype=torch.int64)
        else:
            results_torch = torch.tensor([6.0, 6.0, 5.0, 3.0], dtype=torch.int64)

        self.assertEqual(result, results_torch)

    @unittest.skipIf(not SM70OrLater, "triton")
    @requires_cuda
    @parametrize("reverse", [False, True])
    @parametrize("compile_mode", ["none", "eager", "compile", "compile_dynamic_shape"])
    @parametrize("combine_mode", ["pointwise", "generic"])
    @parametrize("device", [torch.device("cpu"), torch.device("cuda")])
    # Skipping the combination of combine_mode=pointwise and device=cpu
    # as the current implementation of pointwise does only support CUDA device
    @decorateIf(
        unittest.skip,
        lambda params: (
            params["combine_mode"] == "pointwise"
            and (params["device"] == torch.device("cpu") or torch.version.hip)
        ),
    )
    def test_associative_scan_dim(self, combine_mode, compile_mode, reverse, device):
        import random

        random.seed(1234)

        num_dims = [random.randint(2, 5) for _ in range(4)]
        for num_dim in num_dims:
            # To avoid triggering automatic dynamic shape
            torch._dynamo.reset()
            shapes = [random.randint(1, 9) for _ in range(num_dim)]
            rnd_scan_dim = random.randint(0, num_dim - 1)
            x = torch.randn(*shapes, device=device)

            kwargs = {
                "dim": rnd_scan_dim,
                "reverse": reverse,
                "compile_mode": compile_mode,
                "combine_mode": combine_mode,
            }
            kwargs_fake = self._prepare_fake_kwargs(kwargs)
            results = self._run_test(
                model=AssociativeScanModels.Simple(**kwargs),
                model_fake=AssociativeScanModels.Simple(**kwargs_fake),
                inputs=x,
            )

            if not reverse:
                results_torch = []
                for op_pt in [torch.cumsum, torch.cumprod]:
                    results_torch.append(op_pt(x, 0))
                self.assertEqual(results, results_torch)

    @unittest.skipIf(not SM70OrLater, "triton")
    @requires_cuda
    def test_associative_scan_dim_shape_failure(self):
        num_dims = [2]
        for num_dim in num_dims:
            shapes = [9 for _ in range(num_dim)]
            rnd_scan_dim = 0
            x = torch.randn(*shapes, device=torch.device("cuda"))

            kwargs = {
                "dim": rnd_scan_dim,
                "reverse": True,
                "compile_mode": "none",
                "combine_mode": "generic",
            }
            kwargs_fake = self._prepare_fake_kwargs(kwargs)
            self._run_test(
                model=AssociativeScanModels.Simple(**kwargs),
                model_fake=AssociativeScanModels.Simple(**kwargs_fake),
                inputs=x,
            )

    @skipIfRocm(msg="Unsupported on ROCM yet")
    @unittest.skipIf(not SM70OrLater, "triton")
    @requires_cuda
    @parametrize("compile_mode", ["none", "eager", "compile", "compile_dynamic_shape"])
    @parametrize("combine_mode", ["pointwise", "generic"])
    @parametrize("reverse", [False, True])
    @parametrize("device", [torch.device("cpu"), torch.device("cuda")])
    # Skipping the combination of combine_mode=pointwise and device=cpu
    # as the current implementation of pointwise does only support CUDA device
    @decorateIf(
        unittest.skip,
        lambda params: (
            params["combine_mode"] == "pointwise"
            and (params["device"] == torch.device("cpu") or torch.version.hip)
        ),
    )
    def test_associative_scan_tuple(self, compile_mode, combine_mode, reverse, device):
        x = torch.randn(3, 2, 2, device=device)
        y = torch.randn(3, 2, 2, device=device)
        inp = (x, y)

        kwargs = {
            "dim": 0,
            "reverse": reverse,
            "compile_mode": compile_mode,
            "combine_fn": get_scan_combine_fn("tuple_fct", True),
            "combine_mode": combine_mode,
        }
        kwargs_fake = self._prepare_fake_kwargs(kwargs)
        self._run_test(
            model=AssociativeScanModels.CombineFn(**kwargs),
            model_fake=AssociativeScanModels.CombineFn(**kwargs_fake),
            inputs=inp,
        )

    @unittest.skipIf(not SM70OrLater, "triton")
    @requires_cuda
    @parametrize("compile_mode", ["none", "eager", "compile", "compile_dynamic_shape"])
    @parametrize("combine_mode", ["pointwise", "generic"])
    @parametrize("reverse", [False, True])
    @parametrize("device", [torch.device("cpu"), torch.device("cuda")])
    def test_associative_scan_expand_in_combine_fn(
        self, compile_mode, combine_mode, reverse, device
    ):
        x = torch.randn(3, 2, 2, device=device)

        def combine_fn(x, y):
            return x * torch.sum(y, -1).expand(x.shape)

        kwargs = {
            "dim": 0,
            "reverse": reverse,
            "compile_mode": compile_mode,
            "combine_fn": combine_fn,
            "combine_mode": "generic",
        }
        kwargs_fake = self._prepare_fake_kwargs(kwargs)
        self._run_test(
            model=AssociativeScanModels.CombineFn(**kwargs),
            model_fake=AssociativeScanModels.CombineFn(**kwargs_fake),
            inputs=x,
        )

    @unittest.skipIf(not SM70OrLater, "triton")
    @requires_cuda
    @parametrize("compile_mode", ["none", "eager", "compile", "compile_dynamic_shape"])
    @parametrize("reverse", [False, True])
    @parametrize("device", [torch.device("cpu"), torch.device("cuda")])
    def test_associative_scan_non_contiguous_tensor(
        self, compile_mode, reverse, device
    ):
        x = torch.arange(30, device=device).view(10, 3).t()
        assert not x.is_contiguous()

        kwargs = {
            "dim": 0,
            "reverse": reverse,
            "compile_mode": compile_mode,
            "combine_fn": get_scan_combine_fn("add", True),
            "combine_mode": "generic",
        }
        kwargs_fake = self._prepare_fake_kwargs(kwargs)
        self._run_test(
            model=AssociativeScanModels.CombineFn(**kwargs),
            model_fake=AssociativeScanModels.CombineFn(**kwargs_fake),
            inputs=x,
        )

    @unittest.skipIf(not SM70OrLater, "triton")
    @requires_cuda
    @parametrize("compile_mode", ["none", "eager", "compile", "compile_dynamic_shape"])
    @parametrize("combine_mode", ["pointwise", "generic"])
    @parametrize("reverse", [False, True])
    @parametrize("device", [torch.device("cpu"), torch.device("cuda")])
    # Skipping the combination of combine_mode=pointwise and device=cpu
    # as the current implementation of pointwise does only support CUDA device
    @decorateIf(
        unittest.skip,
        lambda params: (
            params["combine_mode"] == "pointwise"
            and (params["device"] == torch.device("cpu") or torch.version.hip)
        ),
    )
    def test_associative_scan_complex_pytree(
        self, compile_mode, combine_mode, reverse, device
    ):
        x = torch.randn(3, 2, 2, device=device)
        y = torch.randn(3, 2, 2, device=device)
        z = torch.randn(3, 2, 2, device=device)
        inp = {"i": x, "j": ([y], [{"o": z}])}

        kwargs = {
            "dim": 0,
            "reverse": reverse,
            "compile_mode": compile_mode,
            "combine_fn": get_scan_combine_fn("complex_pointwise", True),
            "combine_mode": combine_mode,
        }
        kwargs_fake = self._prepare_fake_kwargs(kwargs)
        self._run_test(
            model=AssociativeScanModels.CombineFn(**kwargs),
            model_fake=AssociativeScanModels.CombineFn(**kwargs_fake),
            inputs=inp,
        )

    @unittest.skipIf(not SM70OrLater, "triton")
    @requires_cuda
    @parametrize("combine_mode", ["pointwise", "generic"])
    @parametrize("compile_mode", ["none", "eager", "compile", "compile_dynamic_shape"])
    @parametrize("reverse", [False, True])
    @parametrize("device", [torch.device("cpu"), torch.device("cuda")])
    # Skipping the combination of combine_mode=pointwise and device=cpu
    # as the current implementation of pointwise does only support CUDA device
    @decorateIf(
        unittest.skip,
        lambda params: (
            params["combine_mode"] == "pointwise"
            and (params["device"] == torch.device("cpu") or torch.version.hip)
        ),
    )
    def test_associative_scan_downstream_scan_matmul(
        self, combine_mode, compile_mode, reverse, device
    ):
        def first_chain_fct(scan_fct, inp, **kwargs):
            o = scan_fct(get_scan_combine_fn("add", True), inp, **kwargs)
            return o

        def second_chain_fct(scan_fct, inp, **kwargs):
            W = torch.ones(2, 5, device=device)
            return inp @ W

        inp = torch.randn(3, 10, 2, device=device)
        kwargs = {
            "dim": 1,
            "reverse": reverse,
            "compile_mode": compile_mode,
            "combine_fn": [first_chain_fct, second_chain_fct],
            "combine_mode": combine_mode,
        }
        kwargs_fake = self._prepare_fake_kwargs(kwargs)
        self._run_test(
            model=AssociativeScanModels.ChainFn(**kwargs),
            model_fake=AssociativeScanModels.ChainFn(**kwargs_fake),
            inputs=inp,
        )

    @unittest.skipIf(not SM70OrLater, "triton")
    @requires_cuda
    @parametrize("combine_mode", ["pointwise", "generic"])
    @parametrize("compile_mode", ["none", "eager", "compile", "compile_dynamic_shape"])
    @parametrize("reverse", [False, True])
    @parametrize("device", [torch.device("cpu"), torch.device("cuda")])
    # Skipping the combination of combine_mode=pointwise and device=cpu
    # as the current implementation of pointwise does only support CUDA device
    @decorateIf(
        unittest.skip,
        lambda params: (
            params["combine_mode"] == "pointwise"
            and (params["device"] == torch.device("cpu") or torch.version.hip)
        ),
    )
    def test_associative_scan_downstream_scan_scan(
        self, combine_mode, compile_mode, reverse, device
    ):
        def first_chain_fct(scan_fct, inp, **kwargs):
            o1 = scan_fct(get_scan_combine_fn("add", True), inp, **kwargs)
            return o1

        def second_chain_fct(scan_fct, inp, **kwargs):
            o2 = scan_fct(get_scan_combine_fn("add", True), inp, **kwargs)
            return o2

        inp = torch.randn(3, 10, 2, device=device)

        kwargs = {
            "dim": 1,
            "reverse": reverse,
            "compile_mode": compile_mode,
            "combine_fn": [first_chain_fct, second_chain_fct],
            "combine_mode": combine_mode,
        }
        kwargs_fake = self._prepare_fake_kwargs(kwargs)
        self._run_test(
            model=AssociativeScanModels.ChainFn(**kwargs),
            model_fake=AssociativeScanModels.ChainFn(**kwargs_fake),
            inputs=inp,
        )

    @unittest.skipIf(not SM70OrLater, "triton")
    @requires_cuda
    @parametrize("combine_mode", ["pointwise", "generic"])
    @parametrize("compile_mode", ["none", "eager", "compile", "compile_dynamic_shape"])
    @parametrize("reverse_first", [False, True])
    @parametrize("same_direction", [False, True])
    @parametrize("device", [torch.device("cpu"), torch.device("cuda")])
    # Skipping the combination of combine_mode=pointwise and device=cpu
    # as the current implementation of pointwise does only support CUDA device
    @decorateIf(
        unittest.skip,
        lambda params: (
            params["combine_mode"] == "pointwise"
            and (params["device"] == torch.device("cpu") or torch.version.hip)
        ),
    )
    def test_associative_scan_downstream_scan_scan_different_dim(
        self, combine_mode, compile_mode, reverse_first, same_direction, device
    ):
        reverse_second = reverse_first if same_direction else not reverse_first

        def first_chain_fct(scan_fct, inp, **kwargs):
            o1 = scan_fct(get_scan_combine_fn("add", True), inp, **kwargs)
            return o1

        def second_chain_fct(scan_fct, inp, **kwargs):
            o2 = scan_fct(get_scan_combine_fn("add", True), inp, **kwargs)
            return o2

        inp = torch.randn(3, 10, 2, device=device)

        kwargs = {
            "dim": [1, 0],
            "reverse": [reverse_first, reverse_second],
            "compile_mode": compile_mode,
            "combine_fn": [first_chain_fct, second_chain_fct],
            "combine_mode": [combine_mode, combine_mode],
        }
        kwargs_fake = self._prepare_fake_kwargs(kwargs)
        self._run_test(
            model=AssociativeScanModels.ChainFn(**kwargs),
            model_fake=AssociativeScanModels.ChainFn(**kwargs_fake),
            inputs=inp,
        )

    # TODO: Does not work because of the usage of vmap witin associative_scan
    # TODO: Re-enable additional parameters again once this issues has been resolved
    @unittest.skipIf(not SM70OrLater, "triton")
    @requires_cuda
    @unittest.expectedFailure
    def test_associative_scan_nested(self):
        combine_mode = "pointwise"
        compile_mode = "eager"
        reverse_first = False
        same_direction = False
        device = torch.device("cuda")

        reverse_second = reverse_first if same_direction else not reverse_first

        def first_nested_fct(x, y):
            y_new = associative_scan(
                second_nested_fct,
                y,
                0,
                reverse=reverse_second,
                combine_mode=combine_mode,
            )
            return x + y_new

        def first_nested_fct_fake(x, y):
            y_new = _fake_associative_scan(
                second_nested_fct, y, 0, reverse=reverse_second
            )
            return x + y_new

        def second_nested_fct(x, y):
            return x * y

        inp = torch.randn(3, 10, 2, device=device)

        kwargs = {
            "dim": 0,
            "reverse": reverse_first,
            "compile_mode": compile_mode,
            "combine_fn": first_nested_fct,
            "combine_mode": combine_mode,
        }
        kwargs_fake = self._prepare_fake_kwargs(kwargs)
        kwargs_fake["combine_fn"] = first_nested_fct_fake
        self._run_test(
            model=AssociativeScanModels.NestedFn(**kwargs),
            model_fake=AssociativeScanModels.NestedFn(**kwargs_fake),
            inputs=inp,
        )

    @unittest.skipIf(not SM70OrLater, "triton")
    @requires_cuda
    @parametrize("compile_mode", ["none", "eager", "compile", "compile_dynamic_shape"])
    @parametrize("loop_type", ["for"])
    @parametrize("reverse", [False, True])
    @parametrize("device", [torch.device("cpu"), torch.device("cuda")])
    def test_associative_scan_loop_in_combine_fn(
        self, compile_mode, loop_type, reverse, device
    ):
        def combine_fn(x, y):
            cnt = torch.zeros_like(y[0, :])
            if loop_type == "while":

                def cond_fn(ind, loop_val):
                    return (loop_val < 5)[0]

                def body_fn(ind, loop_val):
                    return ind + 1, loop_val + torch.abs(ind)

                new_ind, cnt = torch.while_loop(
                    cond_fn=cond_fn,
                    body_fn=body_fn,
                    carried_inputs=(
                        torch.zeros(1, dtype=torch.int32, device=cnt.device),
                        cnt,
                    ),
                )
            else:
                for ind in range(10):
                    cnt += torch.abs(y[ind])
            return x * cnt

        inp = torch.randn(3, 10, 1, device=device) * 2

        kwargs = {
            "dim": 0,
            "reverse": reverse,
            "compile_mode": compile_mode,
            "combine_fn": combine_fn,
            "combine_mode": "generic",
        }
        kwargs_fake = self._prepare_fake_kwargs(kwargs)
        self._run_test(
            model=AssociativeScanModels.CombineFn(**kwargs),
            model_fake=AssociativeScanModels.CombineFn(**kwargs_fake),
            inputs=inp,
        )

    # TODO: Does not work because of the usage of vmap witin associative_scan
    # TODO: Re-enable additional parameters again once this issues has been resolved
    @unittest.skipIf(not SM70OrLater, "triton")
    @requires_cuda
    @unittest.expectedFailure
    def test_associative_scan_loop_in_combine_fn_failure(self):
        compile_mode = "none"
        loop_type = "while"
        reverse = False
        device = torch.device("cuda")

        def combine_fn(x, y):
            _cnt = torch.zeros_like(y[0, :])
            if loop_type == "while":

                def cond_fn(ind, loop_val):
                    return (loop_val < 5)[0]

                def body_fn(ind, loop_val):
                    return ind + 1, loop_val + torch.abs(ind)

        inp = torch.randn(3, 10, 1, device=device) * 2

        kwargs = {
            "dim": 0,
            "reverse": reverse,
            "compile_mode": compile_mode,
            "combine_fn": combine_fn,
            "combine_mode": "generic",
        }
        kwargs_fake = self._prepare_fake_kwargs(kwargs)
        self._run_test(
            model=AssociativeScanModels.CombineFn(**kwargs),
            model_fake=AssociativeScanModels.CombineFn(**kwargs_fake),
            inputs=inp,
        )

    @unittest.skipIf(not SM70OrLater, "triton")
    @requires_cuda
    @parametrize("compile_mode", ["none", "eager", "compile", "compile_dynamic_shape"])
    @parametrize("reverse", [False, True])
    @parametrize("device", [torch.device("cpu"), torch.device("cuda")])
    def test_associative_scan_cond_in_combine_fn(self, compile_mode, reverse, device):
        def combine_fn(x, y):
            val = cond(torch.sum(y) > 0.0, lambda y: y + 0.0, lambda y: 1.0 - y, (y,))
            return x * val

        inp = torch.randn(3, 10, 1, device=device)

        kwargs = {
            "dim": 0,
            "reverse": reverse,
            "compile_mode": compile_mode,
            "combine_fn": combine_fn,
            "combine_mode": "generic",
        }
        kwargs_fake = self._prepare_fake_kwargs(kwargs)
        self._run_test(
            model=AssociativeScanModels.CombineFn(**kwargs),
            model_fake=AssociativeScanModels.CombineFn(**kwargs_fake),
            inputs=inp,
        )

    # TODO: Does not work because of the usage of vmap witin associative_scan
    # TODO: Re-enable additional parameters again once this issues has been resolved
    @unittest.skipIf(not SM70OrLater, "triton")
    @requires_cuda
    @unittest.expectedFailure
    def test_associative_scan_map_in_combine_fn(self):
        compile_mode = "none"
        reverse = False
        device = torch.device("cuda")

        def combine_fn(x, y):
            def body(x, y):
                return x + y

            y_init = y[0]
            y_new = control_flow.map(body, y, y_init)
            return x * y_new

        inp = torch.randn(3, 10, 1, device=device)

        kwargs = {
            "dim": 0,
            "reverse": reverse,
            "compile_mode": compile_mode,
            "combine_fn": combine_fn,
            "combine_mode": "generic",
        }
        kwargs_fake = self._prepare_fake_kwargs(kwargs)
        self._run_test(
            model=AssociativeScanModels.CombineFn(**kwargs),
            model_fake=AssociativeScanModels.CombineFn(**kwargs_fake),
            inputs=inp,
        )

    @unittest.skipIf(not SM70OrLater, "triton")
    @requires_cuda
    @parametrize("compile_mode", ["none", "eager", "compile", "compile_dynamic_shape"])
    @parametrize("reverse", [False, True])
    @parametrize("device", [torch.device("cpu"), torch.device("cuda")])
    def test_associative_scan_vmap_in_combine_fn(self, compile_mode, reverse, device):
        def combine_fn(x, y):
            def body(x):
                return x**2

            mapped_body = torch.vmap(body, 0, 0)
            y_new = mapped_body(y)
            return x + y_new

        inp = torch.randn(3, 10, 2, device=device)

        kwargs = {
            "dim": 0,
            "reverse": reverse,
            "compile_mode": compile_mode,
            "combine_fn": combine_fn,
            "combine_mode": "generic",
        }
        kwargs_fake = self._prepare_fake_kwargs(kwargs)
        self._run_test(
            model=AssociativeScanModels.CombineFn(**kwargs),
            model_fake=AssociativeScanModels.CombineFn(**kwargs_fake),
            inputs=inp,
        )

    @unittest.skipIf(not SM70OrLater, "triton")
    @requires_cuda
    @parametrize("reverse", [False, True])
    @parametrize("compile_mode", ["none", "eager", "compile", "compile_dynamic_shape"])
    @parametrize("device", [torch.device("cpu"), torch.device("cuda")])
    # Skipping the combination of associative_scan and device=cpu
    # as the current implementation of pointwise does only support CUDA device
    @decorateIf(
        unittest.skip,
        lambda params: (params["device"] == torch.device("cpu")),
    )
    def test_associative_scan_non_pointwise_generic(
        self, reverse, compile_mode, device
    ):
        x = torch.randn(3, 10, 2, device=device)

        kwargs = {
            "dim": 0,
            "reverse": reverse,
            "compile_mode": compile_mode,
            "combine_fn": get_scan_combine_fn("non_pointwise", True),
            "combine_mode": "generic",
        }
        kwargs_fake = self._prepare_fake_kwargs(kwargs)
        self._run_test(
            model=AssociativeScanModels.CombineFn(**kwargs),
            model_fake=AssociativeScanModels.CombineFn(**kwargs_fake),
            inputs=x,
        )

    @skipIfRocm(msg="Unsupported on ROCM yet")
    @unittest.skipIf(not SM70OrLater, "triton")
    @requires_cuda
    @parametrize("compile_mode", ["none", "eager", "compile", "compile_dynamic_shape"])
    @parametrize("combine_mode", ["pointwise", "generic"])
    @parametrize("reverse", [False, True])
    @parametrize("device", [torch.device("cpu"), torch.device("cuda")])
    # Skipping the combination of combine_mode=pointwise and device=cpu
    # as the current implementation of pointwise does only support CUDA device
    @decorateIf(
        unittest.skip,
        lambda params: (
            params["combine_mode"] == "pointwise"
            and (params["device"] == torch.device("cpu") or torch.version.hip)
        ),
    )
    def test_associative_scan_binary_operator(
        self, compile_mode, combine_mode, reverse, device
    ):
        state_dim = 20
        timesteps = 10
        projected_inputs = torch.randn(
            timesteps, state_dim, requires_grad=True, device=device
        )
        A = torch.randn(state_dim, requires_grad=True, device=device)
        elements = (A.repeat((timesteps, 1)), projected_inputs)

        kwargs = {
            "dim": 0,
            "reverse": reverse,
            "compile_mode": compile_mode,
            "combine_fn": get_scan_combine_fn("s5_operator", True),
            "combine_mode": combine_mode,
        }
        kwargs_fake = self._prepare_fake_kwargs(kwargs)
        self._run_test(
            model=AssociativeScanModels.CombineFn(**kwargs),
            model_fake=AssociativeScanModels.CombineFn(**kwargs_fake),
            inputs=elements,
        )

    @skipIfRocm(msg="Unsupported on ROCM yet")
    @unittest.skipIf(not SM70OrLater, "triton")
    @requires_cuda
    @parametrize("compile_mode", ["none", "eager", "compile", "compile_dynamic_shape"])
    @parametrize("reverse", [False, True])
    @parametrize("device", [torch.device("cpu"), torch.device("cuda")])
    def test_associative_scan_different_input_size(self, compile_mode, reverse, device):
        batch = 5
        hidden_dim = 3
        length = 10
        dstate = 7

        deltaA = torch.randn(
            (batch, hidden_dim, length, dstate), requires_grad=True, device=device
        )
        deltaB_u = torch.randn(
            (batch, hidden_dim, length, dstate), requires_grad=True, device=device
        )
        C = torch.randn((batch, dstate, length), requires_grad=True, device=device)
        x = torch.randn(
            (batch, hidden_dim, length, dstate), requires_grad=True, device=device
        )
        y = torch.randn((batch, hidden_dim, length), requires_grad=True, device=device)
        elements = (x, deltaA, deltaB_u, C, y)

        kwargs = {
            "dim": 2,
            "reverse": reverse,
            "compile_mode": compile_mode,
            "combine_fn": get_scan_combine_fn("different_input_size_operator", True),
            "combine_mode": "generic",
        }
        kwargs_fake = self._prepare_fake_kwargs(kwargs)
        self._run_test(
            model=AssociativeScanModels.CombineFn(**kwargs),
            model_fake=AssociativeScanModels.CombineFn(**kwargs_fake),
            inputs=elements,
        )

    @unittest.skipIf(not SM70OrLater, "triton")
    @requires_cuda
    def test_associative_scan_different_input_size_wrong_dim(self):
        batch = 5
        hidden_dim = 3
        length = 10
        dstate = 7

        deltaA = torch.randn(
            (batch, hidden_dim, length, dstate), device=torch.device("cuda")
        )
        deltaB_u = torch.randn(
            (batch, hidden_dim, length, dstate), device=torch.device("cuda")
        )
        C = torch.randn((batch, dstate, length), device=torch.device("cuda"))
        x = torch.randn(
            (batch, hidden_dim, length, dstate), device=torch.device("cuda")
        )
        y = torch.randn(
            (batch, hidden_dim, length, dstate), device=torch.device("cuda")
        )
        elements = (x, deltaA, deltaB_u, C, y)

        with self.assertRaisesRegex(
            # Should be
            # ValueError,
            # "All xs leaves must at least have 'dim' number of dimensions and scan dimension > 0"
            torch._dynamo.exc.Unsupported,
            "Observed exception.*",
        ):
            associative_scan(
                get_scan_combine_fn("different_input_size_operator", True),
                elements,
                3,
                combine_mode="pointwise",
            )

    @unittest.skipIf(not SM70OrLater, "triton")
    @unittest.skipIf(not torch.cuda.is_available(), "Test requires CUDA.")
    @parametrize("compile_mode", ["none", "eager", "compile", "compile_dynamic_shape"])
    @parametrize("combine_mode", ["pointwise", "generic"])
    @parametrize("reverse", [False, True])
    @parametrize("device", [torch.device("cpu"), torch.device("cuda")])
    # Skipping the combine_mode=pointwise
    # as the current implementation of associative_scan lowering
    # does not support lifted arguments
    @decorateIf(
        unittest.skip,
        lambda params: (params["combine_mode"] == "pointwise"),
    )
    def test_associative_scan_freevars_simple(
        self, compile_mode, combine_mode, reverse, device
    ):
        H = torch.rand(2, device=device)

        def fct_freevars1(x: torch.Tensor, y: torch.Tensor):
            return x * H + y * 2

        def fct_freevars2(x: torch.Tensor, y: torch.Tensor):
            return x * H + y * H

        H1 = torch.rand(1, device=device)
        H2 = torch.rand(1, device=device)

        def fct_freevars3(x: torch.Tensor, y: torch.Tensor):
            return x * H1 + y * H2

        inp = torch.randn(3, 2, 2, device=device)

        for fct, param in [
            (fct_freevars1, (H,)),
            (fct_freevars2, (H,)),
            (fct_freevars3, (H1, H2)),
        ]:
            kwargs = {
                "dim": 0,
                "reverse": reverse,
                "compile_mode": compile_mode,
                "combine_fn": fct,
                "combine_mode": combine_mode,
            }
            kwargs_fake = self._prepare_fake_kwargs(kwargs)
            self._run_test(
                model=AssociativeScanModels.CombineFn(**kwargs),
                model_fake=AssociativeScanModels.CombineFn(**kwargs_fake),
                inputs=inp,
            )

    @unittest.skipIf(not SM70OrLater, "triton")
    @unittest.skipIf(not torch.cuda.is_available(), "Test requires CUDA.")
    @parametrize("compile_mode", ["none", "eager", "compile", "compile_dynamic_shape"])
    @parametrize("combine_mode", ["pointwise", "generic"])
    @parametrize("reverse", [False, True])
    @parametrize("device", [torch.device("cpu"), torch.device("cuda")])
    # Skipping the combine_mode=pointwise
    # as the current implementation of associative_scan lowering
    # does not support lifted arguments
    @decorateIf(
        unittest.skip,
        lambda params: (params["combine_mode"] == "pointwise"),
    )
    def test_associative_scan_freevars_nested(
        self, compile_mode, combine_mode, reverse, device
    ):
        H1 = torch.rand(4, 5, device=device)
        H2 = torch.rand(4, 1, device=device)

        def fct_nested_outside(x: torch.Tensor, y: torch.Tensor):
            def inner(xi):
                return xi * H2

            ret = inner(y)
            return x + ret * H1

        def fct_nested_outside_fake(x: torch.Tensor, y: torch.Tensor):
            def inner(xi):
                return xi * H2

            ret = inner(y)
            return x + ret * H1

        H1_i = torch.rand(4, 5, device=device)

        # TODO: Using random tensors in the `combine_fn` triggers the vmap randomness error:
        # RuntimeError: vmap: called random operation while in randomness error mode.
        # Please either use the 'same' or 'different' randomness flags on vmap or perform the randomness operation out of vmap
        def fct_nested_inside(x: torch.Tensor, y: torch.Tensor):
            # H2_i = torch.rand(4, 1, device=device)
            H2_i = torch.ones(4, 1, device=device) * 42

            def inner(xi):
                return xi * H2_i

            ret = inner(y)
            return x + ret * H1

        def fct_nested_inside_fake(x: torch.Tensor, y: torch.Tensor):
            # H2_i = torch.rand(4, 1, device=device)
            H2_i = torch.ones(4, 1, device=device) * 42

            def inner(xi):
                return xi * H2_i

            ret = inner(y)
            return x + ret * H1

        inp = torch.randn(3, 4, 5, device=device)

        for fct, fct_fake, param in [
            (fct_nested_outside, fct_nested_outside_fake, (H1, H2)),
            (fct_nested_inside, fct_nested_inside_fake, (H1_i,)),
        ]:
            kwargs = {
                "dim": 0,
                "reverse": reverse,
                "compile_mode": compile_mode,
                "combine_fn": fct,
                "combine_mode": combine_mode,
            }
            kwargs_fake = self._prepare_fake_kwargs(kwargs)
            kwargs_fake["combine_fn"] = fct_fake
            self._run_test(
                model=AssociativeScanModels.CombineFn(**kwargs),
                model_fake=AssociativeScanModels.CombineFn(**kwargs_fake),
                inputs=inp,
            )

    @unittest.skipIf(not SM70OrLater, "triton")
    @unittest.skipIf(not torch.cuda.is_available(), "Test requires CUDA.")
    @parametrize("compile_mode", ["none", "eager", "compile", "compile_dynamic_shape"])
    @parametrize("combine_mode", ["pointwise", "generic"])
    @parametrize("reverse", [False, True])
    @parametrize("device", [torch.device("cpu"), torch.device("cuda")])
    # Skipping the combine_mode=pointwise
    # as the current implementation of associative_scan lowering
    # does not support lifted arguments
    @decorateIf(
        unittest.skip,
        lambda params: (params["combine_mode"] == "pointwise"),
    )
    def test_associative_scan_freevars_fct(
        self, compile_mode, combine_mode, reverse, device
    ):
        def additional_fct_no_add_inp(x, y):
            return x * y

        def fct_nested_outside(x: torch.Tensor, y: torch.Tensor):
            ret = additional_fct_no_add_inp(y, y)
            return x + ret

        inp = torch.randn(3, 4, 5, device=device)

        kwargs = {
            "dim": 0,
            "reverse": reverse,
            "compile_mode": compile_mode,
            "combine_fn": fct_nested_outside,
            "combine_mode": combine_mode,
        }
        kwargs_fake = self._prepare_fake_kwargs(kwargs)
        self._run_test(
            model=AssociativeScanModels.CombineFn(**kwargs),
            model_fake=AssociativeScanModels.CombineFn(**kwargs_fake),
            inputs=inp,
        )

    @unittest.skipIf(not SM70OrLater, "triton")
    @unittest.skipIf(not torch.cuda.is_available(), "Test requires CUDA.")
    @parametrize("compile_mode", ["none", "eager", "compile", "compile_dynamic_shape"])
    @parametrize("reverse", [False, True])
    @parametrize("device", [torch.device("cpu"), torch.device("cuda")])
    def test_associative_scan_freevars_fct_generic(self, compile_mode, reverse, device):
        def additional_fct_no_add_inp(x, y):
            return x * y

        def fct_nested_outside(x: torch.Tensor, y: torch.Tensor):
            ret = associative_scan(
                additional_fct_no_add_inp, y, 1, combine_mode="generic"
            )
            return x + ret

        def fct_nested_outside_fake(x: torch.Tensor, y: torch.Tensor):
            ret = _fake_associative_scan(additional_fct_no_add_inp, y, 1)
            return x + ret

        inp = torch.randn(3, 4, 5, device=device)

        kwargs = {
            "dim": 0,
            "reverse": reverse,
            "compile_mode": compile_mode,
            "combine_fn": fct_nested_outside,
            "combine_mode": "generic",
        }
        kwargs_fake = self._prepare_fake_kwargs(kwargs)
        kwargs_fake["combine_fn"] = fct_nested_outside_fake
        self._run_test(
            model=AssociativeScanModels.CombineFn(**kwargs),
            model_fake=AssociativeScanModels.CombineFn(**kwargs_fake),
            inputs=inp,
        )

    @unittest.skipIf(not SM70OrLater, "triton")
    @unittest.skipIf(not torch.cuda.is_available(), "Test requires CUDA.")
    @parametrize("compile_mode", ["none", "eager", "compile", "compile_dynamic_shape"])
    @parametrize("combine_mode", ["pointwise", "generic"])
    @parametrize("reverse", [False, True])
    @parametrize("device", [torch.device("cpu"), torch.device("cuda")])
    # Skipping the combine_mode=pointwise
    # as the current implementation of associative_scan lowering
    # does not support lifted arguments
    @decorateIf(
        unittest.skip,
        lambda params: (params["combine_mode"] == "pointwise"),
    )
    def test_associative_scan_freevars_shape_check(
        self, compile_mode, combine_mode, reverse, device
    ):
        H = torch.eye(2, device=device, requires_grad=True)

        def fct_freevars(x: torch.Tensor, y: torch.Tensor):
            return x @ H + y

        inp = torch.randn(2, 2, 3, device=device, requires_grad=True)

        kwargs = {
            "dim": 2,
            "reverse": reverse,
            "compile_mode": compile_mode,
            "combine_fn": fct_freevars,
            "combine_mode": combine_mode,
        }
        kwargs_fake = self._prepare_fake_kwargs(kwargs)
        self._run_test(
            model=AssociativeScanModels.CombineFn(**kwargs),
            model_fake=AssociativeScanModels.CombineFn(**kwargs_fake),
            inputs=inp,
        )

    @unittest.skipIf(not SM70OrLater, "triton")
    @unittest.skipIf(not torch.cuda.is_available(), "Test requires CUDA.")
    @parametrize("compile_mode", ["none", "eager", "compile", "compile_dynamic_shape"])
    @parametrize("reverse", [False, True])
    @parametrize("device", [torch.device("cpu"), torch.device("cuda")])
    @parametrize("combine_mode", ["pointwise", "generic"])
    # Skipping the combine_mode=pointwise
    # as the current implementation of associative_scan lowering
    # does not support lifted arguments
    @decorateIf(
        unittest.skip,
        lambda params: (params["combine_mode"] == "pointwise"),
    )
    def test_associative_scan_freevars_pytree(
        self, compile_mode, combine_mode, reverse, device
    ):
        xf = torch.randn(2, 2, device=device, requires_grad=True)
        yf = torch.randn(2, 2, device=device, requires_grad=True)
        zf = torch.randn(2, 2, device=device, requires_grad=True)
        inpf = {"i": xf, "j": ([yf], [{"o": zf}])}

        def fct_pointwise(x, y):
            return {
                "i": (x["i"] * y["i"]) + inpf["i"],
                "j": (
                    [(x["j"][0][0] * y["j"][0][0]) + inpf["j"][0][0]],
                    [
                        {
                            "o": (x["j"][1][0]["o"] + y["j"][1][0]["o"])
                            + inpf["j"][1][0]["o"]
                        }
                    ],
                ),
            }

        x = torch.randn(3, 2, 2, device=device, requires_grad=True)
        y = torch.randn(3, 2, 2, device=device, requires_grad=True)
        z = torch.randn(3, 2, 2, device=device, requires_grad=True)
        inp = {"i": x, "j": ([y], [{"o": z}])}

        kwargs = {
            "dim": 0,
            "reverse": reverse,
            "compile_mode": compile_mode,
            "combine_fn": fct_pointwise,
            "combine_mode": combine_mode,
        }
        kwargs_fake = self._prepare_fake_kwargs(kwargs)
        self._run_test(
            model=AssociativeScanModels.CombineFn(**kwargs),
            model_fake=AssociativeScanModels.CombineFn(**kwargs_fake),
            inputs=inp,
        )

    @unittest.skipIf(not SM70OrLater, "triton")
    @requires_cuda
    def test_associative_scan_sparse_tensor(self):
        x = torch.tensor(
            [[[0.0, 0], [1.0, 2.0]], [[0.0, 0], [3.0, 4.0]], [[0.0, 0], [5.0, 6.0]]]
        ).to_sparse()

        with self.assertRaisesRegex(
            RuntimeError,
            "torch.compile does not support sparse Tensors",
        ):
            associative_scan(
                get_scan_combine_fn("add", True),
                x,
                0,
            )

    @unittest.skipIf(not SM70OrLater, "triton")
    @requires_cuda
    def test_associative_scan_combine_fn_wrong_meta_in_combine_fn(self):
        device = torch.device("cuda")
        B, N, C, H, W = 3, 3, 2, 3, 3
        x = torch.randn(B, N, C, H, W, device=device)

        def fct_wrong_dtype(x, y):
            return (x + y).to(torch.int64)

        def fct_wrong_device(x, y):
            return (x + y).to(
                torch.device("cpu") if device.type == "cuda" else torch.device("cuda")
            )

        def fct_wrong_stride(x, y):
            return (x + y).to(memory_format=torch.channels_last)

        for fct in [fct_wrong_dtype, fct_wrong_device, fct_wrong_stride]:
            with self.assertRaisesRegex(
                # Should be: RuntimeError,
                # "The pytree of the output of the operator needs to match the xs pytree"
                torch._dynamo.exc.Unsupported,
                "Observed exception.*",
            ):
                associative_scan(fct, x, 0)

    @unittest.skipIf(not SM70OrLater, "triton")
    def test_associative_scan_wrong_pytree(self):
        def fct_wrong_pytree(x, y):
            return {
                "i": x["i"] * y["j"][0][0],
                "k": 0.0,
                "j": ([x["j"][1][0]["o"]], [{"o": torch.sin(x["i"])}]),
            }

        x = torch.randn(3, 2, 2)
        y = torch.randn(3, 2, 2)
        z = torch.randn(3, 2, 2)
        inp = {"i": x, "j": ([y], [{"o": z}])}

        with self.assertRaisesRegex(
            # Should be:
            # RuntimeError,
            # r"The number of leaves of the pytree of the output of the operator.*",
            torch._dynamo.exc.Unsupported,
            "Observed exception.*",
        ):
            associative_scan(fct_wrong_pytree, inp, 0, combine_mode="generic")

    @unittest.skipIf(not SM70OrLater, "triton")
    @requires_cuda
    def test_associative_scan_non_pointwise(self):
        device = torch.device("cuda")
        x = torch.randn(3, 10, 2, device=device)
        with self.assertRaisesRegex(
            # Should be:
            RuntimeError,
            r"For combine_mode='pointwise', the combine_fn needs to be pointwise",
        ):
            associative_scan(
                get_scan_combine_fn("non_pointwise", True),
                x,
                0,
                combine_mode="pointwise",
            )

    @requires_cuda
    def test_associative_scan_input_mutation(self):
        device = torch.device("cuda")

        def fct_input_mutation(x, y):
            x.add_(1)
            return x + y

        x = torch.randn(3, 2, 2, device=device)

        with self.assertRaisesRegex(
            # Should be
            RuntimeError,
            "Combine_fn might be modifying the input!",
        ):
            associative_scan(fct_input_mutation, x, 0)

    @requires_cuda
    def test_associative_scan_input_output_alias(self):
        device = torch.device("cuda")

        def fct_input_output_alias(x, y):
            return x[0], x[1] + y[1]

        x = torch.randn(3, 2, 2, device=device)
        y = torch.randn(3, 2, 2, device=device)
        inp = (x, y)

        with self.assertRaisesRegex(
            # Should be
            RuntimeError,
            "Combine_fn might be aliasing the input!",
        ):
            associative_scan(fct_input_output_alias, inp, 0)


@unittest.skipIf(IS_WINDOWS, "Windows not supported for this test")
@skipIfNoDynamoSupport
class TestControlFlowTraced(TestCase):
    def setUp(self):
        torch._dynamo.reset()
        super().setUp()

    def _check_tracing(self, fn, args, allow_non_fake_inputs=False):
        graphs = {}
        eager_res = fn(*args)
        for tracing_mode in ["symbolic", "real", "fake"]:
            graph = make_fx(
                fn,
                tracing_mode=tracing_mode,
                _allow_non_fake_inputs=allow_non_fake_inputs,
            )(*args)
            graphs[tracing_mode] = graph
            self.assertEqual(graph(*args), eager_res)
        return graphs

    def _check_compile(self, fn, args, *, dynamic=False, backend="eager"):
        eager_res = fn(*args)
        compiled_fn = torch.compile(fn, backend=backend, dynamic=dynamic)
        self.assertEqual(compiled_fn(*args), eager_res)

    def _check_export(self, fn, args, *, strict=False, dynamic_shapes=None):
        eg_out = fn(*args)
        ep = torch.export.export(fn, args, strict=strict, dynamic_shapes=dynamic_shapes)
        ep_out = ep.module()(*args)
        self.assertEqual(eg_out, ep_out)
        return ep

    def test_cond_traced_not_nested(self):
        def true_fn(x):
            return x.sin()

        def false_fn(x):
            return x.cos()

        def f(x, y):
            return cond(y, true_fn, false_fn, [x])

        x = torch.randn(4)
        graph = make_fx(f)(x, torch.tensor(False))
        result_true = graph.forward(x, torch.tensor(True))
        result_false = graph.forward(x, torch.tensor(False))
        self.assertFalse(torch.allclose(result_true, result_false))
        self.assertEqual(result_true, torch.sin(x))
        self.assertEqual(result_false, torch.cos(x))

        graph = make_fx(f, tracing_mode="symbolic")(x, torch.tensor(False))
        self.assertEqual(graph(x, torch.tensor(True)), f(x, torch.tensor(True)))

    @skipIfTorchDynamo("Graph is not captured by backend if test with dynamo")
    @skipIfCrossRef  # Arg order changes with crossref
    def test_cond_simple_with_linear_compile_check_graph(self):
        from torch._dynamo.testing import EagerAndRecordGraphs

        def true_fn(x):
            return x.sin()

        def false_fn(x):
            return x.cos()

        x = torch.randn(4, requires_grad=True)

        def f(pred, x):
            result = cond(pred, true_fn, false_fn, (x,))
            grad_out = torch.ones_like(result)
            return torch.autograd.grad(result, (x,), grad_out)

        backend = EagerAndRecordGraphs()
        torch.compile(f, backend=backend)(torch.tensor(False), x)
        self.assertEqual(len(backend.graphs), 2)
        gm = backend.graphs[0]

        self.assertExpectedInline(
            gm.code.strip(),
            """\
def forward(self, L_pred_ : torch.Tensor, L_x_ : torch.Tensor):
    l_pred_ = L_pred_
    l_x_ = L_x_
    cond_true_0 = self.cond_true_0
    cond_false_0 = self.cond_false_0
    cond = torch.ops.higher_order.cond(l_pred_, cond_true_0, cond_false_0, [l_x_]);  l_pred_ = cond_true_0 = cond_false_0 = l_x_ = None
    result = cond[0];  cond = None
    grad_out = torch.ones_like(result)
    return (result, grad_out)""",  # noqa: B950
        )

        self.assertExpectedInline(
            gm.cond_true_0.code.strip(),
            """\
def forward(self, l_x_):
    l_x__1 = l_x_
    sin = l_x__1.sin();  l_x__1 = None
    return (sin,)""",  # noqa: B950
        )
        self.assertExpectedInline(
            gm.cond_false_0.code.strip(),
            """\
def forward(self, l_x_):
    l_x__1 = l_x_
    cos = l_x__1.cos();  l_x__1 = None
    return (cos,)""",  # noqa: B950
        )

        backward_gm = backend.graphs[1]
        self.assertExpectedInline(
            backward_gm.code.strip(),
            """\
def forward(self, L_ctx_saved_tensors_0_ : torch.Tensor, L_ctx_pred : torch.Tensor, L_flat_grads_0_ : torch.Tensor):
    l_ctx_saved_tensors_0_ = L_ctx_saved_tensors_0_
    l_ctx_pred = L_ctx_pred
    l_flat_grads_0_ = L_flat_grads_0_
    cond_true_0 = self.cond_true_0
    cond_false_0 = self.cond_false_0
    cond = torch.ops.higher_order.cond(l_ctx_pred, cond_true_0, cond_false_0, [l_ctx_saved_tensors_0_, l_flat_grads_0_]);  l_ctx_pred = cond_true_0 = cond_false_0 = l_ctx_saved_tensors_0_ = l_flat_grads_0_ = None
    getitem = cond[0];  cond = None
    return (getitem,)""",  # noqa: B950
        )

    def test_while_loop_op_mismatch_in_meta(self):
        class Mod(torch.nn.Module):
            def forward(self, c, a, b):
                def cond_fn(c, a, b):
                    return c > 0

                def body_fn(c, a, b):
                    return c - 1, a.nonzero(), b.nonzero()

                return torch.ops.higher_order.while_loop(
                    cond_fn,
                    body_fn,
                    (c, a, b),
                    tuple(),
                )

        with self.assertRaisesRegex(
            torch._dynamo.exc.UncapturedHigherOrderOpError,
            "Expected carried_inputs and body_output to have same metadata but found",
        ):
            make_fx(Mod(), tracing_mode="fake")(
                torch.tensor(
                    0,
                ),
                torch.randn(2, 3),
                torch.randn(2, 3),
            )

    def test_while_loop_nested_traced(self):
        fn, inp = WHILE_LOOP_TESTS["nested"]
        graphs = self._check_tracing(fn, inp)
        self.assertExpectedInline(
            graphs["symbolic"].code.strip("\n"),
            """\
def forward(self, out_iter_1, it_1, y_1):
    while_loop_cond_graph_0 = self.while_loop_cond_graph_0
    while_loop_body_graph_0 = self.while_loop_body_graph_0
    while_loop = torch.ops.higher_order.while_loop(while_loop_cond_graph_0, while_loop_body_graph_0, (out_iter_1, it_1, y_1), ());  while_loop_cond_graph_0 = while_loop_body_graph_0 = out_iter_1 = it_1 = y_1 = None
    getitem = while_loop[0]
    getitem_1 = while_loop[1]
    getitem_2 = while_loop[2];  while_loop = None
    return (getitem, getitem_1, getitem_2)
    """,  # noqa: B950
        )
        self.assertExpectedInline(
            graphs["symbolic"].while_loop_cond_graph_0.code.strip("\n"),
            """\
def forward(self, arg0_1, arg1_1, arg2_1):
    sum_1 = torch.ops.aten.sum.default(arg0_1);  arg0_1 = None
    lt = torch.ops.aten.lt.Scalar(sum_1, 2);  sum_1 = None
    return lt
    """,
        )
        self.assertExpectedInline(
            graphs["symbolic"].while_loop_body_graph_0.code.strip("\n"),
            """\
def forward(self, arg0_1, arg1_1, arg2_1):
    while_loop_cond_graph_0 = self.while_loop_cond_graph_0
    while_loop_body_graph_0 = self.while_loop_body_graph_0
    while_loop = torch.ops.higher_order.while_loop(while_loop_cond_graph_0, while_loop_body_graph_0, (arg0_1, arg1_1, arg2_1), ());  while_loop_cond_graph_0 = while_loop_body_graph_0 = arg0_1 = arg1_1 = arg2_1 = None
    getitem = while_loop[0]
    getitem_1 = while_loop[1]
    getitem_2 = while_loop[2];  while_loop = None
    add = torch.ops.aten.add.Tensor(getitem, 1);  getitem = None
    return (add, getitem_1, getitem_2)
    """,  # noqa: B950
        )

    def test_while_loop_pytree_carry(self):
        fn, inp = WHILE_LOOP_TESTS["simple_with_pytree_carry"]
        from torch._dynamo.testing import EagerAndRecordGraphs

        backend = EagerAndRecordGraphs()
        expected_res = fn(*inp)
        compiled_res = torch.compile(fn, backend=backend)(*inp)
        self.assertEqual(expected_res, compiled_res)
        # When test with torch dynamo, the graph is not captured because
        # it's traced together with the code before torch.compile
        if not TEST_WITH_TORCHDYNAMO:
            self.assertEqual(len(backend.graphs), 1)
            self.assertExpectedInline(
                backend.graphs[0].code.strip(),
                """\
def forward(self, L_it_ : torch.Tensor, L_pytree_input_0_0_ : torch.Tensor, L_pytree_input_1_x_ : torch.Tensor, L_pytree_input_1_y_ : torch.Tensor):
    l_it_ = L_it_
    l_pytree_input_0_0_ = L_pytree_input_0_0_
    l_pytree_input_1_x_ = L_pytree_input_1_x_
    l_pytree_input_1_y_ = L_pytree_input_1_y_
    cond_fn_0 = self.cond_fn_0
    body_fn_0 = self.body_fn_0
    while_loop = torch.ops.higher_order.while_loop(cond_fn_0, body_fn_0, (l_it_, l_pytree_input_0_0_, l_pytree_input_1_x_, l_pytree_input_1_y_), ());  cond_fn_0 = body_fn_0 = l_it_ = l_pytree_input_0_0_ = l_pytree_input_1_x_ = l_pytree_input_1_y_ = None
    getitem = while_loop[0]
    getitem_1 = while_loop[1]
    value = while_loop[2]
    value_1 = while_loop[3];  while_loop = None
    return (getitem, getitem_1, value, value_1)""",  # noqa: B950
            )

    def _wrap_with_functionalize(self, fn, func_type):
        mode = None
        if func_type == "cpp":
            fn = CppFunctionalizeAPI().functionalize(fn)
        elif func_type == "python":
            fn = PythonFunctionalizeAPI().functionalize(fn)
            mode = FunctionalTensorMode()
        elif func_type == "functorch":
            fn = torch.func.functionalize(fn)
        else:
            assert func_type == "no"
        return fn, mode

    @parametrize("func_type", ["no", "cpp", "python", "functorch"])
    def test_while_loop_simple_functionalize_check_graph(self, func_type):
        fn, inp = WHILE_LOOP_TESTS["simple_with_mutation"]
        fn, mode = self._wrap_with_functionalize(fn, func_type)
        mode = mode if mode is not None else contextlib.nullcontext()
        with mode:
            graphs = self._check_tracing(fn, inp)
        if func_type == "no":
            self.assertExpectedInline(
                graphs["symbolic"].code.strip("\n"),
                """\
def forward(self, x_1):
    while_loop_cond_graph_0 = self.while_loop_cond_graph_0
    while_loop_body_graph_0 = self.while_loop_body_graph_0
    while_loop = torch.ops.higher_order.while_loop(while_loop_cond_graph_0, while_loop_body_graph_0, (x_1,), ());  while_loop_cond_graph_0 = while_loop_body_graph_0 = x_1 = None
    getitem = while_loop[0];  while_loop = None
    return (getitem,)
    """,  # noqa: B950
            )
            self.assertExpectedInline(
                graphs["symbolic"].while_loop_cond_graph_0.code.strip("\n"),
                """\
def forward(self, arg0_1):
    clone = torch.ops.aten.clone.default(arg0_1);  arg0_1 = None
    add_ = torch.ops.aten.add_.Tensor(clone, 1);  clone = None
    add__1 = torch.ops.aten.add_.Tensor(add_, -1);  add_ = None
    sum_1 = torch.ops.aten.sum.default(add__1);  add__1 = None
    lt = torch.ops.aten.lt.Scalar(sum_1, 10);  sum_1 = None
    return lt
    """,
            )
            self.assertExpectedInline(
                graphs["symbolic"].while_loop_body_graph_0.code.strip("\n"),
                """\
def forward(self, arg0_1):
    clone = torch.ops.aten.clone.default(arg0_1);  arg0_1 = None
    add_ = torch.ops.aten.add_.Tensor(clone, 1);  clone = None
    add__1 = torch.ops.aten.add_.Tensor(add_, -1);  add_ = None
    add = torch.ops.aten.add.Tensor(add__1, 1);  add__1 = None
    return (add,)
    """,
            )
        elif func_type == "python":
            self.assertExpectedInline(
                graphs["symbolic"].code.strip("\n"),
                """\
def forward(self, arg0_1):
    while_loop_cond_graph_0 = self.while_loop_cond_graph_0
    while_loop_body_graph_0 = self.while_loop_body_graph_0
    while_loop = torch.ops.higher_order.while_loop(while_loop_cond_graph_0, while_loop_body_graph_0, (arg0_1,), ());  while_loop_cond_graph_0 = while_loop_body_graph_0 = arg0_1 = None
    getitem = while_loop[0];  while_loop = None
    return (getitem,)
    """,  # noqa: B950
            )
            self.assertExpectedInline(
                graphs["symbolic"].while_loop_cond_graph_0.code.strip("\n"),
                """\
def forward(self, arg0_1):
    clone = torch.ops.aten.clone.default(arg0_1);  arg0_1 = None
    add = torch.ops.aten.add.Tensor(clone, 1);  clone = None
    add_1 = torch.ops.aten.add.Tensor(add, -1);  add = None
    sum_1 = torch.ops.aten.sum.default(add_1);  add_1 = None
    lt = torch.ops.aten.lt.Scalar(sum_1, 10);  sum_1 = None
    return lt
    """,
            )
            self.assertExpectedInline(
                graphs["symbolic"].while_loop_body_graph_0.code.strip("\n"),
                """\
def forward(self, arg0_1):
    clone = torch.ops.aten.clone.default(arg0_1);  arg0_1 = None
    add = torch.ops.aten.add.Tensor(clone, 1);  clone = None
    add_1 = torch.ops.aten.add.Tensor(add, -1);  add = None
    add_2 = torch.ops.aten.add.Tensor(add_1, 1);  add_1 = None
    return (add_2,)
    """,
            )
        else:
            self.assertExpectedInline(
                graphs["symbolic"].code.strip("\n"),
                """\
def forward(self, x_1):
    while_loop_cond_graph_0 = self.while_loop_cond_graph_0
    while_loop_body_graph_0 = self.while_loop_body_graph_0
    while_loop = torch.ops.higher_order.while_loop(while_loop_cond_graph_0, while_loop_body_graph_0, (x_1,), ());  while_loop_cond_graph_0 = while_loop_body_graph_0 = x_1 = None
    getitem = while_loop[0];  while_loop = None
    return (getitem,)
    """,  # noqa: B950
            )
            self.assertExpectedInline(
                graphs["symbolic"].while_loop_cond_graph_0.code.strip("\n"),
                """\
def forward(self, arg0_1):
    clone = torch.ops.aten.clone.default(arg0_1);  arg0_1 = None
    add = torch.ops.aten.add.Tensor(clone, 1);  clone = None
    add_1 = torch.ops.aten.add.Tensor(add, -1);  add = None
    sum_1 = torch.ops.aten.sum.default(add_1);  add_1 = None
    lt = torch.ops.aten.lt.Scalar(sum_1, 10);  sum_1 = None
    return lt
    """,
            )
            self.assertExpectedInline(
                graphs["symbolic"].while_loop_body_graph_0.code.strip("\n"),
                """\
def forward(self, arg0_1):
    clone = torch.ops.aten.clone.default(arg0_1);  arg0_1 = None
    add = torch.ops.aten.add.Tensor(clone, 1);  clone = None
    add_1 = torch.ops.aten.add.Tensor(add, -1);  add = None
    add_2 = torch.ops.aten.add.Tensor(add_1, 1);  add_1 = None
    return (add_2,)
    """,
            )

    @parametrize("func_type", ["no", "cpp", "python", "functorch"])
    # - "simple_with_linear" and "nested_with_linear" doesn't work becaue parameters and buffers
    #   are not inputs so they're not wrapped by functionalization and tracing.
    #
    # - make_fx tracing mode "real" fails for "int_carry", "pytree_int_carry" and "const_and_symint_output"
    #   because tensors are real but we unspecialize the ints with unbacked symints causing
    #   data dependent errors.
    #   Since this is not the common use path, we skip them for now.
    @parametrize(
        "while_loop_test",
        set(WHILE_LOOP_TESTS.keys())
        - {
            "simple_with_linear",
            "nested_with_linear",
            "int_carry",
            "pytree_int_carry",
            "const_and_symint_output",
        },
    )
    def test_while_loop_functionalize(self, func_type, while_loop_test):
        fn, inp = WHILE_LOOP_TESTS[while_loop_test]
        fn, mode = self._wrap_with_functionalize(fn, func_type)
        mode = mode if mode is not None else contextlib.nullcontext()
        with mode:
            self._check_tracing(fn, inp)

    # - make_fx tracing mode "real" fails for "int_carry", "pytree_int_carry" and "const_and_symint_output"
    #   because tensors are real but we unspecialize the ints with unbacked symints causing
    #   data dependent errors.
    #   Since this is not the common use path, we skip them for now.
    @parametrize(
        "while_loop_test",
        set(WHILE_LOOP_TESTS.keys())
        - {"int_carry", "pytree_int_carry", "const_and_symint_output"},
    )
    def test_while_loop_tracing(self, while_loop_test):
        fn, inp = WHILE_LOOP_TESTS[while_loop_test]
        allow_non_fake_inputs = (
            False
            if while_loop_test not in ("simple_with_linear", "nested_with_linear")
            else True
        )
        self._check_tracing(fn, inp, allow_non_fake_inputs)

    @parametrize("backend", ["eager", "aot_eager"])
    @parametrize("while_loop_test", list(WHILE_LOOP_TESTS.keys()))
    def test_while_loop_compile(self, backend, while_loop_test):
        fn, inp = WHILE_LOOP_TESTS[while_loop_test]
        self._check_compile(fn, inp, backend=backend)

    @skipIfTorchDynamo("Graph is not captured by backend if test with dynamo")
    @skipIfCrossRef  # Arg order changes with cross ref
    def test_while_loop_simple_with_linear_compile_check_graph(self):
        fn, inp = WHILE_LOOP_TESTS["simple_with_linear"]
        from torch._dynamo.testing import EagerAndRecordGraphs

        backend = EagerAndRecordGraphs()
        torch.compile(fn, backend=backend)(*inp)
        self.assertEqual(len(backend.graphs), 1)
        gm = backend.graphs[0]
        if torch._dynamo.config.inline_inbuilt_nn_modules:
            self.assertExpectedInline(
                gm.code.strip(),
                """\
def forward(self, L_iter_ : torch.Tensor, L_x_ : torch.Tensor, L_self_buffers_dec_ : torch.Tensor, L_self_modules_linear_parameters_weight_ : torch.nn.parameter.Parameter, L_self_modules_linear_parameters_bias_ : torch.nn.parameter.Parameter):
    l_iter_ = L_iter_
    l_x_ = L_x_
    l_self_buffers_dec_ = L_self_buffers_dec_
    l_self_modules_linear_parameters_weight_ = L_self_modules_linear_parameters_weight_
    l_self_modules_linear_parameters_bias_ = L_self_modules_linear_parameters_bias_
    cond_fn_0 = self.cond_fn_0
    body_fn_0 = self.body_fn_0
    while_loop = torch.ops.higher_order.while_loop(cond_fn_0, body_fn_0, (l_iter_, l_x_), (l_self_buffers_dec_, l_self_modules_linear_parameters_bias_, l_self_modules_linear_parameters_weight_));  cond_fn_0 = body_fn_0 = l_iter_ = l_x_ = l_self_buffers_dec_ = l_self_modules_linear_parameters_bias_ = l_self_modules_linear_parameters_weight_ = None
    getitem = while_loop[0]
    getitem_1 = while_loop[1];  while_loop = None
    return (getitem, getitem_1)""",  # noqa: B950
            )
            self.assertExpectedInline(
                gm.cond_fn_0.code.strip(),
                """\
def forward(self, l_iter_ : torch.Tensor, l_x_ : torch.Tensor, l_self_buffers_dec__cond_fn, l_self_modules_linear_parameters_bias__body_fn, l_self_modules_linear_parameters_weight__body_fn):
    sub = l_iter_ - l_self_buffers_dec__cond_fn;  l_iter_ = l_self_buffers_dec__cond_fn = None
    gt = sub > 0;  sub = None
    return gt""",  # noqa: B950
            )
            self.assertExpectedInline(
                gm.body_fn_0.code.strip(),
                """\
def forward(self, l_iter_ : torch.Tensor, l_x_ : torch.Tensor, l_self_buffers_dec__cond_fn, l_self_modules_linear_parameters_bias__body_fn, l_self_modules_linear_parameters_weight__body_fn):
    child = l_iter_ - 1;  l_iter_ = None
    child_1 = torch._C._nn.linear(l_x_, l_self_modules_linear_parameters_weight__body_fn, l_self_modules_linear_parameters_bias__body_fn);  l_x_ = l_self_modules_linear_parameters_weight__body_fn = l_self_modules_linear_parameters_bias__body_fn = None
    return (child, child_1)""",  # noqa: B950
            )
        else:
            self.assertExpectedInline(
                gm.code.strip(),
                """\
def forward(self, L_iter_ : torch.Tensor, L_x_ : torch.Tensor):
    l_iter_ = L_iter_
    l_x_ = L_x_
    l__self___dec = self.L__self___dec
    l__self___linear_weight = self.L__self___linear_weight
    l__self___linear_bias = self.L__self___linear_bias
    cond_fn_0 = self.cond_fn_0
    body_fn_0 = self.body_fn_0
    while_loop = torch.ops.higher_order.while_loop(cond_fn_0, body_fn_0, (l_iter_, l_x_), (l__self___dec, l__self___linear_bias, l__self___linear_weight));  cond_fn_0 = body_fn_0 = l_iter_ = l_x_ = l__self___dec = l__self___linear_bias = l__self___linear_weight = None
    getitem = while_loop[0]
    getitem_1 = while_loop[1];  while_loop = None
    return (getitem, getitem_1)""",  # noqa: B950
            )
            self.assertExpectedInline(
                gm.cond_fn_0.code.strip(),
                """\
def forward(self, l_iter_, l_x_, l__self___dec_cond_fn, l__self___linear_bias_body_fn, l__self___linear_weight_body_fn):
    sub = l_iter_ - l__self___dec_cond_fn;  l_iter_ = l__self___dec_cond_fn = None
    gt = sub > 0;  sub = None
    return gt""",  # noqa: B950
            )
            self.assertExpectedInline(
                gm.body_fn_0.code.strip(),
                """\
def forward(self, l_iter_, l_x_, l__self___dec_cond_fn, l__self___linear_bias_body_fn, l__self___linear_weight_body_fn):
    child = l_iter_ - 1;  l_iter_ = None
    child_1 = torch._C._nn.linear(l_x_, l__self___linear_weight_body_fn, l__self___linear_bias_body_fn);  l_x_ = l__self___linear_weight_body_fn = l__self___linear_bias_body_fn = None
    return (child, child_1)""",  # noqa: B950
            )

    def test_while_loop_nested2_traced(self):
        fn, inp = WHILE_LOOP_TESTS["nested2"]
        graphs = self._check_tracing(fn, inp)
        gm = graphs["symbolic"]
        outer_body = gm.while_loop_body_graph_0
        inner_body = outer_body.while_loop_body_graph_0
        inner_cond = outer_body.while_loop_cond_graph_0
        self.assertExpectedInline(
            gm.code.strip("\n"),
            """\
def forward(self, arg0_1, arg1_1, arg2_1, arg3_1):
    sym_size_int = torch.ops.aten.sym_size.int(arg2_1, 0)
    sym_size_int_1 = torch.ops.aten.sym_size.int(arg2_1, 1)
    sym_size_int_2 = torch.ops.aten.sym_size.int(arg3_1, 0)
    sym_size_int_3 = torch.ops.aten.sym_size.int(arg3_1, 1)
    while_loop_cond_graph_0 = self.while_loop_cond_graph_0
    while_loop_body_graph_0 = self.while_loop_body_graph_0
    while_loop = torch.ops.higher_order.while_loop(while_loop_cond_graph_0, while_loop_body_graph_0, (arg0_1, arg1_1, arg2_1, arg3_1), (sym_size_int, sym_size_int_1, sym_size_int_2, sym_size_int_3));  while_loop_cond_graph_0 = while_loop_body_graph_0 = arg0_1 = arg1_1 = arg2_1 = arg3_1 = sym_size_int = sym_size_int_1 = sym_size_int_2 = sym_size_int_3 = None
    getitem = while_loop[0]
    getitem_1 = while_loop[1]
    getitem_2 = while_loop[2]
    getitem_3 = while_loop[3];  while_loop = None
    return (getitem, getitem_1, getitem_2, getitem_3)
    """,  # noqa: B950
        )
        self.assertExpectedInline(
            outer_body.code.strip("\n"),
            """\
def forward(self, arg0_1, arg1_1, arg2_1, arg3_1, arg4_1, arg5_1, arg6_1, arg7_1):
    while_loop_cond_graph_0 = self.while_loop_cond_graph_0
    while_loop_body_graph_0 = self.while_loop_body_graph_0
    while_loop = torch.ops.higher_order.while_loop(while_loop_cond_graph_0, while_loop_body_graph_0, (arg0_1, arg1_1, arg2_1, arg3_1), (arg7_1, arg7_1, arg7_1, arg7_1));  while_loop_cond_graph_0 = while_loop_body_graph_0 = arg0_1 = arg1_1 = arg2_1 = arg3_1 = arg7_1 = None
    getitem = while_loop[0]
    getitem_1 = while_loop[1]
    getitem_2 = while_loop[2]
    getitem_3 = while_loop[3];  while_loop = None
    sub = torch.ops.aten.sub.Tensor(getitem, 1);  getitem = None
    clone = torch.ops.aten.clone.default(getitem_1);  getitem_1 = None
    mul = torch.ops.aten.mul.Tensor(getitem_2, 2);  getitem_2 = None
    div = torch.ops.aten.div.Tensor(getitem_3, 2);  getitem_3 = None
    return (sub, clone, mul, div)
    """,  # noqa: B950
        )
        self.assertExpectedInline(
            outer_body.code.strip("\n"),
            """\
def forward(self, arg0_1, arg1_1, arg2_1, arg3_1, arg4_1, arg5_1, arg6_1, arg7_1):
    while_loop_cond_graph_0 = self.while_loop_cond_graph_0
    while_loop_body_graph_0 = self.while_loop_body_graph_0
    while_loop = torch.ops.higher_order.while_loop(while_loop_cond_graph_0, while_loop_body_graph_0, (arg0_1, arg1_1, arg2_1, arg3_1), (arg7_1, arg7_1, arg7_1, arg7_1));  while_loop_cond_graph_0 = while_loop_body_graph_0 = arg0_1 = arg1_1 = arg2_1 = arg3_1 = arg7_1 = None
    getitem = while_loop[0]
    getitem_1 = while_loop[1]
    getitem_2 = while_loop[2]
    getitem_3 = while_loop[3];  while_loop = None
    sub = torch.ops.aten.sub.Tensor(getitem, 1);  getitem = None
    clone = torch.ops.aten.clone.default(getitem_1);  getitem_1 = None
    mul = torch.ops.aten.mul.Tensor(getitem_2, 2);  getitem_2 = None
    div = torch.ops.aten.div.Tensor(getitem_3, 2);  getitem_3 = None
    return (sub, clone, mul, div)
    """,  # noqa: B950
        )
        self.assertExpectedInline(
            inner_body.code.strip("\n"),
            """\
def forward(self, arg0_1, arg1_1, arg2_1, arg3_1, arg4_1, arg5_1, arg6_1, arg7_1):
    clone = torch.ops.aten.clone.default(arg0_1);  arg0_1 = None
    sub = torch.ops.aten.sub.Tensor(arg1_1, 1);  arg1_1 = None
    add = torch.ops.aten.add.Tensor(arg2_1, 3.14);  arg2_1 = None
    sub_1 = torch.ops.aten.sub.Tensor(arg3_1, 2.71);  arg3_1 = None
    return (clone, sub, add, sub_1)
    """,
        )
        self.assertExpectedInline(
            inner_cond.code.strip("\n"),
            """\
def forward(self, arg0_1, arg1_1, arg2_1, arg3_1, arg4_1, arg5_1, arg6_1, arg7_1):
    gt = torch.ops.aten.gt.Scalar(arg1_1, 0);  arg1_1 = None
    return gt
    """,
        )

    def test_cond_nested_traced(self):
        def true_nested(y):
            return y * y

        def false_nested(y):
            return y + y

        def true_fn(x, pred2):
            z = cond(pred2, true_nested, false_nested, [x])
            return x + z

        def false_fn(x, _):
            return x.cos()

        def f(x, pred, pred2):
            return cond(pred, true_fn, false_fn, [x, pred2])

        x = torch.randn(4)
        graph = make_fx(f)(x, torch.tensor(False), torch.tensor(False))

        result_true_true = graph.forward(
            x, torch.tensor(True), torch.tensor(True)
        )  # True + True -> x * x
        result_true_false = graph.forward(
            x, torch.tensor(True), torch.tensor(False)
        )  # True + True -> x + x
        result_false_true = graph.forward(
            x, torch.tensor(False), torch.tensor(True)
        )  # False + either -> cos
        result_false_false = graph.forward(
            x, torch.tensor(False), torch.tensor(False)
        )  # False + either -> cos

        self.assertNotEqual(result_true_true, result_true_false)
        self.assertFalse(torch.allclose(result_false_true, result_true_true))

        self.assertEqual(result_false_true, result_false_false)

        self.assertEqual(result_true_true, (x * x) + x)
        self.assertEqual(result_true_false, x + x + x)

        self.assertEqual(result_false_true, torch.cos(x))

        graph = make_fx(f, tracing_mode="symbolic")(
            x, torch.tensor(False), torch.tensor(False)
        )
        self.assertEqual(
            graph(x, torch.tensor(True), torch.tensor(True)),
            f(x, torch.tensor(True), torch.tensor(True)),
        )

    def test_cond_functionalized(self):
        def true_fn(x):
            y = x.sin()
            y.add_(4)
            return x.sin().max() + y.sum()

        def false_fn(x):
            return x.cos().min()

        def f(x):
            pred = x.shape[0] == 1
            return cond(pred, true_fn, false_fn, [x])

        example_inputs = (torch.ones(4, 5),)
        functional_f = torch.func.functionalize(f)
        self.assertEqual(functional_f(*example_inputs), f(*example_inputs))

        graph_module = make_fx(torch.func.functionalize(f), tracing_mode="symbolic")(
            *example_inputs
        )
        self.assertEqual(graph_module(*example_inputs), f(*example_inputs))

        all_ops_in_true_branch = []
        for node in graph_module.true_graph_0.graph.nodes:
            if node.op == "call_function":
                all_ops_in_true_branch.append(node.target)

        self.assertFalse(any(op._schema.is_mutable for op in all_ops_in_true_branch))

        self.assertEqual(graph_module(*example_inputs), f(*example_inputs))

    def test_cond_accepts_torch_function_as_inputs(self):
        a = torch.randn(3, 4)
        b = torch.randn(3, 4)

        def f(a, b):
            return cond(a.sum() > 0, torch.add, torch.mul, (a, b))

        gm = self._check_tracing(f, (a, b))["symbolic"]
        self.assertExpectedInline(
            gm.code.strip(),
            """\
def forward(self, a_1, b_1):
    sum_1 = torch.ops.aten.sum.default(a_1)
    gt = torch.ops.aten.gt.Scalar(sum_1, 0);  sum_1 = None
    sym_size_int = torch.ops.aten.sym_size.int(a_1, 0)
    sym_size_int_1 = torch.ops.aten.sym_size.int(a_1, 1)
    sym_size_int_2 = torch.ops.aten.sym_size.int(b_1, 0)
    sym_size_int_3 = torch.ops.aten.sym_size.int(b_1, 1)
    true_graph_0 = self.true_graph_0
    false_graph_0 = self.false_graph_0
    cond = torch.ops.higher_order.cond(gt, true_graph_0, false_graph_0, [a_1, b_1, sym_size_int, sym_size_int_1, sym_size_int_2, sym_size_int_3]);  gt = true_graph_0 = false_graph_0 = a_1 = b_1 = sym_size_int = sym_size_int_1 = sym_size_int_2 = sym_size_int_3 = None
    getitem = cond[0];  cond = None
    return getitem""",  # noqa: B950
        )
        self.assertExpectedInline(
            gm.true_graph_0.code.strip(),
            """\
def forward(self, arg0_1, arg1_1, arg2_1, arg3_1, arg4_1, arg5_1):
    add = torch.ops.aten.add.Tensor(arg0_1, arg1_1);  arg0_1 = arg1_1 = None
    return (add,)""",
        )
        self.assertExpectedInline(
            gm.false_graph_0.code.strip(),
            """\
def forward(self, arg0_1, arg1_1, arg2_1, arg3_1, arg4_1, arg5_1):
    mul = torch.ops.aten.mul.Tensor(arg0_1, arg1_1);  arg0_1 = arg1_1 = None
    return (mul,)""",
        )

    def test_cond_retrace_functionalized(self):
        def true_fn(x):
            return x.sin()

        def false_fn(x):
            return x.cos()

        def f(x):
            return cond(x.all(), true_fn, false_fn, (x,))

        inp = torch.ones(1, 2)
        gm_non_functional = make_fx(f, tracing_mode="real")(inp)
        gm_functional = make_fx(
            torch.func.functionalize(gm_non_functional), tracing_mode="real"
        )(inp)
        self.assertEqual(gm_functional(torch.zeros(1, 2)), f(torch.zeros(1, 2)))

    def test_cond_subgraph_same_shape_env_as_parent(self):
        def true_fn(x):
            return x.sin() + 10

        def false_fn(x):
            return x.cos() - 20

        def f(x, pred):
            y = cond(pred, true_fn, false_fn, [x])
            z = torch.add(y, y)
            return z

        symbolic_traced_graph = self._check_tracing(
            f, (torch.ones(4), torch.Tensor([True]))
        )["symbolic"]
        graph_shape_env = symbolic_traced_graph.shape_env

        def _node_shape_env_iter(gm):
            for node in symbolic_traced_graph.graph.nodes:
                if node.op == "call_function":
                    val = node.meta.get("val")
                    if isinstance(val, tuple):
                        for v in val:
                            yield v.fake_mode.shape_env
                    elif isinstance(val, torch.SymInt):
                        yield val.node.shape_env
                    else:
                        yield val.fake_mode.shape_env

        for shape_env in _node_shape_env_iter(symbolic_traced_graph):
            self.assertTrue(shape_env is graph_shape_env)

        for shape_env in _node_shape_env_iter(symbolic_traced_graph.true_graph_0):
            self.assertTrue(shape_env is graph_shape_env)

        for shape_env in _node_shape_env_iter(symbolic_traced_graph.false_graph_0):
            self.assertTrue(shape_env is graph_shape_env)

    def test_cond_functionalized_nested(self):
        def true_true_fn(x):
            y = x.cos()
            y.add_(4)
            return x.sin().max() + y.sin().max()

        def true_false_fn(x):
            return x.cos().min()

        def true_fn(x):
            pred = x.shape[0] == 1
            return cond(pred, true_true_fn, true_false_fn, [x])

        def false_fn(x):
            return x.sum()

        def f(x):
            pred = x.shape[0] == 1
            return cond(pred, true_fn, false_fn, [x])

        example_inputs = (torch.ones(4, 5),)
        functional_f = torch.func.functionalize(f)
        self.assertEqual(functional_f(*example_inputs), f(*example_inputs))

        graph_module = make_fx(torch.func.functionalize(f), tracing_mode="symbolic")(
            *example_inputs
        )
        self.assertEqual(graph_module(*example_inputs), f(*example_inputs))

        gm_true_true_branch = graph_module.true_graph_0.true_graph_0

        self.assertEqual(graph_module(*example_inputs), f(*example_inputs))

        all_ops = []
        for node in gm_true_true_branch.graph.nodes:
            if node.op == "call_function":
                all_ops.append(node.target)

        self.assertFalse(any(op._schema.is_mutable for op in all_ops))

    def test_cond_functionalized_data_dependent_pred(self):
        def true_fn(x):
            return x.sin().sum()

        def false_fn(x):
            return x.cos().sum()

        def f(x):
            pred = x.nonzero().shape[0] == 1
            return cond(pred, true_fn, false_fn, [x])

        example_inputs = (torch.ones(4, 5),)
        functional_f = torch.func.functionalize(f)
        self.assertEqual(functional_f(*example_inputs), f(*example_inputs))

        graph_module = make_fx(torch.func.functionalize(f))(*example_inputs)
        self.assertEqual(graph_module(*example_inputs), f(*example_inputs))

    # https://github.com/pytorch/pytorch/issues/126988
    def test_cond_functionalized_input_mutation_on_true_brancte(self):
        def true_fn(x):
            view_x = x.view(x.shape)
            view_x.add_(1)
            return view_x.sin().sum()

        def false_fn(x):
            return x.cos().sum()

        def f(x):
            pred = x.shape[0] == 4
            return cond(pred, true_fn, false_fn, [x])

        example_inputs = (torch.ones(4, 5),)
        # torch.cond inlines into one of the branches because the predicate
        # is a constant.
        gm = make_fx(torch.func.functionalize(f))(*example_inputs)
        self.assertExpectedInline(
            gm.code.strip(),
            """\
def forward(self, x_1):
    view = torch.ops.aten.view.default(x_1, [4, 5])
    add = torch.ops.aten.add.Tensor(view, 1);  view = None
    view_1 = torch.ops.aten.view.default(add, [4, 5]);  add = None
    view_2 = torch.ops.aten.view.default(view_1, [4, 5])
    sin = torch.ops.aten.sin.default(view_2);  view_2 = None
    sum_1 = torch.ops.aten.sum.default(sin);  sin = None
    copy_ = torch.ops.aten.copy_.default(x_1, view_1);  x_1 = view_1 = copy_ = None
    return sum_1""",
        )

        # torch.cond triggers the check of the branches because the predicate
        # is a SymBool.
        with self.assertRaisesRegex(
            torch._dynamo.exc.TorchRuntimeError, "One of torch.cond branch"
        ):
            make_fx(torch.func.functionalize(f), tracing_mode="symbolic")(
                *example_inputs
            )

    # https://github.com/pytorch/pytorch/issues/126988
    def test_cond_functionalized_input_mutation_on_false_branch(self):
        def true_fn(x):
            return x.sin().sum()

        def false_fn(x):
            view_x = x.view(x.shape)
            view_x.add_(1)
            return view_x.cos().sum()

        def f(x):
            pred = x.shape[0] == 4
            return cond(pred, true_fn, false_fn, [x])

        example_inputs = (torch.ones(5, 5),)
        gm = make_fx(torch.func.functionalize(f))(*example_inputs)
        # torch.cond inlines into one of the branches because the predicate
        # is a constant.
        self.assertExpectedInline(
            gm.code.strip(),
            """\
def forward(self, x_1):
    view = torch.ops.aten.view.default(x_1, [5, 5])
    add = torch.ops.aten.add.Tensor(view, 1);  view = None
    view_1 = torch.ops.aten.view.default(add, [5, 5]);  add = None
    view_2 = torch.ops.aten.view.default(view_1, [5, 5])
    cos = torch.ops.aten.cos.default(view_2);  view_2 = None
    sum_1 = torch.ops.aten.sum.default(cos);  cos = None
    copy_ = torch.ops.aten.copy_.default(x_1, view_1);  x_1 = view_1 = copy_ = None
    return sum_1""",
        )

        # torch.cond triggers the check of the branches because the predicate
        # is a SymBool.
        with self.assertRaisesRegex(
            torch._dynamo.exc.TorchRuntimeError, "One of torch.cond branch"
        ):
            make_fx(torch.func.functionalize(f), tracing_mode="symbolic")(
                *example_inputs
            )

    # https://github.com/pytorch/pytorch/issues/126988
    def test_cond_functionalized_output_alias_input(self):
        def true_fn(x):
            return x

        def false_fn(x):
            view_x = x.view(x.shape)
            return view_x

        def f(x):
            pred = x.shape[0] == 4
            return cond(pred, true_fn, false_fn, [x])

        example_inputs = (torch.ones(5, 5),)
        gm = make_fx(torch.func.functionalize(f))(*example_inputs)
        # torch.cond inlines into one of the branches because the predicate
        # is a constant.
        self.assertExpectedInline(
            gm.code.strip(),
            """\
def forward(self, x_1):
    view = torch.ops.aten.view.default(x_1, [5, 5]);  x_1 = None
    return view""",
        )

        # torch.cond triggers the check of the branches because the predicate
        # is a SymBool.
        with self.assertRaisesRegex(
            torch._dynamo.exc.TorchRuntimeError, "One of torch.cond branch"
        ):
            make_fx(torch.func.functionalize(f), tracing_mode="symbolic")(
                *example_inputs
            )

    # https://github.com/pytorch/pytorch/issues/126988
    def test_cond_functionalized_nested_input_mutation(self):
        def true_true_fn(x):
            x.add_(4)
            return x.sin().max()

        def true_false_fn(x):
            return x.cos().min()

        def true_fn(x):
            pred = x.shape[0] == 1
            return cond(pred, true_true_fn, true_false_fn, [x])

        def false_fn(x):
            return x.sum()

        def f(x):
            pred = x.shape[0] == 1
            return cond(pred, true_fn, false_fn, [x])

        example_inputs = (torch.ones(4, 5),)
        with self.assertRaisesRegex(
            torch._dynamo.exc.TorchRuntimeError, "One of torch.cond branch"
        ):
            make_fx(torch.func.functionalize(f), tracing_mode="symbolic")(
                *example_inputs
            )

    # https://github.com/pytorch/pytorch/issues/126988
    def test_cond_functionalized_nested_input_mutation_with_aot_func(self):
        def true_true_fn(x):
            x.add_(4)
            return x.sin().max()

        def true_false_fn(x):
            return x.cos().min()

        def true_fn(x):
            pred = x.shape[0] == 1
            return cond(pred, true_true_fn, true_false_fn, [x])

        def false_fn(x):
            return x.sum()

        def f(x):
            pred = x.shape[0] == 1
            return cond(pred, true_fn, false_fn, [x])

        example_input = torch.ones(4, 5)
        try:
            example_input_func = to_fun_old(example_input)
            torch._enable_functionalization(reapply_views=False)
            f(example_input_func)

            with self.assertRaisesRegex(
                torch._dynamo.exc.TorchRuntimeError, "One of torch.cond branch"
            ):
                make_fx(f, tracing_mode="symbolic")(example_input_func)
        finally:
            torch._disable_functionalization()

        def f_wrapper(func):
            @functools.wraps(func)
            def wrapper(*args, **kwargs):
                torch._enable_functionalization(reapply_views=False)
                try:
                    return func(*args, **kwargs)
                finally:
                    torch._disable_functionalization()

            return wrapper

        with self.assertRaisesRegex(
            torch._dynamo.exc.TorchRuntimeError, "One of torch.cond branch"
        ):
            make_fx(f_wrapper(f), tracing_mode="symbolic")(example_input_func)

    def test_cond_functionalized_input_aliasing_with_aot_func(self):
        def true_fn(x):
            return x

        def false_fn(x):
            view_x = x.view(x.shape)
            return view_x

        def f(x):
            pred = x.sum() > 0
            return cond(pred, true_fn, false_fn, [x])

        example_input = torch.ones(5, 5)
        try:
            example_input_func = to_fun_old(example_input)
            torch._enable_functionalization(reapply_views=False)
            with self.assertRaisesRegex(
                torch._dynamo.exc.TorchRuntimeError,
                "One of torch.cond branch might be aliasing",
            ):
                f(example_input_func)
        finally:
            torch._disable_functionalization()

        def f_wrapper(func):
            @functools.wraps(func)
            def wrapper(*args, **kwargs):
                torch._enable_functionalization(reapply_views=False)
                try:
                    func_args = pytree.tree_map(
                        lambda x: torch._to_functional_tensor(x)
                        if isinstance(x, torch.Tensor)
                        else x,
                        args,
                    )
                    func_kwargs = pytree.tree_map(
                        lambda x: torch._to_functional_tensor(x)
                        if isinstance(x, torch.Tensor)
                        else x,
                        kwargs,
                    )
                    return func(*func_args, **func_kwargs)
                finally:
                    torch._disable_functionalization()

            return wrapper

        with self.assertRaisesRegex(
            torch._dynamo.exc.TorchRuntimeError,
            "One of torch.cond branch might be aliasing",
        ):
            make_fx(f_wrapper(f), tracing_mode="symbolic")(example_input)

    def test_cond_functionalized_aot_func_check_functional(self):
        def true_fn(x):
            return x.cos()

        def false_fn(x):
            y = x.sin()
            y.add_(5)
            return y

        def f(x):
            pred = x.shape[0] == 4
            return cond(pred, true_fn, false_fn, [x])

        example_input = torch.ones(5, 5)

        def f_wrapper(func):
            @functools.wraps(func)
            def wrapper(*args, **kwargs):
                torch._enable_functionalization(reapply_views=False)
                try:
                    func_args = pytree.tree_map(
                        lambda x: to_fun_old(x) if isinstance(x, torch.Tensor) else x,
                        args,
                    )
                    func_kwargs = pytree.tree_map(
                        lambda x: to_fun_old(x) if isinstance(x, torch.Tensor) else x,
                        kwargs,
                    )
                    return pytree.tree_map(
                        from_fun_old, func(*func_args, **func_kwargs)
                    )
                finally:
                    torch._disable_functionalization()

            return wrapper

        result_gm = make_fx(f_wrapper(f), tracing_mode="symbolic")(example_input)
        for node in result_gm.true_graph_0.graph.nodes:
            if node.op == "call_function":
                self.assertTrue(not node.target._schema.is_mutable)

        for node in result_gm.false_graph_0.graph.nodes:
            if node.op == "call_function":
                self.assertTrue(not node.target._schema.is_mutable)

        self.assertEqual(result_gm(torch.ones(5, 5)), f(torch.ones(5, 5)))

    def test_cond_nested_traced_other_inputs(self):
        def true_nested(y):
            return y * y

        def false_nested(y):
            return y + y

        def true_fn(k, pred2):
            z = cond(pred2, true_nested, false_nested, [k])
            return torch.add(torch.tensor([0.25, 0.25]), z)

        def false_fn(k, _):
            return k.cos()

        def f(k, pred, pred2):
            return cond(pred, true_fn, false_fn, [k, pred2])

        x = torch.tensor([0.5, 0.5])
        graph = make_fx(f)(x, torch.tensor(False), torch.tensor(False))

        a = torch.tensor([1.0, 1.0])
        result_true_true = graph.forward(a, torch.tensor(True), torch.tensor(True))
        self.assertEqual(result_true_true, (a * a) + torch.tensor([0.25, 0.25]))

        b = torch.tensor([2.0, 2.0])
        result_true_true = graph.forward(b, torch.tensor(True), torch.tensor(True))
        self.assertEqual(result_true_true, (b * b) + torch.tensor([0.25, 0.25]))

    def test_cond_nested_traced_multi(self):
        def true_a(y):
            return y * y

        def false_a(y):
            return y + y

        def true_b(y, z):
            return y + z

        def false_b(y, z):
            return y * z

        def f(x, pred, pred2):
            a_out = cond(pred, true_a, false_a, [x])
            b_out = cond(pred2, true_b, false_b, [x, x])
            return a_out + b_out

        x = torch.randn(4)
        graph = make_fx(f)(x, torch.tensor(False), torch.tensor(False))

        self.assertExpectedInline(
            graph.code.strip(),
            """\
def forward(self, x_1, pred_1, pred2_1):
    true_graph_0 = self.true_graph_0
    false_graph_0 = self.false_graph_0
    cond = torch.ops.higher_order.cond(pred_1, true_graph_0, false_graph_0, [x_1]);  pred_1 = true_graph_0 = false_graph_0 = None
    getitem = cond[0];  cond = None
    true_graph_1 = self.true_graph_1
    false_graph_1 = self.false_graph_1
    cond_1 = torch.ops.higher_order.cond(pred2_1, true_graph_1, false_graph_1, [x_1]);  pred2_1 = true_graph_1 = false_graph_1 = x_1 = None
    getitem_1 = cond_1[0];  cond_1 = None
    add = torch.ops.aten.add.Tensor(getitem, getitem_1);  getitem = getitem_1 = None
    return add""",  # noqa: B950
        )
        self.assertExpectedInline(
            graph.true_graph_0.code.strip(),
            """\
def forward(self, arg0_1):
    mul = torch.ops.aten.mul.Tensor(arg0_1, arg0_1);  arg0_1 = None
    return (mul,)""",
        )

    def test_raise_error_on_mismatch_type_size(self):
        def true_fn(x):
            return x.sin()

        def false_fn(x):
            return (x, x)

        def f(x, y):
            return cond(y, true_fn, false_fn, [x])

        x = torch.randn(4)
        with self.assertRaisesRegex(
            torch._dynamo.exc.TorchRuntimeError,
            "Unmatched output spec from torch.cond branches",
        ):
            make_fx(f)(x, torch.tensor(False))

    def test_raise_error_on_mismatch_tensor_size(self):
        def true_fn(x):
            return x.sin()

        def false_fn(x):
            return torch.zeros([10, 10])

        def f(x, y):
            return cond(y, true_fn, false_fn, [x])

        x = torch.randn(4)
        with self.assertRaisesRegex(
            torch._dynamo.exc.TorchRuntimeError,
            "When merging two branches' output in torch.cond",
        ):
            make_fx(f)(x, torch.tensor(False))

    def test_cond_traced_not_nested_fake_tensor(self):
        def true_fn(x):
            return x.sin()

        def false_fn(x):
            return x.cos()

        def f(x, y):
            return cond(y, true_fn, false_fn, [x])

        x = torch.randn(4)
        graph = make_fx(f, tracing_mode="fake")(x, torch.tensor(False))
        result_true = graph.forward(x, torch.tensor(True))
        result_false = graph.forward(x, torch.tensor(False))
        self.assertFalse(torch.allclose(result_true, result_false))
        self.assertEqual(result_true, torch.sin(x))
        self.assertEqual(result_false, torch.cos(x))

    def test_cond_nested_traced_fake_tensor(self):
        def true_nested(y):
            return y * y

        def false_nested(y):
            return y + y

        def true_fn(x, pred2):
            z = cond(pred2, true_nested, false_nested, [x])
            return x + z

        def false_fn(x, _):
            return x.cos()

        def f(x, pred, pred2):
            return cond(pred, true_fn, false_fn, [x, pred2])

        x = torch.randn(4)
        graph = make_fx(f, tracing_mode="fake")(
            x, torch.tensor(False), torch.tensor(False)
        )

        result_true_true = graph.forward(
            x, torch.tensor(True), torch.tensor(True)
        )  # True + True -> x * x
        result_true_false = graph.forward(
            x, torch.tensor(True), torch.tensor(False)
        )  # True + True -> x + x
        result_false_true = graph.forward(
            x, torch.tensor(False), torch.tensor(True)
        )  # False + either -> cos
        result_false_false = graph.forward(
            x, torch.tensor(False), torch.tensor(False)
        )  # False + either -> cos

        self.assertNotEqual(result_true_true, result_true_false)
        self.assertFalse(torch.allclose(result_false_true, result_true_true))

        self.assertEqual(result_false_true, result_false_false)

        self.assertEqual(result_true_true, (x * x) + x)
        self.assertEqual(result_true_false, x + x + x)

        self.assertEqual(result_false_true, torch.cos(x))

    def test_cond_nested_traced_other_inputs_fake_tensor(self):
        def true_nested(y):
            return y * y

        def false_nested(y):
            return y + y

        def true_fn(k, pred2):
            z = cond(pred2, true_nested, false_nested, [k])
            return torch.add(torch.tensor([0.25, 0.25]), z)

        def false_fn(k, _):
            return k.cos()

        def f(k, pred, pred2):
            return cond(pred, true_fn, false_fn, [k, pred2])

        x = torch.tensor([0.5, 0.5])
        graph = make_fx(f, tracing_mode="fake")(
            x, torch.tensor(False), torch.tensor(False)
        )

        a = torch.tensor([1.0, 1.0])
        result_true_true = graph.forward(a, torch.tensor(True), torch.tensor(True))
        self.assertEqual(result_true_true, (a * a) + torch.tensor([0.25, 0.25]))

        b = torch.tensor([2.0, 2.0])
        result_true_true = graph.forward(b, torch.tensor(True), torch.tensor(True))
        self.assertEqual(result_true_true, (b * b) + torch.tensor([0.25, 0.25]))

    def test_cond_nested_traced_multi_fake_tensor(self):
        def true_a(y):
            return y * y

        def false_a(y):
            return y + y

        def true_b(y, z):
            return y + z

        def false_b(y, z):
            return y * z

        def f(x, pred, pred2):
            a_out = cond(pred, true_a, false_a, [x])
            b_out = cond(pred2, true_b, false_b, [x, x])
            return a_out + b_out

        x = torch.randn(4)
        graph = make_fx(f, tracing_mode="fake")(
            x, torch.tensor(False), torch.tensor(False)
        )

        self.assertExpectedInline(
            graph.code.strip(),
            """\
def forward(self, x_1, pred_1, pred2_1):
    true_graph_0 = self.true_graph_0
    false_graph_0 = self.false_graph_0
    cond = torch.ops.higher_order.cond(pred_1, true_graph_0, false_graph_0, [x_1]);  pred_1 = true_graph_0 = false_graph_0 = None
    getitem = cond[0];  cond = None
    true_graph_1 = self.true_graph_1
    false_graph_1 = self.false_graph_1
    cond_1 = torch.ops.higher_order.cond(pred2_1, true_graph_1, false_graph_1, [x_1]);  pred2_1 = true_graph_1 = false_graph_1 = x_1 = None
    getitem_1 = cond_1[0];  cond_1 = None
    add = torch.ops.aten.add.Tensor(getitem, getitem_1);  getitem = getitem_1 = None
    return add""",  # noqa: B950
        )
        self.assertExpectedInline(
            graph.true_graph_0.code.strip(),
            """\
def forward(self, arg0_1):
    mul = torch.ops.aten.mul.Tensor(arg0_1, arg0_1);  arg0_1 = None
    return (mul,)""",
        )

    def test_raise_error_on_mismatch_type_size_fake_tensor(self):
        def true_fn(x):
            return x.sin()

        def false_fn(x):
            return (x, x)

        def f(x, y):
            return cond(y, true_fn, false_fn, [x])

        x = torch.randn(4)
        with self.assertRaisesRegex(
            torch._dynamo.exc.TorchRuntimeError,
            "Unmatched output spec from torch.cond branches",
        ):
            make_fx(f, tracing_mode="fake")(x, torch.tensor(False))

    def test_raise_error_on_mismatch_tensor_size_fake_tensor(self):
        def true_fn(x):
            return x.sin()

        def false_fn(x):
            return torch.zeros([10, 10])

        def f(x, y):
            return cond(y, true_fn, false_fn, [x])

        x = torch.randn(4)
        with self.assertRaisesRegex(
            torch._dynamo.exc.TorchRuntimeError,
            "When merging two branches' output in torch.cond",
        ):
            make_fx(f, tracing_mode="fake")(x, torch.tensor(False))

    def check_map_count(self, gm, op_count):
        i = 0
        for m in gm.modules():
            for node in m.graph.nodes:
                if (
                    node.op == "call_function"
                    and node.target == torch.ops.higher_order.map_impl
                ):
                    i += 1
        self.assertEqual(i, op_count)

    def test_tracing_map_real(self):
        def f(x, y):
            return x + y

        def g(xs, y):
            return control_flow.map(f, xs, y)

        gm = make_fx(g, tracing_mode="real")(torch.ones(3, 2, 2), torch.ones(2))
        x = torch.randn(3, 2, 2)
        y = torch.randn(2)
        res = gm(x, y)
        self.assertEqual(res, g(x, y))
        self.check_map_count(gm, 1)

    def test_tracing_map_symbolic_simple(self):
        def f(x, y):
            return x + y

        def g(xs, y):
            return control_flow.map(f, xs, y)

        gm = make_fx(g, tracing_mode="symbolic")(torch.ones(3, 2, 4), torch.ones(4))
        x = torch.randn(3, 2, 2)
        y = torch.randn(2)
        res = gm(x, y)
        self.assertEqual(res, g(x, y))
        self.check_map_count(gm, 1)

    def test_tracing_map_symbolic_list(self):
        def f(x, y):
            return [x[0][0] + y, x[1] * y]

        def g(xs, y, z):
            out = control_flow.map(f, xs, y)
            return out[0] + z, out[1] * z

        example_x = [[torch.ones(3, 4, 5)], torch.ones(3, 4, 5)]
        gm = make_fx(g, tracing_mode="symbolic")(
            example_x, torch.ones(5), torch.ones(5)
        )
        x = [[torch.randn(4, 5, 6)], torch.ones(4, 5, 6)]
        y = torch.randn(6)
        z = torch.ones(6)
        res = gm(x, y, z)
        self.assertEqual(res, g(x, y, z))
        self.check_map_count(gm, 1)

    def test_tracing_map_symbolic_dict(self):
        def f(x, y):
            return {"d": x["b"]["a"] + y, "e": x["c"] * y}

        def g(xs, y, z):
            out = control_flow.map(f, xs, y)
            return {"f": out["d"] + z, "g": out["e"] * z}

        example_x = {"b": {"a": torch.ones(3, 4, 5)}, "c": torch.ones(3, 4, 5)}
        gm = make_fx(g, tracing_mode="symbolic")(
            example_x, torch.ones(5), torch.ones(5)
        )
        x = {"b": {"a": torch.randn(4, 5, 6)}, "c": torch.ones(4, 5, 6)}
        y = torch.randn(6)
        z = torch.ones(6)
        res = gm(x, y, z)
        self.assertEqual(res, g(x, y, z))
        self.check_map_count(gm, 1)

    def test_tracing_map_autograd_symbolic_simple(self):
        def f(x, y):
            return x + y

        def g(xs, y):
            out = control_flow.map(f, xs, y)
            return torch.autograd.grad(out, (xs, y), torch.ones_like(out))

        gm = make_fx(g, tracing_mode="symbolic")(
            torch.ones(3, 4, 5, requires_grad=True), torch.ones(5, requires_grad=True)
        )
        x = torch.randn(4, 5, 6, requires_grad=True)
        y = torch.randn(6, requires_grad=True)
        res = gm(x, y)
        self.assertEqual(res, g(x, y))
        self.check_map_count(gm, 2)

    def test_tracing_map_autograd_symbolic_list(self):
        import torch.utils._pytree as pytree

        def f(x, y):
            return [x[0].cos() + y.sin(), x[1].sin() * y.cos()]

        def g(xs, y):
            out = control_flow.map(f, xs, y)
            flat_out = pytree.tree_leaves(out)
            flat_inp = pytree.tree_leaves((xs, y))
            requires_grad_inp = [inp for inp in flat_inp if inp.requires_grad]
            return torch.autograd.grad(
                flat_out, requires_grad_inp, [torch.ones_like(out) for out in flat_out]
            )

        gm = make_fx(g, tracing_mode="symbolic")(
            [torch.ones(3, 4, 5), torch.ones(3, 4, 5, requires_grad=True)],
            torch.ones(5, requires_grad=True),
        )
        x = [torch.randn(4, 5, 6), torch.ones(4, 5, 6, requires_grad=True)]
        y = torch.randn(6, requires_grad=True)
        res = gm(x, y)
        self.assertEqual(res, g(x, y))
        self.check_map_count(gm, 2)

    def test_tracing_map_autograd_symbolic_dict(self):
        def f(x, y):
            return [x["a"] + y, x["b"] * y]

        def g(xs, y):
            out = control_flow.map(f, xs, y)
            flat_out = pytree.tree_leaves(out)
            flat_inp = pytree.tree_leaves((xs, y))
            requires_grad_inp = [inp for inp in flat_inp if inp.requires_grad]
            return torch.autograd.grad(
                flat_out, requires_grad_inp, [torch.ones_like(out) for out in flat_out]
            )

        traced_x = {
            "a": torch.ones(3, 4, 5, requires_grad=True),
            "b": torch.ones(3, 4, 5, requires_grad=True),
        }
        gm = make_fx(g, tracing_mode="symbolic")(
            traced_x, torch.ones(5, requires_grad=True)
        )
        x = {
            "a": torch.randn(4, 5, 6, requires_grad=True),
            "b": torch.ones(4, 5, 6, requires_grad=True),
        }
        y = torch.randn(6, requires_grad=True)
        res = gm(x, y)
        self.assertEqual(res, g(x, y))
        self.check_map_count(gm, 2)

    def test_tracing_map_autograd_aot_functionalized(self):
        def inner(x, y):
            z = x - 1
            z.add_(1)
            return z * y

        def f(xs, y):
            res = control_flow.map(inner, xs, y)
            grads = torch.autograd.grad(res, (xs, y), torch.ones_like(res))
            return grads

        def f_wrapper(func):
            @functools.wraps(func)
            def wrapper(*args, **kwargs):
                torch._enable_functionalization(reapply_views=False)
                try:
                    return pytree.tree_map(from_fun_old, func(*args, **kwargs))
                finally:
                    torch._disable_functionalization()

            return wrapper

        example_inputs = (
            torch.ones(3, 2, 4, requires_grad=True),
            torch.ones(2, 4, requires_grad=True),
        )
        gm = make_fx(f, tracing_mode="symbolic")(*example_inputs)
        fgm = make_fx(f_wrapper(f), tracing_mode="symbolic")(*example_inputs)
        xs = torch.ones(3, 4, 5, requires_grad=True)
        y = torch.ones(4, 5, requires_grad=True)

        self.assertEqual(gm(xs, y), f(xs, y))

        def count_mutable(gm):
            c = 0
            for node in gm.graph.nodes:
                if node.op == "call_function":
                    if node.target == torch.ops.higher_order.map_impl:
                        c += count_mutable(getattr(gm, str(node.args[0])))
                    elif schema := getattr(node.target, "_schema", None):
                        c += int(schema.is_mutable)
            return c

        self.assertEqual(count_mutable(fgm), 0)
        # One for forward, one for recomputation logic in backward
        self.assertEqual(count_mutable(gm), 2)

    def test_map_functionalized(self):
        def map_fn(x, y):
            z = x + y
            z.add_(4)
            return z

        def f(xs, y):
            return control_flow.map(map_fn, xs, y)

        example_inputs = (torch.ones(3, 2, 4), torch.ones(4))
        functional_f = torch.func.functionalize(f)
        self.assertEqual(functional_f(*example_inputs), f(*example_inputs))

        gm = make_fx(torch.func.functionalize(f))(*example_inputs)
        self.assertEqual(gm(*example_inputs), f(*example_inputs))

        gm = make_fx(torch.func.functionalize(f), tracing_mode="symbolic")(
            *example_inputs
        )
        self.assertEqual(gm(*example_inputs), f(*example_inputs))

        for node in gm.body_graph_0.graph.nodes:
            if node.op == "call_function":
                self.assertTrue(not node.target._schema.is_mutable)
        self.check_map_count(gm, 1)

    def test_map_functionalized_aot_func(self):
        def map_fn(x, y):
            z = x + y
            z.add_(4)
            return z

        def f(xs, y):
            return control_flow.map(map_fn, xs, y)

        def f_wrapper(func):
            @functools.wraps(func)
            def wrapper(*args, **kwargs):
                torch._enable_functionalization(reapply_views=False)
                try:
                    return pytree.tree_map(from_fun_old, func(*args, **kwargs))
                finally:
                    torch._disable_functionalization()

            return wrapper

        example_inputs = (torch.ones(3, 2, 4), torch.ones(4))

        gm = make_fx(f_wrapper(f))(*example_inputs)

        for node in gm.body_graph_0.graph.nodes:
            if node.op == "call_function":
                self.assertTrue(not node.target._schema.is_mutable)

        self.assertEqual(gm(*example_inputs), f(*example_inputs))

    # https://github.com/pytorch/pytorch/issues/126988
    @xfailIfTorchDynamo
    def test_map_functionalized_arg_mutation(self):
        def map_fn(x, y):
            y.add_(4)
            return x + y

        def f(xs, y):
            return control_flow.map(map_fn, xs, y)

        example_inputs = (torch.ones(3, 2, 4), torch.ones(4))
        functional_f = torch.func.functionalize(f)
        with self.assertRaisesRegex(
            UnsupportedAliasMutationException, "torch.map is mutating the input!"
        ):
            functional_f(*example_inputs)

    # https://github.com/pytorch/pytorch/issues/126988
    @xfailIfTorchDynamo
    def test_map_functionalized_elem_mutation(self):
        def map_fn(x, y):
            x.add_(4)
            return x + y

        def f(xs, y):
            return control_flow.map(map_fn, xs, y)

        example_inputs = (torch.ones(3, 2, 4), torch.ones(4))
        functional_f = torch.func.functionalize(f)
        with self.assertRaisesRegex(
            UnsupportedAliasMutationException, "torch.map is mutating the input!"
        ):
            functional_f(*example_inputs)

    def test_cond_autograd_backward(self):
        def true_fn(x):
            return x.cos()

        def false_fn(x):
            return x.sin()

        def f(x, y):
            return control_flow.cond(x.shape[0] > 4, true_fn, false_fn, [y])

        example_inputs = (
            torch.ones(3, 2, 4, requires_grad=True),
            torch.ones(4, requires_grad=True),
        )
        f(*example_inputs).sum().backward()

        # Ensure no error is thrown when not running backward
        res = f(*example_inputs)

        # Ensure no error is thrown when not running backward
        res_compiled = torch.compile(f)(*example_inputs)
        self.assertEqual(res, res_compiled)

    # https://github.com/pytorch/pytorch/issues/126988
    @xfailIfTorchDynamo
    def test_map_functionalized_elem_alias(self):
        def map_fn(x):
            x.view(x.shape)
            return x

        def f(xs):
            return control_flow.map(map_fn, xs)

        example_inputs = (torch.ones(3, 2, 4),)
        functional_f = torch.func.functionalize(f)
        with self.assertRaisesRegex(
            UnsupportedAliasMutationException, "torch.map is aliasing the input!"
        ):
            functional_f(*example_inputs)

    def test_nested_map_cond_real(self):
        def true_fn(x, y):
            return x * y

        def false_fn(x, y):
            return x + y

        def f(x, pred, y):
            return cond(pred, true_fn, false_fn, [x, y])

        def g(pred, xs, y):
            return control_flow.map(f, xs, pred, y)

        gm = make_fx(g, tracing_mode="real")(
            torch.tensor(True), torch.ones(3, 2, 4), torch.ones(4)
        )
        pred = torch.tensor(False)
        x = torch.randn(3, 2, 4)
        y = torch.randn(4)
        res = gm(pred, x, y)
        self.assertEqual(res, g(pred, x, y))
        self.check_map_count(gm, 1)

    def test_nested_map_cond_symbolic(self):
        def true_fn(x, y):
            return x * y

        def false_fn(x, y):
            return x + y

        def f(x, pred, y):
            return cond(pred, true_fn, false_fn, [x, y])

        def g(pred, xs, y):
            return control_flow.map(f, xs, pred, y)

        gm = make_fx(g, tracing_mode="symbolic")(
            torch.tensor(True), torch.ones(3, 2, 4), torch.ones(4)
        )
        pred = torch.tensor(False)
        x = torch.randn(3, 2, 2)
        y = torch.randn(2)
        res = gm(pred, x, y)
        self.assertEqual(res, g(pred, x, y))
        self.check_map_count(gm, 1)

    def test_nested_cond_map_cond_symbolic(self):
        def true_fn(x, y):
            return x * y

        def false_fn(x, y):
            return x + y

        def f(x, pred, y):
            return cond(pred, true_fn, false_fn, [x, y])

        def g(pred, xs, y):
            return control_flow.map(f, xs, pred, y)

        def main_true_fn(pred, xs, y):
            return g(pred, xs, y) * 2

        def main_false_fn(pred, xs, y):
            return g(pred, xs, y) + 1

        def main(p, pred, xs, y):
            return cond(p, main_true_fn, main_false_fn, [pred, xs, y])

        gm = make_fx(main, tracing_mode="symbolic")(
            torch.tensor(True), torch.tensor(True), torch.ones(3, 2, 4), torch.ones(4)
        )
        p = torch.tensor(False)
        pred = torch.tensor(False)
        xs = torch.randn(3, 2, 2)
        y = torch.randn(2)
        res = gm(p, pred, xs, y)
        self.assertEqual(res, main(p, pred, xs, y))
        self.check_map_count(gm, 2)

    def test_cond_with_sym_pred(self):
        def true_fn(x):
            return x + x

        def false_fn(x):
            return x * x

        def foo(x):
            return cond(x.shape[0] == 4, true_fn, false_fn, [x])

        gm = make_fx(foo, tracing_mode="symbolic")(torch.ones(3, 2, 1))
        # The symbols in make_fx's shape_env should not be specialized.
        self.assertEqual(len(gm.shape_env.guards), 0)

        self.assertExpectedInline(
            gm.code.strip(),
            """\
def forward(self, x_1):
    sym_size_int = torch.ops.aten.sym_size.int(x_1, 0)
    eq = sym_size_int == 4
    sym_size_int_1 = torch.ops.aten.sym_size.int(x_1, 1)
    true_graph_0 = self.true_graph_0
    false_graph_0 = self.false_graph_0
    cond = torch.ops.higher_order.cond(eq, true_graph_0, false_graph_0, [x_1, sym_size_int, sym_size_int_1]);  eq = true_graph_0 = false_graph_0 = x_1 = sym_size_int = sym_size_int_1 = None
    getitem = cond[0];  cond = None
    return getitem""",  # noqa: B950
        )

        # We expect the traced graph module to work even if input size changes.
        x = torch.ones(4, 3, 2)
        self.assertEqual(gm(x), true_fn(x))
        self.assertEqual(foo(x), true_fn(x))

    def test_cond_with_unbacked_sym_pred(self):
        def foo(x):
            def true_fn(x):
                return x + x

            def false_fn(x):
                return x * x

            az = x.nonzero()
            return cond(az.shape[0] > 3, true_fn, false_fn, (x,))

        gm = make_fx(foo, tracing_mode="symbolic")(torch.randn(7))
        self.assertExpectedInline(
            gm.code.strip(),
            """\
def forward(self, x_1):
    nonzero = torch.ops.aten.nonzero.default(x_1)
    sym_size_int = torch.ops.aten.sym_size.int(nonzero, 0);  nonzero = None
    gt = sym_size_int > 3;  sym_size_int = None
    sym_size_int_1 = torch.ops.aten.sym_size.int(x_1, 0)
    true_graph_0 = self.true_graph_0
    false_graph_0 = self.false_graph_0
    cond = torch.ops.higher_order.cond(gt, true_graph_0, false_graph_0, [x_1, sym_size_int_1]);  gt = true_graph_0 = false_graph_0 = x_1 = sym_size_int_1 = None
    getitem = cond[0];  cond = None
    return getitem""",  # noqa: B950
        )

    def _check_closure_correctly_lifted(self, f, *, args, exp_res, exp_arg_num):
        assert isinstance(args, (tuple, list))
        self.assertEqual(f(*args), exp_res)
        gm = make_fx(f)(*args)
        self.assertEqual(gm(*args), exp_res)

        def cnt_placeholder(gm):
            return len([node for node in gm.graph.nodes if node.op == "placeholder"])

        placeholder_cnts = [cnt_placeholder(mod) for mod in gm.children()]
        self.assertTrue(all(cnt == exp_arg_num for cnt in placeholder_cnts))

    def _check_closure_correctly_lifted_with_mutation(
        self, f, closures_to_be_mutated, *, args, exp_arg_num
    ):
        exp_res = f(*args)
        self._check_closure_correctly_lifted(
            f, args=args, exp_res=exp_res, exp_arg_num=exp_arg_num
        )

        for closure in closures_to_be_mutated:
            closure.add(-1)
        new_exp_res = f(*args)

        self._check_closure_correctly_lifted(
            f, args=args, exp_res=new_exp_res, exp_arg_num=exp_arg_num
        )

    def test_cond_with_tensor_closure(self):
        a = torch.ones(2, 3)
        b = torch.ones(2, 3) + 1

        def true_fn(x):
            return x + a

        def false_fn(x):
            return x + b

        def foo(x):
            return cond(x.shape[0] == 4, true_fn, false_fn, [x])

        # expected branches takes [x, a, b] as input
        inp = torch.randn(2, 3)
        self._check_closure_correctly_lifted_with_mutation(
            foo, (a, b), args=(inp,), exp_arg_num=3
        )

    def test_cond_with_tensor_closure_graph_module(self):
        a = torch.ones(2, 3)
        b = torch.ones(2, 3) + 1

        def true_fn(x):
            return x + a

        def false_fn(x):
            return x + b

        def foo(x):
            return cond(x.shape[0] == 4, true_fn, false_fn, [x])

        # expected branches takes [x, a, b] as input
        inp = torch.randn(2, 3)

        gm = make_fx(foo, tracing_mode="symbolic", _allow_non_fake_inputs=True)(inp)

        self.assertExpectedInline(
            gm.code.strip(),
            """\
def forward(self, x_1):
    sym_size_int = torch.ops.aten.sym_size.int(x_1, 0)
    eq = sym_size_int == 4
    sym_size_int_1 = torch.ops.aten.sym_size.int(x_1, 1)
    true_graph_0 = self.true_graph_0
    false_graph_0 = self.false_graph_0
    _tensor_constant0 = self._tensor_constant0
    _tensor_constant1 = self._tensor_constant1
    cond = torch.ops.higher_order.cond(eq, true_graph_0, false_graph_0, [x_1, _tensor_constant0, sym_size_int, sym_size_int_1, _tensor_constant1]);  eq = true_graph_0 = false_graph_0 = x_1 = _tensor_constant0 = sym_size_int = sym_size_int_1 = _tensor_constant1 = None
    getitem = cond[0];  cond = None
    return getitem""",  # noqa: B950
        )
        self.assertExpectedInline(
            gm.true_graph_0.code.strip(),
            """\
def forward(self, arg0_1, arg1_1, arg2_1, arg3_1, arg4_1):
    add = torch.ops.aten.add.Tensor(arg0_1, arg1_1);  arg0_1 = arg1_1 = None
    return (add,)""",
        )

    def test_cond_with_module_param_closure(self):
        class Mod(torch.nn.Module):
            def __init__(self) -> None:
                super().__init__()
                self.register_parameter(
                    "param", torch.nn.Parameter(torch.ones(2, 3), requires_grad=False)
                )
                self.buffer = torch.nn.Buffer(torch.ones(2, 3) + 1)

        my_mode = Mod()

        def true_fn(x):
            return x + my_mode.param

        def false_fn(x):
            return x + my_mode.buffer

        def foo(x):
            return cond(x.shape[0] == 4, true_fn, false_fn, [x])

        inp = torch.ones(2, 3)
        # expected both branches takes (x, param, buffer)
        self._check_closure_correctly_lifted_with_mutation(
            foo, (my_mode.param, my_mode.buffer), args=(inp,), exp_arg_num=3
        )

    def test_cond_with_module_python_scalar_closure(self):
        def foo(x):
            a = torch.ones(1, 1)
            b = 1

            def true_fn(x):
                return x + a

            def false_fn(x):
                return x + b

            return cond(x.shape[0] == 4, true_fn, false_fn, [x])

        inp = torch.ones(2, 3)
        res = inp + 1
        # python scalar b is not lifted as input, so both branches take (x, a)
        self._check_closure_correctly_lifted(
            foo, args=(inp,), exp_res=res, exp_arg_num=2
        )

    def test_cond_nested_with_closure(self):
        a = torch.ones(1, 1)
        b = torch.ones(1, 1) + 1

        def inner_true_fn(x):
            return x + a

        def inner_false_fn(x):
            return x + b

        def foo(x):
            def true_fn(x):
                return cond(x.shape[0] == 2, inner_true_fn, inner_false_fn, [x])

            def false_fn(x):
                return cond(x.shape[0] > 4, inner_true_fn, inner_false_fn, [x])

            return cond(x.shape[0] == 4, true_fn, false_fn, [x])

        inp = torch.ones(2, 3)
        # For top-level cond, it take 3 arguments (x, a, b). Dynamo should
        # realize that the nonlocal variables are same for the true and false
        # branches, so it should de-dupe them.
        # For second-level conds, it takes (x, a, b)
        self._check_closure_correctly_lifted_with_mutation(
            foo, (a, b), args=(inp,), exp_arg_num=3
        )

    def test_cond_nested_with_closure_graph_module(self):
        a = torch.ones(1, 1)
        b = torch.ones(1, 1) + 1

        def inner_true_fn(x):
            return x + a

        def inner_false_fn(x):
            return x + b

        def foo(x):
            def true_fn(x):
                return cond(x.shape[0] == 2, inner_true_fn, inner_false_fn, [x])

            def false_fn(x):
                return cond(x.shape[0] > 4, inner_true_fn, inner_false_fn, [x])

            return cond(x.shape[0] == 4, true_fn, false_fn, [x])

    def test_map_unfunc_boolean_tensor_for_nested_map_cond(self):
        def map_fn(pred, x):
            def fn(x, pred):
                return control_flow.cond(pred, lambda x: x * 2, lambda x: x / 2, (x,))

            return control_flow.map(fn, x, pred)

        def f_wrapper(func):
            @functools.wraps(func)
            def wrapper(*args, **kwargs):
                torch._enable_functionalization(reapply_views=False)
                try:
                    func_args = pytree.tree_map(
                        lambda x: to_fun_old(x) if isinstance(x, torch.Tensor) else x,
                        args,
                    )
                    func_kwargs = pytree.tree_map(
                        lambda x: to_fun_old(x) if isinstance(x, torch.Tensor) else x,
                        kwargs,
                    )
                    return pytree.tree_map(
                        from_fun_old, func(*func_args, **func_kwargs)
                    )
                finally:
                    torch._disable_functionalization()

            return wrapper

        gm = make_fx(f_wrapper(map_fn))(
            torch.tensor(True), torch.ones([2, 3], requires_grad=False)
        )
        self.assertExpectedInline(
            gm.code.strip(),
            """\
def forward(self, pred_1, x_1):
    body_graph_0 = self.body_graph_0
    map_impl = torch.ops.higher_order.map_impl(body_graph_0, [x_1], [pred_1]);  body_graph_0 = x_1 = pred_1 = None
    getitem = map_impl[0];  map_impl = None
    return getitem""",
        )
        self.assertExpectedInline(
            gm.body_graph_0.code.strip(),
            """\
def forward(self, arg0_1, arg1_1):
    true_graph_0 = self.true_graph_0
    false_graph_0 = self.false_graph_0
    cond = torch.ops.higher_order.cond(arg1_1, true_graph_0, false_graph_0, [arg0_1]);  arg1_1 = true_graph_0 = false_graph_0 = arg0_1 = None
    getitem = cond[0];  cond = None
    return [getitem]""",  # noqa: B950
        )

    @skipIfCrossRef  # Arg order changes with crossref
    def test_cond_make_fx_preserve_stack_trace_for_nodes_in_subgraph(self):
        def true_fn(x):
            return x + x.cos()

        def false_fn(x):
            return x * x.sin()

        def foo(x):
            return cond(x.shape[0] == 4, true_fn, false_fn, (x,))

        inp = torch.randn([4, 3])
        gm, _ = torch._dynamo.export(foo)(inp)

        def run_with_interpreter(*args):
            with torch.fx.traceback.preserve_node_meta():
                return torch.fx.Interpreter(gm).run(*args)

        new_gm = make_fx(run_with_interpreter)(inp)

        checked_ops = {"add", "mul", "sin", "cos"}
        checked_meta = ["source_fn_stack", "stack_trace"]
        all_source_fns = collect_meta_for_filtered_nodes(gm, checked_ops, checked_meta)
        new_source_fns = collect_meta_for_filtered_nodes(
            new_gm, checked_ops, checked_meta
        )
        self.assertEqual(all_source_fns, new_source_fns)

    @unittest.skipIf(
        TEST_WITH_TORCHDYNAMO,
        "triggers cache limit for foo and changes unique_graphs count.",
    )
    def test_cond_no_dynamo_cache_limit(self):
        torch._dynamo.reset()
        counters = torch._dynamo.utils.counters
        counters.clear()

        def foo(x, true_fn, false_fn):
            return cond(x.sum() < 0, true_fn, false_fn, (x,))

        inp = torch.ones(3, 4)
        exp_out = inp.sin()
        iter_n = torch._dynamo.config.recompile_limit + 1

        # Need functions that cause recompilations
        def get_dummy_fns(str):
            def dummy_cos(x):
                return x.cos() + len(str) - len(str)

            def dummy_sin(x):
                return x.sin() + len(str) - len(str)

            return dummy_cos, dummy_sin

        for i in range(iter_n):
            # we fail guards each iter because `str(i)` is different
            self.assertEqual(foo(inp, *get_dummy_fns(str(i))), exp_out)

        # each iteration captures a cond and a getitem from the tuple output
        self.assertEqual(counters["stats"]["calls_captured"], iter_n * 2)
        self.assertEqual(counters["stats"]["unique_graphs"], iter_n)

    def test_cond_with_consecutive_make_fx_symbolic(self):
        def true_fn(x):
            return x - x.cos()

        def false_fn(x):
            return x + x.sin()

        def foo(x):
            return cond(x.shape[0] == 4, true_fn, false_fn, [x])

        inps = (torch.ones(3, 4), torch.ones(3, 5), torch.ones(5, 4), torch.ones(5, 3))
        for inp in inps:
            gm = make_fx(foo, tracing_mode="symbolic")(torch.ones(3, 4))
            self.assertExpectedInline(
                gm.code.strip(),
                """\
def forward(self, x_1):
    sym_size_int = torch.ops.aten.sym_size.int(x_1, 0)
    eq = sym_size_int == 4
    sym_size_int_1 = torch.ops.aten.sym_size.int(x_1, 1)
    true_graph_0 = self.true_graph_0
    false_graph_0 = self.false_graph_0
    cond = torch.ops.higher_order.cond(eq, true_graph_0, false_graph_0, [x_1, sym_size_int, sym_size_int_1]);  eq = true_graph_0 = false_graph_0 = x_1 = sym_size_int = sym_size_int_1 = None
    getitem = cond[0];  cond = None
    return getitem""",  # noqa: B950
            )

            self.assertExpectedInline(
                gm.true_graph_0.code.strip(),
                """\
def forward(self, arg0_1, arg1_1, arg2_1):
    cos = torch.ops.aten.cos.default(arg0_1)
    sub = torch.ops.aten.sub.Tensor(arg0_1, cos);  arg0_1 = cos = None
    return (sub,)""",
            )

            self.assertExpectedInline(
                gm.false_graph_0.code.strip(),
                """\
def forward(self, arg0_1, arg1_1, arg2_1):
    sin = torch.ops.aten.sin.default(arg0_1)
    add = torch.ops.aten.add.Tensor(arg0_1, sin);  arg0_1 = sin = None
    return (add,)""",
            )

    def _create_test_fns_for_cond(
        self, pred, inner_most_fn, operands, closure_list, nested_level
    ):
        if nested_level == 0:
            if len(closure_list) > 0:

                def true_fn(*operands):
                    return inner_most_fn(*operands) + inner_most_fn(*closure_list)

                def false_fn(*operands):
                    return inner_most_fn(*operands) - inner_most_fn(*closure_list)

            else:

                def true_fn(*operands):
                    return inner_most_fn(*operands)

                def false_fn(*operands):
                    return inner_most_fn(*operands)

            def fn(*operands):
                if len(operands) == 0 and len(closure_list) == 0:
                    return torch.zeros(1)
                return cond(pred, true_fn, false_fn, operands)

            return operands, fn
        else:
            args, inner_fn = self._create_test_fns_for_cond(
                pred <= 0, inner_most_fn, operands, closure_list, nested_level - 1
            )

            def true_fn(*operands):
                return inner_most_fn(*operands) + inner_fn(*args)

            def false_fn(*operands):
                return inner_most_fn(*operands) - inner_fn(*args)

            def fn(*operands):
                if len(operands) == 0 and len(closure_list) == 0:
                    return torch.ones(1)
                return cond(pred, true_fn, false_fn, operands)

            return operands, fn

    def _init_predicate(self, pred_type):
        if pred_type == "bool":
            return True
        elif pred_type == "intTensor":
            return torch.tensor(1)
        elif pred_type == "floatTensor":
            return torch.tensor(1.0)
        elif pred_type == "boolTensor":
            return torch.tensor(False)
        else:
            raise NotImplementedError

    def _init_fn(self, inner_fn_type):
        if inner_fn_type == "function":
            return reduce_func
        elif inner_fn_type == "module":
            return ReduceMod()
        elif inner_fn_type == "object":
            return ReduceObj()
        else:
            raise NotImplementedError

    @parametrize("predType", ["bool", "intTensor", "floatTensor", "boolTensor"])
    @parametrize("innerFnType", ["function", "module", "object"])
    @parametrize("nOperands", [0, 1])
    @parametrize("nClosure", [0, 1])
    @parametrize("nesting", [0, 2])
    def test_cond_tracing_with_valid_inputs(
        self, predType, innerFnType, nOperands, nClosure, nesting
    ):
        pred = self._init_predicate(predType)
        inner_fn = self._init_fn(innerFnType)
        operands = [torch.ones(2, 3) + i for i in range(nOperands)]
        closure = [torch.ones(2, 3) - i for i in range(nClosure)]
        args, fn = self._create_test_fns_for_cond(
            pred, inner_fn, operands, closure, nesting
        )
        eager_res = fn(*args)
        for tracing_mode in ["symbolic", "fake", "real"]:
            # set _allow_non_fake_inputs = True to allow fake prop through closures
            with self.subTest(tracing_mode=tracing_mode):
                gm = make_fx(
                    fn, tracing_mode=tracing_mode, _allow_non_fake_inputs=True
                )(*args)
                self.assertEqual(gm(*args), eager_res)

    @parametrize("predType", ["boolTensor"])
    @parametrize("innerFnType", ["function", "module", "object"])
    @parametrize("nOperands", [1, 2])
    @parametrize("nClosure", [0, 1])
    @parametrize("nesting", [0])
    def test_cond_vmap(self, predType, innerFnType, nOperands, nClosure, nesting):
        pred = self._init_predicate(predType)
        inner_fn = self._init_fn(innerFnType)
        operands = [torch.ones(2, 3) + i for i in range(nOperands)]
        closure = [torch.ones(2, 3) - i for i in range(nClosure)]
        args, fn = self._create_test_fns_for_cond(
            pred, inner_fn, operands, closure, nesting
        )
        eager_res = fn(*args)
        out = torch.vmap(fn)(*args)
        if nClosure == 0:
            self.assertEqual(eager_res, out)
        else:
            self.assertEqual(eager_res, out[0])
            self.assertEqual(eager_res, out[1])

    def test_cond_vmap_simple(self):
        def fn(x):
            return torch.cond(
                pred=torch.tensor([True]),
                true_fn=lambda x: x + 100,
                false_fn=lambda x: x,
                operands=(x,),
            )

        a = torch.arange(15).reshape((3, 5))
        res = torch.vmap(fn, in_dims=(0,))(a)
        self.assertEqual(res.shape, (3, 5))
        self.assertEqual(res, a + 100)

    def test_cond_vmap_multiple_inputs(self):
        def fn(x, y):
            return torch.cond(
                pred=x.sum() < y.sum(),
                true_fn=lambda x, y: x + 100,
                false_fn=lambda x, y: y,
                operands=(x, y),
            )

        a = torch.arange(15).reshape(3, 5)
        b = torch.ones_like(a) + 3
        res = torch.vmap(fn, in_dims=(0, 0))(a, b)
        expected = torch.tensor(
            [[100, 101, 102, 103, 104], [4, 4, 4, 4, 4], [4, 4, 4, 4, 4]]
        )
        self.assertEqual(res.shape, (3, 5))
        self.assertEqual(expected, res)

    def test_cond_vmap_single_input_with_closure(self):
        a = torch.ones((3, 5)) + 3
        c = torch.arange(5)

        def fn(x):
            return torch.cond(
                pred=torch.tensor([True]),
                true_fn=lambda x: x + c,
                false_fn=lambda x: x - c,
                operands=(x,),
            )

        res = torch.vmap(fn, in_dims=(0,))(
            a,
        )
        with unittest.mock.patch("torch._dynamo.config.error_on_recompile", True):
            res = torch.vmap(fn, in_dims=(0,))(
                a,
            )
        self.assertEqual(a + c, res)

    def test_cond_vmap_multiple_args_with_closure(self):
        a = torch.ones((3, 5), dtype=torch.int64) + 3
        b = torch.arange(15).reshape(3, 5)
        c = torch.arange(5)

        def fn(x, y):
            return torch.cond(
                pred=torch.tensor([False]),
                true_fn=lambda x, y: x + c,
                false_fn=lambda x, y: y - c,
                operands=(x, y),
            )

        res = torch.vmap(fn)(a, b)
        self.assertEqual(b - c, res)

    @parametrize("nClosure", [0, 1])
    def test_cond_vmap_multiple_outputs(self, nClosure):
        if nClosure:
            c = torch.ones(5, dtype=torch.int64) + 5

            def fn(x):
                return torch.cond(
                    pred=torch.tensor([True]),
                    true_fn=lambda x: (x + c, x - c),
                    false_fn=lambda x: (x, x),
                    operands=(x,),
                )

        else:

            def fn(x):
                return torch.cond(
                    pred=torch.tensor([True]),
                    true_fn=lambda x: (x + 1, x - 1),
                    false_fn=lambda x: (x, x),
                    operands=(x,),
                )

        a = torch.arange(15).reshape(3, 5)
        res = torch.vmap(fn)(
            a,
        )
        self.assertEqual(len(res), 2)
        if nClosure:
            self.assertEqual(res, (a + c, a - c))
        else:
            self.assertEqual(res, (a + 1, a - 1))

    @parametrize("boolcond", [True, False])
    def test_vmap_vmap(self, boolcond):
        def fn(x):
            return torch.cond(
                pred=torch.tensor([True]) if not boolcond else True,
                true_fn=lambda x: x + 1,
                false_fn=lambda x: x - 1,
                operands=(x,),
            )

        def wrapper(x):
            return torch.vmap(fn)(x)

        a = torch.ones((3, 4, 5))
        res = torch.vmap(wrapper)(a)
        self.assertEqual(res, a + 1)

    def test_cond_trace_set__and_mutate_input(self):
        def f(a, tmp):
            a_view = a.view(-1)
            with torch.no_grad():
                a.set_(tmp)
                a_view.mul_(2)
            return a + tmp

        inp = torch.ones(3, 3, requires_grad=True)
        tmp = torch.ones(3, 3, requires_grad=True)
        # graph break: torch._dynamo.exc.Unsupported: call_function DelayGraphBreakVariable() [TensorVariable()] {}
        # due to set_
        with self.assertRaisesRegex(
            torch._dynamo.exc.UncapturedHigherOrderOpError,
            "Cond doesn't work unless it is captured completely with torch.compile",
        ):
            torch.cond(inp.sum() > 0, f, f, (inp, tmp))

    @skipIfCrossRef  # Arg order changes with crossref
    def test_cond_trace_set__and_mutate_intermediate(self):
        def f(a, tmp):
            a = a.clone()
            a_view = a.view(-1)
            tmp = tmp.clone()
            with torch.no_grad():
                a.set_(tmp)
                a_view.mul_(2)
            return a + tmp

        inp = torch.ones(3, 3, requires_grad=True)
        tmp = torch.ones(3, 3, requires_grad=True)

        class Mod(torch.nn.Module):
            def forward(self, inp: torch.Tensor, tmp: torch.Tensor) -> torch.Tensor:
                return torch.cond(inp.sum() > 0, f, f, (inp, tmp))

        with self.assertRaisesRegex(
            RuntimeError, "cannot mutate tensors with frozen storage"
        ):
            out = torch.compile(Mod(), backend="aot_eager")(inp, tmp)

        with self.assertRaisesRegex(
            RuntimeError, "cannot mutate tensors with frozen storage"
        ):
            out = torch.compile(Mod(), backend="inductor")(inp, tmp)

        from torch._dynamo.testing import EagerAndRecordGraphs

        backend = EagerAndRecordGraphs()
        out = torch.compile(Mod(), backend=backend)(inp, tmp)
        self.assertExpectedInline(
            backend.graphs[0].cond_true_0.code.strip("\n"),
            """\
def forward(self, l_inp_, l_tmp_):
    l_inp__1 = l_inp_
    l_tmp__1 = l_tmp_
    a = l_inp__1.clone();  l_inp__1 = None
    a_view = a.view(-1)
    tmp = l_tmp__1.clone();  l_tmp__1 = None
    _set_grad_enabled = torch._C._set_grad_enabled(False);  _set_grad_enabled = None
    set_ = a.set_(tmp);  set_ = None
    mul_ = a_view.mul_(2);  a_view = mul_ = None
    _set_grad_enabled_1 = torch._C._set_grad_enabled(True);  _set_grad_enabled_1 = None
    add = a + tmp;  a = tmp = None
    return (add,)
    """,
        )
        self.assertEqual(out, f(inp, tmp))

    @parametrize("requires_grad", [True, False])
    def test_cond_symint_operands(self, requires_grad):
        from torch._dynamo.testing import EagerAndRecordGraphs

        backend = EagerAndRecordGraphs()

        class Mod(torch.nn.Module):
            def __init__(self):
                super().__init__()
                self.num = 3

            def forward(self, a, b):
                return torch.cond(
                    pred=torch.tensor([True]),
                    true_fn=lambda a, b: a + b + self.num,
                    false_fn=lambda a, b: a - b - self.num,
                    operands=(a, b),
                )

        a = torch.ones(3, 3, requires_grad=requires_grad)
        b = torch.ones(3, 3, requires_grad=requires_grad)
        out = torch.compile(Mod(), backend=backend, dynamic=True)(a, b)
        self.assertEqual(out, Mod()(a, b))
        self.assertEqual(len(backend.graphs), 1)
        self.assertExpectedInline(
            backend.graphs[0].code.strip(),
            """\
def forward(self, s0 : torch.SymInt, L_a_ : torch.Tensor, L_b_ : torch.Tensor, L_self_num : torch.SymInt):
    l_a_ = L_a_
    l_b_ = L_b_
    l_self_num = L_self_num
    tensor = torch.tensor([True])
    cond_true_0 = self.cond_true_0
    cond_false_0 = self.cond_false_0
    cond = torch.ops.higher_order.cond(tensor, cond_true_0, cond_false_0, [l_a_, l_b_, l_self_num, s0]);  tensor = cond_true_0 = cond_false_0 = l_a_ = l_b_ = l_self_num = s0 = None
    getitem = cond[0];  cond = None
    return (getitem,)""",  # noqa: B950
        )

    def test_two_hops_not_sharing_code_obj(self):
        pred, args = torch.tensor(True), (torch.ones(3, 3),)

        def fn1(x):
            return x + 1

        def fn2(x):
            return x - 1

        from torch._dynamo.testing import CompileCounter

        # Tests rely on automatic_dynamic = True
        with torch._dynamo.config.patch(automatic_dynamic_shapes=True):
            cnt = CompileCounter()
            torch.compile(torch.cond, backend=cnt)(pred, fn1, fn2, args)
            self.assertEqual(cnt.frame_count, 1)

            args = (torch.randn(3, 3),)
            # No recompilation
            torch.compile(torch.cond, backend=cnt)(pred, fn1, fn2, args)
            self.assertEqual(cnt.frame_count, 1)

            def cond_fn(x):
                return x.sum() > 0

            args = (torch.randn(4, 4),)
            torch.compile(torch.while_loop, backend=cnt)(cond_fn, fn2, args)
            # recompilation
            self.assertEqual(cnt.frame_count, 2)

            args = (torch.randn(4, 4),)
            torch.compile(torch.while_loop, backend=cnt)(cond_fn, fn2, args)
            self.assertEqual(cnt.frame_count, 2)

            # With recompilation due to automatic dynamic
            # This also proves that while_loop doesn't share code obj with cond
            torch.compile(torch.cond, backend=cnt)(pred, fn1, fn2, (torch.randn(4, 4),))
            self.assertEqual(cnt.frame_count, 3)

    def test_hop_raises_if_not_overriding_call(self):
        class WrongHop(torch._ops.HigherOrderOperator):
            pass

        with self.assertRaisesRegex(TypeError, "WrongHop"):
            WrongHop("wrong_hop")

    def test_scan_functionalized(self):
        def f(init, xs):
            return scan(get_scan_combine_fn("add", False), init, xs, dim=1)

        example_inputs = torch.ones(5, 7, 4)
        example_init = torch.ones(5, 4)
        functional_f = torch.func.functionalize(f)
        self.assertEqual(
            functional_f(example_init, example_inputs), f(example_init, example_inputs)
        )

    # https://github.com/pytorch/pytorch/issues/126988
    @xfailIfTorchDynamo
    def test_scan_functionalized_elem_mutation(self):
        def add1(x, y):
            x.add_(4)
            return x + y, x + y

        def f(init, xs):
            return scan(add1, init, xs, dim=1)

        example_inputs = torch.ones(5, 7, 4)
        example_init = torch.ones(5, 4)
        functional_f = torch.func.functionalize(f)
        with self.assertRaisesRegex(
            UnsupportedAliasMutationException,
            "Combine_fn might be modifying the input!",
        ):
            functional_f(example_init, example_inputs)

        def add2(x, y):
            y.add_(4)
            return x + y, x + y

        def f(init, xs):
            return scan(add2, init, xs, dim=1)

        functional_f = torch.func.functionalize(f)
        with self.assertRaisesRegex(
            UnsupportedAliasMutationException,
            "Combine_fn might be modifying the input!",
        ):
            functional_f(example_init, example_inputs)

    # https://github.com/pytorch/pytorch/issues/126988
    @xfailIfTorchDynamo
    def test_scan_functionalized_elem_alias(self):
        def add(x, y):
            return x, x

        def f(init, xs):
            return scan(add, init, xs, dim=1)

        example_inputs = torch.ones(5, 7, 4)
        example_init = torch.ones(5, 4)
        functional_f = torch.func.functionalize(f)
        with self.assertRaisesRegex(
            UnsupportedAliasMutationException, "Combine_fn might be aliasing the input!"
        ):
            functional_f(example_init, example_inputs)

    @skipIfTorchDynamo("Graph is not captured by backend if test with dynamo")
    def test_scan_pytree_closure(self):
        from torch._dynamo.testing import EagerAndRecordGraphs

        param_buffer = ({"param": torch.randn(3, 3)}, (torch.randn(3),))

        def add(carry, x):
            ret = (carry @ param_buffer[0]["param"]) @ x + param_buffer[1][0]
            return ret, ret.sum()

        def f(init, xs):
            return scan(add, init, xs)

        init = torch.randn(4, 3)
        xs = torch.randn(3, 3, 3)

        backend = EagerAndRecordGraphs()
        eager_out = f(init, xs)
        compiled_out = torch.compile(f, backend=backend)(init, xs)
        exp_out = _fake_scan(add, init, xs)

        self.assertEqual(len(backend.graphs), 1)
        if TEST_WITH_CROSSREF:
            self.assertExpectedInline(
                backend.graphs[0].code.strip(),
                """\
def forward(self, L_init_ : torch.Tensor, L_xs_ : torch.Tensor, L_add_closure_0_cell_contents_0_param_ : torch.Tensor, L_add_closure_0_cell_contents_1_0_ : torch.Tensor):
    l_init_ = L_init_
    l_xs_ = L_xs_
    l_add_closure_0_cell_contents_0_param_ = L_add_closure_0_cell_contents_0_param_
    l_add_closure_0_cell_contents_1_0_ = L_add_closure_0_cell_contents_1_0_
    r = torch.movedim(l_xs_, 0, 0);  l_xs_ = None
    r_1 = torch.select_copy(r, 0, 0)
    r_2 = l_init_.matmul(l_add_closure_0_cell_contents_0_param_)
    r_3 = r_2.matmul(r_1);  r_2 = r_1 = None
    r_4 = r_3.add(l_add_closure_0_cell_contents_1_0_);  r_3 = None
    r_5 = r_4.sum();  r_4 = r_5 = None
    scan_combine_fn_0 = self.scan_combine_fn_0
    scan = torch.ops.higher_order.scan(scan_combine_fn_0, [l_init_], [r], False, (l_add_closure_0_cell_contents_0_param_, l_add_closure_0_cell_contents_1_0_));  scan_combine_fn_0 = l_init_ = r = l_add_closure_0_cell_contents_0_param_ = l_add_closure_0_cell_contents_1_0_ = None
    getitem = scan[0]
    getitem_1 = scan[1];  scan = None
    return (getitem, getitem_1)""",  # noqa: B950
            )

        else:
            self.assertExpectedInline(
                backend.graphs[0].code.strip(),
                """\
def forward(self, L_init_ : torch.Tensor, L_xs_ : torch.Tensor, L_add_closure_0_cell_contents_0_param_ : torch.Tensor, L_add_closure_0_cell_contents_1_0_ : torch.Tensor):
    l_init_ = L_init_
    l_xs_ = L_xs_
    l_add_closure_0_cell_contents_0_param_ = L_add_closure_0_cell_contents_0_param_
    l_add_closure_0_cell_contents_1_0_ = L_add_closure_0_cell_contents_1_0_
    elem = torch.movedim(l_xs_, 0, 0);  l_xs_ = None
    select_copy = torch.select_copy(elem, 0, 0)
    matmul = l_init_ @ l_add_closure_0_cell_contents_0_param_
    matmul_1 = matmul @ select_copy;  matmul = select_copy = None
    ret = matmul_1 + l_add_closure_0_cell_contents_1_0_;  matmul_1 = None
    sum_1 = ret.sum();  ret = sum_1 = None
    scan_combine_fn_0 = self.scan_combine_fn_0
<<<<<<< HEAD
    scan = torch.ops.higher_order.scan(scan_combine_fn_0, [l_init_], [elem], False, (l_add_closure_0_cell_contents_0_param_, l_add_closure_0_cell_contents_1_0_));  scan_combine_fn_0 = l_init_ = elem = l_add_closure_0_cell_contents_0_param_ = l_add_closure_0_cell_contents_1_0_ = None
=======
    scan = torch.ops.higher_order.scan(scan_combine_fn_0, [l_init_], [elem], [l_add_closure_0_cell_contents_0_param_, l_add_closure_0_cell_contents_1_0_]);  scan_combine_fn_0 = l_init_ = elem = l_add_closure_0_cell_contents_0_param_ = l_add_closure_0_cell_contents_1_0_ = None
>>>>>>> 5bc1d27d
    getitem = scan[0]
    getitem_1 = scan[1];  scan = None
    return (getitem, getitem_1)""",  # noqa: B950
            )
        self.assertEqual(eager_out, exp_out)
        self.assertEqual(compiled_out, exp_out)

    @skipIfTorchDynamo("Skip because we're testing export")
    # TODO: we cannot turn on strict=True yet because torch._check for out_it > 0 is
    # removed from the graph in dynamo and in non-strict export's graph capturing
    # step, we re-run the traced graph module to get graph captured result.
    # Since torch._check is removed from graph, we end up getting a data-dependent
    # error when we call torch.ones(out_it * 2).
    @parametrize("strict", [False])
    @parametrize("dynamic", [True, False])
    def test_while_loop_op_int_carry_export(self, strict, dynamic):
        m, args = WHILE_LOOP_TESTS["int_carry"]
        dynamic_shapes = {"x": {0: torch.export.Dim("dim_x")}} if dynamic else None
        ep = self._check_export(m, args, strict=strict, dynamic_shapes=dynamic_shapes)
        if not strict and dynamic:
            self.assertExpectedInline(
                normalize_gm(ep.module().print_readable(print_output=False)),
                """\
class GraphModule(torch.nn.Module):
    def forward(self, x):
        x: "f32[s0, 3]";

        x, = fx_pytree.tree_flatten_spec(([x], {}), self._in_spec)
        sym_size_int_1: "Sym(s0)" = torch.ops.aten.sym_size.int(x, 0)

        while_loop_cond_graph_0 = self.while_loop_cond_graph_0
        while_loop_body_graph_0 = self.while_loop_body_graph_0
        while_loop = torch.ops.higher_order.while_loop(while_loop_cond_graph_0, while_loop_body_graph_0, (0, x), ());  while_loop_cond_graph_0 = while_loop_body_graph_0 = x = None

        getitem_2: "Sym(u1)" = while_loop[0]

        ge: "Sym(u1 >= 1)" = getitem_2 >= 1
        _assert_scalar_default = torch.ops.aten._assert_scalar.default(ge, "Runtime assertion failed for expression u1 >= 1 on node 'ge'");  ge = _assert_scalar_default = None

        gt_1: "Sym(u1 > 0)" = getitem_2 > 0
        _assert_scalar_default_1 = torch.ops.aten._assert_scalar.default(gt_1, "Runtime assertion failed for expression 0 < u1 on node 'gt_1'");  gt_1 = _assert_scalar_default_1 = None

        getitem_1: "f32[s0, 3]" = while_loop[1];  while_loop = None

        add: "Sym(u1 + 1)" = getitem_2 + 1

        add_1: "f32[s0, 3]" = torch.ops.aten.add.Tensor(getitem_1, getitem_2);  getitem_1 = None

        lt: "Sym(u1 < s0)" = getitem_2 < sym_size_int_1;  sym_size_int_1 = None

        mul: "Sym(2*u1)" = getitem_2 * 2;  getitem_2 = None
        ones: "f32[2*u1]" = torch.ops.aten.ones.default([mul], device = device(type='cpu'), pin_memory = False);  mul = None
        return pytree.tree_unflatten((add, add_1, lt, ones), self._out_spec)

    class while_loop_cond_graph_0(torch.nn.Module):
        def forward(self, it_1: "Sym(u0)", x_1: "f32[s0, 3]"):
            sym_size_int: "Sym(s0)" = torch.ops.aten.sym_size.int(x_1, 0);  x_1 = None
            lt: "Sym(u0 < s0)" = it_1 < sym_size_int;  it_1 = sym_size_int = None
            return lt

    class while_loop_body_graph_0(torch.nn.Module):
        def forward(self, it_1: "Sym(u0)", x_1: "f32[s0, 3]"):
            clone: "f32[s0, 3]" = torch.ops.aten.clone.default(x_1);  x_1 = None
            select: "f32[3]" = torch.ops.aten.select.int(clone, 0, it_1)
            select_1: "f32[3]" = torch.ops.aten.select.int(clone, 0, it_1)
            add: "f32[3]" = torch.ops.aten.add.Tensor(select_1, it_1);  select_1 = None
            copy_: "f32[3]" = torch.ops.aten.copy_.default(select, add);  select = add = copy_ = None
            add_1: "Sym(u0 + 1)" = it_1 + 1;  it_1 = None
            return (add_1, clone)
""",  # noqa: B950
            )

    @skipIfTorchDynamo("Graph is not captured correctly when test with dynamo")
    @parametrize("dynamic", [True, False])
    @parametrize("backend", ["eager", "aot_eager"])
    def test_while_loop_op_int_carry_compile(self, dynamic, backend):
        from torch._dynamo.testing import EagerAndRecordGraphs

        m, args = WHILE_LOOP_TESTS["int_carry"]
        if backend == "eager":
            backend = EagerAndRecordGraphs()
        self._check_compile(m, args, dynamic=dynamic, backend=backend)
        if (
            isinstance(backend, EagerAndRecordGraphs)
            and dynamic
            and not TEST_WITH_CROSSREF
        ):
            self.assertEqual(len(backend.graphs), 1)
            self.assertExpectedInline(
                normalize_gm(backend.graphs[0].print_readable(print_output=False)),
                """\
class GraphModule(torch.nn.Module):
    def forward(self, s0: "Sym(s0)", s1: "Sym(s1)", L_x_: "f32[s0, s1]"):
        l_x_ = L_x_

        cond_fn_0 = self.cond_fn_0
        body_fn_0 = self.body_fn_0
        while_loop = torch.ops.higher_order.while_loop(cond_fn_0, body_fn_0, (0, l_x_), (s0, s1));  cond_fn_0 = body_fn_0 = l_x_ = s1 = None

        getitem_4: "Sym(u1)" = while_loop[0]

        ge: "Sym(u1 >= 1)" = getitem_4 >= 1
        _assert_scalar_default = torch.ops.aten._assert_scalar.default(ge, "Runtime assertion failed for expression u1 >= 1 on node 'ge'");  ge = _assert_scalar_default = None

        gt_1: "Sym(u1 > 0)" = getitem_4 > 0
        _assert_scalar_default_1 = torch.ops.aten._assert_scalar.default(gt_1, "Runtime assertion failed for expression 0 < u1 on node 'gt_1'");  gt_1 = _assert_scalar_default_1 = None

        out_x: "f32[s0, s1]" = while_loop[1];  while_loop = None

        add: "Sym(u1 + 1)" = getitem_4 + 1

        add_1: "f32[s0, s1]" = getitem_4 + out_x;  out_x = None

        lt: "Sym(u1 < s0)" = getitem_4 < s0;  s0 = None

        mul: "Sym(2*u1)" = getitem_4 * 2;  getitem_4 = None
        ones: "f32[2*u1]" = torch.ones(mul);  mul = None
        return (add, add_1, lt, ones)

    class cond_fn_0(torch.nn.Module):
        def forward(self, unbacked_symint: "Sym(u0)", l_x_: "f32[s0, s1]", s0, s1):
            s0_1 = s0
            s1_1 = s1

            size = l_x_.size();  l_x_ = None
            getitem: "Sym(s0)" = size[0]
            getitem_1: "Sym(s1)" = size[1];  size = getitem_1 = None
            lt: "Sym(u0 < s0)" = unbacked_symint < getitem;  unbacked_symint = getitem = None
            return lt

    class body_fn_0(torch.nn.Module):
        def forward(self, unbacked_symint: "Sym(u0)", l_x_: "f32[s0, s1]", s0, s1):
            s0_1 = s0
            s1_1 = s1

            x_clone: "f32[s0, s1]" = l_x_.clone()

            ge: "Sym(u0 >= 0)" = unbacked_symint >= 0
            _check = torch._check(ge);  ge = _check = None

            size = l_x_.size();  l_x_ = None
            getitem: "Sym(s0)" = size[0]
            getitem_1: "Sym(s1)" = size[1];  size = getitem_1 = None
            lt: "Sym(u0 < s0)" = unbacked_symint < getitem;  getitem = None
            _check_1 = torch._check(lt);  lt = _check_1 = None

            select: "f32[s1]" = x_clone.select(0, unbacked_symint)
            select_1: "f32[s1]" = x_clone.select(0, unbacked_symint)
            add: "f32[s1]" = select_1 + unbacked_symint;  select_1 = None
            copy_: "f32[s1]" = select.copy_(add);  select = add = copy_ = None

            add_1: "Sym(u0 + 1)" = unbacked_symint + 1;  unbacked_symint = None
            return (add_1, x_clone)
""",  # noqa: B950
            )

    @skipIfTorchDynamo("Skip because we're testing export")
    @parametrize("strict", [True, False])
    @parametrize("dynamic", [True, False])
    @torch._dynamo.config.patch(capture_scalar_outputs=True)
    def test_while_loop_op_constant_and_symint_output_export(self, strict, dynamic):
        m, args = WHILE_LOOP_TESTS["const_and_symint_output"]
        dynamic_shapes = {"t": {0: torch.export.Dim("dim_t")}} if dynamic else None
        ep = self._check_export(m, args, strict=strict, dynamic_shapes=dynamic_shapes)
        # strict or dynamic gives a slightly different graph
        if not strict and not dynamic:
            self.assertExpectedInline(
                normalize_gm(ep.module().print_readable(print_output=False)),
                """\
class GraphModule(torch.nn.Module):
    def forward(self, t):
        t: "f32[2, 3]";

        t, = fx_pytree.tree_flatten_spec(([t], {}), self._in_spec)
        sum_1: "f32[]" = torch.ops.aten.sum.default(t)
        to: "i64[]" = torch.ops.aten.to.dtype(sum_1, torch.int64);  sum_1 = None
        item: "Sym(u0)" = torch.ops.aten.item.default(to);  to = None
        sin: "f32[2, 3]" = torch.ops.aten.sin.default(t)

        while_loop_cond_graph_0 = self.while_loop_cond_graph_0
        while_loop_body_graph_0 = self.while_loop_body_graph_0
        while_loop = torch.ops.higher_order.while_loop(while_loop_cond_graph_0, while_loop_body_graph_0, (2, 3, 1, 1, 1, 3, item, sin), ());  while_loop_cond_graph_0 = while_loop_body_graph_0 = item = sin = None

        getitem_8: "Sym(u8)" = while_loop[0]
        getitem_9: "Sym(u9)" = while_loop[1]
        getitem_10: "Sym(u10)" = while_loop[2]
        getitem_11: "Sym(u11)" = while_loop[3]
        getitem_12: "Sym(u12)" = while_loop[4]
        getitem_13: "Sym(u13)" = while_loop[5]
        getitem_14: "Sym(u14)" = while_loop[6]

        getitem_7: "f32[2, 3]" = while_loop[7];  while_loop = None

        add: "Sym(u8 + 1)" = getitem_8 + 1
        add_1: "Sym(u9 + 1)" = getitem_9 + 1
        add_2: "Sym(u10 + 1)" = getitem_10 + 1
        add_3: "Sym(u11 + 1)" = getitem_11 + 1
        add_4: "Sym(u12 + 1)" = getitem_12 + 1
        add_5: "Sym(u13 + 1)" = getitem_13 + 1
        add_6: "Sym(u14 + 1)" = getitem_14 + 1
        add_7: "f32[2, 3]" = torch.ops.aten.add.Tensor(getitem_7, 1)

        add_8: "f32[2, 3]" = torch.ops.aten.add.Tensor(t, getitem_8);  getitem_8 = None
        add_9: "f32[2, 3]" = torch.ops.aten.add.Tensor(t, getitem_9);  getitem_9 = None
        add_10: "f32[2, 3]" = torch.ops.aten.add.Tensor(t, getitem_10);  getitem_10 = None
        add_11: "f32[2, 3]" = torch.ops.aten.add.Tensor(t, getitem_11);  getitem_11 = None
        add_12: "f32[2, 3]" = torch.ops.aten.add.Tensor(t, getitem_12);  getitem_12 = None
        add_13: "f32[2, 3]" = torch.ops.aten.add.Tensor(t, getitem_13);  getitem_13 = None
        add_14: "f32[2, 3]" = torch.ops.aten.add.Tensor(t, getitem_14);  getitem_14 = None
        add_15: "f32[2, 3]" = torch.ops.aten.add.Tensor(getitem_7, t);  getitem_7 = t = None
        return pytree.tree_unflatten((add, add_1, add_2, add_3, add_4, add_5, add_6, add_7, add_8, add_9, add_10, add_11, add_12, add_13, add_14, add_15), self._out_spec)

    class while_loop_cond_graph_0(torch.nn.Module):
        def forward(self, a_1: "Sym(u1)", b_1: "Sym(u2)", c1_1: "Sym(u3)", c2_1: "Sym(u4)", c3_1: "Sym(u5)", c0_1: "Sym(u6)", u0_1: "Sym(u7)", x_1: "f32[2, 3]"):
            mul: "Sym(u3*u4)" = c1_1 * c2_1;  c1_1 = c2_1 = None
            mul_1: "Sym(u3*u4*u5)" = mul * c3_1;  mul = c3_1 = None
            mul_2: "Sym(u1*u2)" = a_1 * b_1;  a_1 = b_1 = None
            lt: "Sym(u3*u4*u5 < u1*u2)" = mul_1 < mul_2;  mul_1 = mul_2 = None
            return lt

    class while_loop_body_graph_0(torch.nn.Module):
        def forward(self, a_1: "Sym(u1)", b_1: "Sym(u2)", c1_1: "Sym(u3)", c2_1: "Sym(u4)", c3_1: "Sym(u5)", c0_1: "Sym(u6)", u0_1: "Sym(u7)", x_1: "f32[2, 3]"):
            add: "Sym(u7 + 1)" = u0_1 + 1;  u0_1 = None
            add_1: "f32[2, 3]" = torch.ops.aten.add.Tensor(x_1, 1);  x_1 = None
            return (b_1, c1_1, c2_1, c3_1, a_1, 0, add, add_1)
""",  # noqa: B950
            )

    @skipIfTorchDynamo("Graph is not captured correctly when test with dynamo")
    @parametrize("dynamic", [True, False])
    @parametrize("backend", ["eager", "aot_eager"])
    @torch._dynamo.config.patch(capture_scalar_outputs=True)
    def test_while_loop_op_constant_and_symint_output_compile(self, dynamic, backend):
        from torch._dynamo.testing import EagerAndRecordGraphs

        m, args = WHILE_LOOP_TESTS["const_and_symint_output"]
        if backend == "eager":
            backend = EagerAndRecordGraphs()
        self._check_compile(m, args, dynamic=dynamic, backend=backend)
        if (
            isinstance(backend, EagerAndRecordGraphs)
            # cross ref or dynamic gives a slightly different graph
            and not dynamic
            and not TEST_WITH_CROSSREF
        ):
            self.assertEqual(len(backend.graphs), 1)
            self.assertExpectedInline(
                normalize_gm(backend.graphs[0].print_readable(print_output=False)),
                """\
class GraphModule(torch.nn.Module):
    def forward(self, L_t_: "f32[2, 3]"):
        l_t_ = L_t_

        sum_1: "f32[]" = l_t_.sum()
        to: "i64[]" = sum_1.to(torch.int64);  sum_1 = None
        item: "Sym(u0)" = to.item();  to = None
        child: "f32[2, 3]" = l_t_.sin()

        cond_fn_0 = self.cond_fn_0
        body_fn_0 = self.body_fn_0
        while_loop = torch.ops.higher_order.while_loop(cond_fn_0, body_fn_0, (2, 3, 1, 1, 1, 3, item, child), ());  cond_fn_0 = body_fn_0 = item = child = None

        getitem_8: "Sym(u8)" = while_loop[0]
        getitem_9: "Sym(u9)" = while_loop[1]
        getitem_10: "Sym(u10)" = while_loop[2]
        getitem_11: "Sym(u11)" = while_loop[3]
        getitem_12: "Sym(u12)" = while_loop[4]
        getitem_13: "Sym(u13)" = while_loop[5]
        getitem_14: "Sym(u14)" = while_loop[6]

        child_1: "f32[2, 3]" = while_loop[7];  while_loop = None

        add: "Sym(u8 + 1)" = getitem_8 + 1
        add_1: "Sym(u9 + 1)" = getitem_9 + 1
        add_2: "Sym(u10 + 1)" = getitem_10 + 1
        add_3: "Sym(u11 + 1)" = getitem_11 + 1
        add_4: "Sym(u12 + 1)" = getitem_12 + 1
        add_5: "Sym(u13 + 1)" = getitem_13 + 1
        add_6: "Sym(u14 + 1)" = getitem_14 + 1
        add_7: "f32[2, 3]" = child_1 + 1

        add_8: "f32[2, 3]" = getitem_8 + l_t_;  getitem_8 = None
        add_9: "f32[2, 3]" = getitem_9 + l_t_;  getitem_9 = None
        add_10: "f32[2, 3]" = getitem_10 + l_t_;  getitem_10 = None
        add_11: "f32[2, 3]" = getitem_11 + l_t_;  getitem_11 = None
        add_12: "f32[2, 3]" = getitem_12 + l_t_;  getitem_12 = None
        add_13: "f32[2, 3]" = getitem_13 + l_t_;  getitem_13 = None
        add_14: "f32[2, 3]" = getitem_14 + l_t_;  getitem_14 = None
        add_15: "f32[2, 3]" = child_1 + l_t_;  child_1 = l_t_ = None
        return (add, add_1, add_2, add_3, add_4, add_5, add_6, add_7, add_8, add_9, add_10, add_11, add_12, add_13, add_14, add_15)

    class cond_fn_0(torch.nn.Module):
        def forward(self, unbacked_symint: "Sym(u1)", unbacked_symint_0: "Sym(u2)", unbacked_symint_1: "Sym(u3)", unbacked_symint_2: "Sym(u4)", unbacked_symint_3: "Sym(u5)", unbacked_symint_4: "Sym(u6)", unbacked_symint_5: "Sym(u7)", child: "f32[2, 3]"):
            mul: "Sym(u3*u4)" = unbacked_symint_1 * unbacked_symint_2;  unbacked_symint_1 = unbacked_symint_2 = None
            mul_1: "Sym(u3*u4*u5)" = mul * unbacked_symint_3;  mul = unbacked_symint_3 = None
            mul_2: "Sym(u1*u2)" = unbacked_symint * unbacked_symint_0;  unbacked_symint = unbacked_symint_0 = None
            lt: "Sym(u3*u4*u5 < u1*u2)" = mul_1 < mul_2;  mul_1 = mul_2 = None
            return lt

    class body_fn_0(torch.nn.Module):
        def forward(self, unbacked_symint: "Sym(u1)", unbacked_symint_0: "Sym(u2)", unbacked_symint_1: "Sym(u3)", unbacked_symint_2: "Sym(u4)", unbacked_symint_3: "Sym(u5)", unbacked_symint_4: "Sym(u6)", unbacked_symint_5: "Sym(u7)", child: "f32[2, 3]"):
            add: "Sym(u7 + 1)" = unbacked_symint_5 + 1;  unbacked_symint_5 = None
            child_1: "f32[2, 3]" = child + 1;  child = None
            return (unbacked_symint_0, unbacked_symint_1, unbacked_symint_2, unbacked_symint_3, unbacked_symint, 0, add, child_1)
""",  # noqa: B950
            )

    @skipIfTorchDynamo("Skip because we're testing export")
    @parametrize("strict", [True, False])
    @parametrize("dynamic", [True, False])
    def test_while_loop_op_pytree_int_carry_export(self, strict, dynamic):
        m, args = WHILE_LOOP_TESTS["pytree_int_carry"]
        dynamic_shapes = {"x": {0: torch.export.Dim("dim_x")}} if dynamic else None
        ep = self._check_export(m, args, strict=strict, dynamic_shapes=dynamic_shapes)
        if strict and dynamic:
            self.assertExpectedInline(
                normalize_gm(ep.module().print_readable(print_output=False)),
                """\
class GraphModule(torch.nn.Module):
    def forward(self, x):
        x: "f32[s0, 3]";

        x, = fx_pytree.tree_flatten_spec(([x], {}), self._in_spec)
        sym_size_int_1: "Sym(s0)" = torch.ops.aten.sym_size.int(x, 0)

        sin: "f32[s0, 3]" = torch.ops.aten.sin.default(x);  x = None

        while_loop_cond_graph_0 = self.while_loop_cond_graph_0
        while_loop_body_graph_0 = self.while_loop_body_graph_0
        while_loop = torch.ops.higher_order.while_loop(while_loop_cond_graph_0, while_loop_body_graph_0, (sym_size_int_1, 3, 2, 2, 3, sin), ());  while_loop_cond_graph_0 = while_loop_body_graph_0 = sym_size_int_1 = sin = None

        getitem_6: "Sym(u5)" = while_loop[0]
        getitem_7: "Sym(u6)" = while_loop[1]
        getitem_8: "Sym(u7)" = while_loop[2]
        getitem_9: "Sym(u8)" = while_loop[3]
        getitem_10: "Sym(u9)" = while_loop[4]

        getitem_5: "f32[s0, 3]" = while_loop[5];  while_loop = None

        add: "Sym(u7 + 1)" = getitem_8 + 1
        add_1: "Sym(u8 + 1)" = getitem_9 + 1
        add_2: "Sym(u9 + 1)" = getitem_10 + 1

        add_3: "f32[s0, 3]" = torch.ops.aten.add.Tensor(getitem_5, getitem_8);  getitem_8 = None
        add_4: "f32[s0, 3]" = torch.ops.aten.add.Tensor(getitem_5, getitem_9);  getitem_9 = None
        add_5: "f32[s0, 3]" = torch.ops.aten.add.Tensor(getitem_5, getitem_10);  getitem_10 = None
        return pytree.tree_unflatten((getitem_6, getitem_7, add, add_1, add_2, add_3, add_4, add_5, getitem_5), self._out_spec)

    class while_loop_cond_graph_0(torch.nn.Module):
        def forward(self, arg0_1: "Sym(u15)", arg1_1: "Sym(u16)", arg2_1: "Sym(u17)", arg3_1: "Sym(u18)", arg4_1: "Sym(u19)", arg5_1: "f32[s0, 3]"):
            mul: "Sym(u17*u18)" = arg2_1 * arg3_1;  arg2_1 = arg3_1 = None
            mul_1: "Sym(u17*u18*u19)" = mul * arg4_1;  mul = arg4_1 = None
            mul_2: "Sym(u15*u16)" = arg0_1 * arg1_1;  arg0_1 = arg1_1 = None
            lt: "Sym(u17*u18*u19 < u15*u16)" = mul_1 < mul_2;  mul_1 = mul_2 = None
            return lt

    class while_loop_body_graph_0(torch.nn.Module):
        def forward(self, arg0_1: "Sym(u15)", arg1_1: "Sym(u16)", arg2_1: "Sym(u17)", arg3_1: "Sym(u18)", arg4_1: "Sym(u19)", arg5_1: "f32[s0, 3]"):
            add: "Sym(u15 + 1)" = arg0_1 + 1;  arg0_1 = None
            add_1: "Sym(u16 + 1)" = arg1_1 + 1;  arg1_1 = None

            add_2: "Sym(u17 + 1)" = arg2_1 + 1;  arg2_1 = None
            add_3: "Sym(u18 + 1)" = arg3_1 + 1;  arg3_1 = None
            add_4: "Sym(u19 + 1)" = arg4_1 + 1;  arg4_1 = None

            add_5: "f32[s0, 3]" = torch.ops.aten.add.Tensor(arg5_1, 1);  arg5_1 = None
            return (add, add_1, add_2, add_3, add_4, add_5)
""",  # noqa: B950
            )

    @skipIfTorchDynamo("Graph is not captured correctly when test with dynamo")
    @parametrize("dynamic", [True, False])
    @parametrize("backend", ["eager", "aot_eager"])
    @torch._dynamo.config.patch(capture_scalar_outputs=True)
    def test_while_loop_op_pytree_int_carry_compile(self, dynamic, backend):
        from torch._dynamo.testing import EagerAndRecordGraphs

        m, args = WHILE_LOOP_TESTS["pytree_int_carry"]
        if backend == "eager":
            backend = EagerAndRecordGraphs()
        self._check_compile(m, args, dynamic=dynamic, backend=backend)
        if (
            isinstance(backend, EagerAndRecordGraphs)
            and dynamic
            and not TEST_WITH_CROSSREF
        ):
            self.assertEqual(len(backend.graphs), 1)
            self.assertExpectedInline(
                normalize_gm(backend.graphs[0].print_readable(print_output=False)),
                """\
class GraphModule(torch.nn.Module):
    def forward(self, s0: "Sym(s0)", s1: "Sym(s1)", L_x_: "f32[s0, s1]"):
        l_x_ = L_x_

        child: "f32[s0, s1]" = l_x_.sin();  l_x_ = None

        cond_fn_0 = self.cond_fn_0
        body_fn_0 = self.body_fn_0
        while_loop = torch.ops.higher_order.while_loop(cond_fn_0, body_fn_0, (s0, s1, 2, 2, 3, child), (s0, s1));  cond_fn_0 = body_fn_0 = s0 = s1 = child = None

        getitem_10: "Sym(u5)" = while_loop[0]
        getitem_11: "Sym(u6)" = while_loop[1]
        getitem_12: "Sym(u7)" = while_loop[2]
        getitem_13: "Sym(u8)" = while_loop[3]
        getitem_14: "Sym(u9)" = while_loop[4]

        out_x: "f32[s0, s1]" = while_loop[5];  while_loop = None

        add: "Sym(u7 + 1)" = getitem_12 + 1
        add_1: "Sym(u8 + 1)" = getitem_13 + 1
        add_2: "Sym(u9 + 1)" = getitem_14 + 1

        add_3: "f32[s0, s1]" = getitem_12 + out_x;  getitem_12 = None
        add_4: "f32[s0, s1]" = getitem_13 + out_x;  getitem_13 = None
        add_5: "f32[s0, s1]" = getitem_14 + out_x;  getitem_14 = None
        return (getitem_10, getitem_11, add, add_1, add_2, add_3, add_4, add_5, out_x)

    class cond_fn_0(torch.nn.Module):
        def forward(self, unbacked_symint: "Sym(u0)", unbacked_symint_0: "Sym(u1)", unbacked_symint_1: "Sym(u2)", unbacked_symint_2: "Sym(u3)", unbacked_symint_3: "Sym(u4)", child: "f32[s0, s1]", s0, s1):
            s0_1 = s0
            s1_1 = s1

            mul: "Sym(u2*u3)" = unbacked_symint_1 * unbacked_symint_2;  unbacked_symint_1 = unbacked_symint_2 = None
            mul_1: "Sym(u2*u3*u4)" = mul * unbacked_symint_3;  mul = unbacked_symint_3 = None
            mul_2: "Sym(u0*u1)" = unbacked_symint * unbacked_symint_0;  unbacked_symint = unbacked_symint_0 = None
            lt: "Sym(u2*u3*u4 < u0*u1)" = mul_1 < mul_2;  mul_1 = mul_2 = None
            return lt

    class body_fn_0(torch.nn.Module):
        def forward(self, unbacked_symint: "Sym(u0)", unbacked_symint_0: "Sym(u1)", unbacked_symint_1: "Sym(u2)", unbacked_symint_2: "Sym(u3)", unbacked_symint_3: "Sym(u4)", child: "f32[s0, s1]", s0, s1):
            s0_1 = s0
            s1_1 = s1

            add: "Sym(u0 + 1)" = unbacked_symint + 1;  unbacked_symint = None
            add_1: "Sym(u1 + 1)" = unbacked_symint_0 + 1;  unbacked_symint_0 = None

            add_2: "Sym(u2 + 1)" = unbacked_symint_1 + 1;  unbacked_symint_1 = None
            add_3: "Sym(u3 + 1)" = unbacked_symint_2 + 1;  unbacked_symint_2 = None
            add_4: "Sym(u4 + 1)" = unbacked_symint_3 + 1;  unbacked_symint_3 = None

            child_1: "f32[s0, s1]" = child + 1;  child = None
            return (add, add_1, add_2, add_3, add_4, child_1)
""",  # noqa: B950
            )

    def test_input_output_alias(self):
        def fn(f, *args):
            return torch.cond(args[0].sum() > 0, f, f, args)

        x = torch.randn(2, 2)
        for f in ALIAS_FN:
            with self.assertRaisesRegex(
                torch._dynamo.exc.BackendCompilerFailed, "might be aliasing the input"
            ):
                torch.compile(fn)(f, x)

    def test_input_input_alias(self):
        def fn(view_f, arg):
            def f(arg1, arg2):
                return arg1.cos(), arg2.sin()

            return torch.cond(arg.sum() > 0, f, f, (arg, view_f(arg)))

        x = torch.randn(2, 2)
        # ALIAS_FN[0] is an identical function, cond optimizes the duplication
        # as a result of auto lifting.
        for view_f in ALIAS_FN[1:]:
            with self.assertRaisesRegex(
                torch._dynamo.exc.BackendCompilerFailed, "might be aliasing the input"
            ):
                torch.compile(fn)(view_f, x)

    @parametrize("inference_mode", [True, False])
    def test_input_mutation(self, inference_mode):
        def fn(view_f, *args):
            def mutate_f(x):
                v = view_f(x)
                v.add_(1)
                return v.sin()

            return torch.cond(args[0].sum() > 0, mutate_f, mutate_f, args)

        x = torch.randn(2, 2)
        for f in ALIAS_FN:
            with self.assertRaisesRegex(
                torch._dynamo.exc.BackendCompilerFailed, "might be modifying the input"
            ):
                torch.compile(fn)(f, x)

            with self.assertRaisesRegex(
                torch._dynamo.exc.BackendCompilerFailed, "might be modifying the input"
            ):
                with torch.inference_mode(inference_mode):
                    torch.compile(fn)(f, x)

    @skipIfTorchDynamo("Graph is not captured correctly when test with dynamo")
    def test_while_loop_unbacked_bindings(self):
        from torch._dynamo.testing import EagerAndRecordGraphs

        m, args = WHILE_LOOP_TESTS["pytree_int_carry"]
        backend = EagerAndRecordGraphs()
        self._check_compile(m, args, dynamic=True, backend=backend)
        self.assertEqual(len(backend.graphs), 1)
        while_loop_nodes = backend.graphs[0].graph.find_nodes(
            op="call_function", target=torch.ops.higher_order.while_loop
        )
        self.assertEqual(len(while_loop_nodes), 1)
        self.assertEqual(len(while_loop_nodes[0].meta.get("unbacked_bindings")), 5)

    # Return the .module() graph str result of non-strict export
    def _check_export_ret_graph_str(self, fn, args, dynamic_shapes=None) -> str:
        strict_ep = torch.export.export(
            fn, args, dynamic_shapes=dynamic_shapes, strict=True
        )
        non_strict_ep = torch.export.export(
            fn, args, dynamic_shapes=dynamic_shapes, strict=False
        )
        eager_res = fn(*args)
        self.assertEqual(strict_ep.module()(*args), eager_res)
        self.assertEqual(non_strict_ep.module()(*args), eager_res)
        return normalize_gm(non_strict_ep.module().print_readable(print_output=False))

    @skipIfTorchDynamo("Skip because dynamo cannot trace torch.export.")
    @torch._dynamo.config.patch(capture_scalar_outputs=True)
    def test_cond_eager_run_with_item(self):
        class M(torch.nn.Module):
            def forward(self, a, b1, b2, c):
                def true_fn(x):
                    return x * b1.item()

                def false_fn(x):
                    return x * b2.item()

                r = torch.cond(a, true_fn, false_fn, (c,))
                return r * 2

        x = torch.randn(10, requires_grad=True)
        args = (
            torch.tensor(True),
            torch.tensor([3]),
            torch.tensor([4]),
            x,
        )
        model = M()
        torch.export.export(model, args, strict=True)
        graph_str = self._check_export_ret_graph_str(model, args, None)
        self.assertExpectedInline(
            graph_str,
            """\
class GraphModule(torch.nn.Module):
    def forward(self, a, b1, b2, c):
        a: "b8[]"; b1: "i64[1]"; b2: "i64[1]"; c: "f32[10]";

        a, b1, b2, c, = fx_pytree.tree_flatten_spec(([a, b1, b2, c], {}), self._in_spec)
        true_graph_0 = self.true_graph_0
        false_graph_0 = self.false_graph_0
        cond = torch.ops.higher_order.cond(a, true_graph_0, false_graph_0, [c, b1, b2]);  a = true_graph_0 = false_graph_0 = c = b1 = b2 = None
        getitem: "f32[10]" = cond[0];  cond = None

        mul: "f32[10]" = torch.ops.aten.mul.Tensor(getitem, 2);  getitem = None
        return pytree.tree_unflatten((mul,), self._out_spec)

    class true_graph_0(torch.nn.Module):
        def forward(self, c: "f32[10]", b1: "i64[1]", b2: "i64[1]"):
            item: "Sym(u0)" = torch.ops.aten.item.default(b1);  b1 = None

            mul: "f32[10]" = torch.ops.aten.mul.Tensor(c, item);  c = item = None
            return (mul,)

    class false_graph_0(torch.nn.Module):
        def forward(self, c: "f32[10]", b1: "i64[1]", b2: "i64[1]"):
            item: "Sym(u1)" = torch.ops.aten.item.default(b2);  b2 = None

            mul: "f32[10]" = torch.ops.aten.mul.Tensor(c, item);  c = item = None
            return (mul,)
""",  # noqa: B950
        )

    @skipIfTorchDynamo("Skip because dynamo cannot trace torch.export.")
    def test_cond_symint_closure(self):
        from torch.export import Dim

        class M(torch.nn.Module):
            def forward(self, x, y, z):
                a = y.shape[0]
                b = z.shape[0]

                def true_fn(x):
                    return x + a

                def false_fn(x):
                    return x + b * z

                # When exporting with non-strict: a and b are symints,
                # so torch.compile need to wrap and trace symint inputs.
                return torch.cond(x.shape[0] > 5, true_fn, false_fn, (x,))

        args = (torch.ones(3, 3), torch.ones(5), torch.ones(3, 3))
        model = M()
        dynamic_shapes = {"x": {0: Dim("d")}, "y": {0: Dim("d1")}, "z": {0: Dim("d")}}
        non_strict_graph_str = self._check_export_ret_graph_str(
            model, args, dynamic_shapes
        )
        self.assertExpectedInline(
            non_strict_graph_str,
            """\
class GraphModule(torch.nn.Module):
    def forward(self, x, y, z):
        x: "f32[s0, 3]"; y: "f32[s1]"; z: "f32[s0, 3]";

        x, y, z, = fx_pytree.tree_flatten_spec(([x, y, z], {}), self._in_spec)
        sym_size_int_3: "Sym(s0)" = torch.ops.aten.sym_size.int(x, 0)
        sym_size_int_4: "Sym(s1)" = torch.ops.aten.sym_size.int(y, 0);  y = None

        gt: "Sym(s0 > 5)" = sym_size_int_3 > 5

        true_graph_0 = self.true_graph_0
        false_graph_0 = self.false_graph_0
        cond = torch.ops.higher_order.cond(gt, true_graph_0, false_graph_0, [x, sym_size_int_4, sym_size_int_3, z]);  gt = true_graph_0 = false_graph_0 = x = sym_size_int_4 = sym_size_int_3 = z = None
        getitem: "f32[s0, 3]" = cond[0];  cond = None
        return pytree.tree_unflatten((getitem,), self._out_spec)

    class true_graph_0(torch.nn.Module):
        def forward(self, x: "f32[s0, 3]", sym_size_int_4: "Sym(s1)", sym_size_int_3: "Sym(s0)", z: "f32[s0, 3]"):
            add: "f32[s0, 3]" = torch.ops.aten.add.Tensor(x, sym_size_int_4);  x = sym_size_int_4 = None
            return (add,)

    class false_graph_0(torch.nn.Module):
        def forward(self, x: "f32[s0, 3]", sym_size_int_4: "Sym(s1)", sym_size_int_3: "Sym(s0)", z: "f32[s0, 3]"):
            mul: "f32[s0, 3]" = torch.ops.aten.mul.Tensor(z, sym_size_int_3);  z = sym_size_int_3 = None

            add: "f32[s0, 3]" = torch.ops.aten.add.Tensor(x, mul);  x = mul = None
            return (add,)
""",  # noqa: B950
        )

    # unbacked symint inputs are created during non-strict export,
    # which causes a graph break
    @unittest.expectedFailure
    def test_cond_unbacked_symint_closure(self):
        from torch.export import Dim

        class M(torch.nn.Module):
            def forward(self, x, y, z):
                a = y.shape[0]
                b = z.shape[0]
                # c is an unbacked symint in non-strict export
                c = y.sum().item()

                def true_fn(x):
                    return x + a + c

                def false_fn(x):
                    return x + b * z * c

                # When exporting with non-strict: a and b are symints,
                # so torch.compile need to wrap and trace symint inputs.
                return torch.cond(x.shape[0] > 5, true_fn, false_fn, (x,))

        args = (torch.ones(3, 3), torch.ones(5, dtype=torch.int32), torch.ones(3, 3))
        model = M()
        dynamic_shapes = {"x": {0: Dim("d")}, "y": {0: Dim("d1")}, "z": {0: Dim("d")}}
        _ = self._check_export_ret_graph_str(model, args, dynamic_shapes)

    @skipIfTorchDynamo(
        "Skip because _merge_tensors is not intended for dynamo to compile"
    )
    def test_merge_tensors(self):
        from torch._higher_order_ops.cond import _merge_tensors
        from torch._subclasses.fake_tensor import FakeTensorMode
        from torch.fx.experimental.symbolic_shapes import ShapeEnv

        # The shapes and strides are from raondomly generated pairs of tensors then swapaxes
        valid_test_cases = [
            # [(size1, stride1), (size2, stride2), (expected_stride, expected_size)]
            [((3,), (1,)), ((4,), (1,)), ("(u0,)", "(1,)")],
            [((1, 3), (3, 1)), ((3, 2), (2, 1)), ("(u0, u1)", "(u1, 1)")],
            [((2, 1), (1, 1)), ((7, 3), (3, 1)), ("(u0, u1)", "(u1, 1)")],
            [((5, 5), (1, 5)), ((4, 5), (1, 4)), ("(u0, 5)", "(1, u0)")],
            [
                ((7, 3, 1), (1, 7, 1)),
                ((4, 3, 3), (3, 12, 1)),
                ("(u0, 3, u1)", "(u1, u0*u1, 1)"),
            ],
            [
                ((5, 7, 4), (7, 1, 35)),
                ((7, 4, 4), (4, 1, 28)),
                ("(u0, u1, 4)", "(u1, 1, u0*u1)"),
            ],
            [
                ((1, 6, 3, 2), (36, 1, 6, 18)),
                ((4, 2, 2, 6), (24, 1, 2, 4)),
                ("(u0, u1, u2, u3)", "(u1*u2*u3, 1, u1, u1*u2)"),
            ],
            [
                ((6, 1, 6, 3), (18, 1, 1, 6)),
                ((2, 1, 3, 4), (12, 1, 1, 3)),
                ("(u0, 1, u1, u2)", "(u1*u2, 1, 1, u1)"),
            ],
            [
                ((3, 1, 2, 4, 1), (8, 8, 4, 1, 1)),
                ((2, 4, 1, 4, 1), (16, 4, 4, 1, 1)),
                ("(u0, u1, u2, 4, 1)", "(4*u1*u2, 4*u2, 4, 1, 1)"),
            ],
        ]

        def _inner(case):
            fake_mode = FakeTensorMode(shape_env=ShapeEnv())

            (size1, stride1), (size2, stride2), (merged_size, merged_stride) = case
            with fake_mode:
                t1 = torch.empty_strided(size1, stride1)
                t2 = torch.empty_strided(size2, stride2)
            out = _merge_tensors(t1, t2, fake_mode)
            self.assertEqual(str(tuple(out.size())), merged_size)
            self.assertEqual(str(tuple(out.stride())), merged_stride)

        for case in valid_test_cases:
            _inner(case)

        # The shapes and strides are from raondomly generated pairs of tensors then swapaxes
        invalid_test_cases = [
            # [(size1, stride1), (size2, stride2)]
            [((1,), (1,)), ((1,), (0,))],
            [
                ((1, 3), (1, 1)),
                ((5, 6), (6, 1)),
            ],  # t1 is not contiguous, t2 is contiguous
            [
                ((2, 1), (1, 1)),
                ((7, 3), (1, 3)),
            ],  # t1 is contiguous, t2 is not contiguous
            [
                ((5, 4), (4, 1)),
                ((5, 5), (1, 5)),
            ],  # t1 is contiguous, t2 is not contiguous
            [((7, 3, 1), (1, 7, 1)), ((4, 3, 3), (9, 1, 3))],  # layout is different
            [((5, 7, 4), (7, 1, 35)), ((7, 4, 4), (4, 28, 1))],  # layout is different
            [
                ((1, 6, 3, 2), (36, 1, 6, 18)),
                ((4, 1, 1, 6), (1, 4, 4, 4)),
            ],  # layout is different
            [
                ((6, 1, 6, 3), (18, 1, 1, 6)),
                ((1, 1, 1, 1), (1, 1, 1, 1)),
            ],  # layout is different
            [
                ((6, 1, 1, 6, 3), (3, 18, 18, 18, 1)),
                ((5, 1, 2, 1, 1), (2, 10, 1, 10, 1)),
            ],  # layout is different
        ]
        for case in invalid_test_cases:
            with self.assertRaisesRegex(Exception, r"."):
                _inner(case)

    @parametrize("dynamic", [True, False])
    @parametrize("backend", ["eager", "aot_eager"])
    def test_cond_mismatched_branch_output(self, dynamic, backend):
        from torch._dynamo.testing import EagerAndRecordGraphs

        class M(torch.nn.Module):
            def forward(self, x, y, z):
                a = y.shape[0]
                b = z.shape[0]

                def true_fn(x):
                    # clone the outputs so branches have the same storage_offset
                    return (x + a)[2:].clone()

                def false_fn(x):
                    # clone the outputs so branches have the same storage_offset
                    return (x + b * z)[:2].clone()

                ret = torch.cond(x.sum() > 0, true_fn, false_fn, (x,))
                return y.sum() - ret

        m = M()
        x, y, z = torch.randn(5, 4), torch.randn(5, 4), torch.randn(5, 4)
        out = m(x, y, z)
        if not (backend == "eager" and dynamic and not TEST_WITH_CROSSREF):
            compiled_out = torch.compile(
                m, backend=backend, dynamic=dynamic, fullgraph=True
            )(x, y, z)
            self.assertEqual(compiled_out, out)
        else:
            bk = EagerAndRecordGraphs()
            compiled_out = torch.compile(
                m, backend=bk, dynamic=dynamic, fullgraph=True
            )(x, y, z)
            self.assertEqual(compiled_out, out)
            self.assertExpectedInline(
                normalize_gm(bk.graphs[0].print_readable(print_output=False)),
                """\
class GraphModule(torch.nn.Module):
    def forward(self, s0: "Sym(s0)", s1: "Sym(s1)", L_y_: "f32[s0, s1]", L_z_: "f32[s0, s1]", L_x_: "f32[s0, s1]"):
        l_y_ = L_y_
        l_z_ = L_z_
        l_x_ = L_x_

        sum_1: "f32[]" = l_x_.sum()
        gt: "b8[]" = sum_1 > 0;  sum_1 = None

        cond_true_0 = self.cond_true_0
        cond_false_0 = self.cond_false_0
        cond = torch.ops.higher_order.cond(gt, cond_true_0, cond_false_0, [l_x_, s1, s0, s0, l_z_]);  gt = cond_true_0 = cond_false_0 = l_x_ = s1 = s0 = l_z_ = None

        getitem_5: "f32[u0, s1]" = cond[0]
        sym_size_int: "Sym(u0)" = torch.ops.aten.sym_size.int(getitem_5, 0);  getitem_5 = None
        _check_is_size = torch._check_is_size(sym_size_int);  _check_is_size = None

        ge: "Sym(u0 >= 0)" = sym_size_int >= 0;  sym_size_int = None
        _assert_scalar_default = torch.ops.aten._assert_scalar.default(ge, "Runtime assertion failed for expression u0 >= 0 on node 'ge'");  ge = _assert_scalar_default = None
        ret: "f32[u0, s1]" = cond[0];  cond = None

        sum_2: "f32[]" = l_y_.sum();  l_y_ = None
        sub: "f32[u0, s1]" = sum_2 - ret;  sum_2 = ret = None
        return (sub,)

    class cond_true_0(torch.nn.Module):
        def forward(self, l_x_, s1, s0_true_branch, getitem_2_false_branch, l_z__false_branch):
            l_x__1 = l_x_
            s1_1 = s1

            add: "f32[s0, s1]" = l_x__1 + s0_true_branch;  l_x__1 = s0_true_branch = None
            getitem: "f32[s0 - 2, s1]" = add[slice(2, None, None)];  add = None
            clone: "f32[s0 - 2, s1]" = getitem.clone();  getitem = None
            return (clone,)

    class cond_false_0(torch.nn.Module):
        def forward(self, l_x_, s1, s0_true_branch, getitem_2_false_branch, l_z__false_branch):
            l_x__1 = l_x_
            s1_1 = s1

            mul: "f32[s0, s1]" = getitem_2_false_branch * l_z__false_branch;  getitem_2_false_branch = l_z__false_branch = None
            add: "f32[s0, s1]" = l_x__1 + mul;  l_x__1 = mul = None
            getitem: "f32[2, s1]" = add[slice(None, 2, None)];  add = None
            clone: "f32[2, s1]" = getitem.clone();  getitem = None
            return (clone,)
""",  # noqa: B950
            )

    @parametrize("dynamic", [True, False])
    @parametrize("backend", ["eager", "aot_eager"])
    def test_cond_mismatched_branch_strided_output(self, dynamic, backend):
        class M(torch.nn.Module):
            def forward(self, x, y):
                def true_fn(x, y):
                    return (
                        (x.swapaxes(-1, 0) + 1)
                        .unsqueeze(1)
                        .expand(-1, 5, -1, -1, -1, -1, -1),
                        torch.empty_strided((3, 3), (0, 1)),
                    )

                def false_fn(x, y):
                    return (
                        (y.swapaxes(-1, 0) + 1)
                        .unsqueeze(1)
                        .expand(-1, 4, -1, -1, -1, -1, -1),
                        torch.empty_strided((4, 5), (0, 1)),
                    )

                ret = torch.cond(x.sum() > 0, true_fn, false_fn, (x, y))
                return y.sum() + ret[0]

        m = M()
        x, y = torch.randn(1, 6, 1, 5, 4, 3), torch.randn(1, 4, 5, 1, 3, 8)
        out = m(x, y)
        compiled_out = torch.compile(
            m, backend=backend, dynamic=dynamic, fullgraph=True
        )(x, y)
        self.assertEqual(compiled_out, out)


_hop_schema_test_schema_types = [
    "bool",
    "int",
    "float",
    "str",
    "Tensor",
    "SymInt",
    "SymBool",
    "GraphModule",
    "ScriptObj",
]


@skipIfTorchDynamo("We don't expect users to torch.compile hop schema generation.")
@unittest.skipIf(IS_WINDOWS, "Windows not supported for this test")
class TestHopSchema(TestCase):
    def _get_example_val(self, ty: str):
        from torch.fx.experimental.sym_node import SymNode
        from torch.fx.experimental.symbolic_shapes import ShapeEnv

        def create_symtype(cls, pytype, shape_env, val):
            from torch._dynamo.source import ConstantSource

            symbol = shape_env.create_symbol(
                val,
                source=ConstantSource(
                    f"__testing_hop_schema{len(shape_env.var_to_val)}"
                ),
            )
            return cls(SymNode(symbol, shape_env, pytype, hint=val))

        if ty == "bool":
            return True
        elif ty == "int":
            return 1
        elif ty == "float":
            return 1.0
        elif ty == "str":
            return "foo"
        elif ty == "Tensor":
            return torch.tensor(1)
        elif ty == "SymInt":
            shape_env = ShapeEnv()
            return create_symtype(torch.SymInt, int, shape_env, 1)
        elif ty == "SymBool":
            shape_env = ShapeEnv()
            return create_symtype(torch.SymBool, bool, shape_env, True)
        elif ty == "GraphModule":

            def f(x):
                return x.sin()

            return make_fx(f)(torch.ones(1))
        elif ty == "ScriptObj":
            from torch.testing._internal.torchbind_impls import (
                init_torchbind_implementations,
            )

            init_torchbind_implementations()
            foo = torch.classes._TorchScriptTesting._Foo(3, 4)
            return foo
        else:
            raise NotImplementedError(ty)

    @parametrize("schema_type", _hop_schema_test_schema_types)
    def test_type_gen(self, schema_type):
        from torchgen.gen_schema_utils import TypeGen

        example_val = self._get_example_val(schema_type)
        ty = TypeGen.from_example(example_val)
        # Test the generated type can be parsed
        self.assertEqual(ty.parse(str(ty)), ty)

    @parametrize("schema_type", _hop_schema_test_schema_types)
    def test_list_gen(self, schema_type):
        from torchgen.gen_schema_utils import TypeGen

        example_val = self._get_example_val(schema_type)
        li1 = [example_val]
        ty1 = TypeGen.from_example(li1)
        ty2 = TypeGen.from_example(li1)
        self.assertEqual(ty1.parse(str(ty1)), ty1)
        self.assertEqual(ty2.parse(str(ty2)), ty2)

    def test_function_schema_gen(self):
        from torchgen.gen_schema_utils import FunctionSchemaGen

        inps = [
            (schema_type + "_v", self._get_example_val(schema_type))
            for schema_type in _hop_schema_test_schema_types
        ]
        schema1 = FunctionSchemaGen.from_example("test_op1", inps, torch.ones(1))
        schema2 = FunctionSchemaGen.from_example(
            "test_op2",
            inps,
            [
                torch.ones(1),
            ],
        )
        schema3 = FunctionSchemaGen.from_example(
            "test_op3", inps, [torch.ones(1), torch.ones(1)]
        )
        self.assertExpectedInline(
            str(schema1),
            """test_op1(bool bool_v, int int_v, float float_v, str str_v, Tensor Tensor_v, SymInt SymInt_v, SymBool SymBool_v, GraphModule GraphModule_v, __torch__.torch.classes._Foo ScriptObj_v) -> Tensor""",  # noqa: B950
        )
        self.assertExpectedInline(
            str(schema2),
            """test_op2(bool bool_v, int int_v, float float_v, str str_v, Tensor Tensor_v, SymInt SymInt_v, SymBool SymBool_v, GraphModule GraphModule_v, __torch__.torch.classes._Foo ScriptObj_v) -> Tensor""",  # noqa: B950
        )
        self.assertExpectedInline(
            str(schema3),
            """test_op3(bool bool_v, int int_v, float float_v, str str_v, Tensor Tensor_v, SymInt SymInt_v, SymBool SymBool_v, GraphModule GraphModule_v, __torch__.torch.classes._Foo ScriptObj_v) -> (Tensor, Tensor)""",  # noqa: B950,
        )
        self.assertEqual(schema1.parse(str(schema1)), schema1)
        self.assertEqual(schema2.parse(str(schema2)), schema2)
        self.assertEqual(schema3.parse(str(schema3)), schema3)

    def test_while_loop_schema_gen(self):
        fn, inp = WHILE_LOOP_TESTS["simple_with_linear"]
        graph = make_fx(fn)(*inp).graph
        while_loop_node = next(
            node
            for node in graph.nodes
            if node.op == "call_function"
            and node.target is torch.ops.higher_order.while_loop
        )
        schema = torch._library.utils.hop_schema_from_fx_node(while_loop_node)
        self.assertExpectedInline(
            str(schema),
            """while_loop(GraphModule cond_fn, GraphModule body_fn, Tensor[2] carried_inputs, Tensor[3] additional_inputs) -> Tensor[2]""",  # noqa: B950
        )
        self.assertEqual(schema.parse(str(schema)), schema)


instantiate_parametrized_tests(TestHopSchema)
instantiate_parametrized_tests(TestControlFlowTraced)

instantiate_parametrized_tests(TestControlFlow)
instantiate_parametrized_tests(AssociativeScanTests)

if __name__ == "__main__":
    run_tests()<|MERGE_RESOLUTION|>--- conflicted
+++ resolved
@@ -2889,11 +2889,7 @@
     sym_size_int_3 = torch.ops.aten.sym_size.int(xs_1, 1)
     sym_size_int_4 = torch.ops.aten.sym_size.int(xs_1, 2);  xs_1 = None
     scan_combine_graph_0 = self.scan_combine_graph_0
-<<<<<<< HEAD
     scan = torch.ops.higher_order.scan(scan_combine_graph_0, [init_1], [permute], True, (sym_size_int_1, sym_size_int_2, sym_size_int_3, sym_size_int_4));  scan_combine_graph_0 = init_1 = permute = sym_size_int_1 = sym_size_int_2 = sym_size_int_3 = sym_size_int_4 = None
-=======
-    scan = torch.ops.higher_order.scan(scan_combine_graph_0, [init_1], [flip], [sym_size_int_1, sym_size_int_2, sym_size_int_3, sym_size_int_4]);  scan_combine_graph_0 = init_1 = flip = sym_size_int_1 = sym_size_int_2 = sym_size_int_3 = sym_size_int_4 = None
->>>>>>> 5bc1d27d
     getitem = scan[0]
     getitem_1 = scan[1];  scan = None
     flip_1 = torch.ops.aten.flip.default(getitem_1, [0]);  getitem_1 = None
@@ -2917,11 +2913,7 @@
     new_carry = l_init_ + select_copy;  new_carry = None
     add_1 = l_init_ + select_copy;  select_copy = add_1 = None
     scan_combine_fn_0 = self.scan_combine_fn_0
-<<<<<<< HEAD
     scan = torch.ops.higher_order.scan(scan_combine_fn_0, [l_init_], [elem], True, ());  scan_combine_fn_0 = l_init_ = elem = None
-=======
-    scan = torch.ops.higher_order.scan(scan_combine_fn_0, [l_init_], [elem_1], []);  scan_combine_fn_0 = l_init_ = elem_1 = None
->>>>>>> 5bc1d27d
     getitem = scan[0]
     elem_2 = scan[1];  scan = None
     flip_1 = torch.flip(elem_2, [0]);  elem_2 = None
@@ -6894,11 +6886,7 @@
     ret = matmul_1 + l_add_closure_0_cell_contents_1_0_;  matmul_1 = None
     sum_1 = ret.sum();  ret = sum_1 = None
     scan_combine_fn_0 = self.scan_combine_fn_0
-<<<<<<< HEAD
     scan = torch.ops.higher_order.scan(scan_combine_fn_0, [l_init_], [elem], False, (l_add_closure_0_cell_contents_0_param_, l_add_closure_0_cell_contents_1_0_));  scan_combine_fn_0 = l_init_ = elem = l_add_closure_0_cell_contents_0_param_ = l_add_closure_0_cell_contents_1_0_ = None
-=======
-    scan = torch.ops.higher_order.scan(scan_combine_fn_0, [l_init_], [elem], [l_add_closure_0_cell_contents_0_param_, l_add_closure_0_cell_contents_1_0_]);  scan_combine_fn_0 = l_init_ = elem = l_add_closure_0_cell_contents_0_param_ = l_add_closure_0_cell_contents_1_0_ = None
->>>>>>> 5bc1d27d
     getitem = scan[0]
     getitem_1 = scan[1];  scan = None
     return (getitem, getitem_1)""",  # noqa: B950
