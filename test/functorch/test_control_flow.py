# Owner(s): ["module: functorch"]
import contextlib
import functools
import unittest

import torch
import torch.utils._pytree as pytree
from functorch.experimental import control_flow
from functorch.experimental.control_flow import cond
from torch._dynamo.testing import normalize_gm
from torch._higher_order_ops.associative_scan import (
    _fake_associative_scan,
    associative_scan,
)
from torch._higher_order_ops.scan import _fake_scan, scan
from torch._higher_order_ops.utils import UnsupportedAliasMutationException
from torch._higher_order_ops.while_loop import while_loop
from torch._subclasses.functional_tensor import (
    CppFunctionalizeAPI,
    FunctionalTensor,
    FunctionalTensorMode,
    PythonFunctionalizeAPI,
)
from torch.fx.experimental.proxy_tensor import make_fx
from torch.testing._internal.common_cuda import SM70OrLater
from torch.testing._internal.common_quantization import skipIfNoDynamoSupport
from torch.testing._internal.common_utils import (
    decorateIf,
    instantiate_parametrized_tests,
    IS_WINDOWS,
    parametrize,
    requires_cuda,
    run_tests,
    skipIfCrossRef,
    skipIfRocm,
    skipIfTorchDynamo,
    TEST_WITH_CROSSREF,
    TEST_WITH_TORCHDYNAMO,
    TestCase,
    xfailIfTorchDynamo,
)


# TODO: pull these helpers from AOTAutograd later
def to_fun(t):
    if isinstance(t, torch.Tensor):
        return FunctionalTensor.to_functional(t)
    return t


def from_fun(t):
    if not isinstance(t, FunctionalTensor):
        # quick sanity assert
        if isinstance(t, torch.Tensor):
            assert not torch._is_functional_tensor(t)
        return t
    torch._sync(t)
    return torch._from_functional_tensor(t.elem)


def to_fun_old(t):
    if isinstance(t, torch.Tensor) and not torch._is_functional_tensor(t):
        out = torch._to_functional_tensor(t)
        torch._mirror_autograd_meta_to(t, out)
        return out
    return t


def from_fun_old(t):
    # quick sanity assert
    if isinstance(t, torch.Tensor):
        assert torch._is_functional_tensor(t)
        torch._sync(t)
        return torch._from_functional_tensor(t)
    return t


def _fake_map(f, x, *args):
    from functorch.experimental.control_flow import _stack_pytree, _unstack_pytree

    x_pytrees = _unstack_pytree(x)
    zs = []
    for xp in x_pytrees:
        zs.append(f(xp, *args))
    return _stack_pytree(zs)


def _fake_while_loop(cond_fn, body_fn, operands):
    while cond_fn(*operands):
        operands = body_fn(*operands)
    return operands


def compile_mode_helper(fct, compile_mode):
    if compile_mode == "compile":
        return torch.compile(fct, fullgraph=True, dynamic=False)
    elif compile_mode == "compile_dynamic_shape":
        return torch.compile(fct, fullgraph=True, dynamic=True)
    elif compile_mode == "eager":
        return torch.compile(fct, fullgraph=True, backend="eager")
    else:
        return fct


ALIAS_FN = [
    lambda x: x,
    lambda x: x.view(-1),
    lambda x: x.reshape(-1),
    lambda x: x.squeeze(0),
    lambda x: x.unsqueeze(0),
    lambda x: x.transpose(0, 1),
    lambda x: x.flatten(),
    lambda x: x.expand(1, *x.size()),
]


def get_scan_combine_fn(name, associative=True):
    def add(x: torch.Tensor, y: torch.Tensor):
        return x + y

    def adds(x: torch.Tensor, y: torch.Tensor):
        return x + x, y + y

    def mul(x: torch.Tensor, y: torch.Tensor):
        return x * y

    def div(x: torch.Tensor, y: torch.Tensor):
        return x / y

    def s5_operator(x: torch.Tensor, y: torch.Tensor):
        A_i, Bu_i = x
        A_j, Bu_j = y
        return A_j * A_i, A_j * Bu_i + Bu_j

    def different_input_size_operator(x: torch.Tensor, y: torch.Tensor):
        x_o, dA_o, dB_o, C_o, y_o = x
        x_n, dA_n, dB_n, C_n, y_n = y

        x_new = x_n + x_o
        y_new = torch.einsum("bdn,bn->bd", x_new, C_n)

        return x_new, dA_n + 0.0, dB_n + 0.0, C_n + 0.0, y_new

    def tuple_fct(x, y):
        return (x[0] + y[0], x[1] * y[1])

    def complex_pointwise(x, y):
        return {
            "i": x["i"] * y["i"],
            "j": (
                [x["j"][0][0] * y["j"][0][0]],
                [{"o": x["j"][1][0]["o"] + y["j"][1][0]["o"]}],
            ),
        }

    def non_pointwise(x: torch.Tensor, y: torch.Tensor):
        W = torch.diag(torch.ones(2, device=x.device))
        return x @ W + y @ W

    if name == "add":
        fct = add
    elif name == "adds":
        fct = adds
    elif name == "mul":
        fct = mul
    elif name == "div":
        fct = div
    elif name == "s5_operator":
        fct = s5_operator
    elif name == "different_input_size_operator":
        fct = different_input_size_operator
    elif name == "tuple_fct":
        fct = tuple_fct
    elif name == "complex_pointwise":
        fct = complex_pointwise
    elif name == "non_pointwise":
        fct = non_pointwise
    else:
        raise ValueError("Combine_fn name unknown!")

    if not associative:
        return lambda x, y: (fct(x, y), fct(x, y))
    else:
        return fct


def _while_loop_tests():
    def simple(x):
        def cond_fn(x):
            return x.sum() < 10

        def body_fn(x):
            return (x + 1,)

        return while_loop(cond_fn, body_fn, (x,))

    def simple_with_mutation(x):
        def cond_fn(x):
            y = x.clone().add_(1).add_(-1)
            return y.sum() < 10

        def body_fn(x):
            y = x.clone().add_(1).add_(-1)
            return (y + 1,)

        return while_loop(cond_fn, body_fn, (x,))

    def nested(out_iter, it, y):
        def cond_fn(out_iter, it, y):
            return it.sum() < 10

        def body_fn(out_iter, it, y):
            return (out_iter.clone(), it + y, y + 1)

        def outer_cond_fn(out_iter, it, y):
            return out_iter.sum() < 2

        def outer_body_fn(out_iter, it, y):
            out_iter, it, y = while_loop(cond_fn, body_fn, (out_iter, it, y))
            return (out_iter + 1, it, y)

        return while_loop(outer_cond_fn, outer_body_fn, (out_iter, it, y))

    class Nested(torch.nn.Module):
        def forward(self, ci, cj, a, b):
            def cond_fn(i1, j1, x1, y1):
                return i1 > 0

            def body_fn(i1, j1, x1, y1):
                def cond_fn_nested(i2, j2, x2, y2):
                    return j2 > 0

                def body_fn_nested(i2, j2, x2, y2):
                    return i2.clone(), j2 - 1, x2 + 3.14, y2 - 2.71

                i1, j1, x1, y1 = while_loop(
                    cond_fn_nested, body_fn_nested, [i1, j1, x1, y1]
                )
                return i1 - 1, j1.clone(), x1 * 2, y1 / 2

            return while_loop(cond_fn, body_fn, (ci, cj, a, b))

    class SimpleWithLinear(torch.nn.Module):
        def __init__(self) -> None:
            super().__init__()
            self.linear = torch.nn.Linear(2, 2)
            self.dec = torch.nn.Buffer(torch.tensor(1))

        def forward(self, iter, x):
            def cond_fn(it, x):
                return it - self.dec > 0

            def body_fn(it, x):
                return it - 1, self.linear(x)

            return while_loop(cond_fn, body_fn, (iter, x))

    class SimpleWithPytreeCarry(torch.nn.Module):
        def forward(self, it, pytree_input):
            def cond_fn(it, pytree_input):
                return it > 0

            def body_fn(it, pytree_input):
                x = pytree_input[0][0]
                y = pytree_input[1]["x"]
                z = pytree_input[1]["y"]
                new_x = y.sin()
                new_y = z.cos()
                new_z = x + 1
                return it - 1, ([new_x], {"x": new_y, "y": new_z})

            return while_loop(cond_fn, body_fn, (it, pytree_input))

    class NestedWithLinear(torch.nn.Module):
        def __init__(self) -> None:
            super().__init__()
            self.mod = SimpleWithLinear()
            self.outer_linear = torch.nn.Linear(2, 2)
            self.dec = torch.nn.Buffer(torch.tensor(1))

        def forward(self, iter, x):
            def cond_fn(it, x):
                return it - self.dec > 0

            def body_fn(it, x):
                return it - 1, self.outer_linear(self.mod(it, x)[1])

            return while_loop(cond_fn, body_fn, (iter, x))

    class PytreeIntCarry(torch.nn.Module):
        def forward(self, x):
            a = x.shape[0]
            b = x.shape[1]

            def cond_fn(shapes, const_int_dict, x):
                a, b = shapes
                c1, c2, c3 = const_int_dict["int_carry"]
                return c1 * c2 * c3 < a * b

            def body_fn(shapes, const_int_dict, x):
                a, b = shapes
                c1, c2, c3 = const_int_dict["int_carry"]
                return (
                    [a + 1, b + 1],
                    {"int_carry": (c1 + 1, c2 + 1, c3 + 1)},
                    x + 1,
                )

            carry = ([a, b], {"int_carry": (2, 2, 3)}, x.sin())
            out_shapes, out_it, out_x = while_loop(cond_fn, body_fn, carry)
            out_inc = pytree.tree_map(lambda x: x + 1, out_it)
            out_add = pytree.tree_map(lambda x: x + out_x, out_it)
            return (out_shapes, out_inc, out_add, out_x)

    class IntCarry(torch.nn.Module):
        def forward(self, x):
            def cond_fn(it, x):
                return it < x.shape[0]

            def body_fn(it, x):
                x_clone = x.clone()
                # Need these checks to select from x
                torch._check(it >= 0)
                torch._check(it < x.shape[0])
                x_clone.select(0, it).copy_(x_clone.select(0, it) + it)
                return it + 1, x_clone

            # We invoke the hop directly to avoid triggering dyanmo tracing
            out_it, out_x = torch.ops.higher_order.while_loop(
                cond_fn, body_fn, (0, x), tuple()
            )
            # We need torch._check to use it in torch.ones call
            torch._check(out_it > 0)
            return (
                out_it + 1,
                out_it + out_x,
                out_it < x.shape[0],
                torch.ones(out_it * 2),
            )

    class ConstAndSymIntOutput(torch.nn.Module):
        def forward(self, t):
            a = t.shape[0]
            b = t.shape[1]

            def cond_fn(a, b, c1, c2, c3, c0, u0, x):
                return c1 * c2 * c3 < a * b

            def body_fn(a, b, c1, c2, c3, c0, u0, x):
                return b, c1, c2, c3, a, 0, u0 + 1, x + 1

            carry = (a, b, 1, 1, 1, a + 1, t.sum().to(torch.int64).item(), t.sin())
            out_it = torch.ops.higher_order.while_loop(cond_fn, body_fn, carry, tuple())
            out_inc = pytree.tree_map(lambda x: x + 1, out_it)
            out_add = pytree.tree_map(lambda x: x + t, out_it)
            return out_inc, out_add

    nested2 = Nested()
    simple_with_linear = SimpleWithLinear()
    simple_with_pytree_carry = SimpleWithPytreeCarry()
    nested_with_linear = NestedWithLinear()
    int_carry = IntCarry()
    pytree_int_carry = PytreeIntCarry()
    const_and_symint_output = ConstAndSymIntOutput()

    x = torch.zeros(1)
    y = torch.zeros(1)
    z = torch.zeros(1)
    return {
        "simple": (simple, (x,)),
        "nested": (nested, (x, y, z)),
        "nested2": (
            nested2,
            (torch.tensor(2), torch.tensor(2), torch.ones(2, 2), torch.ones(2, 2)),
        ),
        "simple_with_mutation": (simple_with_mutation, (x,)),
        "simple_with_linear": (
            simple_with_linear,
            (torch.tensor(3), torch.randn(2, 2)),
        ),
        "nested_with_linear": (
            nested_with_linear,
            (torch.tensor(3), torch.randn(2, 2)),
        ),
        "simple_with_pytree_carry": (
            simple_with_pytree_carry,
            (
                torch.tensor(3),
                ([torch.randn(3, 3)], {"x": torch.randn(3, 3), "y": torch.randn(3, 3)}),
            ),
        ),
        "int_carry": (int_carry, (torch.randn(2, 3, requires_grad=True),)),
        "pytree_int_carry": (
            pytree_int_carry,
            (torch.randn(2, 3, requires_grad=True),),
        ),
        "const_and_symint_output": (
            const_and_symint_output,
            (torch.randn(2, 3, requires_grad=True),),
        ),
    }


WHILE_LOOP_TESTS = _while_loop_tests()


def collect_meta_for_filtered_nodes(
    gm: torch.fx.GraphModule, node_names, meta_field_name
):
    ret = []
    for mod in gm.modules():
        for node in mod.graph.nodes:
            if node.name in node_names:
                for field_name in meta_field_name:
                    ret.append(node.meta.get(field_name))
    return ret


def reduce_func(*operands):
    acc = 0
    for operand in operands:
        acc += operand
    return acc


class ReduceObj:
    def __call__(self, *operands):
        return reduce_func(*operands)


class ReduceMod(torch.nn.Module):
    def _reduce(self, *operands):
        return reduce_func(*operands)

    def forward(self, *operands):
        return self._reduce(*operands)


@unittest.skipIf(IS_WINDOWS, "Windows not supported for this test")
@skipIfNoDynamoSupport
class TestControlFlow(TestCase):
    def setUp(self):
        torch._dynamo.reset()
        super().setUp()

    def test_cond_no_trace(self):
        def true_fn(x):
            return x.sin()

        def false_fn(x):
            return x.cos()

        x = torch.randn(4)
        result = cond(False, true_fn, false_fn, [x])
        self.assertEqual(result, torch.cos(x))

    @unittest.skipIf(not torch.cuda.is_available(), "Test requires CUDA.")
    def test_cond_gpu(self):
        def true_fn(x):
            return x.sin()

        def false_fn(x):
            return x.cos()

        x = torch.randn(4, device="cuda")
        pred = torch.tensor(False, device="cuda")
        result = cond(pred, true_fn, false_fn, [x])
        self.assertEqual(result, torch.cos(x))

    def test_cond_autograd_simple(self):
        def true_fn(x):
            return x.sin()

        def false_fn(x):
            return x.cos()

        for pred, fn in zip(
            [torch.tensor(False), torch.tensor(True)], [false_fn, true_fn]
        ):
            x = torch.randn(4, requires_grad=True)
            result = cond(pred, true_fn, false_fn, (x,))
            self.assertEqual(result, fn(x))

            grad_out = torch.ones_like(result)
            grads = torch.autograd.grad(result, (x,), grad_out)
            expected_grads = torch.autograd.grad(fn(x), (x,), grad_out)
            self.assertEqual(expected_grads, grads)

        def f(pred, x):
            result = cond(pred, true_fn, false_fn, (x,))
            grad_out = torch.ones_like(result)
            return torch.autograd.grad(result, (x,), grad_out)

        gm = make_fx(f)(pred, x)

        self.assertExpectedInline(
            gm.code.strip(),
            """\
def forward(self, pred_1, x_1):
    true_graph_0 = self.true_graph_0
    false_graph_0 = self.false_graph_0
    cond = torch.ops.higher_order.cond(pred_1, true_graph_0, false_graph_0, (x_1,));  true_graph_0 = false_graph_0 = None
    getitem = cond[0];  cond = None
    ones_like = torch.ops.aten.ones_like.default(getitem, pin_memory = False);  getitem = None
    true_graph_1 = self.true_graph_1
    false_graph_1 = self.false_graph_1
    cond_1 = torch.ops.higher_order.cond(pred_1, true_graph_1, false_graph_1, (ones_like, x_1));  pred_1 = true_graph_1 = false_graph_1 = ones_like = x_1 = None
    getitem_1 = cond_1[0];  cond_1 = None
    return (getitem_1,)""",  # noqa: B950
        )

    def test_cond_autograd_complex(self):
        def true_fn(x):
            return torch.abs((x**2).sin())

        def false_fn(x):
            return (x + 42).cos()

        for pred, fn in zip(
            [torch.tensor(False), torch.tensor(True)], [false_fn, true_fn]
        ):
            x = torch.randn(4, requires_grad=True)
            result = cond(pred, true_fn, false_fn, (x,))
            self.assertEqual(result, fn(x))

            grad_out = torch.ones_like(result)
            grads = torch.autograd.grad(result, (x,), grad_out)
            expected_grads = torch.autograd.grad(fn(x), (x,), grad_out)
            self.assertEqual(expected_grads, grads)

        def f(pred, x):
            result = cond(pred, true_fn, false_fn, (x,))
            grad_out = torch.ones_like(result)
            return torch.autograd.grad(result, (x,), grad_out)

        gm = make_fx(f)(pred, x)
        self.assertExpectedInline(
            gm.code.strip(),
            """\
def forward(self, pred_1, x_1):
    true_graph_0 = self.true_graph_0
    false_graph_0 = self.false_graph_0
    cond = torch.ops.higher_order.cond(pred_1, true_graph_0, false_graph_0, (x_1,));  true_graph_0 = false_graph_0 = None
    getitem = cond[0];  cond = None
    ones_like = torch.ops.aten.ones_like.default(getitem, pin_memory = False);  getitem = None
    true_graph_1 = self.true_graph_1
    false_graph_1 = self.false_graph_1
    cond_1 = torch.ops.higher_order.cond(pred_1, true_graph_1, false_graph_1, (ones_like, x_1));  pred_1 = true_graph_1 = false_graph_1 = ones_like = x_1 = None
    getitem_1 = cond_1[0];  cond_1 = None
    return (getitem_1,)""",  # noqa: B950
        )

    @skipIfTorchDynamo("Skip due to graph break when run with dynamo")
    def test_cond_autograd_nested(self):
        class Nested(torch.nn.Module):
            def forward(self, p0, p1, p2, a, b, c):
                def true_fn(x0, y0, z0):
                    def true_true_fn(x1, y1, z1):
                        return (x1 - y1 * z1) * 3.14

                    def true_false_fn(x1, y1, z1):
                        def true_false_true_fn(x2, y2, z2):
                            return (x2 * y2 * z2) / 2.71

                        def true_false_false_fn(x2, y2, z2):
                            return (x2 + y2 + z2) * 1.23

                        return torch.cond(
                            p2, true_false_true_fn, true_false_false_fn, [x1, y1, z1]
                        )

                    return torch.cond(p1, true_true_fn, true_false_fn, [x0, y0, z0])

                def false_fn(x0, y0, z0):
                    def false_true_fn(x1, y1, z1):
                        def false_true_true_fn(x2, y2, z2):
                            return (x2 - y2 - z2) + 1.23

                        def false_true_false_fn(x2, y2, z2):
                            return (x2 / y2 / z2) - 3.14

                        return torch.cond(
                            p2, false_true_true_fn, false_true_false_fn, [x1, y1, z1]
                        )

                    def false_false_fn(x1, y1, z1):
                        return (x1 - y1 * z1) / 2.71

                    return torch.cond(p1, false_true_fn, false_false_fn, [x0, y0, z0])

                return torch.cond(p0, true_fn, false_fn, [a, b, c])

        nn_module = Nested()

        def true_fn(x):
            return nn_module(
                torch.tensor(False), torch.tensor(True), torch.tensor(False), x, x, x
            )

        def false_fn(x):
            return nn_module(
                torch.tensor(True), torch.tensor(False), torch.tensor(True), x, x, x
            )

        x = torch.randn(4, requires_grad=True)

        for pred, fn in zip(
            [torch.tensor(False), torch.tensor(True)], [false_fn, true_fn]
        ):
            result = cond(pred, true_fn, false_fn, (x,))
            self.assertEqual(result, fn(x))

            grad_out = torch.ones_like(result)
            grads = torch.autograd.grad(result, (x,), grad_out)
            expected_grads = torch.autograd.grad(fn(x), (x,), grad_out)
            self.assertEqual(expected_grads, grads)

    @skipIfTorchDynamo("Skip due to graph break when run with dynamo")
    def test_cond_autograd_mixed_require_grad(self):
        def true_fn(x, y, z):
            return x * y * z

        def false_fn(x, y, z):
            return x + y + z

        x = torch.randn(4, requires_grad=True)
        y = torch.randn(4, requires_grad=False)

        for pred, fn in zip(
            [torch.tensor(False), torch.tensor(True)], [false_fn, true_fn]
        ):
            result = cond(pred, true_fn, false_fn, (x, y, x))
            self.assertEqual(result, fn(x, y, x))

            grad_out = torch.ones_like(result)
            grads = torch.autograd.grad(result, (x,), grad_out)
            expected_grads = torch.autograd.grad(fn(x, y, x), (x,), grad_out)
            self.assertEqual(expected_grads, grads)

        def f(pred, x, y, z):
            result = cond(pred, true_fn, false_fn, (x, y, z))
            grad_out = torch.ones_like(result)
            return torch.autograd.grad(result, (x,), grad_out)

        gm = make_fx(f)(pred, x, y, x)
        self.assertExpectedInline(
            gm.code.strip(),
            """\
def forward(self, pred_1, x_1, y_1, z_1):
    true_graph_0 = self.true_graph_0
    false_graph_0 = self.false_graph_0
    cond = torch.ops.higher_order.cond(pred_1, true_graph_0, false_graph_0, (z_1, y_1));  true_graph_0 = false_graph_0 = None
    getitem = cond[0];  cond = None
    ones_like = torch.ops.aten.ones_like.default(getitem, pin_memory = False);  getitem = None
    true_graph_1 = self.true_graph_1
    false_graph_1 = self.false_graph_1
    cond_1 = torch.ops.higher_order.cond(pred_1, true_graph_1, false_graph_1, (ones_like, z_1, y_1));  pred_1 = true_graph_1 = false_graph_1 = ones_like = z_1 = y_1 = None
    getitem_1 = cond_1[0]
    getitem_2 = cond_1[1];  cond_1 = getitem_2 = None
    return (getitem_1,)""",  # noqa: B950
        )

    @skipIfTorchDynamo("Skip due to graph break when run with dynamo")
    def test_cond_autograd_grad_through_cond(self):
        nn_module = torch.nn.Linear(4, 4)

        def true_fn(x):
            return nn_module(x)

        def false_fn(X):
            return x * nn_module(x)

        x = torch.randn(4, requires_grad=True)

        for pred, fn in zip(
            [torch.tensor(False), torch.tensor(True)], [false_fn, true_fn]
        ):
            result = cond(pred, true_fn, false_fn, (x,))
            self.assertEqual(result, fn(x))

            grad_out = torch.ones_like(result)
            grads = torch.autograd.grad(result, (nn_module.weight,), grad_out)
            expected_grads = torch.autograd.grad(
                fn(
                    x,
                ),
                (nn_module.weight,),
                grad_out,
            )
            self.assertEqual(expected_grads, grads)

        def f(pred, x):
            result = cond(pred, true_fn, false_fn, (x,))
            grad_out = torch.ones_like(result)
            return torch.autograd.grad(result, (nn_module.weight,), grad_out)

        # need to set _allow_non_fake_inputs = True because model parameters don't
        # get fakified.
        gm = make_fx(f, tracing_mode="symbolic", _allow_non_fake_inputs=True)(pred, x)
        self.assertExpectedInline(
            gm.code.strip(),
            """\
def forward(self, pred_1, x_1):
    sym_size_int = torch.ops.aten.sym_size.int(x_1, 0)
    true_graph_0 = self.true_graph_0
    false_graph_0 = self.false_graph_0
    _param_constant0 = self._param_constant0
    _param_constant1 = self._param_constant1
    _tensor_constant0 = self._tensor_constant0
    cond = torch.ops.higher_order.cond(pred_1, true_graph_0, false_graph_0, (_param_constant0, _param_constant1, x_1, sym_size_int, _tensor_constant0));  true_graph_0 = false_graph_0 = _param_constant0 = _param_constant1 = _tensor_constant0 = None
    getitem = cond[0];  cond = None
    ones_like = torch.ops.aten.ones_like.default(getitem, pin_memory = False);  getitem = None
    true_graph_1 = self.true_graph_1
    false_graph_1 = self.false_graph_1
    _param_constant0_1 = self._param_constant0
    _param_constant1_1 = self._param_constant1
    _tensor_constant0_1 = self._tensor_constant0
    cond_1 = torch.ops.higher_order.cond(pred_1, true_graph_1, false_graph_1, (ones_like, _param_constant0_1, _param_constant1_1, x_1, sym_size_int, _tensor_constant0_1));  pred_1 = true_graph_1 = false_graph_1 = ones_like = _param_constant0_1 = _param_constant1_1 = x_1 = sym_size_int = _tensor_constant0_1 = None
    getitem_1 = cond_1[0];  getitem_1 = None
    getitem_2 = cond_1[1]
    getitem_3 = cond_1[2];  getitem_3 = None
    getitem_4 = cond_1[3];  getitem_4 = None
    getitem_5 = cond_1[4];  cond_1 = getitem_5 = None
    return (getitem_2,)""",  # noqa: B950
        )

    def test_cond_in_forloop(self):
        def for_loop_fake(x):
            for i in range(3):
                x = x * x + 1
            return x

        def for_loop_test(x):
            for i in range(3):
                pred = i < 3

                def true_fn(x):
                    return x * x + 1

                def false_fn(x):
                    return x

                x = cond(pred, true_fn, false_fn, (x,))

            return x

        x = torch.ones(4, requires_grad=True)
        x_new = for_loop_test(x)
        x_exp = for_loop_fake(x)

        self.assertEqual(x_new, x_exp)

        grad_out = torch.ones_like(x_new)
        grads = torch.autograd.grad(x_new, (x,), grad_out)
        expected_grads = torch.autograd.grad(x_exp, (x,), grad_out)
        self.assertEqual(expected_grads, grads)

        def f(x):
            x_new = for_loop_test(x)
            grad_out = torch.ones_like(x_new)
            return torch.autograd.grad(x_new, (x,), grad_out)

        gm = make_fx(f, tracing_mode="symbolic")(x)
        self.assertExpectedInline(
            gm.code.strip(),
            """\
def forward(self, x_1):
    mul = torch.ops.aten.mul.Tensor(x_1, x_1)
    add = torch.ops.aten.add.Tensor(mul, 1);  mul = None
    mul_1 = torch.ops.aten.mul.Tensor(add, add)
    add_1 = torch.ops.aten.add.Tensor(mul_1, 1);  mul_1 = None
    mul_2 = torch.ops.aten.mul.Tensor(add_1, add_1)
    add_2 = torch.ops.aten.add.Tensor(mul_2, 1);  mul_2 = None
    ones_like = torch.ops.aten.ones_like.default(add_2, pin_memory = False);  add_2 = None
    mul_3 = torch.ops.aten.mul.Tensor(ones_like, add_1)
    mul_4 = torch.ops.aten.mul.Tensor(ones_like, add_1);  ones_like = add_1 = None
    add_3 = torch.ops.aten.add.Tensor(mul_4, mul_3);  mul_4 = mul_3 = None
    mul_5 = torch.ops.aten.mul.Tensor(add_3, add)
    mul_6 = torch.ops.aten.mul.Tensor(add_3, add);  add_3 = add = None
    add_4 = torch.ops.aten.add.Tensor(mul_6, mul_5);  mul_6 = mul_5 = None
    mul_7 = torch.ops.aten.mul.Tensor(add_4, x_1)
    mul_8 = torch.ops.aten.mul.Tensor(add_4, x_1);  add_4 = x_1 = None
    add_5 = torch.ops.aten.add.Tensor(mul_8, mul_7);  mul_8 = mul_7 = None
    return (add_5,)""",  # noqa: B950
        )

    @skipIfTorchDynamo("Skip due to graph break when run with dynamo")
    def test_cond_autograd_pytree_not_all_inputs_used(self):
        def true_fn(x):
            return x["t"][0] + x["t"][1]["b"]

        def false_fn(x):
            return x["t"][0] * (x["t"][2][0] / x["t"][1]["b"])

        a = torch.randn(4, requires_grad=True)
        b = torch.randn(4, requires_grad=True)
        c = torch.randn(4, requires_grad=True)

        for pred, fn in zip(
            [torch.tensor(False), torch.tensor(True)], [false_fn, true_fn]
        ):
            result = cond(pred, true_fn, false_fn, ({"t": [a, {"b": b}, (c,)]},))
            self.assertEqual(result, fn({"t": [a, {"b": b}, (c,)]}))

            grad_out = torch.ones_like(result)
            if pred:
                with self.assertRaisesRegex(Exception, r"."):
                    grads = torch.autograd.grad(result, (a, b, c), grad_out)
                    expected_grads = torch.autograd.grad(
                        fn({"t": [a, {"b": b}, (c,)]}), (a, b, c), grad_out
                    )
                    self.assertEqual(expected_grads, grads)

        def f(pred, a, b, c):
            result = cond(pred, true_fn, false_fn, ({"t": [a, {"b": b}, (c,)]},))
            grad_out = torch.ones_like(result)
            return torch.autograd.grad(result, (a, b), grad_out)

        gm = make_fx(f, tracing_mode="symbolic", _allow_non_fake_inputs=True)(
            pred, a, b, c
        )
        self.assertExpectedInline(
            gm.code.strip(),
            """\
def forward(self, pred_1, a_1, b_1, c_1):
    sym_size_int = torch.ops.aten.sym_size.int(a_1, 0)
    sym_size_int_1 = torch.ops.aten.sym_size.int(b_1, 0)
    sym_size_int_2 = torch.ops.aten.sym_size.int(c_1, 0)
    true_graph_0 = self.true_graph_0
    false_graph_0 = self.false_graph_0
    cond = torch.ops.higher_order.cond(pred_1, true_graph_0, false_graph_0, (a_1, b_1, sym_size_int, sym_size_int_1, c_1, sym_size_int_2));  true_graph_0 = false_graph_0 = None
    getitem = cond[0];  cond = None
    ones_like = torch.ops.aten.ones_like.default(getitem, pin_memory = False);  getitem = None
    true_graph_1 = self.true_graph_1
    false_graph_1 = self.false_graph_1
    cond_1 = torch.ops.higher_order.cond(pred_1, true_graph_1, false_graph_1, (ones_like, a_1, b_1, sym_size_int, sym_size_int_1, c_1, sym_size_int_2));  pred_1 = true_graph_1 = false_graph_1 = ones_like = a_1 = b_1 = sym_size_int = sym_size_int_1 = c_1 = sym_size_int_2 = None
    getitem_1 = cond_1[0]
    getitem_2 = cond_1[1]
    getitem_3 = cond_1[2];  getitem_3 = None
    getitem_4 = cond_1[3];  getitem_4 = None
    getitem_5 = cond_1[4];  getitem_5 = None
    getitem_6 = cond_1[5];  cond_1 = getitem_6 = None
    return (getitem_1, getitem_2)""",  # noqa: B950
        )
        # Forward
        self.assertExpectedInline(
            gm.true_graph_0.code.strip(),
            """\
def forward(self, arg0_1, arg1_1, arg2_1, arg3_1, arg4_1, arg5_1):
    add = torch.ops.aten.add.Tensor(arg0_1, arg1_1);  arg0_1 = arg1_1 = None
    return (add,)""",
        )
        # Backward
        self.assertExpectedInline(
            gm.true_graph_1.code.strip(),
            """\
def forward(self, arg0_1, arg1_1, arg2_1, arg3_1, arg4_1, arg5_1, arg6_1):
    add = torch.ops.aten.add.Tensor(arg1_1, arg2_1);  arg1_1 = arg2_1 = add = None
    zeros_like = torch.ops.aten.zeros_like.default(arg5_1, pin_memory = False);  arg5_1 = None
    clone = torch.ops.aten.clone.default(arg0_1)
    clone_1 = torch.ops.aten.clone.default(arg0_1);  arg0_1 = None
    return [clone, clone_1, None, None, zeros_like, None]""",
        )

    def test_cond_autograd_pytree_input(self):
        def true_fn(x):
            return x["t"][0] + x["t"][1]["b"] * x["t"][2][0]

        def false_fn(x):
            return x["t"][0] * (x["t"][2][0] / x["t"][1]["b"])

        a = torch.randn(4, requires_grad=True)
        b = torch.randn(4, requires_grad=True)
        c = torch.randn(4, requires_grad=True)

        for pred, fn in zip(
            [torch.tensor(False), torch.tensor(True)], [false_fn, true_fn]
        ):
            result = cond(pred, true_fn, false_fn, ({"t": [a, {"b": b}, (c,)]},))
            self.assertEqual(result, fn({"t": [a, {"b": b}, (c,)]}))

            grad_out = torch.ones_like(result)
            grads = torch.autograd.grad(result, (a, b), grad_out)
            expected_grads = torch.autograd.grad(
                fn({"t": [a, {"b": b}, (c,)]}), (a, b), grad_out
            )
            self.assertEqual(expected_grads, grads)

        def f(pred):
            result = cond(pred, true_fn, false_fn, ({"t": [a, {"b": b}, (c,)]},))
            grad_out = torch.ones_like(result)
            return torch.autograd.grad(result, (a, b), grad_out)

        # need to set _allow_non_fake_inputs = True because model parameters don't
        # get fakified.
        gm = make_fx(f, tracing_mode="symbolic", _allow_non_fake_inputs=True)(pred)
        self.assertExpectedInline(
            gm.code.strip(),
            """\
def forward(self, pred_1):
    true_graph_0 = self.true_graph_0
    false_graph_0 = self.false_graph_0
    _tensor_constant0 = self._tensor_constant0
    _tensor_constant1 = self._tensor_constant1
    _tensor_constant2 = self._tensor_constant2
    cond = torch.ops.higher_order.cond(pred_1, true_graph_0, false_graph_0, (_tensor_constant0, _tensor_constant1, _tensor_constant2));  true_graph_0 = false_graph_0 = _tensor_constant0 = _tensor_constant1 = _tensor_constant2 = None
    getitem = cond[0];  cond = None
    ones_like = torch.ops.aten.ones_like.default(getitem, pin_memory = False);  getitem = None
    true_graph_1 = self.true_graph_1
    false_graph_1 = self.false_graph_1
    _tensor_constant0_1 = self._tensor_constant0
    _tensor_constant1_1 = self._tensor_constant1
    _tensor_constant2_1 = self._tensor_constant2
    cond_1 = torch.ops.higher_order.cond(pred_1, true_graph_1, false_graph_1, (ones_like, _tensor_constant0_1, _tensor_constant1_1, _tensor_constant2_1));  pred_1 = true_graph_1 = false_graph_1 = ones_like = _tensor_constant0_1 = _tensor_constant1_1 = _tensor_constant2_1 = None
    getitem_1 = cond_1[0]
    getitem_2 = cond_1[1]
    getitem_3 = cond_1[2];  cond_1 = getitem_3 = None
    return (getitem_1, getitem_2)""",  # noqa: B950
        )

    def test_cond_autograd_different_pytree_output(self):
        def true_fn(x):
            return x["t"][0], {"r": x["t"][2][0] / x["t"][1]["b"]}, [x["t"][2][0]]

        def false_fn(x):
            return {"res": [x["t"][0] * x["t"][1]["b"], x["t"][2][0]]}

        a = torch.randn(4, requires_grad=True)
        b = torch.randn(4, requires_grad=True)
        c = torch.randn(4, requires_grad=True)

        for pred, fn in zip(
            [torch.tensor(False), torch.tensor(True)], [false_fn, true_fn]
        ):
            with self.assertRaisesRegex(
                torch._dynamo.exc.UncapturedHigherOrderOpError,
                "Cond doesn't work unless it is captured completely with torch.compile",
            ):
                cond(pred, true_fn, false_fn, ({"t": [a, {"b": b}, (c,)]},))

    @skipIfTorchDynamo("Skip due to graph break when run with dynamo")
    def test_cond_autograd_same_pytree_output(self):
        def true_fn(x):
            return {"res": [x["t"][0], (x["t"][2][0],)]}

        def false_fn(x):
            return {"res": [x["t"][1]["b"], (x["t"][2][0],)]}

        a = torch.randn(4, requires_grad=True)
        b = torch.randn(4, requires_grad=True)
        c = torch.randn(4, requires_grad=True)

        for pred, fn in zip(
            [torch.tensor(False), torch.tensor(True)], [false_fn, true_fn]
        ):
            result = cond(pred, true_fn, false_fn, ({"t": [a, {"b": b}, (c,)]},))
            result_exp = fn({"t": [a, {"b": b}, (c,)]})
            self.assertEqual(result, result_exp)

            result_flat, _ = pytree.tree_flatten(result)
            result_exp_flat, _ = pytree.tree_flatten(result_exp)

            grad_out = [torch.ones_like(g) for g in result_flat]
            expected_grads = torch.autograd.grad(result_exp_flat, (c,), grad_out)
            grads = torch.autograd.grad(result_flat, (c,), grad_out)
            self.assertEqual(expected_grads, grads)

        def f(pred):
            result = cond(pred, true_fn, false_fn, ({"t": [a, {"b": b}, (c,)]},))
            return result

        gm = make_fx(f, tracing_mode="symbolic", _allow_non_fake_inputs=True)(pred)
        self.assertExpectedInline(
            gm.code.strip(),
            """\
def forward(self, pred_1):
    true_graph_0 = self.true_graph_0
    false_graph_0 = self.false_graph_0
    _tensor_constant0 = self._tensor_constant0
    _tensor_constant1 = self._tensor_constant1
    _tensor_constant2 = self._tensor_constant2
    cond = torch.ops.higher_order.cond(pred_1, true_graph_0, false_graph_0, (_tensor_constant0, _tensor_constant1, _tensor_constant2));  pred_1 = true_graph_0 = false_graph_0 = _tensor_constant0 = _tensor_constant1 = _tensor_constant2 = None
    getitem = cond[0]
    getitem_1 = cond[1];  cond = None
    view = torch.ops.aten.view.default(getitem, [4]);  getitem = None
    view_1 = torch.ops.aten.view.default(getitem_1, [4]);  getitem_1 = None
    return {'res': [view, (view_1,)]}""",  # noqa: B950
        )

    @skipIfTorchDynamo("Skip due to graph break when run with dynamo")
    def test_cond_autograd_torch_nn_module(self):
        nn_module_true = torch.nn.Linear(4, 4)

        def true_fn(x):
            return nn_module_true(torch.abs((x**2).sin()))

        nn_module_false = torch.nn.GRUCell(4, 4)

        def false_fn(x):
            return nn_module_false((x + 42).cos())

        for pred, fn in zip(
            [torch.tensor(False), torch.tensor(True)], [false_fn, true_fn]
        ):
            x = torch.randn(4, requires_grad=True)
            result = cond(pred, true_fn, false_fn, (x,))
            self.assertEqual(result, fn(x))

            grad_out = torch.ones_like(result)
            grads = torch.autograd.grad(result, (x,), grad_out)
            expected_grads = torch.autograd.grad(fn(x), (x,), grad_out)
            self.assertEqual(expected_grads, grads)

        def f(pred, x):
            result = cond(pred, true_fn, false_fn, (x,))
            grad_out = torch.ones_like(result)
            return torch.autograd.grad(result, (x,), grad_out)

        gm = make_fx(f)(pred, x)
        self.assertExpectedInline(
            gm.code.strip(),
            """\
def forward(self, pred_1, x_1):
    true_graph_0 = self.true_graph_0
    false_graph_0 = self.false_graph_0
    _param_constant0 = self._param_constant0
    _param_constant1 = self._param_constant1
    _param_constant2 = self._param_constant2
    _param_constant3 = self._param_constant3
    _param_constant4 = self._param_constant4
    _param_constant5 = self._param_constant5
    cond = torch.ops.higher_order.cond(pred_1, true_graph_0, false_graph_0, (x_1, _param_constant0, _param_constant1, _param_constant2, _param_constant3, _param_constant4, _param_constant5));  true_graph_0 = false_graph_0 = _param_constant0 = _param_constant1 = _param_constant2 = _param_constant3 = _param_constant4 = _param_constant5 = None
    getitem = cond[0];  cond = None
    ones_like = torch.ops.aten.ones_like.default(getitem, pin_memory = False);  getitem = None
    true_graph_1 = self.true_graph_1
    false_graph_1 = self.false_graph_1
    _param_constant0_1 = self._param_constant0
    _param_constant1_1 = self._param_constant1
    _param_constant2_1 = self._param_constant2
    _param_constant3_1 = self._param_constant3
    _param_constant4_1 = self._param_constant4
    _param_constant5_1 = self._param_constant5
    cond_1 = torch.ops.higher_order.cond(pred_1, true_graph_1, false_graph_1, (ones_like, x_1, _param_constant0_1, _param_constant1_1, _param_constant2_1, _param_constant3_1, _param_constant4_1, _param_constant5_1));  pred_1 = true_graph_1 = false_graph_1 = ones_like = x_1 = _param_constant0_1 = _param_constant1_1 = _param_constant2_1 = _param_constant3_1 = _param_constant4_1 = _param_constant5_1 = None
    getitem_1 = cond_1[0]
    getitem_2 = cond_1[1];  getitem_2 = None
    getitem_3 = cond_1[2];  getitem_3 = None
    getitem_4 = cond_1[3];  getitem_4 = None
    getitem_5 = cond_1[4];  getitem_5 = None
    getitem_6 = cond_1[5];  getitem_6 = None
    getitem_7 = cond_1[6];  cond_1 = getitem_7 = None
    return (getitem_1,)""",  # noqa: B950
        )

    def test_cond_autograd_user_nn_module(self):
        class User_nn_module(torch.nn.Module):
            def __init__(self) -> None:
                super().__init__()

            def forward(self, input):
                return input * input

        nn_module_true = User_nn_module()

        def true_fn(x):
            return nn_module_true(torch.abs((x**2).sin()))

        nn_module_false = torch.nn.ReLU(inplace=False)

        def false_fn(x):
            return nn_module_false((x + 42).cos())

        for pred, fn in zip(
            [torch.tensor(False), torch.tensor(True)], [false_fn, true_fn]
        ):
            x = torch.randn(4, requires_grad=True)
            result = cond(pred, true_fn, false_fn, (x,))
            self.assertEqual(result, fn(x))

            grad_out = torch.ones_like(result)
            grads = torch.autograd.grad(result, (x,), grad_out)
            expected_grads = torch.autograd.grad(fn(x), (x,), grad_out)
            self.assertEqual(expected_grads, grads)

        def f(pred, x):
            result = cond(pred, true_fn, false_fn, (x,))
            grad_out = torch.ones_like(result)
            return torch.autograd.grad(result, (x,), grad_out)

        gm = make_fx(f)(pred, x)
        self.assertExpectedInline(
            gm.code.strip(),
            """\
def forward(self, pred_1, x_1):
    true_graph_0 = self.true_graph_0
    false_graph_0 = self.false_graph_0
    cond = torch.ops.higher_order.cond(pred_1, true_graph_0, false_graph_0, (x_1,));  true_graph_0 = false_graph_0 = None
    getitem = cond[0];  cond = None
    ones_like = torch.ops.aten.ones_like.default(getitem, pin_memory = False);  getitem = None
    true_graph_1 = self.true_graph_1
    false_graph_1 = self.false_graph_1
    cond_1 = torch.ops.higher_order.cond(pred_1, true_graph_1, false_graph_1, (ones_like, x_1));  pred_1 = true_graph_1 = false_graph_1 = ones_like = x_1 = None
    getitem_1 = cond_1[0];  cond_1 = None
    return (getitem_1,)""",  # noqa: B950
        )

    def test_cond_autograd_inner_fn(self):
        def true_fn(x):
            return torch.abs((x**2).sin())

        def false_fn(x):
            def inner_fn(x):
                return x**2

            return torch.abs(inner_fn(x).sin())

        x = torch.randn(4, requires_grad=True)
        pred = torch.tensor(False)
        fn = false_fn
        result_false = cond(pred, true_fn, false_fn, (x,))
        self.assertEqual(result_false, fn(x))

        grad_out = torch.ones_like(result_false)
        grads_false = torch.autograd.grad(result_false, (x,), grad_out)
        expected_grads = torch.autograd.grad(fn(x), (x,), grad_out)
        self.assertEqual(expected_grads, grads_false)

        pred = torch.tensor(True)
        fn = true_fn
        result_true = cond(pred, true_fn, false_fn, (x,))
        self.assertEqual(result_true, fn(x))
        self.assertEqual(result_false, result_true)

        grad_out = torch.ones_like(result_true)
        grads_true = torch.autograd.grad(result_true, (x,), grad_out)
        expected_grads = torch.autograd.grad(fn(x), (x,), grad_out)
        self.assertEqual(expected_grads, grads_true)
        self.assertEqual(grads_false, grads_true)

        def f(pred, x):
            result = cond(pred, true_fn, false_fn, (x,))
            grad_out = torch.ones_like(result)
            return torch.autograd.grad(result, (x,), grad_out)

        gm = make_fx(f)(pred, x)
        self.assertExpectedInline(
            gm.code.strip(),
            """\
def forward(self, pred_1, x_1):
    true_graph_0 = self.true_graph_0
    false_graph_0 = self.false_graph_0
    cond = torch.ops.higher_order.cond(pred_1, true_graph_0, false_graph_0, (x_1,));  true_graph_0 = false_graph_0 = None
    getitem = cond[0];  cond = None
    ones_like = torch.ops.aten.ones_like.default(getitem, pin_memory = False);  getitem = None
    true_graph_1 = self.true_graph_1
    false_graph_1 = self.false_graph_1
    cond_1 = torch.ops.higher_order.cond(pred_1, true_graph_1, false_graph_1, (ones_like, x_1));  pred_1 = true_graph_1 = false_graph_1 = ones_like = x_1 = None
    getitem_1 = cond_1[0];  cond_1 = None
    return (getitem_1,)""",  # noqa: B950
        )

    def test_cond_autograd_inner_tensor(self):
        def true_fn(x):
            return torch.abs((x**2).sin())

        def false_fn(x):
            y = torch.ones(4, requires_grad=False) * 42
            return (x * y).cos()

        for pred, fn in zip(
            [torch.tensor(False), torch.tensor(True)], [false_fn, true_fn]
        ):
            x = torch.randn(4, requires_grad=True)
            result = cond(pred, true_fn, false_fn, (x,))
            self.assertEqual(result, fn(x))

            grad_out = torch.ones_like(result)
            grads = torch.autograd.grad(result, (x,), grad_out)
            expected_grads = torch.autograd.grad(fn(x), (x,), grad_out)
            self.assertEqual(expected_grads, grads)

        def f(pred, x):
            result = cond(pred, true_fn, false_fn, (x,))
            grad_out = torch.ones_like(result)
            return torch.autograd.grad(result, (x,), grad_out)

        gm = make_fx(f)(pred, x)
        self.assertExpectedInline(
            gm.code.strip(),
            """\
def forward(self, pred_1, x_1):
    true_graph_0 = self.true_graph_0
    false_graph_0 = self.false_graph_0
    cond = torch.ops.higher_order.cond(pred_1, true_graph_0, false_graph_0, (x_1,));  true_graph_0 = false_graph_0 = None
    getitem = cond[0];  cond = None
    ones_like = torch.ops.aten.ones_like.default(getitem, pin_memory = False);  getitem = None
    true_graph_1 = self.true_graph_1
    false_graph_1 = self.false_graph_1
    cond_1 = torch.ops.higher_order.cond(pred_1, true_graph_1, false_graph_1, (ones_like, x_1));  pred_1 = true_graph_1 = false_graph_1 = ones_like = x_1 = None
    getitem_1 = cond_1[0];  cond_1 = None
    return (getitem_1,)""",  # noqa: B950
        )

    @unittest.skipIf(not torch.cuda.is_available(), "Test requires CUDA.")
    def test_cond_autograd_gpu(self):
        def true_fn(x):
            return x.sin()

        def false_fn(x):
            return x.cos()

        for pred, fn in zip(
            [torch.tensor(False, device="cuda"), torch.tensor(True, device="cuda")],
            [false_fn, true_fn],
        ):
            x = torch.randn(4, requires_grad=True, device="cuda")
            result = cond(pred, true_fn, false_fn, (x,))
            self.assertEqual(result, fn(x))

            grad_out = torch.ones_like(result)
            grads = torch.autograd.grad(result, (x,), grad_out)
            expected_grads = torch.autograd.grad(fn(x), (x,), grad_out)
            self.assertEqual(expected_grads, grads)

    def _test_cond_autograd(self, cond_fct, pred_fn, true_fn, false_fn, operands):
        from torch.fx.passes.shape_prop import _extract_tensor_metadata, TensorMetadata

        # This is a helper function that extracts the metadata from the tensor and
        # sets the requries_grad flag to false. This is needed as we compare the
        # metadata of the operands and the gradients
        def _extract_tensor_metadata_except_requires_grad(arg):
            metadata = _extract_tensor_metadata(arg)
            metadata = TensorMetadata(
                metadata.shape,
                metadata.dtype,
                False,
                metadata.stride,
                metadata.memory_format,
                metadata.is_quantized,
                metadata.qparams,
            )
            return metadata

        # Comparison of FWD path
        cond_outputs = cond_fct(pred_fn(*operands), true_fn, false_fn, operands)
        operands_forced_grad = [o.clone().detach() for o in operands]
        for o in operands_forced_grad:
            o.requires_grad = True
        cond_outputs_exp = (
            true_fn(*operands_forced_grad)
            if pred_fn(*operands_forced_grad)
            else false_fn(*operands_forced_grad)
        )
        self.assertEqual(cond_outputs, cond_outputs_exp)

        # Comparison of BWD path
        cond_inputs = [o for o in operands if o.requires_grad]
        cond_inputs_exp = [o for o in operands_forced_grad if o.requires_grad]

        # Check if at least some operators require grads
        if len(cond_inputs) > 0:
            grad_inputs = torch.autograd.grad(
                cond_outputs, cond_inputs, allow_unused=True, retain_graph=True
            )
            grad_inputs_exp = torch.autograd.grad(
                cond_outputs_exp,
                cond_inputs_exp,
                allow_unused=True,
                materialize_grads=True,
            )

            grad_exp_masked = [
                g for g, o in zip(grad_inputs_exp, operands) if o.requires_grad
            ]
            self.assertEqual(grad_exp_masked, grad_inputs)

            # Extraction and comparison of Metadata of operands and gradients
            operands_metadata = [
                _extract_tensor_metadata_except_requires_grad(o) for o in cond_inputs
            ]
            grad_metadata = [
                _extract_tensor_metadata_except_requires_grad(o) for o in grad_inputs
            ]
            self.assertTrue(
                all(op == g for op, g in zip(operands_metadata, grad_metadata))
            )

        return cond_outputs, cond_inputs

    @skipIfTorchDynamo("don't test compile on compile")
    @unittest.skipIf(not SM70OrLater, "triton")
    @unittest.skipIf(not torch.cuda.is_available(), "Test requires CUDA.")
    @parametrize("compile_mode", ["none", "eager", "compile", "compile_dynamic_shape"])
    def test_cond_autograd_zeros_unused_branch(self, compile_mode):
        from torch._higher_order_ops.cond import create_fw_bw_graph_branches

        device = torch.device("cuda")
        cond_fct = compile_mode_helper(torch.cond, compile_mode)

        def true_fn(x, w1, w2):
            return (w1 * x,)

        def false_fn(x, w1, w2):
            return (w2 * x,)

        def pred_fn(x, w1, w2):
            return x > 0

        x = torch.ones((), device=device, requires_grad=False)
        w1 = torch.zeros((), device=device, requires_grad=True)
        w2 = torch.zeros((), device=device, requires_grad=True)
        operands = [x, w1, w2]

        cond_outputs, cond_inputs = self._test_cond_autograd(
            cond_fct, pred_fn, true_fn, false_fn, operands
        )

        def f():
            return torch.autograd.grad(cond_outputs, cond_inputs, allow_unused=True)

        gm = make_fx(f)()

        if compile_mode == "eager" or compile_mode == "none":
            self.assertExpectedInline(
                gm.code.strip(),
                """\
def forward(self):
    _tensor_constant0 = self._tensor_constant0
    ones_like = torch.ops.aten.ones_like.default(_tensor_constant0, pin_memory = False,\
 memory_format = torch.preserve_format);  _tensor_constant0 = None
    _tensor_constant1 = self._tensor_constant1
    true_graph_0 = self.true_graph_0
    false_graph_0 = self.false_graph_0
    _tensor_constant2 = self._tensor_constant2
    _tensor_constant3 = self._tensor_constant3
    _tensor_constant4 = self._tensor_constant4
    cond = torch.ops.higher_order.cond(_tensor_constant1, true_graph_0, false_graph_0,\
 (ones_like, _tensor_constant2, _tensor_constant3, _tensor_constant4));\
  _tensor_constant1 = true_graph_0 = false_graph_0 = ones_like = _tensor_constant2 =\
 _tensor_constant3 = _tensor_constant4 = None
    getitem = cond[0];  getitem = None
    getitem_1 = cond[1]
    getitem_2 = cond[2];  cond = None
    return (getitem_1, getitem_2)""",
            )
        else:
            self.assertExpectedInline(
                gm.code.strip(),
                """\
def forward(self):
    _tensor_constant0 = self._tensor_constant0
    ones_like = torch.ops.aten.ones_like.default(_tensor_constant0, pin_memory = False,\
 memory_format = torch.preserve_format);  _tensor_constant0 = ones_like = None
    _tensor_constant1 = self._tensor_constant1
    _tensor_constant2 = self._tensor_constant2
    return (_tensor_constant1, _tensor_constant2)""",
            )

        (
            fw_true_graph,
            fw_false_graph,
            joint_true_graph,
            joint_false_graph,
        ) = create_fw_bw_graph_branches(true_fn, false_fn, *(x, w1, w2))

        # Check that the joint_true_graph and the joint_false_graph do not return Nones
        self.assertExpectedInline(
            joint_true_graph.code.strip(),
            """\
def forward(self, arg0_1, arg1_1, arg2_1, arg3_1):
    mul = torch.ops.aten.mul.Tensor(arg2_1, arg1_1);  arg2_1 = mul = None
    mul_1 = torch.ops.aten.mul.Tensor(arg0_1, arg1_1);  arg0_1 = None
    zeros_like = torch.ops.aten.zeros_like.default(arg1_1, pin_memory = False);  arg1_1 = None
    zeros_like_1 = torch.ops.aten.zeros_like.default(arg3_1, pin_memory = False);  arg3_1 = None
    return [zeros_like, mul_1, zeros_like_1]""",
        )

        self.assertExpectedInline(
            joint_false_graph.code.strip(),
            """\
def forward(self, arg0_1, arg1_1, arg2_1, arg3_1):
    mul = torch.ops.aten.mul.Tensor(arg3_1, arg1_1);  arg3_1 = mul = None
    mul_1 = torch.ops.aten.mul.Tensor(arg0_1, arg1_1);  arg0_1 = None
    zeros_like = torch.ops.aten.zeros_like.default(arg1_1, pin_memory = False);  arg1_1 = None
    zeros_like_1 = torch.ops.aten.zeros_like.default(arg2_1, pin_memory = False);  arg2_1 = None
    return [zeros_like, zeros_like_1, mul_1]""",
        )

    # TODO: The compile_mode = `compile_dynamic_shape` raises the Error
    # torch._inductor.exc.LoweringException: NotImplementedError: get_size() is not
    # implemented by <class 'torch._inductor.ir.NoneAsConstantBuffer'>!
    @skipIfTorchDynamo("don't test compile on compile")
    @unittest.skipIf(not SM70OrLater, "triton")
    @unittest.skipIf(not torch.cuda.is_available(), "Test requires CUDA.")
    @parametrize("compile_mode", ["none", "eager", "compile"])
    def test_cond_autograd_zeros_unused_branch_complex(self, compile_mode):
        from torch._higher_order_ops.cond import create_fw_bw_graph_branches

        device = torch.device("cuda")
        cond_fct = compile_mode_helper(torch.cond, compile_mode)

        autograd = [False, True, True, True, True]
        x = torch.randn(4, 5, device=device, requires_grad=bool(autograd[0]))
        w1 = torch.randn(2, 4, device=device, requires_grad=bool(autograd[1]))
        b1 = torch.randn(2, 1, device=device, requires_grad=bool(autograd[2]))
        w2 = torch.randn(2, 4, device=device, requires_grad=bool(autograd[3]))
        b2 = torch.randn(1, 5, device=device, requires_grad=bool(autograd[4]))
        operands = [x, w1, b1, w2, b2]

        def true_fn(x, w1, b1, w2, b2):
            return ((w1 @ x + b1).sum(),)

        def false_fn(x, w1, b1, w2, b2):
            return ((w2 @ x + b2).sum(),)

        def pred_fn(x, w1, b1, w2, b2):
            return x.mean() > 0

        cond_outputs, cond_inputs = self._test_cond_autograd(
            cond_fct, pred_fn, true_fn, false_fn, operands
        )

        def f():
            return torch.autograd.grad(cond_outputs, cond_inputs, allow_unused=True)

        gm = make_fx(f)()

        if compile_mode == "eager" or compile_mode == "none":
            self.assertExpectedInline(
                gm.code.strip(),
                """\
def forward(self):
    _tensor_constant0 = self._tensor_constant0
    ones_like = torch.ops.aten.ones_like.default(_tensor_constant0, pin_memory = False,\
 memory_format = torch.preserve_format);  _tensor_constant0 = None
    _tensor_constant1 = self._tensor_constant1
    true_graph_0 = self.true_graph_0
    false_graph_0 = self.false_graph_0
    _tensor_constant2 = self._tensor_constant2
    _tensor_constant3 = self._tensor_constant3
    _tensor_constant4 = self._tensor_constant4
    _tensor_constant5 = self._tensor_constant5
    _tensor_constant6 = self._tensor_constant6
    cond = torch.ops.higher_order.cond(_tensor_constant1, true_graph_0, false_graph_0,\
 (ones_like, _tensor_constant2, _tensor_constant3, _tensor_constant4, _tensor_constant5,\
 _tensor_constant6));  _tensor_constant1 = true_graph_0 = false_graph_0 = ones_like =\
 _tensor_constant2 = _tensor_constant3 = _tensor_constant4 = _tensor_constant5 =\
 _tensor_constant6 = None
    getitem = cond[0];  getitem = None
    getitem_1 = cond[1]
    getitem_2 = cond[2]
    getitem_3 = cond[3]
    getitem_4 = cond[4];  cond = None
    return (getitem_1, getitem_2, getitem_3, getitem_4)""",
            )
        else:
            self.assertExpectedInline(
                gm.code.strip(),
                """\
def forward(self):
    _tensor_constant0 = self._tensor_constant0
    ones_like = torch.ops.aten.ones_like.default(_tensor_constant0, pin_memory = False,\
 memory_format = torch.preserve_format);  _tensor_constant0 = ones_like = None
    _tensor_constant1 = self._tensor_constant1
    _tensor_constant2 = self._tensor_constant2
    _tensor_constant3 = self._tensor_constant3
    mm = torch.ops.aten.mm.out(_tensor_constant1, _tensor_constant2, out = _tensor_constant3);\
  _tensor_constant1 = _tensor_constant2 = _tensor_constant3 = None
    _tensor_constant4 = self._tensor_constant4
    _tensor_constant5 = self._tensor_constant5
    _tensor_constant6 = self._tensor_constant6
    return (_tensor_constant4, _tensor_constant5, mm, _tensor_constant6)""",
            )

        (
            fw_true_graph,
            fw_false_graph,
            joint_true_graph,
            joint_false_graph,
        ) = create_fw_bw_graph_branches(true_fn, false_fn, *(x, w1, b1, w2, b2))

        # Check that the joint_true_graph and the joint_false_graph do not return Nones
        self.assertExpectedInline(
            joint_true_graph.code.strip(),
            """\
def forward(self, arg0_1, arg1_1, arg2_1, arg3_1, arg4_1, arg5_1):
    mm = torch.ops.aten.mm.default(arg2_1, arg1_1);  arg2_1 = None
    add = torch.ops.aten.add.Tensor(mm, arg3_1);  mm = arg3_1 = None
    sum_1 = torch.ops.aten.sum.default(add);  add = sum_1 = None
    expand = torch.ops.aten.expand.default(arg0_1, [2, 5]);  arg0_1 = None
    sum_2 = torch.ops.aten.sum.dim_IntList(expand, [1], True)
    t = torch.ops.aten.t.default(arg1_1)
    mm_1 = torch.ops.aten.mm.default(expand, t);  expand = t = None
    zeros_like = torch.ops.aten.zeros_like.default(arg1_1, pin_memory = False);  arg1_1 = None
    zeros_like_1 = torch.ops.aten.zeros_like.default(arg4_1, pin_memory = False);  arg4_1 = None
    zeros_like_2 = torch.ops.aten.zeros_like.default(arg5_1, pin_memory = False);  arg5_1 = None
    return [zeros_like, mm_1, sum_2, zeros_like_1, zeros_like_2]""",
        )

        self.assertExpectedInline(
            joint_false_graph.code.strip(),
            """\
def forward(self, arg0_1, arg1_1, arg2_1, arg3_1, arg4_1, arg5_1):
    mm = torch.ops.aten.mm.default(arg4_1, arg1_1);  arg4_1 = None
    add = torch.ops.aten.add.Tensor(mm, arg5_1);  mm = arg5_1 = None
    sum_1 = torch.ops.aten.sum.default(add);  add = sum_1 = None
    expand = torch.ops.aten.expand.default(arg0_1, [2, 5]);  arg0_1 = None
    sum_2 = torch.ops.aten.sum.dim_IntList(expand, [0], True)
    t = torch.ops.aten.t.default(arg1_1)
    mm_1 = torch.ops.aten.mm.default(expand, t);  expand = t = None
    zeros_like = torch.ops.aten.zeros_like.default(arg1_1, pin_memory = False);  arg1_1 = None
    zeros_like_1 = torch.ops.aten.zeros_like.default(arg2_1, pin_memory = False);  arg2_1 = None
    zeros_like_2 = torch.ops.aten.zeros_like.default(arg3_1, pin_memory = False);  arg3_1 = None
    return [zeros_like, zeros_like_1, zeros_like_2, mm_1, sum_2]""",
        )

        trials = 5
        for _ in range(trials):
            autograd = torch.randint(0, 2, (5,), dtype=torch.bool)
            x = torch.randn(4, 5, device=device, requires_grad=bool(autograd[0]))
            w1 = torch.randn(2, 4, device=device, requires_grad=bool(autograd[1]))
            b1 = torch.randn(2, 1, device=device, requires_grad=bool(autograd[2]))
            w2 = torch.randn(2, 4, device=device, requires_grad=bool(autograd[3]))
            b2 = torch.randn(1, 5, device=device, requires_grad=bool(autograd[4]))
            operands = [x, w1, b1, w2, b2]

            def true_fn(x, w1, b1, w2, b2):
                return ((w1 @ x + b1).sum(),)

            def false_fn(x, w1, b1, w2, b2):
                return ((w2 @ x + b2).sum(),)

            def pred(x, w1, b1, w2, b2):
                return x.mean() > 0

            self._test_cond_autograd(cond_fct, pred, true_fn, false_fn, operands)

    # TODO: The compile_mode = `compile_dynamic_shape` raises the Error
    # torch._inductor.exc.LoweringException: NotImplementedError: get_size() is not
    # implemented by <class 'torch._inductor.ir.NoneAsConstantBuffer'>!
    @skipIfTorchDynamo("don't test compile on compile")
    @unittest.skipIf(not SM70OrLater, "triton")
    @unittest.skipIf(not torch.cuda.is_available(), "Test requires CUDA.")
    @parametrize("compile_mode", ["compile_dynamic_shape"])
    @parametrize("scalar", [False])
    @unittest.expectedFailure
    def test_cond_autograd_zeros_unused_branch_complex_compile_fail(
        self, compile_mode, scalar
    ):
        device = torch.device("cuda")
        cond_fct = compile_mode_helper(torch.cond, compile_mode)

        autograd = [False, True, True, True, True]

        if scalar:
            # These operands work
            x = torch.randn((), device=device, requires_grad=bool(autograd[0]))
            w1 = torch.randn((), device=device, requires_grad=bool(autograd[1]))
            b1 = torch.randn((), device=device, requires_grad=bool(autograd[2]))
            w2 = torch.randn((), device=device, requires_grad=bool(autograd[3]))
            b2 = torch.randn((), device=device, requires_grad=bool(autograd[4]))
        else:
            # These operands do not work
            x = torch.randn(4, 5, device=device, requires_grad=bool(autograd[0]))
            w1 = torch.randn(2, 4, device=device, requires_grad=bool(autograd[1]))
            b1 = torch.randn(2, 1, device=device, requires_grad=bool(autograd[2]))
            w2 = torch.randn(2, 4, device=device, requires_grad=bool(autograd[3]))
            b2 = torch.randn(1, 5, device=device, requires_grad=bool(autograd[4]))

        operands = [x, w1, b1, w2, b2]

        def true_fn(x, w1, b1, w2, b2):
            if scalar:
                # This works
                return ((w1 * x + b1),)
            else:
                # This does not work
                return ((w1 @ x + b1).sum(),)

        def false_fn(x, w1, b1, w2, b2):
            if scalar:
                # This works
                return ((w2 * x + b2),)
            else:
                # This does not work
                return ((w2 @ x + b2).sum(),)

        def pred_fn(x, w1, b1, w2, b2):
            return x.mean() > 0

        cond_outputs, cond_inputs = self._test_cond_autograd(
            cond_fct, pred_fn, true_fn, false_fn, operands
        )

    @unittest.skipIf(not torch.cuda.is_available(), "Test requires CUDA.")
    def test_map_gpu(self):
        def f(x, y):
            return x + y

        xs = torch.ones(3, 2, 2, device="cuda")
        y = torch.ones(2, device="cuda")
        res = control_flow.map(f, xs, y)
        expected = _fake_map(f, xs, y)
        self.assertEqual(expected, res)

    @unittest.skipIf(not torch.cuda.is_available(), "Test requires CUDA.")
    def test_while_loop_gpu(self):
        def cond_fn(x):
            return x.sum() < 10

        def body_fn(x):
            return (x + 1,)

        x = torch.zeros(1, device="cuda")
        res = while_loop(cond_fn, body_fn, (x,))
        expected = _fake_while_loop(cond_fn, body_fn, (x,))
        self.assertEqual(expected, res)

    def test_map_illegal_inputs(self):
        def f(x, y):
            return x[0] + x[1] + y

        with self.assertRaisesRegex(
            RuntimeError,
            r"Mapped xs can only consist of tensors\. Got xs \[3, tensor\(\[1\., 1\.\]\)\]\.",
        ):
            _ = control_flow.map(f, (3, torch.ones(2)), torch.ones(2))

        with self.assertRaisesRegex(
            RuntimeError, r"Leading dimensions of mapped xs cannot be 0\."
        ):
            _ = control_flow.map(
                f, (torch.ones(0, 1, 2), torch.ones(0, 1, 2)), torch.ones(2)
            )

        with self.assertRaisesRegex(
            RuntimeError,
            r"Leading dimensions of mapped xs must be consistent\. "
            r"Got shapes \[torch\.Size\(\[3, 4, 5\]\), torch\.Size\(\[4, 4, 5\]\)\]\.",
        ):
            _ = control_flow.map(
                f, (torch.ones(3, 4, 5), torch.ones(4, 4, 5)), torch.ones(5)
            )

    def test_map_illegal_outputs(self):
        def f(x, y):
            return x.item()

        def f1(x, y):
            return y.size()

        def f2(x, y):
            return None

        x = torch.ones([3])
        y = torch.ones([1, 2, 3])
        with self.assertRaisesRegex(
            RuntimeError, r"Expect outputs of map only contains tensors or None\."
        ):
            control_flow.map(f, x, y)

        with self.assertRaisesRegex(
            RuntimeError, r"Expect outputs of map only contains tensors or None\."
        ):
            control_flow.map(f1, x, y)

        # return None is OK
        control_flow.map(f2, x, y)

    def test_map_list_in_out(self):
        def f(x, y):
            return [[x[0][0] + y]]

        xs = [[torch.ones(3, 2, 2)]]
        y = torch.ones(2)
        res = control_flow.map(f, xs, y)
        expected = _fake_map(f, xs, y)
        self.assertEqual(len(res), 1)
        self.assertEqual(len(res[0]), 1)
        self.assertEqual(expected, res)

    def test_map_dict_in_out(self):
        def f(x, y):
            return {"c": x["a"]["b"] + y}

        xs = {"a": {"b": torch.ones(3, 2, 2)}}
        y = torch.ones(2)
        res = control_flow.map(f, xs, y)
        expected = _fake_map(f, xs, y)
        self.assertEqual(len(res), 1)
        self.assertTrue("c" in res)
        self.assertEqual(expected, res)

    def test_map_autograd_simple(self):
        def f(x, y):
            return x.sin().cos() * y.cos().sin()

        xs = torch.ones(3, 2, 2, requires_grad=True)
        y = torch.ones(2, requires_grad=True)
        res = control_flow.map(f, xs, y)
        expected_res = _fake_map(f, xs, y)
        grad_out = torch.ones_like(res)
        grads = torch.autograd.grad(res, (xs, y), grad_out)
        expected_grads = torch.autograd.grad(expected_res, (xs, y), grad_out)
        self.assertEqual(expected_res, res)
        self.assertEqual(expected_grads, grads)

    def test_map_autograd_simple_partial_grad(self):
        def f(x, y):
            return x.sin().cos() * y.cos().sin()

        xs = torch.ones(3, 2, 2, requires_grad=True)
        # Disable the gradient computation for y
        y = torch.ones(2, requires_grad=False)
        res = control_flow.map(f, xs, y)
        expected_res = _fake_map(f, xs, y)
        grad_out = torch.ones_like(res)
        grads = torch.autograd.grad(res, (xs,), grad_out)
        expected_grads = torch.autograd.grad(expected_res, (xs,), grad_out)
        self.assertEqual(expected_res, res)
        self.assertEqual(expected_grads, grads)

    def test_map_autograd_no_grad_output(self):
        def f(x, y):
            return x[0].sin().cos() + y, y.cos().sin()

        xs = [torch.ones(3, 2, 2, requires_grad=True), torch.ones(3, 3)]
        # Disable the gradient computation for y
        y = torch.ones(2, requires_grad=False)
        res = control_flow.map(f, xs, y)
        expected_res = _fake_map(f, xs, y)
        grad_out = torch.ones_like(res[0])
        grads = torch.autograd.grad(res[0], (xs[0],), grad_out)
        expected_grads = torch.autograd.grad(expected_res[0], (xs[0],), grad_out)
        self.assertEqual(expected_res, res)
        self.assertEqual(expected_grads, grads)

    def test_map_autograd_nested_list(self):
        import torch.utils._pytree as pytree

        def f(x, y):
            a, b = x
            c, d = a
            return [[b.sin() * c.cos()], d.sin() * y.cos()]

        def fwbw(map_op, f, x, y):
            z = map_op(f, x, y)
            flat_x = pytree.tree_leaves(x)
            flat_z = pytree.tree_leaves(z)
            grads = torch.autograd.grad(
                flat_z, flat_x, [torch.ones_like(z) for z in flat_z]
            )
            return z, grads

        x = [
            [
                torch.randn(3, 2, 2, requires_grad=True),
                torch.randn(3, 2, 1, requires_grad=True),
            ],
            torch.ones(3, 1, 2, requires_grad=True),
        ]
        y = torch.ones(1, requires_grad=True)
        true_outs = fwbw(control_flow.map, f, x, y)
        fake_outs = fwbw(_fake_map, f, x, y)
        self.assertEqual(true_outs, fake_outs)

    def test_scan_y_less_ndim_then_dim(self):
        def combine_fn(carry, x):
            return carry @ x, (carry @ x).sum()

        init = torch.randn(4, 3)
        xs = torch.randn(3, 3, 2)
        dim = 2
        out = scan(combine_fn, init, xs, dim=dim)
        exp_out = _fake_scan(combine_fn, init, xs, dim=dim)
        self.assertEqual(out, exp_out)

    # TODO: provide an implementation for all compile modes and re-enable all test
    @skipIfTorchDynamo("don't test compile on compile")
    @requires_cuda
    @parametrize("reverse", [False, True])
    @parametrize("compile_mode", ["none", "eager"])
    @parametrize("device", [torch.device("cpu"), torch.device("cuda")])
    def test_scan_compile(self, reverse, compile_mode, device):
        def add2(x: torch.Tensor, y: torch.Tensor):
            return x * y, x + y

        x = torch.randn(3, 10, 2, device=device)

        scan_fct = compile_mode_helper(scan, compile_mode)

        for op, op_pt, init in [
            (
                get_scan_combine_fn("add", False),
                torch.cumsum,
                torch.zeros(10, 2, device=device),
            ),
            (
                get_scan_combine_fn("mul", False),
                torch.cumprod,
                torch.ones(10, 2, device=device),
            ),
        ]:
            result = scan_fct(op, init, x, dim=0, reverse=reverse)
            result_exp = _fake_scan(op, init=init, xs=x, dim=0, reverse=reverse)
            self.assertEqual(result, result_exp)
            if not reverse:
                result_exp_PT = op_pt(x, 0)
                self.assertEqual(result[1], result_exp_PT)

        # Jax Examples
        x = torch.arange(0, 4, device=device, dtype=torch.int64)
        init = torch.zeros(1, device=device, dtype=torch.int64)
        cumsum1 = scan_fct(
            get_scan_combine_fn("add", False),
            init,
            x,
            dim=0,
            reverse=reverse,
        )
        cumsum_exp = _fake_scan(
            get_scan_combine_fn("add", False),
            init=init,
            xs=x,
            dim=0,
            reverse=reverse,
        )
        if not reverse:
            self.assertEqual(
                cumsum1[1],
                torch.tensor([[0.0], [1.0], [3.0], [6.0]], dtype=torch.int64),
            )
            self.assertEqual(cumsum1[0], torch.tensor([6.0], dtype=torch.int64))
        else:
            self.assertEqual(
                cumsum1[1],
                torch.tensor([[6.0], [6.0], [5.0], [3.0]], dtype=torch.int64),
            )
            self.assertEqual(cumsum1[0], torch.tensor([6.0], dtype=torch.int64))
        self.assertEqual(cumsum1, cumsum_exp)

        # Different carry computation as output computation
        x = torch.arange(1, 5, device=device, dtype=torch.int64)
        init = torch.ones(1, device=device, dtype=torch.int64)
        result = scan_fct(add2, init, x, dim=0, reverse=reverse)
        result_exp = _fake_scan(add2, init=init, xs=x, dim=0, reverse=reverse)
        if not reverse:
            self.assertEqual(
                result[1],
                torch.tensor([[2.0], [3.0], [5.0], [10.0]], dtype=torch.int64),
            )
            self.assertEqual(result[0], torch.tensor([24.0], dtype=torch.int64))
        else:
            self.assertEqual(
                result[1],
                torch.tensor([[25.0], [14.0], [7.0], [5.0]], dtype=torch.int64),
            )
            self.assertEqual(result[0], torch.tensor([24.0], dtype=torch.int64))
        self.assertEqual(result, result_exp)

        # Non associative operation
        x = torch.arange(0, 5, device=device, dtype=torch.float32)
        init = torch.ones(1, device=device, dtype=torch.float32)
        result = scan_fct(
            get_scan_combine_fn("div", False),
            init,
            x,
            dim=0,
            reverse=reverse,
        )
        result_exp = _fake_scan(
            get_scan_combine_fn("div", False),
            init=init,
            xs=x,
            dim=0,
            reverse=reverse,
        )
        self.assertEqual(result, result_exp)

    # TODO: provide an implementation for all compile modes and re-enable all test
    @skipIfTorchDynamo("don't test compile on compile")
    @requires_cuda
    @parametrize("reverse", [False, True])
    @parametrize("compile_mode", ["none", "eager"])
    @parametrize("device", [torch.device("cpu"), torch.device("cuda")])
    @parametrize(
        "dtype",
        [
            torch.float16,
            torch.float32,
            torch.int32,
            torch.int64,
            torch.complex64,
        ],
    )
    def test_scan_dtype(self, reverse, compile_mode, device, dtype):
        scan_fct = compile_mode_helper(scan, compile_mode)

        # Check all outputs and carries on the correct device and with torch.float32
        x = torch.randn(3, 10, 2, device=device).to(dtype=dtype)
        op, init = (
            get_scan_combine_fn("adds"),
            torch.zeros(10, 2, device=device, dtype=dtype),
        )
        result = scan_fct(op, init, x, dim=0, reverse=reverse)
        result_exp = _fake_scan(op, init=init, xs=x, dim=0, reverse=reverse)
        self.assertEqual(result, result_exp)
        self.assertEqual(
            [[r.device.type for r in res] for res in result],
            [[device.type for _ in res] for res in result],
        )
        self.assertEqual(
            [[r.dtype for r in res] for res in result],
            [[dtype for _ in res] for res in result],
        )

        # Check all outputs and carries on the correct device and
        # carry.dtype torch.float32 and output.dtype torch.float16
        x = torch.randn(3, 10, 2, device=device).to(dtype=dtype)
        op, init = (
            get_scan_combine_fn("adds"),
            torch.zeros(10, 2, device=device, dtype=torch.float32),
        )
        result = scan_fct(op, init, x, dim=0, reverse=reverse)
        result_exp = _fake_scan(op, init=init, xs=x, dim=0, reverse=reverse)
        self.assertEqual(result, result_exp)
        self.assertEqual(
            [[r.dtype for r in res] for res in result],
            [
                [torch.float32 for _ in range(len(result[0]))],
                [dtype for _ in range(len(result[1]))],
            ],
        )

        # Check all outputs and carries on the correct device and
        # carry.dtype torch.int64 and output.dtype torch.float32
        x = torch.randn(3, 10, 2, device=device)
        op, init = (
            get_scan_combine_fn("adds"),
            torch.zeros(10, 2, device=device, dtype=dtype),
        )
        result = scan_fct(op, init, x, dim=0, reverse=reverse)
        result_exp = _fake_scan(op, init=init, xs=x, dim=0, reverse=reverse)
        self.assertEqual(result, result_exp)
        self.assertEqual(
            [[r.dtype for r in res] for res in result],
            [
                [dtype for _ in range(len(result[0]))],
                [torch.float32 for _ in range(len(result[1]))],
            ],
        )

    @requires_cuda
    @parametrize("reverse", [False, True])
    @parametrize("device", [torch.device("cpu"), torch.device("cuda")])
    def test_scan_dim(self, reverse, device):
        import random

        num_dims = [random.randint(2, 5) for _ in range(10)]
        for num_dim in num_dims:
            shapes = [random.randint(1, 10) for _ in range(num_dim)]
            rnd_scan_dim = random.randint(0, num_dim - 1)
            x = torch.randn(*shapes, device=device)
            init_shapes = shapes[:rnd_scan_dim] + shapes[rnd_scan_dim + 1 :]

            for op, op_pt, init in [
                (
                    get_scan_combine_fn("add", False),
                    torch.cumsum,
                    torch.zeros(*init_shapes, device=device),
                ),
                (
                    get_scan_combine_fn("mul", False),
                    torch.cumprod,
                    torch.ones(*init_shapes, device=device),
                ),
            ]:
                result = scan(op, init, x, dim=rnd_scan_dim, reverse=reverse)
                result_exp = _fake_scan(
                    op, init=init, xs=x, dim=rnd_scan_dim, reverse=reverse
                )
                self.assertEqual(result, result_exp)
                if not reverse:
                    result_exp_PT = op_pt(x, rnd_scan_dim)
                    res_list = list(result)
                    res_list[1] = res_list[1].movedim(0, rnd_scan_dim)
                    self.assertEqual(res_list[1], result_exp_PT)

    @requires_cuda
    @parametrize("reverse", [False, True])
    @parametrize("device", [torch.device("cpu"), torch.device("cuda")])
    def test_scan_binary_operator(self, reverse, device):
        state_dim = 20
        timesteps = 10
        projected_inputs = torch.randn(
            timesteps, state_dim, requires_grad=True, device=device
        )
        A = torch.randn(state_dim, requires_grad=True, device=device)
        elements = (A.repeat((timesteps, 1)), projected_inputs)
        init = tuple(
            [
                torch.ones_like(
                    torch._ops.ops.aten.slice(elements[0], 0, 0, 1, 1),
                    requires_grad=True,
                )
            ]
            + [
                torch.zeros_like(
                    torch._ops.ops.aten.slice(projected_inputs, 0, 0, 1, 1),
                    requires_grad=True,
                )
            ]
        )

        result = scan(
            get_scan_combine_fn("s5_operator", False),
            init,
            elements,
            dim=0,
            reverse=reverse,
        )
        expected_result = _fake_scan(
            get_scan_combine_fn("s5_operator", False),
            init=init,
            xs=elements,
            dim=0,
            reverse=reverse,
        )
        self.assertEqual(result, expected_result)

    @skipIfRocm(msg="Unsupported on ROCM yet")
    @requires_cuda
    @parametrize("reverse", [False, True])
    @parametrize("device", [torch.device("cpu"), torch.device("cuda")])
    def test_scan_tuple(self, reverse, device):
        x = torch.randn(3, 2, 2, device=device)
        y = torch.randn(3, 2, 2, device=device)
        inp = (x, y)
        init = tuple(torch._ops.ops.aten.slice(e, 0, 0, 1, 1) for e in inp)

        result_same = scan(
            get_scan_combine_fn("tuple_fct", False),
            init,
            inp,
            dim=0,
            reverse=reverse,
        )
        expected_result = _fake_scan(
            get_scan_combine_fn("tuple_fct", False),
            init=init,
            xs=inp,
            dim=0,
            reverse=reverse,
        )
        self.assertEqual(result_same, expected_result)

        def fct_different_output_tuple(x, y):
            return ((x[0] + y[0], x[1] * y[1]), (x[1] * y[1]))

        inp = (x, y)
        init = tuple(torch._ops.ops.aten.slice(e, 0, 0, 1, 1) for e in inp)

        result_diff = scan(
            fct_different_output_tuple, init, inp, dim=0, reverse=reverse
        )
        expected_result = _fake_scan(
            fct_different_output_tuple, init=init, xs=inp, dim=0, reverse=reverse
        )
        self.assertEqual(result_diff, expected_result)
        self.assertEqual(result_diff[1], result_same[1][1])

    @requires_cuda
    def test_scan_wrong_pytree(self):
        # Init and input have same pytree
        def fct_wrong_pytree(x, y):
            return (
                {
                    "i": x["i"] * y["j"][0][0],
                    "k": 0.0,
                    "j": ([x["j"][1][0]["o"]], [{"o": torch.sin(x["i"])}]),
                },
                {
                    "i": x["i"] * y["j"][0][0],
                    "k": 0.0,
                    "j": ([x["j"][1][0]["o"]], [{"o": torch.sin(x["i"])}]),
                },
            )

        x = torch.randn(3, 2, 2)
        y = torch.randn(3, 2, 2)
        z = torch.randn(3, 2, 2)
        inp = {"i": x, "j": ([y], [{"o": z}])}
        inp_flat, inp_spec = pytree.tree_flatten(inp)
        init_flat = [torch._ops.ops.aten.slice(e, 0, 0, 1, 1) for e in inp_flat]
        init = pytree.tree_unflatten(init_flat, inp_spec)

        with self.assertRaisesRegex(
            # Should be: RuntimeError,
            # r"The number of leaves of the pytree of the new carry produced by
            # the operator needs to match the length of the pytree of the init",
            RuntimeError,
            "The number of leaves of the pytree of the new carry",
        ):
            scan(fct_wrong_pytree, init, inp, dim=0)

    @requires_cuda
    @parametrize("reverse", [False, True])
    @parametrize("device", [torch.device("cpu"), torch.device("cuda")])
    def test_scan_complex_pytree(self, reverse, device):
        # Init and input have same pytree

        x = torch.randn(3, 2, 2, device=device)
        y = torch.randn(3, 2, 2, device=device)
        z = torch.randn(3, 2, 2, device=device)
        inp = {"i": x, "j": ([y], [{"o": z}])}
        inp_flat, inp_spec = pytree.tree_flatten(inp)
        init_flat = [torch._ops.ops.aten.slice(e, 0, 0, 1, 1) for e in inp_flat]
        init = pytree.tree_unflatten(init_flat, inp_spec)

        result = scan(
            get_scan_combine_fn("complex_pointwise", False),
            init,
            inp,
            dim=0,
            reverse=reverse,
        )
        expected_result = _fake_scan(
            get_scan_combine_fn("complex_pointwise", False),
            init=init,
            xs=inp,
            dim=0,
            reverse=reverse,
        )
        self.assertEqual(result, expected_result)

    # TODO: Does not work because of the usage of vmap witin associative_scan
    # The paT206899919 rameterization is commented out for the moment and the test is marked with expected fail
    # Fails with: AssertionError: scan is not an OpOverload
    @skipIfRocm(msg="Unsupported on ROCM yet")
    @unittest.skipIf(not SM70OrLater, "triton")
    @requires_cuda
    @unittest.expectedFailure
    def test_scan_associative_scan(self):
        combine_mode = "generic"
        compile_mode_scan = "compile"
        compile_mode_associative_scan = "none"
        reverse = True
        reverse_associative_scan = True
        device = torch.device("cuda")

        scan_fct = compile_mode_helper(scan, compile_mode_scan)
        associative_scan_fct = compile_mode_helper(
            associative_scan, compile_mode_associative_scan
        )
        init = torch.randn(10, 5, device=device)
        inp = torch.randn(3, 10, 5, device=device)

        def body(x, y):
            val = associative_scan_fct(
                get_scan_combine_fn("add", True),
                y,
                0,
                reverse=reverse_associative_scan,
                combine_mode=combine_mode,
            )
            return x + y, x + val

        result = scan_fct(body, init, inp, dim=0, reverse=reverse)
        expected_result = _fake_scan(
            body,
            init,
            inp,
            0,
            reverse=reverse,
        )

        self.assertEqual(result, expected_result)

    # TODO: provide an implementation for all compile modes and re-enable all test
    @skipIfTorchDynamo("don't test compile on compile")
    @requires_cuda
    @parametrize("compile_mode", ["none", "eager"])
    @parametrize("reverse", [False, True])
    @parametrize("device", [torch.device("cpu"), torch.device("cuda")])
    def test_scan_downstream_scan_matmul(self, compile_mode, reverse, device):
        inp = torch.randn(3, 10, 2, device=device)
        init = torch.randn(3, 2, device=device)

        for ind in range(2):
            # Chain with matmul
            def chain_fct(inp):
                W = torch.ones(2, 5, device=device)
                o = scan(
                    get_scan_combine_fn("add", False),
                    init,
                    inp,
                    dim=1,
                    reverse=reverse,
                )
                return o[ind] @ W

            fct_cmp = compile_mode_helper(chain_fct, compile_mode)

            expected_result = _fake_scan(
                get_scan_combine_fn("add", False),
                init=init,
                xs=inp,
                dim=1,
                reverse=reverse,
            )[ind] @ torch.ones(2, 5, device=device)
            result = fct_cmp(inp)
            self.assertEqual(result, expected_result)

    # TODO: provide an implementation for all compile modes and re-enable all test
    @skipIfTorchDynamo("don't test compile on compile")
    @requires_cuda
    @parametrize("compile_mode", ["none", "eager"])
    @parametrize("reverse", [False, True])
    @parametrize("device", [torch.device("cpu"), torch.device("cuda")])
    def test_scan_downstream_scan_scan_dim(self, compile_mode, reverse, device):
        inp = torch.randn(3, 10, 2, device=device)
        init = torch.randn(3, 2, device=device)

        # Chain with scan on different dim
        init2 = torch.randn(1, 10, 2, device=device)

        def chain_fct_different_dim(inp):
            o1 = scan(
                get_scan_combine_fn("add", False),
                init,
                inp,
                dim=1,
                reverse=reverse,
            )
            o1 = pytree.tree_map(lambda t: t.movedim(0, 1), o1)
            o2 = scan(
                get_scan_combine_fn("add", False),
                init2,
                o1[1],
                dim=0,
                reverse=reverse,
            )
            return o2

        fct_cmp = compile_mode_helper(chain_fct_different_dim, compile_mode)

        xs = _fake_scan(
            get_scan_combine_fn("add", False),
            init=init,
            xs=inp,
            dim=1,
            reverse=reverse,
        )[1]
        xs = pytree.tree_map(lambda t: t.movedim(0, 1), xs)
        expected_result = _fake_scan(
            get_scan_combine_fn("add", False),
            init=init2,
            xs=xs,
            dim=0,
            reverse=reverse,
        )
        result = fct_cmp(inp)
        self.assertEqual(result, expected_result)

    @requires_cuda
    @parametrize("reverse", [False, True])
    @parametrize("device", [torch.device("cpu"), torch.device("cuda")])
    def test_scan_non_pointwise(self, reverse, device):
        x = torch.randn(3, 10, 2, device=device)
        init = torch.randn(10, 2, device=device)
        result_expected = _fake_scan(
            get_scan_combine_fn("non_pointwise", False),
            init=init,
            xs=x,
            dim=0,
            reverse=reverse,
        )

        out = scan(
            get_scan_combine_fn("non_pointwise", False),
            init,
            x,
            dim=0,
            reverse=reverse,
        )
        self.assertEqual(out, result_expected)

    @requires_cuda
    @parametrize("reverse", [False, True])
    @parametrize("device", [torch.device("cpu"), torch.device("cuda")])
    def test_scan_compile_cnt(self, reverse, device):
        dim = 1

        from torch._dynamo.testing import CompileCounter

        # Tests rely on automatic_dynamic = True
        with torch._dynamo.config.patch(automatic_dynamic_shapes=True):
            cnt = CompileCounter()
            x = torch.randn(3, 2, 5, device=device)
            init = torch.randn(3, 5, device=device)
            # First compilation step
            torch.compile(scan, backend=cnt)(
                get_scan_combine_fn("add", False),
                init,
                x,
                dim=dim,
                reverse=reverse,
            )
            self.assertEqual(cnt.frame_count, 1)

            x = torch.randn(3, 20, 5, device=device)
            init = torch.randn(3, 5, device=device)
            # Recompilation due to first different size
            torch.compile(scan, backend=cnt)(
                get_scan_combine_fn("add", False),
                init,
                x,
                dim=dim,
                reverse=reverse,
            )
            self.assertEqual(cnt.frame_count, 2)

            x = torch.randn(3, 40, 5, device=device)
            init = torch.randn(3, 5, device=device)
            # No recompilation, because of dynamic shape
            torch.compile(scan, backend=cnt)(
                get_scan_combine_fn("add", False),
                init,
                x,
                dim=dim,
                reverse=reverse,
            )
            self.assertEqual(cnt.frame_count, 2)

            x = torch.randn(3, 40, 5, device=device)
            init = torch.randn(3, 40, device=device)
            # Recompilation because of dim change
            torch.compile(scan, backend=cnt)(
                get_scan_combine_fn("add", False),
                init,
                x,
                dim=2,
                reverse=reverse,
            )
            self.assertEqual(cnt.frame_count, 3)

            x = torch.randn(3, 40, 20, device=device)
            init = torch.randn(3, 40, device=device)
            # Recompilation due to first different size on new dim
            torch.compile(scan, backend=cnt)(
                get_scan_combine_fn("add", False),
                init,
                x,
                dim=2,
                reverse=reverse,
            )
            self.assertEqual(cnt.frame_count, 4)

            x = torch.randn(3, 40, 40, device=device)
            init = torch.randn(3, 40, device=device)
            # No recompilation, because of dynamic shape on new dim
            torch.compile(scan, backend=cnt)(
                get_scan_combine_fn("add", False),
                init,
                x,
                dim=2,
                reverse=reverse,
            )
            self.assertEqual(cnt.frame_count, 4)

            x = torch.randn(3, 60, 40, device=device)
            init = torch.randn(3, 40, device=device)
            # Recompilation because of dim change
            torch.compile(scan, backend=cnt)(
                get_scan_combine_fn("add", False),
                init,
                x,
                dim=1,
                reverse=reverse,
            )
            self.assertEqual(cnt.frame_count, 5)

            x = torch.randn(3, 60, 40, device=device)
            init = torch.randn(3, 40, device=device)
            # Recompilation because of reverse change
            torch.compile(scan, backend=cnt)(
                get_scan_combine_fn("add", False),
                init,
                x,
                dim=1,
                reverse=not reverse,
            )
            self.assertEqual(cnt.frame_count, 6)

            x = torch.randn(3, 60, 40, device=device)
            init = torch.randn(3, 40, device=device)
            # No recompilation, as nothing changed
            torch.compile(scan, backend=cnt)(
                get_scan_combine_fn("add", False),
                init,
                x,
                dim=1,
                reverse=not reverse,
            )
            self.assertEqual(cnt.frame_count, 6)

            x = torch.randn(3, 120, 80, device=device)
            init = torch.randn(3, 80, device=device)
            # No recompilation, final test
            torch.compile(scan, backend=cnt)(
                get_scan_combine_fn("add", False),
                init,
                x,
                dim=1,
                reverse=reverse,
            )
            self.assertEqual(cnt.frame_count, 6)

    @skipIfTorchDynamo("don't test compile on compile")
    @requires_cuda
    @parametrize("compile_mode", ["none", "eager"])
    def test_scan_init_scanned_0(self, compile_mode):
        scan_fct = compile_mode_helper(scan, compile_mode)

        # Only init and no input
        x = torch.randn(3, 1, 2)
        init = torch.randn(3, 2)
        dim = 1

        # Scan dimension is 0
        init = torch._ops.ops.aten.slice(x, dim, 0, 1, 1)
        inp = torch._ops.ops.aten.slice(x, dim, 1, None, 1)
        if compile_mode == "none":
            with self.assertRaisesRegex(
                RuntimeError,
                "xs leaves must have a scan dimension > 0",
            ):
                scan_fct(
                    get_scan_combine_fn("add", False),
                    init,
                    inp,
                    dim=dim,
                )
        else:
            with self.assertRaisesRegex(
                # Should be: RuntimeError, "Input leaves must have a scan dimension > 0"
                torch._dynamo.exc.Unsupported,
                "Observed exception.*",
            ):
                scan_fct(
                    get_scan_combine_fn("add", False),
                    init,
                    inp,
                    dim=dim,
                )

    @skipIfTorchDynamo("don't test compile on compile")
    @requires_cuda
    @parametrize("compile_mode", ["none", "eager"])
    def test_scan_init_non_tensor(self, compile_mode):
        scan_fct = compile_mode_helper(scan, compile_mode)

        x = torch.randn(3, 1, 2)
        dim = 1

        # Init is a float and not a tensor
        init = 1.0
        if compile_mode == "none":
            with self.assertRaisesRegex(
                RuntimeError,
                "All init leaves must be a Tensor",
            ):
                scan_fct(get_scan_combine_fn("add", False), init, x, dim=dim)
        else:
            with self.assertRaisesRegex(
                # Should be: RuntimeError, "Init leaves must be a Tensor"
                torch._dynamo.exc.Unsupported,
                "Observed exception.*",
            ):
                scan_fct(get_scan_combine_fn("add", False), init, x, dim=dim)

    @skipIfTorchDynamo("don't test compile on compile")
    @requires_cuda
    @parametrize("compile_mode", ["none", "eager"])
    def test_scan_init_wrong_shape(self, compile_mode):
        scan_fct = compile_mode_helper(scan, compile_mode)

        # Only init and no input
        x = torch.randn(3, 1, 2)
        dim = 1

        # Init wrong shape (Other dim different)
        init = torch.randn(1, 2)
        if compile_mode == "none":
            with self.assertRaisesRegex(RuntimeError, "The shape of the new_carry"):
                scan_fct(
                    get_scan_combine_fn("add", False),
                    init,
                    x,
                    dim=dim,
                )
        else:
            with self.assertRaisesRegex(
                # Should be: RuntimeError, "The size of tensor a.*"
                torch._dynamo.exc.Unsupported,
                "Observed exception.*",
            ):
                scan_fct(
                    get_scan_combine_fn("add", False),
                    init,
                    x,
                    dim=dim,
                )

    @skipIfTorchDynamo("don't test compile on compile")
    @requires_cuda
    @parametrize("compile_mode", ["none", "eager"])
    def test_scan_init_wrong_pytree(self, compile_mode):
        def add_one_carry(x: torch.Tensor, y: torch.Tensor):
            return x[0], x

        scan_fct = compile_mode_helper(scan, compile_mode)

        # Only init and no input
        x = torch.randn(3, 1, 2)
        dim = 1

        # Init wrong pytree
        init = (
            torch._ops.ops.aten.slice(x, dim, 0, 1, 1),
            torch._ops.ops.aten.slice(x, dim, 0, 1, 1),
        )

        if compile_mode == "none":
            with self.assertRaisesRegex(
                RuntimeError,
                "The number of leaves of the pytree of the new carry produced by the operator",
            ):
                scan_fct(add_one_carry, init, x, dim=dim)

        else:
            with self.assertRaisesRegex(
                # Should be: RuntimeError: The number of leaves of the pytree of the new carry produced
                # by the operator needs to match the length of the pytree of the init
                torch._dynamo.exc.Unsupported,
                "Observed exception.*",
            ):
                scan_fct(add_one_carry, init, x, dim=dim)

    @skipIfTorchDynamo("don't test compile on compile")
    @requires_cuda
    @parametrize("reverse", [False, True])
    @parametrize("compile_mode", ["none", "eager"])
    @parametrize("device", [torch.device("cpu"), torch.device("cuda")])
    def test_scan_init(self, reverse, compile_mode, device):
        scan_fct = compile_mode_helper(scan, compile_mode)

        # Only init and no input
        x = torch.randn(3, 1, 2, device=device)
        init = torch.randn(3, 1, 2, device=device)
        dim = 1
        op, op_pt = (get_scan_combine_fn("add", False), torch.cumsum)

        # Only init given
        init = torch._ops.ops.aten.slice(x, dim, 0, 1, 1)
        result = scan_fct(op, init, [], dim=dim, reverse=reverse)
        result_exp = _fake_scan(op, init=init, xs=[], dim=dim, reverse=reverse)
        result_init = scan_fct(op, init, [], dim=dim, reverse=reverse)
        self.assertEqual(result, result_exp)
        self.assertEqual(result_init, result_exp)
        self.assertEqual(result_init[0], init)

        x = torch.randn(3, 5, 2, device=device)
        init = torch.randn(3, 5, 2, device=device)
        dim = 0

        op, op_pt = (get_scan_combine_fn("add", False), torch.cumsum)
        inp = torch._ops.ops.aten.slice(x, dim, 1, None, 1)

        # Init tensor scalar
        init = torch.ones(1, device=device)

        def add_scalar_carry(x: torch.Tensor, y: torch.Tensor):
            return x + 1.0, x + y

        result_init = scan_fct(add_scalar_carry, init, inp, dim=dim, reverse=reverse)
        result_exp = _fake_scan(
            add_scalar_carry, init=init, xs=inp, dim=dim, reverse=reverse
        )
        self.assertEqual(result_init, result_exp)
        self.assertEqual(result_init[0], torch.tensor([3.0], device=device))

        # Init tensor entirely different shape than inp
        init = torch.randn(7, 8, device=device)

        def add_scalar_carry2(x: torch.Tensor, y: torch.Tensor):
            return x + 1.0, x[: y.shape[0], : y.shape[1]] + y

        result_init = scan_fct(add_scalar_carry2, init, inp, dim=dim, reverse=reverse)
        result_exp = _fake_scan(
            add_scalar_carry2, init=init, xs=inp, dim=dim, reverse=reverse
        )
        self.assertEqual(result_init, result_exp)

        # Init with two timestep on dim axis. Should work as y has always 1 on dim axis and
        # hence automatic broadcasting should work
        # I.e., the input shape is 2x5x2, but the carry at each iteration is 2x5x2,
        # thus the output of each iteration is 2x5x2, which results in the total output
        # to be 4x5x2
        init = torch._ops.ops.aten.slice(x, dim, 0, 2, 1)
        result_init = scan_fct(op, init, inp, dim=dim, reverse=reverse)
        result_exp = _fake_scan(op, init=init, xs=inp, dim=dim, reverse=reverse)
        self.assertEqual(result_init, result_exp)
        self.assertEqual(result_init[0].shape, torch.Size([2, 5, 2]))

        init = torch.tile(init, (1, 2, 1))

        def add_scalar_carry_sliced_out(x: torch.Tensor, y: torch.Tensor):
            return x + 1.0, x[:, :1, :] + y

        result_init = scan_fct(
            add_scalar_carry_sliced_out, init, inp, dim=dim, reverse=reverse
        )
        result_exp = _fake_scan(
            add_scalar_carry_sliced_out, init=init, xs=inp, dim=dim, reverse=reverse
        )
        self.assertEqual(result_init, result_exp)
        self.assertEqual(result_init[0].shape, torch.Size([2, 10, 2]))
        self.assertEqual(result_init[1].shape, torch.Size([2, 2, 5, 2]))

        # Correct case
        op, op_pt = (get_scan_combine_fn("add", False), torch.cumsum)
        x = torch.randn(3, 2, 2, device=device)
        dim = 1

        if reverse:
            init = torch.zeros_like(torch.select_copy(x, -1, 0))
            inp = torch._ops.ops.aten.slice(x, dim, 0, -1, 1)
        else:
            init = torch.zeros_like(torch.select_copy(x, 1, 0))
            inp = torch._ops.ops.aten.slice(x, dim, 1, None, 1)

        result = scan_fct(op, init, x, dim=dim, reverse=reverse)
        result_exp = _fake_scan(op, init=init, xs=x, dim=dim, reverse=reverse)

        self.assertEqual(result, result_exp)
        if not reverse:
            result_exp_PT = op_pt(x, dim)
            result = list(result)
            result[1] = pytree.tree_map(lambda t: t.movedim(0, dim), result[1])
            self.assertEqual(result[1], result_exp_PT)

    @requires_cuda
    @parametrize("reverse", [False, True])
    @parametrize("device", [torch.device("cpu"), torch.device("cuda")])
    def test_scan_init_wrong_pytree_complex(self, reverse, device):
        x = torch.randn(3, 2, 2, device=device)
        y = torch.randn(3, 2, 2, device=device)
        z = torch.randn(3, 2, 2, device=device)

        # Wrong pytree fed to the function
        init = {
            "i": torch._ops.ops.aten.slice(x, 0, 0, 1, 1),
            "j": (
                {"a": torch._ops.ops.aten.slice(x, 0, 0, 1, 1)},
                [torch._ops.ops.aten.slice(y, 0, 0, 1, 1)],
                [{"o": torch._ops.ops.aten.slice(z, 0, 0, 1, 1)}],
            ),
        }
        inp = {
            "i": torch._ops.ops.aten.slice(x, 0, 0, None, 1),
            "j": (
                [torch._ops.ops.aten.slice(y, 0, 0, None, 1)],
                [{"o": torch._ops.ops.aten.slice(z, 0, 0, None, 1)}],
            ),
        }
        with self.assertRaisesRegex(
            Exception,
            ".*",
        ):
            scan(
                get_scan_combine_fn("complex_pointwise", False),
                init,
                inp,
                dim=0,
                reverse=reverse,
            )

    @requires_cuda
    @parametrize("reverse", [False, True])
    @parametrize("device", [torch.device("cpu"), torch.device("cuda")])
    def test_scan_init_pytree_complex(self, reverse, device):
        def fct_pointwise_different_output(x, y):
            return (
                {
                    "i": x["i"] * y["i"],
                    "j": (
                        [x["j"][0][0] * y["j"][0][0]],
                        [{"o": x["j"][1][0]["o"] + y["j"][1][0]["o"]}],
                    ),
                },
                (
                    y["i"],
                    {
                        "o": x["i"] * y["i"],
                        "j": (
                            [x["j"][0][0] * y["j"][0][0]],
                            [{"o": x["j"][1][0]["o"] + y["j"][1][0]["o"]}],
                        ),
                    },
                ),
            )

        def fct_pointwise_different_carry(x, y):
            return (
                {
                    "i": x["i"] * y["i"],
                    "j": (
                        x["i"],
                        [x["j"][1][0] * y["j"][0][0]],
                        [{"o": x["j"][2][0]["o"] + y["j"][1][0]["o"]}],
                    ),
                },
                (
                    y["i"],
                    {
                        "o": x["i"] * y["i"] + x["j"][0][0],
                        "j": (
                            [x["j"][1][0] * y["j"][0][0]],
                            [{"o": x["j"][2][0]["o"] + y["j"][1][0]["o"]}],
                        ),
                    },
                ),
            )

        x = torch.randn(3, 2, 2, device=device)
        y = torch.randn(3, 2, 2, device=device)
        z = torch.randn(3, 2, 2, device=device)

        if reverse:
            init_start, init_end = -1, None
            inp_start, inp_end = 0, -1
        else:
            init_start, init_end = 0, 1
            inp_start, inp_end = 1, None

        # Regular case
        init = {
            "i": torch._ops.ops.aten.slice(x, 0, init_start, init_end, 1),
            "j": (
                [torch._ops.ops.aten.slice(y, 0, init_start, init_end, 1)],
                [{"o": torch._ops.ops.aten.slice(z, 0, init_start, init_end, 1)}],
            ),
        }
        inp = {
            "i": torch._ops.ops.aten.slice(x, 0, inp_start, inp_end, 1),
            "j": (
                [torch._ops.ops.aten.slice(y, 0, inp_start, inp_end, 1)],
                [{"o": torch._ops.ops.aten.slice(z, 0, inp_start, inp_end, 1)}],
            ),
        }
        result = scan(
            get_scan_combine_fn("complex_pointwise", False),
            init,
            inp,
            dim=0,
            reverse=reverse,
        )
        expected_result = _fake_scan(
            get_scan_combine_fn("complex_pointwise", False),
            init,
            inp,
            dim=0,
            reverse=reverse,
        )
        self.assertEqual(result, expected_result)

        # Pytree of output is different
        result = scan(fct_pointwise_different_output, init, inp, dim=0, reverse=reverse)
        expected_result = _fake_scan(
            fct_pointwise_different_output, init=init, xs=inp, dim=0, reverse=reverse
        )
        self.assertEqual(result, expected_result)

        # Pytree of carry is different
        init = {
            "i": torch._ops.ops.aten.slice(x, 0, init_start, init_end, 1),
            "j": (
                torch._ops.ops.aten.slice(x, 0, init_start, init_end, 1),
                [torch._ops.ops.aten.slice(y, 0, init_start, init_end, 1)],
                [{"o": torch._ops.ops.aten.slice(z, 0, init_start, init_end, 1)}],
            ),
        }
        inp = {
            "i": torch._ops.ops.aten.slice(x, 0, inp_start, inp_end, 1),
            "j": (
                [torch._ops.ops.aten.slice(y, 0, inp_start, inp_end, 1)],
                [{"o": torch._ops.ops.aten.slice(z, 0, inp_start, inp_end, 1)}],
            ),
        }
        result = scan(fct_pointwise_different_carry, init, inp, dim=0, reverse=reverse)
        expected_result = _fake_scan(
            fct_pointwise_different_carry, init=init, xs=inp, dim=0, reverse=reverse
        )
        self.assertEqual(result, expected_result)

    def test_scan_RNN(self):
        dim = 1
        device = torch.device("cpu")

        rnn = torch.nn.RNN(
            input_size=5,
            hidden_size=7,
        )
        rnn = rnn.to(device=device)
        x = torch.randn(1, 2, 5, device=device)
        h = torch.randn(1, 2, 7, device=device)

        new_state_dict = {
            "weight_ih_l0": torch.ones_like(rnn.weight_ih_l0),
            "bias_ih_l0": torch.ones_like(rnn.bias_ih_l0),
            "weight_hh_l0": torch.ones_like(rnn.weight_hh_l0),
            "bias_hh_l0": torch.ones_like(rnn.bias_hh_l0),
        }
        rnn.load_state_dict(new_state_dict)

        def RNN(x: torch.Tensor, y: torch.Tensor):
            W_ih = torch.ones((5, 7), device=device)
            b_ih = torch.ones((7), device=device)
            W_hh = torch.ones((7, 7), device=device)
            b_hh = torch.ones((7), device=device)
            c_new = y @ W_ih + b_ih
            h_new = torch.tanh(c_new + x @ W_hh + b_hh)
            return h_new, h_new

        expected_result = rnn(
            torch.permute(x, (1, 0, 2)), torch.unsqueeze(h[:, 0, :], 0)
        )
        expected_result_state = torch.permute(expected_result[1], (1, 0, 2))
        result = scan(RNN, init=torch.select_copy(h, dim, 0), xs=x, dim=dim)
        self.assertEqual(result[0].unsqueeze(0), expected_result_state)
        self.assertEqual(result[1], expected_result[0])

    @skipIfNoDynamoSupport
    def test_scan_simple_graph_wrong_dtype(self):
        def add_wrong_dtype(x: torch.Tensor, y: torch.Tensor):
            return torch.ones_like(x + y, dtype=torch.int64), x + y

        x = torch.randn(3, 10, 2, device=torch.device("cpu"))
        init = torch.randn(1, 10, 2, device=torch.device("cpu"))

        def f(fct, init, xs):
            return scan(fct, init, xs, dim=0, reverse=True)

        # Wrong dtype
        with self.assertRaisesRegex(
            # Should be: RuntimeError: Expected the init and
            # the new carry produced by the operator to be a tensor of
            # torch.int64 but got torch.float32 and torch.int64
            RuntimeError,
            "The dtype of the new_carry",
        ):
            f(add_wrong_dtype, init, x)

    @skipIfNoDynamoSupport
    @skipIfCrossRef  # Arg order changes with crossref
    def test_scan_simple_graph(self):
        from torch._dynamo.testing import EagerAndRecordGraphs

        x = torch.randn(3, 10, 2, device=torch.device("cpu"))
        init = torch.randn(1, 10, 2, device=torch.device("cpu"))

        def f(fct, init, xs):
            return scan(fct, init, xs, dim=0, reverse=True)

        # Correct case
        gm = make_fx(f, tracing_mode="symbolic")(
            get_scan_combine_fn("add", False), init, x
        )
        self.assertExpectedInline(
            gm.code.strip(),
            """\
def forward(self, fct_1, init_1, xs_1):
    permute = torch.ops.aten.permute.default(xs_1, [0, 1, 2])
    select_copy = torch.ops.aten.select_copy.int(permute, 0, 0)
    add = torch.ops.aten.add.Tensor(init_1, select_copy);  add = None
    add_1 = torch.ops.aten.add.Tensor(init_1, select_copy);  select_copy = add_1 = None
    sym_size_int_1 = torch.ops.aten.sym_size.int(init_1, 1)
    sym_size_int_2 = torch.ops.aten.sym_size.int(init_1, 2)
    sym_size_int_3 = torch.ops.aten.sym_size.int(xs_1, 1)
    sym_size_int_4 = torch.ops.aten.sym_size.int(xs_1, 2);  xs_1 = None
    scan_combine_graph_0 = self.scan_combine_graph_0
    scan = torch.ops.higher_order.scan(scan_combine_graph_0, [init_1], [permute], True, [sym_size_int_1, sym_size_int_2, sym_size_int_3, sym_size_int_4]);  scan_combine_graph_0 = init_1 = permute = sym_size_int_1 = sym_size_int_2 = sym_size_int_3 = sym_size_int_4 = None
    getitem = scan[0]
    getitem_1 = scan[1];  scan = None
    return (getitem, getitem_1)""",  # noqa: B950
        )

        # Check graph
        backend = EagerAndRecordGraphs()
        torch.compile(f, backend=backend)(get_scan_combine_fn("add", False), init, x)
        gm = backend.graphs[0]

        self.assertExpectedInline(
            gm.code.strip(),
            """\
def forward(self, L_init_ : torch.Tensor, L_xs_ : torch.Tensor):
    l_init_ = L_init_
    l_xs_ = L_xs_
    elem = torch.movedim(l_xs_, 0, 0);  l_xs_ = None
    select_copy = torch.select_copy(elem, 0, 0)
    new_carry = l_init_ + select_copy;  new_carry = None
    add_1 = l_init_ + select_copy;  select_copy = add_1 = None
    scan_combine_fn_0 = self.scan_combine_fn_0
    scan = torch.ops.higher_order.scan(scan_combine_fn_0, [l_init_], [elem], True, []);  scan_combine_fn_0 = l_init_ = elem = None
    getitem = scan[0]
    getitem_1 = scan[1];  scan = None
    return (getitem, getitem_1)""",  # noqa: B950
        )


class AssociativeScanModels:
    @staticmethod
    def get_scan_fct(compile_mode, combine_mode):
        # Compile the associative_scan according to the provided compile_mode
        if compile_mode != "fake":
            compile_mode = "none"
            assoc_scan_comp = compile_mode_helper(associative_scan, compile_mode)

            def scan_fct(combine_fn, xs, dim, reverse):
                return assoc_scan_comp(combine_fn, xs, dim, reverse, combine_mode)

        else:
            scan_fct = _fake_associative_scan
        return scan_fct

    class CombineFn(torch.nn.Module):
        def __init__(self, combine_fn, dim, reverse, combine_mode, compile_mode):
            super().__init__()

            self.scan_fct = AssociativeScanModels.get_scan_fct(
                compile_mode, combine_mode
            )
            self.combine_fn = combine_fn
            self.dim = dim
            self.reverse = reverse

        def forward(self, inputs):
            results = self.scan_fct(self.combine_fn, inputs, self.dim, self.reverse)
            return results

    class Simple(torch.nn.Module):
        def __init__(self, dim, reverse, combine_mode, compile_mode):
            super().__init__()

            kwargs = {
                "dim": dim,
                "reverse": reverse,
                "combine_mode": combine_mode,
                "compile_mode": compile_mode,
            }
            self.combine_fns = [
                AssociativeScanModels.CombineFn(
                    get_scan_combine_fn("add", True), **kwargs
                ),
                AssociativeScanModels.CombineFn(
                    get_scan_combine_fn("mul", True), **kwargs
                ),
            ]

        def forward(self, inputs):
            results = []
            for combine_fn in self.combine_fns:
                results.append(combine_fn(inputs))
            return results

    class ChainFn(torch.nn.Module):
        def __init__(self, combine_fn, dim, reverse, combine_mode, compile_mode):
            super().__init__()

            chain_len = len(combine_fn)
            kwargs = {
                "combine_fn": combine_fn,
                "dim": dim,
                "reverse": reverse,
                "combine_mode": combine_mode,
            }

            # Prepare the kwargs as a list.
            self.nested_tuple = []
            for ind in range(chain_len):
                kwargs_el = {}
                for key, val in kwargs.items():
                    # Check if val is a list and if it has the same length as combine_fn
                    # If so, then use the individual elements.
                    # If not, duplicate the first element.
                    if type(val) == list and len(val) == chain_len:
                        kwargs_el[key] = val[ind]
                    else:
                        kwargs_el[key] = val

                scan_fct = AssociativeScanModels.get_scan_fct(
                    compile_mode, kwargs_el["combine_mode"]
                )
                combine_fn = kwargs_el["combine_fn"]
                del kwargs_el["combine_fn"]
                del kwargs_el["combine_mode"]
                self.nested_tuple.append((combine_fn, scan_fct, kwargs_el))

        def forward(self, inputs):
            results = inputs
            for combine_fn, scan_fct, kwargs in self.nested_tuple:
                results = combine_fn(scan_fct, results, **kwargs)
            return results

    class NestedFn(torch.nn.Module):
        def forward(self, scan_fct, inputs, **kwargs):
            combine_fn = kwargs["combine_fn"]

            # Remove combine_fn from kwargs
            del kwargs["combine_fn"]

            results = scan_fct(combine_fn, inputs, **kwargs)

            return results


@unittest.skipIf(IS_WINDOWS, "Windows not supported for this test")
@skipIfNoDynamoSupport
class AssociativeScanTests(TestCase):
    def setUp(self):
        torch._dynamo.reset()
        super().setUp()

    def _run_test(self, model, model_fake, inputs):
        result = model(inputs)
        result_exp = model_fake(inputs)
        self.assertEqual(result, result_exp)

        # Return the result of the functions under test for further investigations
        return result

    def _prepare_fake_kwargs(self, original_kwargs):
        kwargs_fake = original_kwargs.copy()
        kwargs_fake["compile_mode"] = "fake"
        return kwargs_fake

    @unittest.skipIf(not SM70OrLater, "triton")
    @requires_cuda
    @parametrize("reverse", [False, True])
    @parametrize("compile_mode", ["none", "eager", "compile", "compile_dynamic_shape"])
    @parametrize("combine_mode", ["pointwise", "generic"])
    @parametrize("device", [torch.device("cpu"), torch.device("cuda")])
    # Skipping the combination of combine_mode=pointwise and device=cpu
    # as the current implementation of pointwise does only support CUDA device
    @decorateIf(
        unittest.skip,
        lambda params: (
            params["combine_mode"] == "pointwise"
            and (params["device"] == torch.device("cpu") or torch.version.hip)
        ),
    )
    def test_associative_scan_compile(
        self, combine_mode, reverse, compile_mode, device
    ):
        x = torch.randn(3, 10, 2, device=device)
        kwargs = {
            "dim": 0,
            "reverse": reverse,
            "compile_mode": compile_mode,
            "combine_mode": combine_mode,
        }
        kwargs_fake = self._prepare_fake_kwargs(kwargs)
        results = self._run_test(
            model=AssociativeScanModels.Simple(**kwargs),
            model_fake=AssociativeScanModels.Simple(**kwargs_fake),
            inputs=x,
        )

        if not reverse:
            results_torch = []
            for op_pt in [torch.cumsum, torch.cumprod]:
                results_torch.append(op_pt(x, 0))
            self.assertEqual(results, results_torch)

        # Jax Examples
        x = torch.arange(0, 4, device=device)
        kwargs = {
            "dim": 0,
            "reverse": reverse,
            "compile_mode": compile_mode,
            "combine_fn": get_scan_combine_fn("add", True),
            "combine_mode": combine_mode,
        }
        kwargs_fake = self._prepare_fake_kwargs(kwargs)
        result = self._run_test(
            model=AssociativeScanModels.CombineFn(**kwargs),
            model_fake=AssociativeScanModels.CombineFn(**kwargs_fake),
            inputs=x,
        )

        if not reverse:
            results_torch = torch.tensor([0.0, 1.0, 3.0, 6.0], dtype=torch.int64)
        else:
            results_torch = torch.tensor([6.0, 6.0, 5.0, 3.0], dtype=torch.int64)

        self.assertEqual(result, results_torch)

    @unittest.skipIf(not SM70OrLater, "triton")
    @requires_cuda
    @parametrize("reverse", [False, True])
    @parametrize("compile_mode", ["none", "eager", "compile", "compile_dynamic_shape"])
    @parametrize("combine_mode", ["pointwise", "generic"])
    @parametrize("device", [torch.device("cpu"), torch.device("cuda")])
    # Skipping the combination of combine_mode=pointwise and device=cpu
    # as the current implementation of pointwise does only support CUDA device
    @decorateIf(
        unittest.skip,
        lambda params: (
            params["combine_mode"] == "pointwise"
            and (params["device"] == torch.device("cpu") or torch.version.hip)
        ),
    )
    def test_associative_scan_dim(self, combine_mode, compile_mode, reverse, device):
        import random

        random.seed(1234)

        num_dims = [random.randint(2, 5) for _ in range(4)]
        for num_dim in num_dims:
            # To avoid triggering automatic dynamic shape
            torch._dynamo.reset()
            shapes = [random.randint(1, 9) for _ in range(num_dim)]
            rnd_scan_dim = random.randint(0, num_dim - 1)
            x = torch.randn(*shapes, device=device)

            kwargs = {
                "dim": rnd_scan_dim,
                "reverse": reverse,
                "compile_mode": compile_mode,
                "combine_mode": combine_mode,
            }
            kwargs_fake = self._prepare_fake_kwargs(kwargs)
            results = self._run_test(
                model=AssociativeScanModels.Simple(**kwargs),
                model_fake=AssociativeScanModels.Simple(**kwargs_fake),
                inputs=x,
            )

            if not reverse:
                results_torch = []
                for op_pt in [torch.cumsum, torch.cumprod]:
                    results_torch.append(op_pt(x, 0))
                self.assertEqual(results, results_torch)

    @unittest.skipIf(not SM70OrLater, "triton")
    @requires_cuda
    def test_associative_scan_dim_shape_failure(self):
        num_dims = [2]
        for num_dim in num_dims:
            shapes = [9 for _ in range(num_dim)]
            rnd_scan_dim = 0
            x = torch.randn(*shapes, device=torch.device("cuda"))

            kwargs = {
                "dim": rnd_scan_dim,
                "reverse": True,
                "compile_mode": "none",
                "combine_mode": "generic",
            }
            kwargs_fake = self._prepare_fake_kwargs(kwargs)
            self._run_test(
                model=AssociativeScanModels.Simple(**kwargs),
                model_fake=AssociativeScanModels.Simple(**kwargs_fake),
                inputs=x,
            )

    @skipIfRocm(msg="Unsupported on ROCM yet")
    @unittest.skipIf(not SM70OrLater, "triton")
    @requires_cuda
    @parametrize("compile_mode", ["none", "eager", "compile", "compile_dynamic_shape"])
    @parametrize("combine_mode", ["pointwise", "generic"])
    @parametrize("reverse", [False, True])
    @parametrize("device", [torch.device("cpu"), torch.device("cuda")])
    # Skipping the combination of combine_mode=pointwise and device=cpu
    # as the current implementation of pointwise does only support CUDA device
    @decorateIf(
        unittest.skip,
        lambda params: (
            params["combine_mode"] == "pointwise"
            and (params["device"] == torch.device("cpu") or torch.version.hip)
        ),
    )
    def test_associative_scan_tuple(self, compile_mode, combine_mode, reverse, device):
        x = torch.randn(3, 2, 2, device=device)
        y = torch.randn(3, 2, 2, device=device)
        inp = (x, y)

        kwargs = {
            "dim": 0,
            "reverse": reverse,
            "compile_mode": compile_mode,
            "combine_fn": get_scan_combine_fn("tuple_fct", True),
            "combine_mode": combine_mode,
        }
        kwargs_fake = self._prepare_fake_kwargs(kwargs)
        self._run_test(
            model=AssociativeScanModels.CombineFn(**kwargs),
            model_fake=AssociativeScanModels.CombineFn(**kwargs_fake),
            inputs=inp,
        )

    @unittest.skipIf(not SM70OrLater, "triton")
    @requires_cuda
    @parametrize("compile_mode", ["none", "eager", "compile", "compile_dynamic_shape"])
    @parametrize("combine_mode", ["pointwise", "generic"])
    @parametrize("reverse", [False, True])
    @parametrize("device", [torch.device("cpu"), torch.device("cuda")])
    def test_associative_scan_expand_in_combine_fn(
        self, compile_mode, combine_mode, reverse, device
    ):
        x = torch.randn(3, 2, 2, device=device)

        def combine_fn(x, y):
            return x * torch.sum(y, -1).expand(x.shape)

        kwargs = {
            "dim": 0,
            "reverse": reverse,
            "compile_mode": compile_mode,
            "combine_fn": combine_fn,
            "combine_mode": "generic",
        }
        kwargs_fake = self._prepare_fake_kwargs(kwargs)
        self._run_test(
            model=AssociativeScanModels.CombineFn(**kwargs),
            model_fake=AssociativeScanModels.CombineFn(**kwargs_fake),
            inputs=x,
        )

    @unittest.skipIf(not SM70OrLater, "triton")
    @requires_cuda
    @parametrize("compile_mode", ["none", "eager", "compile", "compile_dynamic_shape"])
    @parametrize("reverse", [False, True])
    @parametrize("device", [torch.device("cpu"), torch.device("cuda")])
    def test_associative_scan_non_contiguous_tensor(
        self, compile_mode, reverse, device
    ):
        x = torch.arange(30, device=device).view(10, 3).t()
        assert not x.is_contiguous()

        kwargs = {
            "dim": 0,
            "reverse": reverse,
            "compile_mode": compile_mode,
            "combine_fn": get_scan_combine_fn("add", True),
            "combine_mode": "generic",
        }
        kwargs_fake = self._prepare_fake_kwargs(kwargs)
        self._run_test(
            model=AssociativeScanModels.CombineFn(**kwargs),
            model_fake=AssociativeScanModels.CombineFn(**kwargs_fake),
            inputs=x,
        )

    @unittest.skipIf(not SM70OrLater, "triton")
    @requires_cuda
    @parametrize("compile_mode", ["none", "eager", "compile", "compile_dynamic_shape"])
    @parametrize("combine_mode", ["pointwise", "generic"])
    @parametrize("reverse", [False, True])
    @parametrize("device", [torch.device("cpu"), torch.device("cuda")])
    # Skipping the combination of combine_mode=pointwise and device=cpu
    # as the current implementation of pointwise does only support CUDA device
    @decorateIf(
        unittest.skip,
        lambda params: (
            params["combine_mode"] == "pointwise"
            and (params["device"] == torch.device("cpu") or torch.version.hip)
        ),
    )
    def test_associative_scan_complex_pytree(
        self, compile_mode, combine_mode, reverse, device
    ):
        x = torch.randn(3, 2, 2, device=device)
        y = torch.randn(3, 2, 2, device=device)
        z = torch.randn(3, 2, 2, device=device)
        inp = {"i": x, "j": ([y], [{"o": z}])}

        kwargs = {
            "dim": 0,
            "reverse": reverse,
            "compile_mode": compile_mode,
            "combine_fn": get_scan_combine_fn("complex_pointwise", True),
            "combine_mode": combine_mode,
        }
        kwargs_fake = self._prepare_fake_kwargs(kwargs)
        self._run_test(
            model=AssociativeScanModels.CombineFn(**kwargs),
            model_fake=AssociativeScanModels.CombineFn(**kwargs_fake),
            inputs=inp,
        )

    @unittest.skipIf(not SM70OrLater, "triton")
    @requires_cuda
    @parametrize("combine_mode", ["pointwise", "generic"])
    @parametrize("compile_mode", ["none", "eager", "compile", "compile_dynamic_shape"])
    @parametrize("reverse", [False, True])
    @parametrize("device", [torch.device("cpu"), torch.device("cuda")])
    # Skipping the combination of combine_mode=pointwise and device=cpu
    # as the current implementation of pointwise does only support CUDA device
    @decorateIf(
        unittest.skip,
        lambda params: (
            params["combine_mode"] == "pointwise"
            and (params["device"] == torch.device("cpu") or torch.version.hip)
        ),
    )
    def test_associative_scan_downstream_scan_matmul(
        self, combine_mode, compile_mode, reverse, device
    ):
        def first_chain_fct(scan_fct, inp, **kwargs):
            o = scan_fct(get_scan_combine_fn("add", True), inp, **kwargs)
            return o

        def second_chain_fct(scan_fct, inp, **kwargs):
            W = torch.ones(2, 5, device=device)
            return inp @ W

        inp = torch.randn(3, 10, 2, device=device)
        kwargs = {
            "dim": 1,
            "reverse": reverse,
            "compile_mode": compile_mode,
            "combine_fn": [first_chain_fct, second_chain_fct],
            "combine_mode": combine_mode,
        }
        kwargs_fake = self._prepare_fake_kwargs(kwargs)
        self._run_test(
            model=AssociativeScanModels.ChainFn(**kwargs),
            model_fake=AssociativeScanModels.ChainFn(**kwargs_fake),
            inputs=inp,
        )

    @unittest.skipIf(not SM70OrLater, "triton")
    @requires_cuda
    @parametrize("combine_mode", ["pointwise", "generic"])
    @parametrize("compile_mode", ["none", "eager", "compile", "compile_dynamic_shape"])
    @parametrize("reverse", [False, True])
    @parametrize("device", [torch.device("cpu"), torch.device("cuda")])
    # Skipping the combination of combine_mode=pointwise and device=cpu
    # as the current implementation of pointwise does only support CUDA device
    @decorateIf(
        unittest.skip,
        lambda params: (
            params["combine_mode"] == "pointwise"
            and (params["device"] == torch.device("cpu") or torch.version.hip)
        ),
    )
    def test_associative_scan_downstream_scan_scan(
        self, combine_mode, compile_mode, reverse, device
    ):
        def first_chain_fct(scan_fct, inp, **kwargs):
            o1 = scan_fct(get_scan_combine_fn("add", True), inp, **kwargs)
            return o1

        def second_chain_fct(scan_fct, inp, **kwargs):
            o2 = scan_fct(get_scan_combine_fn("add", True), inp, **kwargs)
            return o2

        inp = torch.randn(3, 10, 2, device=device)

        kwargs = {
            "dim": 1,
            "reverse": reverse,
            "compile_mode": compile_mode,
            "combine_fn": [first_chain_fct, second_chain_fct],
            "combine_mode": combine_mode,
        }
        kwargs_fake = self._prepare_fake_kwargs(kwargs)
        self._run_test(
            model=AssociativeScanModels.ChainFn(**kwargs),
            model_fake=AssociativeScanModels.ChainFn(**kwargs_fake),
            inputs=inp,
        )

    @unittest.skipIf(not SM70OrLater, "triton")
    @requires_cuda
    @parametrize("combine_mode", ["pointwise", "generic"])
    @parametrize("compile_mode", ["none", "eager", "compile", "compile_dynamic_shape"])
    @parametrize("reverse_first", [False, True])
    @parametrize("same_direction", [False, True])
    @parametrize("device", [torch.device("cpu"), torch.device("cuda")])
    # Skipping the combination of combine_mode=pointwise and device=cpu
    # as the current implementation of pointwise does only support CUDA device
    @decorateIf(
        unittest.skip,
        lambda params: (
            params["combine_mode"] == "pointwise"
            and (params["device"] == torch.device("cpu") or torch.version.hip)
        ),
    )
    def test_associative_scan_downstream_scan_scan_different_dim(
        self, combine_mode, compile_mode, reverse_first, same_direction, device
    ):
        reverse_second = reverse_first if same_direction else not reverse_first

        def first_chain_fct(scan_fct, inp, **kwargs):
            o1 = scan_fct(get_scan_combine_fn("add", True), inp, **kwargs)
            return o1

        def second_chain_fct(scan_fct, inp, **kwargs):
            o2 = scan_fct(get_scan_combine_fn("add", True), inp, **kwargs)
            return o2

        inp = torch.randn(3, 10, 2, device=device)

        kwargs = {
            "dim": [1, 0],
            "reverse": [reverse_first, reverse_second],
            "compile_mode": compile_mode,
            "combine_fn": [first_chain_fct, second_chain_fct],
            "combine_mode": [combine_mode, combine_mode],
        }
        kwargs_fake = self._prepare_fake_kwargs(kwargs)
        self._run_test(
            model=AssociativeScanModels.ChainFn(**kwargs),
            model_fake=AssociativeScanModels.ChainFn(**kwargs_fake),
            inputs=inp,
        )

    # TODO: Does not work because of the usage of vmap witin associative_scan
    # TODO: Re-enable additional parameters again once this issues has been resolved
    @unittest.skipIf(not SM70OrLater, "triton")
    @requires_cuda
    @unittest.expectedFailure
    def test_associative_scan_nested(self):
        combine_mode = "pointwise"
        compile_mode = "eager"
        reverse_first = False
        same_direction = False
        device = torch.device("cuda")

        reverse_second = reverse_first if same_direction else not reverse_first

        def first_nested_fct(x, y):
            y_new = associative_scan(
                second_nested_fct,
                y,
                0,
                reverse=reverse_second,
                combine_mode=combine_mode,
            )
            return x + y_new

        def first_nested_fct_fake(x, y):
            y_new = _fake_associative_scan(
                second_nested_fct, y, 0, reverse=reverse_second
            )
            return x + y_new

        def second_nested_fct(x, y):
            return x * y

        inp = torch.randn(3, 10, 2, device=device)

        kwargs = {
            "dim": 0,
            "reverse": reverse_first,
            "compile_mode": compile_mode,
            "combine_fn": first_nested_fct,
            "combine_mode": combine_mode,
        }
        kwargs_fake = self._prepare_fake_kwargs(kwargs)
        kwargs_fake["combine_fn"] = first_nested_fct_fake
        self._run_test(
            model=AssociativeScanModels.NestedFn(**kwargs),
            model_fake=AssociativeScanModels.NestedFn(**kwargs_fake),
            inputs=inp,
        )

    @unittest.skipIf(not SM70OrLater, "triton")
    @requires_cuda
    @parametrize("compile_mode", ["none", "eager", "compile", "compile_dynamic_shape"])
    @parametrize("loop_type", ["for"])
    @parametrize("reverse", [False, True])
    @parametrize("device", [torch.device("cpu"), torch.device("cuda")])
    def test_associative_scan_loop_in_combine_fn(
        self, compile_mode, loop_type, reverse, device
    ):
        def combine_fn(x, y):
            cnt = torch.zeros_like(y[0, :])
            if loop_type == "while":

                def cond_fn(ind, loop_val):
                    return (loop_val < 5)[0]

                def body_fn(ind, loop_val):
                    return ind + 1, loop_val + torch.abs(ind)

                new_ind, cnt = torch.while_loop(
                    cond_fn=cond_fn,
                    body_fn=body_fn,
                    carried_inputs=(
                        torch.zeros(1, dtype=torch.int32, device=cnt.device),
                        cnt,
                    ),
                )
            else:
                for ind in range(10):
                    cnt += torch.abs(y[ind])
            return x * cnt

        inp = torch.randn(3, 10, 1, device=device) * 2

        kwargs = {
            "dim": 0,
            "reverse": reverse,
            "compile_mode": compile_mode,
            "combine_fn": combine_fn,
            "combine_mode": "generic",
        }
        kwargs_fake = self._prepare_fake_kwargs(kwargs)
        self._run_test(
            model=AssociativeScanModels.CombineFn(**kwargs),
            model_fake=AssociativeScanModels.CombineFn(**kwargs_fake),
            inputs=inp,
        )

    # TODO: Does not work because of the usage of vmap witin associative_scan
    # TODO: Re-enable additional parameters again once this issues has been resolved
    @unittest.skipIf(not SM70OrLater, "triton")
    @requires_cuda
    @unittest.expectedFailure
    def test_associative_scan_loop_in_combine_fn_failure(self):
        compile_mode = "none"
        loop_type = "while"
        reverse = False
        device = torch.device("cuda")

        def combine_fn(x, y):
            _cnt = torch.zeros_like(y[0, :])
            if loop_type == "while":

                def cond_fn(ind, loop_val):
                    return (loop_val < 5)[0]

                def body_fn(ind, loop_val):
                    return ind + 1, loop_val + torch.abs(ind)

        inp = torch.randn(3, 10, 1, device=device) * 2

        kwargs = {
            "dim": 0,
            "reverse": reverse,
            "compile_mode": compile_mode,
            "combine_fn": combine_fn,
            "combine_mode": "generic",
        }
        kwargs_fake = self._prepare_fake_kwargs(kwargs)
        self._run_test(
            model=AssociativeScanModels.CombineFn(**kwargs),
            model_fake=AssociativeScanModels.CombineFn(**kwargs_fake),
            inputs=inp,
        )

    @unittest.skipIf(not SM70OrLater, "triton")
    @requires_cuda
    @parametrize("compile_mode", ["none", "eager", "compile", "compile_dynamic_shape"])
    @parametrize("reverse", [False, True])
    @parametrize("device", [torch.device("cpu"), torch.device("cuda")])
    def test_associative_scan_cond_in_combine_fn(self, compile_mode, reverse, device):
        def combine_fn(x, y):
            val = cond(torch.sum(y) > 0.0, lambda y: y + 0.0, lambda y: 1.0 - y, (y,))
            return x * val

        inp = torch.randn(3, 10, 1, device=device)

        kwargs = {
            "dim": 0,
            "reverse": reverse,
            "compile_mode": compile_mode,
            "combine_fn": combine_fn,
            "combine_mode": "generic",
        }
        kwargs_fake = self._prepare_fake_kwargs(kwargs)
        self._run_test(
            model=AssociativeScanModels.CombineFn(**kwargs),
            model_fake=AssociativeScanModels.CombineFn(**kwargs_fake),
            inputs=inp,
        )

    # TODO: Does not work because of the usage of vmap witin associative_scan
    # TODO: Re-enable additional parameters again once this issues has been resolved
    @unittest.skipIf(not SM70OrLater, "triton")
    @requires_cuda
    @unittest.expectedFailure
    def test_associative_scan_map_in_combine_fn(self):
        compile_mode = "none"
        reverse = False
        device = torch.device("cuda")

        def combine_fn(x, y):
            def body(x, y):
                return x + y

            y_init = y[0]
            y_new = control_flow.map(body, y, y_init)
            return x * y_new

        inp = torch.randn(3, 10, 1, device=device)

        kwargs = {
            "dim": 0,
            "reverse": reverse,
            "compile_mode": compile_mode,
            "combine_fn": combine_fn,
            "combine_mode": "generic",
        }
        kwargs_fake = self._prepare_fake_kwargs(kwargs)
        self._run_test(
            model=AssociativeScanModels.CombineFn(**kwargs),
            model_fake=AssociativeScanModels.CombineFn(**kwargs_fake),
            inputs=inp,
        )

    @unittest.skipIf(not SM70OrLater, "triton")
    @requires_cuda
    @parametrize("compile_mode", ["none", "eager", "compile", "compile_dynamic_shape"])
    @parametrize("reverse", [False, True])
    @parametrize("device", [torch.device("cpu"), torch.device("cuda")])
    def test_associative_scan_vmap_in_combine_fn(self, compile_mode, reverse, device):
        def combine_fn(x, y):
            def body(x):
                return x**2

            mapped_body = torch.vmap(body, 0, 0)
            y_new = mapped_body(y)
            return x + y_new

        inp = torch.randn(3, 10, 2, device=device)

        kwargs = {
            "dim": 0,
            "reverse": reverse,
            "compile_mode": compile_mode,
            "combine_fn": combine_fn,
            "combine_mode": "generic",
        }
        kwargs_fake = self._prepare_fake_kwargs(kwargs)
        self._run_test(
            model=AssociativeScanModels.CombineFn(**kwargs),
            model_fake=AssociativeScanModels.CombineFn(**kwargs_fake),
            inputs=inp,
        )

    @unittest.skipIf(not SM70OrLater, "triton")
    @requires_cuda
    @parametrize("reverse", [False, True])
    @parametrize("compile_mode", ["none", "eager", "compile", "compile_dynamic_shape"])
    @parametrize("device", [torch.device("cpu"), torch.device("cuda")])
    # Skipping the combination of associative_scan and device=cpu
    # as the current implementation of pointwise does only support CUDA device
    @decorateIf(
        unittest.skip,
        lambda params: (params["device"] == torch.device("cpu")),
    )
    def test_associative_scan_non_pointwise_generic(
        self, reverse, compile_mode, device
    ):
        x = torch.randn(3, 10, 2, device=device)

        kwargs = {
            "dim": 0,
            "reverse": reverse,
            "compile_mode": compile_mode,
            "combine_fn": get_scan_combine_fn("non_pointwise", True),
            "combine_mode": "generic",
        }
        kwargs_fake = self._prepare_fake_kwargs(kwargs)
        self._run_test(
            model=AssociativeScanModels.CombineFn(**kwargs),
            model_fake=AssociativeScanModels.CombineFn(**kwargs_fake),
            inputs=x,
        )

    @skipIfRocm(msg="Unsupported on ROCM yet")
    @unittest.skipIf(not SM70OrLater, "triton")
    @requires_cuda
    @parametrize("compile_mode", ["none", "eager", "compile", "compile_dynamic_shape"])
    @parametrize("combine_mode", ["pointwise", "generic"])
    @parametrize("reverse", [False, True])
    @parametrize("device", [torch.device("cpu"), torch.device("cuda")])
    # Skipping the combination of combine_mode=pointwise and device=cpu
    # as the current implementation of pointwise does only support CUDA device
    @decorateIf(
        unittest.skip,
        lambda params: (
            params["combine_mode"] == "pointwise"
            and (params["device"] == torch.device("cpu") or torch.version.hip)
        ),
    )
    def test_associative_scan_binary_operator(
        self, compile_mode, combine_mode, reverse, device
    ):
        state_dim = 20
        timesteps = 10
        projected_inputs = torch.randn(
            timesteps, state_dim, requires_grad=True, device=device
        )
        A = torch.randn(state_dim, requires_grad=True, device=device)
        elements = (A.repeat((timesteps, 1)), projected_inputs)

        kwargs = {
            "dim": 0,
            "reverse": reverse,
            "compile_mode": compile_mode,
            "combine_fn": get_scan_combine_fn("s5_operator", True),
            "combine_mode": combine_mode,
        }
        kwargs_fake = self._prepare_fake_kwargs(kwargs)
        self._run_test(
            model=AssociativeScanModels.CombineFn(**kwargs),
            model_fake=AssociativeScanModels.CombineFn(**kwargs_fake),
            inputs=elements,
        )

    @skipIfRocm(msg="Unsupported on ROCM yet")
    @unittest.skipIf(not SM70OrLater, "triton")
    @requires_cuda
    @parametrize("compile_mode", ["none", "eager", "compile", "compile_dynamic_shape"])
    @parametrize("reverse", [False, True])
    @parametrize("device", [torch.device("cpu"), torch.device("cuda")])
    def test_associative_scan_different_input_size(self, compile_mode, reverse, device):
        batch = 5
        hidden_dim = 3
        length = 10
        dstate = 7

        deltaA = torch.randn(
            (batch, hidden_dim, length, dstate), requires_grad=True, device=device
        )
        deltaB_u = torch.randn(
            (batch, hidden_dim, length, dstate), requires_grad=True, device=device
        )
        C = torch.randn((batch, dstate, length), requires_grad=True, device=device)
        x = torch.randn(
            (batch, hidden_dim, length, dstate), requires_grad=True, device=device
        )
        y = torch.randn((batch, hidden_dim, length), requires_grad=True, device=device)
        elements = (x, deltaA, deltaB_u, C, y)

        kwargs = {
            "dim": 2,
            "reverse": reverse,
            "compile_mode": compile_mode,
            "combine_fn": get_scan_combine_fn("different_input_size_operator", True),
            "combine_mode": "generic",
        }
        kwargs_fake = self._prepare_fake_kwargs(kwargs)
        self._run_test(
            model=AssociativeScanModels.CombineFn(**kwargs),
            model_fake=AssociativeScanModels.CombineFn(**kwargs_fake),
            inputs=elements,
        )

    @unittest.skipIf(not SM70OrLater, "triton")
    @requires_cuda
    def test_associative_scan_different_input_size_wrong_dim(self):
        batch = 5
        hidden_dim = 3
        length = 10
        dstate = 7

        deltaA = torch.randn(
            (batch, hidden_dim, length, dstate), device=torch.device("cuda")
        )
        deltaB_u = torch.randn(
            (batch, hidden_dim, length, dstate), device=torch.device("cuda")
        )
        C = torch.randn((batch, dstate, length), device=torch.device("cuda"))
        x = torch.randn(
            (batch, hidden_dim, length, dstate), device=torch.device("cuda")
        )
        y = torch.randn(
            (batch, hidden_dim, length, dstate), device=torch.device("cuda")
        )
        elements = (x, deltaA, deltaB_u, C, y)

        with self.assertRaisesRegex(
            # Should be
            # ValueError,
            # "All xs leaves must at least have 'dim' number of dimensions and scan dimension > 0"
            torch._dynamo.exc.Unsupported,
            "Observed exception.*",
        ):
            associative_scan(
                get_scan_combine_fn("different_input_size_operator", True),
                elements,
                3,
                combine_mode="pointwise",
            )

    @unittest.skipIf(not SM70OrLater, "triton")
    @unittest.skipIf(not torch.cuda.is_available(), "Test requires CUDA.")
    @parametrize("compile_mode", ["none", "eager", "compile", "compile_dynamic_shape"])
    @parametrize("combine_mode", ["pointwise", "generic"])
    @parametrize("reverse", [False, True])
    @parametrize("device", [torch.device("cpu"), torch.device("cuda")])
    # Skipping the combine_mode=pointwise
    # as the current implementation of associative_scan lowering
    # does not support lifted arguments
    @decorateIf(
        unittest.skip,
        lambda params: (params["combine_mode"] == "pointwise"),
    )
    def test_associative_scan_freevars_simple(
        self, compile_mode, combine_mode, reverse, device
    ):
        H = torch.rand(2, device=device)

        def fct_freevars1(x: torch.Tensor, y: torch.Tensor):
            return x * H + y * 2

        def fct_freevars2(x: torch.Tensor, y: torch.Tensor):
            return x * H + y * H

        H1 = torch.rand(1, device=device)
        H2 = torch.rand(1, device=device)

        def fct_freevars3(x: torch.Tensor, y: torch.Tensor):
            return x * H1 + y * H2

        inp = torch.randn(3, 2, 2, device=device)

        for fct, param in [
            (fct_freevars1, (H,)),
            (fct_freevars2, (H,)),
            (fct_freevars3, (H1, H2)),
        ]:
            kwargs = {
                "dim": 0,
                "reverse": reverse,
                "compile_mode": compile_mode,
                "combine_fn": fct,
                "combine_mode": combine_mode,
            }
            kwargs_fake = self._prepare_fake_kwargs(kwargs)
            self._run_test(
                model=AssociativeScanModels.CombineFn(**kwargs),
                model_fake=AssociativeScanModels.CombineFn(**kwargs_fake),
                inputs=inp,
            )

    @unittest.skipIf(not SM70OrLater, "triton")
    @unittest.skipIf(not torch.cuda.is_available(), "Test requires CUDA.")
    @parametrize("compile_mode", ["none", "eager", "compile", "compile_dynamic_shape"])
    @parametrize("combine_mode", ["pointwise", "generic"])
    @parametrize("reverse", [False, True])
    @parametrize("device", [torch.device("cpu"), torch.device("cuda")])
    # Skipping the combine_mode=pointwise
    # as the current implementation of associative_scan lowering
    # does not support lifted arguments
    @decorateIf(
        unittest.skip,
        lambda params: (params["combine_mode"] == "pointwise"),
    )
    def test_associative_scan_freevars_nested(
        self, compile_mode, combine_mode, reverse, device
    ):
        H1 = torch.rand(4, 5, device=device)
        H2 = torch.rand(4, 1, device=device)

        def fct_nested_outside(x: torch.Tensor, y: torch.Tensor):
            def inner(xi):
                return xi * H2

            ret = inner(y)
            return x + ret * H1

        def fct_nested_outside_fake(x: torch.Tensor, y: torch.Tensor):
            def inner(xi):
                return xi * H2

            ret = inner(y)
            return x + ret * H1

        H1_i = torch.rand(4, 5, device=device)

        # TODO: Using random tensors in the `combine_fn` triggers the vmap randomness error:
        # RuntimeError: vmap: called random operation while in randomness error mode.
        # Please either use the 'same' or 'different' randomness flags on vmap or perform the randomness operation out of vmap
        def fct_nested_inside(x: torch.Tensor, y: torch.Tensor):
            # H2_i = torch.rand(4, 1, device=device)
            H2_i = torch.ones(4, 1, device=device) * 42

            def inner(xi):
                return xi * H2_i

            ret = inner(y)
            return x + ret * H1

        def fct_nested_inside_fake(x: torch.Tensor, y: torch.Tensor):
            # H2_i = torch.rand(4, 1, device=device)
            H2_i = torch.ones(4, 1, device=device) * 42

            def inner(xi):
                return xi * H2_i

            ret = inner(y)
            return x + ret * H1

        inp = torch.randn(3, 4, 5, device=device)

        for fct, fct_fake, param in [
            (fct_nested_outside, fct_nested_outside_fake, (H1, H2)),
            (fct_nested_inside, fct_nested_inside_fake, (H1_i,)),
        ]:
            kwargs = {
                "dim": 0,
                "reverse": reverse,
                "compile_mode": compile_mode,
                "combine_fn": fct,
                "combine_mode": combine_mode,
            }
            kwargs_fake = self._prepare_fake_kwargs(kwargs)
            kwargs_fake["combine_fn"] = fct_fake
            self._run_test(
                model=AssociativeScanModels.CombineFn(**kwargs),
                model_fake=AssociativeScanModels.CombineFn(**kwargs_fake),
                inputs=inp,
            )

    @unittest.skipIf(not SM70OrLater, "triton")
    @unittest.skipIf(not torch.cuda.is_available(), "Test requires CUDA.")
    @parametrize("compile_mode", ["none", "eager", "compile", "compile_dynamic_shape"])
    @parametrize("combine_mode", ["pointwise", "generic"])
    @parametrize("reverse", [False, True])
    @parametrize("device", [torch.device("cpu"), torch.device("cuda")])
    # Skipping the combine_mode=pointwise
    # as the current implementation of associative_scan lowering
    # does not support lifted arguments
    @decorateIf(
        unittest.skip,
        lambda params: (params["combine_mode"] == "pointwise"),
    )
    def test_associative_scan_freevars_fct(
        self, compile_mode, combine_mode, reverse, device
    ):
        def additional_fct_no_add_inp(x, y):
            return x * y

        def fct_nested_outside(x: torch.Tensor, y: torch.Tensor):
            ret = additional_fct_no_add_inp(y, y)
            return x + ret

        inp = torch.randn(3, 4, 5, device=device)

        kwargs = {
            "dim": 0,
            "reverse": reverse,
            "compile_mode": compile_mode,
            "combine_fn": fct_nested_outside,
            "combine_mode": combine_mode,
        }
        kwargs_fake = self._prepare_fake_kwargs(kwargs)
        self._run_test(
            model=AssociativeScanModels.CombineFn(**kwargs),
            model_fake=AssociativeScanModels.CombineFn(**kwargs_fake),
            inputs=inp,
        )

    @unittest.skipIf(not SM70OrLater, "triton")
    @unittest.skipIf(not torch.cuda.is_available(), "Test requires CUDA.")
    @parametrize("compile_mode", ["none", "eager", "compile", "compile_dynamic_shape"])
    @parametrize("reverse", [False, True])
    @parametrize("device", [torch.device("cpu"), torch.device("cuda")])
    def test_associative_scan_freevars_fct_generic(self, compile_mode, reverse, device):
        def additional_fct_no_add_inp(x, y):
            return x * y

        def fct_nested_outside(x: torch.Tensor, y: torch.Tensor):
            ret = associative_scan(
                additional_fct_no_add_inp, y, 1, combine_mode="generic"
            )
            return x + ret

        def fct_nested_outside_fake(x: torch.Tensor, y: torch.Tensor):
            ret = _fake_associative_scan(additional_fct_no_add_inp, y, 1)
            return x + ret

        inp = torch.randn(3, 4, 5, device=device)

        kwargs = {
            "dim": 0,
            "reverse": reverse,
            "compile_mode": compile_mode,
            "combine_fn": fct_nested_outside,
            "combine_mode": "generic",
        }
        kwargs_fake = self._prepare_fake_kwargs(kwargs)
        kwargs_fake["combine_fn"] = fct_nested_outside_fake
        self._run_test(
            model=AssociativeScanModels.CombineFn(**kwargs),
            model_fake=AssociativeScanModels.CombineFn(**kwargs_fake),
            inputs=inp,
        )

    @unittest.skipIf(not SM70OrLater, "triton")
    @unittest.skipIf(not torch.cuda.is_available(), "Test requires CUDA.")
    @parametrize("compile_mode", ["none", "eager", "compile", "compile_dynamic_shape"])
    @parametrize("combine_mode", ["pointwise", "generic"])
    @parametrize("reverse", [False, True])
    @parametrize("device", [torch.device("cpu"), torch.device("cuda")])
    # Skipping the combine_mode=pointwise
    # as the current implementation of associative_scan lowering
    # does not support lifted arguments
    @decorateIf(
        unittest.skip,
        lambda params: (params["combine_mode"] == "pointwise"),
    )
    def test_associative_scan_freevars_shape_check(
        self, compile_mode, combine_mode, reverse, device
    ):
        H = torch.eye(2, device=device, requires_grad=True)

        def fct_freevars(x: torch.Tensor, y: torch.Tensor):
            return x @ H + y

        inp = torch.randn(2, 2, 3, device=device, requires_grad=True)

        kwargs = {
            "dim": 2,
            "reverse": reverse,
            "compile_mode": compile_mode,
            "combine_fn": fct_freevars,
            "combine_mode": combine_mode,
        }
        kwargs_fake = self._prepare_fake_kwargs(kwargs)
        self._run_test(
            model=AssociativeScanModels.CombineFn(**kwargs),
            model_fake=AssociativeScanModels.CombineFn(**kwargs_fake),
            inputs=inp,
        )

    @unittest.skipIf(not SM70OrLater, "triton")
    @unittest.skipIf(not torch.cuda.is_available(), "Test requires CUDA.")
    @parametrize("compile_mode", ["none", "eager", "compile", "compile_dynamic_shape"])
    @parametrize("reverse", [False, True])
    @parametrize("device", [torch.device("cpu"), torch.device("cuda")])
    @parametrize("combine_mode", ["pointwise", "generic"])
    # Skipping the combine_mode=pointwise
    # as the current implementation of associative_scan lowering
    # does not support lifted arguments
    @decorateIf(
        unittest.skip,
        lambda params: (params["combine_mode"] == "pointwise"),
    )
    def test_associative_scan_freevars_pytree(
        self, compile_mode, combine_mode, reverse, device
    ):
        xf = torch.randn(2, 2, device=device, requires_grad=True)
        yf = torch.randn(2, 2, device=device, requires_grad=True)
        zf = torch.randn(2, 2, device=device, requires_grad=True)
        inpf = {"i": xf, "j": ([yf], [{"o": zf}])}

        def fct_pointwise(x, y):
            return {
                "i": (x["i"] * y["i"]) + inpf["i"],
                "j": (
                    [(x["j"][0][0] * y["j"][0][0]) + inpf["j"][0][0]],
                    [
                        {
                            "o": (x["j"][1][0]["o"] + y["j"][1][0]["o"])
                            + inpf["j"][1][0]["o"]
                        }
                    ],
                ),
            }

        x = torch.randn(3, 2, 2, device=device, requires_grad=True)
        y = torch.randn(3, 2, 2, device=device, requires_grad=True)
        z = torch.randn(3, 2, 2, device=device, requires_grad=True)
        inp = {"i": x, "j": ([y], [{"o": z}])}

        kwargs = {
            "dim": 0,
            "reverse": reverse,
            "compile_mode": compile_mode,
            "combine_fn": fct_pointwise,
            "combine_mode": combine_mode,
        }
        kwargs_fake = self._prepare_fake_kwargs(kwargs)
        self._run_test(
            model=AssociativeScanModels.CombineFn(**kwargs),
            model_fake=AssociativeScanModels.CombineFn(**kwargs_fake),
            inputs=inp,
        )

    @unittest.skipIf(not SM70OrLater, "triton")
    @requires_cuda
    def test_associative_scan_sparse_tensor(self):
        x = torch.tensor(
            [[[0.0, 0], [1.0, 2.0]], [[0.0, 0], [3.0, 4.0]], [[0.0, 0], [5.0, 6.0]]]
        ).to_sparse()

        with self.assertRaisesRegex(
            RuntimeError,
            "torch.compile does not support sparse Tensors",
        ):
            associative_scan(
                get_scan_combine_fn("add", True),
                x,
                0,
            )

    @unittest.skipIf(not SM70OrLater, "triton")
    @requires_cuda
    def test_associative_scan_combine_fn_wrong_meta_in_combine_fn(self):
        device = torch.device("cuda")
        B, N, C, H, W = 3, 3, 2, 3, 3
        x = torch.randn(B, N, C, H, W, device=device)

        def fct_wrong_dtype(x, y):
            return (x + y).to(torch.int64)

        def fct_wrong_device(x, y):
            return (x + y).to(
                torch.device("cpu") if device.type == "cuda" else torch.device("cuda")
            )

        def fct_wrong_stride(x, y):
            return (x + y).to(memory_format=torch.channels_last)

        for fct in [fct_wrong_dtype, fct_wrong_device, fct_wrong_stride]:
            with self.assertRaisesRegex(
                # Should be: RuntimeError,
                # "The pytree of the output of the operator needs to match the xs pytree"
                torch._dynamo.exc.Unsupported,
                "Observed exception.*",
            ):
                associative_scan(fct, x, 0)

    @unittest.skipIf(not SM70OrLater, "triton")
    def test_associative_scan_wrong_pytree(self):
        def fct_wrong_pytree(x, y):
            return {
                "i": x["i"] * y["j"][0][0],
                "k": 0.0,
                "j": ([x["j"][1][0]["o"]], [{"o": torch.sin(x["i"])}]),
            }

        x = torch.randn(3, 2, 2)
        y = torch.randn(3, 2, 2)
        z = torch.randn(3, 2, 2)
        inp = {"i": x, "j": ([y], [{"o": z}])}

        with self.assertRaisesRegex(
            # Should be:
            # RuntimeError,
            # r"The number of leaves of the pytree of the output of the operator.*",
            torch._dynamo.exc.Unsupported,
            "Observed exception.*",
        ):
            associative_scan(fct_wrong_pytree, inp, 0, combine_mode="generic")

    @unittest.skipIf(not SM70OrLater, "triton")
    @requires_cuda
    def test_associative_scan_non_pointwise(self):
        device = torch.device("cuda")
        x = torch.randn(3, 10, 2, device=device)
        with self.assertRaisesRegex(
            # Should be:
            RuntimeError,
            r"For combine_mode='pointwise', the combine_fn needs to be pointwise",
        ):
            associative_scan(
                get_scan_combine_fn("non_pointwise", True),
                x,
                0,
                combine_mode="pointwise",
            )

<<<<<<< HEAD
    @unittest.skipIf(not SM70OrLater, "triton")
=======
>>>>>>> 6eb795c9
    @requires_cuda
    def test_associative_scan_input_mutation(self):
        device = torch.device("cuda")

        def fct_input_mutation(x, y):
            x.add_(1)
            return x + y

        x = torch.randn(3, 2, 2, device=device)

        with self.assertRaisesRegex(
<<<<<<< HEAD
            # Should be:
            # UnsupportedAliasMutationException,
            torch._dynamo.exc.BackendCompilerFailed,
            "A branch or combine_fn might be modifying the input!.*",
        ):
            associative_scan(fct_input_mutation, x, 0)

    @unittest.skipIf(not SM70OrLater, "triton")
=======
            # Should be
            RuntimeError,
            "Combine_fn might be modifying the input!",
        ):
            associative_scan(fct_input_mutation, x, 0)

>>>>>>> 6eb795c9
    @requires_cuda
    def test_associative_scan_input_output_alias(self):
        device = torch.device("cuda")

        def fct_input_output_alias(x, y):
            return x[0], x[1] + y[1]

        x = torch.randn(3, 2, 2, device=device)
        y = torch.randn(3, 2, 2, device=device)
        inp = (x, y)

        with self.assertRaisesRegex(
<<<<<<< HEAD
            # Should be:
            # UnsupportedAliasMutationException,
            torch._dynamo.exc.BackendCompilerFailed,
            "Aliasing within branch or combine_fn might be occuring!.*",
        ):
            associative_scan(fct_input_output_alias, inp, 0)

    @unittest.skipIf(not SM70OrLater, "triton")
    @requires_cuda
    def test_associative_scan_output_output_alias(self):
        device = torch.device("cuda")

        def fct_output_output_alias(x, y):
            c = x[0] + y[1]
            return c, c

        x = torch.randn(3, 2, 2, device=device)
        y = torch.randn(3, 2, 2, device=device)
        inp = (x, y)

        with self.assertRaisesRegex(
            # Should be:
            # UnsupportedAliasMutationException,
            torch._dynamo.exc.BackendCompilerFailed,
            "Aliasing within branch or combine_fn might be occuring!.*",
        ):
            associative_scan(fct_output_output_alias, inp, 0)

=======
            # Should be
            RuntimeError,
            "Combine_fn might be aliasing the input!",
        ):
            associative_scan(fct_input_output_alias, inp, 0)

>>>>>>> 6eb795c9

@unittest.skipIf(IS_WINDOWS, "Windows not supported for this test")
@skipIfNoDynamoSupport
class TestControlFlowTraced(TestCase):
    def setUp(self):
        torch._dynamo.reset()
        super().setUp()

    def _check_tracing(self, fn, args, allow_non_fake_inputs=False):
        graphs = {}
        eager_res = fn(*args)
        for tracing_mode in ["symbolic", "real", "fake"]:
            graph = make_fx(
                fn,
                tracing_mode=tracing_mode,
                _allow_non_fake_inputs=allow_non_fake_inputs,
            )(*args)
            graphs[tracing_mode] = graph
            self.assertEqual(graph(*args), eager_res)
        return graphs

    def _check_compile(self, fn, args, *, dynamic=False, backend="eager"):
        eager_res = fn(*args)
        compiled_fn = torch.compile(fn, backend=backend, dynamic=dynamic)
        self.assertEqual(compiled_fn(*args), eager_res)

    def _check_export(self, fn, args, *, strict=False, dynamic_shapes=None):
        eg_out = fn(*args)
        ep = torch.export.export(fn, args, strict=strict, dynamic_shapes=dynamic_shapes)
        ep_out = ep.module()(*args)
        self.assertEqual(eg_out, ep_out)
        return ep

    def test_cond_traced_not_nested(self):
        def true_fn(x):
            return x.sin()

        def false_fn(x):
            return x.cos()

        def f(x, y):
            return cond(y, true_fn, false_fn, [x])

        x = torch.randn(4)
        graph = make_fx(f)(x, torch.tensor(False))
        result_true = graph.forward(x, torch.tensor(True))
        result_false = graph.forward(x, torch.tensor(False))
        self.assertFalse(torch.allclose(result_true, result_false))
        self.assertEqual(result_true, torch.sin(x))
        self.assertEqual(result_false, torch.cos(x))

        graph = make_fx(f, tracing_mode="symbolic")(x, torch.tensor(False))
        self.assertEqual(graph(x, torch.tensor(True)), f(x, torch.tensor(True)))

    @skipIfTorchDynamo("Graph is not captured by backend if test with dynamo")
    @skipIfCrossRef  # Arg order changes with crossref
    def test_cond_simple_with_linear_compile_check_graph(self):
        from torch._dynamo.testing import EagerAndRecordGraphs

        def true_fn(x):
            return x.sin()

        def false_fn(x):
            return x.cos()

        x = torch.randn(4, requires_grad=True)

        def f(pred, x):
            result = cond(pred, true_fn, false_fn, (x,))
            grad_out = torch.ones_like(result)
            return torch.autograd.grad(result, (x,), grad_out)

        backend = EagerAndRecordGraphs()
        torch.compile(f, backend=backend)(torch.tensor(False), x)
        self.assertEqual(len(backend.graphs), 2)
        gm = backend.graphs[0]

        self.assertExpectedInline(
            gm.code.strip(),
            """\
def forward(self, L_pred_ : torch.Tensor, L_x_ : torch.Tensor):
    l_pred_ = L_pred_
    l_x_ = L_x_
    cond_true_0 = self.cond_true_0
    cond_false_0 = self.cond_false_0
    cond = torch.ops.higher_order.cond(l_pred_, cond_true_0, cond_false_0, [l_x_]);  l_pred_ = cond_true_0 = cond_false_0 = l_x_ = None
    result = cond[0];  cond = None
    grad_out = torch.ones_like(result)
    return (result, grad_out)""",  # noqa: B950
        )

        self.assertExpectedInline(
            gm.cond_true_0.code.strip(),
            """\
def forward(self, l_x_):
    l_x__1 = l_x_
    sin = l_x__1.sin();  l_x__1 = None
    return (sin,)""",  # noqa: B950
        )
        self.assertExpectedInline(
            gm.cond_false_0.code.strip(),
            """\
def forward(self, l_x_):
    l_x__1 = l_x_
    cos = l_x__1.cos();  l_x__1 = None
    return (cos,)""",  # noqa: B950
        )

        backward_gm = backend.graphs[1]
        self.assertExpectedInline(
            backward_gm.code.strip(),
            """\
def forward(self, L_ctx_saved_tensors_0_ : torch.Tensor, L_ctx_pred : torch.Tensor, L_flat_grads_0_ : torch.Tensor):
    l_ctx_saved_tensors_0_ = L_ctx_saved_tensors_0_
    l_ctx_pred = L_ctx_pred
    l_flat_grads_0_ = L_flat_grads_0_
    cond_true_0 = self.cond_true_0
    cond_false_0 = self.cond_false_0
    cond = torch.ops.higher_order.cond(l_ctx_pred, cond_true_0, cond_false_0, [l_ctx_saved_tensors_0_, l_flat_grads_0_]);  l_ctx_pred = cond_true_0 = cond_false_0 = l_ctx_saved_tensors_0_ = l_flat_grads_0_ = None
    getitem = cond[0];  cond = None
    return (getitem,)""",  # noqa: B950
        )

    def test_while_loop_op_mismatch_in_meta(self):
        class Mod(torch.nn.Module):
            def forward(self, c, a, b):
                def cond_fn(c, a, b):
                    return c > 0

                def body_fn(c, a, b):
                    return c - 1, a.nonzero(), b.nonzero()

                return torch.ops.higher_order.while_loop(
                    cond_fn,
                    body_fn,
                    (c, a, b),
                    tuple(),
                )

        with self.assertRaisesRegex(
            torch._dynamo.exc.UncapturedHigherOrderOpError,
            "Expected carried_inputs and body_output to have same metadata but found",
        ):
            make_fx(Mod(), tracing_mode="fake")(
                torch.tensor(
                    0,
                ),
                torch.randn(2, 3),
                torch.randn(2, 3),
            )

    def test_while_loop_nested_traced(self):
        fn, inp = WHILE_LOOP_TESTS["nested"]
        graphs = self._check_tracing(fn, inp)
        self.assertExpectedInline(
            graphs["symbolic"].code.strip("\n"),
            """\
def forward(self, out_iter_1, it_1, y_1):
    while_loop_cond_graph_0 = self.while_loop_cond_graph_0
    while_loop_body_graph_0 = self.while_loop_body_graph_0
    while_loop = torch.ops.higher_order.while_loop(while_loop_cond_graph_0, while_loop_body_graph_0, (out_iter_1, it_1, y_1), ());  while_loop_cond_graph_0 = while_loop_body_graph_0 = out_iter_1 = it_1 = y_1 = None
    getitem = while_loop[0]
    getitem_1 = while_loop[1]
    getitem_2 = while_loop[2];  while_loop = None
    return (getitem, getitem_1, getitem_2)
    """,  # noqa: B950
        )
        self.assertExpectedInline(
            graphs["symbolic"].while_loop_cond_graph_0.code.strip("\n"),
            """\
def forward(self, arg0_1, arg1_1, arg2_1):
    sum_1 = torch.ops.aten.sum.default(arg0_1);  arg0_1 = None
    lt = torch.ops.aten.lt.Scalar(sum_1, 2);  sum_1 = None
    return lt
    """,
        )
        self.assertExpectedInline(
            graphs["symbolic"].while_loop_body_graph_0.code.strip("\n"),
            """\
def forward(self, arg0_1, arg1_1, arg2_1):
    while_loop_cond_graph_0 = self.while_loop_cond_graph_0
    while_loop_body_graph_0 = self.while_loop_body_graph_0
    while_loop = torch.ops.higher_order.while_loop(while_loop_cond_graph_0, while_loop_body_graph_0, (arg0_1, arg1_1, arg2_1), ());  while_loop_cond_graph_0 = while_loop_body_graph_0 = arg0_1 = arg1_1 = arg2_1 = None
    getitem = while_loop[0]
    getitem_1 = while_loop[1]
    getitem_2 = while_loop[2];  while_loop = None
    add = torch.ops.aten.add.Tensor(getitem, 1);  getitem = None
    return (add, getitem_1, getitem_2)
    """,  # noqa: B950
        )

    def test_while_loop_pytree_carry(self):
        fn, inp = WHILE_LOOP_TESTS["simple_with_pytree_carry"]
        from torch._dynamo.testing import EagerAndRecordGraphs

        backend = EagerAndRecordGraphs()
        expected_res = fn(*inp)
        compiled_res = torch.compile(fn, backend=backend)(*inp)
        self.assertEqual(expected_res, compiled_res)
        # When test with torch dynamo, the graph is not captured because
        # it's traced together with the code before torch.compile
        if not TEST_WITH_TORCHDYNAMO:
            self.assertEqual(len(backend.graphs), 1)
            self.assertExpectedInline(
                backend.graphs[0].code.strip(),
                """\
def forward(self, L_it_ : torch.Tensor, L_pytree_input_0_0_ : torch.Tensor, L_pytree_input_1_x_ : torch.Tensor, L_pytree_input_1_y_ : torch.Tensor):
    l_it_ = L_it_
    l_pytree_input_0_0_ = L_pytree_input_0_0_
    l_pytree_input_1_x_ = L_pytree_input_1_x_
    l_pytree_input_1_y_ = L_pytree_input_1_y_
    cond_fn_0 = self.cond_fn_0
    body_fn_0 = self.body_fn_0
    while_loop = torch.ops.higher_order.while_loop(cond_fn_0, body_fn_0, (l_it_, l_pytree_input_0_0_, l_pytree_input_1_x_, l_pytree_input_1_y_), ());  cond_fn_0 = body_fn_0 = l_it_ = l_pytree_input_0_0_ = l_pytree_input_1_x_ = l_pytree_input_1_y_ = None
    getitem = while_loop[0]
    getitem_1 = while_loop[1]
    value = while_loop[2]
    value_1 = while_loop[3];  while_loop = None
    return (getitem, getitem_1, value, value_1)""",  # noqa: B950
            )

    def _wrap_with_functionalize(self, fn, func_type):
        mode = None
        if func_type == "cpp":
            fn = CppFunctionalizeAPI().functionalize(fn)
        elif func_type == "python":
            fn = PythonFunctionalizeAPI().functionalize(fn)
            mode = FunctionalTensorMode()
        elif func_type == "functorch":
            fn = torch.func.functionalize(fn)
        else:
            assert func_type == "no"
        return fn, mode

    @parametrize("func_type", ["no", "cpp", "python", "functorch"])
    def test_while_loop_simple_functionalize_check_graph(self, func_type):
        fn, inp = WHILE_LOOP_TESTS["simple_with_mutation"]
        fn, mode = self._wrap_with_functionalize(fn, func_type)
        mode = mode if mode is not None else contextlib.nullcontext()
        with mode:
            graphs = self._check_tracing(fn, inp)
        if func_type == "no":
            self.assertExpectedInline(
                graphs["symbolic"].code.strip("\n"),
                """\
def forward(self, x_1):
    while_loop_cond_graph_0 = self.while_loop_cond_graph_0
    while_loop_body_graph_0 = self.while_loop_body_graph_0
    while_loop = torch.ops.higher_order.while_loop(while_loop_cond_graph_0, while_loop_body_graph_0, (x_1,), ());  while_loop_cond_graph_0 = while_loop_body_graph_0 = x_1 = None
    getitem = while_loop[0];  while_loop = None
    return (getitem,)
    """,  # noqa: B950
            )
            self.assertExpectedInline(
                graphs["symbolic"].while_loop_cond_graph_0.code.strip("\n"),
                """\
def forward(self, arg0_1):
    clone = torch.ops.aten.clone.default(arg0_1);  arg0_1 = None
    add_ = torch.ops.aten.add_.Tensor(clone, 1);  clone = None
    add__1 = torch.ops.aten.add_.Tensor(add_, -1);  add_ = None
    sum_1 = torch.ops.aten.sum.default(add__1);  add__1 = None
    lt = torch.ops.aten.lt.Scalar(sum_1, 10);  sum_1 = None
    return lt
    """,
            )
            self.assertExpectedInline(
                graphs["symbolic"].while_loop_body_graph_0.code.strip("\n"),
                """\
def forward(self, arg0_1):
    clone = torch.ops.aten.clone.default(arg0_1);  arg0_1 = None
    add_ = torch.ops.aten.add_.Tensor(clone, 1);  clone = None
    add__1 = torch.ops.aten.add_.Tensor(add_, -1);  add_ = None
    add = torch.ops.aten.add.Tensor(add__1, 1);  add__1 = None
    return (add,)
    """,
            )
        elif func_type == "python":
            self.assertExpectedInline(
                graphs["symbolic"].code.strip("\n"),
                """\
def forward(self, arg0_1):
    while_loop_cond_graph_0 = self.while_loop_cond_graph_0
    while_loop_body_graph_0 = self.while_loop_body_graph_0
    while_loop = torch.ops.higher_order.while_loop(while_loop_cond_graph_0, while_loop_body_graph_0, (arg0_1,), ());  while_loop_cond_graph_0 = while_loop_body_graph_0 = arg0_1 = None
    getitem = while_loop[0];  while_loop = None
    return (getitem,)
    """,  # noqa: B950
            )
            self.assertExpectedInline(
                graphs["symbolic"].while_loop_cond_graph_0.code.strip("\n"),
                """\
def forward(self, arg0_1):
    clone = torch.ops.aten.clone.default(arg0_1);  arg0_1 = None
    add = torch.ops.aten.add.Tensor(clone, 1);  clone = None
    add_1 = torch.ops.aten.add.Tensor(add, -1);  add = None
    sum_1 = torch.ops.aten.sum.default(add_1);  add_1 = None
    lt = torch.ops.aten.lt.Scalar(sum_1, 10);  sum_1 = None
    return lt
    """,
            )
            self.assertExpectedInline(
                graphs["symbolic"].while_loop_body_graph_0.code.strip("\n"),
                """\
def forward(self, arg0_1):
    clone = torch.ops.aten.clone.default(arg0_1);  arg0_1 = None
    add = torch.ops.aten.add.Tensor(clone, 1);  clone = None
    add_1 = torch.ops.aten.add.Tensor(add, -1);  add = None
    add_2 = torch.ops.aten.add.Tensor(add_1, 1);  add_1 = None
    return (add_2,)
    """,
            )
        else:
            self.assertExpectedInline(
                graphs["symbolic"].code.strip("\n"),
                """\
def forward(self, x_1):
    while_loop_cond_graph_0 = self.while_loop_cond_graph_0
    while_loop_body_graph_0 = self.while_loop_body_graph_0
    while_loop = torch.ops.higher_order.while_loop(while_loop_cond_graph_0, while_loop_body_graph_0, (x_1,), ());  while_loop_cond_graph_0 = while_loop_body_graph_0 = x_1 = None
    getitem = while_loop[0];  while_loop = None
    return (getitem,)
    """,  # noqa: B950
            )
            self.assertExpectedInline(
                graphs["symbolic"].while_loop_cond_graph_0.code.strip("\n"),
                """\
def forward(self, arg0_1):
    clone = torch.ops.aten.clone.default(arg0_1);  arg0_1 = None
    add = torch.ops.aten.add.Tensor(clone, 1);  clone = None
    add_1 = torch.ops.aten.add.Tensor(add, -1);  add = None
    sum_1 = torch.ops.aten.sum.default(add_1);  add_1 = None
    lt = torch.ops.aten.lt.Scalar(sum_1, 10);  sum_1 = None
    return lt
    """,
            )
            self.assertExpectedInline(
                graphs["symbolic"].while_loop_body_graph_0.code.strip("\n"),
                """\
def forward(self, arg0_1):
    clone = torch.ops.aten.clone.default(arg0_1);  arg0_1 = None
    add = torch.ops.aten.add.Tensor(clone, 1);  clone = None
    add_1 = torch.ops.aten.add.Tensor(add, -1);  add = None
    add_2 = torch.ops.aten.add.Tensor(add_1, 1);  add_1 = None
    return (add_2,)
    """,
            )

    @parametrize("func_type", ["no", "cpp", "python", "functorch"])
    # - "simple_with_linear" and "nested_with_linear" doesn't work becaue parameters and buffers
    #   are not inputs so they're not wrapped by functionalization and tracing.
    #
    # - make_fx tracing mode "real" fails for "int_carry", "pytree_int_carry" and "const_and_symint_output"
    #   because tensors are real but we unspecialize the ints with unbacked symints causing
    #   data dependent errors.
    #   Since this is not the common use path, we skip them for now.
    @parametrize(
        "while_loop_test",
        set(WHILE_LOOP_TESTS.keys())
        - {
            "simple_with_linear",
            "nested_with_linear",
            "int_carry",
            "pytree_int_carry",
            "const_and_symint_output",
        },
    )
    def test_while_loop_functionalize(self, func_type, while_loop_test):
        fn, inp = WHILE_LOOP_TESTS[while_loop_test]
        fn, mode = self._wrap_with_functionalize(fn, func_type)
        mode = mode if mode is not None else contextlib.nullcontext()
        with mode:
            self._check_tracing(fn, inp)

    # - make_fx tracing mode "real" fails for "int_carry", "pytree_int_carry" and "const_and_symint_output"
    #   because tensors are real but we unspecialize the ints with unbacked symints causing
    #   data dependent errors.
    #   Since this is not the common use path, we skip them for now.
    @parametrize(
        "while_loop_test",
        set(WHILE_LOOP_TESTS.keys())
        - {"int_carry", "pytree_int_carry", "const_and_symint_output"},
    )
    def test_while_loop_tracing(self, while_loop_test):
        fn, inp = WHILE_LOOP_TESTS[while_loop_test]
        allow_non_fake_inputs = (
            False
            if while_loop_test not in ("simple_with_linear", "nested_with_linear")
            else True
        )
        self._check_tracing(fn, inp, allow_non_fake_inputs)

    @parametrize("backend", ["eager", "aot_eager"])
    @parametrize("while_loop_test", list(WHILE_LOOP_TESTS.keys()))
    def test_while_loop_compile(self, backend, while_loop_test):
        fn, inp = WHILE_LOOP_TESTS[while_loop_test]
        self._check_compile(fn, inp, backend=backend)

    @skipIfTorchDynamo("Graph is not captured by backend if test with dynamo")
    @skipIfCrossRef  # Arg order changes with cross ref
    def test_while_loop_simple_with_linear_compile_check_graph(self):
        fn, inp = WHILE_LOOP_TESTS["simple_with_linear"]
        from torch._dynamo.testing import EagerAndRecordGraphs

        backend = EagerAndRecordGraphs()
        torch.compile(fn, backend=backend)(*inp)
        self.assertEqual(len(backend.graphs), 1)
        gm = backend.graphs[0]
        if torch._dynamo.config.inline_inbuilt_nn_modules:
            self.assertExpectedInline(
                gm.code.strip(),
                """\
def forward(self, L_iter_ : torch.Tensor, L_x_ : torch.Tensor, L_self_buffers_dec_ : torch.Tensor, L_self_modules_linear_parameters_weight_ : torch.nn.parameter.Parameter, L_self_modules_linear_parameters_bias_ : torch.nn.parameter.Parameter):
    l_iter_ = L_iter_
    l_x_ = L_x_
    l_self_buffers_dec_ = L_self_buffers_dec_
    l_self_modules_linear_parameters_weight_ = L_self_modules_linear_parameters_weight_
    l_self_modules_linear_parameters_bias_ = L_self_modules_linear_parameters_bias_
    cond_fn_0 = self.cond_fn_0
    body_fn_0 = self.body_fn_0
    while_loop = torch.ops.higher_order.while_loop(cond_fn_0, body_fn_0, (l_iter_, l_x_), (l_self_buffers_dec_, l_self_modules_linear_parameters_bias_, l_self_modules_linear_parameters_weight_));  cond_fn_0 = body_fn_0 = l_iter_ = l_x_ = l_self_buffers_dec_ = l_self_modules_linear_parameters_bias_ = l_self_modules_linear_parameters_weight_ = None
    getitem = while_loop[0]
    getitem_1 = while_loop[1];  while_loop = None
    return (getitem, getitem_1)""",  # noqa: B950
            )
            self.assertExpectedInline(
                gm.cond_fn_0.code.strip(),
                """\
def forward(self, l_iter_ : torch.Tensor, l_x_ : torch.Tensor, l_self_buffers_dec__cond_fn, l_self_modules_linear_parameters_bias__body_fn, l_self_modules_linear_parameters_weight__body_fn):
    sub = l_iter_ - l_self_buffers_dec__cond_fn;  l_iter_ = l_self_buffers_dec__cond_fn = None
    gt = sub > 0;  sub = None
    return gt""",  # noqa: B950
            )
            self.assertExpectedInline(
                gm.body_fn_0.code.strip(),
                """\
def forward(self, l_iter_ : torch.Tensor, l_x_ : torch.Tensor, l_self_buffers_dec__cond_fn, l_self_modules_linear_parameters_bias__body_fn, l_self_modules_linear_parameters_weight__body_fn):
    child = l_iter_ - 1;  l_iter_ = None
    child_1 = torch._C._nn.linear(l_x_, l_self_modules_linear_parameters_weight__body_fn, l_self_modules_linear_parameters_bias__body_fn);  l_x_ = l_self_modules_linear_parameters_weight__body_fn = l_self_modules_linear_parameters_bias__body_fn = None
    return (child, child_1)""",  # noqa: B950
            )
        else:
            self.assertExpectedInline(
                gm.code.strip(),
                """\
def forward(self, L_iter_ : torch.Tensor, L_x_ : torch.Tensor):
    l_iter_ = L_iter_
    l_x_ = L_x_
    l__self___dec = self.L__self___dec
    l__self___linear_weight = self.L__self___linear_weight
    l__self___linear_bias = self.L__self___linear_bias
    cond_fn_0 = self.cond_fn_0
    body_fn_0 = self.body_fn_0
    while_loop = torch.ops.higher_order.while_loop(cond_fn_0, body_fn_0, (l_iter_, l_x_), (l__self___dec, l__self___linear_bias, l__self___linear_weight));  cond_fn_0 = body_fn_0 = l_iter_ = l_x_ = l__self___dec = l__self___linear_bias = l__self___linear_weight = None
    getitem = while_loop[0]
    getitem_1 = while_loop[1];  while_loop = None
    return (getitem, getitem_1)""",  # noqa: B950
            )
            self.assertExpectedInline(
                gm.cond_fn_0.code.strip(),
                """\
def forward(self, l_iter_, l_x_, l__self___dec_cond_fn, l__self___linear_bias_body_fn, l__self___linear_weight_body_fn):
    sub = l_iter_ - l__self___dec_cond_fn;  l_iter_ = l__self___dec_cond_fn = None
    gt = sub > 0;  sub = None
    return gt""",  # noqa: B950
            )
            self.assertExpectedInline(
                gm.body_fn_0.code.strip(),
                """\
def forward(self, l_iter_, l_x_, l__self___dec_cond_fn, l__self___linear_bias_body_fn, l__self___linear_weight_body_fn):
    child = l_iter_ - 1;  l_iter_ = None
    child_1 = torch._C._nn.linear(l_x_, l__self___linear_weight_body_fn, l__self___linear_bias_body_fn);  l_x_ = l__self___linear_weight_body_fn = l__self___linear_bias_body_fn = None
    return (child, child_1)""",  # noqa: B950
            )

    def test_while_loop_nested2_traced(self):
        fn, inp = WHILE_LOOP_TESTS["nested2"]
        graphs = self._check_tracing(fn, inp)
        gm = graphs["symbolic"]
        outer_body = gm.while_loop_body_graph_0
        inner_body = outer_body.while_loop_body_graph_0
        inner_cond = outer_body.while_loop_cond_graph_0
        self.assertExpectedInline(
            gm.code.strip("\n"),
            """\
def forward(self, arg0_1, arg1_1, arg2_1, arg3_1):
    sym_size_int = torch.ops.aten.sym_size.int(arg2_1, 0)
    sym_size_int_1 = torch.ops.aten.sym_size.int(arg2_1, 1)
    sym_size_int_2 = torch.ops.aten.sym_size.int(arg3_1, 0)
    sym_size_int_3 = torch.ops.aten.sym_size.int(arg3_1, 1)
    while_loop_cond_graph_0 = self.while_loop_cond_graph_0
    while_loop_body_graph_0 = self.while_loop_body_graph_0
    while_loop = torch.ops.higher_order.while_loop(while_loop_cond_graph_0, while_loop_body_graph_0, (arg0_1, arg1_1, arg2_1, arg3_1), (sym_size_int, sym_size_int_1, sym_size_int_2, sym_size_int_3));  while_loop_cond_graph_0 = while_loop_body_graph_0 = arg0_1 = arg1_1 = arg2_1 = arg3_1 = sym_size_int = sym_size_int_1 = sym_size_int_2 = sym_size_int_3 = None
    getitem = while_loop[0]
    getitem_1 = while_loop[1]
    getitem_2 = while_loop[2]
    getitem_3 = while_loop[3];  while_loop = None
    return (getitem, getitem_1, getitem_2, getitem_3)
    """,  # noqa: B950
        )
        self.assertExpectedInline(
            outer_body.code.strip("\n"),
            """\
def forward(self, arg0_1, arg1_1, arg2_1, arg3_1, arg4_1, arg5_1, arg6_1, arg7_1):
    while_loop_cond_graph_0 = self.while_loop_cond_graph_0
    while_loop_body_graph_0 = self.while_loop_body_graph_0
    while_loop = torch.ops.higher_order.while_loop(while_loop_cond_graph_0, while_loop_body_graph_0, (arg0_1, arg1_1, arg2_1, arg3_1), (arg7_1, arg7_1, arg7_1, arg7_1));  while_loop_cond_graph_0 = while_loop_body_graph_0 = arg0_1 = arg1_1 = arg2_1 = arg3_1 = arg7_1 = None
    getitem = while_loop[0]
    getitem_1 = while_loop[1]
    getitem_2 = while_loop[2]
    getitem_3 = while_loop[3];  while_loop = None
    sub = torch.ops.aten.sub.Tensor(getitem, 1);  getitem = None
    clone = torch.ops.aten.clone.default(getitem_1);  getitem_1 = None
    mul = torch.ops.aten.mul.Tensor(getitem_2, 2);  getitem_2 = None
    div = torch.ops.aten.div.Tensor(getitem_3, 2);  getitem_3 = None
    return (sub, clone, mul, div)
    """,  # noqa: B950
        )
        self.assertExpectedInline(
            outer_body.code.strip("\n"),
            """\
def forward(self, arg0_1, arg1_1, arg2_1, arg3_1, arg4_1, arg5_1, arg6_1, arg7_1):
    while_loop_cond_graph_0 = self.while_loop_cond_graph_0
    while_loop_body_graph_0 = self.while_loop_body_graph_0
    while_loop = torch.ops.higher_order.while_loop(while_loop_cond_graph_0, while_loop_body_graph_0, (arg0_1, arg1_1, arg2_1, arg3_1), (arg7_1, arg7_1, arg7_1, arg7_1));  while_loop_cond_graph_0 = while_loop_body_graph_0 = arg0_1 = arg1_1 = arg2_1 = arg3_1 = arg7_1 = None
    getitem = while_loop[0]
    getitem_1 = while_loop[1]
    getitem_2 = while_loop[2]
    getitem_3 = while_loop[3];  while_loop = None
    sub = torch.ops.aten.sub.Tensor(getitem, 1);  getitem = None
    clone = torch.ops.aten.clone.default(getitem_1);  getitem_1 = None
    mul = torch.ops.aten.mul.Tensor(getitem_2, 2);  getitem_2 = None
    div = torch.ops.aten.div.Tensor(getitem_3, 2);  getitem_3 = None
    return (sub, clone, mul, div)
    """,  # noqa: B950
        )
        self.assertExpectedInline(
            inner_body.code.strip("\n"),
            """\
def forward(self, arg0_1, arg1_1, arg2_1, arg3_1, arg4_1, arg5_1, arg6_1, arg7_1):
    clone = torch.ops.aten.clone.default(arg0_1);  arg0_1 = None
    sub = torch.ops.aten.sub.Tensor(arg1_1, 1);  arg1_1 = None
    add = torch.ops.aten.add.Tensor(arg2_1, 3.14);  arg2_1 = None
    sub_1 = torch.ops.aten.sub.Tensor(arg3_1, 2.71);  arg3_1 = None
    return (clone, sub, add, sub_1)
    """,
        )
        self.assertExpectedInline(
            inner_cond.code.strip("\n"),
            """\
def forward(self, arg0_1, arg1_1, arg2_1, arg3_1, arg4_1, arg5_1, arg6_1, arg7_1):
    gt = torch.ops.aten.gt.Scalar(arg1_1, 0);  arg1_1 = None
    return gt
    """,
        )

    def test_cond_nested_traced(self):
        def true_nested(y):
            return y * y

        def false_nested(y):
            return y + y

        def true_fn(x, pred2):
            z = cond(pred2, true_nested, false_nested, [x])
            return x + z

        def false_fn(x, _):
            return x.cos()

        def f(x, pred, pred2):
            return cond(pred, true_fn, false_fn, [x, pred2])

        x = torch.randn(4)
        graph = make_fx(f)(x, torch.tensor(False), torch.tensor(False))

        result_true_true = graph.forward(
            x, torch.tensor(True), torch.tensor(True)
        )  # True + True -> x * x
        result_true_false = graph.forward(
            x, torch.tensor(True), torch.tensor(False)
        )  # True + True -> x + x
        result_false_true = graph.forward(
            x, torch.tensor(False), torch.tensor(True)
        )  # False + either -> cos
        result_false_false = graph.forward(
            x, torch.tensor(False), torch.tensor(False)
        )  # False + either -> cos

        self.assertNotEqual(result_true_true, result_true_false)
        self.assertFalse(torch.allclose(result_false_true, result_true_true))

        self.assertEqual(result_false_true, result_false_false)

        self.assertEqual(result_true_true, (x * x) + x)
        self.assertEqual(result_true_false, x + x + x)

        self.assertEqual(result_false_true, torch.cos(x))

        graph = make_fx(f, tracing_mode="symbolic")(
            x, torch.tensor(False), torch.tensor(False)
        )
        self.assertEqual(
            graph(x, torch.tensor(True), torch.tensor(True)),
            f(x, torch.tensor(True), torch.tensor(True)),
        )

    def test_cond_functionalized(self):
        def true_fn(x):
            y = x.sin()
            y.add_(4)
            return x.sin().max() + y.sum()

        def false_fn(x):
            return x.cos().min()

        def f(x):
            pred = x.shape[0] == 1
            return cond(pred, true_fn, false_fn, [x])

        example_inputs = (torch.ones(4, 5),)
        functional_f = torch.func.functionalize(f)
        self.assertEqual(functional_f(*example_inputs), f(*example_inputs))

        graph_module = make_fx(torch.func.functionalize(f), tracing_mode="symbolic")(
            *example_inputs
        )
        self.assertEqual(graph_module(*example_inputs), f(*example_inputs))

        all_ops_in_true_branch = []
        for node in graph_module.true_graph_0.graph.nodes:
            if node.op == "call_function":
                all_ops_in_true_branch.append(node.target)

        self.assertFalse(any(op._schema.is_mutable for op in all_ops_in_true_branch))

        self.assertEqual(graph_module(*example_inputs), f(*example_inputs))

    def test_cond_accepts_torch_function_as_inputs(self):
        a = torch.randn(3, 4)
        b = torch.randn(3, 4)

        def f(a, b):
            return cond(a.sum() > 0, torch.add, torch.mul, (a, b))

        gm = self._check_tracing(f, (a, b))["symbolic"]
        self.assertExpectedInline(
            gm.code.strip(),
            """\
def forward(self, a_1, b_1):
    sum_1 = torch.ops.aten.sum.default(a_1)
    gt = torch.ops.aten.gt.Scalar(sum_1, 0);  sum_1 = None
    sym_size_int = torch.ops.aten.sym_size.int(a_1, 0)
    sym_size_int_1 = torch.ops.aten.sym_size.int(a_1, 1)
    sym_size_int_2 = torch.ops.aten.sym_size.int(b_1, 0)
    sym_size_int_3 = torch.ops.aten.sym_size.int(b_1, 1)
    true_graph_0 = self.true_graph_0
    false_graph_0 = self.false_graph_0
    cond = torch.ops.higher_order.cond(gt, true_graph_0, false_graph_0, [a_1, b_1, sym_size_int, sym_size_int_1, sym_size_int_2, sym_size_int_3]);  gt = true_graph_0 = false_graph_0 = a_1 = b_1 = sym_size_int = sym_size_int_1 = sym_size_int_2 = sym_size_int_3 = None
    getitem = cond[0];  cond = None
    return getitem""",  # noqa: B950
        )
        self.assertExpectedInline(
            gm.true_graph_0.code.strip(),
            """\
def forward(self, arg0_1, arg1_1, arg2_1, arg3_1, arg4_1, arg5_1):
    add = torch.ops.aten.add.Tensor(arg0_1, arg1_1);  arg0_1 = arg1_1 = None
    return (add,)""",
        )
        self.assertExpectedInline(
            gm.false_graph_0.code.strip(),
            """\
def forward(self, arg0_1, arg1_1, arg2_1, arg3_1, arg4_1, arg5_1):
    mul = torch.ops.aten.mul.Tensor(arg0_1, arg1_1);  arg0_1 = arg1_1 = None
    return (mul,)""",
        )

    def test_cond_retrace_functionalized(self):
        def true_fn(x):
            return x.sin()

        def false_fn(x):
            return x.cos()

        def f(x):
            return cond(x.all(), true_fn, false_fn, (x,))

        inp = torch.ones(1, 2)
        gm_non_functional = make_fx(f, tracing_mode="real")(inp)
        gm_functional = make_fx(
            torch.func.functionalize(gm_non_functional), tracing_mode="real"
        )(inp)
        self.assertEqual(gm_functional(torch.zeros(1, 2)), f(torch.zeros(1, 2)))

    def test_cond_subgraph_same_shape_env_as_parent(self):
        def true_fn(x):
            return x.sin() + 10

        def false_fn(x):
            return x.cos() - 20

        def f(x, pred):
            y = cond(pred, true_fn, false_fn, [x])
            z = torch.add(y, y)
            return z

        symbolic_traced_graph = self._check_tracing(
            f, (torch.ones(4), torch.Tensor([True]))
        )["symbolic"]
        graph_shape_env = symbolic_traced_graph.shape_env

        def _node_shape_env_iter(gm):
            for node in symbolic_traced_graph.graph.nodes:
                if node.op == "call_function":
                    val = node.meta.get("val")
                    if isinstance(val, tuple):
                        for v in val:
                            yield v.fake_mode.shape_env
                    elif isinstance(val, torch.SymInt):
                        yield val.node.shape_env
                    else:
                        yield val.fake_mode.shape_env

        for shape_env in _node_shape_env_iter(symbolic_traced_graph):
            self.assertTrue(shape_env is graph_shape_env)

        for shape_env in _node_shape_env_iter(symbolic_traced_graph.true_graph_0):
            self.assertTrue(shape_env is graph_shape_env)

        for shape_env in _node_shape_env_iter(symbolic_traced_graph.false_graph_0):
            self.assertTrue(shape_env is graph_shape_env)

    def test_cond_functionalized_nested(self):
        def true_true_fn(x):
            y = x.cos()
            y.add_(4)
            return x.sin().max() + y.sin().max()

        def true_false_fn(x):
            return x.cos().min()

        def true_fn(x):
            pred = x.shape[0] == 1
            return cond(pred, true_true_fn, true_false_fn, [x])

        def false_fn(x):
            return x.sum()

        def f(x):
            pred = x.shape[0] == 1
            return cond(pred, true_fn, false_fn, [x])

        example_inputs = (torch.ones(4, 5),)
        functional_f = torch.func.functionalize(f)
        self.assertEqual(functional_f(*example_inputs), f(*example_inputs))

        graph_module = make_fx(torch.func.functionalize(f), tracing_mode="symbolic")(
            *example_inputs
        )
        self.assertEqual(graph_module(*example_inputs), f(*example_inputs))

        gm_true_true_branch = graph_module.true_graph_0.true_graph_0

        self.assertEqual(graph_module(*example_inputs), f(*example_inputs))

        all_ops = []
        for node in gm_true_true_branch.graph.nodes:
            if node.op == "call_function":
                all_ops.append(node.target)

        self.assertFalse(any(op._schema.is_mutable for op in all_ops))

    def test_cond_functionalized_data_dependent_pred(self):
        def true_fn(x):
            return x.sin().sum()

        def false_fn(x):
            return x.cos().sum()

        def f(x):
            pred = x.nonzero().shape[0] == 1
            return cond(pred, true_fn, false_fn, [x])

        example_inputs = (torch.ones(4, 5),)
        functional_f = torch.func.functionalize(f)
        self.assertEqual(functional_f(*example_inputs), f(*example_inputs))

        graph_module = make_fx(torch.func.functionalize(f))(*example_inputs)
        self.assertEqual(graph_module(*example_inputs), f(*example_inputs))

    # https://github.com/pytorch/pytorch/issues/126988
    def test_cond_functionalized_input_mutation_on_true_brancte(self):
        def true_fn(x):
            view_x = x.view(x.shape)
            view_x.add_(1)
            return view_x.sin().sum()

        def false_fn(x):
            return x.cos().sum()

        def f(x):
            pred = x.shape[0] == 4
            return cond(pred, true_fn, false_fn, [x])

        example_inputs = (torch.ones(4, 5),)
        # torch.cond inlines into one of the branches because the predicate
        # is a constant.
        gm = make_fx(torch.func.functionalize(f))(*example_inputs)
        self.assertExpectedInline(
            gm.code.strip(),
            """\
def forward(self, x_1):
    view = torch.ops.aten.view.default(x_1, [4, 5])
    add = torch.ops.aten.add.Tensor(view, 1);  view = None
    view_1 = torch.ops.aten.view.default(add, [4, 5]);  add = None
    view_2 = torch.ops.aten.view.default(view_1, [4, 5])
    sin = torch.ops.aten.sin.default(view_2);  view_2 = None
    sum_1 = torch.ops.aten.sum.default(sin);  sin = None
    copy_ = torch.ops.aten.copy_.default(x_1, view_1);  x_1 = view_1 = copy_ = None
    return sum_1""",
        )

        # torch.cond triggers the check of the branches because the predicate
        # is a SymBool.
        with self.assertRaisesRegex(
<<<<<<< HEAD
            UnsupportedAliasMutationException,
            "A branch or combine_fn might be modifying the input!.*",
=======
            torch._dynamo.exc.TorchRuntimeError, "One of torch.cond branch"
>>>>>>> 6eb795c9
        ):
            make_fx(torch.func.functionalize(f), tracing_mode="symbolic")(
                *example_inputs
            )

    # https://github.com/pytorch/pytorch/issues/126988
    def test_cond_functionalized_input_mutation_on_false_branch(self):
        def true_fn(x):
            return x.sin().sum()

        def false_fn(x):
            view_x = x.view(x.shape)
            view_x.add_(1)
            return view_x.cos().sum()

        def f(x):
            pred = x.shape[0] == 4
            return cond(pred, true_fn, false_fn, [x])

        example_inputs = (torch.ones(5, 5),)
        gm = make_fx(torch.func.functionalize(f))(*example_inputs)
        # torch.cond inlines into one of the branches because the predicate
        # is a constant.
        self.assertExpectedInline(
            gm.code.strip(),
            """\
def forward(self, x_1):
    view = torch.ops.aten.view.default(x_1, [5, 5])
    add = torch.ops.aten.add.Tensor(view, 1);  view = None
    view_1 = torch.ops.aten.view.default(add, [5, 5]);  add = None
    view_2 = torch.ops.aten.view.default(view_1, [5, 5])
    cos = torch.ops.aten.cos.default(view_2);  view_2 = None
    sum_1 = torch.ops.aten.sum.default(cos);  cos = None
    copy_ = torch.ops.aten.copy_.default(x_1, view_1);  x_1 = view_1 = copy_ = None
    return sum_1""",
        )

        # torch.cond triggers the check of the branches because the predicate
        # is a SymBool.
        with self.assertRaisesRegex(
<<<<<<< HEAD
            UnsupportedAliasMutationException,
            "A branch or combine_fn might be modifying the input!.*",
=======
            torch._dynamo.exc.TorchRuntimeError, "One of torch.cond branch"
>>>>>>> 6eb795c9
        ):
            make_fx(torch.func.functionalize(f), tracing_mode="symbolic")(
                *example_inputs
            )

    # https://github.com/pytorch/pytorch/issues/126988
    def test_cond_functionalized_output_alias_input(self):
        def true_fn(x):
            return x

        def false_fn(x):
            view_x = x.view(x.shape)
            return view_x

        def f(x):
            pred = x.shape[0] == 4
            return cond(pred, true_fn, false_fn, [x])

        example_inputs = (torch.ones(5, 5),)
        gm = make_fx(torch.func.functionalize(f))(*example_inputs)
        # torch.cond inlines into one of the branches because the predicate
        # is a constant.
        self.assertExpectedInline(
            gm.code.strip(),
            """\
def forward(self, x_1):
    view = torch.ops.aten.view.default(x_1, [5, 5]);  x_1 = None
    return view""",
        )

        # torch.cond triggers the check of the branches because the predicate
        # is a SymBool.
        with self.assertRaisesRegex(
<<<<<<< HEAD
            UnsupportedAliasMutationException,
            "Aliasing within branch or combine_fn might be occuring!.*",
=======
            torch._dynamo.exc.TorchRuntimeError, "One of torch.cond branch"
>>>>>>> 6eb795c9
        ):
            make_fx(torch.func.functionalize(f), tracing_mode="symbolic")(
                *example_inputs
            )

    # https://github.com/pytorch/pytorch/issues/126988
    def test_cond_functionalized_nested_input_mutation(self):
        def true_true_fn(x):
            x.add_(4)
            return x.sin().max()

        def true_false_fn(x):
            return x.cos().min()

        def true_fn(x):
            pred = x.shape[0] == 1
            return cond(pred, true_true_fn, true_false_fn, [x])

        def false_fn(x):
            return x.sum()

        def f(x):
            pred = x.shape[0] == 1
            return cond(pred, true_fn, false_fn, [x])

        example_inputs = (torch.ones(4, 5),)
        with self.assertRaisesRegex(
<<<<<<< HEAD
            UnsupportedAliasMutationException,
            "A branch or combine_fn might be modifying the input!.*",
=======
            torch._dynamo.exc.TorchRuntimeError, "One of torch.cond branch"
>>>>>>> 6eb795c9
        ):
            make_fx(torch.func.functionalize(f), tracing_mode="symbolic")(
                *example_inputs
            )

    # https://github.com/pytorch/pytorch/issues/126988
    def test_cond_functionalized_nested_input_mutation_with_aot_func(self):
        def true_true_fn(x):
            x.add_(4)
            return x.sin().max()

        def true_false_fn(x):
            return x.cos().min()

        def true_fn(x):
            pred = x.shape[0] == 1
            return cond(pred, true_true_fn, true_false_fn, [x])

        def false_fn(x):
            return x.sum()

        def f(x):
            pred = x.shape[0] == 1
            return cond(pred, true_fn, false_fn, [x])

        example_input = torch.ones(4, 5)
        try:
            example_input_func = to_fun_old(example_input)
            torch._enable_functionalization(reapply_views=False)
            f(example_input_func)

            with self.assertRaisesRegex(
<<<<<<< HEAD
                UnsupportedAliasMutationException,
                "A branch or combine_fn might be modifying the input!.*",
=======
                torch._dynamo.exc.TorchRuntimeError, "One of torch.cond branch"
>>>>>>> 6eb795c9
            ):
                make_fx(f, tracing_mode="symbolic")(example_input_func)
        finally:
            torch._disable_functionalization()

        def f_wrapper(func):
            @functools.wraps(func)
            def wrapper(*args, **kwargs):
                torch._enable_functionalization(reapply_views=False)
                try:
                    return func(*args, **kwargs)
                finally:
                    torch._disable_functionalization()

            return wrapper

        with self.assertRaisesRegex(
<<<<<<< HEAD
            UnsupportedAliasMutationException,
            "A branch or combine_fn might be modifying the input!.*",
=======
            torch._dynamo.exc.TorchRuntimeError, "One of torch.cond branch"
>>>>>>> 6eb795c9
        ):
            make_fx(f_wrapper(f), tracing_mode="symbolic")(example_input_func)

    def test_cond_functionalized_input_aliasing_with_aot_func(self):
        def true_fn(x):
            return x

        def false_fn(x):
            view_x = x.view(x.shape)
            return view_x

        def f(x):
            pred = x.sum() > 0
            return cond(pred, true_fn, false_fn, [x])

        example_input = torch.ones(5, 5)
        try:
            example_input_func = to_fun_old(example_input)
            torch._enable_functionalization(reapply_views=False)
            with self.assertRaisesRegex(
<<<<<<< HEAD
                UnsupportedAliasMutationException,
                "Aliasing within branch or combine_fn might be occuring!.*",
=======
                torch._dynamo.exc.TorchRuntimeError,
                "One of torch.cond branch might be aliasing",
>>>>>>> 6eb795c9
            ):
                f(example_input_func)
        finally:
            torch._disable_functionalization()

        def f_wrapper(func):
            @functools.wraps(func)
            def wrapper(*args, **kwargs):
                torch._enable_functionalization(reapply_views=False)
                try:
                    func_args = pytree.tree_map(
                        lambda x: torch._to_functional_tensor(x)
                        if isinstance(x, torch.Tensor)
                        else x,
                        args,
                    )
                    func_kwargs = pytree.tree_map(
                        lambda x: torch._to_functional_tensor(x)
                        if isinstance(x, torch.Tensor)
                        else x,
                        kwargs,
                    )
                    return func(*func_args, **func_kwargs)
                finally:
                    torch._disable_functionalization()

            return wrapper

        with self.assertRaisesRegex(
<<<<<<< HEAD
            UnsupportedAliasMutationException,
            "Aliasing within branch or combine_fn might be occuring!.*",
=======
            torch._dynamo.exc.TorchRuntimeError,
            "One of torch.cond branch might be aliasing",
>>>>>>> 6eb795c9
        ):
            make_fx(f_wrapper(f), tracing_mode="symbolic")(example_input)

    def test_cond_functionalized_aot_func_check_functional(self):
        def true_fn(x):
            return x.cos()

        def false_fn(x):
            y = x.sin()
            y.add_(5)
            return y

        def f(x):
            pred = x.shape[0] == 4
            return cond(pred, true_fn, false_fn, [x])

        example_input = torch.ones(5, 5)

        def f_wrapper(func):
            @functools.wraps(func)
            def wrapper(*args, **kwargs):
                torch._enable_functionalization(reapply_views=False)
                try:
                    func_args = pytree.tree_map(
                        lambda x: to_fun_old(x) if isinstance(x, torch.Tensor) else x,
                        args,
                    )
                    func_kwargs = pytree.tree_map(
                        lambda x: to_fun_old(x) if isinstance(x, torch.Tensor) else x,
                        kwargs,
                    )
                    return pytree.tree_map(
                        from_fun_old, func(*func_args, **func_kwargs)
                    )
                finally:
                    torch._disable_functionalization()

            return wrapper

        result_gm = make_fx(f_wrapper(f), tracing_mode="symbolic")(example_input)
        for node in result_gm.true_graph_0.graph.nodes:
            if node.op == "call_function":
                self.assertTrue(not node.target._schema.is_mutable)

        for node in result_gm.false_graph_0.graph.nodes:
            if node.op == "call_function":
                self.assertTrue(not node.target._schema.is_mutable)

        self.assertEqual(result_gm(torch.ones(5, 5)), f(torch.ones(5, 5)))

    def test_cond_nested_traced_other_inputs(self):
        def true_nested(y):
            return y * y

        def false_nested(y):
            return y + y

        def true_fn(k, pred2):
            z = cond(pred2, true_nested, false_nested, [k])
            return torch.add(torch.tensor([0.25, 0.25]), z)

        def false_fn(k, _):
            return k.cos()

        def f(k, pred, pred2):
            return cond(pred, true_fn, false_fn, [k, pred2])

        x = torch.tensor([0.5, 0.5])
        graph = make_fx(f)(x, torch.tensor(False), torch.tensor(False))

        a = torch.tensor([1.0, 1.0])
        result_true_true = graph.forward(a, torch.tensor(True), torch.tensor(True))
        self.assertEqual(result_true_true, (a * a) + torch.tensor([0.25, 0.25]))

        b = torch.tensor([2.0, 2.0])
        result_true_true = graph.forward(b, torch.tensor(True), torch.tensor(True))
        self.assertEqual(result_true_true, (b * b) + torch.tensor([0.25, 0.25]))

    def test_cond_nested_traced_multi(self):
        def true_a(y):
            return y * y

        def false_a(y):
            return y + y

        def true_b(y, z):
            return y + z

        def false_b(y, z):
            return y * z

        def f(x, pred, pred2):
            a_out = cond(pred, true_a, false_a, [x])
            b_out = cond(pred2, true_b, false_b, [x, x])
            return a_out + b_out

        x = torch.randn(4)
        graph = make_fx(f)(x, torch.tensor(False), torch.tensor(False))

        self.assertExpectedInline(
            graph.code.strip(),
            """\
def forward(self, x_1, pred_1, pred2_1):
    true_graph_0 = self.true_graph_0
    false_graph_0 = self.false_graph_0
    cond = torch.ops.higher_order.cond(pred_1, true_graph_0, false_graph_0, [x_1]);  pred_1 = true_graph_0 = false_graph_0 = None
    getitem = cond[0];  cond = None
    true_graph_1 = self.true_graph_1
    false_graph_1 = self.false_graph_1
    cond_1 = torch.ops.higher_order.cond(pred2_1, true_graph_1, false_graph_1, [x_1]);  pred2_1 = true_graph_1 = false_graph_1 = x_1 = None
    getitem_1 = cond_1[0];  cond_1 = None
    add = torch.ops.aten.add.Tensor(getitem, getitem_1);  getitem = getitem_1 = None
    return add""",  # noqa: B950
        )
        self.assertExpectedInline(
            graph.true_graph_0.code.strip(),
            """\
def forward(self, arg0_1):
    mul = torch.ops.aten.mul.Tensor(arg0_1, arg0_1);  arg0_1 = None
    return (mul,)""",
        )

    def test_raise_error_on_mismatch_type_size(self):
        def true_fn(x):
            return x.sin()

        def false_fn(x):
            return (x, x)

        def f(x, y):
            return cond(y, true_fn, false_fn, [x])

        x = torch.randn(4)
        with self.assertRaisesRegex(
            torch._dynamo.exc.UncapturedHigherOrderOpError,
            "Expected true_fn_output and false_fn_output to have same number of outputs but got",
        ):
            make_fx(f)(x, torch.tensor(False))

    def test_raise_error_on_mismatch_tensor_size(self):
        def true_fn(x):
            return x.sin()

        def false_fn(x):
            return torch.zeros([10, 10])

        def f(x, y):
            return cond(y, true_fn, false_fn, [x])

        x = torch.randn(4)
        with self.assertRaisesRegex(
            torch._dynamo.exc.UncapturedHigherOrderOpError,
            "Expected true_fn_output and false_fn_output to have same metadata but found",
        ):
            make_fx(f)(x, torch.tensor(False))

    def test_cond_traced_not_nested_fake_tensor(self):
        def true_fn(x):
            return x.sin()

        def false_fn(x):
            return x.cos()

        def f(x, y):
            return cond(y, true_fn, false_fn, [x])

        x = torch.randn(4)
        graph = make_fx(f, tracing_mode="fake")(x, torch.tensor(False))
        result_true = graph.forward(x, torch.tensor(True))
        result_false = graph.forward(x, torch.tensor(False))
        self.assertFalse(torch.allclose(result_true, result_false))
        self.assertEqual(result_true, torch.sin(x))
        self.assertEqual(result_false, torch.cos(x))

    def test_cond_nested_traced_fake_tensor(self):
        def true_nested(y):
            return y * y

        def false_nested(y):
            return y + y

        def true_fn(x, pred2):
            z = cond(pred2, true_nested, false_nested, [x])
            return x + z

        def false_fn(x, _):
            return x.cos()

        def f(x, pred, pred2):
            return cond(pred, true_fn, false_fn, [x, pred2])

        x = torch.randn(4)
        graph = make_fx(f, tracing_mode="fake")(
            x, torch.tensor(False), torch.tensor(False)
        )

        result_true_true = graph.forward(
            x, torch.tensor(True), torch.tensor(True)
        )  # True + True -> x * x
        result_true_false = graph.forward(
            x, torch.tensor(True), torch.tensor(False)
        )  # True + True -> x + x
        result_false_true = graph.forward(
            x, torch.tensor(False), torch.tensor(True)
        )  # False + either -> cos
        result_false_false = graph.forward(
            x, torch.tensor(False), torch.tensor(False)
        )  # False + either -> cos

        self.assertNotEqual(result_true_true, result_true_false)
        self.assertFalse(torch.allclose(result_false_true, result_true_true))

        self.assertEqual(result_false_true, result_false_false)

        self.assertEqual(result_true_true, (x * x) + x)
        self.assertEqual(result_true_false, x + x + x)

        self.assertEqual(result_false_true, torch.cos(x))

    def test_cond_nested_traced_other_inputs_fake_tensor(self):
        def true_nested(y):
            return y * y

        def false_nested(y):
            return y + y

        def true_fn(k, pred2):
            z = cond(pred2, true_nested, false_nested, [k])
            return torch.add(torch.tensor([0.25, 0.25]), z)

        def false_fn(k, _):
            return k.cos()

        def f(k, pred, pred2):
            return cond(pred, true_fn, false_fn, [k, pred2])

        x = torch.tensor([0.5, 0.5])
        graph = make_fx(f, tracing_mode="fake")(
            x, torch.tensor(False), torch.tensor(False)
        )

        a = torch.tensor([1.0, 1.0])
        result_true_true = graph.forward(a, torch.tensor(True), torch.tensor(True))
        self.assertEqual(result_true_true, (a * a) + torch.tensor([0.25, 0.25]))

        b = torch.tensor([2.0, 2.0])
        result_true_true = graph.forward(b, torch.tensor(True), torch.tensor(True))
        self.assertEqual(result_true_true, (b * b) + torch.tensor([0.25, 0.25]))

    def test_cond_nested_traced_multi_fake_tensor(self):
        def true_a(y):
            return y * y

        def false_a(y):
            return y + y

        def true_b(y, z):
            return y + z

        def false_b(y, z):
            return y * z

        def f(x, pred, pred2):
            a_out = cond(pred, true_a, false_a, [x])
            b_out = cond(pred2, true_b, false_b, [x, x])
            return a_out + b_out

        x = torch.randn(4)
        graph = make_fx(f, tracing_mode="fake")(
            x, torch.tensor(False), torch.tensor(False)
        )

        self.assertExpectedInline(
            graph.code.strip(),
            """\
def forward(self, x_1, pred_1, pred2_1):
    true_graph_0 = self.true_graph_0
    false_graph_0 = self.false_graph_0
    cond = torch.ops.higher_order.cond(pred_1, true_graph_0, false_graph_0, [x_1]);  pred_1 = true_graph_0 = false_graph_0 = None
    getitem = cond[0];  cond = None
    true_graph_1 = self.true_graph_1
    false_graph_1 = self.false_graph_1
    cond_1 = torch.ops.higher_order.cond(pred2_1, true_graph_1, false_graph_1, [x_1]);  pred2_1 = true_graph_1 = false_graph_1 = x_1 = None
    getitem_1 = cond_1[0];  cond_1 = None
    add = torch.ops.aten.add.Tensor(getitem, getitem_1);  getitem = getitem_1 = None
    return add""",  # noqa: B950
        )
        self.assertExpectedInline(
            graph.true_graph_0.code.strip(),
            """\
def forward(self, arg0_1):
    mul = torch.ops.aten.mul.Tensor(arg0_1, arg0_1);  arg0_1 = None
    return (mul,)""",
        )

    def test_raise_error_on_mismatch_type_size_fake_tensor(self):
        def true_fn(x):
            return x.sin()

        def false_fn(x):
            return (x, x)

        def f(x, y):
            return cond(y, true_fn, false_fn, [x])

        x = torch.randn(4)
        with self.assertRaisesRegex(
            torch._dynamo.exc.UncapturedHigherOrderOpError,
            "Expected true_fn_output and false_fn_output to have same number of outputs but got",
        ):
            make_fx(f, tracing_mode="fake")(x, torch.tensor(False))

    def test_raise_error_on_mismatch_tensor_size_fake_tensor(self):
        def true_fn(x):
            return x.sin()

        def false_fn(x):
            return torch.zeros([10, 10])

        def f(x, y):
            return cond(y, true_fn, false_fn, [x])

        x = torch.randn(4)
        with self.assertRaisesRegex(
            torch._dynamo.exc.UncapturedHigherOrderOpError,
            "Expected true_fn_output and false_fn_output to have same metadata but found",
        ):
            make_fx(f, tracing_mode="fake")(x, torch.tensor(False))

    def check_map_count(self, gm, op_count):
        i = 0
        for m in gm.modules():
            for node in m.graph.nodes:
                if (
                    node.op == "call_function"
                    and node.target == torch.ops.higher_order.map_impl
                ):
                    i += 1
        self.assertEqual(i, op_count)

    def test_tracing_map_real(self):
        def f(x, y):
            return x + y

        def g(xs, y):
            return control_flow.map(f, xs, y)

        gm = make_fx(g, tracing_mode="real")(torch.ones(3, 2, 2), torch.ones(2))
        x = torch.randn(3, 2, 2)
        y = torch.randn(2)
        res = gm(x, y)
        self.assertEqual(res, g(x, y))
        self.check_map_count(gm, 1)

    def test_tracing_map_symbolic_simple(self):
        def f(x, y):
            return x + y

        def g(xs, y):
            return control_flow.map(f, xs, y)

        gm = make_fx(g, tracing_mode="symbolic")(torch.ones(3, 2, 4), torch.ones(4))
        x = torch.randn(3, 2, 2)
        y = torch.randn(2)
        res = gm(x, y)
        self.assertEqual(res, g(x, y))
        self.check_map_count(gm, 1)

    def test_tracing_map_symbolic_list(self):
        def f(x, y):
            return [x[0][0] + y, x[1] * y]

        def g(xs, y, z):
            out = control_flow.map(f, xs, y)
            return out[0] + z, out[1] * z

        example_x = [[torch.ones(3, 4, 5)], torch.ones(3, 4, 5)]
        gm = make_fx(g, tracing_mode="symbolic")(
            example_x, torch.ones(5), torch.ones(5)
        )
        x = [[torch.randn(4, 5, 6)], torch.ones(4, 5, 6)]
        y = torch.randn(6)
        z = torch.ones(6)
        res = gm(x, y, z)
        self.assertEqual(res, g(x, y, z))
        self.check_map_count(gm, 1)

    def test_tracing_map_symbolic_dict(self):
        def f(x, y):
            return {"d": x["b"]["a"] + y, "e": x["c"] * y}

        def g(xs, y, z):
            out = control_flow.map(f, xs, y)
            return {"f": out["d"] + z, "g": out["e"] * z}

        example_x = {"b": {"a": torch.ones(3, 4, 5)}, "c": torch.ones(3, 4, 5)}
        gm = make_fx(g, tracing_mode="symbolic")(
            example_x, torch.ones(5), torch.ones(5)
        )
        x = {"b": {"a": torch.randn(4, 5, 6)}, "c": torch.ones(4, 5, 6)}
        y = torch.randn(6)
        z = torch.ones(6)
        res = gm(x, y, z)
        self.assertEqual(res, g(x, y, z))
        self.check_map_count(gm, 1)

    def test_tracing_map_autograd_symbolic_simple(self):
        def f(x, y):
            return x + y

        def g(xs, y):
            out = control_flow.map(f, xs, y)
            return torch.autograd.grad(out, (xs, y), torch.ones_like(out))

        gm = make_fx(g, tracing_mode="symbolic")(
            torch.ones(3, 4, 5, requires_grad=True), torch.ones(5, requires_grad=True)
        )
        x = torch.randn(4, 5, 6, requires_grad=True)
        y = torch.randn(6, requires_grad=True)
        res = gm(x, y)
        self.assertEqual(res, g(x, y))
        self.check_map_count(gm, 2)

    def test_tracing_map_autograd_symbolic_list(self):
        import torch.utils._pytree as pytree

        def f(x, y):
            return [x[0].cos() + y.sin(), x[1].sin() * y.cos()]

        def g(xs, y):
            out = control_flow.map(f, xs, y)
            flat_out = pytree.tree_leaves(out)
            flat_inp = pytree.tree_leaves((xs, y))
            requires_grad_inp = [inp for inp in flat_inp if inp.requires_grad]
            return torch.autograd.grad(
                flat_out, requires_grad_inp, [torch.ones_like(out) for out in flat_out]
            )

        gm = make_fx(g, tracing_mode="symbolic")(
            [torch.ones(3, 4, 5), torch.ones(3, 4, 5, requires_grad=True)],
            torch.ones(5, requires_grad=True),
        )
        x = [torch.randn(4, 5, 6), torch.ones(4, 5, 6, requires_grad=True)]
        y = torch.randn(6, requires_grad=True)
        res = gm(x, y)
        self.assertEqual(res, g(x, y))
        self.check_map_count(gm, 2)

    def test_tracing_map_autograd_symbolic_dict(self):
        def f(x, y):
            return [x["a"] + y, x["b"] * y]

        def g(xs, y):
            out = control_flow.map(f, xs, y)
            flat_out = pytree.tree_leaves(out)
            flat_inp = pytree.tree_leaves((xs, y))
            requires_grad_inp = [inp for inp in flat_inp if inp.requires_grad]
            return torch.autograd.grad(
                flat_out, requires_grad_inp, [torch.ones_like(out) for out in flat_out]
            )

        traced_x = {
            "a": torch.ones(3, 4, 5, requires_grad=True),
            "b": torch.ones(3, 4, 5, requires_grad=True),
        }
        gm = make_fx(g, tracing_mode="symbolic")(
            traced_x, torch.ones(5, requires_grad=True)
        )
        x = {
            "a": torch.randn(4, 5, 6, requires_grad=True),
            "b": torch.ones(4, 5, 6, requires_grad=True),
        }
        y = torch.randn(6, requires_grad=True)
        res = gm(x, y)
        self.assertEqual(res, g(x, y))
        self.check_map_count(gm, 2)

    def test_tracing_map_autograd_aot_functionalized(self):
        def inner(x, y):
            z = x - 1
            z.add_(1)
            return z * y

        def f(xs, y):
            res = control_flow.map(inner, xs, y)
            grads = torch.autograd.grad(res, (xs, y), torch.ones_like(res))
            return grads

        def f_wrapper(func):
            @functools.wraps(func)
            def wrapper(*args, **kwargs):
                torch._enable_functionalization(reapply_views=False)
                try:
                    return pytree.tree_map(from_fun_old, func(*args, **kwargs))
                finally:
                    torch._disable_functionalization()

            return wrapper

        example_inputs = (
            torch.ones(3, 2, 4, requires_grad=True),
            torch.ones(2, 4, requires_grad=True),
        )
        gm = make_fx(f, tracing_mode="symbolic")(*example_inputs)
        fgm = make_fx(f_wrapper(f), tracing_mode="symbolic")(*example_inputs)
        xs = torch.ones(3, 4, 5, requires_grad=True)
        y = torch.ones(4, 5, requires_grad=True)

        self.assertEqual(gm(xs, y), f(xs, y))

        def count_mutable(gm):
            c = 0
            for node in gm.graph.nodes:
                if node.op == "call_function":
                    if node.target == torch.ops.higher_order.map_impl:
                        c += count_mutable(getattr(gm, str(node.args[0])))
                    elif schema := getattr(node.target, "_schema", None):
                        c += int(schema.is_mutable)
            return c

        self.assertEqual(count_mutable(fgm), 0)
        # One for forward, one for recomputation logic in backward
        self.assertEqual(count_mutable(gm), 2)

    def test_map_functionalized(self):
        def map_fn(x, y):
            z = x + y
            z.add_(4)
            return z

        def f(xs, y):
            return control_flow.map(map_fn, xs, y)

        example_inputs = (torch.ones(3, 2, 4), torch.ones(4))
        functional_f = torch.func.functionalize(f)
        self.assertEqual(functional_f(*example_inputs), f(*example_inputs))

        gm = make_fx(torch.func.functionalize(f))(*example_inputs)
        self.assertEqual(gm(*example_inputs), f(*example_inputs))

        gm = make_fx(torch.func.functionalize(f), tracing_mode="symbolic")(
            *example_inputs
        )
        self.assertEqual(gm(*example_inputs), f(*example_inputs))

        for node in gm.body_graph_0.graph.nodes:
            if node.op == "call_function":
                self.assertTrue(not node.target._schema.is_mutable)
        self.check_map_count(gm, 1)

    def test_map_functionalized_aot_func(self):
        def map_fn(x, y):
            z = x + y
            z.add_(4)
            return z

        def f(xs, y):
            return control_flow.map(map_fn, xs, y)

        def f_wrapper(func):
            @functools.wraps(func)
            def wrapper(*args, **kwargs):
                torch._enable_functionalization(reapply_views=False)
                try:
                    return pytree.tree_map(from_fun_old, func(*args, **kwargs))
                finally:
                    torch._disable_functionalization()

            return wrapper

        example_inputs = (torch.ones(3, 2, 4), torch.ones(4))

        gm = make_fx(f_wrapper(f))(*example_inputs)

        for node in gm.body_graph_0.graph.nodes:
            if node.op == "call_function":
                self.assertTrue(not node.target._schema.is_mutable)

        self.assertEqual(gm(*example_inputs), f(*example_inputs))

    # https://github.com/pytorch/pytorch/issues/126988
    @xfailIfTorchDynamo
    def test_map_functionalized_arg_mutation(self):
        def map_fn(x, y):
            y.add_(4)
            return x + y

        def f(xs, y):
            return control_flow.map(map_fn, xs, y)

        example_inputs = (torch.ones(3, 2, 4), torch.ones(4))
        functional_f = torch.func.functionalize(f)
        with self.assertRaisesRegex(
            UnsupportedAliasMutationException,
            "A branch or combine_fn might be modifying the input!.*",
        ):
            functional_f(*example_inputs)

    # https://github.com/pytorch/pytorch/issues/126988
    @xfailIfTorchDynamo
    def test_map_functionalized_elem_mutation(self):
        def map_fn(x, y):
            x.add_(4)
            return x + y

        def f(xs, y):
            return control_flow.map(map_fn, xs, y)

        example_inputs = (torch.ones(3, 2, 4), torch.ones(4))
        functional_f = torch.func.functionalize(f)
        with self.assertRaisesRegex(
            UnsupportedAliasMutationException,
            "A branch or combine_fn might be modifying the input!.*",
        ):
            functional_f(*example_inputs)

    def test_cond_autograd_backward(self):
        def true_fn(x):
            return x.cos()

        def false_fn(x):
            return x.sin()

        def f(x, y):
            return control_flow.cond(x.shape[0] > 4, true_fn, false_fn, [y])

        example_inputs = (
            torch.ones(3, 2, 4, requires_grad=True),
            torch.ones(4, requires_grad=True),
        )
        f(*example_inputs).sum().backward()

        # Ensure no error is thrown when not running backward
        res = f(*example_inputs)

        # Ensure no error is thrown when not running backward
        res_compiled = torch.compile(f)(*example_inputs)
        self.assertEqual(res, res_compiled)

    # https://github.com/pytorch/pytorch/issues/126988
    @xfailIfTorchDynamo
    def test_map_functionalized_elem_alias(self):
        def map_fn(x):
            x.view(x.shape)
            return x

        def f(xs):
            return control_flow.map(map_fn, xs)

        example_inputs = (torch.ones(3, 2, 4),)
        functional_f = torch.func.functionalize(f)
        with self.assertRaisesRegex(
            UnsupportedAliasMutationException,
            "Aliasing within branch or combine_fn might be occuring!.*",
        ):
            functional_f(*example_inputs)

    def test_nested_map_cond_real(self):
        def true_fn(x, y):
            return x * y

        def false_fn(x, y):
            return x + y

        def f(x, pred, y):
            return cond(pred, true_fn, false_fn, [x, y])

        def g(pred, xs, y):
            return control_flow.map(f, xs, pred, y)

        gm = make_fx(g, tracing_mode="real")(
            torch.tensor(True), torch.ones(3, 2, 4), torch.ones(4)
        )
        pred = torch.tensor(False)
        x = torch.randn(3, 2, 4)
        y = torch.randn(4)
        res = gm(pred, x, y)
        self.assertEqual(res, g(pred, x, y))
        self.check_map_count(gm, 1)

    def test_nested_map_cond_symbolic(self):
        def true_fn(x, y):
            return x * y

        def false_fn(x, y):
            return x + y

        def f(x, pred, y):
            return cond(pred, true_fn, false_fn, [x, y])

        def g(pred, xs, y):
            return control_flow.map(f, xs, pred, y)

        gm = make_fx(g, tracing_mode="symbolic")(
            torch.tensor(True), torch.ones(3, 2, 4), torch.ones(4)
        )
        pred = torch.tensor(False)
        x = torch.randn(3, 2, 2)
        y = torch.randn(2)
        res = gm(pred, x, y)
        self.assertEqual(res, g(pred, x, y))
        self.check_map_count(gm, 1)

    def test_nested_cond_map_cond_symbolic(self):
        def true_fn(x, y):
            return x * y

        def false_fn(x, y):
            return x + y

        def f(x, pred, y):
            return cond(pred, true_fn, false_fn, [x, y])

        def g(pred, xs, y):
            return control_flow.map(f, xs, pred, y)

        def main_true_fn(pred, xs, y):
            return g(pred, xs, y) * 2

        def main_false_fn(pred, xs, y):
            return g(pred, xs, y) + 1

        def main(p, pred, xs, y):
            return cond(p, main_true_fn, main_false_fn, [pred, xs, y])

        gm = make_fx(main, tracing_mode="symbolic")(
            torch.tensor(True), torch.tensor(True), torch.ones(3, 2, 4), torch.ones(4)
        )
        p = torch.tensor(False)
        pred = torch.tensor(False)
        xs = torch.randn(3, 2, 2)
        y = torch.randn(2)
        res = gm(p, pred, xs, y)
        self.assertEqual(res, main(p, pred, xs, y))
        self.check_map_count(gm, 2)

    def test_cond_with_sym_pred(self):
        def true_fn(x):
            return x + x

        def false_fn(x):
            return x * x

        def foo(x):
            return cond(x.shape[0] == 4, true_fn, false_fn, [x])

        gm = make_fx(foo, tracing_mode="symbolic")(torch.ones(3, 2, 1))
        # The symbols in make_fx's shape_env should not be specialized.
        self.assertEqual(len(gm.shape_env.guards), 0)

        self.assertExpectedInline(
            gm.code.strip(),
            """\
def forward(self, x_1):
    sym_size_int = torch.ops.aten.sym_size.int(x_1, 0)
    eq = sym_size_int == 4
    sym_size_int_1 = torch.ops.aten.sym_size.int(x_1, 1)
    true_graph_0 = self.true_graph_0
    false_graph_0 = self.false_graph_0
    cond = torch.ops.higher_order.cond(eq, true_graph_0, false_graph_0, [x_1, sym_size_int, sym_size_int_1]);  eq = true_graph_0 = false_graph_0 = x_1 = sym_size_int = sym_size_int_1 = None
    getitem = cond[0];  cond = None
    return getitem""",  # noqa: B950
        )

        # We expect the traced graph module to work even if input size changes.
        x = torch.ones(4, 3, 2)
        self.assertEqual(gm(x), true_fn(x))
        self.assertEqual(foo(x), true_fn(x))

    def test_cond_with_unbacked_sym_pred(self):
        def foo(x):
            def true_fn(x):
                return x + x

            def false_fn(x):
                return x * x

            az = x.nonzero()
            return cond(az.shape[0] > 3, true_fn, false_fn, (x,))

        gm = make_fx(foo, tracing_mode="symbolic")(torch.randn(7))
        self.assertExpectedInline(
            gm.code.strip(),
            """\
def forward(self, x_1):
    nonzero = torch.ops.aten.nonzero.default(x_1)
    sym_size_int = torch.ops.aten.sym_size.int(nonzero, 0);  nonzero = None
    gt = sym_size_int > 3;  sym_size_int = None
    sym_size_int_1 = torch.ops.aten.sym_size.int(x_1, 0)
    true_graph_0 = self.true_graph_0
    false_graph_0 = self.false_graph_0
    cond = torch.ops.higher_order.cond(gt, true_graph_0, false_graph_0, [x_1, sym_size_int_1]);  gt = true_graph_0 = false_graph_0 = x_1 = sym_size_int_1 = None
    getitem = cond[0];  cond = None
    return getitem""",  # noqa: B950
        )

    def _check_closure_correctly_lifted(self, f, *, args, exp_res, exp_arg_num):
        assert isinstance(args, (tuple, list))
        self.assertEqual(f(*args), exp_res)
        gm = make_fx(f)(*args)
        self.assertEqual(gm(*args), exp_res)

        def cnt_placeholder(gm):
            return len([node for node in gm.graph.nodes if node.op == "placeholder"])

        placeholder_cnts = [cnt_placeholder(mod) for mod in gm.children()]
        self.assertTrue(all(cnt == exp_arg_num for cnt in placeholder_cnts))

    def _check_closure_correctly_lifted_with_mutation(
        self, f, closures_to_be_mutated, *, args, exp_arg_num
    ):
        exp_res = f(*args)
        self._check_closure_correctly_lifted(
            f, args=args, exp_res=exp_res, exp_arg_num=exp_arg_num
        )

        for closure in closures_to_be_mutated:
            closure.add(-1)
        new_exp_res = f(*args)

        self._check_closure_correctly_lifted(
            f, args=args, exp_res=new_exp_res, exp_arg_num=exp_arg_num
        )

    def test_cond_with_tensor_closure(self):
        a = torch.ones(2, 3)
        b = torch.ones(2, 3) + 1

        def true_fn(x):
            return x + a

        def false_fn(x):
            return x + b

        def foo(x):
            return cond(x.shape[0] == 4, true_fn, false_fn, [x])

        # expected branches takes [x, a, b] as input
        inp = torch.randn(2, 3)
        self._check_closure_correctly_lifted_with_mutation(
            foo, (a, b), args=(inp,), exp_arg_num=3
        )

    def test_cond_with_tensor_closure_graph_module(self):
        a = torch.ones(2, 3)
        b = torch.ones(2, 3) + 1

        def true_fn(x):
            return x + a

        def false_fn(x):
            return x + b

        def foo(x):
            return cond(x.shape[0] == 4, true_fn, false_fn, [x])

        # expected branches takes [x, a, b] as input
        inp = torch.randn(2, 3)

        gm = make_fx(foo, tracing_mode="symbolic", _allow_non_fake_inputs=True)(inp)

        self.assertExpectedInline(
            gm.code.strip(),
            """\
def forward(self, x_1):
    sym_size_int = torch.ops.aten.sym_size.int(x_1, 0)
    eq = sym_size_int == 4
    sym_size_int_1 = torch.ops.aten.sym_size.int(x_1, 1)
    true_graph_0 = self.true_graph_0
    false_graph_0 = self.false_graph_0
    _tensor_constant0 = self._tensor_constant0
    _tensor_constant1 = self._tensor_constant1
    cond = torch.ops.higher_order.cond(eq, true_graph_0, false_graph_0, [x_1, _tensor_constant0, sym_size_int, sym_size_int_1, _tensor_constant1]);  eq = true_graph_0 = false_graph_0 = x_1 = _tensor_constant0 = sym_size_int = sym_size_int_1 = _tensor_constant1 = None
    getitem = cond[0];  cond = None
    return getitem""",  # noqa: B950
        )
        self.assertExpectedInline(
            gm.true_graph_0.code.strip(),
            """\
def forward(self, arg0_1, arg1_1, arg2_1, arg3_1, arg4_1):
    add = torch.ops.aten.add.Tensor(arg0_1, arg1_1);  arg0_1 = arg1_1 = None
    return (add,)""",
        )

    def test_cond_with_module_param_closure(self):
        class Mod(torch.nn.Module):
            def __init__(self) -> None:
                super().__init__()
                self.register_parameter(
                    "param", torch.nn.Parameter(torch.ones(2, 3), requires_grad=False)
                )
                self.buffer = torch.nn.Buffer(torch.ones(2, 3) + 1)

        my_mode = Mod()

        def true_fn(x):
            return x + my_mode.param

        def false_fn(x):
            return x + my_mode.buffer

        def foo(x):
            return cond(x.shape[0] == 4, true_fn, false_fn, [x])

        inp = torch.ones(2, 3)
        # expected both branches takes (x, param, buffer)
        self._check_closure_correctly_lifted_with_mutation(
            foo, (my_mode.param, my_mode.buffer), args=(inp,), exp_arg_num=3
        )

    def test_cond_with_module_python_scalar_closure(self):
        def foo(x):
            a = torch.ones(1, 1)
            b = 1

            def true_fn(x):
                return x + a

            def false_fn(x):
                return x + b

            return cond(x.shape[0] == 4, true_fn, false_fn, [x])

        inp = torch.ones(2, 3)
        res = inp + 1
        # python scalar b is not lifted as input, so both branches take (x, a)
        self._check_closure_correctly_lifted(
            foo, args=(inp,), exp_res=res, exp_arg_num=2
        )

    def test_cond_nested_with_closure(self):
        a = torch.ones(1, 1)
        b = torch.ones(1, 1) + 1

        def inner_true_fn(x):
            return x + a

        def inner_false_fn(x):
            return x + b

        def foo(x):
            def true_fn(x):
                return cond(x.shape[0] == 2, inner_true_fn, inner_false_fn, [x])

            def false_fn(x):
                return cond(x.shape[0] > 4, inner_true_fn, inner_false_fn, [x])

            return cond(x.shape[0] == 4, true_fn, false_fn, [x])

        inp = torch.ones(2, 3)
        # For top-level cond, it take 3 arguments (x, a, b). Dynamo should
        # realize that the nonlocal variables are same for the true and false
        # branches, so it should de-dupe them.
        # For second-level conds, it takes (x, a, b)
        self._check_closure_correctly_lifted_with_mutation(
            foo, (a, b), args=(inp,), exp_arg_num=3
        )

    def test_cond_nested_with_closure_graph_module(self):
        a = torch.ones(1, 1)
        b = torch.ones(1, 1) + 1

        def inner_true_fn(x):
            return x + a

        def inner_false_fn(x):
            return x + b

        def foo(x):
            def true_fn(x):
                return cond(x.shape[0] == 2, inner_true_fn, inner_false_fn, [x])

            def false_fn(x):
                return cond(x.shape[0] > 4, inner_true_fn, inner_false_fn, [x])

            return cond(x.shape[0] == 4, true_fn, false_fn, [x])

    def test_map_unfunc_boolean_tensor_for_nested_map_cond(self):
        def map_fn(pred, x):
            def fn(x, pred):
                return control_flow.cond(pred, lambda x: x * 2, lambda x: x / 2, (x,))

            return control_flow.map(fn, x, pred)

        def f_wrapper(func):
            @functools.wraps(func)
            def wrapper(*args, **kwargs):
                torch._enable_functionalization(reapply_views=False)
                try:
                    func_args = pytree.tree_map(
                        lambda x: to_fun_old(x) if isinstance(x, torch.Tensor) else x,
                        args,
                    )
                    func_kwargs = pytree.tree_map(
                        lambda x: to_fun_old(x) if isinstance(x, torch.Tensor) else x,
                        kwargs,
                    )
                    return pytree.tree_map(
                        from_fun_old, func(*func_args, **func_kwargs)
                    )
                finally:
                    torch._disable_functionalization()

            return wrapper

        gm = make_fx(f_wrapper(map_fn))(
            torch.tensor(True), torch.ones([2, 3], requires_grad=False)
        )
        self.assertExpectedInline(
            gm.code.strip(),
            """\
def forward(self, pred_1, x_1):
    body_graph_0 = self.body_graph_0
    map_impl = torch.ops.higher_order.map_impl(body_graph_0, [x_1], [pred_1]);  body_graph_0 = x_1 = pred_1 = None
    getitem = map_impl[0];  map_impl = None
    return getitem""",
        )
        self.assertExpectedInline(
            gm.body_graph_0.code.strip(),
            """\
def forward(self, arg0_1, arg1_1):
    true_graph_0 = self.true_graph_0
    false_graph_0 = self.false_graph_0
    cond = torch.ops.higher_order.cond(arg1_1, true_graph_0, false_graph_0, [arg0_1]);  arg1_1 = true_graph_0 = false_graph_0 = arg0_1 = None
    getitem = cond[0];  cond = None
    return [getitem]""",  # noqa: B950
        )

    @skipIfCrossRef  # Arg order changes with crossref
    def test_cond_make_fx_preserve_stack_trace_for_nodes_in_subgraph(self):
        def true_fn(x):
            return x + x.cos()

        def false_fn(x):
            return x * x.sin()

        def foo(x):
            return cond(x.shape[0] == 4, true_fn, false_fn, (x,))

        inp = torch.randn([4, 3])
        gm, _ = torch._dynamo.export(foo)(inp)

        def run_with_interpreter(*args):
            with torch.fx.traceback.preserve_node_meta():
                return torch.fx.Interpreter(gm).run(*args)

        new_gm = make_fx(run_with_interpreter)(inp)

        checked_ops = {"add", "mul", "sin", "cos"}
        checked_meta = ["source_fn_stack", "stack_trace"]
        all_source_fns = collect_meta_for_filtered_nodes(gm, checked_ops, checked_meta)
        new_source_fns = collect_meta_for_filtered_nodes(
            new_gm, checked_ops, checked_meta
        )
        self.assertEqual(all_source_fns, new_source_fns)

    @unittest.skipIf(
        TEST_WITH_TORCHDYNAMO,
        "triggers cache limit for foo and changes unique_graphs count.",
    )
    def test_cond_no_dynamo_cache_limit(self):
        torch._dynamo.reset()
        counters = torch._dynamo.utils.counters
        counters.clear()

        def foo(x, true_fn, false_fn):
            return cond(x.sum() < 0, true_fn, false_fn, (x,))

        inp = torch.ones(3, 4)
        exp_out = inp.sin()
        iter_n = torch._dynamo.config.recompile_limit + 1

        # Need functions that cause recompilations
        def get_dummy_fns(str):
            def dummy_cos(x):
                return x.cos() + len(str) - len(str)

            def dummy_sin(x):
                return x.sin() + len(str) - len(str)

            return dummy_cos, dummy_sin

        for i in range(iter_n):
            # we fail guards each iter because `str(i)` is different
            self.assertEqual(foo(inp, *get_dummy_fns(str(i))), exp_out)

        # each iteration captures a cond and a getitem from the tuple output
        self.assertEqual(counters["stats"]["calls_captured"], iter_n * 2)
        self.assertEqual(counters["stats"]["unique_graphs"], iter_n)

    def test_cond_with_consecutive_make_fx_symbolic(self):
        def true_fn(x):
            return x - x.cos()

        def false_fn(x):
            return x + x.sin()

        def foo(x):
            return cond(x.shape[0] == 4, true_fn, false_fn, [x])

        inps = (torch.ones(3, 4), torch.ones(3, 5), torch.ones(5, 4), torch.ones(5, 3))
        for inp in inps:
            gm = make_fx(foo, tracing_mode="symbolic")(torch.ones(3, 4))
            self.assertExpectedInline(
                gm.code.strip(),
                """\
def forward(self, x_1):
    sym_size_int = torch.ops.aten.sym_size.int(x_1, 0)
    eq = sym_size_int == 4
    sym_size_int_1 = torch.ops.aten.sym_size.int(x_1, 1)
    true_graph_0 = self.true_graph_0
    false_graph_0 = self.false_graph_0
    cond = torch.ops.higher_order.cond(eq, true_graph_0, false_graph_0, [x_1, sym_size_int, sym_size_int_1]);  eq = true_graph_0 = false_graph_0 = x_1 = sym_size_int = sym_size_int_1 = None
    getitem = cond[0];  cond = None
    return getitem""",  # noqa: B950
            )

            self.assertExpectedInline(
                gm.true_graph_0.code.strip(),
                """\
def forward(self, arg0_1, arg1_1, arg2_1):
    cos = torch.ops.aten.cos.default(arg0_1)
    sub = torch.ops.aten.sub.Tensor(arg0_1, cos);  arg0_1 = cos = None
    return (sub,)""",
            )

            self.assertExpectedInline(
                gm.false_graph_0.code.strip(),
                """\
def forward(self, arg0_1, arg1_1, arg2_1):
    sin = torch.ops.aten.sin.default(arg0_1)
    add = torch.ops.aten.add.Tensor(arg0_1, sin);  arg0_1 = sin = None
    return (add,)""",
            )

    def _create_test_fns_for_cond(
        self, pred, inner_most_fn, operands, closure_list, nested_level
    ):
        if nested_level == 0:
            if len(closure_list) > 0:

                def true_fn(*operands):
                    return inner_most_fn(*operands) + inner_most_fn(*closure_list)

                def false_fn(*operands):
                    return inner_most_fn(*operands) - inner_most_fn(*closure_list)

            else:

                def true_fn(*operands):
                    return inner_most_fn(*operands)

                def false_fn(*operands):
                    return inner_most_fn(*operands)

            def fn(*operands):
                if len(operands) == 0 and len(closure_list) == 0:
                    return torch.zeros(1)
                return cond(pred, true_fn, false_fn, operands)

            return operands, fn
        else:
            args, inner_fn = self._create_test_fns_for_cond(
                pred <= 0, inner_most_fn, operands, closure_list, nested_level - 1
            )

            def true_fn(*operands):
                return inner_most_fn(*operands) + inner_fn(*args)

            def false_fn(*operands):
                return inner_most_fn(*operands) - inner_fn(*args)

            def fn(*operands):
                if len(operands) == 0 and len(closure_list) == 0:
                    return torch.ones(1)
                return cond(pred, true_fn, false_fn, operands)

            return operands, fn

    def _init_predicate(self, pred_type):
        if pred_type == "bool":
            return True
        elif pred_type == "intTensor":
            return torch.tensor(1)
        elif pred_type == "floatTensor":
            return torch.tensor(1.0)
        elif pred_type == "boolTensor":
            return torch.tensor(False)
        else:
            raise NotImplementedError

    def _init_fn(self, inner_fn_type):
        if inner_fn_type == "function":
            return reduce_func
        elif inner_fn_type == "module":
            return ReduceMod()
        elif inner_fn_type == "object":
            return ReduceObj()
        else:
            raise NotImplementedError

    @parametrize("predType", ["bool", "intTensor", "floatTensor", "boolTensor"])
    @parametrize("innerFnType", ["function", "module", "object"])
    @parametrize("nOperands", [0, 1])
    @parametrize("nClosure", [0, 1])
    @parametrize("nesting", [0, 2])
    def test_cond_tracing_with_valid_inputs(
        self, predType, innerFnType, nOperands, nClosure, nesting
    ):
        pred = self._init_predicate(predType)
        inner_fn = self._init_fn(innerFnType)
        operands = [torch.ones(2, 3) + i for i in range(nOperands)]
        closure = [torch.ones(2, 3) - i for i in range(nClosure)]
        args, fn = self._create_test_fns_for_cond(
            pred, inner_fn, operands, closure, nesting
        )
        eager_res = fn(*args)
        for tracing_mode in ["symbolic", "fake", "real"]:
            # set _allow_non_fake_inputs = True to allow fake prop through closures
            with self.subTest(tracing_mode=tracing_mode):
                gm = make_fx(
                    fn, tracing_mode=tracing_mode, _allow_non_fake_inputs=True
                )(*args)
                self.assertEqual(gm(*args), eager_res)

    @parametrize("predType", ["boolTensor"])
    @parametrize("innerFnType", ["function", "module", "object"])
    @parametrize("nOperands", [1, 2])
    @parametrize("nClosure", [0, 1])
    @parametrize("nesting", [0])
    def test_cond_vmap(self, predType, innerFnType, nOperands, nClosure, nesting):
        pred = self._init_predicate(predType)
        inner_fn = self._init_fn(innerFnType)
        operands = [torch.ones(2, 3) + i for i in range(nOperands)]
        closure = [torch.ones(2, 3) - i for i in range(nClosure)]
        args, fn = self._create_test_fns_for_cond(
            pred, inner_fn, operands, closure, nesting
        )
        eager_res = fn(*args)
        out = torch.vmap(fn)(*args)
        if nClosure == 0:
            self.assertEqual(eager_res, out)
        else:
            self.assertEqual(eager_res, out[0])
            self.assertEqual(eager_res, out[1])

    def test_cond_vmap_simple(self):
        def fn(x):
            return torch.cond(
                pred=torch.tensor([True]),
                true_fn=lambda x: x + 100,
                false_fn=lambda x: x,
                operands=(x,),
            )

        a = torch.arange(15).reshape((3, 5))
        res = torch.vmap(fn, in_dims=(0,))(a)
        self.assertEqual(res.shape, (3, 5))
        self.assertEqual(res, a + 100)

    def test_cond_vmap_multiple_inputs(self):
        def fn(x, y):
            return torch.cond(
                pred=x.sum() < y.sum(),
                true_fn=lambda x, y: x + 100,
                false_fn=lambda x, y: y,
                operands=(x, y),
            )

        a = torch.arange(15).reshape(3, 5)
        b = torch.ones_like(a) + 3
        res = torch.vmap(fn, in_dims=(0, 0))(a, b)
        expected = torch.tensor(
            [[100, 101, 102, 103, 104], [4, 4, 4, 4, 4], [4, 4, 4, 4, 4]]
        )
        self.assertEqual(res.shape, (3, 5))
        self.assertEqual(expected, res)

    def test_cond_vmap_single_input_with_closure(self):
        a = torch.ones((3, 5)) + 3
        c = torch.arange(5)

        def fn(x):
            return torch.cond(
                pred=torch.tensor([True]),
                true_fn=lambda x: x + c,
                false_fn=lambda x: x - c,
                operands=(x,),
            )

        res = torch.vmap(fn, in_dims=(0,))(
            a,
        )
        with unittest.mock.patch("torch._dynamo.config.error_on_recompile", True):
            res = torch.vmap(fn, in_dims=(0,))(
                a,
            )
        self.assertEqual(a + c, res)

    def test_cond_vmap_multiple_args_with_closure(self):
        a = torch.ones((3, 5), dtype=torch.int64) + 3
        b = torch.arange(15).reshape(3, 5)
        c = torch.arange(5)

        def fn(x, y):
            return torch.cond(
                pred=torch.tensor([False]),
                true_fn=lambda x, y: x + c,
                false_fn=lambda x, y: y - c,
                operands=(x, y),
            )

        res = torch.vmap(fn)(a, b)
        self.assertEqual(b - c, res)

    @parametrize("nClosure", [0, 1])
    def test_cond_vmap_multiple_outputs(self, nClosure):
        if nClosure:
            c = torch.ones(5, dtype=torch.int64) + 5

            def fn(x):
                return torch.cond(
                    pred=torch.tensor([True]),
                    true_fn=lambda x: (x + c, x - c),
                    false_fn=lambda x: (x, x),
                    operands=(x,),
                )

        else:

            def fn(x):
                return torch.cond(
                    pred=torch.tensor([True]),
                    true_fn=lambda x: (x + 1, x - 1),
                    false_fn=lambda x: (x, x),
                    operands=(x,),
                )

        a = torch.arange(15).reshape(3, 5)
        res = torch.vmap(fn)(
            a,
        )
        self.assertEqual(len(res), 2)
        if nClosure:
            self.assertEqual(res, (a + c, a - c))
        else:
            self.assertEqual(res, (a + 1, a - 1))

    @parametrize("boolcond", [True, False])
    def test_vmap_vmap(self, boolcond):
        def fn(x):
            return torch.cond(
                pred=torch.tensor([True]) if not boolcond else True,
                true_fn=lambda x: x + 1,
                false_fn=lambda x: x - 1,
                operands=(x,),
            )

        def wrapper(x):
            return torch.vmap(fn)(x)

        a = torch.ones((3, 4, 5))
        res = torch.vmap(wrapper)(a)
        self.assertEqual(res, a + 1)

    def test_cond_trace_set__and_mutate_input(self):
        def f(a, tmp):
            a_view = a.view(-1)
            with torch.no_grad():
                a.set_(tmp)
                a_view.mul_(2)
            return a + tmp

        inp = torch.ones(3, 3, requires_grad=True)
        tmp = torch.ones(3, 3, requires_grad=True)
        # graph break: torch._dynamo.exc.Unsupported: call_function DelayGraphBreakVariable() [TensorVariable()] {}
        # due to set_
        with self.assertRaisesRegex(
            torch._dynamo.exc.UncapturedHigherOrderOpError,
            "Cond doesn't work unless it is captured completely with torch.compile",
        ):
            torch.cond(inp.sum() > 0, f, f, (inp, tmp))

    @skipIfCrossRef  # Arg order changes with crossref
    def test_cond_trace_set__and_mutate_intermediate(self):
        def f(a, tmp):
            a = a.clone()
            a_view = a.view(-1)
            tmp = tmp.clone()
            with torch.no_grad():
                a.set_(tmp)
                a_view.mul_(2)
            return a + tmp

        inp = torch.ones(3, 3, requires_grad=True)
        tmp = torch.ones(3, 3, requires_grad=True)

        class Mod(torch.nn.Module):
            def forward(self, inp: torch.Tensor, tmp: torch.Tensor) -> torch.Tensor:
                return torch.cond(inp.sum() > 0, f, f, (inp, tmp))

        with self.assertRaisesRegex(
            RuntimeError, "cannot mutate tensors with frozen storage"
        ):
            out = torch.compile(Mod(), backend="aot_eager")(inp, tmp)

        with self.assertRaisesRegex(
            RuntimeError, "cannot mutate tensors with frozen storage"
        ):
            out = torch.compile(Mod(), backend="inductor")(inp, tmp)

        from torch._dynamo.testing import EagerAndRecordGraphs

        backend = EagerAndRecordGraphs()
        out = torch.compile(Mod(), backend=backend)(inp, tmp)
        self.assertExpectedInline(
            backend.graphs[0].cond_true_0.code.strip("\n"),
            """\
def forward(self, l_inp_, l_tmp_):
    l_inp__1 = l_inp_
    l_tmp__1 = l_tmp_
    a = l_inp__1.clone();  l_inp__1 = None
    a_view = a.view(-1)
    tmp = l_tmp__1.clone();  l_tmp__1 = None
    _set_grad_enabled = torch._C._set_grad_enabled(False);  _set_grad_enabled = None
    set_ = a.set_(tmp);  set_ = None
    mul_ = a_view.mul_(2);  a_view = mul_ = None
    _set_grad_enabled_1 = torch._C._set_grad_enabled(True);  _set_grad_enabled_1 = None
    add = a + tmp;  a = tmp = None
    return (add,)
    """,
        )
        self.assertEqual(out, f(inp, tmp))

    @parametrize("requires_grad", [True, False])
    def test_cond_symint_operands(self, requires_grad):
        from torch._dynamo.testing import EagerAndRecordGraphs

        backend = EagerAndRecordGraphs()

        class Mod(torch.nn.Module):
            def __init__(self):
                super().__init__()
                self.num = 3

            def forward(self, a, b):
                return torch.cond(
                    pred=torch.tensor([True]),
                    true_fn=lambda a, b: a + b + self.num,
                    false_fn=lambda a, b: a - b - self.num,
                    operands=(a, b),
                )

        a = torch.ones(3, 3, requires_grad=requires_grad)
        b = torch.ones(3, 3, requires_grad=requires_grad)
        out = torch.compile(Mod(), backend=backend, dynamic=True)(a, b)
        self.assertEqual(out, Mod()(a, b))
        self.assertEqual(len(backend.graphs), 1)
        self.assertExpectedInline(
            backend.graphs[0].code.strip(),
            """\
def forward(self, s0 : torch.SymInt, L_a_ : torch.Tensor, L_b_ : torch.Tensor, L_self_num : torch.SymInt):
    l_a_ = L_a_
    l_b_ = L_b_
    l_self_num = L_self_num
    tensor = torch.tensor([True])
    cond_true_0 = self.cond_true_0
    cond_false_0 = self.cond_false_0
    cond = torch.ops.higher_order.cond(tensor, cond_true_0, cond_false_0, [l_a_, l_b_, l_self_num, s0]);  tensor = cond_true_0 = cond_false_0 = l_a_ = l_b_ = l_self_num = s0 = None
    getitem = cond[0];  cond = None
    return (getitem,)""",  # noqa: B950
        )

    def test_two_hops_not_sharing_code_obj(self):
        pred, args = torch.tensor(True), (torch.ones(3, 3),)

        def fn1(x):
            return x + 1

        def fn2(x):
            return x - 1

        from torch._dynamo.testing import CompileCounter

        # Tests rely on automatic_dynamic = True
        with torch._dynamo.config.patch(automatic_dynamic_shapes=True):
            cnt = CompileCounter()
            torch.compile(torch.cond, backend=cnt)(pred, fn1, fn2, args)
            self.assertEqual(cnt.frame_count, 1)

            args = (torch.randn(3, 3),)
            # No recompilation
            torch.compile(torch.cond, backend=cnt)(pred, fn1, fn2, args)
            self.assertEqual(cnt.frame_count, 1)

            def cond_fn(x):
                return x.sum() > 0

            args = (torch.randn(4, 4),)
            torch.compile(torch.while_loop, backend=cnt)(cond_fn, fn2, args)
            # recompilation
            self.assertEqual(cnt.frame_count, 2)

            args = (torch.randn(4, 4),)
            torch.compile(torch.while_loop, backend=cnt)(cond_fn, fn2, args)
            self.assertEqual(cnt.frame_count, 2)

            # With recompilation due to automatic dynamic
            # This also proves that while_loop doesn't share code obj with cond
            torch.compile(torch.cond, backend=cnt)(pred, fn1, fn2, (torch.randn(4, 4),))
            self.assertEqual(cnt.frame_count, 3)

    def test_hop_raises_if_not_overriding_call(self):
        class WrongHop(torch._ops.HigherOrderOperator):
            pass

        with self.assertRaisesRegex(TypeError, "WrongHop"):
            WrongHop("wrong_hop")

    def test_scan_functionalized(self):
        def f(init, xs):
            return scan(get_scan_combine_fn("add", False), init, xs, dim=1)

        example_inputs = torch.ones(5, 7, 4)
        example_init = torch.ones(5, 4)
        functional_f = torch.func.functionalize(f)
        self.assertEqual(
            functional_f(example_init, example_inputs), f(example_init, example_inputs)
        )

    # https://github.com/pytorch/pytorch/issues/126988
    @xfailIfTorchDynamo
    def test_scan_functionalized_elem_mutation(self):
        def add1(x, y):
            x.add_(4)
            return x + y, x + y

        def f(init, xs):
            return scan(add1, init, xs, dim=1)

        example_inputs = torch.ones(5, 7, 4)
        example_init = torch.ones(5, 4)
        functional_f = torch.func.functionalize(f)
        with self.assertRaisesRegex(
            UnsupportedAliasMutationException,
            "A branch or combine_fn might be modifying the input!.*",
        ):
            functional_f(example_init, example_inputs)

        def add2(x, y):
            y.add_(4)
            return x + y, x + y

        def f(init, xs):
            return scan(add2, init, xs, dim=1)

        functional_f = torch.func.functionalize(f)
        with self.assertRaisesRegex(
            UnsupportedAliasMutationException,
            "A branch or combine_fn might be modifying the input!.*",
        ):
            functional_f(example_init, example_inputs)

    # https://github.com/pytorch/pytorch/issues/126988
    @xfailIfTorchDynamo
    def test_scan_functionalized_elem_alias(self):
        def add(x, y):
            return x, x

        def f(init, xs):
            return scan(add, init, xs, dim=1)

        example_inputs = torch.ones(5, 7, 4)
        example_init = torch.ones(5, 4)
        functional_f = torch.func.functionalize(f)
        with self.assertRaisesRegex(
            UnsupportedAliasMutationException,
            "Aliasing within branch or combine_fn might be occuring!.*",
        ):
            functional_f(example_init, example_inputs)

    @skipIfTorchDynamo("Graph is not captured by backend if test with dynamo")
    def test_scan_pytree_closure(self):
        from torch._dynamo.testing import EagerAndRecordGraphs

        param_buffer = ({"param": torch.randn(3, 3)}, (torch.randn(3),))

        def add(carry, x):
            ret = (carry @ param_buffer[0]["param"]) @ x + param_buffer[1][0]
            return ret, ret.sum()

        def f(init, xs):
            return scan(add, init, xs)

        init = torch.randn(4, 3)
        xs = torch.randn(3, 3, 3)

        backend = EagerAndRecordGraphs()
        eager_out = f(init, xs)
        compiled_out = torch.compile(f, backend=backend)(init, xs)
        exp_out = _fake_scan(add, init, xs)

        self.assertEqual(len(backend.graphs), 1)
        if TEST_WITH_CROSSREF:
            self.assertExpectedInline(
                backend.graphs[0].code.strip(),
                """\
def forward(self, L_init_ : torch.Tensor, L_xs_ : torch.Tensor, L_add_closure_0_cell_contents_0_param_ : torch.Tensor, L_add_closure_0_cell_contents_1_0_ : torch.Tensor):
    l_init_ = L_init_
    l_xs_ = L_xs_
    l_add_closure_0_cell_contents_0_param_ = L_add_closure_0_cell_contents_0_param_
    l_add_closure_0_cell_contents_1_0_ = L_add_closure_0_cell_contents_1_0_
    r = torch.movedim(l_xs_, 0, 0);  l_xs_ = None
    r_1 = torch.select_copy(r, 0, 0)
    r_2 = l_init_.matmul(l_add_closure_0_cell_contents_0_param_)
    r_3 = r_2.matmul(r_1);  r_2 = r_1 = None
    r_4 = r_3.add(l_add_closure_0_cell_contents_1_0_);  r_3 = None
    r_5 = r_4.sum();  r_4 = r_5 = None
    scan_combine_fn_0 = self.scan_combine_fn_0
    scan = torch.ops.higher_order.scan(scan_combine_fn_0, [l_init_], [r], False, [l_add_closure_0_cell_contents_0_param_, l_add_closure_0_cell_contents_1_0_]);  scan_combine_fn_0 = l_init_ = r = l_add_closure_0_cell_contents_0_param_ = l_add_closure_0_cell_contents_1_0_ = None
    getitem = scan[0]
    getitem_1 = scan[1];  scan = None
    return (getitem, getitem_1)""",  # noqa: B950
            )

        else:
            self.assertExpectedInline(
                backend.graphs[0].code.strip(),
                """\
def forward(self, L_init_ : torch.Tensor, L_xs_ : torch.Tensor, L_add_closure_0_cell_contents_0_param_ : torch.Tensor, L_add_closure_0_cell_contents_1_0_ : torch.Tensor):
    l_init_ = L_init_
    l_xs_ = L_xs_
    l_add_closure_0_cell_contents_0_param_ = L_add_closure_0_cell_contents_0_param_
    l_add_closure_0_cell_contents_1_0_ = L_add_closure_0_cell_contents_1_0_
    elem = torch.movedim(l_xs_, 0, 0);  l_xs_ = None
    select_copy = torch.select_copy(elem, 0, 0)
    matmul = l_init_ @ l_add_closure_0_cell_contents_0_param_
    matmul_1 = matmul @ select_copy;  matmul = select_copy = None
    ret = matmul_1 + l_add_closure_0_cell_contents_1_0_;  matmul_1 = None
    sum_1 = ret.sum();  ret = sum_1 = None
    scan_combine_fn_0 = self.scan_combine_fn_0
    scan = torch.ops.higher_order.scan(scan_combine_fn_0, [l_init_], [elem], False, [l_add_closure_0_cell_contents_0_param_, l_add_closure_0_cell_contents_1_0_]);  scan_combine_fn_0 = l_init_ = elem = l_add_closure_0_cell_contents_0_param_ = l_add_closure_0_cell_contents_1_0_ = None
    getitem = scan[0]
    getitem_1 = scan[1];  scan = None
    return (getitem, getitem_1)""",  # noqa: B950
            )
        self.assertEqual(eager_out, exp_out)
        self.assertEqual(compiled_out, exp_out)

    @skipIfTorchDynamo("Skip because we're testing export")
    # TODO: we cannot turn on strict=True yet because torch._check for out_it > 0 is
    # removed from the graph in dynamo and in non-strict export's graph capturing
    # step, we re-run the traced graph module to get graph captured result.
    # Since torch._check is removed from graph, we end up getting a data-dependent
    # error when we call torch.ones(out_it * 2).
    @parametrize("strict", [False])
    @parametrize("dynamic", [True, False])
    def test_while_loop_op_int_carry_export(self, strict, dynamic):
        m, args = WHILE_LOOP_TESTS["int_carry"]
        dynamic_shapes = {"x": {0: torch.export.Dim("dim_x")}} if dynamic else None
        ep = self._check_export(m, args, strict=strict, dynamic_shapes=dynamic_shapes)
        if not strict and dynamic:
            self.assertExpectedInline(
                normalize_gm(ep.module().print_readable(print_output=False)),
                """\
class GraphModule(torch.nn.Module):
    def forward(self, x):
        x: "f32[s0, 3]";

        x, = fx_pytree.tree_flatten_spec(([x], {}), self._in_spec)
        sym_size_int_1: "Sym(s0)" = torch.ops.aten.sym_size.int(x, 0)

        while_loop_cond_graph_0 = self.while_loop_cond_graph_0
        while_loop_body_graph_0 = self.while_loop_body_graph_0
        while_loop = torch.ops.higher_order.while_loop(while_loop_cond_graph_0, while_loop_body_graph_0, (0, x), ());  while_loop_cond_graph_0 = while_loop_body_graph_0 = x = None

        getitem_2: "Sym(u1)" = while_loop[0]

        ge: "Sym(u1 >= 1)" = getitem_2 >= 1
        _assert_scalar_default = torch.ops.aten._assert_scalar.default(ge, "Runtime assertion failed for expression u1 >= 1 on node 'ge'");  ge = _assert_scalar_default = None

        gt_1: "Sym(u1 > 0)" = getitem_2 > 0
        _assert_scalar_default_1 = torch.ops.aten._assert_scalar.default(gt_1, "Runtime assertion failed for expression 0 < u1 on node 'gt_1'");  gt_1 = _assert_scalar_default_1 = None

        getitem_1: "f32[s0, 3]" = while_loop[1];  while_loop = None

        add: "Sym(u1 + 1)" = getitem_2 + 1

        add_1: "f32[s0, 3]" = torch.ops.aten.add.Tensor(getitem_1, getitem_2);  getitem_1 = None

        lt: "Sym(u1 < s0)" = getitem_2 < sym_size_int_1;  sym_size_int_1 = None

        mul: "Sym(2*u1)" = getitem_2 * 2;  getitem_2 = None
        ones: "f32[2*u1]" = torch.ops.aten.ones.default([mul], device = device(type='cpu'), pin_memory = False);  mul = None
        return pytree.tree_unflatten((add, add_1, lt, ones), self._out_spec)

    class while_loop_cond_graph_0(torch.nn.Module):
        def forward(self, it_1: "Sym(u0)", x_1: "f32[s0, 3]"):
            sym_size_int: "Sym(s0)" = torch.ops.aten.sym_size.int(x_1, 0);  x_1 = None
            lt: "Sym(u0 < s0)" = it_1 < sym_size_int;  it_1 = sym_size_int = None
            return lt

    class while_loop_body_graph_0(torch.nn.Module):
        def forward(self, it_1: "Sym(u0)", x_1: "f32[s0, 3]"):
            clone: "f32[s0, 3]" = torch.ops.aten.clone.default(x_1);  x_1 = None
            select: "f32[3]" = torch.ops.aten.select.int(clone, 0, it_1)
            select_1: "f32[3]" = torch.ops.aten.select.int(clone, 0, it_1)
            add: "f32[3]" = torch.ops.aten.add.Tensor(select_1, it_1);  select_1 = None
            copy_: "f32[3]" = torch.ops.aten.copy_.default(select, add);  select = add = copy_ = None
            add_1: "Sym(u0 + 1)" = it_1 + 1;  it_1 = None
            return (add_1, clone)
""",  # noqa: B950
            )

    @skipIfTorchDynamo("Graph is not captured correctly when test with dynamo")
    @parametrize("dynamic", [True, False])
    @parametrize("backend", ["eager", "aot_eager"])
    def test_while_loop_op_int_carry_compile(self, dynamic, backend):
        from torch._dynamo.testing import EagerAndRecordGraphs

        m, args = WHILE_LOOP_TESTS["int_carry"]
        if backend == "eager":
            backend = EagerAndRecordGraphs()
        self._check_compile(m, args, dynamic=dynamic, backend=backend)
        if (
            isinstance(backend, EagerAndRecordGraphs)
            and dynamic
            and not TEST_WITH_CROSSREF
        ):
            self.assertEqual(len(backend.graphs), 1)
            self.assertExpectedInline(
                normalize_gm(backend.graphs[0].print_readable(print_output=False)),
                """\
class GraphModule(torch.nn.Module):
    def forward(self, s0: "Sym(s0)", s1: "Sym(s1)", L_x_: "f32[s0, s1]"):
        l_x_ = L_x_

        cond_fn_0 = self.cond_fn_0
        body_fn_0 = self.body_fn_0
        while_loop = torch.ops.higher_order.while_loop(cond_fn_0, body_fn_0, (0, l_x_), (s0, s1));  cond_fn_0 = body_fn_0 = l_x_ = s1 = None

        getitem_4: "Sym(u1)" = while_loop[0]

        ge: "Sym(u1 >= 1)" = getitem_4 >= 1
        _assert_scalar_default = torch.ops.aten._assert_scalar.default(ge, "Runtime assertion failed for expression u1 >= 1 on node 'ge'");  ge = _assert_scalar_default = None

        gt_1: "Sym(u1 > 0)" = getitem_4 > 0
        _assert_scalar_default_1 = torch.ops.aten._assert_scalar.default(gt_1, "Runtime assertion failed for expression 0 < u1 on node 'gt_1'");  gt_1 = _assert_scalar_default_1 = None

        out_x: "f32[s0, s1]" = while_loop[1];  while_loop = None

        add: "Sym(u1 + 1)" = getitem_4 + 1

        add_1: "f32[s0, s1]" = getitem_4 + out_x;  out_x = None

        lt: "Sym(u1 < s0)" = getitem_4 < s0;  s0 = None

        mul: "Sym(2*u1)" = getitem_4 * 2;  getitem_4 = None
        ones: "f32[2*u1]" = torch.ones(mul);  mul = None
        return (add, add_1, lt, ones)

    class cond_fn_0(torch.nn.Module):
        def forward(self, unbacked_symint: "Sym(u0)", l_x_: "f32[s0, s1]", s0, s1):
            s0_1 = s0
            s1_1 = s1

            size = l_x_.size();  l_x_ = None
            getitem: "Sym(s0)" = size[0]
            getitem_1: "Sym(s1)" = size[1];  size = getitem_1 = None
            lt: "Sym(u0 < s0)" = unbacked_symint < getitem;  unbacked_symint = getitem = None
            return lt

    class body_fn_0(torch.nn.Module):
        def forward(self, unbacked_symint: "Sym(u0)", l_x_: "f32[s0, s1]", s0, s1):
            s0_1 = s0
            s1_1 = s1

            x_clone: "f32[s0, s1]" = l_x_.clone()

            ge: "Sym(u0 >= 0)" = unbacked_symint >= 0
            _check = torch._check(ge);  ge = _check = None

            size = l_x_.size();  l_x_ = None
            getitem: "Sym(s0)" = size[0]
            getitem_1: "Sym(s1)" = size[1];  size = getitem_1 = None
            lt: "Sym(u0 < s0)" = unbacked_symint < getitem;  getitem = None
            _check_1 = torch._check(lt);  lt = _check_1 = None

            select: "f32[s1]" = x_clone.select(0, unbacked_symint)
            select_1: "f32[s1]" = x_clone.select(0, unbacked_symint)
            add: "f32[s1]" = select_1 + unbacked_symint;  select_1 = None
            copy_: "f32[s1]" = select.copy_(add);  select = add = copy_ = None

            add_1: "Sym(u0 + 1)" = unbacked_symint + 1;  unbacked_symint = None
            return (add_1, x_clone)
""",  # noqa: B950
            )

    @skipIfTorchDynamo("Skip because we're testing export")
    @parametrize("strict", [True, False])
    @parametrize("dynamic", [True, False])
    @torch._dynamo.config.patch(capture_scalar_outputs=True)
    def test_while_loop_op_constant_and_symint_output_export(self, strict, dynamic):
        m, args = WHILE_LOOP_TESTS["const_and_symint_output"]
        dynamic_shapes = {"t": {0: torch.export.Dim("dim_t")}} if dynamic else None
        ep = self._check_export(m, args, strict=strict, dynamic_shapes=dynamic_shapes)
        # strict or dynamic gives a slightly different graph
        if not strict and not dynamic:
            self.assertExpectedInline(
                normalize_gm(ep.module().print_readable(print_output=False)),
                """\
class GraphModule(torch.nn.Module):
    def forward(self, t):
        t: "f32[2, 3]";

        t, = fx_pytree.tree_flatten_spec(([t], {}), self._in_spec)
        sum_1: "f32[]" = torch.ops.aten.sum.default(t)
        to: "i64[]" = torch.ops.aten.to.dtype(sum_1, torch.int64);  sum_1 = None
        item: "Sym(u0)" = torch.ops.aten.item.default(to);  to = None
        sin: "f32[2, 3]" = torch.ops.aten.sin.default(t)

        while_loop_cond_graph_0 = self.while_loop_cond_graph_0
        while_loop_body_graph_0 = self.while_loop_body_graph_0
        while_loop = torch.ops.higher_order.while_loop(while_loop_cond_graph_0, while_loop_body_graph_0, (2, 3, 1, 1, 1, 3, item, sin), ());  while_loop_cond_graph_0 = while_loop_body_graph_0 = item = sin = None

        getitem_8: "Sym(u8)" = while_loop[0]
        getitem_9: "Sym(u9)" = while_loop[1]
        getitem_10: "Sym(u10)" = while_loop[2]
        getitem_11: "Sym(u11)" = while_loop[3]
        getitem_12: "Sym(u12)" = while_loop[4]
        getitem_13: "Sym(u13)" = while_loop[5]
        getitem_14: "Sym(u14)" = while_loop[6]

        getitem_7: "f32[2, 3]" = while_loop[7];  while_loop = None

        add: "Sym(u8 + 1)" = getitem_8 + 1
        add_1: "Sym(u9 + 1)" = getitem_9 + 1
        add_2: "Sym(u10 + 1)" = getitem_10 + 1
        add_3: "Sym(u11 + 1)" = getitem_11 + 1
        add_4: "Sym(u12 + 1)" = getitem_12 + 1
        add_5: "Sym(u13 + 1)" = getitem_13 + 1
        add_6: "Sym(u14 + 1)" = getitem_14 + 1
        add_7: "f32[2, 3]" = torch.ops.aten.add.Tensor(getitem_7, 1)

        add_8: "f32[2, 3]" = torch.ops.aten.add.Tensor(t, getitem_8);  getitem_8 = None
        add_9: "f32[2, 3]" = torch.ops.aten.add.Tensor(t, getitem_9);  getitem_9 = None
        add_10: "f32[2, 3]" = torch.ops.aten.add.Tensor(t, getitem_10);  getitem_10 = None
        add_11: "f32[2, 3]" = torch.ops.aten.add.Tensor(t, getitem_11);  getitem_11 = None
        add_12: "f32[2, 3]" = torch.ops.aten.add.Tensor(t, getitem_12);  getitem_12 = None
        add_13: "f32[2, 3]" = torch.ops.aten.add.Tensor(t, getitem_13);  getitem_13 = None
        add_14: "f32[2, 3]" = torch.ops.aten.add.Tensor(t, getitem_14);  getitem_14 = None
        add_15: "f32[2, 3]" = torch.ops.aten.add.Tensor(getitem_7, t);  getitem_7 = t = None
        return pytree.tree_unflatten((add, add_1, add_2, add_3, add_4, add_5, add_6, add_7, add_8, add_9, add_10, add_11, add_12, add_13, add_14, add_15), self._out_spec)

    class while_loop_cond_graph_0(torch.nn.Module):
        def forward(self, a_1: "Sym(u1)", b_1: "Sym(u2)", c1_1: "Sym(u3)", c2_1: "Sym(u4)", c3_1: "Sym(u5)", c0_1: "Sym(u6)", u0_1: "Sym(u7)", x_1: "f32[2, 3]"):
            mul: "Sym(u3*u4)" = c1_1 * c2_1;  c1_1 = c2_1 = None
            mul_1: "Sym(u3*u4*u5)" = mul * c3_1;  mul = c3_1 = None
            mul_2: "Sym(u1*u2)" = a_1 * b_1;  a_1 = b_1 = None
            lt: "Sym(u3*u4*u5 < u1*u2)" = mul_1 < mul_2;  mul_1 = mul_2 = None
            return lt

    class while_loop_body_graph_0(torch.nn.Module):
        def forward(self, a_1: "Sym(u1)", b_1: "Sym(u2)", c1_1: "Sym(u3)", c2_1: "Sym(u4)", c3_1: "Sym(u5)", c0_1: "Sym(u6)", u0_1: "Sym(u7)", x_1: "f32[2, 3]"):
            add: "Sym(u7 + 1)" = u0_1 + 1;  u0_1 = None
            add_1: "f32[2, 3]" = torch.ops.aten.add.Tensor(x_1, 1);  x_1 = None
            return (b_1, c1_1, c2_1, c3_1, a_1, 0, add, add_1)
""",  # noqa: B950
            )

    @skipIfTorchDynamo("Graph is not captured correctly when test with dynamo")
    @parametrize("dynamic", [True, False])
    @parametrize("backend", ["eager", "aot_eager"])
    @torch._dynamo.config.patch(capture_scalar_outputs=True)
    def test_while_loop_op_constant_and_symint_output_compile(self, dynamic, backend):
        from torch._dynamo.testing import EagerAndRecordGraphs

        m, args = WHILE_LOOP_TESTS["const_and_symint_output"]
        if backend == "eager":
            backend = EagerAndRecordGraphs()
        self._check_compile(m, args, dynamic=dynamic, backend=backend)
        if (
            isinstance(backend, EagerAndRecordGraphs)
            # cross ref or dynamic gives a slightly different graph
            and not dynamic
            and not TEST_WITH_CROSSREF
        ):
            self.assertEqual(len(backend.graphs), 1)
            self.assertExpectedInline(
                normalize_gm(backend.graphs[0].print_readable(print_output=False)),
                """\
class GraphModule(torch.nn.Module):
    def forward(self, L_t_: "f32[2, 3]"):
        l_t_ = L_t_

        sum_1: "f32[]" = l_t_.sum()
        to: "i64[]" = sum_1.to(torch.int64);  sum_1 = None
        item: "Sym(u0)" = to.item();  to = None
        child: "f32[2, 3]" = l_t_.sin()

        cond_fn_0 = self.cond_fn_0
        body_fn_0 = self.body_fn_0
        while_loop = torch.ops.higher_order.while_loop(cond_fn_0, body_fn_0, (2, 3, 1, 1, 1, 3, item, child), ());  cond_fn_0 = body_fn_0 = item = child = None

        getitem_8: "Sym(u8)" = while_loop[0]
        getitem_9: "Sym(u9)" = while_loop[1]
        getitem_10: "Sym(u10)" = while_loop[2]
        getitem_11: "Sym(u11)" = while_loop[3]
        getitem_12: "Sym(u12)" = while_loop[4]
        getitem_13: "Sym(u13)" = while_loop[5]
        getitem_14: "Sym(u14)" = while_loop[6]

        child_1: "f32[2, 3]" = while_loop[7];  while_loop = None

        add: "Sym(u8 + 1)" = getitem_8 + 1
        add_1: "Sym(u9 + 1)" = getitem_9 + 1
        add_2: "Sym(u10 + 1)" = getitem_10 + 1
        add_3: "Sym(u11 + 1)" = getitem_11 + 1
        add_4: "Sym(u12 + 1)" = getitem_12 + 1
        add_5: "Sym(u13 + 1)" = getitem_13 + 1
        add_6: "Sym(u14 + 1)" = getitem_14 + 1
        add_7: "f32[2, 3]" = child_1 + 1

        add_8: "f32[2, 3]" = getitem_8 + l_t_;  getitem_8 = None
        add_9: "f32[2, 3]" = getitem_9 + l_t_;  getitem_9 = None
        add_10: "f32[2, 3]" = getitem_10 + l_t_;  getitem_10 = None
        add_11: "f32[2, 3]" = getitem_11 + l_t_;  getitem_11 = None
        add_12: "f32[2, 3]" = getitem_12 + l_t_;  getitem_12 = None
        add_13: "f32[2, 3]" = getitem_13 + l_t_;  getitem_13 = None
        add_14: "f32[2, 3]" = getitem_14 + l_t_;  getitem_14 = None
        add_15: "f32[2, 3]" = child_1 + l_t_;  child_1 = l_t_ = None
        return (add, add_1, add_2, add_3, add_4, add_5, add_6, add_7, add_8, add_9, add_10, add_11, add_12, add_13, add_14, add_15)

    class cond_fn_0(torch.nn.Module):
        def forward(self, unbacked_symint: "Sym(u1)", unbacked_symint_0: "Sym(u2)", unbacked_symint_1: "Sym(u3)", unbacked_symint_2: "Sym(u4)", unbacked_symint_3: "Sym(u5)", unbacked_symint_4: "Sym(u6)", unbacked_symint_5: "Sym(u7)", child: "f32[2, 3]"):
            mul: "Sym(u3*u4)" = unbacked_symint_1 * unbacked_symint_2;  unbacked_symint_1 = unbacked_symint_2 = None
            mul_1: "Sym(u3*u4*u5)" = mul * unbacked_symint_3;  mul = unbacked_symint_3 = None
            mul_2: "Sym(u1*u2)" = unbacked_symint * unbacked_symint_0;  unbacked_symint = unbacked_symint_0 = None
            lt: "Sym(u3*u4*u5 < u1*u2)" = mul_1 < mul_2;  mul_1 = mul_2 = None
            return lt

    class body_fn_0(torch.nn.Module):
        def forward(self, unbacked_symint: "Sym(u1)", unbacked_symint_0: "Sym(u2)", unbacked_symint_1: "Sym(u3)", unbacked_symint_2: "Sym(u4)", unbacked_symint_3: "Sym(u5)", unbacked_symint_4: "Sym(u6)", unbacked_symint_5: "Sym(u7)", child: "f32[2, 3]"):
            add: "Sym(u7 + 1)" = unbacked_symint_5 + 1;  unbacked_symint_5 = None
            child_1: "f32[2, 3]" = child + 1;  child = None
            return (unbacked_symint_0, unbacked_symint_1, unbacked_symint_2, unbacked_symint_3, unbacked_symint, 0, add, child_1)
""",  # noqa: B950
            )

    @skipIfTorchDynamo("Skip because we're testing export")
    @parametrize("strict", [True, False])
    @parametrize("dynamic", [True, False])
    def test_while_loop_op_pytree_int_carry_export(self, strict, dynamic):
        m, args = WHILE_LOOP_TESTS["pytree_int_carry"]
        dynamic_shapes = {"x": {0: torch.export.Dim("dim_x")}} if dynamic else None
        ep = self._check_export(m, args, strict=strict, dynamic_shapes=dynamic_shapes)
        if strict and dynamic:
            self.assertExpectedInline(
                normalize_gm(ep.module().print_readable(print_output=False)),
                """\
class GraphModule(torch.nn.Module):
    def forward(self, x):
        x: "f32[s0, 3]";

        x, = fx_pytree.tree_flatten_spec(([x], {}), self._in_spec)
        sym_size_int_1: "Sym(s0)" = torch.ops.aten.sym_size.int(x, 0)

        sin: "f32[s0, 3]" = torch.ops.aten.sin.default(x);  x = None

        while_loop_cond_graph_0 = self.while_loop_cond_graph_0
        while_loop_body_graph_0 = self.while_loop_body_graph_0
        while_loop = torch.ops.higher_order.while_loop(while_loop_cond_graph_0, while_loop_body_graph_0, (sym_size_int_1, 3, 2, 2, 3, sin), ());  while_loop_cond_graph_0 = while_loop_body_graph_0 = sym_size_int_1 = sin = None

        getitem_6: "Sym(u5)" = while_loop[0]
        getitem_7: "Sym(u6)" = while_loop[1]
        getitem_8: "Sym(u7)" = while_loop[2]
        getitem_9: "Sym(u8)" = while_loop[3]
        getitem_10: "Sym(u9)" = while_loop[4]

        getitem_5: "f32[s0, 3]" = while_loop[5];  while_loop = None

        add: "Sym(u7 + 1)" = getitem_8 + 1
        add_1: "Sym(u8 + 1)" = getitem_9 + 1
        add_2: "Sym(u9 + 1)" = getitem_10 + 1

        add_3: "f32[s0, 3]" = torch.ops.aten.add.Tensor(getitem_5, getitem_8);  getitem_8 = None
        add_4: "f32[s0, 3]" = torch.ops.aten.add.Tensor(getitem_5, getitem_9);  getitem_9 = None
        add_5: "f32[s0, 3]" = torch.ops.aten.add.Tensor(getitem_5, getitem_10);  getitem_10 = None
        return pytree.tree_unflatten((getitem_6, getitem_7, add, add_1, add_2, add_3, add_4, add_5, getitem_5), self._out_spec)

    class while_loop_cond_graph_0(torch.nn.Module):
        def forward(self, arg0_1: "Sym(u15)", arg1_1: "Sym(u16)", arg2_1: "Sym(u17)", arg3_1: "Sym(u18)", arg4_1: "Sym(u19)", arg5_1: "f32[s0, 3]"):
            mul: "Sym(u17*u18)" = arg2_1 * arg3_1;  arg2_1 = arg3_1 = None
            mul_1: "Sym(u17*u18*u19)" = mul * arg4_1;  mul = arg4_1 = None
            mul_2: "Sym(u15*u16)" = arg0_1 * arg1_1;  arg0_1 = arg1_1 = None
            lt: "Sym(u17*u18*u19 < u15*u16)" = mul_1 < mul_2;  mul_1 = mul_2 = None
            return lt

    class while_loop_body_graph_0(torch.nn.Module):
        def forward(self, arg0_1: "Sym(u15)", arg1_1: "Sym(u16)", arg2_1: "Sym(u17)", arg3_1: "Sym(u18)", arg4_1: "Sym(u19)", arg5_1: "f32[s0, 3]"):
            add: "Sym(u15 + 1)" = arg0_1 + 1;  arg0_1 = None
            add_1: "Sym(u16 + 1)" = arg1_1 + 1;  arg1_1 = None

            add_2: "Sym(u17 + 1)" = arg2_1 + 1;  arg2_1 = None
            add_3: "Sym(u18 + 1)" = arg3_1 + 1;  arg3_1 = None
            add_4: "Sym(u19 + 1)" = arg4_1 + 1;  arg4_1 = None

            add_5: "f32[s0, 3]" = torch.ops.aten.add.Tensor(arg5_1, 1);  arg5_1 = None
            return (add, add_1, add_2, add_3, add_4, add_5)
""",  # noqa: B950
            )

    @skipIfTorchDynamo("Graph is not captured correctly when test with dynamo")
    @parametrize("dynamic", [True, False])
    @parametrize("backend", ["eager", "aot_eager"])
    @torch._dynamo.config.patch(capture_scalar_outputs=True)
    def test_while_loop_op_pytree_int_carry_compile(self, dynamic, backend):
        from torch._dynamo.testing import EagerAndRecordGraphs

        m, args = WHILE_LOOP_TESTS["pytree_int_carry"]
        if backend == "eager":
            backend = EagerAndRecordGraphs()
        self._check_compile(m, args, dynamic=dynamic, backend=backend)
        if (
            isinstance(backend, EagerAndRecordGraphs)
            and dynamic
            and not TEST_WITH_CROSSREF
        ):
            self.assertEqual(len(backend.graphs), 1)
            self.assertExpectedInline(
                normalize_gm(backend.graphs[0].print_readable(print_output=False)),
                """\
class GraphModule(torch.nn.Module):
    def forward(self, s0: "Sym(s0)", s1: "Sym(s1)", L_x_: "f32[s0, s1]"):
        l_x_ = L_x_

        child: "f32[s0, s1]" = l_x_.sin();  l_x_ = None

        cond_fn_0 = self.cond_fn_0
        body_fn_0 = self.body_fn_0
        while_loop = torch.ops.higher_order.while_loop(cond_fn_0, body_fn_0, (s0, s1, 2, 2, 3, child), (s0, s1));  cond_fn_0 = body_fn_0 = s0 = s1 = child = None

        getitem_10: "Sym(u5)" = while_loop[0]
        getitem_11: "Sym(u6)" = while_loop[1]
        getitem_12: "Sym(u7)" = while_loop[2]
        getitem_13: "Sym(u8)" = while_loop[3]
        getitem_14: "Sym(u9)" = while_loop[4]

        out_x: "f32[s0, s1]" = while_loop[5];  while_loop = None

        add: "Sym(u7 + 1)" = getitem_12 + 1
        add_1: "Sym(u8 + 1)" = getitem_13 + 1
        add_2: "Sym(u9 + 1)" = getitem_14 + 1

        add_3: "f32[s0, s1]" = getitem_12 + out_x;  getitem_12 = None
        add_4: "f32[s0, s1]" = getitem_13 + out_x;  getitem_13 = None
        add_5: "f32[s0, s1]" = getitem_14 + out_x;  getitem_14 = None
        return (getitem_10, getitem_11, add, add_1, add_2, add_3, add_4, add_5, out_x)

    class cond_fn_0(torch.nn.Module):
        def forward(self, unbacked_symint: "Sym(u0)", unbacked_symint_0: "Sym(u1)", unbacked_symint_1: "Sym(u2)", unbacked_symint_2: "Sym(u3)", unbacked_symint_3: "Sym(u4)", child: "f32[s0, s1]", s0, s1):
            s0_1 = s0
            s1_1 = s1

            mul: "Sym(u2*u3)" = unbacked_symint_1 * unbacked_symint_2;  unbacked_symint_1 = unbacked_symint_2 = None
            mul_1: "Sym(u2*u3*u4)" = mul * unbacked_symint_3;  mul = unbacked_symint_3 = None
            mul_2: "Sym(u0*u1)" = unbacked_symint * unbacked_symint_0;  unbacked_symint = unbacked_symint_0 = None
            lt: "Sym(u2*u3*u4 < u0*u1)" = mul_1 < mul_2;  mul_1 = mul_2 = None
            return lt

    class body_fn_0(torch.nn.Module):
        def forward(self, unbacked_symint: "Sym(u0)", unbacked_symint_0: "Sym(u1)", unbacked_symint_1: "Sym(u2)", unbacked_symint_2: "Sym(u3)", unbacked_symint_3: "Sym(u4)", child: "f32[s0, s1]", s0, s1):
            s0_1 = s0
            s1_1 = s1

            add: "Sym(u0 + 1)" = unbacked_symint + 1;  unbacked_symint = None
            add_1: "Sym(u1 + 1)" = unbacked_symint_0 + 1;  unbacked_symint_0 = None

            add_2: "Sym(u2 + 1)" = unbacked_symint_1 + 1;  unbacked_symint_1 = None
            add_3: "Sym(u3 + 1)" = unbacked_symint_2 + 1;  unbacked_symint_2 = None
            add_4: "Sym(u4 + 1)" = unbacked_symint_3 + 1;  unbacked_symint_3 = None

            child_1: "f32[s0, s1]" = child + 1;  child = None
            return (add, add_1, add_2, add_3, add_4, child_1)
""",  # noqa: B950
            )

    def test_input_output_alias(self):
        def fn(f, *args):
            return torch.cond(args[0].sum() > 0, f, f, args)

        x = torch.randn(2, 2)
        for f in ALIAS_FN:
            with self.assertRaisesRegex(
                torch._dynamo.exc.BackendCompilerFailed,
                ".*Aliasing within branch or combine_fn might be occuring!.*",
            ):
                torch.compile(fn)(f, x)

    def test_input_input_alias(self):
        def fn(view_f, arg):
            def f(arg1, arg2):
                return arg1.cos(), arg2.sin()

            return torch.cond(arg.sum() > 0, f, f, (arg, view_f(arg)))

        x = torch.randn(2, 2)
        # ALIAS_FN[0] is an identical function, cond optimizes the duplication
        # as a result of auto lifting.
        for view_f in ALIAS_FN[1:]:
            with self.assertRaisesRegex(
                torch._dynamo.exc.BackendCompilerFailed,
                ".*Aliasing within branch or combine_fn might be occuring!.*",
            ):
                torch.compile(fn)(view_f, x)

    @parametrize("inference_mode", [True, False])
    def test_input_mutation(self, inference_mode):
        def fn(view_f, *args):
            def mutate_f(x):
                v = view_f(x)
                v.add_(1)
                return v.sin()

            return torch.cond(args[0].sum() > 0, mutate_f, mutate_f, args)

        x = torch.randn(2, 2)
        for f in ALIAS_FN:
            with self.assertRaisesRegex(
                torch._dynamo.exc.BackendCompilerFailed, "might be modifying the input"
            ):
                torch.compile(fn)(f, x)

            with self.assertRaisesRegex(
                torch._dynamo.exc.BackendCompilerFailed, "might be modifying the input"
            ):
                with torch.inference_mode(inference_mode):
                    torch.compile(fn)(f, x)

    @skipIfTorchDynamo("Graph is not captured correctly when test with dynamo")
    def test_while_loop_unbacked_bindings(self):
        from torch._dynamo.testing import EagerAndRecordGraphs

        m, args = WHILE_LOOP_TESTS["pytree_int_carry"]
        backend = EagerAndRecordGraphs()
        self._check_compile(m, args, dynamic=True, backend=backend)
        self.assertEqual(len(backend.graphs), 1)
        while_loop_nodes = backend.graphs[0].graph.find_nodes(
            op="call_function", target=torch.ops.higher_order.while_loop
        )
        self.assertEqual(len(while_loop_nodes), 1)
        self.assertEqual(len(while_loop_nodes[0].meta.get("unbacked_bindings")), 5)

    # Return the .module() graph str result of non-strict export
    def _check_export_ret_graph_str(self, fn, args, dynamic_shapes=None) -> str:
        strict_ep = torch.export.export(
            fn, args, dynamic_shapes=dynamic_shapes, strict=True
        )
        non_strict_ep = torch.export.export(
            fn, args, dynamic_shapes=dynamic_shapes, strict=False
        )
        eager_res = fn(*args)
        self.assertEqual(strict_ep.module()(*args), eager_res)
        self.assertEqual(non_strict_ep.module()(*args), eager_res)
        return normalize_gm(non_strict_ep.module().print_readable(print_output=False))

    @skipIfTorchDynamo("Skip because dynamo cannot trace torch.export.")
    @torch._dynamo.config.patch(capture_scalar_outputs=True)
    def test_cond_eager_run_with_item(self):
        class M(torch.nn.Module):
            def forward(self, a, b1, b2, c):
                def true_fn(x):
                    return x * b1.item()

                def false_fn(x):
                    return x * b2.item()

                r = torch.cond(a, true_fn, false_fn, (c,))
                return r * 2

        x = torch.randn(10, requires_grad=True)
        args = (
            torch.tensor(True),
            torch.tensor([3]),
            torch.tensor([4]),
            x,
        )
        model = M()
        torch.export.export(model, args, strict=True)
        graph_str = self._check_export_ret_graph_str(model, args, None)
        self.assertExpectedInline(
            graph_str,
            """\
class GraphModule(torch.nn.Module):
    def forward(self, a, b1, b2, c):
        a: "b8[]"; b1: "i64[1]"; b2: "i64[1]"; c: "f32[10]";

        a, b1, b2, c, = fx_pytree.tree_flatten_spec(([a, b1, b2, c], {}), self._in_spec)
        true_graph_0 = self.true_graph_0
        false_graph_0 = self.false_graph_0
        cond = torch.ops.higher_order.cond(a, true_graph_0, false_graph_0, [c, b1, b2]);  a = true_graph_0 = false_graph_0 = c = b1 = b2 = None
        getitem: "f32[10]" = cond[0];  cond = None

        mul: "f32[10]" = torch.ops.aten.mul.Tensor(getitem, 2);  getitem = None
        return pytree.tree_unflatten((mul,), self._out_spec)

    class true_graph_0(torch.nn.Module):
        def forward(self, c: "f32[10]", b1: "i64[1]", b2: "i64[1]"):
            item: "Sym(u0)" = torch.ops.aten.item.default(b1);  b1 = None

            mul: "f32[10]" = torch.ops.aten.mul.Tensor(c, item);  c = item = None
            return (mul,)

    class false_graph_0(torch.nn.Module):
        def forward(self, c: "f32[10]", b1: "i64[1]", b2: "i64[1]"):
            item: "Sym(u1)" = torch.ops.aten.item.default(b2);  b2 = None

            mul: "f32[10]" = torch.ops.aten.mul.Tensor(c, item);  c = item = None
            return (mul,)
""",  # noqa: B950
        )

    @skipIfTorchDynamo("Skip because dynamo cannot trace torch.export.")
    def test_cond_symint_closure(self):
        from torch.export import Dim

        class M(torch.nn.Module):
            def forward(self, x, y, z):
                a = y.shape[0]
                b = z.shape[0]

                def true_fn(x):
                    return x + a

                def false_fn(x):
                    return x + b * z

                # When exporting with non-strict: a and b are symints,
                # so torch.compile need to wrap and trace symint inputs.
                return torch.cond(x.shape[0] > 5, true_fn, false_fn, (x,))

        args = (torch.ones(3, 3), torch.ones(5), torch.ones(3, 3))
        model = M()
        dynamic_shapes = {"x": {0: Dim("d")}, "y": {0: Dim("d1")}, "z": {0: Dim("d")}}
        non_strict_graph_str = self._check_export_ret_graph_str(
            model, args, dynamic_shapes
        )
        self.assertExpectedInline(
            non_strict_graph_str,
            """\
class GraphModule(torch.nn.Module):
    def forward(self, x, y, z):
        x: "f32[s0, 3]"; y: "f32[s1]"; z: "f32[s0, 3]";

        x, y, z, = fx_pytree.tree_flatten_spec(([x, y, z], {}), self._in_spec)
        sym_size_int_3: "Sym(s0)" = torch.ops.aten.sym_size.int(x, 0)
        sym_size_int_4: "Sym(s1)" = torch.ops.aten.sym_size.int(y, 0);  y = None

        gt: "Sym(s0 > 5)" = sym_size_int_3 > 5

        true_graph_0 = self.true_graph_0
        false_graph_0 = self.false_graph_0
        cond = torch.ops.higher_order.cond(gt, true_graph_0, false_graph_0, [x, sym_size_int_4, sym_size_int_3, z]);  gt = true_graph_0 = false_graph_0 = x = sym_size_int_4 = sym_size_int_3 = z = None
        getitem: "f32[s0, 3]" = cond[0];  cond = None
        return pytree.tree_unflatten((getitem,), self._out_spec)

    class true_graph_0(torch.nn.Module):
        def forward(self, x: "f32[s0, 3]", sym_size_int_4: "Sym(s1)", sym_size_int_3: "Sym(s0)", z: "f32[s0, 3]"):
            add: "f32[s0, 3]" = torch.ops.aten.add.Tensor(x, sym_size_int_4);  x = sym_size_int_4 = None
            return (add,)

    class false_graph_0(torch.nn.Module):
        def forward(self, x: "f32[s0, 3]", sym_size_int_4: "Sym(s1)", sym_size_int_3: "Sym(s0)", z: "f32[s0, 3]"):
            mul: "f32[s0, 3]" = torch.ops.aten.mul.Tensor(z, sym_size_int_3);  z = sym_size_int_3 = None

            add: "f32[s0, 3]" = torch.ops.aten.add.Tensor(x, mul);  x = mul = None
            return (add,)
""",  # noqa: B950
        )

    # unbacked symint inputs are created during non-strict export,
    # which causes a graph break
    @unittest.expectedFailure
    def test_cond_unbacked_symint_closure(self):
        from torch.export import Dim

        class M(torch.nn.Module):
            def forward(self, x, y, z):
                a = y.shape[0]
                b = z.shape[0]
                # c is an unbacked symint in non-strict export
                c = y.sum().item()

                def true_fn(x):
                    return x + a + c

                def false_fn(x):
                    return x + b * z * c

                # When exporting with non-strict: a and b are symints,
                # so torch.compile need to wrap and trace symint inputs.
                return torch.cond(x.shape[0] > 5, true_fn, false_fn, (x,))

        args = (torch.ones(3, 3), torch.ones(5, dtype=torch.int32), torch.ones(3, 3))
        model = M()
        dynamic_shapes = {"x": {0: Dim("d")}, "y": {0: Dim("d1")}, "z": {0: Dim("d")}}
        _ = self._check_export_ret_graph_str(model, args, dynamic_shapes)


_hop_schema_test_schema_types = [
    "bool",
    "int",
    "float",
    "str",
    "Tensor",
    "SymInt",
    "SymBool",
    "GraphModule",
    "ScriptObj",
]


@skipIfTorchDynamo("We don't expect users to torch.compile hop schema generation.")
@unittest.skipIf(IS_WINDOWS, "Windows not supported for this test")
class TestHopSchema(TestCase):
    def _get_example_val(self, ty: str):
        from torch.fx.experimental.sym_node import SymNode
        from torch.fx.experimental.symbolic_shapes import ShapeEnv

        def create_symtype(cls, pytype, shape_env, val):
            from torch._dynamo.source import ConstantSource

            symbol = shape_env.create_symbol(
                val,
                source=ConstantSource(
                    f"__testing_hop_schema{len(shape_env.var_to_val)}"
                ),
            )
            return cls(SymNode(symbol, shape_env, pytype, hint=val))

        if ty == "bool":
            return True
        elif ty == "int":
            return 1
        elif ty == "float":
            return 1.0
        elif ty == "str":
            return "foo"
        elif ty == "Tensor":
            return torch.tensor(1)
        elif ty == "SymInt":
            shape_env = ShapeEnv()
            return create_symtype(torch.SymInt, int, shape_env, 1)
        elif ty == "SymBool":
            shape_env = ShapeEnv()
            return create_symtype(torch.SymBool, bool, shape_env, True)
        elif ty == "GraphModule":

            def f(x):
                return x.sin()

            return make_fx(f)(torch.ones(1))
        elif ty == "ScriptObj":
            from torch.testing._internal.torchbind_impls import (
                init_torchbind_implementations,
            )

            init_torchbind_implementations()
            foo = torch.classes._TorchScriptTesting._Foo(3, 4)
            return foo
        else:
            raise NotImplementedError(ty)

    @parametrize("schema_type", _hop_schema_test_schema_types)
    def test_type_gen(self, schema_type):
        from torchgen.gen_schema_utils import TypeGen

        example_val = self._get_example_val(schema_type)
        ty = TypeGen.from_example(example_val)
        # Test the generated type can be parsed
        self.assertEqual(ty.parse(str(ty)), ty)

    @parametrize("schema_type", _hop_schema_test_schema_types)
    def test_list_gen(self, schema_type):
        from torchgen.gen_schema_utils import TypeGen

        example_val = self._get_example_val(schema_type)
        li1 = [example_val]
        ty1 = TypeGen.from_example(li1)
        ty2 = TypeGen.from_example(li1)
        self.assertEqual(ty1.parse(str(ty1)), ty1)
        self.assertEqual(ty2.parse(str(ty2)), ty2)

    def test_function_schema_gen(self):
        from torchgen.gen_schema_utils import FunctionSchemaGen

        inps = [
            (schema_type + "_v", self._get_example_val(schema_type))
            for schema_type in _hop_schema_test_schema_types
        ]
        schema1 = FunctionSchemaGen.from_example("test_op1", inps, torch.ones(1))
        schema2 = FunctionSchemaGen.from_example(
            "test_op2",
            inps,
            [
                torch.ones(1),
            ],
        )
        schema3 = FunctionSchemaGen.from_example(
            "test_op3", inps, [torch.ones(1), torch.ones(1)]
        )
        self.assertExpectedInline(
            str(schema1),
            """test_op1(bool bool_v, int int_v, float float_v, str str_v, Tensor Tensor_v, SymInt SymInt_v, SymBool SymBool_v, GraphModule GraphModule_v, __torch__.torch.classes._Foo ScriptObj_v) -> Tensor""",  # noqa: B950
        )
        self.assertExpectedInline(
            str(schema2),
            """test_op2(bool bool_v, int int_v, float float_v, str str_v, Tensor Tensor_v, SymInt SymInt_v, SymBool SymBool_v, GraphModule GraphModule_v, __torch__.torch.classes._Foo ScriptObj_v) -> Tensor""",  # noqa: B950
        )
        self.assertExpectedInline(
            str(schema3),
            """test_op3(bool bool_v, int int_v, float float_v, str str_v, Tensor Tensor_v, SymInt SymInt_v, SymBool SymBool_v, GraphModule GraphModule_v, __torch__.torch.classes._Foo ScriptObj_v) -> (Tensor, Tensor)""",  # noqa: B950,
        )
        self.assertEqual(schema1.parse(str(schema1)), schema1)
        self.assertEqual(schema2.parse(str(schema2)), schema2)
        self.assertEqual(schema3.parse(str(schema3)), schema3)

    def test_while_loop_schema_gen(self):
        fn, inp = WHILE_LOOP_TESTS["simple_with_linear"]
        graph = make_fx(fn)(*inp).graph
        while_loop_node = next(
            node
            for node in graph.nodes
            if node.op == "call_function"
            and node.target is torch.ops.higher_order.while_loop
        )
        schema = torch._library.utils.hop_schema_from_fx_node(while_loop_node)
        self.assertExpectedInline(
            str(schema),
            """while_loop(GraphModule cond_fn, GraphModule body_fn, Tensor[2] carried_inputs, Tensor[3] additional_inputs) -> Tensor[2]""",  # noqa: B950
        )
        self.assertEqual(schema.parse(str(schema)), schema)


instantiate_parametrized_tests(TestHopSchema)
instantiate_parametrized_tests(TestControlFlowTraced)

instantiate_parametrized_tests(TestControlFlow)
instantiate_parametrized_tests(AssociativeScanTests)

if __name__ == "__main__":
    run_tests()<|MERGE_RESOLUTION|>--- conflicted
+++ resolved
@@ -4179,10 +4179,6 @@
                 combine_mode="pointwise",
             )
 
-<<<<<<< HEAD
-    @unittest.skipIf(not SM70OrLater, "triton")
-=======
->>>>>>> 6eb795c9
     @requires_cuda
     def test_associative_scan_input_mutation(self):
         device = torch.device("cuda")
@@ -4194,23 +4190,12 @@
         x = torch.randn(3, 2, 2, device=device)
 
         with self.assertRaisesRegex(
-<<<<<<< HEAD
-            # Should be:
-            # UnsupportedAliasMutationException,
-            torch._dynamo.exc.BackendCompilerFailed,
-            "A branch or combine_fn might be modifying the input!.*",
-        ):
-            associative_scan(fct_input_mutation, x, 0)
-
-    @unittest.skipIf(not SM70OrLater, "triton")
-=======
             # Should be
             RuntimeError,
             "Combine_fn might be modifying the input!",
         ):
             associative_scan(fct_input_mutation, x, 0)
 
->>>>>>> 6eb795c9
     @requires_cuda
     def test_associative_scan_input_output_alias(self):
         device = torch.device("cuda")
@@ -4223,11 +4208,9 @@
         inp = (x, y)
 
         with self.assertRaisesRegex(
-<<<<<<< HEAD
-            # Should be:
-            # UnsupportedAliasMutationException,
-            torch._dynamo.exc.BackendCompilerFailed,
-            "Aliasing within branch or combine_fn might be occuring!.*",
+            # Should be
+            RuntimeError,
+            "Combine_fn might be aliasing the input!",
         ):
             associative_scan(fct_input_output_alias, inp, 0)
 
@@ -4251,15 +4234,6 @@
             "Aliasing within branch or combine_fn might be occuring!.*",
         ):
             associative_scan(fct_output_output_alias, inp, 0)
-
-=======
-            # Should be
-            RuntimeError,
-            "Combine_fn might be aliasing the input!",
-        ):
-            associative_scan(fct_input_output_alias, inp, 0)
-
->>>>>>> 6eb795c9
 
 @unittest.skipIf(IS_WINDOWS, "Windows not supported for this test")
 @skipIfNoDynamoSupport
@@ -5084,12 +5058,8 @@
         # torch.cond triggers the check of the branches because the predicate
         # is a SymBool.
         with self.assertRaisesRegex(
-<<<<<<< HEAD
             UnsupportedAliasMutationException,
             "A branch or combine_fn might be modifying the input!.*",
-=======
-            torch._dynamo.exc.TorchRuntimeError, "One of torch.cond branch"
->>>>>>> 6eb795c9
         ):
             make_fx(torch.func.functionalize(f), tracing_mode="symbolic")(
                 *example_inputs
@@ -5130,12 +5100,8 @@
         # torch.cond triggers the check of the branches because the predicate
         # is a SymBool.
         with self.assertRaisesRegex(
-<<<<<<< HEAD
             UnsupportedAliasMutationException,
             "A branch or combine_fn might be modifying the input!.*",
-=======
-            torch._dynamo.exc.TorchRuntimeError, "One of torch.cond branch"
->>>>>>> 6eb795c9
         ):
             make_fx(torch.func.functionalize(f), tracing_mode="symbolic")(
                 *example_inputs
@@ -5169,12 +5135,8 @@
         # torch.cond triggers the check of the branches because the predicate
         # is a SymBool.
         with self.assertRaisesRegex(
-<<<<<<< HEAD
             UnsupportedAliasMutationException,
             "Aliasing within branch or combine_fn might be occuring!.*",
-=======
-            torch._dynamo.exc.TorchRuntimeError, "One of torch.cond branch"
->>>>>>> 6eb795c9
         ):
             make_fx(torch.func.functionalize(f), tracing_mode="symbolic")(
                 *example_inputs
@@ -5202,12 +5164,8 @@
 
         example_inputs = (torch.ones(4, 5),)
         with self.assertRaisesRegex(
-<<<<<<< HEAD
             UnsupportedAliasMutationException,
             "A branch or combine_fn might be modifying the input!.*",
-=======
-            torch._dynamo.exc.TorchRuntimeError, "One of torch.cond branch"
->>>>>>> 6eb795c9
         ):
             make_fx(torch.func.functionalize(f), tracing_mode="symbolic")(
                 *example_inputs
@@ -5240,12 +5198,8 @@
             f(example_input_func)
 
             with self.assertRaisesRegex(
-<<<<<<< HEAD
                 UnsupportedAliasMutationException,
                 "A branch or combine_fn might be modifying the input!.*",
-=======
-                torch._dynamo.exc.TorchRuntimeError, "One of torch.cond branch"
->>>>>>> 6eb795c9
             ):
                 make_fx(f, tracing_mode="symbolic")(example_input_func)
         finally:
@@ -5263,12 +5217,8 @@
             return wrapper
 
         with self.assertRaisesRegex(
-<<<<<<< HEAD
             UnsupportedAliasMutationException,
             "A branch or combine_fn might be modifying the input!.*",
-=======
-            torch._dynamo.exc.TorchRuntimeError, "One of torch.cond branch"
->>>>>>> 6eb795c9
         ):
             make_fx(f_wrapper(f), tracing_mode="symbolic")(example_input_func)
 
@@ -5289,13 +5239,8 @@
             example_input_func = to_fun_old(example_input)
             torch._enable_functionalization(reapply_views=False)
             with self.assertRaisesRegex(
-<<<<<<< HEAD
                 UnsupportedAliasMutationException,
                 "Aliasing within branch or combine_fn might be occuring!.*",
-=======
-                torch._dynamo.exc.TorchRuntimeError,
-                "One of torch.cond branch might be aliasing",
->>>>>>> 6eb795c9
             ):
                 f(example_input_func)
         finally:
@@ -5325,13 +5270,8 @@
             return wrapper
 
         with self.assertRaisesRegex(
-<<<<<<< HEAD
             UnsupportedAliasMutationException,
             "Aliasing within branch or combine_fn might be occuring!.*",
-=======
-            torch._dynamo.exc.TorchRuntimeError,
-            "One of torch.cond branch might be aliasing",
->>>>>>> 6eb795c9
         ):
             make_fx(f_wrapper(f), tracing_mode="symbolic")(example_input)
 
