# Owner(s): ["module: functorch"]
import contextlib
import functools
import unittest

import torch
import torch.utils._pytree as pytree
from functorch.experimental import control_flow
from functorch.experimental.control_flow import cond, UnsupportedAliasMutationException
from torch._dynamo.testing import normalize_gm
from torch._higher_order_ops.associative_scan import (
    _fake_associative_scan,
    associative_scan,
)
from torch._higher_order_ops.scan import _fake_scan, scan
from torch._higher_order_ops.while_loop import while_loop
from torch._subclasses.functional_tensor import (
    CppFunctionalizeAPI,
    FunctionalTensor,
    FunctionalTensorMode,
    PythonFunctionalizeAPI,
)
from torch.fx.experimental.proxy_tensor import make_fx
from torch.testing._internal.common_cuda import SM70OrLater
from torch.testing._internal.common_quantization import skipIfNoDynamoSupport
from torch.testing._internal.common_utils import (
    decorateIf,
    instantiate_parametrized_tests,
    IS_WINDOWS,
    parametrize,
    requires_cuda,
    run_tests,
    skipIfCrossRef,
    skipIfRocm,
    skipIfTorchDynamo,
    TEST_WITH_CROSSREF,
    TEST_WITH_TORCHDYNAMO,
    TestCase,
    xfailIfTorchDynamo,
)


# TODO: pull these helpers from AOTAutograd later
def to_fun(t):
    if isinstance(t, torch.Tensor):
        return FunctionalTensor.to_functional(t)
    return t


def from_fun(t):
    if not isinstance(t, FunctionalTensor):
        # quick sanity assert
        if isinstance(t, torch.Tensor):
            assert not torch._is_functional_tensor(t)
        return t
    torch._sync(t)
    return torch._from_functional_tensor(t.elem)


def to_fun_old(t):
    if isinstance(t, torch.Tensor) and not torch._is_functional_tensor(t):
        out = torch._to_functional_tensor(t)
        torch._mirror_autograd_meta_to(t, out)
        return out
    return t


def from_fun_old(t):
    # quick sanity assert
    if isinstance(t, torch.Tensor):
        assert torch._is_functional_tensor(t)
        torch._sync(t)
        return torch._from_functional_tensor(t)
    return t


def _fake_map(f, x, *args):
    from functorch.experimental.control_flow import _stack_pytree, _unstack_pytree

    x_pytrees = _unstack_pytree(x)
    zs = []
    for xp in x_pytrees:
        zs.append(f(xp, *args))
    return _stack_pytree(zs)


def _fake_while_loop(cond_fn, body_fn, operands):
    while cond_fn(*operands):
        operands = body_fn(*operands)
    return operands


def compile_mode_helper(fct, compile_mode):
    if compile_mode == "compile":
        return torch.compile(fct, fullgraph=True, dynamic=False)
    elif compile_mode == "compile_dynamic_shape":
        return torch.compile(fct, fullgraph=True, dynamic=True)
    elif compile_mode == "eager":
        return torch.compile(fct, fullgraph=True, backend="eager")
    else:
        return fct


ALIAS_FN = [
    lambda x: x,
    lambda x: x.view(-1),
    lambda x: x.reshape(-1),
    lambda x: x.squeeze(0),
    lambda x: x.unsqueeze(0),
    lambda x: x.transpose(0, 1),
    lambda x: x.flatten(),
    lambda x: x.expand(1, *x.size()),
]


def get_scan_combine_fn(name, associative=True):
    def add(x: torch.Tensor, y: torch.Tensor):
        return x + y

    def adds(x: torch.Tensor, y: torch.Tensor):
        return x + x, y + y

    def mul(x: torch.Tensor, y: torch.Tensor):
        return x * y

    def div(x: torch.Tensor, y: torch.Tensor):
        return x / y

    def s5_operator(x: torch.Tensor, y: torch.Tensor):
        A_i, Bu_i = x
        A_j, Bu_j = y
        return A_j * A_i, A_j * Bu_i + Bu_j

    def different_input_size_operator(x: torch.Tensor, y: torch.Tensor):
        x_o, dA_o, dB_o, C_o, y_o = x
        x_n, dA_n, dB_n, C_n, y_n = y

        x_new = x_n + x_o
        y_new = torch.einsum("bdn,bn->bd", x_new, C_n)

        return x_new, dA_n + 0.0, dB_n + 0.0, C_n + 0.0, y_new

    def tuple_fct(x, y):
        return (x[0] + y[0], x[1] * y[1])

    def complex_pointwise(x, y):
        return {
            "i": x["i"] * y["i"],
            "j": (
                [x["j"][0][0] * y["j"][0][0]],
                [{"o": x["j"][1][0]["o"] + y["j"][1][0]["o"]}],
            ),
        }

    def non_pointwise(x: torch.Tensor, y: torch.Tensor):
        W = torch.diag(torch.ones(2, device=x.device))
        return x @ W + y @ W

    if name == "add":
        fct = add
    elif name == "adds":
        fct = adds
    elif name == "mul":
        fct = mul
    elif name == "div":
        fct = div
    elif name == "s5_operator":
        fct = s5_operator
    elif name == "different_input_size_operator":
        fct = different_input_size_operator
    elif name == "tuple_fct":
        fct = tuple_fct
    elif name == "complex_pointwise":
        fct = complex_pointwise
    elif name == "non_pointwise":
        fct = non_pointwise
    else:
        raise ValueError("Combine_fn name unknown!")

    if not associative:
        return lambda x, y: (fct(x, y), fct(x, y))
    else:
        return fct


def _while_loop_tests():
    def simple(x):
        def cond_fn(x):
            return x.sum() < 10

        def body_fn(x):
            return (x + 1,)

        return while_loop(cond_fn, body_fn, (x,))

    def simple_with_mutation(x):
        def cond_fn(x):
            y = x.clone().add_(1).add_(-1)
            return y.sum() < 10

        def body_fn(x):
            y = x.clone().add_(1).add_(-1)
            return (y + 1,)

        return while_loop(cond_fn, body_fn, (x,))

    def nested(out_iter, it, y):
        def cond_fn(out_iter, it, y):
            return it.sum() < 10

        def body_fn(out_iter, it, y):
            return (out_iter.clone(), it + y, y + 1)

        def outer_cond_fn(out_iter, it, y):
            return out_iter.sum() < 2

        def outer_body_fn(out_iter, it, y):
            out_iter, it, y = while_loop(cond_fn, body_fn, (out_iter, it, y))
            return (out_iter + 1, it, y)

        return while_loop(outer_cond_fn, outer_body_fn, (out_iter, it, y))

    class Nested(torch.nn.Module):
        def forward(self, ci, cj, a, b):
            def cond_fn(i1, j1, x1, y1):
                return i1 > 0

            def body_fn(i1, j1, x1, y1):
                def cond_fn_nested(i2, j2, x2, y2):
                    return j2 > 0

                def body_fn_nested(i2, j2, x2, y2):
                    return i2.clone(), j2 - 1, x2 + 3.14, y2 - 2.71

                i1, j1, x1, y1 = while_loop(
                    cond_fn_nested, body_fn_nested, [i1, j1, x1, y1]
                )
                return i1 - 1, j1.clone(), x1 * 2, y1 / 2

            return while_loop(cond_fn, body_fn, (ci, cj, a, b))

    class SimpleWithLinear(torch.nn.Module):
        def __init__(self) -> None:
            super().__init__()
            self.linear = torch.nn.Linear(2, 2)
            self.dec = torch.nn.Buffer(torch.tensor(1))

        def forward(self, iter, x):
            def cond_fn(it, x):
                return it - self.dec > 0

            def body_fn(it, x):
                return it - 1, self.linear(x)

            return while_loop(cond_fn, body_fn, (iter, x))

    class SimpleWithPytreeCarry(torch.nn.Module):
        def forward(self, it, pytree_input):
            def cond_fn(it, pytree_input):
                return it > 0

            def body_fn(it, pytree_input):
                x = pytree_input[0][0]
                y = pytree_input[1]["x"]
                z = pytree_input[1]["y"]
                new_x = y.sin()
                new_y = z.cos()
                new_z = x + 1
                return it - 1, ([new_x], {"x": new_y, "y": new_z})

            return while_loop(cond_fn, body_fn, (it, pytree_input))

    class NestedWithLinear(torch.nn.Module):
        def __init__(self) -> None:
            super().__init__()
            self.mod = SimpleWithLinear()
            self.outer_linear = torch.nn.Linear(2, 2)
            self.dec = torch.nn.Buffer(torch.tensor(1))

        def forward(self, iter, x):
            def cond_fn(it, x):
                return it - self.dec > 0

            def body_fn(it, x):
                return it - 1, self.outer_linear(self.mod(it, x)[1])

            return while_loop(cond_fn, body_fn, (iter, x))

    class PytreeIntCarry(torch.nn.Module):
        def forward(self, x):
            a = x.shape[0]
            b = x.shape[1]

            def cond_fn(shapes, const_int_dict, x):
                a, b = shapes
                c1, c2, c3 = const_int_dict["int_carry"]
                return c1 * c2 * c3 < a * b

            def body_fn(shapes, const_int_dict, x):
                a, b = shapes
                c1, c2, c3 = const_int_dict["int_carry"]
                return (
                    [a + 1, b + 1],
                    {"int_carry": (c1 + 1, c2 + 1, c3 + 1)},
                    x + 1,
                )

            carry = ([a, b], {"int_carry": (2, 2, 3)}, x.sin())
            out_shapes, out_it, out_x = while_loop(cond_fn, body_fn, carry)
            out_inc = pytree.tree_map(lambda x: x + 1, out_it)
            out_add = pytree.tree_map(lambda x: x + out_x, out_it)
            return (out_shapes, out_inc, out_add, out_x)

    class IntCarry(torch.nn.Module):
        def forward(self, x):
            def cond_fn(it, x):
                return it < x.shape[0]

            def body_fn(it, x):
                x_clone = x.clone()
                # Need these checks to select from x
                torch._check(it >= 0)
                torch._check(it < x.shape[0])
                x_clone.select(0, it).copy_(x_clone.select(0, it) + it)
                return it + 1, x_clone

            # We invoke the hop directly to avoid triggering dyanmo tracing
            out_it, out_x = torch.ops.higher_order.while_loop(
                cond_fn, body_fn, (0, x), tuple()
            )
            # We need torch._check to use it in torch.ones call
            torch._check(out_it > 0)
            return (
                out_it + 1,
                out_it + out_x,
                out_it < x.shape[0],
                torch.ones(out_it * 2),
            )

    class ConstAndSymIntOutput(torch.nn.Module):
        def forward(self, t):
            a = t.shape[0]
            b = t.shape[1]

            def cond_fn(a, b, c1, c2, c3, c0, u0, x):
                return c1 * c2 * c3 < a * b

            def body_fn(a, b, c1, c2, c3, c0, u0, x):
                return b, c1, c2, c3, a, 0, u0 + 1, x + 1

            carry = (a, b, 1, 1, 1, a + 1, t.sum().to(torch.int64).item(), t.sin())
            out_it = torch.ops.higher_order.while_loop(cond_fn, body_fn, carry, tuple())
            out_inc = pytree.tree_map(lambda x: x + 1, out_it)
            out_add = pytree.tree_map(lambda x: x + t, out_it)
            return out_inc, out_add

    nested2 = Nested()
    simple_with_linear = SimpleWithLinear()
    simple_with_pytree_carry = SimpleWithPytreeCarry()
    nested_with_linear = NestedWithLinear()
    int_carry = IntCarry()
    pytree_int_carry = PytreeIntCarry()
    const_and_symint_output = ConstAndSymIntOutput()

    x = torch.zeros(1)
    y = torch.zeros(1)
    z = torch.zeros(1)
    return {
        "simple": (simple, (x,)),
        "nested": (nested, (x, y, z)),
        "nested2": (
            nested2,
            (torch.tensor(2), torch.tensor(2), torch.ones(2, 2), torch.ones(2, 2)),
        ),
        "simple_with_mutation": (simple_with_mutation, (x,)),
        "simple_with_linear": (
            simple_with_linear,
            (torch.tensor(3), torch.randn(2, 2)),
        ),
        "nested_with_linear": (
            nested_with_linear,
            (torch.tensor(3), torch.randn(2, 2)),
        ),
        "simple_with_pytree_carry": (
            simple_with_pytree_carry,
            (
                torch.tensor(3),
                ([torch.randn(3, 3)], {"x": torch.randn(3, 3), "y": torch.randn(3, 3)}),
            ),
        ),
        "int_carry": (int_carry, (torch.randn(2, 3, requires_grad=True),)),
        "pytree_int_carry": (
            pytree_int_carry,
            (torch.randn(2, 3, requires_grad=True),),
        ),
        "const_and_symint_output": (
            const_and_symint_output,
            (torch.randn(2, 3, requires_grad=True),),
        ),
    }


WHILE_LOOP_TESTS = _while_loop_tests()


def collect_meta_for_filtered_nodes(
    gm: torch.fx.GraphModule, node_names, meta_field_name
):
    ret = []
    for mod in gm.modules():
        for node in mod.graph.nodes:
            if node.name in node_names:
                for field_name in meta_field_name:
                    ret.append(node.meta.get(field_name))
    return ret


def reduce_func(*operands):
    acc = 0
    for operand in operands:
        acc += operand
    return acc


class ReduceObj:
    def __call__(self, *operands):
        return reduce_func(*operands)


class ReduceMod(torch.nn.Module):
    def _reduce(self, *operands):
        return reduce_func(*operands)

    def forward(self, *operands):
        return self._reduce(*operands)


@unittest.skipIf(IS_WINDOWS, "Windows not supported for this test")
@skipIfNoDynamoSupport
class TestControlFlow(TestCase):
    def setUp(self):
        torch._dynamo.reset()
        super().setUp()

    def test_cond_no_trace(self):
        def true_fn(x):
            return x.sin()

        def false_fn(x):
            return x.cos()

        x = torch.randn(4)
        result = cond(False, true_fn, false_fn, [x])
        self.assertEqual(result, torch.cos(x))

    @unittest.skipIf(not torch.cuda.is_available(), "Test requires CUDA.")
    def test_cond_gpu(self):
        def true_fn(x):
            return x.sin()

        def false_fn(x):
            return x.cos()

        x = torch.randn(4, device="cuda")
        pred = torch.tensor(False, device="cuda")
        result = cond(pred, true_fn, false_fn, [x])
        self.assertEqual(result, torch.cos(x))

    def test_cond_autograd_simple(self):
        def true_fn(x):
            return x.sin()

        def false_fn(x):
            return x.cos()

        for pred, fn in zip(
            [torch.tensor(False), torch.tensor(True)], [false_fn, true_fn]
        ):
            x = torch.randn(4, requires_grad=True)
            result = cond(pred, true_fn, false_fn, (x,))
            self.assertEqual(result, fn(x))

            grad_out = torch.ones_like(result)
            grads = torch.autograd.grad(result, (x,), grad_out)
            expected_grads = torch.autograd.grad(fn(x), (x,), grad_out)
            self.assertEqual(expected_grads, grads)

        def f(pred, x):
            result = cond(pred, true_fn, false_fn, (x,))
            grad_out = torch.ones_like(result)
            return torch.autograd.grad(result, (x,), grad_out)

        gm = make_fx(f)(pred, x)

        self.assertExpectedInline(
            gm.code.strip(),
            """\
def forward(self, pred_1, x_1):
    true_graph_0 = self.true_graph_0
    false_graph_0 = self.false_graph_0
    cond = torch.ops.higher_order.cond(pred_1, true_graph_0, false_graph_0, (x_1,));  true_graph_0 = false_graph_0 = None
    getitem = cond[0];  cond = None
    ones_like = torch.ops.aten.ones_like.default(getitem, pin_memory = False);  getitem = None
    true_graph_1 = self.true_graph_1
    false_graph_1 = self.false_graph_1
    cond_1 = torch.ops.higher_order.cond(pred_1, true_graph_1, false_graph_1, (ones_like, x_1));  pred_1 = true_graph_1 = false_graph_1 = ones_like = x_1 = None
    getitem_1 = cond_1[0];  cond_1 = None
    return (getitem_1,)""",  # noqa: B950
        )

    def test_cond_autograd_complex(self):
        def true_fn(x):
            return torch.abs((x**2).sin())

        def false_fn(x):
            return (x + 42).cos()

        for pred, fn in zip(
            [torch.tensor(False), torch.tensor(True)], [false_fn, true_fn]
        ):
            x = torch.randn(4, requires_grad=True)
            result = cond(pred, true_fn, false_fn, (x,))
            self.assertEqual(result, fn(x))

            grad_out = torch.ones_like(result)
            grads = torch.autograd.grad(result, (x,), grad_out)
            expected_grads = torch.autograd.grad(fn(x), (x,), grad_out)
            self.assertEqual(expected_grads, grads)

        def f(pred, x):
            result = cond(pred, true_fn, false_fn, (x,))
            grad_out = torch.ones_like(result)
            return torch.autograd.grad(result, (x,), grad_out)

        gm = make_fx(f)(pred, x)
        self.assertExpectedInline(
            gm.code.strip(),
            """\
def forward(self, pred_1, x_1):
    true_graph_0 = self.true_graph_0
    false_graph_0 = self.false_graph_0
    cond = torch.ops.higher_order.cond(pred_1, true_graph_0, false_graph_0, (x_1,));  true_graph_0 = false_graph_0 = None
    getitem = cond[0];  cond = None
    ones_like = torch.ops.aten.ones_like.default(getitem, pin_memory = False);  getitem = None
    true_graph_1 = self.true_graph_1
    false_graph_1 = self.false_graph_1
    cond_1 = torch.ops.higher_order.cond(pred_1, true_graph_1, false_graph_1, (ones_like, x_1));  pred_1 = true_graph_1 = false_graph_1 = ones_like = x_1 = None
    getitem_1 = cond_1[0];  cond_1 = None
    return (getitem_1,)""",  # noqa: B950
        )

    @skipIfTorchDynamo("Skip due to graph break when run with dynamo")
    def test_cond_autograd_nested(self):
        class Nested(torch.nn.Module):
            def forward(self, p0, p1, p2, a, b, c):
                def true_fn(x0, y0, z0):
                    def true_true_fn(x1, y1, z1):
                        return (x1 - y1 * z1) * 3.14

                    def true_false_fn(x1, y1, z1):
                        def true_false_true_fn(x2, y2, z2):
                            return (x2 * y2 * z2) / 2.71

                        def true_false_false_fn(x2, y2, z2):
                            return (x2 + y2 + z2) * 1.23

                        return torch.cond(
                            p2, true_false_true_fn, true_false_false_fn, [x1, y1, z1]
                        )

                    return torch.cond(p1, true_true_fn, true_false_fn, [x0, y0, z0])

                def false_fn(x0, y0, z0):
                    def false_true_fn(x1, y1, z1):
                        def false_true_true_fn(x2, y2, z2):
                            return (x2 - y2 - z2) + 1.23

                        def false_true_false_fn(x2, y2, z2):
                            return (x2 / y2 / z2) - 3.14

                        return torch.cond(
                            p2, false_true_true_fn, false_true_false_fn, [x1, y1, z1]
                        )

                    def false_false_fn(x1, y1, z1):
                        return (x1 - y1 * z1) / 2.71

                    return torch.cond(p1, false_true_fn, false_false_fn, [x0, y0, z0])

                return torch.cond(p0, true_fn, false_fn, [a, b, c])

        nn_module = Nested()

        def true_fn(x):
            return nn_module(
                torch.tensor(False), torch.tensor(True), torch.tensor(False), x, x, x
            )

        def false_fn(x):
            return nn_module(
                torch.tensor(True), torch.tensor(False), torch.tensor(True), x, x, x
            )

        x = torch.randn(4, requires_grad=True)

        for pred, fn in zip(
            [torch.tensor(False), torch.tensor(True)], [false_fn, true_fn]
        ):
            result = cond(pred, true_fn, false_fn, (x,))
            self.assertEqual(result, fn(x))

            grad_out = torch.ones_like(result)
            grads = torch.autograd.grad(result, (x,), grad_out)
            expected_grads = torch.autograd.grad(fn(x), (x,), grad_out)
            self.assertEqual(expected_grads, grads)

    @skipIfTorchDynamo("Skip due to graph break when run with dynamo")
    def test_cond_autograd_mixed_require_grad(self):
        def true_fn(x, y, z):
            return x * y * z

        def false_fn(x, y, z):
            return x + y + z

        x = torch.randn(4, requires_grad=True)
        y = torch.randn(4, requires_grad=False)

        for pred, fn in zip(
            [torch.tensor(False), torch.tensor(True)], [false_fn, true_fn]
        ):
            result = cond(pred, true_fn, false_fn, (x, y, x))
            self.assertEqual(result, fn(x, y, x))

            grad_out = torch.ones_like(result)
            grads = torch.autograd.grad(result, (x,), grad_out)
            expected_grads = torch.autograd.grad(fn(x, y, x), (x,), grad_out)
            self.assertEqual(expected_grads, grads)

        def f(pred, x, y, z):
            result = cond(pred, true_fn, false_fn, (x, y, z))
            grad_out = torch.ones_like(result)
            return torch.autograd.grad(result, (x,), grad_out)

        gm = make_fx(f)(pred, x, y, x)
        self.assertExpectedInline(
            gm.code.strip(),
            """\
def forward(self, pred_1, x_1, y_1, z_1):
    true_graph_0 = self.true_graph_0
    false_graph_0 = self.false_graph_0
    cond = torch.ops.higher_order.cond(pred_1, true_graph_0, false_graph_0, (z_1, y_1));  true_graph_0 = false_graph_0 = None
    getitem = cond[0];  cond = None
    ones_like = torch.ops.aten.ones_like.default(getitem, pin_memory = False);  getitem = None
    true_graph_1 = self.true_graph_1
    false_graph_1 = self.false_graph_1
    cond_1 = torch.ops.higher_order.cond(pred_1, true_graph_1, false_graph_1, (ones_like, z_1, y_1));  pred_1 = true_graph_1 = false_graph_1 = ones_like = z_1 = y_1 = None
    getitem_1 = cond_1[0]
    getitem_2 = cond_1[1];  cond_1 = getitem_2 = None
    return (getitem_1,)""",  # noqa: B950
        )

    @skipIfTorchDynamo("Skip due to graph break when run with dynamo")
    def test_cond_autograd_grad_through_cond(self):
        nn_module = torch.nn.Linear(4, 4)

        def true_fn(x):
            return nn_module(x)

        def false_fn(X):
            return x * nn_module(x)

        x = torch.randn(4, requires_grad=True)

        for pred, fn in zip(
            [torch.tensor(False), torch.tensor(True)], [false_fn, true_fn]
        ):
            result = cond(pred, true_fn, false_fn, (x,))
            self.assertEqual(result, fn(x))

            grad_out = torch.ones_like(result)
            grads = torch.autograd.grad(result, (nn_module.weight,), grad_out)
            expected_grads = torch.autograd.grad(
                fn(
                    x,
                ),
                (nn_module.weight,),
                grad_out,
            )
            self.assertEqual(expected_grads, grads)

        def f(pred, x):
            result = cond(pred, true_fn, false_fn, (x,))
            grad_out = torch.ones_like(result)
            return torch.autograd.grad(result, (nn_module.weight,), grad_out)

        # need to set _allow_non_fake_inputs = True because model parameters don't
        # get fakified.
        gm = make_fx(f, tracing_mode="symbolic", _allow_non_fake_inputs=True)(pred, x)
        self.assertExpectedInline(
            gm.code.strip(),
            """\
def forward(self, pred_1, x_1):
    sym_size_int = torch.ops.aten.sym_size.int(x_1, 0)
    true_graph_0 = self.true_graph_0
    false_graph_0 = self.false_graph_0
    _param_constant0 = self._param_constant0
    _param_constant1 = self._param_constant1
    _tensor_constant0 = self._tensor_constant0
    cond = torch.ops.higher_order.cond(pred_1, true_graph_0, false_graph_0, (_param_constant0, _param_constant1, x_1, sym_size_int, _tensor_constant0));  true_graph_0 = false_graph_0 = _param_constant0 = _param_constant1 = _tensor_constant0 = None
    getitem = cond[0];  cond = None
    ones_like = torch.ops.aten.ones_like.default(getitem, pin_memory = False);  getitem = None
    true_graph_1 = self.true_graph_1
    false_graph_1 = self.false_graph_1
    _param_constant0_1 = self._param_constant0
    _param_constant1_1 = self._param_constant1
    _tensor_constant0_1 = self._tensor_constant0
    cond_1 = torch.ops.higher_order.cond(pred_1, true_graph_1, false_graph_1, (ones_like, _param_constant0_1, _param_constant1_1, x_1, sym_size_int, _tensor_constant0_1));  pred_1 = true_graph_1 = false_graph_1 = ones_like = _param_constant0_1 = _param_constant1_1 = x_1 = sym_size_int = _tensor_constant0_1 = None
    getitem_1 = cond_1[0];  getitem_1 = None
    getitem_2 = cond_1[1]
    getitem_3 = cond_1[2];  getitem_3 = None
    getitem_4 = cond_1[3];  getitem_4 = None
    getitem_5 = cond_1[4];  cond_1 = getitem_5 = None
    return (getitem_2,)""",  # noqa: B950
        )

    def test_cond_in_forloop(self):
        def for_loop_fake(x):
            for i in range(3):
                x = x * x + 1
            return x

        def for_loop_test(x):
            for i in range(3):
                pred = i < 3

                def true_fn(x):
                    return x * x + 1

                def false_fn(x):
                    return x

                x = cond(pred, true_fn, false_fn, (x,))

            return x

        x = torch.ones(4, requires_grad=True)
        x_new = for_loop_test(x)
        x_exp = for_loop_fake(x)

        self.assertEqual(x_new, x_exp)

        grad_out = torch.ones_like(x_new)
        grads = torch.autograd.grad(x_new, (x,), grad_out)
        expected_grads = torch.autograd.grad(x_exp, (x,), grad_out)
        self.assertEqual(expected_grads, grads)

        def f(x):
            x_new = for_loop_test(x)
            grad_out = torch.ones_like(x_new)
            return torch.autograd.grad(x_new, (x,), grad_out)

        gm = make_fx(f, tracing_mode="symbolic")(x)
        self.assertExpectedInline(
            gm.code.strip(),
            """\
def forward(self, x_1):
    mul = torch.ops.aten.mul.Tensor(x_1, x_1)
    add = torch.ops.aten.add.Tensor(mul, 1);  mul = None
    mul_1 = torch.ops.aten.mul.Tensor(add, add)
    add_1 = torch.ops.aten.add.Tensor(mul_1, 1);  mul_1 = None
    mul_2 = torch.ops.aten.mul.Tensor(add_1, add_1)
    add_2 = torch.ops.aten.add.Tensor(mul_2, 1);  mul_2 = None
    ones_like = torch.ops.aten.ones_like.default(add_2, pin_memory = False);  add_2 = None
    mul_3 = torch.ops.aten.mul.Tensor(ones_like, add_1)
    mul_4 = torch.ops.aten.mul.Tensor(ones_like, add_1);  ones_like = add_1 = None
    add_3 = torch.ops.aten.add.Tensor(mul_4, mul_3);  mul_4 = mul_3 = None
    mul_5 = torch.ops.aten.mul.Tensor(add_3, add)
    mul_6 = torch.ops.aten.mul.Tensor(add_3, add);  add_3 = add = None
    add_4 = torch.ops.aten.add.Tensor(mul_6, mul_5);  mul_6 = mul_5 = None
    mul_7 = torch.ops.aten.mul.Tensor(add_4, x_1)
    mul_8 = torch.ops.aten.mul.Tensor(add_4, x_1);  add_4 = x_1 = None
    add_5 = torch.ops.aten.add.Tensor(mul_8, mul_7);  mul_8 = mul_7 = None
    return (add_5,)""",  # noqa: B950
        )

    @skipIfTorchDynamo("Skip due to graph break when run with dynamo")
    def test_cond_autograd_pytree_not_all_inputs_used(self):
        def true_fn(x):
            return x["t"][0] + x["t"][1]["b"]

        def false_fn(x):
            return x["t"][0] * (x["t"][2][0] / x["t"][1]["b"])

        a = torch.randn(4, requires_grad=True)
        b = torch.randn(4, requires_grad=True)
        c = torch.randn(4, requires_grad=True)

        for pred, fn in zip(
            [torch.tensor(False), torch.tensor(True)], [false_fn, true_fn]
        ):
            result = cond(pred, true_fn, false_fn, ({"t": [a, {"b": b}, (c,)]},))
            self.assertEqual(result, fn({"t": [a, {"b": b}, (c,)]}))

            grad_out = torch.ones_like(result)
            if pred:
                with self.assertRaisesRegex(Exception, r"."):
                    grads = torch.autograd.grad(result, (a, b, c), grad_out)
                    expected_grads = torch.autograd.grad(
                        fn({"t": [a, {"b": b}, (c,)]}), (a, b, c), grad_out
                    )
                    self.assertEqual(expected_grads, grads)

        def f(pred, a, b, c):
            result = cond(pred, true_fn, false_fn, ({"t": [a, {"b": b}, (c,)]},))
            grad_out = torch.ones_like(result)
            return torch.autograd.grad(result, (a, b), grad_out)

        gm = make_fx(f, tracing_mode="symbolic", _allow_non_fake_inputs=True)(
            pred, a, b, c
        )
        self.assertExpectedInline(
            gm.code.strip(),
            """\
def forward(self, pred_1, a_1, b_1, c_1):
    sym_size_int = torch.ops.aten.sym_size.int(a_1, 0)
    sym_size_int_1 = torch.ops.aten.sym_size.int(b_1, 0)
    sym_size_int_2 = torch.ops.aten.sym_size.int(c_1, 0)
    true_graph_0 = self.true_graph_0
    false_graph_0 = self.false_graph_0
    cond = torch.ops.higher_order.cond(pred_1, true_graph_0, false_graph_0, (a_1, b_1, sym_size_int, sym_size_int_1, c_1, sym_size_int_2));  true_graph_0 = false_graph_0 = None
    getitem = cond[0];  cond = None
    ones_like = torch.ops.aten.ones_like.default(getitem, pin_memory = False);  getitem = None
    true_graph_1 = self.true_graph_1
    false_graph_1 = self.false_graph_1
    cond_1 = torch.ops.higher_order.cond(pred_1, true_graph_1, false_graph_1, (ones_like, a_1, b_1, sym_size_int, sym_size_int_1, c_1, sym_size_int_2));  pred_1 = true_graph_1 = false_graph_1 = ones_like = a_1 = b_1 = sym_size_int = sym_size_int_1 = c_1 = sym_size_int_2 = None
    getitem_1 = cond_1[0]
    getitem_2 = cond_1[1]
    getitem_3 = cond_1[2];  getitem_3 = None
    getitem_4 = cond_1[3];  getitem_4 = None
    getitem_5 = cond_1[4];  getitem_5 = None
    getitem_6 = cond_1[5];  cond_1 = getitem_6 = None
    return (getitem_1, getitem_2)""",  # noqa: B950
        )
        # Forward
        self.assertExpectedInline(
            gm.true_graph_0.code.strip(),
            """\
def forward(self, arg0_1, arg1_1, arg2_1, arg3_1, arg4_1, arg5_1):
    add = torch.ops.aten.add.Tensor(arg0_1, arg1_1);  arg0_1 = arg1_1 = None
    return (add,)""",
        )
        # Backward
        self.assertExpectedInline(
            gm.true_graph_1.code.strip(),
            """\
def forward(self, arg0_1, arg1_1, arg2_1, arg3_1, arg4_1, arg5_1, arg6_1):
    add = torch.ops.aten.add.Tensor(arg1_1, arg2_1);  arg1_1 = arg2_1 = add = None
    zeros_like = torch.ops.aten.zeros_like.default(arg5_1, pin_memory = False);  arg5_1 = None
    clone = torch.ops.aten.clone.default(arg0_1)
    clone_1 = torch.ops.aten.clone.default(arg0_1);  arg0_1 = None
    return [clone, clone_1, None, None, zeros_like, None]""",
        )

    def test_cond_autograd_pytree_input(self):
        def true_fn(x):
            return x["t"][0] + x["t"][1]["b"] * x["t"][2][0]

        def false_fn(x):
            return x["t"][0] * (x["t"][2][0] / x["t"][1]["b"])

        a = torch.randn(4, requires_grad=True)
        b = torch.randn(4, requires_grad=True)
        c = torch.randn(4, requires_grad=True)

        for pred, fn in zip(
            [torch.tensor(False), torch.tensor(True)], [false_fn, true_fn]
        ):
            result = cond(pred, true_fn, false_fn, ({"t": [a, {"b": b}, (c,)]},))
            self.assertEqual(result, fn({"t": [a, {"b": b}, (c,)]}))

            grad_out = torch.ones_like(result)
            grads = torch.autograd.grad(result, (a, b), grad_out)
            expected_grads = torch.autograd.grad(
                fn({"t": [a, {"b": b}, (c,)]}), (a, b), grad_out
            )
            self.assertEqual(expected_grads, grads)

        def f(pred):
            result = cond(pred, true_fn, false_fn, ({"t": [a, {"b": b}, (c,)]},))
            grad_out = torch.ones_like(result)
            return torch.autograd.grad(result, (a, b), grad_out)

        # need to set _allow_non_fake_inputs = True because model parameters don't
        # get fakified.
        gm = make_fx(f, tracing_mode="symbolic", _allow_non_fake_inputs=True)(pred)
        self.assertExpectedInline(
            gm.code.strip(),
            """\
def forward(self, pred_1):
    true_graph_0 = self.true_graph_0
    false_graph_0 = self.false_graph_0
    _tensor_constant0 = self._tensor_constant0
    _tensor_constant1 = self._tensor_constant1
    _tensor_constant2 = self._tensor_constant2
    cond = torch.ops.higher_order.cond(pred_1, true_graph_0, false_graph_0, (_tensor_constant0, _tensor_constant1, _tensor_constant2));  true_graph_0 = false_graph_0 = _tensor_constant0 = _tensor_constant1 = _tensor_constant2 = None
    getitem = cond[0];  cond = None
    ones_like = torch.ops.aten.ones_like.default(getitem, pin_memory = False);  getitem = None
    true_graph_1 = self.true_graph_1
    false_graph_1 = self.false_graph_1
    _tensor_constant0_1 = self._tensor_constant0
    _tensor_constant1_1 = self._tensor_constant1
    _tensor_constant2_1 = self._tensor_constant2
    cond_1 = torch.ops.higher_order.cond(pred_1, true_graph_1, false_graph_1, (ones_like, _tensor_constant0_1, _tensor_constant1_1, _tensor_constant2_1));  pred_1 = true_graph_1 = false_graph_1 = ones_like = _tensor_constant0_1 = _tensor_constant1_1 = _tensor_constant2_1 = None
    getitem_1 = cond_1[0]
    getitem_2 = cond_1[1]
    getitem_3 = cond_1[2];  cond_1 = getitem_3 = None
    return (getitem_1, getitem_2)""",  # noqa: B950
        )

    def test_cond_autograd_different_pytree_output(self):
        def true_fn(x):
            return x["t"][0], {"r": x["t"][2][0] / x["t"][1]["b"]}, [x["t"][2][0]]

        def false_fn(x):
            return {"res": [x["t"][0] * x["t"][1]["b"], x["t"][2][0]]}

        a = torch.randn(4, requires_grad=True)
        b = torch.randn(4, requires_grad=True)
        c = torch.randn(4, requires_grad=True)

        for pred, fn in zip(
            [torch.tensor(False), torch.tensor(True)], [false_fn, true_fn]
        ):
            with self.assertRaisesRegex(
                torch._dynamo.exc.UncapturedHigherOrderOpError,
                "Cond doesn't work unless it is captured completely with torch.compile",
            ):
                cond(pred, true_fn, false_fn, ({"t": [a, {"b": b}, (c,)]},))

    @skipIfTorchDynamo("Skip due to graph break when run with dynamo")
    def test_cond_autograd_same_pytree_output(self):
        def true_fn(x):
            return {"res": [x["t"][0], (x["t"][2][0],)]}

        def false_fn(x):
            return {"res": [x["t"][1]["b"], (x["t"][2][0],)]}

        a = torch.randn(4, requires_grad=True)
        b = torch.randn(4, requires_grad=True)
        c = torch.randn(4, requires_grad=True)

        for pred, fn in zip(
            [torch.tensor(False), torch.tensor(True)], [false_fn, true_fn]
        ):
            result = cond(pred, true_fn, false_fn, ({"t": [a, {"b": b}, (c,)]},))
            result_exp = fn({"t": [a, {"b": b}, (c,)]})
            self.assertEqual(result, result_exp)

            result_flat, _ = pytree.tree_flatten(result)
            result_exp_flat, _ = pytree.tree_flatten(result_exp)

            grad_out = [torch.ones_like(g) for g in result_flat]
            expected_grads = torch.autograd.grad(result_exp_flat, (c,), grad_out)
            grads = torch.autograd.grad(result_flat, (c,), grad_out)
            self.assertEqual(expected_grads, grads)

        def f(pred):
            result = cond(pred, true_fn, false_fn, ({"t": [a, {"b": b}, (c,)]},))
            return result

        gm = make_fx(f, tracing_mode="real", _allow_non_fake_inputs=True)(pred)
        self.assertExpectedInline(
            gm.code.strip(),
            """\
def forward(self, pred_1):
    true_graph_0 = self.true_graph_0
    false_graph_0 = self.false_graph_0
    _tensor_constant0 = self._tensor_constant0
    _tensor_constant1 = self._tensor_constant1
    _tensor_constant2 = self._tensor_constant2
    cond = torch.ops.higher_order.cond(pred_1, true_graph_0, false_graph_0, (_tensor_constant0, _tensor_constant1, _tensor_constant2));  pred_1 = true_graph_0 = false_graph_0 = _tensor_constant0 = _tensor_constant1 = _tensor_constant2 = None
    getitem = cond[0]
    getitem_1 = cond[1];  cond = None
    view = torch.ops.aten.view.default(getitem, [4]);  getitem = None
    view_1 = torch.ops.aten.view.default(getitem_1, [4]);  getitem_1 = None
    return {'res': [view, (view_1,)]}""",  # noqa: B950
        )

    @skipIfTorchDynamo("Skip due to graph break when run with dynamo")
    def test_cond_autograd_torch_nn_module(self):
        nn_module_true = torch.nn.Linear(4, 4)

        def true_fn(x):
            return nn_module_true(torch.abs((x**2).sin()))

        nn_module_false = torch.nn.GRUCell(4, 4)

        def false_fn(x):
            return nn_module_false((x + 42).cos())

        for pred, fn in zip(
            [torch.tensor(False), torch.tensor(True)], [false_fn, true_fn]
        ):
            x = torch.randn(4, requires_grad=True)
            result = cond(pred, true_fn, false_fn, (x,))
            self.assertEqual(result, fn(x))

            grad_out = torch.ones_like(result)
            grads = torch.autograd.grad(result, (x,), grad_out)
            expected_grads = torch.autograd.grad(fn(x), (x,), grad_out)
            self.assertEqual(expected_grads, grads)

        def f(pred, x):
            result = cond(pred, true_fn, false_fn, (x,))
            grad_out = torch.ones_like(result)
            return torch.autograd.grad(result, (x,), grad_out)

        gm = make_fx(f)(pred, x)
        self.assertExpectedInline(
            gm.code.strip(),
            """\
def forward(self, pred_1, x_1):
    true_graph_0 = self.true_graph_0
    false_graph_0 = self.false_graph_0
    _param_constant0 = self._param_constant0
    _param_constant1 = self._param_constant1
    _param_constant2 = self._param_constant2
    _param_constant3 = self._param_constant3
    _param_constant4 = self._param_constant4
    _param_constant5 = self._param_constant5
    cond = torch.ops.higher_order.cond(pred_1, true_graph_0, false_graph_0, (x_1, _param_constant0, _param_constant1, _param_constant2, _param_constant3, _param_constant4, _param_constant5));  true_graph_0 = false_graph_0 = _param_constant0 = _param_constant1 = _param_constant2 = _param_constant3 = _param_constant4 = _param_constant5 = None
    getitem = cond[0];  cond = None
    ones_like = torch.ops.aten.ones_like.default(getitem, pin_memory = False);  getitem = None
    true_graph_1 = self.true_graph_1
    false_graph_1 = self.false_graph_1
    _param_constant0_1 = self._param_constant0
    _param_constant1_1 = self._param_constant1
    _param_constant2_1 = self._param_constant2
    _param_constant3_1 = self._param_constant3
    _param_constant4_1 = self._param_constant4
    _param_constant5_1 = self._param_constant5
    cond_1 = torch.ops.higher_order.cond(pred_1, true_graph_1, false_graph_1, (ones_like, x_1, _param_constant0_1, _param_constant1_1, _param_constant2_1, _param_constant3_1, _param_constant4_1, _param_constant5_1));  pred_1 = true_graph_1 = false_graph_1 = ones_like = x_1 = _param_constant0_1 = _param_constant1_1 = _param_constant2_1 = _param_constant3_1 = _param_constant4_1 = _param_constant5_1 = None
    getitem_1 = cond_1[0]
    getitem_2 = cond_1[1];  getitem_2 = None
    getitem_3 = cond_1[2];  getitem_3 = None
    getitem_4 = cond_1[3];  getitem_4 = None
    getitem_5 = cond_1[4];  getitem_5 = None
    getitem_6 = cond_1[5];  getitem_6 = None
    getitem_7 = cond_1[6];  cond_1 = getitem_7 = None
    return (getitem_1,)""",  # noqa: B950
        )

    def test_cond_autograd_user_nn_module(self):
        class User_nn_module(torch.nn.Module):
            def __init__(self) -> None:
                super().__init__()

            def forward(self, input):
                return input * input

        nn_module_true = User_nn_module()

        def true_fn(x):
            return nn_module_true(torch.abs((x**2).sin()))

        nn_module_false = torch.nn.ReLU(inplace=False)

        def false_fn(x):
            return nn_module_false((x + 42).cos())

        for pred, fn in zip(
            [torch.tensor(False), torch.tensor(True)], [false_fn, true_fn]
        ):
            x = torch.randn(4, requires_grad=True)
            result = cond(pred, true_fn, false_fn, (x,))
            self.assertEqual(result, fn(x))

            grad_out = torch.ones_like(result)
            grads = torch.autograd.grad(result, (x,), grad_out)
            expected_grads = torch.autograd.grad(fn(x), (x,), grad_out)
            self.assertEqual(expected_grads, grads)

        def f(pred, x):
            result = cond(pred, true_fn, false_fn, (x,))
            grad_out = torch.ones_like(result)
            return torch.autograd.grad(result, (x,), grad_out)

        gm = make_fx(f)(pred, x)
        self.assertExpectedInline(
            gm.code.strip(),
            """\
def forward(self, pred_1, x_1):
    true_graph_0 = self.true_graph_0
    false_graph_0 = self.false_graph_0
    cond = torch.ops.higher_order.cond(pred_1, true_graph_0, false_graph_0, (x_1,));  true_graph_0 = false_graph_0 = None
    getitem = cond[0];  cond = None
    ones_like = torch.ops.aten.ones_like.default(getitem, pin_memory = False);  getitem = None
    true_graph_1 = self.true_graph_1
    false_graph_1 = self.false_graph_1
    cond_1 = torch.ops.higher_order.cond(pred_1, true_graph_1, false_graph_1, (ones_like, x_1));  pred_1 = true_graph_1 = false_graph_1 = ones_like = x_1 = None
    getitem_1 = cond_1[0];  cond_1 = None
    return (getitem_1,)""",  # noqa: B950
        )

    def test_cond_autograd_inner_fn(self):
        def true_fn(x):
            return torch.abs((x**2).sin())

        def false_fn(x):
            def inner_fn(x):
                return x**2

            return torch.abs(inner_fn(x).sin())

        x = torch.randn(4, requires_grad=True)
        pred = torch.tensor(False)
        fn = false_fn
        result_false = cond(pred, true_fn, false_fn, (x,))
        self.assertEqual(result_false, fn(x))

        grad_out = torch.ones_like(result_false)
        grads_false = torch.autograd.grad(result_false, (x,), grad_out)
        expected_grads = torch.autograd.grad(fn(x), (x,), grad_out)
        self.assertEqual(expected_grads, grads_false)

        pred = torch.tensor(True)
        fn = true_fn
        result_true = cond(pred, true_fn, false_fn, (x,))
        self.assertEqual(result_true, fn(x))
        self.assertEqual(result_false, result_true)

        grad_out = torch.ones_like(result_true)
        grads_true = torch.autograd.grad(result_true, (x,), grad_out)
        expected_grads = torch.autograd.grad(fn(x), (x,), grad_out)
        self.assertEqual(expected_grads, grads_true)
        self.assertEqual(grads_false, grads_true)

        def f(pred, x):
            result = cond(pred, true_fn, false_fn, (x,))
            grad_out = torch.ones_like(result)
            return torch.autograd.grad(result, (x,), grad_out)

        gm = make_fx(f)(pred, x)
        self.assertExpectedInline(
            gm.code.strip(),
            """\
def forward(self, pred_1, x_1):
    true_graph_0 = self.true_graph_0
    false_graph_0 = self.false_graph_0
    cond = torch.ops.higher_order.cond(pred_1, true_graph_0, false_graph_0, (x_1,));  true_graph_0 = false_graph_0 = None
    getitem = cond[0];  cond = None
    ones_like = torch.ops.aten.ones_like.default(getitem, pin_memory = False);  getitem = None
    true_graph_1 = self.true_graph_1
    false_graph_1 = self.false_graph_1
    cond_1 = torch.ops.higher_order.cond(pred_1, true_graph_1, false_graph_1, (ones_like, x_1));  pred_1 = true_graph_1 = false_graph_1 = ones_like = x_1 = None
    getitem_1 = cond_1[0];  cond_1 = None
    return (getitem_1,)""",  # noqa: B950
        )

    def test_cond_autograd_inner_tensor(self):
        def true_fn(x):
            return torch.abs((x**2).sin())

        def false_fn(x):
            y = torch.ones(4, requires_grad=False) * 42
            return (x * y).cos()

        for pred, fn in zip(
            [torch.tensor(False), torch.tensor(True)], [false_fn, true_fn]
        ):
            x = torch.randn(4, requires_grad=True)
            result = cond(pred, true_fn, false_fn, (x,))
            self.assertEqual(result, fn(x))

            grad_out = torch.ones_like(result)
            grads = torch.autograd.grad(result, (x,), grad_out)
            expected_grads = torch.autograd.grad(fn(x), (x,), grad_out)
            self.assertEqual(expected_grads, grads)

        def f(pred, x):
            result = cond(pred, true_fn, false_fn, (x,))
            grad_out = torch.ones_like(result)
            return torch.autograd.grad(result, (x,), grad_out)

        gm = make_fx(f)(pred, x)
        self.assertExpectedInline(
            gm.code.strip(),
            """\
def forward(self, pred_1, x_1):
    true_graph_0 = self.true_graph_0
    false_graph_0 = self.false_graph_0
    cond = torch.ops.higher_order.cond(pred_1, true_graph_0, false_graph_0, (x_1,));  true_graph_0 = false_graph_0 = None
    getitem = cond[0];  cond = None
    ones_like = torch.ops.aten.ones_like.default(getitem, pin_memory = False);  getitem = None
    true_graph_1 = self.true_graph_1
    false_graph_1 = self.false_graph_1
    cond_1 = torch.ops.higher_order.cond(pred_1, true_graph_1, false_graph_1, (ones_like, x_1));  pred_1 = true_graph_1 = false_graph_1 = ones_like = x_1 = None
    getitem_1 = cond_1[0];  cond_1 = None
    return (getitem_1,)""",  # noqa: B950
        )

    @unittest.skipIf(not torch.cuda.is_available(), "Test requires CUDA.")
    def test_cond_autograd_gpu(self):
        def true_fn(x):
            return x.sin()

        def false_fn(x):
            return x.cos()

        for pred, fn in zip(
            [torch.tensor(False, device="cuda"), torch.tensor(True, device="cuda")],
            [false_fn, true_fn],
        ):
            x = torch.randn(4, requires_grad=True, device="cuda")
            result = cond(pred, true_fn, false_fn, (x,))
            self.assertEqual(result, fn(x))

            grad_out = torch.ones_like(result)
            grads = torch.autograd.grad(result, (x,), grad_out)
            expected_grads = torch.autograd.grad(fn(x), (x,), grad_out)
            self.assertEqual(expected_grads, grads)

    def _test_cond_autograd(self, cond_fct, pred_fn, true_fn, false_fn, operands):
        from torch.fx.passes.shape_prop import _extract_tensor_metadata, TensorMetadata

        # This is a helper function that extracts the metadata from the tensor and
        # sets the requries_grad flag to false. This is needed as we compare the
        # metadata of the operands and the gradients
        def _extract_tensor_metadata_except_requires_grad(arg):
            metadata = _extract_tensor_metadata(arg)
            metadata = TensorMetadata(
                metadata.shape,
                metadata.dtype,
                False,
                metadata.stride,
                metadata.memory_format,
                metadata.is_quantized,
                metadata.qparams,
            )
            return metadata

        # Comparison of FWD path
        cond_outputs = cond_fct(pred_fn(*operands), true_fn, false_fn, operands)
        operands_forced_grad = [o.clone().detach() for o in operands]
        for o in operands_forced_grad:
            o.requires_grad = True
        cond_outputs_exp = (
            true_fn(*operands_forced_grad)
            if pred_fn(*operands_forced_grad)
            else false_fn(*operands_forced_grad)
        )
        self.assertEqual(cond_outputs, cond_outputs_exp)

        # Comparison of BWD path
        cond_inputs = [o for o in operands if o.requires_grad]
        cond_inputs_exp = [o for o in operands_forced_grad if o.requires_grad]

        # Check if at least some operators require grads
        if len(cond_inputs) > 0:
            grad_inputs = torch.autograd.grad(
                cond_outputs, cond_inputs, allow_unused=True, retain_graph=True
            )
            grad_inputs_exp = torch.autograd.grad(
                cond_outputs_exp,
                cond_inputs_exp,
                allow_unused=True,
                materialize_grads=True,
            )

            grad_exp_masked = [
                g for g, o in zip(grad_inputs_exp, operands) if o.requires_grad
            ]
            self.assertEqual(grad_exp_masked, grad_inputs)

            # Extraction and comparison of Metadata of operands and gradients
            operands_metadata = [
                _extract_tensor_metadata_except_requires_grad(o) for o in cond_inputs
            ]
            grad_metadata = [
                _extract_tensor_metadata_except_requires_grad(o) for o in grad_inputs
            ]
            self.assertTrue(
                all(op == g for op, g in zip(operands_metadata, grad_metadata))
            )

        return cond_outputs, cond_inputs

    @skipIfTorchDynamo("don't test compile on compile")
    @unittest.skipIf(not SM70OrLater, "triton")
    @unittest.skipIf(not torch.cuda.is_available(), "Test requires CUDA.")
    @parametrize("compile_mode", ["none", "eager", "compile", "compile_dynamic_shape"])
    def test_cond_autograd_zeros_unused_branch(self, compile_mode):
        from torch._higher_order_ops.cond import create_fw_bw_graph_branches

        device = torch.device("cuda")
        cond_fct = compile_mode_helper(torch.cond, compile_mode)

        def true_fn(x, w1, w2):
            return (w1 * x,)

        def false_fn(x, w1, w2):
            return (w2 * x,)

        def pred_fn(x, w1, w2):
            return x > 0

        x = torch.ones((), device=device, requires_grad=False)
        w1 = torch.zeros((), device=device, requires_grad=True)
        w2 = torch.zeros((), device=device, requires_grad=True)
        operands = [x, w1, w2]

        cond_outputs, cond_inputs = self._test_cond_autograd(
            cond_fct, pred_fn, true_fn, false_fn, operands
        )

        def f():
            return torch.autograd.grad(cond_outputs, cond_inputs, allow_unused=True)

        gm = make_fx(f)()

        if compile_mode == "eager" or compile_mode == "none":
            self.assertExpectedInline(
                gm.code.strip(),
                """\
def forward(self):
    _tensor_constant0 = self._tensor_constant0
    ones_like = torch.ops.aten.ones_like.default(_tensor_constant0, pin_memory = False,\
 memory_format = torch.preserve_format);  _tensor_constant0 = None
    _tensor_constant1 = self._tensor_constant1
    true_graph_0 = self.true_graph_0
    false_graph_0 = self.false_graph_0
    _tensor_constant2 = self._tensor_constant2
    _tensor_constant3 = self._tensor_constant3
    _tensor_constant4 = self._tensor_constant4
    cond = torch.ops.higher_order.cond(_tensor_constant1, true_graph_0, false_graph_0,\
 (ones_like, _tensor_constant2, _tensor_constant3, _tensor_constant4));\
  _tensor_constant1 = true_graph_0 = false_graph_0 = ones_like = _tensor_constant2 =\
 _tensor_constant3 = _tensor_constant4 = None
    getitem = cond[0];  getitem = None
    getitem_1 = cond[1]
    getitem_2 = cond[2];  cond = None
    return (getitem_1, getitem_2)""",
            )
        else:
            self.assertExpectedInline(
                gm.code.strip(),
                """\
def forward(self):
    _tensor_constant0 = self._tensor_constant0
    ones_like = torch.ops.aten.ones_like.default(_tensor_constant0, pin_memory = False,\
 memory_format = torch.preserve_format);  _tensor_constant0 = ones_like = None
    _tensor_constant1 = self._tensor_constant1
    _tensor_constant2 = self._tensor_constant2
    return (_tensor_constant1, _tensor_constant2)""",
            )

        (
            fw_true_graph,
            fw_false_graph,
            joint_true_graph,
            joint_false_graph,
        ) = create_fw_bw_graph_branches(true_fn, false_fn, *(x, w1, w2))

        # Check that the joint_true_graph and the joint_false_graph do not return Nones
        self.assertExpectedInline(
            joint_true_graph.code.strip(),
            """\
def forward(self, arg0_1, arg1_1, arg2_1, arg3_1):
    mul = torch.ops.aten.mul.Tensor(arg2_1, arg1_1);  arg2_1 = mul = None
    mul_1 = torch.ops.aten.mul.Tensor(arg0_1, arg1_1);  arg0_1 = None
    zeros_like = torch.ops.aten.zeros_like.default(arg1_1, pin_memory = False);  arg1_1 = None
    zeros_like_1 = torch.ops.aten.zeros_like.default(arg3_1, pin_memory = False);  arg3_1 = None
    return [zeros_like, mul_1, zeros_like_1]""",
        )

        self.assertExpectedInline(
            joint_false_graph.code.strip(),
            """\
def forward(self, arg0_1, arg1_1, arg2_1, arg3_1):
    mul = torch.ops.aten.mul.Tensor(arg3_1, arg1_1);  arg3_1 = mul = None
    mul_1 = torch.ops.aten.mul.Tensor(arg0_1, arg1_1);  arg0_1 = None
    zeros_like = torch.ops.aten.zeros_like.default(arg1_1, pin_memory = False);  arg1_1 = None
    zeros_like_1 = torch.ops.aten.zeros_like.default(arg2_1, pin_memory = False);  arg2_1 = None
    return [zeros_like, zeros_like_1, mul_1]""",
        )

    # TODO: The compile_mode = `compile_dynamic_shape` raises the Error
    # torch._inductor.exc.LoweringException: NotImplementedError: get_size() is not
    # implemented by <class 'torch._inductor.ir.NoneAsConstantBuffer'>!
    @skipIfTorchDynamo("don't test compile on compile")
    @unittest.skipIf(not SM70OrLater, "triton")
    @unittest.skipIf(not torch.cuda.is_available(), "Test requires CUDA.")
    @parametrize("compile_mode", ["none", "eager", "compile"])
    def test_cond_autograd_zeros_unused_branch_complex(self, compile_mode):
        from torch._higher_order_ops.cond import create_fw_bw_graph_branches

        device = torch.device("cuda")
        cond_fct = compile_mode_helper(torch.cond, compile_mode)

        autograd = [False, True, True, True, True]
        x = torch.randn(4, 5, device=device, requires_grad=bool(autograd[0]))
        w1 = torch.randn(2, 4, device=device, requires_grad=bool(autograd[1]))
        b1 = torch.randn(2, 1, device=device, requires_grad=bool(autograd[2]))
        w2 = torch.randn(2, 4, device=device, requires_grad=bool(autograd[3]))
        b2 = torch.randn(1, 5, device=device, requires_grad=bool(autograd[4]))
        operands = [x, w1, b1, w2, b2]

        def true_fn(x, w1, b1, w2, b2):
            return ((w1 @ x + b1).sum(),)

        def false_fn(x, w1, b1, w2, b2):
            return ((w2 @ x + b2).sum(),)

        def pred_fn(x, w1, b1, w2, b2):
            return x.mean() > 0

        cond_outputs, cond_inputs = self._test_cond_autograd(
            cond_fct, pred_fn, true_fn, false_fn, operands
        )

        def f():
            return torch.autograd.grad(cond_outputs, cond_inputs, allow_unused=True)

        gm = make_fx(f)()

        if compile_mode == "eager" or compile_mode == "none":
            self.assertExpectedInline(
                gm.code.strip(),
                """\
def forward(self):
    _tensor_constant0 = self._tensor_constant0
    ones_like = torch.ops.aten.ones_like.default(_tensor_constant0, pin_memory = False,\
 memory_format = torch.preserve_format);  _tensor_constant0 = None
    _tensor_constant1 = self._tensor_constant1
    true_graph_0 = self.true_graph_0
    false_graph_0 = self.false_graph_0
    _tensor_constant2 = self._tensor_constant2
    _tensor_constant3 = self._tensor_constant3
    _tensor_constant4 = self._tensor_constant4
    _tensor_constant5 = self._tensor_constant5
    _tensor_constant6 = self._tensor_constant6
    cond = torch.ops.higher_order.cond(_tensor_constant1, true_graph_0, false_graph_0,\
 (ones_like, _tensor_constant2, _tensor_constant3, _tensor_constant4, _tensor_constant5,\
 _tensor_constant6));  _tensor_constant1 = true_graph_0 = false_graph_0 = ones_like =\
 _tensor_constant2 = _tensor_constant3 = _tensor_constant4 = _tensor_constant5 =\
 _tensor_constant6 = None
    getitem = cond[0];  getitem = None
    getitem_1 = cond[1]
    getitem_2 = cond[2]
    getitem_3 = cond[3]
    getitem_4 = cond[4];  cond = None
    return (getitem_1, getitem_2, getitem_3, getitem_4)""",
            )
        else:
            self.assertExpectedInline(
                gm.code.strip(),
                """\
def forward(self):
    _tensor_constant0 = self._tensor_constant0
    ones_like = torch.ops.aten.ones_like.default(_tensor_constant0, pin_memory = False,\
 memory_format = torch.preserve_format);  _tensor_constant0 = ones_like = None
    _tensor_constant1 = self._tensor_constant1
    _tensor_constant2 = self._tensor_constant2
    _tensor_constant3 = self._tensor_constant3
    mm = torch.ops.aten.mm.out(_tensor_constant1, _tensor_constant2, out = _tensor_constant3);\
  _tensor_constant1 = _tensor_constant2 = _tensor_constant3 = None
    _tensor_constant4 = self._tensor_constant4
    _tensor_constant5 = self._tensor_constant5
    _tensor_constant6 = self._tensor_constant6
    return (_tensor_constant4, _tensor_constant5, mm, _tensor_constant6)""",
            )

        (
            fw_true_graph,
            fw_false_graph,
            joint_true_graph,
            joint_false_graph,
        ) = create_fw_bw_graph_branches(true_fn, false_fn, *(x, w1, b1, w2, b2))

        # Check that the joint_true_graph and the joint_false_graph do not return Nones
        self.assertExpectedInline(
            joint_true_graph.code.strip(),
            """\
def forward(self, arg0_1, arg1_1, arg2_1, arg3_1, arg4_1, arg5_1):
    mm = torch.ops.aten.mm.default(arg2_1, arg1_1);  arg2_1 = None
    add = torch.ops.aten.add.Tensor(mm, arg3_1);  mm = arg3_1 = None
    sum_1 = torch.ops.aten.sum.default(add);  add = sum_1 = None
    expand = torch.ops.aten.expand.default(arg0_1, [2, 5]);  arg0_1 = None
    sum_2 = torch.ops.aten.sum.dim_IntList(expand, [1], True)
    t = torch.ops.aten.t.default(arg1_1)
    mm_1 = torch.ops.aten.mm.default(expand, t);  expand = t = None
    zeros_like = torch.ops.aten.zeros_like.default(arg1_1, pin_memory = False);  arg1_1 = None
    zeros_like_1 = torch.ops.aten.zeros_like.default(arg4_1, pin_memory = False);  arg4_1 = None
    zeros_like_2 = torch.ops.aten.zeros_like.default(arg5_1, pin_memory = False);  arg5_1 = None
    return [zeros_like, mm_1, sum_2, zeros_like_1, zeros_like_2]""",
        )

        self.assertExpectedInline(
            joint_false_graph.code.strip(),
            """\
def forward(self, arg0_1, arg1_1, arg2_1, arg3_1, arg4_1, arg5_1):
    mm = torch.ops.aten.mm.default(arg4_1, arg1_1);  arg4_1 = None
    add = torch.ops.aten.add.Tensor(mm, arg5_1);  mm = arg5_1 = None
    sum_1 = torch.ops.aten.sum.default(add);  add = sum_1 = None
    expand = torch.ops.aten.expand.default(arg0_1, [2, 5]);  arg0_1 = None
    sum_2 = torch.ops.aten.sum.dim_IntList(expand, [0], True)
    t = torch.ops.aten.t.default(arg1_1)
    mm_1 = torch.ops.aten.mm.default(expand, t);  expand = t = None
    zeros_like = torch.ops.aten.zeros_like.default(arg1_1, pin_memory = False);  arg1_1 = None
    zeros_like_1 = torch.ops.aten.zeros_like.default(arg2_1, pin_memory = False);  arg2_1 = None
    zeros_like_2 = torch.ops.aten.zeros_like.default(arg3_1, pin_memory = False);  arg3_1 = None
    return [zeros_like, zeros_like_1, zeros_like_2, mm_1, sum_2]""",
        )

        trials = 5
        for _ in range(trials):
            autograd = torch.randint(0, 2, (5,), dtype=torch.bool)
            x = torch.randn(4, 5, device=device, requires_grad=bool(autograd[0]))
            w1 = torch.randn(2, 4, device=device, requires_grad=bool(autograd[1]))
            b1 = torch.randn(2, 1, device=device, requires_grad=bool(autograd[2]))
            w2 = torch.randn(2, 4, device=device, requires_grad=bool(autograd[3]))
            b2 = torch.randn(1, 5, device=device, requires_grad=bool(autograd[4]))
            operands = [x, w1, b1, w2, b2]

            def true_fn(x, w1, b1, w2, b2):
                return ((w1 @ x + b1).sum(),)

            def false_fn(x, w1, b1, w2, b2):
                return ((w2 @ x + b2).sum(),)

            def pred(x, w1, b1, w2, b2):
                return x.mean() > 0

            self._test_cond_autograd(cond_fct, pred, true_fn, false_fn, operands)

    # TODO: The compile_mode = `compile_dynamic_shape` raises the Error
    # torch._inductor.exc.LoweringException: NotImplementedError: get_size() is not
    # implemented by <class 'torch._inductor.ir.NoneAsConstantBuffer'>!
    @skipIfTorchDynamo("don't test compile on compile")
    @unittest.skipIf(not SM70OrLater, "triton")
    @unittest.skipIf(not torch.cuda.is_available(), "Test requires CUDA.")
    @parametrize("compile_mode", ["compile_dynamic_shape"])
    @parametrize("scalar", [False])
    @unittest.expectedFailure
    def test_cond_autograd_zeros_unused_branch_complex_compile_fail(
        self, compile_mode, scalar
    ):
        device = torch.device("cuda")
        cond_fct = compile_mode_helper(torch.cond, compile_mode)

        autograd = [False, True, True, True, True]

        if scalar:
            # These operands work
            x = torch.randn((), device=device, requires_grad=bool(autograd[0]))
            w1 = torch.randn((), device=device, requires_grad=bool(autograd[1]))
            b1 = torch.randn((), device=device, requires_grad=bool(autograd[2]))
            w2 = torch.randn((), device=device, requires_grad=bool(autograd[3]))
            b2 = torch.randn((), device=device, requires_grad=bool(autograd[4]))
        else:
            # These operands do not work
            x = torch.randn(4, 5, device=device, requires_grad=bool(autograd[0]))
            w1 = torch.randn(2, 4, device=device, requires_grad=bool(autograd[1]))
            b1 = torch.randn(2, 1, device=device, requires_grad=bool(autograd[2]))
            w2 = torch.randn(2, 4, device=device, requires_grad=bool(autograd[3]))
            b2 = torch.randn(1, 5, device=device, requires_grad=bool(autograd[4]))

        operands = [x, w1, b1, w2, b2]

        def true_fn(x, w1, b1, w2, b2):
            if scalar:
                # This works
                return ((w1 * x + b1),)
            else:
                # This does not work
                return ((w1 @ x + b1).sum(),)

        def false_fn(x, w1, b1, w2, b2):
            if scalar:
                # This works
                return ((w2 * x + b2),)
            else:
                # This does not work
                return ((w2 @ x + b2).sum(),)

        def pred_fn(x, w1, b1, w2, b2):
            return x.mean() > 0

        cond_outputs, cond_inputs = self._test_cond_autograd(
            cond_fct, pred_fn, true_fn, false_fn, operands
        )

    @unittest.skipIf(not torch.cuda.is_available(), "Test requires CUDA.")
    def test_map_gpu(self):
        def f(x, y):
            return x + y

        xs = torch.ones(3, 2, 2, device="cuda")
        y = torch.ones(2, device="cuda")
        res = control_flow.map(f, xs, y)
        expected = _fake_map(f, xs, y)
        self.assertEqual(expected, res)

    @unittest.skipIf(not torch.cuda.is_available(), "Test requires CUDA.")
    def test_while_loop_gpu(self):
        def cond_fn(x):
            return x.sum() < 10

        def body_fn(x):
            return (x + 1,)

        x = torch.zeros(1, device="cuda")
        res = while_loop(cond_fn, body_fn, (x,))
        expected = _fake_while_loop(cond_fn, body_fn, (x,))
        self.assertEqual(expected, res)

    def test_map_illegal_inputs(self):
        def f(x, y):
            return x[0] + x[1] + y

        with self.assertRaisesRegex(
            RuntimeError,
            r"Mapped xs can only consist of tensors\. Got xs \[3, tensor\(\[1\., 1\.\]\)\]\.",
        ):
            _ = control_flow.map(f, (3, torch.ones(2)), torch.ones(2))

        with self.assertRaisesRegex(
            RuntimeError, r"Leading dimensions of mapped xs cannot be 0\."
        ):
            _ = control_flow.map(
                f, (torch.ones(0, 1, 2), torch.ones(0, 1, 2)), torch.ones(2)
            )

        with self.assertRaisesRegex(
            RuntimeError,
            r"Leading dimensions of mapped xs must be consistent\. "
            r"Got shapes \[torch\.Size\(\[3, 4, 5\]\), torch\.Size\(\[4, 4, 5\]\)\]\.",
        ):
            _ = control_flow.map(
                f, (torch.ones(3, 4, 5), torch.ones(4, 4, 5)), torch.ones(5)
            )

    def test_map_illegal_outputs(self):
        def f(x, y):
            return x.item()

        def f1(x, y):
            return y.size()

        def f2(x, y):
            return None

        x = torch.ones([3])
        y = torch.ones([1, 2, 3])
        with self.assertRaisesRegex(
            RuntimeError, r"Expect outputs of map only contains tensors or None\."
        ):
            control_flow.map(f, x, y)

        with self.assertRaisesRegex(
            RuntimeError, r"Expect outputs of map only contains tensors or None\."
        ):
            control_flow.map(f1, x, y)

        # return None is OK
        control_flow.map(f2, x, y)

    def test_map_list_in_out(self):
        def f(x, y):
            return [[x[0][0] + y]]

        xs = [[torch.ones(3, 2, 2)]]
        y = torch.ones(2)
        res = control_flow.map(f, xs, y)
        expected = _fake_map(f, xs, y)
        self.assertEqual(len(res), 1)
        self.assertEqual(len(res[0]), 1)
        self.assertEqual(expected, res)

    def test_map_dict_in_out(self):
        def f(x, y):
            return {"c": x["a"]["b"] + y}

        xs = {"a": {"b": torch.ones(3, 2, 2)}}
        y = torch.ones(2)
        res = control_flow.map(f, xs, y)
        expected = _fake_map(f, xs, y)
        self.assertEqual(len(res), 1)
        self.assertTrue("c" in res)
        self.assertEqual(expected, res)

    def test_map_autograd_simple(self):
        def f(x, y):
            return x.sin().cos() * y.cos().sin()

        xs = torch.ones(3, 2, 2, requires_grad=True)
        y = torch.ones(2, requires_grad=True)
        res = control_flow.map(f, xs, y)
        expected_res = _fake_map(f, xs, y)
        grad_out = torch.ones_like(res)
        grads = torch.autograd.grad(res, (xs, y), grad_out)
        expected_grads = torch.autograd.grad(expected_res, (xs, y), grad_out)
        self.assertEqual(expected_res, res)
        self.assertEqual(expected_grads, grads)

    def test_map_autograd_simple_partial_grad(self):
        def f(x, y):
            return x.sin().cos() * y.cos().sin()

        xs = torch.ones(3, 2, 2, requires_grad=True)
        # Disable the gradient computation for y
        y = torch.ones(2, requires_grad=False)
        res = control_flow.map(f, xs, y)
        expected_res = _fake_map(f, xs, y)
        grad_out = torch.ones_like(res)
        grads = torch.autograd.grad(res, (xs,), grad_out)
        expected_grads = torch.autograd.grad(expected_res, (xs,), grad_out)
        self.assertEqual(expected_res, res)
        self.assertEqual(expected_grads, grads)

    def test_map_autograd_no_grad_output(self):
        def f(x, y):
            return x[0].sin().cos() + y, y.cos().sin()

        xs = [torch.ones(3, 2, 2, requires_grad=True), torch.ones(3, 3)]
        # Disable the gradient computation for y
        y = torch.ones(2, requires_grad=False)
        res = control_flow.map(f, xs, y)
        expected_res = _fake_map(f, xs, y)
        grad_out = torch.ones_like(res[0])
        grads = torch.autograd.grad(res[0], (xs[0],), grad_out)
        expected_grads = torch.autograd.grad(expected_res[0], (xs[0],), grad_out)
        self.assertEqual(expected_res, res)
        self.assertEqual(expected_grads, grads)

    def test_map_autograd_nested_list(self):
        import torch.utils._pytree as pytree

        def f(x, y):
            a, b = x
            c, d = a
            return [[b.sin() * c.cos()], d.sin() * y.cos()]

        def fwbw(map_op, f, x, y):
            z = map_op(f, x, y)
            flat_x = pytree.tree_leaves(x)
            flat_z = pytree.tree_leaves(z)
            grads = torch.autograd.grad(
                flat_z, flat_x, [torch.ones_like(z) for z in flat_z]
            )
            return z, grads

        x = [
            [
                torch.randn(3, 2, 2, requires_grad=True),
                torch.randn(3, 2, 1, requires_grad=True),
            ],
            torch.ones(3, 1, 2, requires_grad=True),
        ]
        y = torch.ones(1, requires_grad=True)
        true_outs = fwbw(control_flow.map, f, x, y)
        fake_outs = fwbw(_fake_map, f, x, y)
        self.assertEqual(true_outs, fake_outs)

    def test_scan_y_less_ndim_then_dim(self):
        def combine_fn(carry, x):
            return carry @ x, (carry @ x).sum()

        init = torch.randn(4, 3)
        xs = torch.randn(3, 3, 2)
        dim = 2
        out = scan(combine_fn, init, xs, dim=dim)
        exp_out = _fake_scan(combine_fn, init, xs, dim=dim)
        self.assertEqual(out, exp_out)

    # TODO: provide an implementation for all compile modes and re-enable all test
    @skipIfTorchDynamo("don't test compile on compile")
    @requires_cuda
    @parametrize("reverse", [False, True])
    @parametrize("compile_mode", ["none", "eager"])
    @parametrize("device", [torch.device("cpu"), torch.device("cuda")])
    def test_scan_compile(self, reverse, compile_mode, device):
        def add2(x: torch.Tensor, y: torch.Tensor):
            return x * y, x + y

        x = torch.randn(3, 10, 2, device=device)

        scan_fct = compile_mode_helper(scan, compile_mode)

        for op, op_pt, init in [
            (
                get_scan_combine_fn("add", False),
                torch.cumsum,
                torch.zeros(10, 2, device=device),
            ),
            (
                get_scan_combine_fn("mul", False),
                torch.cumprod,
                torch.ones(10, 2, device=device),
            ),
        ]:
            result = scan_fct(op, init, x, dim=0, reverse=reverse)
            result_exp = _fake_scan(op, init=init, xs=x, dim=0, reverse=reverse)
            self.assertEqual(result, result_exp)
            if not reverse:
                result_exp_PT = op_pt(x, 0)
                self.assertEqual(result[1], result_exp_PT)

        # Jax Examples
        x = torch.arange(0, 4, device=device, dtype=torch.int64)
        init = torch.zeros(1, device=device, dtype=torch.int64)
        cumsum1 = scan_fct(
            get_scan_combine_fn("add", False),
            init,
            x,
            dim=0,
            reverse=reverse,
        )
        cumsum_exp = _fake_scan(
            get_scan_combine_fn("add", False),
            init=init,
            xs=x,
            dim=0,
            reverse=reverse,
        )
        if not reverse:
            self.assertEqual(
                cumsum1[1],
                torch.tensor([[0.0], [1.0], [3.0], [6.0]], dtype=torch.int64),
            )
            self.assertEqual(cumsum1[0], torch.tensor([6.0], dtype=torch.int64))
        else:
            self.assertEqual(
                cumsum1[1],
                torch.tensor([[6.0], [6.0], [5.0], [3.0]], dtype=torch.int64),
            )
            self.assertEqual(cumsum1[0], torch.tensor([6.0], dtype=torch.int64))
        self.assertEqual(cumsum1, cumsum_exp)

        # Different carry computation as output computation
        x = torch.arange(1, 5, device=device, dtype=torch.int64)
        init = torch.ones(1, device=device, dtype=torch.int64)
        result = scan_fct(add2, init, x, dim=0, reverse=reverse)
        result_exp = _fake_scan(add2, init=init, xs=x, dim=0, reverse=reverse)
        if not reverse:
            self.assertEqual(
                result[1],
                torch.tensor([[2.0], [3.0], [5.0], [10.0]], dtype=torch.int64),
            )
            self.assertEqual(result[0], torch.tensor([24.0], dtype=torch.int64))
        else:
            self.assertEqual(
                result[1],
                torch.tensor([[25.0], [14.0], [7.0], [5.0]], dtype=torch.int64),
            )
            self.assertEqual(result[0], torch.tensor([24.0], dtype=torch.int64))
        self.assertEqual(result, result_exp)

        # Non associative operation
        x = torch.arange(0, 5, device=device, dtype=torch.float32)
        init = torch.ones(1, device=device, dtype=torch.float32)
        result = scan_fct(
            get_scan_combine_fn("div", False),
            init,
            x,
            dim=0,
            reverse=reverse,
        )
        result_exp = _fake_scan(
            get_scan_combine_fn("div", False),
            init=init,
            xs=x,
            dim=0,
            reverse=reverse,
        )
        self.assertEqual(result, result_exp)

    # TODO: provide an implementation for all compile modes and re-enable all test
    @skipIfTorchDynamo("don't test compile on compile")
    @requires_cuda
    @parametrize("reverse", [False, True])
    @parametrize("compile_mode", ["none", "eager"])
    @parametrize("device", [torch.device("cpu"), torch.device("cuda")])
    @parametrize(
        "dtype",
        [
            torch.float16,
            torch.float32,
            torch.int32,
            torch.int64,
            torch.complex64,
        ],
    )
    def test_scan_dtype(self, reverse, compile_mode, device, dtype):
        scan_fct = compile_mode_helper(scan, compile_mode)

        # Check all outputs and carries on the correct device and with torch.float32
        x = torch.randn(3, 10, 2, device=device).to(dtype=dtype)
        op, init = (
            get_scan_combine_fn("adds"),
            torch.zeros(10, 2, device=device, dtype=dtype),
        )
        result = scan_fct(op, init, x, dim=0, reverse=reverse)
        result_exp = _fake_scan(op, init=init, xs=x, dim=0, reverse=reverse)
        self.assertEqual(result, result_exp)
        self.assertEqual(
            [[r.device.type for r in res] for res in result],
            [[device.type for _ in res] for res in result],
        )
        self.assertEqual(
            [[r.dtype for r in res] for res in result],
            [[dtype for _ in res] for res in result],
        )

        # Check all outputs and carries on the correct device and
        # carry.dtype torch.float32 and output.dtype torch.float16
        x = torch.randn(3, 10, 2, device=device).to(dtype=dtype)
        op, init = (
            get_scan_combine_fn("adds"),
            torch.zeros(10, 2, device=device, dtype=torch.float32),
        )
        result = scan_fct(op, init, x, dim=0, reverse=reverse)
        result_exp = _fake_scan(op, init=init, xs=x, dim=0, reverse=reverse)
        self.assertEqual(result, result_exp)
        self.assertEqual(
            [[r.dtype for r in res] for res in result],
            [
                [torch.float32 for _ in range(len(result[0]))],
                [dtype for _ in range(len(result[1]))],
            ],
        )

        # Check all outputs and carries on the correct device and
        # carry.dtype torch.int64 and output.dtype torch.float32
        x = torch.randn(3, 10, 2, device=device)
        op, init = (
            get_scan_combine_fn("adds"),
            torch.zeros(10, 2, device=device, dtype=dtype),
        )
        result = scan_fct(op, init, x, dim=0, reverse=reverse)
        result_exp = _fake_scan(op, init=init, xs=x, dim=0, reverse=reverse)
        self.assertEqual(result, result_exp)
        self.assertEqual(
            [[r.dtype for r in res] for res in result],
            [
                [dtype for _ in range(len(result[0]))],
                [torch.float32 for _ in range(len(result[1]))],
            ],
        )

    @requires_cuda
    @parametrize("reverse", [False, True])
    @parametrize("device", [torch.device("cpu"), torch.device("cuda")])
    def test_scan_dim(self, reverse, device):
        import random

        num_dims = [random.randint(2, 5) for _ in range(10)]
        for num_dim in num_dims:
            shapes = [random.randint(1, 10) for _ in range(num_dim)]
            rnd_scan_dim = random.randint(0, num_dim - 1)
            x = torch.randn(*shapes, device=device)
            init_shapes = shapes[:rnd_scan_dim] + shapes[rnd_scan_dim + 1 :]

            for op, op_pt, init in [
                (
                    get_scan_combine_fn("add", False),
                    torch.cumsum,
                    torch.zeros(*init_shapes, device=device),
                ),
                (
                    get_scan_combine_fn("mul", False),
                    torch.cumprod,
                    torch.ones(*init_shapes, device=device),
                ),
            ]:
                result = scan(op, init, x, dim=rnd_scan_dim, reverse=reverse)
                result_exp = _fake_scan(
                    op, init=init, xs=x, dim=rnd_scan_dim, reverse=reverse
                )
                self.assertEqual(result, result_exp)
                if not reverse:
                    result_exp_PT = op_pt(x, rnd_scan_dim)
                    res_list = list(result)
                    res_list[1] = res_list[1].movedim(0, rnd_scan_dim)
                    self.assertEqual(res_list[1], result_exp_PT)

    @requires_cuda
    @parametrize("reverse", [False, True])
    @parametrize("device", [torch.device("cpu"), torch.device("cuda")])
    def test_scan_binary_operator(self, reverse, device):
        state_dim = 20
        timesteps = 10
        projected_inputs = torch.randn(
            timesteps, state_dim, requires_grad=True, device=device
        )
        A = torch.randn(state_dim, requires_grad=True, device=device)
        elements = (A.repeat((timesteps, 1)), projected_inputs)
        init = tuple(
            [
                torch.ones_like(
                    torch._ops.ops.aten.slice(elements[0], 0, 0, 1, 1),
                    requires_grad=True,
                )
            ]
            + [
                torch.zeros_like(
                    torch._ops.ops.aten.slice(projected_inputs, 0, 0, 1, 1),
                    requires_grad=True,
                )
            ]
        )

        result = scan(
            get_scan_combine_fn("s5_operator", False),
            init,
            elements,
            dim=0,
            reverse=reverse,
        )
        expected_result = _fake_scan(
            get_scan_combine_fn("s5_operator", False),
            init=init,
            xs=elements,
            dim=0,
            reverse=reverse,
        )
        self.assertEqual(result, expected_result)

    @skipIfRocm(msg="Unsupported on ROCM yet")
    @requires_cuda
    @parametrize("reverse", [False, True])
    @parametrize("device", [torch.device("cpu"), torch.device("cuda")])
    def test_scan_tuple(self, reverse, device):
        x = torch.randn(3, 2, 2, device=device)
        y = torch.randn(3, 2, 2, device=device)
        inp = (x, y)
        init = tuple(torch._ops.ops.aten.slice(e, 0, 0, 1, 1) for e in inp)

        result_same = scan(
            get_scan_combine_fn("tuple_fct", False),
            init,
            inp,
            dim=0,
            reverse=reverse,
        )
        expected_result = _fake_scan(
            get_scan_combine_fn("tuple_fct", False),
            init=init,
            xs=inp,
            dim=0,
            reverse=reverse,
        )
        self.assertEqual(result_same, expected_result)

        def fct_different_output_tuple(x, y):
            return ((x[0] + y[0], x[1] * y[1]), (x[1] * y[1]))

        inp = (x, y)
        init = tuple(torch._ops.ops.aten.slice(e, 0, 0, 1, 1) for e in inp)

        result_diff = scan(
            fct_different_output_tuple, init, inp, dim=0, reverse=reverse
        )
        expected_result = _fake_scan(
            fct_different_output_tuple, init=init, xs=inp, dim=0, reverse=reverse
        )
        self.assertEqual(result_diff, expected_result)
        self.assertEqual(result_diff[1], result_same[1][1])

    @requires_cuda
    def test_scan_wrong_pytree(self):
        # Init and input have same pytree
        def fct_wrong_pytree(x, y):
            return (
                {
                    "i": x["i"] * y["j"][0][0],
                    "k": 0.0,
                    "j": ([x["j"][1][0]["o"]], [{"o": torch.sin(x["i"])}]),
                },
                {
                    "i": x["i"] * y["j"][0][0],
                    "k": 0.0,
                    "j": ([x["j"][1][0]["o"]], [{"o": torch.sin(x["i"])}]),
                },
            )

        x = torch.randn(3, 2, 2)
        y = torch.randn(3, 2, 2)
        z = torch.randn(3, 2, 2)
        inp = {"i": x, "j": ([y], [{"o": z}])}
        inp_flat, inp_spec = pytree.tree_flatten(inp)
        init_flat = [torch._ops.ops.aten.slice(e, 0, 0, 1, 1) for e in inp_flat]
        init = pytree.tree_unflatten(init_flat, inp_spec)

        with self.assertRaisesRegex(
            # Should be: RuntimeError,
            # r"The number of leaves of the pytree of the new carry produced by
            # the operator needs to match the length of the pytree of the init",
            RuntimeError,
            "The number of leaves of the pytree of the new carry",
        ):
            scan(fct_wrong_pytree, init, inp, dim=0)

    @requires_cuda
    @parametrize("reverse", [False, True])
    @parametrize("device", [torch.device("cpu"), torch.device("cuda")])
    def test_scan_complex_pytree(self, reverse, device):
        # Init and input have same pytree

        x = torch.randn(3, 2, 2, device=device)
        y = torch.randn(3, 2, 2, device=device)
        z = torch.randn(3, 2, 2, device=device)
        inp = {"i": x, "j": ([y], [{"o": z}])}
        inp_flat, inp_spec = pytree.tree_flatten(inp)
        init_flat = [torch._ops.ops.aten.slice(e, 0, 0, 1, 1) for e in inp_flat]
        init = pytree.tree_unflatten(init_flat, inp_spec)

        result = scan(
            get_scan_combine_fn("complex_pointwise", False),
            init,
            inp,
            dim=0,
            reverse=reverse,
        )
        expected_result = _fake_scan(
            get_scan_combine_fn("complex_pointwise", False),
            init=init,
            xs=inp,
            dim=0,
            reverse=reverse,
        )
        self.assertEqual(result, expected_result)

    # TODO: Does not work because of the usage of vmap witin associative_scan
    # The paT206899919 rameterization is commented out for the moment and the test is marked with expected fail
    # Fails with: AssertionError: scan is not an OpOverload
    @skipIfRocm(msg="Unsupported on ROCM yet")
    @unittest.skipIf(not SM70OrLater, "triton")
    @requires_cuda
    @unittest.expectedFailure
    def test_scan_associative_scan(self):
        combine_mode = "generic"
        compile_mode_scan = "compile"
        compile_mode_associative_scan = "none"
        reverse = True
        reverse_associative_scan = True
        device = torch.device("cuda")

        scan_fct = compile_mode_helper(scan, compile_mode_scan)
        associative_scan_fct = compile_mode_helper(
            associative_scan, compile_mode_associative_scan
        )
        init = torch.randn(10, 5, device=device)
        inp = torch.randn(3, 10, 5, device=device)

        def body(x, y):
            val = associative_scan_fct(
                get_scan_combine_fn("add", True),
                y,
                0,
                reverse=reverse_associative_scan,
                combine_mode=combine_mode,
            )
            return x + y, x + val

        result = scan_fct(body, init, inp, dim=0, reverse=reverse)
        expected_result = _fake_scan(
            body,
            init,
            inp,
            0,
            reverse=reverse,
        )

        self.assertEqual(result, expected_result)

    # TODO: provide an implementation for all compile modes and re-enable all test
    @skipIfTorchDynamo("don't test compile on compile")
    @requires_cuda
    @parametrize("compile_mode", ["none", "eager"])
    @parametrize("reverse", [False, True])
    @parametrize("device", [torch.device("cpu"), torch.device("cuda")])
    def test_scan_downstream_scan_matmul(self, compile_mode, reverse, device):
        inp = torch.randn(3, 10, 2, device=device)
        init = torch.randn(3, 2, device=device)

        for ind in range(2):
            # Chain with matmul
            def chain_fct(inp):
                W = torch.ones(2, 5, device=device)
                o = scan(
                    get_scan_combine_fn("add", False),
                    init,
                    inp,
                    dim=1,
                    reverse=reverse,
                )
                return o[ind] @ W

            fct_cmp = compile_mode_helper(chain_fct, compile_mode)

            expected_result = _fake_scan(
                get_scan_combine_fn("add", False),
                init=init,
                xs=inp,
                dim=1,
                reverse=reverse,
            )[ind] @ torch.ones(2, 5, device=device)
            result = fct_cmp(inp)
            self.assertEqual(result, expected_result)

    # TODO: provide an implementation for all compile modes and re-enable all test
    @skipIfTorchDynamo("don't test compile on compile")
    @requires_cuda
    @parametrize("compile_mode", ["none", "eager"])
    @parametrize("reverse", [False, True])
    @parametrize("device", [torch.device("cpu"), torch.device("cuda")])
    def test_scan_downstream_scan_scan_dim(self, compile_mode, reverse, device):
        inp = torch.randn(3, 10, 2, device=device)
        init = torch.randn(3, 2, device=device)

        # Chain with scan on different dim
        init2 = torch.randn(1, 10, 2, device=device)

        def chain_fct_different_dim(inp):
            o1 = scan(
                get_scan_combine_fn("add", False),
                init,
                inp,
                dim=1,
                reverse=reverse,
            )
            o1 = pytree.tree_map(lambda t: t.movedim(0, 1), o1)
            o2 = scan(
                get_scan_combine_fn("add", False),
                init2,
                o1[1],
                dim=0,
                reverse=reverse,
            )
            return o2

        fct_cmp = compile_mode_helper(chain_fct_different_dim, compile_mode)

        xs = _fake_scan(
            get_scan_combine_fn("add", False),
            init=init,
            xs=inp,
            dim=1,
            reverse=reverse,
        )[1]
        xs = pytree.tree_map(lambda t: t.movedim(0, 1), xs)
        expected_result = _fake_scan(
            get_scan_combine_fn("add", False),
            init=init2,
            xs=xs,
            dim=0,
            reverse=reverse,
        )
        result = fct_cmp(inp)
        self.assertEqual(result, expected_result)

    @requires_cuda
    @parametrize("reverse", [False, True])
    @parametrize("device", [torch.device("cpu"), torch.device("cuda")])
    def test_scan_non_pointwise(self, reverse, device):
        x = torch.randn(3, 10, 2, device=device)
        init = torch.randn(10, 2, device=device)
        result_expected = _fake_scan(
            get_scan_combine_fn("non_pointwise", False),
            init=init,
            xs=x,
            dim=0,
            reverse=reverse,
        )

        out = scan(
            get_scan_combine_fn("non_pointwise", False),
            init,
            x,
            dim=0,
            reverse=reverse,
        )
        self.assertEqual(out, result_expected)

    @requires_cuda
    @parametrize("reverse", [False, True])
    @parametrize("device", [torch.device("cpu"), torch.device("cuda")])
    def test_scan_compile_cnt(self, reverse, device):
        dim = 1

        from torch._dynamo.testing import CompileCounter

        # Tests rely on automatic_dynamic = True
        with torch._dynamo.config.patch(automatic_dynamic_shapes=True):
            cnt = CompileCounter()
            x = torch.randn(3, 2, 5, device=device)
            init = torch.randn(3, 5, device=device)
            # First compilation step
            torch.compile(scan, backend=cnt)(
                get_scan_combine_fn("add", False),
                init,
                x,
                dim=dim,
                reverse=reverse,
            )
            self.assertEqual(cnt.frame_count, 1)

            x = torch.randn(3, 20, 5, device=device)
            init = torch.randn(3, 5, device=device)
            # Recompilation due to first different size
            torch.compile(scan, backend=cnt)(
                get_scan_combine_fn("add", False),
                init,
                x,
                dim=dim,
                reverse=reverse,
            )
            self.assertEqual(cnt.frame_count, 2)

            x = torch.randn(3, 40, 5, device=device)
            init = torch.randn(3, 5, device=device)
            # No recompilation, because of dynamic shape
            torch.compile(scan, backend=cnt)(
                get_scan_combine_fn("add", False),
                init,
                x,
                dim=dim,
                reverse=reverse,
            )
            self.assertEqual(cnt.frame_count, 2)

            x = torch.randn(3, 40, 5, device=device)
            init = torch.randn(3, 40, device=device)
            # Recompilation because of dim change
            torch.compile(scan, backend=cnt)(
                get_scan_combine_fn("add", False),
                init,
                x,
                dim=2,
                reverse=reverse,
            )
            self.assertEqual(cnt.frame_count, 3)

            x = torch.randn(3, 40, 20, device=device)
            init = torch.randn(3, 40, device=device)
            # Recompilation due to first different size on new dim
            torch.compile(scan, backend=cnt)(
                get_scan_combine_fn("add", False),
                init,
                x,
                dim=2,
                reverse=reverse,
            )
            self.assertEqual(cnt.frame_count, 4)

            x = torch.randn(3, 40, 40, device=device)
            init = torch.randn(3, 40, device=device)
            # No recompilation, because of dynamic shape on new dim
            torch.compile(scan, backend=cnt)(
                get_scan_combine_fn("add", False),
                init,
                x,
                dim=2,
                reverse=reverse,
            )
            self.assertEqual(cnt.frame_count, 4)

            x = torch.randn(3, 60, 40, device=device)
            init = torch.randn(3, 40, device=device)
            # Recompilation because of dim change
            torch.compile(scan, backend=cnt)(
                get_scan_combine_fn("add", False),
                init,
                x,
                dim=1,
                reverse=reverse,
            )
            self.assertEqual(cnt.frame_count, 5)

            x = torch.randn(3, 60, 40, device=device)
            init = torch.randn(3, 40, device=device)
            # Recompilation because of reverse change
            torch.compile(scan, backend=cnt)(
                get_scan_combine_fn("add", False),
                init,
                x,
                dim=1,
                reverse=not reverse,
            )
            self.assertEqual(cnt.frame_count, 6)

            x = torch.randn(3, 60, 40, device=device)
            init = torch.randn(3, 40, device=device)
            # No recompilation, as nothing changed
            torch.compile(scan, backend=cnt)(
                get_scan_combine_fn("add", False),
                init,
                x,
                dim=1,
                reverse=not reverse,
            )
            self.assertEqual(cnt.frame_count, 6)

            x = torch.randn(3, 120, 80, device=device)
            init = torch.randn(3, 80, device=device)
            # No recompilation, final test
            torch.compile(scan, backend=cnt)(
                get_scan_combine_fn("add", False),
                init,
                x,
                dim=1,
                reverse=reverse,
            )
            self.assertEqual(cnt.frame_count, 6)

    @skipIfTorchDynamo("don't test compile on compile")
    @requires_cuda
    @parametrize("compile_mode", ["none", "eager"])
    def test_scan_init_scanned_0(self, compile_mode):
        scan_fct = compile_mode_helper(scan, compile_mode)

        # Only init and no input
        x = torch.randn(3, 1, 2)
        init = torch.randn(3, 2)
        dim = 1

        # Scan dimension is 0
        init = torch._ops.ops.aten.slice(x, dim, 0, 1, 1)
        inp = torch._ops.ops.aten.slice(x, dim, 1, None, 1)
        if compile_mode == "none":
            with self.assertRaisesRegex(
                RuntimeError,
                "xs leaves must have a scan dimension > 0",
            ):
                scan_fct(
                    get_scan_combine_fn("add", False),
                    init,
                    inp,
                    dim=dim,
                )
        else:
            with self.assertRaisesRegex(
                # Should be: RuntimeError, "Input leaves must have a scan dimension > 0"
                torch._dynamo.exc.Unsupported,
                "Observed exception.*",
            ):
                scan_fct(
                    get_scan_combine_fn("add", False),
                    init,
                    inp,
                    dim=dim,
                )

    @skipIfTorchDynamo("don't test compile on compile")
    @requires_cuda
    @parametrize("compile_mode", ["none", "eager"])
    def test_scan_init_non_tensor(self, compile_mode):
        scan_fct = compile_mode_helper(scan, compile_mode)

        x = torch.randn(3, 1, 2)
        dim = 1

        # Init is a float and not a tensor
        init = 1.0
        if compile_mode == "none":
            with self.assertRaisesRegex(
                RuntimeError,
                "All init leaves must be a Tensor",
            ):
                scan_fct(get_scan_combine_fn("add", False), init, x, dim=dim)
        else:
            with self.assertRaisesRegex(
                # Should be: RuntimeError, "Init leaves must be a Tensor"
                torch._dynamo.exc.Unsupported,
                "Observed exception.*",
            ):
                scan_fct(get_scan_combine_fn("add", False), init, x, dim=dim)

    @skipIfTorchDynamo("don't test compile on compile")
    @requires_cuda
    @parametrize("compile_mode", ["none", "eager"])
    def test_scan_init_wrong_shape(self, compile_mode):
        scan_fct = compile_mode_helper(scan, compile_mode)

        # Only init and no input
        x = torch.randn(3, 1, 2)
        dim = 1

        # Init wrong shape (Other dim different)
        init = torch.randn(1, 2)
        if compile_mode == "none":
            with self.assertRaisesRegex(RuntimeError, "The shape of the new_carry"):
                scan_fct(
                    get_scan_combine_fn("add", False),
                    init,
                    x,
                    dim=dim,
                )
        else:
            with self.assertRaisesRegex(
                # Should be: RuntimeError, "The size of tensor a.*"
                torch._dynamo.exc.Unsupported,
                "Observed exception.*",
            ):
                scan_fct(
                    get_scan_combine_fn("add", False),
                    init,
                    x,
                    dim=dim,
                )

    @skipIfTorchDynamo("don't test compile on compile")
    @requires_cuda
    @parametrize("compile_mode", ["none", "eager"])
    def test_scan_init_wrong_pytree(self, compile_mode):
        def add_one_carry(x: torch.Tensor, y: torch.Tensor):
            return x[0], x

        scan_fct = compile_mode_helper(scan, compile_mode)

        # Only init and no input
        x = torch.randn(3, 1, 2)
        dim = 1

        # Init wrong pytree
        init = (
            torch._ops.ops.aten.slice(x, dim, 0, 1, 1),
            torch._ops.ops.aten.slice(x, dim, 0, 1, 1),
        )

        if compile_mode == "none":
            with self.assertRaisesRegex(
                RuntimeError,
                "The number of leaves of the pytree of the new carry produced by the operator",
            ):
                scan_fct(add_one_carry, init, x, dim=dim)

        else:
            with self.assertRaisesRegex(
                # Should be: RuntimeError: The number of leaves of the pytree of the new carry produced
                # by the operator needs to match the length of the pytree of the init
                torch._dynamo.exc.Unsupported,
                "Observed exception.*",
            ):
                scan_fct(add_one_carry, init, x, dim=dim)

    @skipIfTorchDynamo("don't test compile on compile")
    @requires_cuda
    @parametrize("reverse", [False, True])
    @parametrize("compile_mode", ["none", "eager"])
    @parametrize("device", [torch.device("cpu"), torch.device("cuda")])
    def test_scan_init(self, reverse, compile_mode, device):
        scan_fct = compile_mode_helper(scan, compile_mode)

        # Only init and no input
        x = torch.randn(3, 1, 2, device=device)
        init = torch.randn(3, 1, 2, device=device)
        dim = 1
        op, op_pt = (get_scan_combine_fn("add", False), torch.cumsum)

        # Only init given
        init = torch._ops.ops.aten.slice(x, dim, 0, 1, 1)
        result = scan_fct(op, init, [], dim=dim, reverse=reverse)
        result_exp = _fake_scan(op, init=init, xs=[], dim=dim, reverse=reverse)
        result_init = scan_fct(op, init, [], dim=dim, reverse=reverse)
        self.assertEqual(result, result_exp)
        self.assertEqual(result_init, result_exp)
        self.assertEqual(result_init[0], init)

        x = torch.randn(3, 5, 2, device=device)
        init = torch.randn(3, 5, 2, device=device)
        dim = 0

        op, op_pt = (get_scan_combine_fn("add", False), torch.cumsum)
        inp = torch._ops.ops.aten.slice(x, dim, 1, None, 1)

        # Init tensor scalar
        init = torch.ones(1, device=device)

        def add_scalar_carry(x: torch.Tensor, y: torch.Tensor):
            return x + 1.0, x + y

        result_init = scan_fct(add_scalar_carry, init, inp, dim=dim, reverse=reverse)
        result_exp = _fake_scan(
            add_scalar_carry, init=init, xs=inp, dim=dim, reverse=reverse
        )
        self.assertEqual(result_init, result_exp)
        self.assertEqual(result_init[0], torch.tensor([3.0], device=device))

        # Init tensor entirely different shape than inp
        init = torch.randn(7, 8, device=device)

        def add_scalar_carry2(x: torch.Tensor, y: torch.Tensor):
            return x + 1.0, x[: y.shape[0], : y.shape[1]] + y

        result_init = scan_fct(add_scalar_carry2, init, inp, dim=dim, reverse=reverse)
        result_exp = _fake_scan(
            add_scalar_carry2, init=init, xs=inp, dim=dim, reverse=reverse
        )
        self.assertEqual(result_init, result_exp)

        # Init with two timestep on dim axis. Should work as y has always 1 on dim axis and
        # hence automatic broadcasting should work
        # I.e., the input shape is 2x5x2, but the carry at each iteration is 2x5x2,
        # thus the output of each iteration is 2x5x2, which results in the total output
        # to be 4x5x2
        init = torch._ops.ops.aten.slice(x, dim, 0, 2, 1)
        result_init = scan_fct(op, init, inp, dim=dim, reverse=reverse)
        result_exp = _fake_scan(op, init=init, xs=inp, dim=dim, reverse=reverse)
        self.assertEqual(result_init, result_exp)
        self.assertEqual(result_init[0].shape, torch.Size([2, 5, 2]))

        init = torch.tile(init, (1, 2, 1))

        def add_scalar_carry_sliced_out(x: torch.Tensor, y: torch.Tensor):
            return x + 1.0, x[:, :1, :] + y

        result_init = scan_fct(
            add_scalar_carry_sliced_out, init, inp, dim=dim, reverse=reverse
        )
        result_exp = _fake_scan(
            add_scalar_carry_sliced_out, init=init, xs=inp, dim=dim, reverse=reverse
        )
        self.assertEqual(result_init, result_exp)
        self.assertEqual(result_init[0].shape, torch.Size([2, 10, 2]))
        self.assertEqual(result_init[1].shape, torch.Size([2, 2, 5, 2]))

        # Correct case
        op, op_pt = (get_scan_combine_fn("add", False), torch.cumsum)
        x = torch.randn(3, 2, 2, device=device)
        dim = 1

        if reverse:
            init = torch.zeros_like(torch.select_copy(x, -1, 0))
            inp = torch._ops.ops.aten.slice(x, dim, 0, -1, 1)
        else:
            init = torch.zeros_like(torch.select_copy(x, 1, 0))
            inp = torch._ops.ops.aten.slice(x, dim, 1, None, 1)

        result = scan_fct(op, init, x, dim=dim, reverse=reverse)
        result_exp = _fake_scan(op, init=init, xs=x, dim=dim, reverse=reverse)

        self.assertEqual(result, result_exp)
        if not reverse:
            result_exp_PT = op_pt(x, dim)
            result = list(result)
            result[1] = pytree.tree_map(lambda t: t.movedim(0, dim), result[1])
            self.assertEqual(result[1], result_exp_PT)

    @requires_cuda
    @parametrize("reverse", [False, True])
    @parametrize("device", [torch.device("cpu"), torch.device("cuda")])
    def test_scan_init_wrong_pytree_complex(self, reverse, device):
        x = torch.randn(3, 2, 2, device=device)
        y = torch.randn(3, 2, 2, device=device)
        z = torch.randn(3, 2, 2, device=device)

        # Wrong pytree fed to the function
        init = {
            "i": torch._ops.ops.aten.slice(x, 0, 0, 1, 1),
            "j": (
                {"a": torch._ops.ops.aten.slice(x, 0, 0, 1, 1)},
                [torch._ops.ops.aten.slice(y, 0, 0, 1, 1)],
                [{"o": torch._ops.ops.aten.slice(z, 0, 0, 1, 1)}],
            ),
        }
        inp = {
            "i": torch._ops.ops.aten.slice(x, 0, 0, None, 1),
            "j": (
                [torch._ops.ops.aten.slice(y, 0, 0, None, 1)],
                [{"o": torch._ops.ops.aten.slice(z, 0, 0, None, 1)}],
            ),
        }
        with self.assertRaisesRegex(
            Exception,
            ".*",
        ):
            scan(
                get_scan_combine_fn("complex_pointwise", False),
                init,
                inp,
                dim=0,
                reverse=reverse,
            )

    @requires_cuda
    @parametrize("reverse", [False, True])
    @parametrize("device", [torch.device("cpu"), torch.device("cuda")])
    def test_scan_init_pytree_complex(self, reverse, device):
        def fct_pointwise_different_output(x, y):
            return (
                {
                    "i": x["i"] * y["i"],
                    "j": (
                        [x["j"][0][0] * y["j"][0][0]],
                        [{"o": x["j"][1][0]["o"] + y["j"][1][0]["o"]}],
                    ),
                },
                (
                    y["i"],
                    {
                        "o": x["i"] * y["i"],
                        "j": (
                            [x["j"][0][0] * y["j"][0][0]],
                            [{"o": x["j"][1][0]["o"] + y["j"][1][0]["o"]}],
                        ),
                    },
                ),
            )

        def fct_pointwise_different_carry(x, y):
            return (
                {
                    "i": x["i"] * y["i"],
                    "j": (
                        x["i"],
                        [x["j"][1][0] * y["j"][0][0]],
                        [{"o": x["j"][2][0]["o"] + y["j"][1][0]["o"]}],
                    ),
                },
                (
                    y["i"],
                    {
                        "o": x["i"] * y["i"] + x["j"][0][0],
                        "j": (
                            [x["j"][1][0] * y["j"][0][0]],
                            [{"o": x["j"][2][0]["o"] + y["j"][1][0]["o"]}],
                        ),
                    },
                ),
            )

        x = torch.randn(3, 2, 2, device=device)
        y = torch.randn(3, 2, 2, device=device)
        z = torch.randn(3, 2, 2, device=device)

        if reverse:
            init_start, init_end = -1, None
            inp_start, inp_end = 0, -1
        else:
            init_start, init_end = 0, 1
            inp_start, inp_end = 1, None

        # Regular case
        init = {
            "i": torch._ops.ops.aten.slice(x, 0, init_start, init_end, 1),
            "j": (
                [torch._ops.ops.aten.slice(y, 0, init_start, init_end, 1)],
                [{"o": torch._ops.ops.aten.slice(z, 0, init_start, init_end, 1)}],
            ),
        }
        inp = {
            "i": torch._ops.ops.aten.slice(x, 0, inp_start, inp_end, 1),
            "j": (
                [torch._ops.ops.aten.slice(y, 0, inp_start, inp_end, 1)],
                [{"o": torch._ops.ops.aten.slice(z, 0, inp_start, inp_end, 1)}],
            ),
        }
        result = scan(
            get_scan_combine_fn("complex_pointwise", False),
            init,
            inp,
            dim=0,
            reverse=reverse,
        )
        expected_result = _fake_scan(
            get_scan_combine_fn("complex_pointwise", False),
            init,
            inp,
            dim=0,
            reverse=reverse,
        )
        self.assertEqual(result, expected_result)

        # Pytree of output is different
        result = scan(fct_pointwise_different_output, init, inp, dim=0, reverse=reverse)
        expected_result = _fake_scan(
            fct_pointwise_different_output, init=init, xs=inp, dim=0, reverse=reverse
        )
        self.assertEqual(result, expected_result)

        # Pytree of carry is different
        init = {
            "i": torch._ops.ops.aten.slice(x, 0, init_start, init_end, 1),
            "j": (
                torch._ops.ops.aten.slice(x, 0, init_start, init_end, 1),
                [torch._ops.ops.aten.slice(y, 0, init_start, init_end, 1)],
                [{"o": torch._ops.ops.aten.slice(z, 0, init_start, init_end, 1)}],
            ),
        }
        inp = {
            "i": torch._ops.ops.aten.slice(x, 0, inp_start, inp_end, 1),
            "j": (
                [torch._ops.ops.aten.slice(y, 0, inp_start, inp_end, 1)],
                [{"o": torch._ops.ops.aten.slice(z, 0, inp_start, inp_end, 1)}],
            ),
        }
        result = scan(fct_pointwise_different_carry, init, inp, dim=0, reverse=reverse)
        expected_result = _fake_scan(
            fct_pointwise_different_carry, init=init, xs=inp, dim=0, reverse=reverse
        )
        self.assertEqual(result, expected_result)

    def test_scan_RNN(self):
        dim = 1
        device = torch.device("cpu")

        rnn = torch.nn.RNN(
            input_size=5,
            hidden_size=7,
        )
        rnn = rnn.to(device=device)
        x = torch.randn(1, 2, 5, device=device)
        h = torch.randn(1, 2, 7, device=device)

        new_state_dict = {
            "weight_ih_l0": torch.ones_like(rnn.weight_ih_l0),
            "bias_ih_l0": torch.ones_like(rnn.bias_ih_l0),
            "weight_hh_l0": torch.ones_like(rnn.weight_hh_l0),
            "bias_hh_l0": torch.ones_like(rnn.bias_hh_l0),
        }
        rnn.load_state_dict(new_state_dict)

        def RNN(x: torch.Tensor, y: torch.Tensor):
            W_ih = torch.ones((5, 7), device=device)
            b_ih = torch.ones((7), device=device)
            W_hh = torch.ones((7, 7), device=device)
            b_hh = torch.ones((7), device=device)
            c_new = y @ W_ih + b_ih
            h_new = torch.tanh(c_new + x @ W_hh + b_hh)
            return h_new, h_new

        expected_result = rnn(
            torch.permute(x, (1, 0, 2)), torch.unsqueeze(h[:, 0, :], 0)
        )
        expected_result_state = torch.permute(expected_result[1], (1, 0, 2))
        result = scan(RNN, init=torch.select_copy(h, dim, 0), xs=x, dim=dim)
        self.assertEqual(result[0].unsqueeze(0), expected_result_state)
        self.assertEqual(result[1], expected_result[0])

    @skipIfNoDynamoSupport
    def test_scan_simple_graph_wrong_dtype(self):
        def add_wrong_dtype(x: torch.Tensor, y: torch.Tensor):
            return torch.ones_like(x + y, dtype=torch.int64), x + y

        x = torch.randn(3, 10, 2, device=torch.device("cpu"))
        init = torch.randn(1, 10, 2, device=torch.device("cpu"))

        def f(fct, init, xs):
            return scan(fct, init, xs, dim=0, reverse=True)

        # Wrong dtype
        with self.assertRaisesRegex(
            # Should be: RuntimeError: Expected the init and
            # the new carry produced by the operator to be a tensor of
            # torch.int64 but got torch.float32 and torch.int64
            RuntimeError,
            "The dtype of the new_carry",
        ):
            f(add_wrong_dtype, init, x)

    @skipIfNoDynamoSupport
    @skipIfCrossRef  # Arg order changes with crossref
    def test_scan_simple_graph(self):
        from torch._dynamo.testing import EagerAndRecordGraphs

        x = torch.randn(3, 10, 2, device=torch.device("cpu"))
        init = torch.randn(1, 10, 2, device=torch.device("cpu"))

        def f(fct, init, xs):
            return scan(fct, init, xs, dim=0, reverse=True)

        # Correct case
        gm = make_fx(f, tracing_mode="symbolic")(
            get_scan_combine_fn("add", False), init, x
        )
        self.assertExpectedInline(
            gm.code.strip(),
            """\
def forward(self, fct_1, init_1, xs_1):
    permute = torch.ops.aten.permute.default(xs_1, [0, 1, 2])
    flip = torch.ops.aten.flip.default(permute, [0]);  permute = None
    select_copy = torch.ops.aten.select_copy.int(flip, 0, 0)
    add = torch.ops.aten.add.Tensor(init_1, select_copy);  add = None
    add_1 = torch.ops.aten.add.Tensor(init_1, select_copy);  select_copy = add_1 = None
    sym_size_int_1 = torch.ops.aten.sym_size.int(init_1, 1)
    sym_size_int_2 = torch.ops.aten.sym_size.int(init_1, 2)
    sym_size_int_3 = torch.ops.aten.sym_size.int(xs_1, 1)
    sym_size_int_4 = torch.ops.aten.sym_size.int(xs_1, 2);  xs_1 = None
    scan_combine_graph_0 = self.scan_combine_graph_0
    scan = torch.ops.higher_order.scan(scan_combine_graph_0, [init_1], [flip], (sym_size_int_1, sym_size_int_2, sym_size_int_3, sym_size_int_4));  scan_combine_graph_0 = init_1 = flip = sym_size_int_1 = sym_size_int_2 = sym_size_int_3 = sym_size_int_4 = None
    getitem = scan[0]
    getitem_1 = scan[1];  scan = None
    flip_1 = torch.ops.aten.flip.default(getitem_1, [0]);  getitem_1 = None
    return (getitem, flip_1)""",  # noqa: B950
        )

        # Check graph
        backend = EagerAndRecordGraphs()
        torch.compile(f, backend=backend)(get_scan_combine_fn("add", False), init, x)
        gm = backend.graphs[0]

        self.assertExpectedInline(
            gm.code.strip(),
            """\
def forward(self, L_init_ : torch.Tensor, L_xs_ : torch.Tensor):
    l_init_ = L_init_
    l_xs_ = L_xs_
    elem = torch.movedim(l_xs_, 0, 0);  l_xs_ = None
    elem_1 = torch.flip(elem, [0]);  elem = None
    select_copy = torch.select_copy(elem_1, 0, 0)
    new_carry = l_init_ + select_copy;  new_carry = None
    add_1 = l_init_ + select_copy;  select_copy = add_1 = None
    scan_combine_fn_0 = self.scan_combine_fn_0
    scan = torch.ops.higher_order.scan(scan_combine_fn_0, [l_init_], [elem_1], ());  scan_combine_fn_0 = l_init_ = elem_1 = None
    getitem = scan[0]
    elem_2 = scan[1];  scan = None
    flip_1 = torch.flip(elem_2, [0]);  elem_2 = None
    return (getitem, flip_1)""",  # noqa: B950
        )


class AssociativeScanModels:
    @staticmethod
    def get_scan_fct(compile_mode, combine_mode):
        # Compile the associative_scan according to the provided compile_mode
        if compile_mode != "fake":
            compile_mode = "none"
            assoc_scan_comp = compile_mode_helper(associative_scan, compile_mode)

            def scan_fct(combine_fn, xs, dim, reverse):
                return assoc_scan_comp(combine_fn, xs, dim, reverse, combine_mode)

        else:
            scan_fct = _fake_associative_scan
        return scan_fct

    class CombineFn(torch.nn.Module):
        def __init__(self, combine_fn, dim, reverse, combine_mode, compile_mode):
            super().__init__()

            self.scan_fct = AssociativeScanModels.get_scan_fct(
                compile_mode, combine_mode
            )
            self.combine_fn = combine_fn
            self.dim = dim
            self.reverse = reverse

        def forward(self, inputs):
            results = self.scan_fct(self.combine_fn, inputs, self.dim, self.reverse)
            return results

    class Simple(torch.nn.Module):
        def __init__(self, dim, reverse, combine_mode, compile_mode):
            super().__init__()

            kwargs = {
                "dim": dim,
                "reverse": reverse,
                "combine_mode": combine_mode,
                "compile_mode": compile_mode,
            }
            self.combine_fns = [
                AssociativeScanModels.CombineFn(
                    get_scan_combine_fn("add", True), **kwargs
                ),
                AssociativeScanModels.CombineFn(
                    get_scan_combine_fn("mul", True), **kwargs
                ),
            ]

        def forward(self, inputs):
            results = []
            for combine_fn in self.combine_fns:
                results.append(combine_fn(inputs))
            return results

    class ChainFn(torch.nn.Module):
        def __init__(self, combine_fn, dim, reverse, combine_mode, compile_mode):
            super().__init__()

            chain_len = len(combine_fn)
            kwargs = {
                "combine_fn": combine_fn,
                "dim": dim,
                "reverse": reverse,
                "combine_mode": combine_mode,
            }

            # Prepare the kwargs as a list.
            self.nested_tuple = []
            for ind in range(chain_len):
                kwargs_el = {}
                for key, val in kwargs.items():
                    # Check if val is a list and if it has the same length as combine_fn
                    # If so, then use the individual elements.
                    # If not, duplicate the first element.
                    if type(val) == list and len(val) == chain_len:
                        kwargs_el[key] = val[ind]
                    else:
                        kwargs_el[key] = val

                scan_fct = AssociativeScanModels.get_scan_fct(
                    compile_mode, kwargs_el["combine_mode"]
                )
                combine_fn = kwargs_el["combine_fn"]
                del kwargs_el["combine_fn"]
                del kwargs_el["combine_mode"]
                self.nested_tuple.append((combine_fn, scan_fct, kwargs_el))

        def forward(self, inputs):
            results = inputs
            for combine_fn, scan_fct, kwargs in self.nested_tuple:
                results = combine_fn(scan_fct, results, **kwargs)
            return results

    class NestedFn(torch.nn.Module):
        def forward(self, scan_fct, inputs, **kwargs):
            combine_fn = kwargs["combine_fn"]

            # Remove combine_fn from kwargs
            del kwargs["combine_fn"]

            results = scan_fct(combine_fn, inputs, **kwargs)

            return results


@unittest.skipIf(IS_WINDOWS, "Windows not supported for this test")
@skipIfNoDynamoSupport
class AssociativeScanTests(TestCase):
    def setUp(self):
        torch._dynamo.reset()
        super().setUp()

    def _run_test(self, model, model_fake, inputs):
        result = model(inputs)
        result_exp = model_fake(inputs)
        self.assertEqual(result, result_exp)

        # Return the result of the functions under test for further investigations
        return result

    def _prepare_fake_kwargs(self, original_kwargs):
        kwargs_fake = original_kwargs.copy()
        kwargs_fake["compile_mode"] = "fake"
        return kwargs_fake

    @unittest.skipIf(not SM70OrLater, "triton")
    @requires_cuda
    @parametrize("reverse", [False, True])
    @parametrize("compile_mode", ["none", "eager", "compile", "compile_dynamic_shape"])
    @parametrize("combine_mode", ["pointwise", "generic"])
    @parametrize("device", [torch.device("cpu"), torch.device("cuda")])
    # Skipping the combination of combine_mode=pointwise and device=cpu
    # as the current implementation of pointwise does only support CUDA device
    @decorateIf(
        unittest.skip,
        lambda params: (
            params["combine_mode"] == "pointwise"
            and (params["device"] == torch.device("cpu") or torch.version.hip)
        ),
    )
    def test_associative_scan_compile(
        self, combine_mode, reverse, compile_mode, device
    ):
        x = torch.randn(3, 10, 2, device=device)
        kwargs = {
            "dim": 0,
            "reverse": reverse,
            "compile_mode": compile_mode,
            "combine_mode": combine_mode,
        }
        kwargs_fake = self._prepare_fake_kwargs(kwargs)
        results = self._run_test(
            model=AssociativeScanModels.Simple(**kwargs),
            model_fake=AssociativeScanModels.Simple(**kwargs_fake),
            inputs=x,
        )

        if not reverse:
            results_torch = []
            for op_pt in [torch.cumsum, torch.cumprod]:
                results_torch.append(op_pt(x, 0))
            self.assertEqual(results, results_torch)

        # Jax Examples
        x = torch.arange(0, 4, device=device)
        kwargs = {
            "dim": 0,
            "reverse": reverse,
            "compile_mode": compile_mode,
            "combine_fn": get_scan_combine_fn("add", True),
            "combine_mode": combine_mode,
        }
        kwargs_fake = self._prepare_fake_kwargs(kwargs)
        result = self._run_test(
            model=AssociativeScanModels.CombineFn(**kwargs),
            model_fake=AssociativeScanModels.CombineFn(**kwargs_fake),
            inputs=x,
        )

        if not reverse:
            results_torch = torch.tensor([0.0, 1.0, 3.0, 6.0], dtype=torch.int64)
        else:
            results_torch = torch.tensor([6.0, 6.0, 5.0, 3.0], dtype=torch.int64)

        self.assertEqual(result, results_torch)

    @unittest.skipIf(not SM70OrLater, "triton")
    @requires_cuda
    @parametrize("reverse", [False, True])
    @parametrize("compile_mode", ["none", "eager", "compile", "compile_dynamic_shape"])
    @parametrize("combine_mode", ["pointwise", "generic"])
    @parametrize("device", [torch.device("cpu"), torch.device("cuda")])
    # Skipping the combination of combine_mode=pointwise and device=cpu
    # as the current implementation of pointwise does only support CUDA device
    @decorateIf(
        unittest.skip,
        lambda params: (
            params["combine_mode"] == "pointwise"
            and (params["device"] == torch.device("cpu") or torch.version.hip)
        ),
    )
    def test_associative_scan_dim(self, combine_mode, compile_mode, reverse, device):
        import random

        random.seed(1234)

        num_dims = [random.randint(2, 5) for _ in range(4)]
        for num_dim in num_dims:
            # To avoid triggering automatic dynamic shape
            torch._dynamo.reset()
            shapes = [random.randint(1, 9) for _ in range(num_dim)]
            rnd_scan_dim = random.randint(0, num_dim - 1)
            x = torch.randn(*shapes, device=device)

            kwargs = {
                "dim": rnd_scan_dim,
                "reverse": reverse,
                "compile_mode": compile_mode,
                "combine_mode": combine_mode,
            }
            kwargs_fake = self._prepare_fake_kwargs(kwargs)
            results = self._run_test(
                model=AssociativeScanModels.Simple(**kwargs),
                model_fake=AssociativeScanModels.Simple(**kwargs_fake),
                inputs=x,
            )

            if not reverse:
                results_torch = []
                for op_pt in [torch.cumsum, torch.cumprod]:
                    results_torch.append(op_pt(x, 0))
                self.assertEqual(results, results_torch)

    @unittest.skipIf(not SM70OrLater, "triton")
    @requires_cuda
    def test_associative_scan_dim_shape_failure(self):
        num_dims = [2]
        for num_dim in num_dims:
            shapes = [9 for _ in range(num_dim)]
            rnd_scan_dim = 0
            x = torch.randn(*shapes, device=torch.device("cuda"))

            kwargs = {
                "dim": rnd_scan_dim,
                "reverse": True,
                "compile_mode": "none",
                "combine_mode": "generic",
            }
            kwargs_fake = self._prepare_fake_kwargs(kwargs)
            self._run_test(
                model=AssociativeScanModels.Simple(**kwargs),
                model_fake=AssociativeScanModels.Simple(**kwargs_fake),
                inputs=x,
            )

    @skipIfRocm(msg="Unsupported on ROCM yet")
    @unittest.skipIf(not SM70OrLater, "triton")
    @requires_cuda
    @parametrize("compile_mode", ["none", "eager", "compile", "compile_dynamic_shape"])
    @parametrize("combine_mode", ["pointwise", "generic"])
    @parametrize("reverse", [False, True])
    @parametrize("device", [torch.device("cpu"), torch.device("cuda")])
    # Skipping the combination of combine_mode=pointwise and device=cpu
    # as the current implementation of pointwise does only support CUDA device
    @decorateIf(
        unittest.skip,
        lambda params: (
            params["combine_mode"] == "pointwise"
            and (params["device"] == torch.device("cpu") or torch.version.hip)
        ),
    )
    def test_associative_scan_tuple(self, compile_mode, combine_mode, reverse, device):
        x = torch.randn(3, 2, 2, device=device)
        y = torch.randn(3, 2, 2, device=device)
        inp = (x, y)

        kwargs = {
            "dim": 0,
            "reverse": reverse,
            "compile_mode": compile_mode,
            "combine_fn": get_scan_combine_fn("tuple_fct", True),
            "combine_mode": combine_mode,
        }
        kwargs_fake = self._prepare_fake_kwargs(kwargs)
        self._run_test(
            model=AssociativeScanModels.CombineFn(**kwargs),
            model_fake=AssociativeScanModels.CombineFn(**kwargs_fake),
            inputs=inp,
        )

    @unittest.skipIf(not SM70OrLater, "triton")
    @requires_cuda
    @parametrize("compile_mode", ["none", "eager", "compile", "compile_dynamic_shape"])
    @parametrize("combine_mode", ["pointwise", "generic"])
    @parametrize("reverse", [False, True])
    @parametrize("device", [torch.device("cpu"), torch.device("cuda")])
    def test_associative_scan_expand_in_combine_fn(
        self, compile_mode, combine_mode, reverse, device
    ):
        x = torch.randn(3, 2, 2, device=device)

        def combine_fn(x, y):
            return x * torch.sum(y, -1).expand(x.shape)

        kwargs = {
            "dim": 0,
            "reverse": reverse,
            "compile_mode": compile_mode,
            "combine_fn": combine_fn,
            "combine_mode": "generic",
        }
        kwargs_fake = self._prepare_fake_kwargs(kwargs)
        self._run_test(
            model=AssociativeScanModels.CombineFn(**kwargs),
            model_fake=AssociativeScanModels.CombineFn(**kwargs_fake),
            inputs=x,
        )

    @unittest.skipIf(not SM70OrLater, "triton")
    @requires_cuda
    @parametrize("compile_mode", ["none", "eager", "compile", "compile_dynamic_shape"])
    @parametrize("reverse", [False, True])
    @parametrize("device", [torch.device("cpu"), torch.device("cuda")])
    def test_associative_scan_non_contiguous_tensor(
        self, compile_mode, reverse, device
    ):
        x = torch.arange(30, device=device).view(10, 3).t()
        assert not x.is_contiguous()

        kwargs = {
            "dim": 0,
            "reverse": reverse,
            "compile_mode": compile_mode,
            "combine_fn": get_scan_combine_fn("add", True),
            "combine_mode": "generic",
        }
        kwargs_fake = self._prepare_fake_kwargs(kwargs)
        self._run_test(
            model=AssociativeScanModels.CombineFn(**kwargs),
            model_fake=AssociativeScanModels.CombineFn(**kwargs_fake),
            inputs=x,
        )

    @unittest.skipIf(not SM70OrLater, "triton")
    @requires_cuda
    @parametrize("compile_mode", ["none", "eager", "compile", "compile_dynamic_shape"])
    @parametrize("combine_mode", ["pointwise", "generic"])
    @parametrize("reverse", [False, True])
    @parametrize("device", [torch.device("cpu"), torch.device("cuda")])
    # Skipping the combination of combine_mode=pointwise and device=cpu
    # as the current implementation of pointwise does only support CUDA device
    @decorateIf(
        unittest.skip,
        lambda params: (
            params["combine_mode"] == "pointwise"
            and (params["device"] == torch.device("cpu") or torch.version.hip)
        ),
    )
    def test_associative_scan_complex_pytree(
        self, compile_mode, combine_mode, reverse, device
    ):
        x = torch.randn(3, 2, 2, device=device)
        y = torch.randn(3, 2, 2, device=device)
        z = torch.randn(3, 2, 2, device=device)
        inp = {"i": x, "j": ([y], [{"o": z}])}

        kwargs = {
            "dim": 0,
            "reverse": reverse,
            "compile_mode": compile_mode,
            "combine_fn": get_scan_combine_fn("complex_pointwise", True),
            "combine_mode": combine_mode,
        }
        kwargs_fake = self._prepare_fake_kwargs(kwargs)
        self._run_test(
            model=AssociativeScanModels.CombineFn(**kwargs),
            model_fake=AssociativeScanModels.CombineFn(**kwargs_fake),
            inputs=inp,
        )

    @unittest.skipIf(not SM70OrLater, "triton")
    @requires_cuda
    @parametrize("combine_mode", ["pointwise", "generic"])
    @parametrize("compile_mode", ["none", "eager", "compile", "compile_dynamic_shape"])
    @parametrize("reverse", [False, True])
    @parametrize("device", [torch.device("cpu"), torch.device("cuda")])
    # Skipping the combination of combine_mode=pointwise and device=cpu
    # as the current implementation of pointwise does only support CUDA device
    @decorateIf(
        unittest.skip,
        lambda params: (
            params["combine_mode"] == "pointwise"
            and (params["device"] == torch.device("cpu") or torch.version.hip)
        ),
    )
    def test_associative_scan_downstream_scan_matmul(
        self, combine_mode, compile_mode, reverse, device
    ):
        def first_chain_fct(scan_fct, inp, **kwargs):
            o = scan_fct(get_scan_combine_fn("add", True), inp, **kwargs)
            return o

        def second_chain_fct(scan_fct, inp, **kwargs):
            W = torch.ones(2, 5, device=device)
            return inp @ W

        inp = torch.randn(3, 10, 2, device=device)
        kwargs = {
            "dim": 1,
            "reverse": reverse,
            "compile_mode": compile_mode,
            "combine_fn": [first_chain_fct, second_chain_fct],
            "combine_mode": combine_mode,
        }
        kwargs_fake = self._prepare_fake_kwargs(kwargs)
        self._run_test(
            model=AssociativeScanModels.ChainFn(**kwargs),
            model_fake=AssociativeScanModels.ChainFn(**kwargs_fake),
            inputs=inp,
        )

    @unittest.skipIf(not SM70OrLater, "triton")
    @requires_cuda
    @parametrize("combine_mode", ["pointwise", "generic"])
    @parametrize("compile_mode", ["none", "eager", "compile", "compile_dynamic_shape"])
    @parametrize("reverse", [False, True])
    @parametrize("device", [torch.device("cpu"), torch.device("cuda")])
    # Skipping the combination of combine_mode=pointwise and device=cpu
    # as the current implementation of pointwise does only support CUDA device
    @decorateIf(
        unittest.skip,
        lambda params: (
            params["combine_mode"] == "pointwise"
            and (params["device"] == torch.device("cpu") or torch.version.hip)
        ),
    )
    def test_associative_scan_downstream_scan_scan(
        self, combine_mode, compile_mode, reverse, device
    ):
        def first_chain_fct(scan_fct, inp, **kwargs):
            o1 = scan_fct(get_scan_combine_fn("add", True), inp, **kwargs)
            return o1

        def second_chain_fct(scan_fct, inp, **kwargs):
            o2 = scan_fct(get_scan_combine_fn("add", True), inp, **kwargs)
            return o2

        inp = torch.randn(3, 10, 2, device=device)

        kwargs = {
            "dim": 1,
            "reverse": reverse,
            "compile_mode": compile_mode,
            "combine_fn": [first_chain_fct, second_chain_fct],
            "combine_mode": combine_mode,
        }
        kwargs_fake = self._prepare_fake_kwargs(kwargs)
        self._run_test(
            model=AssociativeScanModels.ChainFn(**kwargs),
            model_fake=AssociativeScanModels.ChainFn(**kwargs_fake),
            inputs=inp,
        )

    @unittest.skipIf(not SM70OrLater, "triton")
    @requires_cuda
    @parametrize("combine_mode", ["pointwise", "generic"])
    @parametrize("compile_mode", ["none", "eager", "compile", "compile_dynamic_shape"])
    @parametrize("reverse_first", [False, True])
    @parametrize("same_direction", [False, True])
    @parametrize("device", [torch.device("cpu"), torch.device("cuda")])
    # Skipping the combination of combine_mode=pointwise and device=cpu
    # as the current implementation of pointwise does only support CUDA device
    @decorateIf(
        unittest.skip,
        lambda params: (
            params["combine_mode"] == "pointwise"
            and (params["device"] == torch.device("cpu") or torch.version.hip)
        ),
    )
    def test_associative_scan_downstream_scan_scan_different_dim(
        self, combine_mode, compile_mode, reverse_first, same_direction, device
    ):
        reverse_second = reverse_first if same_direction else not reverse_first

        def first_chain_fct(scan_fct, inp, **kwargs):
            o1 = scan_fct(get_scan_combine_fn("add", True), inp, **kwargs)
            return o1

        def second_chain_fct(scan_fct, inp, **kwargs):
            o2 = scan_fct(get_scan_combine_fn("add", True), inp, **kwargs)
            return o2

        inp = torch.randn(3, 10, 2, device=device)

        kwargs = {
            "dim": [1, 0],
            "reverse": [reverse_first, reverse_second],
            "compile_mode": compile_mode,
            "combine_fn": [first_chain_fct, second_chain_fct],
            "combine_mode": [combine_mode, combine_mode],
        }
        kwargs_fake = self._prepare_fake_kwargs(kwargs)
        self._run_test(
            model=AssociativeScanModels.ChainFn(**kwargs),
            model_fake=AssociativeScanModels.ChainFn(**kwargs_fake),
            inputs=inp,
        )

    # TODO: Does not work because of the usage of vmap witin associative_scan
    # TODO: Re-enable additional parameters again once this issues has been resolved
    @unittest.skipIf(not SM70OrLater, "triton")
    @requires_cuda
    @unittest.expectedFailure
    def test_associative_scan_nested(self):
        combine_mode = "pointwise"
        compile_mode = "eager"
        reverse_first = False
        same_direction = False
        device = torch.device("cuda")

        reverse_second = reverse_first if same_direction else not reverse_first

        def first_nested_fct(x, y):
            y_new = associative_scan(
                second_nested_fct,
                y,
                0,
                reverse=reverse_second,
                combine_mode=combine_mode,
            )
            return x + y_new

        def first_nested_fct_fake(x, y):
            y_new = _fake_associative_scan(
                second_nested_fct, y, 0, reverse=reverse_second
            )
            return x + y_new

        def second_nested_fct(x, y):
            return x * y

        inp = torch.randn(3, 10, 2, device=device)

        kwargs = {
            "dim": 0,
            "reverse": reverse_first,
            "compile_mode": compile_mode,
            "combine_fn": first_nested_fct,
            "combine_mode": combine_mode,
        }
        kwargs_fake = self._prepare_fake_kwargs(kwargs)
        kwargs_fake["combine_fn"] = first_nested_fct_fake
        self._run_test(
            model=AssociativeScanModels.NestedFn(**kwargs),
            model_fake=AssociativeScanModels.NestedFn(**kwargs_fake),
            inputs=inp,
        )

    @unittest.skipIf(not SM70OrLater, "triton")
    @requires_cuda
    @parametrize("compile_mode", ["none", "eager", "compile", "compile_dynamic_shape"])
    @parametrize("loop_type", ["for"])
    @parametrize("reverse", [False, True])
    @parametrize("device", [torch.device("cpu"), torch.device("cuda")])
    def test_associative_scan_loop_in_combine_fn(
        self, compile_mode, loop_type, reverse, device
    ):
        def combine_fn(x, y):
            cnt = torch.zeros_like(y[0, :])
            if loop_type == "while":

                def cond_fn(ind, loop_val):
                    return (loop_val < 5)[0]

                def body_fn(ind, loop_val):
                    return ind + 1, loop_val + torch.abs(ind)

                new_ind, cnt = torch.while_loop(
                    cond_fn=cond_fn,
                    body_fn=body_fn,
                    carried_inputs=(
                        torch.zeros(1, dtype=torch.int32, device=cnt.device),
                        cnt,
                    ),
                )
            else:
                for ind in range(10):
                    cnt += torch.abs(y[ind])
            return x * cnt

        inp = torch.randn(3, 10, 1, device=device) * 2

        kwargs = {
            "dim": 0,
            "reverse": reverse,
            "compile_mode": compile_mode,
            "combine_fn": combine_fn,
            "combine_mode": "generic",
        }
        kwargs_fake = self._prepare_fake_kwargs(kwargs)
        self._run_test(
            model=AssociativeScanModels.CombineFn(**kwargs),
            model_fake=AssociativeScanModels.CombineFn(**kwargs_fake),
            inputs=inp,
        )

    # TODO: Does not work because of the usage of vmap witin associative_scan
    # TODO: Re-enable additional parameters again once this issues has been resolved
    @unittest.skipIf(not SM70OrLater, "triton")
    @requires_cuda
    @unittest.expectedFailure
    def test_associative_scan_loop_in_combine_fn_failure(self):
        compile_mode = "none"
        loop_type = "while"
        reverse = False
        device = torch.device("cuda")

        def combine_fn(x, y):
            _cnt = torch.zeros_like(y[0, :])
            if loop_type == "while":

                def cond_fn(ind, loop_val):
                    return (loop_val < 5)[0]

                def body_fn(ind, loop_val):
                    return ind + 1, loop_val + torch.abs(ind)

        inp = torch.randn(3, 10, 1, device=device) * 2

        kwargs = {
            "dim": 0,
            "reverse": reverse,
            "compile_mode": compile_mode,
            "combine_fn": combine_fn,
            "combine_mode": "generic",
        }
        kwargs_fake = self._prepare_fake_kwargs(kwargs)
        self._run_test(
            model=AssociativeScanModels.CombineFn(**kwargs),
            model_fake=AssociativeScanModels.CombineFn(**kwargs_fake),
            inputs=inp,
        )

    @unittest.skipIf(not SM70OrLater, "triton")
    @requires_cuda
    @parametrize("compile_mode", ["none", "eager", "compile", "compile_dynamic_shape"])
    @parametrize("reverse", [False, True])
    @parametrize("device", [torch.device("cpu"), torch.device("cuda")])
    def test_associative_scan_cond_in_combine_fn(self, compile_mode, reverse, device):
        def combine_fn(x, y):
            val = cond(torch.sum(y) > 0.0, lambda y: y + 0.0, lambda y: 1.0 - y, (y,))
            return x * val

        inp = torch.randn(3, 10, 1, device=device)

        kwargs = {
            "dim": 0,
            "reverse": reverse,
            "compile_mode": compile_mode,
            "combine_fn": combine_fn,
            "combine_mode": "generic",
        }
        kwargs_fake = self._prepare_fake_kwargs(kwargs)
        self._run_test(
            model=AssociativeScanModels.CombineFn(**kwargs),
            model_fake=AssociativeScanModels.CombineFn(**kwargs_fake),
            inputs=inp,
        )

    # TODO: Does not work because of the usage of vmap witin associative_scan
    # TODO: Re-enable additional parameters again once this issues has been resolved
    @unittest.skipIf(not SM70OrLater, "triton")
    @requires_cuda
    @unittest.expectedFailure
    def test_associative_scan_map_in_combine_fn(self):
        compile_mode = "none"
        reverse = False
        device = torch.device("cuda")

        def combine_fn(x, y):
            def body(x, y):
                return x + y

            y_init = y[0]
            y_new = control_flow.map(body, y, y_init)
            return x * y_new

        inp = torch.randn(3, 10, 1, device=device)

        kwargs = {
            "dim": 0,
            "reverse": reverse,
            "compile_mode": compile_mode,
            "combine_fn": combine_fn,
            "combine_mode": "generic",
        }
        kwargs_fake = self._prepare_fake_kwargs(kwargs)
        self._run_test(
            model=AssociativeScanModels.CombineFn(**kwargs),
            model_fake=AssociativeScanModels.CombineFn(**kwargs_fake),
            inputs=inp,
        )

    @unittest.skipIf(not SM70OrLater, "triton")
    @requires_cuda
    @parametrize("compile_mode", ["none", "eager", "compile", "compile_dynamic_shape"])
    @parametrize("reverse", [False, True])
    @parametrize("device", [torch.device("cpu"), torch.device("cuda")])
    def test_associative_scan_vmap_in_combine_fn(self, compile_mode, reverse, device):
        def combine_fn(x, y):
            def body(x):
                return x**2

            mapped_body = torch.vmap(body, 0, 0)
            y_new = mapped_body(y)
            return x + y_new

        inp = torch.randn(3, 10, 2, device=device)

        kwargs = {
            "dim": 0,
            "reverse": reverse,
            "compile_mode": compile_mode,
            "combine_fn": combine_fn,
            "combine_mode": "generic",
        }
        kwargs_fake = self._prepare_fake_kwargs(kwargs)
        self._run_test(
            model=AssociativeScanModels.CombineFn(**kwargs),
            model_fake=AssociativeScanModels.CombineFn(**kwargs_fake),
            inputs=inp,
        )

    @unittest.skipIf(not SM70OrLater, "triton")
    @requires_cuda
    @parametrize("reverse", [False, True])
    @parametrize("compile_mode", ["none", "eager", "compile", "compile_dynamic_shape"])
    @parametrize("device", [torch.device("cpu"), torch.device("cuda")])
    # Skipping the combination of associative_scan and device=cpu
    # as the current implementation of pointwise does only support CUDA device
    @decorateIf(
        unittest.skip,
        lambda params: (params["device"] == torch.device("cpu")),
    )
    def test_associative_scan_non_pointwise_generic(
        self, reverse, compile_mode, device
    ):
        x = torch.randn(3, 10, 2, device=device)

        kwargs = {
            "dim": 0,
            "reverse": reverse,
            "compile_mode": compile_mode,
            "combine_fn": get_scan_combine_fn("non_pointwise", True),
            "combine_mode": "generic",
        }
        kwargs_fake = self._prepare_fake_kwargs(kwargs)
        self._run_test(
            model=AssociativeScanModels.CombineFn(**kwargs),
            model_fake=AssociativeScanModels.CombineFn(**kwargs_fake),
            inputs=x,
        )

    @skipIfRocm(msg="Unsupported on ROCM yet")
    @unittest.skipIf(not SM70OrLater, "triton")
    @requires_cuda
    @parametrize("compile_mode", ["none", "eager", "compile", "compile_dynamic_shape"])
    @parametrize("combine_mode", ["pointwise", "generic"])
    @parametrize("reverse", [False, True])
    @parametrize("device", [torch.device("cpu"), torch.device("cuda")])
    # Skipping the combination of combine_mode=pointwise and device=cpu
    # as the current implementation of pointwise does only support CUDA device
    @decorateIf(
        unittest.skip,
        lambda params: (
            params["combine_mode"] == "pointwise"
            and (params["device"] == torch.device("cpu") or torch.version.hip)
        ),
    )
    def test_associative_scan_binary_operator(
        self, compile_mode, combine_mode, reverse, device
    ):
        state_dim = 20
        timesteps = 10
        projected_inputs = torch.randn(
            timesteps, state_dim, requires_grad=True, device=device
        )
        A = torch.randn(state_dim, requires_grad=True, device=device)
        elements = (A.repeat((timesteps, 1)), projected_inputs)

        kwargs = {
            "dim": 0,
            "reverse": reverse,
            "compile_mode": compile_mode,
            "combine_fn": get_scan_combine_fn("s5_operator", True),
            "combine_mode": combine_mode,
        }
        kwargs_fake = self._prepare_fake_kwargs(kwargs)
        self._run_test(
            model=AssociativeScanModels.CombineFn(**kwargs),
            model_fake=AssociativeScanModels.CombineFn(**kwargs_fake),
            inputs=elements,
        )

    @skipIfRocm(msg="Unsupported on ROCM yet")
    @unittest.skipIf(not SM70OrLater, "triton")
    @requires_cuda
    @parametrize("compile_mode", ["none", "eager", "compile", "compile_dynamic_shape"])
    @parametrize("reverse", [False, True])
    @parametrize("device", [torch.device("cpu"), torch.device("cuda")])
    def test_associative_scan_different_input_size(self, compile_mode, reverse, device):
        batch = 5
        hidden_dim = 3
        length = 10
        dstate = 7

        deltaA = torch.randn(
            (batch, hidden_dim, length, dstate), requires_grad=True, device=device
        )
        deltaB_u = torch.randn(
            (batch, hidden_dim, length, dstate), requires_grad=True, device=device
        )
        C = torch.randn((batch, dstate, length), requires_grad=True, device=device)
        x = torch.randn(
            (batch, hidden_dim, length, dstate), requires_grad=True, device=device
        )
        y = torch.randn((batch, hidden_dim, length), requires_grad=True, device=device)
        elements = (x, deltaA, deltaB_u, C, y)

        kwargs = {
            "dim": 2,
            "reverse": reverse,
            "compile_mode": compile_mode,
            "combine_fn": get_scan_combine_fn("different_input_size_operator", True),
            "combine_mode": "generic",
        }
        kwargs_fake = self._prepare_fake_kwargs(kwargs)
        self._run_test(
            model=AssociativeScanModels.CombineFn(**kwargs),
            model_fake=AssociativeScanModels.CombineFn(**kwargs_fake),
            inputs=elements,
        )

    @unittest.skipIf(not SM70OrLater, "triton")
    @requires_cuda
    def test_associative_scan_different_input_size_wrong_dim(self):
        batch = 5
        hidden_dim = 3
        length = 10
        dstate = 7

        deltaA = torch.randn(
            (batch, hidden_dim, length, dstate), device=torch.device("cuda")
        )
        deltaB_u = torch.randn(
            (batch, hidden_dim, length, dstate), device=torch.device("cuda")
        )
        C = torch.randn((batch, dstate, length), device=torch.device("cuda"))
        x = torch.randn(
            (batch, hidden_dim, length, dstate), device=torch.device("cuda")
        )
        y = torch.randn(
            (batch, hidden_dim, length, dstate), device=torch.device("cuda")
        )
        elements = (x, deltaA, deltaB_u, C, y)

        with self.assertRaisesRegex(
            # Should be
            # ValueError,
            # "All xs leaves must at least have 'dim' number of dimensions and scan dimension > 0"
            torch._dynamo.exc.Unsupported,
            "Observed exception.*",
        ):
            associative_scan(
                get_scan_combine_fn("different_input_size_operator", True),
                elements,
                3,
                combine_mode="pointwise",
            )

    @unittest.skipIf(not SM70OrLater, "triton")
    @unittest.skipIf(not torch.cuda.is_available(), "Test requires CUDA.")
    @parametrize("compile_mode", ["none", "eager", "compile", "compile_dynamic_shape"])
    @parametrize("combine_mode", ["pointwise", "generic"])
    @parametrize("reverse", [False, True])
    @parametrize("device", [torch.device("cpu"), torch.device("cuda")])
    # Skipping the combine_mode=pointwise
    # as the current implementation of associative_scan lowering
    # does not support lifted arguments
    @decorateIf(
        unittest.skip,
        lambda params: (params["combine_mode"] == "pointwise"),
    )
    def test_associative_scan_freevars_simple(
        self, compile_mode, combine_mode, reverse, device
    ):
        H = torch.rand(2, device=device)

        def fct_freevars1(x: torch.Tensor, y: torch.Tensor):
            return x * H + y * 2

        def fct_freevars2(x: torch.Tensor, y: torch.Tensor):
            return x * H + y * H

        H1 = torch.rand(1, device=device)
        H2 = torch.rand(1, device=device)

        def fct_freevars3(x: torch.Tensor, y: torch.Tensor):
            return x * H1 + y * H2

        inp = torch.randn(3, 2, 2, device=device)

        for fct, param in [
            (fct_freevars1, (H,)),
            (fct_freevars2, (H,)),
            (fct_freevars3, (H1, H2)),
        ]:
            kwargs = {
                "dim": 0,
                "reverse": reverse,
                "compile_mode": compile_mode,
                "combine_fn": fct,
                "combine_mode": combine_mode,
            }
            kwargs_fake = self._prepare_fake_kwargs(kwargs)
            self._run_test(
                model=AssociativeScanModels.CombineFn(**kwargs),
                model_fake=AssociativeScanModels.CombineFn(**kwargs_fake),
                inputs=inp,
            )

    @unittest.skipIf(not SM70OrLater, "triton")
    @unittest.skipIf(not torch.cuda.is_available(), "Test requires CUDA.")
    @parametrize("compile_mode", ["none", "eager", "compile", "compile_dynamic_shape"])
    @parametrize("combine_mode", ["pointwise", "generic"])
    @parametrize("reverse", [False, True])
    @parametrize("device", [torch.device("cpu"), torch.device("cuda")])
    # Skipping the combine_mode=pointwise
    # as the current implementation of associative_scan lowering
    # does not support lifted arguments
    @decorateIf(
        unittest.skip,
        lambda params: (params["combine_mode"] == "pointwise"),
    )
    def test_associative_scan_freevars_nested(
        self, compile_mode, combine_mode, reverse, device
    ):
        H1 = torch.rand(4, 5, device=device)
        H2 = torch.rand(4, 1, device=device)

        def fct_nested_outside(x: torch.Tensor, y: torch.Tensor):
            def inner(xi):
                return xi * H2

            ret = inner(y)
            return x + ret * H1

        def fct_nested_outside_fake(x: torch.Tensor, y: torch.Tensor):
            def inner(xi):
                return xi * H2

            ret = inner(y)
            return x + ret * H1

        H1_i = torch.rand(4, 5, device=device)

        # TODO: Using random tensors in the `combine_fn` triggers the vmap randomness error:
        # RuntimeError: vmap: called random operation while in randomness error mode.
        # Please either use the 'same' or 'different' randomness flags on vmap or perform the randomness operation out of vmap
        def fct_nested_inside(x: torch.Tensor, y: torch.Tensor):
            # H2_i = torch.rand(4, 1, device=device)
            H2_i = torch.ones(4, 1, device=device) * 42

            def inner(xi):
                return xi * H2_i

            ret = inner(y)
            return x + ret * H1

        def fct_nested_inside_fake(x: torch.Tensor, y: torch.Tensor):
            # H2_i = torch.rand(4, 1, device=device)
            H2_i = torch.ones(4, 1, device=device) * 42

            def inner(xi):
                return xi * H2_i

            ret = inner(y)
            return x + ret * H1

        inp = torch.randn(3, 4, 5, device=device)

        for fct, fct_fake, param in [
            (fct_nested_outside, fct_nested_outside_fake, (H1, H2)),
            (fct_nested_inside, fct_nested_inside_fake, (H1_i,)),
        ]:
            kwargs = {
                "dim": 0,
                "reverse": reverse,
                "compile_mode": compile_mode,
                "combine_fn": fct,
                "combine_mode": combine_mode,
            }
            kwargs_fake = self._prepare_fake_kwargs(kwargs)
            kwargs_fake["combine_fn"] = fct_fake
            self._run_test(
                model=AssociativeScanModels.CombineFn(**kwargs),
                model_fake=AssociativeScanModels.CombineFn(**kwargs_fake),
                inputs=inp,
            )

    @unittest.skipIf(not SM70OrLater, "triton")
    @unittest.skipIf(not torch.cuda.is_available(), "Test requires CUDA.")
    @parametrize("compile_mode", ["none", "eager", "compile", "compile_dynamic_shape"])
    @parametrize("combine_mode", ["pointwise", "generic"])
    @parametrize("reverse", [False, True])
    @parametrize("device", [torch.device("cpu"), torch.device("cuda")])
    # Skipping the combine_mode=pointwise
    # as the current implementation of associative_scan lowering
    # does not support lifted arguments
    @decorateIf(
        unittest.skip,
        lambda params: (params["combine_mode"] == "pointwise"),
    )
    def test_associative_scan_freevars_fct(
        self, compile_mode, combine_mode, reverse, device
    ):
        def additional_fct_no_add_inp(x, y):
            return x * y

        def fct_nested_outside(x: torch.Tensor, y: torch.Tensor):
            ret = additional_fct_no_add_inp(y, y)
            return x + ret

        inp = torch.randn(3, 4, 5, device=device)

        kwargs = {
            "dim": 0,
            "reverse": reverse,
            "compile_mode": compile_mode,
            "combine_fn": fct_nested_outside,
            "combine_mode": combine_mode,
        }
        kwargs_fake = self._prepare_fake_kwargs(kwargs)
        self._run_test(
            model=AssociativeScanModels.CombineFn(**kwargs),
            model_fake=AssociativeScanModels.CombineFn(**kwargs_fake),
            inputs=inp,
        )

    @unittest.skipIf(not SM70OrLater, "triton")
    @unittest.skipIf(not torch.cuda.is_available(), "Test requires CUDA.")
    @parametrize("compile_mode", ["none", "eager", "compile", "compile_dynamic_shape"])
    @parametrize("reverse", [False, True])
    @parametrize("device", [torch.device("cpu"), torch.device("cuda")])
    def test_associative_scan_freevars_fct_generic(self, compile_mode, reverse, device):
        def additional_fct_no_add_inp(x, y):
            return x * y

        def fct_nested_outside(x: torch.Tensor, y: torch.Tensor):
            ret = associative_scan(
                additional_fct_no_add_inp, y, 1, combine_mode="generic"
            )
            return x + ret

        def fct_nested_outside_fake(x: torch.Tensor, y: torch.Tensor):
            ret = _fake_associative_scan(additional_fct_no_add_inp, y, 1)
            return x + ret

        inp = torch.randn(3, 4, 5, device=device)

        kwargs = {
            "dim": 0,
            "reverse": reverse,
            "compile_mode": compile_mode,
            "combine_fn": fct_nested_outside,
            "combine_mode": "generic",
        }
        kwargs_fake = self._prepare_fake_kwargs(kwargs)
        kwargs_fake["combine_fn"] = fct_nested_outside_fake
        self._run_test(
            model=AssociativeScanModels.CombineFn(**kwargs),
            model_fake=AssociativeScanModels.CombineFn(**kwargs_fake),
            inputs=inp,
        )

    @unittest.skipIf(not SM70OrLater, "triton")
    @unittest.skipIf(not torch.cuda.is_available(), "Test requires CUDA.")
    @parametrize("compile_mode", ["none", "eager", "compile", "compile_dynamic_shape"])
    @parametrize("combine_mode", ["pointwise", "generic"])
    @parametrize("reverse", [False, True])
    @parametrize("device", [torch.device("cpu"), torch.device("cuda")])
    # Skipping the combine_mode=pointwise
    # as the current implementation of associative_scan lowering
    # does not support lifted arguments
    @decorateIf(
        unittest.skip,
        lambda params: (params["combine_mode"] == "pointwise"),
    )
    def test_associative_scan_freevars_shape_check(
        self, compile_mode, combine_mode, reverse, device
    ):
        H = torch.eye(2, device=device, requires_grad=True)

        def fct_freevars(x: torch.Tensor, y: torch.Tensor):
            return x @ H + y

        inp = torch.randn(2, 2, 3, device=device, requires_grad=True)

        kwargs = {
            "dim": 2,
            "reverse": reverse,
            "compile_mode": compile_mode,
            "combine_fn": fct_freevars,
            "combine_mode": combine_mode,
        }
        kwargs_fake = self._prepare_fake_kwargs(kwargs)
        self._run_test(
            model=AssociativeScanModels.CombineFn(**kwargs),
            model_fake=AssociativeScanModels.CombineFn(**kwargs_fake),
            inputs=inp,
        )

    @unittest.skipIf(not SM70OrLater, "triton")
    @unittest.skipIf(not torch.cuda.is_available(), "Test requires CUDA.")
    @parametrize("compile_mode", ["none", "eager", "compile", "compile_dynamic_shape"])
    @parametrize("reverse", [False, True])
    @parametrize("device", [torch.device("cpu"), torch.device("cuda")])
    @parametrize("combine_mode", ["pointwise", "generic"])
    # Skipping the combine_mode=pointwise
    # as the current implementation of associative_scan lowering
    # does not support lifted arguments
    @decorateIf(
        unittest.skip,
        lambda params: (params["combine_mode"] == "pointwise"),
    )
    def test_associative_scan_freevars_pytree(
        self, compile_mode, combine_mode, reverse, device
    ):
        xf = torch.randn(2, 2, device=device, requires_grad=True)
        yf = torch.randn(2, 2, device=device, requires_grad=True)
        zf = torch.randn(2, 2, device=device, requires_grad=True)
        inpf = {"i": xf, "j": ([yf], [{"o": zf}])}

        def fct_pointwise(x, y):
            return {
                "i": (x["i"] * y["i"]) + inpf["i"],
                "j": (
                    [(x["j"][0][0] * y["j"][0][0]) + inpf["j"][0][0]],
                    [
                        {
                            "o": (x["j"][1][0]["o"] + y["j"][1][0]["o"])
                            + inpf["j"][1][0]["o"]
                        }
                    ],
                ),
            }

        x = torch.randn(3, 2, 2, device=device, requires_grad=True)
        y = torch.randn(3, 2, 2, device=device, requires_grad=True)
        z = torch.randn(3, 2, 2, device=device, requires_grad=True)
        inp = {"i": x, "j": ([y], [{"o": z}])}

        kwargs = {
            "dim": 0,
            "reverse": reverse,
            "compile_mode": compile_mode,
            "combine_fn": fct_pointwise,
            "combine_mode": combine_mode,
        }
        kwargs_fake = self._prepare_fake_kwargs(kwargs)
        self._run_test(
            model=AssociativeScanModels.CombineFn(**kwargs),
            model_fake=AssociativeScanModels.CombineFn(**kwargs_fake),
            inputs=inp,
        )

    @unittest.skipIf(not SM70OrLater, "triton")
    @requires_cuda
    def test_associative_scan_sparse_tensor(self):
        x = torch.tensor(
            [[[0.0, 0], [1.0, 2.0]], [[0.0, 0], [3.0, 4.0]], [[0.0, 0], [5.0, 6.0]]]
        ).to_sparse()

        with self.assertRaisesRegex(
            RuntimeError,
            "torch.compile does not support sparse Tensors",
        ):
            associative_scan(
                get_scan_combine_fn("add", True),
                x,
                0,
            )

    @unittest.skipIf(not SM70OrLater, "triton")
    @requires_cuda
    def test_associative_scan_combine_fn_wrong_meta_in_combine_fn(self):
        device = torch.device("cuda")
        B, N, C, H, W = 3, 3, 2, 3, 3
        x = torch.randn(B, N, C, H, W, device=device)

        def fct_wrong_dtype(x, y):
            return (x + y).to(torch.int64)

        def fct_wrong_device(x, y):
            return (x + y).to(
                torch.device("cpu") if device.type == "cuda" else torch.device("cuda")
            )

        def fct_wrong_stride(x, y):
            return (x + y).to(memory_format=torch.channels_last)

        for fct in [fct_wrong_dtype, fct_wrong_device, fct_wrong_stride]:
            with self.assertRaisesRegex(
                # Should be: RuntimeError,
                # "The pytree of the output of the operator needs to match the xs pytree"
                torch._dynamo.exc.Unsupported,
                "Observed exception.*",
            ):
                associative_scan(fct, x, 0)

    @unittest.skipIf(not SM70OrLater, "triton")
    def test_associative_scan_wrong_pytree(self):
        def fct_wrong_pytree(x, y):
            return {
                "i": x["i"] * y["j"][0][0],
                "k": 0.0,
                "j": ([x["j"][1][0]["o"]], [{"o": torch.sin(x["i"])}]),
            }

        x = torch.randn(3, 2, 2)
        y = torch.randn(3, 2, 2)
        z = torch.randn(3, 2, 2)
        inp = {"i": x, "j": ([y], [{"o": z}])}

        with self.assertRaisesRegex(
            # Should be:
            # RuntimeError,
            # r"The number of leaves of the pytree of the output of the operator.*",
            torch._dynamo.exc.Unsupported,
            "Observed exception.*",
        ):
            associative_scan(fct_wrong_pytree, inp, 0, combine_mode="generic")

    @unittest.skipIf(not SM70OrLater, "triton")
    @requires_cuda
    def test_associative_scan_non_pointwise(self):
        device = torch.device("cuda")
        x = torch.randn(3, 10, 2, device=device)
        with self.assertRaisesRegex(
            # Should be:
            RuntimeError,
            r"For combine_mode='pointwise', the combine_fn needs to be pointwise",
        ):
            associative_scan(
                get_scan_combine_fn("non_pointwise", True),
                x,
                0,
                combine_mode="pointwise",
            )

    @requires_cuda
    def test_associative_scan_input_mutation(self):
        device = torch.device("cuda")

        def fct_input_mutation(x, y):
            x.add_(1)
            return x + y

        x = torch.randn(3, 2, 2, device=device)

        with self.assertRaisesRegex(
            # Should be
            RuntimeError,
            "Combine_fn might be modifying the input!",
        ):
            associative_scan(fct_input_mutation, x, 0)

    @requires_cuda
    def test_associative_scan_input_output_alias(self):
        device = torch.device("cuda")

        def fct_input_output_alias(x, y):
            return x[0], x[1] + y[1]

        x = torch.randn(3, 2, 2, device=device)
        y = torch.randn(3, 2, 2, device=device)
        inp = (x, y)

        with self.assertRaisesRegex(
            # Should be
            RuntimeError,
            "Combine_fn might be aliasing the input!",
        ):
            associative_scan(fct_input_output_alias, inp, 0)


@unittest.skipIf(IS_WINDOWS, "Windows not supported for this test")
@skipIfNoDynamoSupport
class TestControlFlowTraced(TestCase):
    def setUp(self):
        torch._dynamo.reset()
        super().setUp()

    def _check_tracing(self, fn, args, allow_non_fake_inputs=False):
        graphs = {}
        eager_res = fn(*args)
        for tracing_mode in ["symbolic", "real", "fake"]:
            graph = make_fx(
                fn,
                tracing_mode=tracing_mode,
                _allow_non_fake_inputs=allow_non_fake_inputs,
            )(*args)
            graphs[tracing_mode] = graph
            self.assertEqual(graph(*args), eager_res)
        return graphs

    def _check_compile(self, fn, args, *, dynamic=False, backend="eager"):
        eager_res = fn(*args)
        compiled_fn = torch.compile(fn, backend=backend, dynamic=dynamic)
        self.assertEqual(compiled_fn(*args), eager_res)

    def _check_export(self, fn, args, *, strict=False, dynamic_shapes=None):
        eg_out = fn(*args)
        ep = torch.export.export(fn, args, strict=strict, dynamic_shapes=dynamic_shapes)
        ep_out = ep.module()(*args)
        self.assertEqual(eg_out, ep_out)
        return ep

    def test_cond_traced_not_nested(self):
        def true_fn(x):
            return x.sin()

        def false_fn(x):
            return x.cos()

        def f(x, y):
            return cond(y, true_fn, false_fn, [x])

        x = torch.randn(4)
        graph = make_fx(f)(x, torch.tensor(False))
        result_true = graph.forward(x, torch.tensor(True))
        result_false = graph.forward(x, torch.tensor(False))
        self.assertFalse(torch.allclose(result_true, result_false))
        self.assertEqual(result_true, torch.sin(x))
        self.assertEqual(result_false, torch.cos(x))

        graph = make_fx(f, tracing_mode="symbolic")(x, torch.tensor(False))
        self.assertEqual(graph(x, torch.tensor(True)), f(x, torch.tensor(True)))

    @skipIfTorchDynamo("Graph is not captured by backend if test with dynamo")
    @skipIfCrossRef  # Arg order changes with crossref
    def test_cond_simple_with_linear_compile_check_graph(self):
        from torch._dynamo.testing import EagerAndRecordGraphs

        def true_fn(x):
            return x.sin()

        def false_fn(x):
            return x.cos()

        x = torch.randn(4, requires_grad=True)

        def f(pred, x):
            result = cond(pred, true_fn, false_fn, (x,))
            grad_out = torch.ones_like(result)
            return torch.autograd.grad(result, (x,), grad_out)

        backend = EagerAndRecordGraphs()
        torch.compile(f, backend=backend)(torch.tensor(False), x)
        self.assertEqual(len(backend.graphs), 2)
        gm = backend.graphs[0]

        self.assertExpectedInline(
            gm.code.strip(),
            """\
def forward(self, L_pred_ : torch.Tensor, L_x_ : torch.Tensor):
    l_pred_ = L_pred_
    l_x_ = L_x_
    cond_true_0 = self.cond_true_0
    cond_false_0 = self.cond_false_0
    cond = torch.ops.higher_order.cond(l_pred_, cond_true_0, cond_false_0, [l_x_]);  l_pred_ = cond_true_0 = cond_false_0 = l_x_ = None
    result = cond[0];  cond = None
    grad_out = torch.ones_like(result)
    return (result, grad_out)""",  # noqa: B950
        )

        self.assertExpectedInline(
            gm.cond_true_0.code.strip(),
            """\
def forward(self, l_x_):
    l_x__1 = l_x_
    sin = l_x__1.sin();  l_x__1 = None
    return (sin,)""",  # noqa: B950
        )
        self.assertExpectedInline(
            gm.cond_false_0.code.strip(),
            """\
def forward(self, l_x_):
    l_x__1 = l_x_
    cos = l_x__1.cos();  l_x__1 = None
    return (cos,)""",  # noqa: B950
        )

        backward_gm = backend.graphs[1]
        self.assertExpectedInline(
            backward_gm.code.strip(),
            """\
def forward(self, L_ctx_saved_tensors_0_ : torch.Tensor, L_ctx_pred : torch.Tensor, L_flat_grads_0_ : torch.Tensor):
    l_ctx_saved_tensors_0_ = L_ctx_saved_tensors_0_
    l_ctx_pred = L_ctx_pred
    l_flat_grads_0_ = L_flat_grads_0_
    cond_true_0 = self.cond_true_0
    cond_false_0 = self.cond_false_0
    cond = torch.ops.higher_order.cond(l_ctx_pred, cond_true_0, cond_false_0, [l_ctx_saved_tensors_0_, l_flat_grads_0_]);  l_ctx_pred = cond_true_0 = cond_false_0 = l_ctx_saved_tensors_0_ = l_flat_grads_0_ = None
    getitem = cond[0];  cond = None
    return (getitem,)""",  # noqa: B950
        )

    def test_while_loop_op_mismatch_in_meta(self):
        class Mod(torch.nn.Module):
            def forward(self, c, a, b):
                def cond_fn(c, a, b):
                    return c > 0

                def body_fn(c, a, b):
                    return c - 1, a.nonzero(), b.nonzero()

                return torch.ops.higher_order.while_loop(
                    cond_fn,
                    body_fn,
                    (c, a, b),
                    tuple(),
                )

        with self.assertRaisesRegex(
            torch._dynamo.exc.UncapturedHigherOrderOpError,
            "Expected carried_inputs and body_output to have same metadata but found",
        ):
            make_fx(Mod(), tracing_mode="fake")(
                torch.tensor(
                    0,
                ),
                torch.randn(2, 3),
                torch.randn(2, 3),
            )

    def test_while_loop_nested_traced(self):
        fn, inp = WHILE_LOOP_TESTS["nested"]
        graphs = self._check_tracing(fn, inp)
        self.assertExpectedInline(
            graphs["symbolic"].code.strip("\n"),
            """\
def forward(self, out_iter_1, it_1, y_1):
    while_loop_cond_graph_0 = self.while_loop_cond_graph_0
    while_loop_body_graph_0 = self.while_loop_body_graph_0
    while_loop = torch.ops.higher_order.while_loop(while_loop_cond_graph_0, while_loop_body_graph_0, (out_iter_1, it_1, y_1), ());  while_loop_cond_graph_0 = while_loop_body_graph_0 = out_iter_1 = it_1 = y_1 = None
    getitem = while_loop[0]
    getitem_1 = while_loop[1]
    getitem_2 = while_loop[2];  while_loop = None
    return (getitem, getitem_1, getitem_2)
    """,  # noqa: B950
        )
        self.assertExpectedInline(
            graphs["symbolic"].while_loop_cond_graph_0.code.strip("\n"),
            """\
def forward(self, arg0_1, arg1_1, arg2_1):
    sum_1 = torch.ops.aten.sum.default(arg0_1);  arg0_1 = None
    lt = torch.ops.aten.lt.Scalar(sum_1, 2);  sum_1 = None
    return lt
    """,
        )
        self.assertExpectedInline(
            graphs["symbolic"].while_loop_body_graph_0.code.strip("\n"),
            """\
def forward(self, arg0_1, arg1_1, arg2_1):
    while_loop_cond_graph_0 = self.while_loop_cond_graph_0
    while_loop_body_graph_0 = self.while_loop_body_graph_0
    while_loop = torch.ops.higher_order.while_loop(while_loop_cond_graph_0, while_loop_body_graph_0, (arg0_1, arg1_1, arg2_1), ());  while_loop_cond_graph_0 = while_loop_body_graph_0 = arg0_1 = arg1_1 = arg2_1 = None
    getitem = while_loop[0]
    getitem_1 = while_loop[1]
    getitem_2 = while_loop[2];  while_loop = None
    add = torch.ops.aten.add.Tensor(getitem, 1);  getitem = None
    return (add, getitem_1, getitem_2)
    """,  # noqa: B950
        )

    def test_while_loop_pytree_carry(self):
        fn, inp = WHILE_LOOP_TESTS["simple_with_pytree_carry"]
        from torch._dynamo.testing import EagerAndRecordGraphs

        backend = EagerAndRecordGraphs()
        expected_res = fn(*inp)
        compiled_res = torch.compile(fn, backend=backend)(*inp)
        self.assertEqual(expected_res, compiled_res)
        # When test with torch dynamo, the graph is not captured because
        # it's traced together with the code before torch.compile
        if not TEST_WITH_TORCHDYNAMO:
            self.assertEqual(len(backend.graphs), 1)
            self.assertExpectedInline(
                backend.graphs[0].code.strip(),
                """\
def forward(self, L_it_ : torch.Tensor, L_pytree_input_0_0_ : torch.Tensor, L_pytree_input_1_x_ : torch.Tensor, L_pytree_input_1_y_ : torch.Tensor):
    l_it_ = L_it_
    l_pytree_input_0_0_ = L_pytree_input_0_0_
    l_pytree_input_1_x_ = L_pytree_input_1_x_
    l_pytree_input_1_y_ = L_pytree_input_1_y_
    cond_fn_0 = self.cond_fn_0
    body_fn_0 = self.body_fn_0
    while_loop = torch.ops.higher_order.while_loop(cond_fn_0, body_fn_0, (l_it_, l_pytree_input_0_0_, l_pytree_input_1_x_, l_pytree_input_1_y_), ());  cond_fn_0 = body_fn_0 = l_it_ = l_pytree_input_0_0_ = l_pytree_input_1_x_ = l_pytree_input_1_y_ = None
    getitem = while_loop[0]
    getitem_1 = while_loop[1]
    value = while_loop[2]
    value_1 = while_loop[3];  while_loop = None
    return (getitem, getitem_1, value, value_1)""",  # noqa: B950
            )

    def _wrap_with_functionalize(self, fn, func_type):
        mode = None
        if func_type == "cpp":
            fn = CppFunctionalizeAPI().functionalize(fn)
        elif func_type == "python":
            fn = PythonFunctionalizeAPI().functionalize(fn)
            mode = FunctionalTensorMode()
        elif func_type == "functorch":
            fn = torch.func.functionalize(fn)
        else:
            assert func_type == "no"
        return fn, mode

    @parametrize("func_type", ["no", "cpp", "python", "functorch"])
    def test_while_loop_simple_functionalize_check_graph(self, func_type):
        fn, inp = WHILE_LOOP_TESTS["simple_with_mutation"]
        fn, mode = self._wrap_with_functionalize(fn, func_type)
        mode = mode if mode is not None else contextlib.nullcontext()
        with mode:
            graphs = self._check_tracing(fn, inp)
        if func_type == "no":
            self.assertExpectedInline(
                graphs["symbolic"].code.strip("\n"),
                """\
def forward(self, x_1):
    while_loop_cond_graph_0 = self.while_loop_cond_graph_0
    while_loop_body_graph_0 = self.while_loop_body_graph_0
    while_loop = torch.ops.higher_order.while_loop(while_loop_cond_graph_0, while_loop_body_graph_0, (x_1,), ());  while_loop_cond_graph_0 = while_loop_body_graph_0 = x_1 = None
    getitem = while_loop[0];  while_loop = None
    return (getitem,)
    """,  # noqa: B950
            )
            self.assertExpectedInline(
                graphs["symbolic"].while_loop_cond_graph_0.code.strip("\n"),
                """\
def forward(self, arg0_1):
    clone = torch.ops.aten.clone.default(arg0_1);  arg0_1 = None
    add_ = torch.ops.aten.add_.Tensor(clone, 1);  clone = None
    add__1 = torch.ops.aten.add_.Tensor(add_, -1);  add_ = None
    sum_1 = torch.ops.aten.sum.default(add__1);  add__1 = None
    lt = torch.ops.aten.lt.Scalar(sum_1, 10);  sum_1 = None
    return lt
    """,
            )
            self.assertExpectedInline(
                graphs["symbolic"].while_loop_body_graph_0.code.strip("\n"),
                """\
def forward(self, arg0_1):
    clone = torch.ops.aten.clone.default(arg0_1);  arg0_1 = None
    add_ = torch.ops.aten.add_.Tensor(clone, 1);  clone = None
    add__1 = torch.ops.aten.add_.Tensor(add_, -1);  add_ = None
    add = torch.ops.aten.add.Tensor(add__1, 1);  add__1 = None
    return (add,)
    """,
            )
        elif func_type == "python":
            self.assertExpectedInline(
                graphs["symbolic"].code.strip("\n"),
                """\
def forward(self, arg0_1):
    while_loop_cond_graph_0 = self.while_loop_cond_graph_0
    while_loop_body_graph_0 = self.while_loop_body_graph_0
    while_loop = torch.ops.higher_order.while_loop(while_loop_cond_graph_0, while_loop_body_graph_0, (arg0_1,), ());  while_loop_cond_graph_0 = while_loop_body_graph_0 = arg0_1 = None
    getitem = while_loop[0];  while_loop = None
    return (getitem,)
    """,  # noqa: B950
            )
            self.assertExpectedInline(
                graphs["symbolic"].while_loop_cond_graph_0.code.strip("\n"),
                """\
def forward(self, arg0_1):
    clone = torch.ops.aten.clone.default(arg0_1);  arg0_1 = None
    add = torch.ops.aten.add.Tensor(clone, 1);  clone = None
    add_1 = torch.ops.aten.add.Tensor(add, -1);  add = None
    sum_1 = torch.ops.aten.sum.default(add_1);  add_1 = None
    lt = torch.ops.aten.lt.Scalar(sum_1, 10);  sum_1 = None
    return lt
    """,
            )
            self.assertExpectedInline(
                graphs["symbolic"].while_loop_body_graph_0.code.strip("\n"),
                """\
def forward(self, arg0_1):
    clone = torch.ops.aten.clone.default(arg0_1);  arg0_1 = None
    add = torch.ops.aten.add.Tensor(clone, 1);  clone = None
    add_1 = torch.ops.aten.add.Tensor(add, -1);  add = None
    add_2 = torch.ops.aten.add.Tensor(add_1, 1);  add_1 = None
    return (add_2,)
    """,
            )
        else:
            self.assertExpectedInline(
                graphs["symbolic"].code.strip("\n"),
                """\
def forward(self, x_1):
    while_loop_cond_graph_0 = self.while_loop_cond_graph_0
    while_loop_body_graph_0 = self.while_loop_body_graph_0
    while_loop = torch.ops.higher_order.while_loop(while_loop_cond_graph_0, while_loop_body_graph_0, (x_1,), ());  while_loop_cond_graph_0 = while_loop_body_graph_0 = x_1 = None
    getitem = while_loop[0];  while_loop = None
    return (getitem,)
    """,  # noqa: B950
            )
            self.assertExpectedInline(
                graphs["symbolic"].while_loop_cond_graph_0.code.strip("\n"),
                """\
def forward(self, arg0_1):
    clone = torch.ops.aten.clone.default(arg0_1);  arg0_1 = None
    add = torch.ops.aten.add.Tensor(clone, 1);  clone = None
    add_1 = torch.ops.aten.add.Tensor(add, -1);  add = None
    sum_1 = torch.ops.aten.sum.default(add_1);  add_1 = None
    lt = torch.ops.aten.lt.Scalar(sum_1, 10);  sum_1 = None
    return lt
    """,
            )
            self.assertExpectedInline(
                graphs["symbolic"].while_loop_body_graph_0.code.strip("\n"),
                """\
def forward(self, arg0_1):
    clone = torch.ops.aten.clone.default(arg0_1);  arg0_1 = None
    add = torch.ops.aten.add.Tensor(clone, 1);  clone = None
    add_1 = torch.ops.aten.add.Tensor(add, -1);  add = None
    add_2 = torch.ops.aten.add.Tensor(add_1, 1);  add_1 = None
    return (add_2,)
    """,
            )

    @parametrize("func_type", ["no", "cpp", "python", "functorch"])
    # - "simple_with_linear" and "nested_with_linear" doesn't work becaue parameters and buffers
    #   are not inputs so they're not wrapped by functionalization and tracing.
    #
    # - make_fx tracing mode "real" fails for "int_carry", "pytree_int_carry" and "const_and_symint_output"
    #   because tensors are real but we unspecialize the ints with unbacked symints causing
    #   data dependent errors.
    #   Since this is not the common use path, we skip them for now.
    @parametrize(
        "while_loop_test",
        set(WHILE_LOOP_TESTS.keys())
        - {
            "simple_with_linear",
            "nested_with_linear",
            "int_carry",
            "pytree_int_carry",
            "const_and_symint_output",
        },
    )
    def test_while_loop_functionalize(self, func_type, while_loop_test):
        fn, inp = WHILE_LOOP_TESTS[while_loop_test]
        fn, mode = self._wrap_with_functionalize(fn, func_type)
        mode = mode if mode is not None else contextlib.nullcontext()
        with mode:
            self._check_tracing(fn, inp)

    # - make_fx tracing mode "real" fails for "int_carry", "pytree_int_carry" and "const_and_symint_output"
    #   because tensors are real but we unspecialize the ints with unbacked symints causing
    #   data dependent errors.
    #   Since this is not the common use path, we skip them for now.
    @parametrize(
        "while_loop_test",
        set(WHILE_LOOP_TESTS.keys())
        - {"int_carry", "pytree_int_carry", "const_and_symint_output"},
    )
    def test_while_loop_tracing(self, while_loop_test):
        fn, inp = WHILE_LOOP_TESTS[while_loop_test]
        allow_non_fake_inputs = (
            False
            if while_loop_test not in ("simple_with_linear", "nested_with_linear")
            else True
        )
        self._check_tracing(fn, inp, allow_non_fake_inputs)

    @parametrize("backend", ["eager", "aot_eager"])
    @parametrize("while_loop_test", list(WHILE_LOOP_TESTS.keys()))
    def test_while_loop_compile(self, backend, while_loop_test):
        fn, inp = WHILE_LOOP_TESTS[while_loop_test]
        self._check_compile(fn, inp, backend=backend)

    @skipIfTorchDynamo("Graph is not captured by backend if test with dynamo")
    @skipIfCrossRef  # Arg order changes with cross ref
    def test_while_loop_simple_with_linear_compile_check_graph(self):
        fn, inp = WHILE_LOOP_TESTS["simple_with_linear"]
        from torch._dynamo.testing import EagerAndRecordGraphs

        backend = EagerAndRecordGraphs()
        torch.compile(fn, backend=backend)(*inp)
        self.assertEqual(len(backend.graphs), 1)
        gm = backend.graphs[0]
        if torch._dynamo.config.inline_inbuilt_nn_modules:
            self.assertExpectedInline(
                gm.code.strip(),
                """\
def forward(self, L_iter_ : torch.Tensor, L_x_ : torch.Tensor, L_self_buffers_dec_ : torch.Tensor, L_self_modules_linear_parameters_weight_ : torch.nn.parameter.Parameter, L_self_modules_linear_parameters_bias_ : torch.nn.parameter.Parameter):
    l_iter_ = L_iter_
    l_x_ = L_x_
    l_self_buffers_dec_ = L_self_buffers_dec_
    l_self_modules_linear_parameters_weight_ = L_self_modules_linear_parameters_weight_
    l_self_modules_linear_parameters_bias_ = L_self_modules_linear_parameters_bias_
    cond_fn_0 = self.cond_fn_0
    body_fn_0 = self.body_fn_0
    while_loop = torch.ops.higher_order.while_loop(cond_fn_0, body_fn_0, (l_iter_, l_x_), (l_self_buffers_dec_, l_self_modules_linear_parameters_bias_, l_self_modules_linear_parameters_weight_));  cond_fn_0 = body_fn_0 = l_iter_ = l_x_ = l_self_buffers_dec_ = l_self_modules_linear_parameters_bias_ = l_self_modules_linear_parameters_weight_ = None
    getitem = while_loop[0]
    getitem_1 = while_loop[1];  while_loop = None
    return (getitem, getitem_1)""",  # noqa: B950
            )
            self.assertExpectedInline(
                gm.cond_fn_0.code.strip(),
                """\
def forward(self, l_iter_ : torch.Tensor, l_x_ : torch.Tensor, l_self_buffers_dec__cond_fn, l_self_modules_linear_parameters_bias__body_fn, l_self_modules_linear_parameters_weight__body_fn):
    sub = l_iter_ - l_self_buffers_dec__cond_fn;  l_iter_ = l_self_buffers_dec__cond_fn = None
    gt = sub > 0;  sub = None
    return gt""",  # noqa: B950
            )
            self.assertExpectedInline(
                gm.body_fn_0.code.strip(),
                """\
def forward(self, l_iter_ : torch.Tensor, l_x_ : torch.Tensor, l_self_buffers_dec__cond_fn, l_self_modules_linear_parameters_bias__body_fn, l_self_modules_linear_parameters_weight__body_fn):
    child = l_iter_ - 1;  l_iter_ = None
    child_1 = torch._C._nn.linear(l_x_, l_self_modules_linear_parameters_weight__body_fn, l_self_modules_linear_parameters_bias__body_fn);  l_x_ = l_self_modules_linear_parameters_weight__body_fn = l_self_modules_linear_parameters_bias__body_fn = None
    return (child, child_1)""",  # noqa: B950
            )
        else:
            self.assertExpectedInline(
                gm.code.strip(),
                """\
def forward(self, L_iter_ : torch.Tensor, L_x_ : torch.Tensor):
    l_iter_ = L_iter_
    l_x_ = L_x_
    l__self___dec = self.L__self___dec
    l__self___linear_weight = self.L__self___linear_weight
    l__self___linear_bias = self.L__self___linear_bias
    cond_fn_0 = self.cond_fn_0
    body_fn_0 = self.body_fn_0
    while_loop = torch.ops.higher_order.while_loop(cond_fn_0, body_fn_0, (l_iter_, l_x_), (l__self___dec, l__self___linear_bias, l__self___linear_weight));  cond_fn_0 = body_fn_0 = l_iter_ = l_x_ = l__self___dec = l__self___linear_bias = l__self___linear_weight = None
    getitem = while_loop[0]
    getitem_1 = while_loop[1];  while_loop = None
    return (getitem, getitem_1)""",  # noqa: B950
            )
            self.assertExpectedInline(
                gm.cond_fn_0.code.strip(),
                """\
def forward(self, l_iter_, l_x_, l__self___dec_cond_fn, l__self___linear_bias_body_fn, l__self___linear_weight_body_fn):
    sub = l_iter_ - l__self___dec_cond_fn;  l_iter_ = l__self___dec_cond_fn = None
    gt = sub > 0;  sub = None
    return gt""",  # noqa: B950
            )
            self.assertExpectedInline(
                gm.body_fn_0.code.strip(),
                """\
def forward(self, l_iter_, l_x_, l__self___dec_cond_fn, l__self___linear_bias_body_fn, l__self___linear_weight_body_fn):
    child = l_iter_ - 1;  l_iter_ = None
    child_1 = torch._C._nn.linear(l_x_, l__self___linear_weight_body_fn, l__self___linear_bias_body_fn);  l_x_ = l__self___linear_weight_body_fn = l__self___linear_bias_body_fn = None
    return (child, child_1)""",  # noqa: B950
            )

    def test_while_loop_nested2_traced(self):
        fn, inp = WHILE_LOOP_TESTS["nested2"]
        graphs = self._check_tracing(fn, inp)
        gm = graphs["symbolic"]
        outer_body = gm.while_loop_body_graph_0
        inner_body = outer_body.while_loop_body_graph_0
        inner_cond = outer_body.while_loop_cond_graph_0
        self.assertExpectedInline(
            gm.code.strip("\n"),
            """\
def forward(self, arg0_1, arg1_1, arg2_1, arg3_1):
    sym_size_int = torch.ops.aten.sym_size.int(arg2_1, 0)
    sym_size_int_1 = torch.ops.aten.sym_size.int(arg2_1, 1)
    sym_size_int_2 = torch.ops.aten.sym_size.int(arg3_1, 0)
    sym_size_int_3 = torch.ops.aten.sym_size.int(arg3_1, 1)
    while_loop_cond_graph_0 = self.while_loop_cond_graph_0
    while_loop_body_graph_0 = self.while_loop_body_graph_0
    while_loop = torch.ops.higher_order.while_loop(while_loop_cond_graph_0, while_loop_body_graph_0, (arg0_1, arg1_1, arg2_1, arg3_1), (sym_size_int, sym_size_int_1, sym_size_int_2, sym_size_int_3));  while_loop_cond_graph_0 = while_loop_body_graph_0 = arg0_1 = arg1_1 = arg2_1 = arg3_1 = sym_size_int = sym_size_int_1 = sym_size_int_2 = sym_size_int_3 = None
    getitem = while_loop[0]
    getitem_1 = while_loop[1]
    getitem_2 = while_loop[2]
    getitem_3 = while_loop[3];  while_loop = None
    return (getitem, getitem_1, getitem_2, getitem_3)
    """,  # noqa: B950
        )
        self.assertExpectedInline(
            outer_body.code.strip("\n"),
            """\
def forward(self, arg0_1, arg1_1, arg2_1, arg3_1, arg4_1, arg5_1, arg6_1, arg7_1):
    while_loop_cond_graph_0 = self.while_loop_cond_graph_0
    while_loop_body_graph_0 = self.while_loop_body_graph_0
    while_loop = torch.ops.higher_order.while_loop(while_loop_cond_graph_0, while_loop_body_graph_0, (arg0_1, arg1_1, arg2_1, arg3_1), (arg7_1, arg7_1, arg7_1, arg7_1));  while_loop_cond_graph_0 = while_loop_body_graph_0 = arg0_1 = arg1_1 = arg2_1 = arg3_1 = arg7_1 = None
    getitem = while_loop[0]
    getitem_1 = while_loop[1]
    getitem_2 = while_loop[2]
    getitem_3 = while_loop[3];  while_loop = None
    sub = torch.ops.aten.sub.Tensor(getitem, 1);  getitem = None
    clone = torch.ops.aten.clone.default(getitem_1);  getitem_1 = None
    mul = torch.ops.aten.mul.Tensor(getitem_2, 2);  getitem_2 = None
    div = torch.ops.aten.div.Tensor(getitem_3, 2);  getitem_3 = None
    return (sub, clone, mul, div)
    """,  # noqa: B950
        )
        self.assertExpectedInline(
            outer_body.code.strip("\n"),
            """\
def forward(self, arg0_1, arg1_1, arg2_1, arg3_1, arg4_1, arg5_1, arg6_1, arg7_1):
    while_loop_cond_graph_0 = self.while_loop_cond_graph_0
    while_loop_body_graph_0 = self.while_loop_body_graph_0
    while_loop = torch.ops.higher_order.while_loop(while_loop_cond_graph_0, while_loop_body_graph_0, (arg0_1, arg1_1, arg2_1, arg3_1), (arg7_1, arg7_1, arg7_1, arg7_1));  while_loop_cond_graph_0 = while_loop_body_graph_0 = arg0_1 = arg1_1 = arg2_1 = arg3_1 = arg7_1 = None
    getitem = while_loop[0]
    getitem_1 = while_loop[1]
    getitem_2 = while_loop[2]
    getitem_3 = while_loop[3];  while_loop = None
    sub = torch.ops.aten.sub.Tensor(getitem, 1);  getitem = None
    clone = torch.ops.aten.clone.default(getitem_1);  getitem_1 = None
    mul = torch.ops.aten.mul.Tensor(getitem_2, 2);  getitem_2 = None
    div = torch.ops.aten.div.Tensor(getitem_3, 2);  getitem_3 = None
    return (sub, clone, mul, div)
    """,  # noqa: B950
        )
        self.assertExpectedInline(
            inner_body.code.strip("\n"),
            """\
def forward(self, arg0_1, arg1_1, arg2_1, arg3_1, arg4_1, arg5_1, arg6_1, arg7_1):
    clone = torch.ops.aten.clone.default(arg0_1);  arg0_1 = None
    sub = torch.ops.aten.sub.Tensor(arg1_1, 1);  arg1_1 = None
    add = torch.ops.aten.add.Tensor(arg2_1, 3.14);  arg2_1 = None
    sub_1 = torch.ops.aten.sub.Tensor(arg3_1, 2.71);  arg3_1 = None
    return (clone, sub, add, sub_1)
    """,
        )
        self.assertExpectedInline(
            inner_cond.code.strip("\n"),
            """\
def forward(self, arg0_1, arg1_1, arg2_1, arg3_1, arg4_1, arg5_1, arg6_1, arg7_1):
    gt = torch.ops.aten.gt.Scalar(arg1_1, 0);  arg1_1 = None
    return gt
    """,
        )

    def test_cond_nested_traced(self):
        def true_nested(y):
            return y * y

        def false_nested(y):
            return y + y

        def true_fn(x, pred2):
            z = cond(pred2, true_nested, false_nested, [x])
            return x + z

        def false_fn(x, _):
            return x.cos()

        def f(x, pred, pred2):
            return cond(pred, true_fn, false_fn, [x, pred2])

        x = torch.randn(4)
        graph = make_fx(f)(x, torch.tensor(False), torch.tensor(False))

        result_true_true = graph.forward(
            x, torch.tensor(True), torch.tensor(True)
        )  # True + True -> x * x
        result_true_false = graph.forward(
            x, torch.tensor(True), torch.tensor(False)
        )  # True + True -> x + x
        result_false_true = graph.forward(
            x, torch.tensor(False), torch.tensor(True)
        )  # False + either -> cos
        result_false_false = graph.forward(
            x, torch.tensor(False), torch.tensor(False)
        )  # False + either -> cos

        self.assertNotEqual(result_true_true, result_true_false)
        self.assertFalse(torch.allclose(result_false_true, result_true_true))

        self.assertEqual(result_false_true, result_false_false)

        self.assertEqual(result_true_true, (x * x) + x)
        self.assertEqual(result_true_false, x + x + x)

        self.assertEqual(result_false_true, torch.cos(x))

        graph = make_fx(f, tracing_mode="symbolic")(
            x, torch.tensor(False), torch.tensor(False)
        )
        self.assertEqual(
            graph(x, torch.tensor(True), torch.tensor(True)),
            f(x, torch.tensor(True), torch.tensor(True)),
        )

    def test_cond_functionalized(self):
        def true_fn(x):
            y = x.sin()
            y.add_(4)
            return x.sin().max() + y.sum()

        def false_fn(x):
            return x.cos().min()

        def f(x):
            pred = x.shape[0] == 1
            return cond(pred, true_fn, false_fn, [x])

        example_inputs = (torch.ones(4, 5),)
        functional_f = torch.func.functionalize(f)
        self.assertEqual(functional_f(*example_inputs), f(*example_inputs))

        graph_module = make_fx(torch.func.functionalize(f), tracing_mode="symbolic")(
            *example_inputs
        )
        self.assertEqual(graph_module(*example_inputs), f(*example_inputs))

        all_ops_in_true_branch = []
        for node in graph_module.true_graph_0.graph.nodes:
            if node.op == "call_function":
                all_ops_in_true_branch.append(node.target)

        self.assertFalse(any(op._schema.is_mutable for op in all_ops_in_true_branch))

        self.assertEqual(graph_module(*example_inputs), f(*example_inputs))

    def test_cond_accepts_torch_function_as_inputs(self):
        a = torch.randn(3, 4)
        b = torch.randn(3, 4)

        def f(a, b):
            return cond(a.sum() > 0, torch.add, torch.mul, (a, b))

        gm = self._check_tracing(f, (a, b))["symbolic"]
        self.assertExpectedInline(
            gm.code.strip(),
            """\
def forward(self, a_1, b_1):
    sum_1 = torch.ops.aten.sum.default(a_1)
    gt = torch.ops.aten.gt.Scalar(sum_1, 0);  sum_1 = None
    sym_size_int = torch.ops.aten.sym_size.int(a_1, 0)
    sym_size_int_1 = torch.ops.aten.sym_size.int(a_1, 1)
    sym_size_int_2 = torch.ops.aten.sym_size.int(b_1, 0)
    sym_size_int_3 = torch.ops.aten.sym_size.int(b_1, 1)
    true_graph_0 = self.true_graph_0
    false_graph_0 = self.false_graph_0
    cond = torch.ops.higher_order.cond(gt, true_graph_0, false_graph_0, [a_1, b_1, sym_size_int, sym_size_int_1, sym_size_int_2, sym_size_int_3]);  gt = true_graph_0 = false_graph_0 = a_1 = b_1 = sym_size_int = sym_size_int_1 = sym_size_int_2 = sym_size_int_3 = None
    getitem = cond[0];  cond = None
    return getitem""",  # noqa: B950
        )
        self.assertExpectedInline(
            gm.true_graph_0.code.strip(),
            """\
def forward(self, arg0_1, arg1_1, arg2_1, arg3_1, arg4_1, arg5_1):
    add = torch.ops.aten.add.Tensor(arg0_1, arg1_1);  arg0_1 = arg1_1 = None
    return (add,)""",
        )
        self.assertExpectedInline(
            gm.false_graph_0.code.strip(),
            """\
def forward(self, arg0_1, arg1_1, arg2_1, arg3_1, arg4_1, arg5_1):
    mul = torch.ops.aten.mul.Tensor(arg0_1, arg1_1);  arg0_1 = arg1_1 = None
    return (mul,)""",
        )

    def test_cond_retrace_functionalized(self):
        def true_fn(x):
            return x.sin()

        def false_fn(x):
            return x.cos()

        def f(x):
            return cond(x.all(), true_fn, false_fn, (x,))

        inp = torch.ones(1, 2)
        gm_non_functional = make_fx(f, tracing_mode="real")(inp)
        gm_functional = make_fx(
            torch.func.functionalize(gm_non_functional), tracing_mode="real"
        )(inp)
        self.assertEqual(gm_functional(torch.zeros(1, 2)), f(torch.zeros(1, 2)))

    def test_cond_subgraph_same_shape_env_as_parent(self):
        def true_fn(x):
            return x.sin() + 10

        def false_fn(x):
            return x.cos() - 20

        def f(x, pred):
            y = cond(pred, true_fn, false_fn, [x])
            z = torch.add(y, y)
            return z

        symbolic_traced_graph = self._check_tracing(
            f, (torch.ones(4), torch.Tensor([True]))
        )["symbolic"]
        graph_shape_env = symbolic_traced_graph.shape_env

        def _node_shape_env_iter(gm):
            for node in symbolic_traced_graph.graph.nodes:
                if node.op == "call_function":
                    val = node.meta.get("val")
                    if isinstance(val, tuple):
                        for v in val:
                            yield v.fake_mode.shape_env
                    elif isinstance(val, torch.SymInt):
                        yield val.node.shape_env
                    else:
                        yield val.fake_mode.shape_env

        for shape_env in _node_shape_env_iter(symbolic_traced_graph):
            self.assertTrue(shape_env is graph_shape_env)

        for shape_env in _node_shape_env_iter(symbolic_traced_graph.true_graph_0):
            self.assertTrue(shape_env is graph_shape_env)

        for shape_env in _node_shape_env_iter(symbolic_traced_graph.false_graph_0):
            self.assertTrue(shape_env is graph_shape_env)

    def test_cond_functionalized_nested(self):
        def true_true_fn(x):
            y = x.cos()
            y.add_(4)
            return x.sin().max() + y.sin().max()

        def true_false_fn(x):
            return x.cos().min()

        def true_fn(x):
            pred = x.shape[0] == 1
            return cond(pred, true_true_fn, true_false_fn, [x])

        def false_fn(x):
            return x.sum()

        def f(x):
            pred = x.shape[0] == 1
            return cond(pred, true_fn, false_fn, [x])

        example_inputs = (torch.ones(4, 5),)
        functional_f = torch.func.functionalize(f)
        self.assertEqual(functional_f(*example_inputs), f(*example_inputs))

        graph_module = make_fx(torch.func.functionalize(f), tracing_mode="symbolic")(
            *example_inputs
        )
        self.assertEqual(graph_module(*example_inputs), f(*example_inputs))

        gm_true_true_branch = graph_module.true_graph_0.true_graph_0

        self.assertEqual(graph_module(*example_inputs), f(*example_inputs))

        all_ops = []
        for node in gm_true_true_branch.graph.nodes:
            if node.op == "call_function":
                all_ops.append(node.target)

        self.assertFalse(any(op._schema.is_mutable for op in all_ops))

    def test_cond_functionalized_data_dependent_pred(self):
        def true_fn(x):
            return x.sin().sum()

        def false_fn(x):
            return x.cos().sum()

        def f(x):
            pred = x.nonzero().shape[0] == 1
            return cond(pred, true_fn, false_fn, [x])

        example_inputs = (torch.ones(4, 5),)
        functional_f = torch.func.functionalize(f)
        self.assertEqual(functional_f(*example_inputs), f(*example_inputs))

        graph_module = make_fx(torch.func.functionalize(f))(*example_inputs)
        self.assertEqual(graph_module(*example_inputs), f(*example_inputs))

    # https://github.com/pytorch/pytorch/issues/126988
    def test_cond_functionalized_input_mutation_on_true_brancte(self):
        def true_fn(x):
            view_x = x.view(x.shape)
            view_x.add_(1)
            return view_x.sin().sum()

        def false_fn(x):
            return x.cos().sum()

        def f(x):
            pred = x.shape[0] == 4
            return cond(pred, true_fn, false_fn, [x])

        example_inputs = (torch.ones(4, 5),)
        # torch.cond inlines into one of the branches because the predicate
        # is a constant.
        gm = make_fx(torch.func.functionalize(f))(*example_inputs)
        self.assertExpectedInline(
            gm.code.strip(),
            """\
def forward(self, x_1):
    view = torch.ops.aten.view.default(x_1, [4, 5])
    add = torch.ops.aten.add.Tensor(view, 1);  view = None
    view_1 = torch.ops.aten.view.default(add, [4, 5]);  add = None
    view_2 = torch.ops.aten.view.default(view_1, [4, 5])
    sin = torch.ops.aten.sin.default(view_2);  view_2 = None
    sum_1 = torch.ops.aten.sum.default(sin);  sin = None
    copy_ = torch.ops.aten.copy_.default(x_1, view_1);  x_1 = view_1 = copy_ = None
    return sum_1""",
        )

        # torch.cond triggers the check of the branches because the predicate
        # is a SymBool.
        with self.assertRaisesRegex(
            torch._dynamo.exc.TorchRuntimeError, "One of torch.cond branch"
        ):
            make_fx(torch.func.functionalize(f), tracing_mode="symbolic")(
                *example_inputs
            )

    # https://github.com/pytorch/pytorch/issues/126988
    def test_cond_functionalized_input_mutation_on_false_branch(self):
        def true_fn(x):
            return x.sin().sum()

        def false_fn(x):
            view_x = x.view(x.shape)
            view_x.add_(1)
            return view_x.cos().sum()

        def f(x):
            pred = x.shape[0] == 4
            return cond(pred, true_fn, false_fn, [x])

        example_inputs = (torch.ones(5, 5),)
        gm = make_fx(torch.func.functionalize(f))(*example_inputs)
        # torch.cond inlines into one of the branches because the predicate
        # is a constant.
        self.assertExpectedInline(
            gm.code.strip(),
            """\
def forward(self, x_1):
    view = torch.ops.aten.view.default(x_1, [5, 5])
    add = torch.ops.aten.add.Tensor(view, 1);  view = None
    view_1 = torch.ops.aten.view.default(add, [5, 5]);  add = None
    view_2 = torch.ops.aten.view.default(view_1, [5, 5])
    cos = torch.ops.aten.cos.default(view_2);  view_2 = None
    sum_1 = torch.ops.aten.sum.default(cos);  cos = None
    copy_ = torch.ops.aten.copy_.default(x_1, view_1);  x_1 = view_1 = copy_ = None
    return sum_1""",
        )

        # torch.cond triggers the check of the branches because the predicate
        # is a SymBool.
        with self.assertRaisesRegex(
            torch._dynamo.exc.TorchRuntimeError, "One of torch.cond branch"
        ):
            make_fx(torch.func.functionalize(f), tracing_mode="symbolic")(
                *example_inputs
            )

    # https://github.com/pytorch/pytorch/issues/126988
    def test_cond_functionalized_output_alias_input(self):
        def true_fn(x):
            return x

        def false_fn(x):
            view_x = x.view(x.shape)
            return view_x

        def f(x):
            pred = x.shape[0] == 4
            return cond(pred, true_fn, false_fn, [x])

        example_inputs = (torch.ones(5, 5),)
        gm = make_fx(torch.func.functionalize(f))(*example_inputs)
        # torch.cond inlines into one of the branches because the predicate
        # is a constant.
        self.assertExpectedInline(
            gm.code.strip(),
            """\
def forward(self, x_1):
    view = torch.ops.aten.view.default(x_1, [5, 5]);  x_1 = None
    return view""",
        )

        # torch.cond triggers the check of the branches because the predicate
        # is a SymBool.
        with self.assertRaisesRegex(
            torch._dynamo.exc.TorchRuntimeError, "One of torch.cond branch"
        ):
            make_fx(torch.func.functionalize(f), tracing_mode="symbolic")(
                *example_inputs
            )

    # https://github.com/pytorch/pytorch/issues/126988
    def test_cond_functionalized_nested_input_mutation(self):
        def true_true_fn(x):
            x.add_(4)
            return x.sin().max()

        def true_false_fn(x):
            return x.cos().min()

        def true_fn(x):
            pred = x.shape[0] == 1
            return cond(pred, true_true_fn, true_false_fn, [x])

        def false_fn(x):
            return x.sum()

        def f(x):
            pred = x.shape[0] == 1
            return cond(pred, true_fn, false_fn, [x])

        example_inputs = (torch.ones(4, 5),)
        with self.assertRaisesRegex(
            torch._dynamo.exc.TorchRuntimeError, "One of torch.cond branch"
        ):
            make_fx(torch.func.functionalize(f), tracing_mode="symbolic")(
                *example_inputs
            )

    # https://github.com/pytorch/pytorch/issues/126988
    def test_cond_functionalized_nested_input_mutation_with_aot_func(self):
        def true_true_fn(x):
            x.add_(4)
            return x.sin().max()

        def true_false_fn(x):
            return x.cos().min()

        def true_fn(x):
            pred = x.shape[0] == 1
            return cond(pred, true_true_fn, true_false_fn, [x])

        def false_fn(x):
            return x.sum()

        def f(x):
            pred = x.shape[0] == 1
            return cond(pred, true_fn, false_fn, [x])

        example_input = torch.ones(4, 5)
        try:
            example_input_func = to_fun_old(example_input)
            torch._enable_functionalization(reapply_views=False)
            f(example_input_func)

            with self.assertRaisesRegex(
                torch._dynamo.exc.TorchRuntimeError, "One of torch.cond branch"
            ):
                make_fx(f, tracing_mode="symbolic")(example_input_func)
        finally:
            torch._disable_functionalization()

        def f_wrapper(func):
            @functools.wraps(func)
            def wrapper(*args, **kwargs):
                torch._enable_functionalization(reapply_views=False)
                try:
                    return func(*args, **kwargs)
                finally:
                    torch._disable_functionalization()

            return wrapper

        with self.assertRaisesRegex(
            torch._dynamo.exc.TorchRuntimeError, "One of torch.cond branch"
        ):
            make_fx(f_wrapper(f), tracing_mode="symbolic")(example_input_func)

    def test_cond_functionalized_input_aliasing_with_aot_func(self):
        def true_fn(x):
            return x

        def false_fn(x):
            view_x = x.view(x.shape)
            return view_x

        def f(x):
            pred = x.sum() > 0
            return cond(pred, true_fn, false_fn, [x])

        example_input = torch.ones(5, 5)
        try:
            example_input_func = to_fun_old(example_input)
            torch._enable_functionalization(reapply_views=False)
            with self.assertRaisesRegex(
                torch._dynamo.exc.TorchRuntimeError,
                "One of torch.cond branch might be aliasing",
            ):
                f(example_input_func)
        finally:
            torch._disable_functionalization()

        def f_wrapper(func):
            @functools.wraps(func)
            def wrapper(*args, **kwargs):
                torch._enable_functionalization(reapply_views=False)
                try:
                    func_args = pytree.tree_map(
                        lambda x: torch._to_functional_tensor(x)
                        if isinstance(x, torch.Tensor)
                        else x,
                        args,
                    )
                    func_kwargs = pytree.tree_map(
                        lambda x: torch._to_functional_tensor(x)
                        if isinstance(x, torch.Tensor)
                        else x,
                        kwargs,
                    )
                    return func(*func_args, **func_kwargs)
                finally:
                    torch._disable_functionalization()

            return wrapper

        with self.assertRaisesRegex(
            torch._dynamo.exc.TorchRuntimeError,
            "One of torch.cond branch might be aliasing",
        ):
            make_fx(f_wrapper(f), tracing_mode="symbolic")(example_input)

    def test_cond_functionalized_aot_func_check_functional(self):
        def true_fn(x):
            return x.cos()

        def false_fn(x):
            y = x.sin()
            y.add_(5)
            return y

        def f(x):
            pred = x.shape[0] == 4
            return cond(pred, true_fn, false_fn, [x])

        example_input = torch.ones(5, 5)

        def f_wrapper(func):
            @functools.wraps(func)
            def wrapper(*args, **kwargs):
                torch._enable_functionalization(reapply_views=False)
                try:
                    func_args = pytree.tree_map(
                        lambda x: to_fun_old(x) if isinstance(x, torch.Tensor) else x,
                        args,
                    )
                    func_kwargs = pytree.tree_map(
                        lambda x: to_fun_old(x) if isinstance(x, torch.Tensor) else x,
                        kwargs,
                    )
                    return pytree.tree_map(
                        from_fun_old, func(*func_args, **func_kwargs)
                    )
                finally:
                    torch._disable_functionalization()

            return wrapper

        result_gm = make_fx(f_wrapper(f), tracing_mode="symbolic")(example_input)
        for node in result_gm.true_graph_0.graph.nodes:
            if node.op == "call_function":
                self.assertTrue(not node.target._schema.is_mutable)

        for node in result_gm.false_graph_0.graph.nodes:
            if node.op == "call_function":
                self.assertTrue(not node.target._schema.is_mutable)

        self.assertEqual(result_gm(torch.ones(5, 5)), f(torch.ones(5, 5)))

    def test_cond_nested_traced_other_inputs(self):
        def true_nested(y):
            return y * y

        def false_nested(y):
            return y + y

        def true_fn(k, pred2):
            z = cond(pred2, true_nested, false_nested, [k])
            return torch.add(torch.tensor([0.25, 0.25]), z)

        def false_fn(k, _):
            return k.cos()

        def f(k, pred, pred2):
            return cond(pred, true_fn, false_fn, [k, pred2])

        x = torch.tensor([0.5, 0.5])
        graph = make_fx(f)(x, torch.tensor(False), torch.tensor(False))

        a = torch.tensor([1.0, 1.0])
        result_true_true = graph.forward(a, torch.tensor(True), torch.tensor(True))
        self.assertEqual(result_true_true, (a * a) + torch.tensor([0.25, 0.25]))

        b = torch.tensor([2.0, 2.0])
        result_true_true = graph.forward(b, torch.tensor(True), torch.tensor(True))
        self.assertEqual(result_true_true, (b * b) + torch.tensor([0.25, 0.25]))

    def test_cond_nested_traced_multi(self):
        def true_a(y):
            return y * y

        def false_a(y):
            return y + y

        def true_b(y, z):
            return y + z

        def false_b(y, z):
            return y * z

        def f(x, pred, pred2):
            a_out = cond(pred, true_a, false_a, [x])
            b_out = cond(pred2, true_b, false_b, [x, x])
            return a_out + b_out

        x = torch.randn(4)
        graph = make_fx(f)(x, torch.tensor(False), torch.tensor(False))

        self.assertExpectedInline(
            graph.code.strip(),
            """\
def forward(self, x_1, pred_1, pred2_1):
    true_graph_0 = self.true_graph_0
    false_graph_0 = self.false_graph_0
    cond = torch.ops.higher_order.cond(pred_1, true_graph_0, false_graph_0, [x_1]);  pred_1 = true_graph_0 = false_graph_0 = None
    getitem = cond[0];  cond = None
    true_graph_1 = self.true_graph_1
    false_graph_1 = self.false_graph_1
    cond_1 = torch.ops.higher_order.cond(pred2_1, true_graph_1, false_graph_1, [x_1]);  pred2_1 = true_graph_1 = false_graph_1 = x_1 = None
    getitem_1 = cond_1[0];  cond_1 = None
    add = torch.ops.aten.add.Tensor(getitem, getitem_1);  getitem = getitem_1 = None
    return add""",  # noqa: B950
        )
        self.assertExpectedInline(
            graph.true_graph_0.code.strip(),
            """\
def forward(self, arg0_1):
    mul = torch.ops.aten.mul.Tensor(arg0_1, arg0_1);  arg0_1 = None
    return (mul,)""",
        )

    def test_raise_error_on_mismatch_type_size(self):
        def true_fn(x):
            return x.sin()

        def false_fn(x):
            return (x, x)

        def f(x, y):
            return cond(y, true_fn, false_fn, [x])

        x = torch.randn(4)
        with self.assertRaisesRegex(
            torch._dynamo.exc.TorchRuntimeError,
            "Unmatched output spec from torch.cond branches",
        ):
            make_fx(f)(x, torch.tensor(False))

    def test_raise_error_on_mismatch_tensor_size(self):
        def true_fn(x):
            return x.sin()

        def false_fn(x):
            return torch.zeros([10, 10])

        def f(x, y):
            return cond(y, true_fn, false_fn, [x])

        x = torch.randn(4)
        with self.assertRaisesRegex(
            torch._dynamo.exc.TorchRuntimeError,
            "When merging two branches' output in torch.cond",
        ):
            make_fx(f)(x, torch.tensor(False))

    def test_cond_traced_not_nested_fake_tensor(self):
        def true_fn(x):
            return x.sin()

        def false_fn(x):
            return x.cos()

        def f(x, y):
            return cond(y, true_fn, false_fn, [x])

        x = torch.randn(4)
        graph = make_fx(f, tracing_mode="fake")(x, torch.tensor(False))
        result_true = graph.forward(x, torch.tensor(True))
        result_false = graph.forward(x, torch.tensor(False))
        self.assertFalse(torch.allclose(result_true, result_false))
        self.assertEqual(result_true, torch.sin(x))
        self.assertEqual(result_false, torch.cos(x))

    def test_cond_nested_traced_fake_tensor(self):
        def true_nested(y):
            return y * y

        def false_nested(y):
            return y + y

        def true_fn(x, pred2):
            z = cond(pred2, true_nested, false_nested, [x])
            return x + z

        def false_fn(x, _):
            return x.cos()

        def f(x, pred, pred2):
            return cond(pred, true_fn, false_fn, [x, pred2])

        x = torch.randn(4)
        graph = make_fx(f, tracing_mode="fake")(
            x, torch.tensor(False), torch.tensor(False)
        )

        result_true_true = graph.forward(
            x, torch.tensor(True), torch.tensor(True)
        )  # True + True -> x * x
        result_true_false = graph.forward(
            x, torch.tensor(True), torch.tensor(False)
        )  # True + True -> x + x
        result_false_true = graph.forward(
            x, torch.tensor(False), torch.tensor(True)
        )  # False + either -> cos
        result_false_false = graph.forward(
            x, torch.tensor(False), torch.tensor(False)
        )  # False + either -> cos

        self.assertNotEqual(result_true_true, result_true_false)
        self.assertFalse(torch.allclose(result_false_true, result_true_true))

        self.assertEqual(result_false_true, result_false_false)

        self.assertEqual(result_true_true, (x * x) + x)
        self.assertEqual(result_true_false, x + x + x)

        self.assertEqual(result_false_true, torch.cos(x))

    def test_cond_nested_traced_other_inputs_fake_tensor(self):
        def true_nested(y):
            return y * y

        def false_nested(y):
            return y + y

        def true_fn(k, pred2):
            z = cond(pred2, true_nested, false_nested, [k])
            return torch.add(torch.tensor([0.25, 0.25]), z)

        def false_fn(k, _):
            return k.cos()

        def f(k, pred, pred2):
            return cond(pred, true_fn, false_fn, [k, pred2])

        x = torch.tensor([0.5, 0.5])
        graph = make_fx(f, tracing_mode="fake")(
            x, torch.tensor(False), torch.tensor(False)
        )

        a = torch.tensor([1.0, 1.0])
        result_true_true = graph.forward(a, torch.tensor(True), torch.tensor(True))
        self.assertEqual(result_true_true, (a * a) + torch.tensor([0.25, 0.25]))

        b = torch.tensor([2.0, 2.0])
        result_true_true = graph.forward(b, torch.tensor(True), torch.tensor(True))
        self.assertEqual(result_true_true, (b * b) + torch.tensor([0.25, 0.25]))

    def test_cond_nested_traced_multi_fake_tensor(self):
        def true_a(y):
            return y * y

        def false_a(y):
            return y + y

        def true_b(y, z):
            return y + z

        def false_b(y, z):
            return y * z

        def f(x, pred, pred2):
            a_out = cond(pred, true_a, false_a, [x])
            b_out = cond(pred2, true_b, false_b, [x, x])
            return a_out + b_out

        x = torch.randn(4)
        graph = make_fx(f, tracing_mode="fake")(
            x, torch.tensor(False), torch.tensor(False)
        )

        self.assertExpectedInline(
            graph.code.strip(),
            """\
def forward(self, x_1, pred_1, pred2_1):
    true_graph_0 = self.true_graph_0
    false_graph_0 = self.false_graph_0
    cond = torch.ops.higher_order.cond(pred_1, true_graph_0, false_graph_0, [x_1]);  pred_1 = true_graph_0 = false_graph_0 = None
    getitem = cond[0];  cond = None
    true_graph_1 = self.true_graph_1
    false_graph_1 = self.false_graph_1
    cond_1 = torch.ops.higher_order.cond(pred2_1, true_graph_1, false_graph_1, [x_1]);  pred2_1 = true_graph_1 = false_graph_1 = x_1 = None
    getitem_1 = cond_1[0];  cond_1 = None
    add = torch.ops.aten.add.Tensor(getitem, getitem_1);  getitem = getitem_1 = None
    return add""",  # noqa: B950
        )
        self.assertExpectedInline(
            graph.true_graph_0.code.strip(),
            """\
def forward(self, arg0_1):
    mul = torch.ops.aten.mul.Tensor(arg0_1, arg0_1);  arg0_1 = None
    return (mul,)""",
        )

    def test_raise_error_on_mismatch_type_size_fake_tensor(self):
        def true_fn(x):
            return x.sin()

        def false_fn(x):
            return (x, x)

        def f(x, y):
            return cond(y, true_fn, false_fn, [x])

        x = torch.randn(4)
        with self.assertRaisesRegex(
            torch._dynamo.exc.TorchRuntimeError,
            "Unmatched output spec from torch.cond branches",
        ):
            make_fx(f, tracing_mode="fake")(x, torch.tensor(False))

    def test_raise_error_on_mismatch_tensor_size_fake_tensor(self):
        def true_fn(x):
            return x.sin()

        def false_fn(x):
            return torch.zeros([10, 10])

        def f(x, y):
            return cond(y, true_fn, false_fn, [x])

        x = torch.randn(4)
        with self.assertRaisesRegex(
            torch._dynamo.exc.TorchRuntimeError,
            "When merging two branches' output in torch.cond",
        ):
            make_fx(f, tracing_mode="fake")(x, torch.tensor(False))

    def check_map_count(self, gm, op_count):
        i = 0
        for m in gm.modules():
            for node in m.graph.nodes:
                if (
                    node.op == "call_function"
                    and node.target == torch.ops.higher_order.map_impl
                ):
                    i += 1
        self.assertEqual(i, op_count)

    def test_tracing_map_real(self):
        def f(x, y):
            return x + y

        def g(xs, y):
            return control_flow.map(f, xs, y)

        gm = make_fx(g, tracing_mode="real")(torch.ones(3, 2, 2), torch.ones(2))
        x = torch.randn(3, 2, 2)
        y = torch.randn(2)
        res = gm(x, y)
        self.assertEqual(res, g(x, y))
        self.check_map_count(gm, 1)

    def test_tracing_map_symbolic_simple(self):
        def f(x, y):
            return x + y

        def g(xs, y):
            return control_flow.map(f, xs, y)

        gm = make_fx(g, tracing_mode="symbolic")(torch.ones(3, 2, 4), torch.ones(4))
        x = torch.randn(3, 2, 2)
        y = torch.randn(2)
        res = gm(x, y)
        self.assertEqual(res, g(x, y))
        self.check_map_count(gm, 1)

    def test_tracing_map_symbolic_list(self):
        def f(x, y):
            return [x[0][0] + y, x[1] * y]

        def g(xs, y, z):
            out = control_flow.map(f, xs, y)
            return out[0] + z, out[1] * z

        example_x = [[torch.ones(3, 4, 5)], torch.ones(3, 4, 5)]
        gm = make_fx(g, tracing_mode="symbolic")(
            example_x, torch.ones(5), torch.ones(5)
        )
        x = [[torch.randn(4, 5, 6)], torch.ones(4, 5, 6)]
        y = torch.randn(6)
        z = torch.ones(6)
        res = gm(x, y, z)
        self.assertEqual(res, g(x, y, z))
        self.check_map_count(gm, 1)

    def test_tracing_map_symbolic_dict(self):
        def f(x, y):
            return {"d": x["b"]["a"] + y, "e": x["c"] * y}

        def g(xs, y, z):
            out = control_flow.map(f, xs, y)
            return {"f": out["d"] + z, "g": out["e"] * z}

        example_x = {"b": {"a": torch.ones(3, 4, 5)}, "c": torch.ones(3, 4, 5)}
        gm = make_fx(g, tracing_mode="symbolic")(
            example_x, torch.ones(5), torch.ones(5)
        )
        x = {"b": {"a": torch.randn(4, 5, 6)}, "c": torch.ones(4, 5, 6)}
        y = torch.randn(6)
        z = torch.ones(6)
        res = gm(x, y, z)
        self.assertEqual(res, g(x, y, z))
        self.check_map_count(gm, 1)

    def test_tracing_map_autograd_symbolic_simple(self):
        def f(x, y):
            return x + y

        def g(xs, y):
            out = control_flow.map(f, xs, y)
            return torch.autograd.grad(out, (xs, y), torch.ones_like(out))

        gm = make_fx(g, tracing_mode="symbolic")(
            torch.ones(3, 4, 5, requires_grad=True), torch.ones(5, requires_grad=True)
        )
        x = torch.randn(4, 5, 6, requires_grad=True)
        y = torch.randn(6, requires_grad=True)
        res = gm(x, y)
        self.assertEqual(res, g(x, y))
        self.check_map_count(gm, 2)

    def test_tracing_map_autograd_symbolic_list(self):
        import torch.utils._pytree as pytree

        def f(x, y):
            return [x[0].cos() + y.sin(), x[1].sin() * y.cos()]

        def g(xs, y):
            out = control_flow.map(f, xs, y)
            flat_out = pytree.tree_leaves(out)
            flat_inp = pytree.tree_leaves((xs, y))
            requires_grad_inp = [inp for inp in flat_inp if inp.requires_grad]
            return torch.autograd.grad(
                flat_out, requires_grad_inp, [torch.ones_like(out) for out in flat_out]
            )

        gm = make_fx(g, tracing_mode="symbolic")(
            [torch.ones(3, 4, 5), torch.ones(3, 4, 5, requires_grad=True)],
            torch.ones(5, requires_grad=True),
        )
        x = [torch.randn(4, 5, 6), torch.ones(4, 5, 6, requires_grad=True)]
        y = torch.randn(6, requires_grad=True)
        res = gm(x, y)
        self.assertEqual(res, g(x, y))
        self.check_map_count(gm, 2)

    def test_tracing_map_autograd_symbolic_dict(self):
        def f(x, y):
            return [x["a"] + y, x["b"] * y]

        def g(xs, y):
            out = control_flow.map(f, xs, y)
            flat_out = pytree.tree_leaves(out)
            flat_inp = pytree.tree_leaves((xs, y))
            requires_grad_inp = [inp for inp in flat_inp if inp.requires_grad]
            return torch.autograd.grad(
                flat_out, requires_grad_inp, [torch.ones_like(out) for out in flat_out]
            )

        traced_x = {
            "a": torch.ones(3, 4, 5, requires_grad=True),
            "b": torch.ones(3, 4, 5, requires_grad=True),
        }
        gm = make_fx(g, tracing_mode="symbolic")(
            traced_x, torch.ones(5, requires_grad=True)
        )
        x = {
            "a": torch.randn(4, 5, 6, requires_grad=True),
            "b": torch.ones(4, 5, 6, requires_grad=True),
        }
        y = torch.randn(6, requires_grad=True)
        res = gm(x, y)
        self.assertEqual(res, g(x, y))
        self.check_map_count(gm, 2)

    def test_tracing_map_autograd_aot_functionalized(self):
        def inner(x, y):
            z = x - 1
            z.add_(1)
            return z * y

        def f(xs, y):
            res = control_flow.map(inner, xs, y)
            grads = torch.autograd.grad(res, (xs, y), torch.ones_like(res))
            return grads

        def f_wrapper(func):
            @functools.wraps(func)
            def wrapper(*args, **kwargs):
                torch._enable_functionalization(reapply_views=False)
                try:
                    return pytree.tree_map(from_fun_old, func(*args, **kwargs))
                finally:
                    torch._disable_functionalization()

            return wrapper

        example_inputs = (
            torch.ones(3, 2, 4, requires_grad=True),
            torch.ones(2, 4, requires_grad=True),
        )
        gm = make_fx(f, tracing_mode="symbolic")(*example_inputs)
        fgm = make_fx(f_wrapper(f), tracing_mode="symbolic")(*example_inputs)
        xs = torch.ones(3, 4, 5, requires_grad=True)
        y = torch.ones(4, 5, requires_grad=True)

        self.assertEqual(gm(xs, y), f(xs, y))

        def count_mutable(gm):
            c = 0
            for node in gm.graph.nodes:
                if node.op == "call_function":
                    if node.target == torch.ops.higher_order.map_impl:
                        c += count_mutable(getattr(gm, str(node.args[0])))
                    elif schema := getattr(node.target, "_schema", None):
                        c += int(schema.is_mutable)
            return c

        self.assertEqual(count_mutable(fgm), 0)
        # One for forward, one for recomputation logic in backward
        self.assertEqual(count_mutable(gm), 2)

    def test_map_functionalized(self):
        def map_fn(x, y):
            z = x + y
            z.add_(4)
            return z

        def f(xs, y):
            return control_flow.map(map_fn, xs, y)

        example_inputs = (torch.ones(3, 2, 4), torch.ones(4))
        functional_f = torch.func.functionalize(f)
        self.assertEqual(functional_f(*example_inputs), f(*example_inputs))

        gm = make_fx(torch.func.functionalize(f))(*example_inputs)
        self.assertEqual(gm(*example_inputs), f(*example_inputs))

        gm = make_fx(torch.func.functionalize(f), tracing_mode="symbolic")(
            *example_inputs
        )
        self.assertEqual(gm(*example_inputs), f(*example_inputs))

        for node in gm.body_graph_0.graph.nodes:
            if node.op == "call_function":
                self.assertTrue(not node.target._schema.is_mutable)
        self.check_map_count(gm, 1)

    def test_map_functionalized_aot_func(self):
        def map_fn(x, y):
            z = x + y
            z.add_(4)
            return z

        def f(xs, y):
            return control_flow.map(map_fn, xs, y)

        def f_wrapper(func):
            @functools.wraps(func)
            def wrapper(*args, **kwargs):
                torch._enable_functionalization(reapply_views=False)
                try:
                    return pytree.tree_map(from_fun_old, func(*args, **kwargs))
                finally:
                    torch._disable_functionalization()

            return wrapper

        example_inputs = (torch.ones(3, 2, 4), torch.ones(4))

        gm = make_fx(f_wrapper(f))(*example_inputs)

        for node in gm.body_graph_0.graph.nodes:
            if node.op == "call_function":
                self.assertTrue(not node.target._schema.is_mutable)

        self.assertEqual(gm(*example_inputs), f(*example_inputs))

    # https://github.com/pytorch/pytorch/issues/126988
    @xfailIfTorchDynamo
    def test_map_functionalized_arg_mutation(self):
        def map_fn(x, y):
            y.add_(4)
            return x + y

        def f(xs, y):
            return control_flow.map(map_fn, xs, y)

        example_inputs = (torch.ones(3, 2, 4), torch.ones(4))
        functional_f = torch.func.functionalize(f)
        with self.assertRaisesRegex(
            UnsupportedAliasMutationException, "torch.map is mutating the input!"
        ):
            functional_f(*example_inputs)

    # https://github.com/pytorch/pytorch/issues/126988
    @xfailIfTorchDynamo
    def test_map_functionalized_elem_mutation(self):
        def map_fn(x, y):
            x.add_(4)
            return x + y

        def f(xs, y):
            return control_flow.map(map_fn, xs, y)

        example_inputs = (torch.ones(3, 2, 4), torch.ones(4))
        functional_f = torch.func.functionalize(f)
        with self.assertRaisesRegex(
            UnsupportedAliasMutationException, "torch.map is mutating the input!"
        ):
            functional_f(*example_inputs)

    def test_cond_autograd_backward(self):
        def true_fn(x):
            return x.cos()

        def false_fn(x):
            return x.sin()

        def f(x, y):
            return control_flow.cond(x.shape[0] > 4, true_fn, false_fn, [y])

        example_inputs = (
            torch.ones(3, 2, 4, requires_grad=True),
            torch.ones(4, requires_grad=True),
        )
        f(*example_inputs).sum().backward()

        # Ensure no error is thrown when not running backward
        res = f(*example_inputs)

        # Ensure no error is thrown when not running backward
        res_compiled = torch.compile(f)(*example_inputs)
        self.assertEqual(res, res_compiled)

    # https://github.com/pytorch/pytorch/issues/126988
    @xfailIfTorchDynamo
    def test_map_functionalized_elem_alias(self):
        def map_fn(x):
            x.view(x.shape)
            return x

        def f(xs):
            return control_flow.map(map_fn, xs)

        example_inputs = (torch.ones(3, 2, 4),)
        functional_f = torch.func.functionalize(f)
        with self.assertRaisesRegex(
            UnsupportedAliasMutationException, "torch.map is aliasing the input!"
        ):
            functional_f(*example_inputs)

    def test_nested_map_cond_real(self):
        def true_fn(x, y):
            return x * y

        def false_fn(x, y):
            return x + y

        def f(x, pred, y):
            return cond(pred, true_fn, false_fn, [x, y])

        def g(pred, xs, y):
            return control_flow.map(f, xs, pred, y)

        gm = make_fx(g, tracing_mode="real")(
            torch.tensor(True), torch.ones(3, 2, 4), torch.ones(4)
        )
        pred = torch.tensor(False)
        x = torch.randn(3, 2, 4)
        y = torch.randn(4)
        res = gm(pred, x, y)
        self.assertEqual(res, g(pred, x, y))
        self.check_map_count(gm, 1)

    def test_nested_map_cond_symbolic(self):
        def true_fn(x, y):
            return x * y

        def false_fn(x, y):
            return x + y

        def f(x, pred, y):
            return cond(pred, true_fn, false_fn, [x, y])

        def g(pred, xs, y):
            return control_flow.map(f, xs, pred, y)

        gm = make_fx(g, tracing_mode="symbolic")(
            torch.tensor(True), torch.ones(3, 2, 4), torch.ones(4)
        )
        pred = torch.tensor(False)
        x = torch.randn(3, 2, 2)
        y = torch.randn(2)
        res = gm(pred, x, y)
        self.assertEqual(res, g(pred, x, y))
        self.check_map_count(gm, 1)

    def test_nested_cond_map_cond_symbolic(self):
        def true_fn(x, y):
            return x * y

        def false_fn(x, y):
            return x + y

        def f(x, pred, y):
            return cond(pred, true_fn, false_fn, [x, y])

        def g(pred, xs, y):
            return control_flow.map(f, xs, pred, y)

        def main_true_fn(pred, xs, y):
            return g(pred, xs, y) * 2

        def main_false_fn(pred, xs, y):
            return g(pred, xs, y) + 1

        def main(p, pred, xs, y):
            return cond(p, main_true_fn, main_false_fn, [pred, xs, y])

        gm = make_fx(main, tracing_mode="symbolic")(
            torch.tensor(True), torch.tensor(True), torch.ones(3, 2, 4), torch.ones(4)
        )
        p = torch.tensor(False)
        pred = torch.tensor(False)
        xs = torch.randn(3, 2, 2)
        y = torch.randn(2)
        res = gm(p, pred, xs, y)
        self.assertEqual(res, main(p, pred, xs, y))
        self.check_map_count(gm, 2)

    def test_cond_with_sym_pred(self):
        def true_fn(x):
            return x + x

        def false_fn(x):
            return x * x

        def foo(x):
            return cond(x.shape[0] == 4, true_fn, false_fn, [x])

        gm = make_fx(foo, tracing_mode="symbolic")(torch.ones(3, 2, 1))
        # The symbols in make_fx's shape_env should not be specialized.
        self.assertEqual(len(gm.shape_env.guards), 0)

        self.assertExpectedInline(
            gm.code.strip(),
            """\
def forward(self, x_1):
    sym_size_int = torch.ops.aten.sym_size.int(x_1, 0)
    eq = sym_size_int == 4
    sym_size_int_1 = torch.ops.aten.sym_size.int(x_1, 1)
    true_graph_0 = self.true_graph_0
    false_graph_0 = self.false_graph_0
    cond = torch.ops.higher_order.cond(eq, true_graph_0, false_graph_0, [x_1, sym_size_int, sym_size_int_1]);  eq = true_graph_0 = false_graph_0 = x_1 = sym_size_int = sym_size_int_1 = None
    getitem = cond[0];  cond = None
    return getitem""",  # noqa: B950
        )

        # We expect the traced graph module to work even if input size changes.
        x = torch.ones(4, 3, 2)
        self.assertEqual(gm(x), true_fn(x))
        self.assertEqual(foo(x), true_fn(x))

    def test_cond_with_unbacked_sym_pred(self):
        def foo(x):
            def true_fn(x):
                return x + x

            def false_fn(x):
                return x * x

            az = x.nonzero()
            return cond(az.shape[0] > 3, true_fn, false_fn, (x,))

        gm = make_fx(foo, tracing_mode="symbolic")(torch.randn(7))
        self.assertExpectedInline(
            gm.code.strip(),
            """\
def forward(self, x_1):
    nonzero = torch.ops.aten.nonzero.default(x_1)
    sym_size_int = torch.ops.aten.sym_size.int(nonzero, 0);  nonzero = None
    gt = sym_size_int > 3;  sym_size_int = None
    sym_size_int_1 = torch.ops.aten.sym_size.int(x_1, 0)
    true_graph_0 = self.true_graph_0
    false_graph_0 = self.false_graph_0
    cond = torch.ops.higher_order.cond(gt, true_graph_0, false_graph_0, [x_1, sym_size_int_1]);  gt = true_graph_0 = false_graph_0 = x_1 = sym_size_int_1 = None
    getitem = cond[0];  cond = None
    return getitem""",  # noqa: B950
        )

    def _check_closure_correctly_lifted(self, f, *, args, exp_res, exp_arg_num):
        assert isinstance(args, (tuple, list))
        self.assertEqual(f(*args), exp_res)
        gm = make_fx(f)(*args)
        self.assertEqual(gm(*args), exp_res)

        def cnt_placeholder(gm):
            return len([node for node in gm.graph.nodes if node.op == "placeholder"])

        placeholder_cnts = [cnt_placeholder(mod) for mod in gm.children()]
        self.assertTrue(all(cnt == exp_arg_num for cnt in placeholder_cnts))

    def _check_closure_correctly_lifted_with_mutation(
        self, f, closures_to_be_mutated, *, args, exp_arg_num
    ):
        exp_res = f(*args)
        self._check_closure_correctly_lifted(
            f, args=args, exp_res=exp_res, exp_arg_num=exp_arg_num
        )

        for closure in closures_to_be_mutated:
            closure.add(-1)
        new_exp_res = f(*args)

        self._check_closure_correctly_lifted(
            f, args=args, exp_res=new_exp_res, exp_arg_num=exp_arg_num
        )

    def test_cond_with_tensor_closure(self):
        a = torch.ones(2, 3)
        b = torch.ones(2, 3) + 1

        def true_fn(x):
            return x + a

        def false_fn(x):
            return x + b

        def foo(x):
            return cond(x.shape[0] == 4, true_fn, false_fn, [x])

        # expected branches takes [x, a, b] as input
        inp = torch.randn(2, 3)
        self._check_closure_correctly_lifted_with_mutation(
            foo, (a, b), args=(inp,), exp_arg_num=3
        )

    def test_cond_with_tensor_closure_graph_module(self):
        a = torch.ones(2, 3)
        b = torch.ones(2, 3) + 1

        def true_fn(x):
            return x + a

        def false_fn(x):
            return x + b

        def foo(x):
            return cond(x.shape[0] == 4, true_fn, false_fn, [x])

        # expected branches takes [x, a, b] as input
        inp = torch.randn(2, 3)

        gm = make_fx(foo, tracing_mode="symbolic", _allow_non_fake_inputs=True)(inp)

        self.assertExpectedInline(
            gm.code.strip(),
            """\
def forward(self, x_1):
    sym_size_int = torch.ops.aten.sym_size.int(x_1, 0)
    eq = sym_size_int == 4
    sym_size_int_1 = torch.ops.aten.sym_size.int(x_1, 1)
    true_graph_0 = self.true_graph_0
    false_graph_0 = self.false_graph_0
    _tensor_constant0 = self._tensor_constant0
    _tensor_constant1 = self._tensor_constant1
    cond = torch.ops.higher_order.cond(eq, true_graph_0, false_graph_0, [x_1, _tensor_constant0, sym_size_int, sym_size_int_1, _tensor_constant1]);  eq = true_graph_0 = false_graph_0 = x_1 = _tensor_constant0 = sym_size_int = sym_size_int_1 = _tensor_constant1 = None
    getitem = cond[0];  cond = None
    return getitem""",  # noqa: B950
        )
        self.assertExpectedInline(
            gm.true_graph_0.code.strip(),
            """\
def forward(self, arg0_1, arg1_1, arg2_1, arg3_1, arg4_1):
    add = torch.ops.aten.add.Tensor(arg0_1, arg1_1);  arg0_1 = arg1_1 = None
    return (add,)""",
        )

    def test_cond_with_module_param_closure(self):
        class Mod(torch.nn.Module):
            def __init__(self) -> None:
                super().__init__()
                self.register_parameter(
                    "param", torch.nn.Parameter(torch.ones(2, 3), requires_grad=False)
                )
                self.buffer = torch.nn.Buffer(torch.ones(2, 3) + 1)

        my_mode = Mod()

        def true_fn(x):
            return x + my_mode.param

        def false_fn(x):
            return x + my_mode.buffer

        def foo(x):
            return cond(x.shape[0] == 4, true_fn, false_fn, [x])

        inp = torch.ones(2, 3)
        # expected both branches takes (x, param, buffer)
        self._check_closure_correctly_lifted_with_mutation(
            foo, (my_mode.param, my_mode.buffer), args=(inp,), exp_arg_num=3
        )

    def test_cond_with_module_python_scalar_closure(self):
        def foo(x):
            a = torch.ones(1, 1)
            b = 1

            def true_fn(x):
                return x + a

            def false_fn(x):
                return x + b

            return cond(x.shape[0] == 4, true_fn, false_fn, [x])

        inp = torch.ones(2, 3)
        res = inp + 1
        # python scalar b is not lifted as input, so both branches take (x, a)
        self._check_closure_correctly_lifted(
            foo, args=(inp,), exp_res=res, exp_arg_num=2
        )

    def test_cond_nested_with_closure(self):
        a = torch.ones(1, 1)
        b = torch.ones(1, 1) + 1

        def inner_true_fn(x):
            return x + a

        def inner_false_fn(x):
            return x + b

        def foo(x):
            def true_fn(x):
                return cond(x.shape[0] == 2, inner_true_fn, inner_false_fn, [x])

            def false_fn(x):
                return cond(x.shape[0] > 4, inner_true_fn, inner_false_fn, [x])

            return cond(x.shape[0] == 4, true_fn, false_fn, [x])

        inp = torch.ones(2, 3)
        # For top-level cond, it take 3 arguments (x, a, b). Dynamo should
        # realize that the nonlocal variables are same for the true and false
        # branches, so it should de-dupe them.
        # For second-level conds, it takes (x, a, b)
        self._check_closure_correctly_lifted_with_mutation(
            foo, (a, b), args=(inp,), exp_arg_num=3
        )

    def test_cond_nested_with_closure_graph_module(self):
        a = torch.ones(1, 1)
        b = torch.ones(1, 1) + 1

        def inner_true_fn(x):
            return x + a

        def inner_false_fn(x):
            return x + b

        def foo(x):
            def true_fn(x):
                return cond(x.shape[0] == 2, inner_true_fn, inner_false_fn, [x])

            def false_fn(x):
                return cond(x.shape[0] > 4, inner_true_fn, inner_false_fn, [x])

            return cond(x.shape[0] == 4, true_fn, false_fn, [x])

    def test_map_unfunc_boolean_tensor_for_nested_map_cond(self):
        def map_fn(pred, x):
            def fn(x, pred):
                return control_flow.cond(pred, lambda x: x * 2, lambda x: x / 2, (x,))

            return control_flow.map(fn, x, pred)

        def f_wrapper(func):
            @functools.wraps(func)
            def wrapper(*args, **kwargs):
                torch._enable_functionalization(reapply_views=False)
                try:
                    func_args = pytree.tree_map(
                        lambda x: to_fun_old(x) if isinstance(x, torch.Tensor) else x,
                        args,
                    )
                    func_kwargs = pytree.tree_map(
                        lambda x: to_fun_old(x) if isinstance(x, torch.Tensor) else x,
                        kwargs,
                    )
                    return pytree.tree_map(
                        from_fun_old, func(*func_args, **func_kwargs)
                    )
                finally:
                    torch._disable_functionalization()

            return wrapper

        gm = make_fx(f_wrapper(map_fn))(
            torch.tensor(True), torch.ones([2, 3], requires_grad=False)
        )
        self.assertExpectedInline(
            gm.code.strip(),
            """\
def forward(self, pred_1, x_1):
    body_graph_0 = self.body_graph_0
    map_impl = torch.ops.higher_order.map_impl(body_graph_0, [x_1], [pred_1]);  body_graph_0 = x_1 = pred_1 = None
    getitem = map_impl[0];  map_impl = None
    return getitem""",
        )
        self.assertExpectedInline(
            gm.body_graph_0.code.strip(),
            """\
def forward(self, arg0_1, arg1_1):
    true_graph_0 = self.true_graph_0
    false_graph_0 = self.false_graph_0
    cond = torch.ops.higher_order.cond(arg1_1, true_graph_0, false_graph_0, [arg0_1]);  arg1_1 = true_graph_0 = false_graph_0 = arg0_1 = None
    getitem = cond[0];  cond = None
    return [getitem]""",  # noqa: B950
        )

    @skipIfCrossRef  # Arg order changes with crossref
    def test_cond_make_fx_preserve_stack_trace_for_nodes_in_subgraph(self):
        def true_fn(x):
            return x + x.cos()

        def false_fn(x):
            return x * x.sin()

        def foo(x):
            return cond(x.shape[0] == 4, true_fn, false_fn, (x,))

        inp = torch.randn([4, 3])
        gm, _ = torch._dynamo.export(foo)(inp)

        def run_with_interpreter(*args):
            with torch.fx.traceback.preserve_node_meta():
                return torch.fx.Interpreter(gm).run(*args)

        new_gm = make_fx(run_with_interpreter)(inp)

        checked_ops = {"add", "mul", "sin", "cos"}
        checked_meta = ["source_fn_stack", "stack_trace"]
        all_source_fns = collect_meta_for_filtered_nodes(gm, checked_ops, checked_meta)
        new_source_fns = collect_meta_for_filtered_nodes(
            new_gm, checked_ops, checked_meta
        )
        self.assertEqual(all_source_fns, new_source_fns)

    @unittest.skipIf(
        TEST_WITH_TORCHDYNAMO,
        "triggers cache limit for foo and changes unique_graphs count.",
    )
    def test_cond_no_dynamo_cache_limit(self):
        torch._dynamo.reset()
        counters = torch._dynamo.utils.counters
        counters.clear()

        def foo(x, true_fn, false_fn):
            return cond(x.sum() < 0, true_fn, false_fn, (x,))

        inp = torch.ones(3, 4)
        exp_out = inp.sin()
        iter_n = torch._dynamo.config.recompile_limit + 1

        # Need functions that cause recompilations
        def get_dummy_fns(str):
            def dummy_cos(x):
                return x.cos() + len(str) - len(str)

            def dummy_sin(x):
                return x.sin() + len(str) - len(str)

            return dummy_cos, dummy_sin

        for i in range(iter_n):
            # we fail guards each iter because `str(i)` is different
            self.assertEqual(foo(inp, *get_dummy_fns(str(i))), exp_out)

        # each iteration captures a cond and a getitem from the tuple output
        self.assertEqual(counters["stats"]["calls_captured"], iter_n * 2)
        self.assertEqual(counters["stats"]["unique_graphs"], iter_n)

    def test_cond_with_consecutive_make_fx_symbolic(self):
        def true_fn(x):
            return x - x.cos()

        def false_fn(x):
            return x + x.sin()

        def foo(x):
            return cond(x.shape[0] == 4, true_fn, false_fn, [x])

        inps = (torch.ones(3, 4), torch.ones(3, 5), torch.ones(5, 4), torch.ones(5, 3))
        for inp in inps:
            gm = make_fx(foo, tracing_mode="symbolic")(torch.ones(3, 4))
            self.assertExpectedInline(
                gm.code.strip(),
                """\
def forward(self, x_1):
    sym_size_int = torch.ops.aten.sym_size.int(x_1, 0)
    eq = sym_size_int == 4
    sym_size_int_1 = torch.ops.aten.sym_size.int(x_1, 1)
    true_graph_0 = self.true_graph_0
    false_graph_0 = self.false_graph_0
    cond = torch.ops.higher_order.cond(eq, true_graph_0, false_graph_0, [x_1, sym_size_int, sym_size_int_1]);  eq = true_graph_0 = false_graph_0 = x_1 = sym_size_int = sym_size_int_1 = None
    getitem = cond[0];  cond = None
    return getitem""",  # noqa: B950
            )

            self.assertExpectedInline(
                gm.true_graph_0.code.strip(),
                """\
def forward(self, arg0_1, arg1_1, arg2_1):
    cos = torch.ops.aten.cos.default(arg0_1)
    sub = torch.ops.aten.sub.Tensor(arg0_1, cos);  arg0_1 = cos = None
    return (sub,)""",
            )

            self.assertExpectedInline(
                gm.false_graph_0.code.strip(),
                """\
def forward(self, arg0_1, arg1_1, arg2_1):
    sin = torch.ops.aten.sin.default(arg0_1)
    add = torch.ops.aten.add.Tensor(arg0_1, sin);  arg0_1 = sin = None
    return (add,)""",
            )

    def _create_test_fns_for_cond(
        self, pred, inner_most_fn, operands, closure_list, nested_level
    ):
        if nested_level == 0:
            if len(closure_list) > 0:

                def true_fn(*operands):
                    return inner_most_fn(*operands) + inner_most_fn(*closure_list)

                def false_fn(*operands):
                    return inner_most_fn(*operands) - inner_most_fn(*closure_list)

            else:

                def true_fn(*operands):
                    return inner_most_fn(*operands)

                def false_fn(*operands):
                    return inner_most_fn(*operands)

            def fn(*operands):
                if len(operands) == 0 and len(closure_list) == 0:
                    return torch.zeros(1)
                return cond(pred, true_fn, false_fn, operands)

            return operands, fn
        else:
            args, inner_fn = self._create_test_fns_for_cond(
                pred <= 0, inner_most_fn, operands, closure_list, nested_level - 1
            )

            def true_fn(*operands):
                return inner_most_fn(*operands) + inner_fn(*args)

            def false_fn(*operands):
                return inner_most_fn(*operands) - inner_fn(*args)

            def fn(*operands):
                if len(operands) == 0 and len(closure_list) == 0:
                    return torch.ones(1)
                return cond(pred, true_fn, false_fn, operands)

            return operands, fn

    def _init_predicate(self, pred_type):
        if pred_type == "bool":
            return True
        elif pred_type == "intTensor":
            return torch.tensor(1)
        elif pred_type == "floatTensor":
            return torch.tensor(1.0)
        elif pred_type == "boolTensor":
            return torch.tensor(False)
        else:
            raise NotImplementedError

    def _init_fn(self, inner_fn_type):
        if inner_fn_type == "function":
            return reduce_func
        elif inner_fn_type == "module":
            return ReduceMod()
        elif inner_fn_type == "object":
            return ReduceObj()
        else:
            raise NotImplementedError

    @parametrize("predType", ["bool", "intTensor", "floatTensor", "boolTensor"])
    @parametrize("innerFnType", ["function", "module", "object"])
    @parametrize("nOperands", [0, 1])
    @parametrize("nClosure", [0, 1])
    @parametrize("nesting", [0, 2])
    def test_cond_tracing_with_valid_inputs(
        self, predType, innerFnType, nOperands, nClosure, nesting
    ):
        pred = self._init_predicate(predType)
        inner_fn = self._init_fn(innerFnType)
        operands = [torch.ones(2, 3) + i for i in range(nOperands)]
        closure = [torch.ones(2, 3) - i for i in range(nClosure)]
        args, fn = self._create_test_fns_for_cond(
            pred, inner_fn, operands, closure, nesting
        )
        eager_res = fn(*args)
        for tracing_mode in ["symbolic", "fake", "real"]:
            # set _allow_non_fake_inputs = True to allow fake prop through closures
            with self.subTest(tracing_mode=tracing_mode):
                gm = make_fx(
                    fn, tracing_mode=tracing_mode, _allow_non_fake_inputs=True
                )(*args)
                self.assertEqual(gm(*args), eager_res)

    @parametrize("predType", ["boolTensor"])
    @parametrize("innerFnType", ["function", "module", "object"])
    @parametrize("nOperands", [1, 2])
    @parametrize("nClosure", [0, 1])
    @parametrize("nesting", [0])
    def test_cond_vmap(self, predType, innerFnType, nOperands, nClosure, nesting):
        pred = self._init_predicate(predType)
        inner_fn = self._init_fn(innerFnType)
        operands = [torch.ones(2, 3) + i for i in range(nOperands)]
        closure = [torch.ones(2, 3) - i for i in range(nClosure)]
        args, fn = self._create_test_fns_for_cond(
            pred, inner_fn, operands, closure, nesting
        )
        eager_res = fn(*args)
        out = torch.vmap(fn)(*args)
        if nClosure == 0:
            self.assertEqual(eager_res, out)
        else:
            self.assertEqual(eager_res, out[0])
            self.assertEqual(eager_res, out[1])

    def test_cond_vmap_simple(self):
        def fn(x):
            return torch.cond(
                pred=torch.tensor([True]),
                true_fn=lambda x: x + 100,
                false_fn=lambda x: x,
                operands=(x,),
            )

        a = torch.arange(15).reshape((3, 5))
        res = torch.vmap(fn, in_dims=(0,))(a)
        self.assertEqual(res.shape, (3, 5))
        self.assertEqual(res, a + 100)

    def test_cond_vmap_multiple_inputs(self):
        def fn(x, y):
            return torch.cond(
                pred=x.sum() < y.sum(),
                true_fn=lambda x, y: x + 100,
                false_fn=lambda x, y: y,
                operands=(x, y),
            )

        a = torch.arange(15).reshape(3, 5)
        b = torch.ones_like(a) + 3
        res = torch.vmap(fn, in_dims=(0, 0))(a, b)
        expected = torch.tensor(
            [[100, 101, 102, 103, 104], [4, 4, 4, 4, 4], [4, 4, 4, 4, 4]]
        )
        self.assertEqual(res.shape, (3, 5))
        self.assertEqual(expected, res)

    def test_cond_vmap_single_input_with_closure(self):
        a = torch.ones((3, 5)) + 3
        c = torch.arange(5)

        def fn(x):
            return torch.cond(
                pred=torch.tensor([True]),
                true_fn=lambda x: x + c,
                false_fn=lambda x: x - c,
                operands=(x,),
            )

        res = torch.vmap(fn, in_dims=(0,))(
            a,
        )
        with unittest.mock.patch("torch._dynamo.config.error_on_recompile", True):
            res = torch.vmap(fn, in_dims=(0,))(
                a,
            )
        self.assertEqual(a + c, res)

    def test_cond_vmap_multiple_args_with_closure(self):
        a = torch.ones((3, 5), dtype=torch.int64) + 3
        b = torch.arange(15).reshape(3, 5)
        c = torch.arange(5)

        def fn(x, y):
            return torch.cond(
                pred=torch.tensor([False]),
                true_fn=lambda x, y: x + c,
                false_fn=lambda x, y: y - c,
                operands=(x, y),
            )

        res = torch.vmap(fn)(a, b)
        self.assertEqual(b - c, res)

    @parametrize("nClosure", [0, 1])
    def test_cond_vmap_multiple_outputs(self, nClosure):
        if nClosure:
            c = torch.ones(5, dtype=torch.int64) + 5

            def fn(x):
                return torch.cond(
                    pred=torch.tensor([True]),
                    true_fn=lambda x: (x + c, x - c),
                    false_fn=lambda x: (x, x),
                    operands=(x,),
                )

        else:

            def fn(x):
                return torch.cond(
                    pred=torch.tensor([True]),
                    true_fn=lambda x: (x + 1, x - 1),
                    false_fn=lambda x: (x, x),
                    operands=(x,),
                )

        a = torch.arange(15).reshape(3, 5)
        res = torch.vmap(fn)(
            a,
        )
        self.assertEqual(len(res), 2)
        if nClosure:
            self.assertEqual(res, (a + c, a - c))
        else:
            self.assertEqual(res, (a + 1, a - 1))

    @parametrize("boolcond", [True, False])
    def test_vmap_vmap(self, boolcond):
        def fn(x):
            return torch.cond(
                pred=torch.tensor([True]) if not boolcond else True,
                true_fn=lambda x: x + 1,
                false_fn=lambda x: x - 1,
                operands=(x,),
            )

        def wrapper(x):
            return torch.vmap(fn)(x)

        a = torch.ones((3, 4, 5))
        res = torch.vmap(wrapper)(a)
        self.assertEqual(res, a + 1)

    def test_cond_trace_set__and_mutate_input(self):
        def f(a, tmp):
            a_view = a.view(-1)
            with torch.no_grad():
                a.set_(tmp)
                a_view.mul_(2)
            return a + tmp

        inp = torch.ones(3, 3, requires_grad=True)
        tmp = torch.ones(3, 3, requires_grad=True)
        # graph break: torch._dynamo.exc.Unsupported: call_function DelayGraphBreakVariable() [TensorVariable()] {}
        # due to set_
        with self.assertRaisesRegex(
            torch._dynamo.exc.UncapturedHigherOrderOpError,
            "Cond doesn't work unless it is captured completely with torch.compile",
        ):
            torch.cond(inp.sum() > 0, f, f, (inp, tmp))

    @skipIfCrossRef  # Arg order changes with crossref
    def test_cond_trace_set__and_mutate_intermediate(self):
        def f(a, tmp):
            a = a.clone()
            a_view = a.view(-1)
            tmp = tmp.clone()
            with torch.no_grad():
                a.set_(tmp)
                a_view.mul_(2)
            return a + tmp

        inp = torch.ones(3, 3, requires_grad=True)
        tmp = torch.ones(3, 3, requires_grad=True)

        class Mod(torch.nn.Module):
            def forward(self, inp: torch.Tensor, tmp: torch.Tensor) -> torch.Tensor:
                return torch.cond(inp.sum() > 0, f, f, (inp, tmp))

        with self.assertRaisesRegex(
            RuntimeError, "cannot mutate tensors with frozen storage"
        ):
            out = torch.compile(Mod(), backend="aot_eager")(inp, tmp)

        with self.assertRaisesRegex(
            RuntimeError, "cannot mutate tensors with frozen storage"
        ):
            out = torch.compile(Mod(), backend="inductor")(inp, tmp)

        from torch._dynamo.testing import EagerAndRecordGraphs

        backend = EagerAndRecordGraphs()
        out = torch.compile(Mod(), backend=backend)(inp, tmp)
        self.assertExpectedInline(
            backend.graphs[0].cond_true_0.code.strip("\n"),
            """\
def forward(self, l_inp_, l_tmp_):
    l_inp__1 = l_inp_
    l_tmp__1 = l_tmp_
    a = l_inp__1.clone();  l_inp__1 = None
    a_view = a.view(-1)
    tmp = l_tmp__1.clone();  l_tmp__1 = None
    _set_grad_enabled = torch._C._set_grad_enabled(False);  _set_grad_enabled = None
    set_ = a.set_(tmp);  set_ = None
    mul_ = a_view.mul_(2);  a_view = mul_ = None
    _set_grad_enabled_1 = torch._C._set_grad_enabled(True);  _set_grad_enabled_1 = None
    add = a + tmp;  a = tmp = None
    return (add,)
    """,
        )
        self.assertEqual(out, f(inp, tmp))

    @parametrize("requires_grad", [True, False])
    def test_cond_symint_operands(self, requires_grad):
        from torch._dynamo.testing import EagerAndRecordGraphs

        backend = EagerAndRecordGraphs()

        class Mod(torch.nn.Module):
            def __init__(self):
                super().__init__()
                self.num = 3

            def forward(self, a, b):
                return torch.cond(
                    pred=torch.tensor([True]),
                    true_fn=lambda a, b: a + b + self.num,
                    false_fn=lambda a, b: a - b - self.num,
                    operands=(a, b),
                )

        a = torch.ones(3, 3, requires_grad=requires_grad)
        b = torch.ones(3, 3, requires_grad=requires_grad)
        out = torch.compile(Mod(), backend=backend, dynamic=True)(a, b)
        self.assertEqual(out, Mod()(a, b))
        self.assertEqual(len(backend.graphs), 1)
        self.assertExpectedInline(
            backend.graphs[0].code.strip(),
            """\
def forward(self, s0 : torch.SymInt, L_a_ : torch.Tensor, L_b_ : torch.Tensor, L_self_num : torch.SymInt):
    l_a_ = L_a_
    l_b_ = L_b_
    l_self_num = L_self_num
    tensor = torch.tensor([True])
    cond_true_0 = self.cond_true_0
    cond_false_0 = self.cond_false_0
    cond = torch.ops.higher_order.cond(tensor, cond_true_0, cond_false_0, [l_a_, l_b_, l_self_num, s0]);  tensor = cond_true_0 = cond_false_0 = l_a_ = l_b_ = l_self_num = s0 = None
    getitem = cond[0];  cond = None
    return (getitem,)""",  # noqa: B950
        )

    def test_two_hops_not_sharing_code_obj(self):
        pred, args = torch.tensor(True), (torch.ones(3, 3),)

        def fn1(x):
            return x + 1

        def fn2(x):
            return x - 1

        from torch._dynamo.testing import CompileCounter

        # Tests rely on automatic_dynamic = True
        with torch._dynamo.config.patch(automatic_dynamic_shapes=True):
            cnt = CompileCounter()
            torch.compile(torch.cond, backend=cnt)(pred, fn1, fn2, args)
            self.assertEqual(cnt.frame_count, 1)

            args = (torch.randn(3, 3),)
            # No recompilation
            torch.compile(torch.cond, backend=cnt)(pred, fn1, fn2, args)
            self.assertEqual(cnt.frame_count, 1)

            def cond_fn(x):
                return x.sum() > 0

            args = (torch.randn(4, 4),)
            torch.compile(torch.while_loop, backend=cnt)(cond_fn, fn2, args)
            # recompilation
            self.assertEqual(cnt.frame_count, 2)

            args = (torch.randn(4, 4),)
            torch.compile(torch.while_loop, backend=cnt)(cond_fn, fn2, args)
            self.assertEqual(cnt.frame_count, 2)

            # With recompilation due to automatic dynamic
            # This also proves that while_loop doesn't share code obj with cond
            torch.compile(torch.cond, backend=cnt)(pred, fn1, fn2, (torch.randn(4, 4),))
            self.assertEqual(cnt.frame_count, 3)

    def test_hop_raises_if_not_overriding_call(self):
        class WrongHop(torch._ops.HigherOrderOperator):
            pass

        with self.assertRaisesRegex(TypeError, "WrongHop"):
            WrongHop("wrong_hop")

    def test_scan_functionalized(self):
        def f(init, xs):
            return scan(get_scan_combine_fn("add", False), init, xs, dim=1)

        example_inputs = torch.ones(5, 7, 4)
        example_init = torch.ones(5, 4)
        functional_f = torch.func.functionalize(f)
        self.assertEqual(
            functional_f(example_init, example_inputs), f(example_init, example_inputs)
        )

    # https://github.com/pytorch/pytorch/issues/126988
    @xfailIfTorchDynamo
    def test_scan_functionalized_elem_mutation(self):
        def add1(x, y):
            x.add_(4)
            return x + y, x + y

        def f(init, xs):
            return scan(add1, init, xs, dim=1)

        example_inputs = torch.ones(5, 7, 4)
        example_init = torch.ones(5, 4)
        functional_f = torch.func.functionalize(f)
        with self.assertRaisesRegex(
            UnsupportedAliasMutationException,
            "Combine_fn might be modifying the input!",
        ):
            functional_f(example_init, example_inputs)

        def add2(x, y):
            y.add_(4)
            return x + y, x + y

        def f(init, xs):
            return scan(add2, init, xs, dim=1)

        functional_f = torch.func.functionalize(f)
        with self.assertRaisesRegex(
            UnsupportedAliasMutationException,
            "Combine_fn might be modifying the input!",
        ):
            functional_f(example_init, example_inputs)

    # https://github.com/pytorch/pytorch/issues/126988
    @xfailIfTorchDynamo
    def test_scan_functionalized_elem_alias(self):
        def add(x, y):
            return x, x

        def f(init, xs):
            return scan(add, init, xs, dim=1)

        example_inputs = torch.ones(5, 7, 4)
        example_init = torch.ones(5, 4)
        functional_f = torch.func.functionalize(f)
        with self.assertRaisesRegex(
            UnsupportedAliasMutationException, "Combine_fn might be aliasing the input!"
        ):
            functional_f(example_init, example_inputs)

    @skipIfTorchDynamo("Graph is not captured by backend if test with dynamo")
    def test_scan_pytree_closure(self):
        from torch._dynamo.testing import EagerAndRecordGraphs

        param_buffer = ({"param": torch.randn(3, 3)}, (torch.randn(3),))

        def add(carry, x):
            ret = (carry @ param_buffer[0]["param"]) @ x + param_buffer[1][0]
            return ret, ret.sum()

        def f(init, xs):
            return scan(add, init, xs)

        init = torch.randn(4, 3)
        xs = torch.randn(3, 3, 3)

        backend = EagerAndRecordGraphs()
        eager_out = f(init, xs)
        compiled_out = torch.compile(f, backend=backend)(init, xs)
        exp_out = _fake_scan(add, init, xs)

        self.assertEqual(len(backend.graphs), 1)
        if TEST_WITH_CROSSREF:
            self.assertExpectedInline(
                backend.graphs[0].code.strip(),
                """\
def forward(self, L_init_ : torch.Tensor, L_xs_ : torch.Tensor, L_add_closure_0_cell_contents_0_param_ : torch.Tensor, L_add_closure_0_cell_contents_1_0_ : torch.Tensor):
    l_init_ = L_init_
    l_xs_ = L_xs_
    l_add_closure_0_cell_contents_0_param_ = L_add_closure_0_cell_contents_0_param_
    l_add_closure_0_cell_contents_1_0_ = L_add_closure_0_cell_contents_1_0_
    r = torch.movedim(l_xs_, 0, 0);  l_xs_ = None
    r_1 = torch.select_copy(r, 0, 0)
    r_2 = l_init_.matmul(l_add_closure_0_cell_contents_0_param_)
    r_3 = r_2.matmul(r_1);  r_2 = r_1 = None
    r_4 = r_3.add(l_add_closure_0_cell_contents_1_0_);  r_3 = None
    r_5 = r_4.sum();  r_4 = r_5 = None
    scan_combine_fn_0 = self.scan_combine_fn_0
<<<<<<< HEAD
    scan = torch.ops.higher_order.scan(scan_combine_fn_0, [l_init_], [r], False, (l_add_closure_0_cell_contents_0_param_, l_add_closure_0_cell_contents_1_0_));  scan_combine_fn_0 = l_init_ = r = l_add_closure_0_cell_contents_0_param_ = l_add_closure_0_cell_contents_1_0_ = None
=======
    scan = torch.ops.higher_order.scan(scan_combine_fn_0, [l_init_], [r], [l_add_closure_0_cell_contents_0_param_, l_add_closure_0_cell_contents_1_0_]);  scan_combine_fn_0 = l_init_ = r = l_add_closure_0_cell_contents_0_param_ = l_add_closure_0_cell_contents_1_0_ = None
>>>>>>> 2786a68c
    getitem = scan[0]
    getitem_1 = scan[1];  scan = None
    return (getitem, getitem_1)""",  # noqa: B950
            )

        else:
            self.assertExpectedInline(
                backend.graphs[0].code.strip(),
                """\
def forward(self, L_init_ : torch.Tensor, L_xs_ : torch.Tensor, L_add_closure_0_cell_contents_0_param_ : torch.Tensor, L_add_closure_0_cell_contents_1_0_ : torch.Tensor):
    l_init_ = L_init_
    l_xs_ = L_xs_
    l_add_closure_0_cell_contents_0_param_ = L_add_closure_0_cell_contents_0_param_
    l_add_closure_0_cell_contents_1_0_ = L_add_closure_0_cell_contents_1_0_
    elem = torch.movedim(l_xs_, 0, 0);  l_xs_ = None
    select_copy = torch.select_copy(elem, 0, 0)
    matmul = l_init_ @ l_add_closure_0_cell_contents_0_param_
    matmul_1 = matmul @ select_copy;  matmul = select_copy = None
    ret = matmul_1 + l_add_closure_0_cell_contents_1_0_;  matmul_1 = None
    sum_1 = ret.sum();  ret = sum_1 = None
    scan_combine_fn_0 = self.scan_combine_fn_0
    scan = torch.ops.higher_order.scan(scan_combine_fn_0, [l_init_], [elem], (l_add_closure_0_cell_contents_0_param_, l_add_closure_0_cell_contents_1_0_));  scan_combine_fn_0 = l_init_ = elem = l_add_closure_0_cell_contents_0_param_ = l_add_closure_0_cell_contents_1_0_ = None
    getitem = scan[0]
    getitem_1 = scan[1];  scan = None
    return (getitem, getitem_1)""",  # noqa: B950
            )
        self.assertEqual(eager_out, exp_out)
        self.assertEqual(compiled_out, exp_out)

    @skipIfTorchDynamo("Skip because we're testing export")
    # TODO: we cannot turn on strict=True yet because torch._check for out_it > 0 is
    # removed from the graph in dynamo and in non-strict export's graph capturing
    # step, we re-run the traced graph module to get graph captured result.
    # Since torch._check is removed from graph, we end up getting a data-dependent
    # error when we call torch.ones(out_it * 2).
    @parametrize("strict", [False])
    @parametrize("dynamic", [True, False])
    def test_while_loop_op_int_carry_export(self, strict, dynamic):
        m, args = WHILE_LOOP_TESTS["int_carry"]
        dynamic_shapes = {"x": {0: torch.export.Dim("dim_x")}} if dynamic else None
        ep = self._check_export(m, args, strict=strict, dynamic_shapes=dynamic_shapes)
        if not strict and dynamic:
            self.assertExpectedInline(
                normalize_gm(ep.module().print_readable(print_output=False)),
                """\
class GraphModule(torch.nn.Module):
    def forward(self, x):
        x: "f32[s0, 3]";

        x, = fx_pytree.tree_flatten_spec(([x], {}), self._in_spec)
        sym_size_int_1: "Sym(s0)" = torch.ops.aten.sym_size.int(x, 0)

        while_loop_cond_graph_0 = self.while_loop_cond_graph_0
        while_loop_body_graph_0 = self.while_loop_body_graph_0
        while_loop = torch.ops.higher_order.while_loop(while_loop_cond_graph_0, while_loop_body_graph_0, (0, x), ());  while_loop_cond_graph_0 = while_loop_body_graph_0 = x = None

        getitem_2: "Sym(u1)" = while_loop[0]

        ge: "Sym(u1 >= 1)" = getitem_2 >= 1
        _assert_scalar_default = torch.ops.aten._assert_scalar.default(ge, "Runtime assertion failed for expression u1 >= 1 on node 'ge'");  ge = _assert_scalar_default = None

        gt_1: "Sym(u1 > 0)" = getitem_2 > 0
        _assert_scalar_default_1 = torch.ops.aten._assert_scalar.default(gt_1, "Runtime assertion failed for expression 0 < u1 on node 'gt_1'");  gt_1 = _assert_scalar_default_1 = None

        getitem_1: "f32[s0, 3]" = while_loop[1];  while_loop = None

        add: "Sym(u1 + 1)" = getitem_2 + 1

        add_1: "f32[s0, 3]" = torch.ops.aten.add.Tensor(getitem_1, getitem_2);  getitem_1 = None

        lt: "Sym(u1 < s0)" = getitem_2 < sym_size_int_1;  sym_size_int_1 = None

        mul: "Sym(2*u1)" = getitem_2 * 2;  getitem_2 = None
        ones: "f32[2*u1]" = torch.ops.aten.ones.default([mul], device = device(type='cpu'), pin_memory = False);  mul = None
        return pytree.tree_unflatten((add, add_1, lt, ones), self._out_spec)

    class while_loop_cond_graph_0(torch.nn.Module):
        def forward(self, it_1: "Sym(u0)", x_1: "f32[s0, 3]"):
            sym_size_int: "Sym(s0)" = torch.ops.aten.sym_size.int(x_1, 0);  x_1 = None
            lt: "Sym(u0 < s0)" = it_1 < sym_size_int;  it_1 = sym_size_int = None
            return lt

    class while_loop_body_graph_0(torch.nn.Module):
        def forward(self, it_1: "Sym(u0)", x_1: "f32[s0, 3]"):
            clone: "f32[s0, 3]" = torch.ops.aten.clone.default(x_1);  x_1 = None
            select: "f32[3]" = torch.ops.aten.select.int(clone, 0, it_1)
            select_1: "f32[3]" = torch.ops.aten.select.int(clone, 0, it_1)
            add: "f32[3]" = torch.ops.aten.add.Tensor(select_1, it_1);  select_1 = None
            copy_: "f32[3]" = torch.ops.aten.copy_.default(select, add);  select = add = copy_ = None
            add_1: "Sym(u0 + 1)" = it_1 + 1;  it_1 = None
            return (add_1, clone)
""",  # noqa: B950
            )

    @skipIfTorchDynamo("Graph is not captured correctly when test with dynamo")
    @parametrize("dynamic", [True, False])
    @parametrize("backend", ["eager", "aot_eager"])
    def test_while_loop_op_int_carry_compile(self, dynamic, backend):
        from torch._dynamo.testing import EagerAndRecordGraphs

        m, args = WHILE_LOOP_TESTS["int_carry"]
        if backend == "eager":
            backend = EagerAndRecordGraphs()
        self._check_compile(m, args, dynamic=dynamic, backend=backend)
        if (
            isinstance(backend, EagerAndRecordGraphs)
            and dynamic
            and not TEST_WITH_CROSSREF
        ):
            self.assertEqual(len(backend.graphs), 1)
            self.assertExpectedInline(
                normalize_gm(backend.graphs[0].print_readable(print_output=False)),
                """\
class GraphModule(torch.nn.Module):
    def forward(self, s0: "Sym(s0)", s1: "Sym(s1)", L_x_: "f32[s0, s1]"):
        l_x_ = L_x_

        cond_fn_0 = self.cond_fn_0
        body_fn_0 = self.body_fn_0
        while_loop = torch.ops.higher_order.while_loop(cond_fn_0, body_fn_0, (0, l_x_), (s0, s1));  cond_fn_0 = body_fn_0 = l_x_ = s1 = None

        getitem_4: "Sym(u1)" = while_loop[0]

        ge: "Sym(u1 >= 1)" = getitem_4 >= 1
        _assert_scalar_default = torch.ops.aten._assert_scalar.default(ge, "Runtime assertion failed for expression u1 >= 1 on node 'ge'");  ge = _assert_scalar_default = None

        gt_1: "Sym(u1 > 0)" = getitem_4 > 0
        _assert_scalar_default_1 = torch.ops.aten._assert_scalar.default(gt_1, "Runtime assertion failed for expression 0 < u1 on node 'gt_1'");  gt_1 = _assert_scalar_default_1 = None

        out_x: "f32[s0, s1]" = while_loop[1];  while_loop = None

        add: "Sym(u1 + 1)" = getitem_4 + 1

        add_1: "f32[s0, s1]" = getitem_4 + out_x;  out_x = None

        lt: "Sym(u1 < s0)" = getitem_4 < s0;  s0 = None

        mul: "Sym(2*u1)" = getitem_4 * 2;  getitem_4 = None
        ones: "f32[2*u1]" = torch.ones(mul);  mul = None
        return (add, add_1, lt, ones)

    class cond_fn_0(torch.nn.Module):
        def forward(self, unbacked_symint: "Sym(u0)", l_x_: "f32[s0, s1]", s0, s1):
            s0_1 = s0
            s1_1 = s1

            size = l_x_.size();  l_x_ = None
            getitem: "Sym(s0)" = size[0]
            getitem_1: "Sym(s1)" = size[1];  size = getitem_1 = None
            lt: "Sym(u0 < s0)" = unbacked_symint < getitem;  unbacked_symint = getitem = None
            return lt

    class body_fn_0(torch.nn.Module):
        def forward(self, unbacked_symint: "Sym(u0)", l_x_: "f32[s0, s1]", s0, s1):
            s0_1 = s0
            s1_1 = s1

            x_clone: "f32[s0, s1]" = l_x_.clone()

            ge: "Sym(u0 >= 0)" = unbacked_symint >= 0
            _check = torch._check(ge);  ge = _check = None

            size = l_x_.size();  l_x_ = None
            getitem: "Sym(s0)" = size[0]
            getitem_1: "Sym(s1)" = size[1];  size = getitem_1 = None
            lt: "Sym(u0 < s0)" = unbacked_symint < getitem;  getitem = None
            _check_1 = torch._check(lt);  lt = _check_1 = None

            select: "f32[s1]" = x_clone.select(0, unbacked_symint)
            select_1: "f32[s1]" = x_clone.select(0, unbacked_symint)
            add: "f32[s1]" = select_1 + unbacked_symint;  select_1 = None
            copy_: "f32[s1]" = select.copy_(add);  select = add = copy_ = None

            add_1: "Sym(u0 + 1)" = unbacked_symint + 1;  unbacked_symint = None
            return (add_1, x_clone)
""",  # noqa: B950
            )

    @skipIfTorchDynamo("Skip because we're testing export")
    @parametrize("strict", [True, False])
    @parametrize("dynamic", [True, False])
    @torch._dynamo.config.patch(capture_scalar_outputs=True)
    def test_while_loop_op_constant_and_symint_output_export(self, strict, dynamic):
        m, args = WHILE_LOOP_TESTS["const_and_symint_output"]
        dynamic_shapes = {"t": {0: torch.export.Dim("dim_t")}} if dynamic else None
        ep = self._check_export(m, args, strict=strict, dynamic_shapes=dynamic_shapes)
        # strict or dynamic gives a slightly different graph
        if not strict and not dynamic:
            self.assertExpectedInline(
                normalize_gm(ep.module().print_readable(print_output=False)),
                """\
class GraphModule(torch.nn.Module):
    def forward(self, t):
        t: "f32[2, 3]";

        t, = fx_pytree.tree_flatten_spec(([t], {}), self._in_spec)
        sum_1: "f32[]" = torch.ops.aten.sum.default(t)
        to: "i64[]" = torch.ops.aten.to.dtype(sum_1, torch.int64);  sum_1 = None
        item: "Sym(u0)" = torch.ops.aten.item.default(to);  to = None
        sin: "f32[2, 3]" = torch.ops.aten.sin.default(t)

        while_loop_cond_graph_0 = self.while_loop_cond_graph_0
        while_loop_body_graph_0 = self.while_loop_body_graph_0
        while_loop = torch.ops.higher_order.while_loop(while_loop_cond_graph_0, while_loop_body_graph_0, (2, 3, 1, 1, 1, 3, item, sin), ());  while_loop_cond_graph_0 = while_loop_body_graph_0 = item = sin = None

        getitem_8: "Sym(u8)" = while_loop[0]
        getitem_9: "Sym(u9)" = while_loop[1]
        getitem_10: "Sym(u10)" = while_loop[2]
        getitem_11: "Sym(u11)" = while_loop[3]
        getitem_12: "Sym(u12)" = while_loop[4]
        getitem_13: "Sym(u13)" = while_loop[5]
        getitem_14: "Sym(u14)" = while_loop[6]

        getitem_7: "f32[2, 3]" = while_loop[7];  while_loop = None

        add: "Sym(u8 + 1)" = getitem_8 + 1
        add_1: "Sym(u9 + 1)" = getitem_9 + 1
        add_2: "Sym(u10 + 1)" = getitem_10 + 1
        add_3: "Sym(u11 + 1)" = getitem_11 + 1
        add_4: "Sym(u12 + 1)" = getitem_12 + 1
        add_5: "Sym(u13 + 1)" = getitem_13 + 1
        add_6: "Sym(u14 + 1)" = getitem_14 + 1
        add_7: "f32[2, 3]" = torch.ops.aten.add.Tensor(getitem_7, 1)

        add_8: "f32[2, 3]" = torch.ops.aten.add.Tensor(t, getitem_8);  getitem_8 = None
        add_9: "f32[2, 3]" = torch.ops.aten.add.Tensor(t, getitem_9);  getitem_9 = None
        add_10: "f32[2, 3]" = torch.ops.aten.add.Tensor(t, getitem_10);  getitem_10 = None
        add_11: "f32[2, 3]" = torch.ops.aten.add.Tensor(t, getitem_11);  getitem_11 = None
        add_12: "f32[2, 3]" = torch.ops.aten.add.Tensor(t, getitem_12);  getitem_12 = None
        add_13: "f32[2, 3]" = torch.ops.aten.add.Tensor(t, getitem_13);  getitem_13 = None
        add_14: "f32[2, 3]" = torch.ops.aten.add.Tensor(t, getitem_14);  getitem_14 = None
        add_15: "f32[2, 3]" = torch.ops.aten.add.Tensor(getitem_7, t);  getitem_7 = t = None
        return pytree.tree_unflatten((add, add_1, add_2, add_3, add_4, add_5, add_6, add_7, add_8, add_9, add_10, add_11, add_12, add_13, add_14, add_15), self._out_spec)

    class while_loop_cond_graph_0(torch.nn.Module):
        def forward(self, a_1: "Sym(u1)", b_1: "Sym(u2)", c1_1: "Sym(u3)", c2_1: "Sym(u4)", c3_1: "Sym(u5)", c0_1: "Sym(u6)", u0_1: "Sym(u7)", x_1: "f32[2, 3]"):
            mul: "Sym(u3*u4)" = c1_1 * c2_1;  c1_1 = c2_1 = None
            mul_1: "Sym(u3*u4*u5)" = mul * c3_1;  mul = c3_1 = None
            mul_2: "Sym(u1*u2)" = a_1 * b_1;  a_1 = b_1 = None
            lt: "Sym(u3*u4*u5 < u1*u2)" = mul_1 < mul_2;  mul_1 = mul_2 = None
            return lt

    class while_loop_body_graph_0(torch.nn.Module):
        def forward(self, a_1: "Sym(u1)", b_1: "Sym(u2)", c1_1: "Sym(u3)", c2_1: "Sym(u4)", c3_1: "Sym(u5)", c0_1: "Sym(u6)", u0_1: "Sym(u7)", x_1: "f32[2, 3]"):
            add: "Sym(u7 + 1)" = u0_1 + 1;  u0_1 = None
            add_1: "f32[2, 3]" = torch.ops.aten.add.Tensor(x_1, 1);  x_1 = None
            return (b_1, c1_1, c2_1, c3_1, a_1, 0, add, add_1)
""",  # noqa: B950
            )

    @skipIfTorchDynamo("Graph is not captured correctly when test with dynamo")
    @parametrize("dynamic", [True, False])
    @parametrize("backend", ["eager", "aot_eager"])
    @torch._dynamo.config.patch(capture_scalar_outputs=True)
    def test_while_loop_op_constant_and_symint_output_compile(self, dynamic, backend):
        from torch._dynamo.testing import EagerAndRecordGraphs

        m, args = WHILE_LOOP_TESTS["const_and_symint_output"]
        if backend == "eager":
            backend = EagerAndRecordGraphs()
        self._check_compile(m, args, dynamic=dynamic, backend=backend)
        if (
            isinstance(backend, EagerAndRecordGraphs)
            # cross ref or dynamic gives a slightly different graph
            and not dynamic
            and not TEST_WITH_CROSSREF
        ):
            self.assertEqual(len(backend.graphs), 1)
            self.assertExpectedInline(
                normalize_gm(backend.graphs[0].print_readable(print_output=False)),
                """\
class GraphModule(torch.nn.Module):
    def forward(self, L_t_: "f32[2, 3]"):
        l_t_ = L_t_

        sum_1: "f32[]" = l_t_.sum()
        to: "i64[]" = sum_1.to(torch.int64);  sum_1 = None
        item: "Sym(u0)" = to.item();  to = None
        child: "f32[2, 3]" = l_t_.sin()

        cond_fn_0 = self.cond_fn_0
        body_fn_0 = self.body_fn_0
        while_loop = torch.ops.higher_order.while_loop(cond_fn_0, body_fn_0, (2, 3, 1, 1, 1, 3, item, child), ());  cond_fn_0 = body_fn_0 = item = child = None

        getitem_8: "Sym(u8)" = while_loop[0]
        getitem_9: "Sym(u9)" = while_loop[1]
        getitem_10: "Sym(u10)" = while_loop[2]
        getitem_11: "Sym(u11)" = while_loop[3]
        getitem_12: "Sym(u12)" = while_loop[4]
        getitem_13: "Sym(u13)" = while_loop[5]
        getitem_14: "Sym(u14)" = while_loop[6]

        child_1: "f32[2, 3]" = while_loop[7];  while_loop = None

        add: "Sym(u8 + 1)" = getitem_8 + 1
        add_1: "Sym(u9 + 1)" = getitem_9 + 1
        add_2: "Sym(u10 + 1)" = getitem_10 + 1
        add_3: "Sym(u11 + 1)" = getitem_11 + 1
        add_4: "Sym(u12 + 1)" = getitem_12 + 1
        add_5: "Sym(u13 + 1)" = getitem_13 + 1
        add_6: "Sym(u14 + 1)" = getitem_14 + 1
        add_7: "f32[2, 3]" = child_1 + 1

        add_8: "f32[2, 3]" = getitem_8 + l_t_;  getitem_8 = None
        add_9: "f32[2, 3]" = getitem_9 + l_t_;  getitem_9 = None
        add_10: "f32[2, 3]" = getitem_10 + l_t_;  getitem_10 = None
        add_11: "f32[2, 3]" = getitem_11 + l_t_;  getitem_11 = None
        add_12: "f32[2, 3]" = getitem_12 + l_t_;  getitem_12 = None
        add_13: "f32[2, 3]" = getitem_13 + l_t_;  getitem_13 = None
        add_14: "f32[2, 3]" = getitem_14 + l_t_;  getitem_14 = None
        add_15: "f32[2, 3]" = child_1 + l_t_;  child_1 = l_t_ = None
        return (add, add_1, add_2, add_3, add_4, add_5, add_6, add_7, add_8, add_9, add_10, add_11, add_12, add_13, add_14, add_15)

    class cond_fn_0(torch.nn.Module):
        def forward(self, unbacked_symint: "Sym(u1)", unbacked_symint_0: "Sym(u2)", unbacked_symint_1: "Sym(u3)", unbacked_symint_2: "Sym(u4)", unbacked_symint_3: "Sym(u5)", unbacked_symint_4: "Sym(u6)", unbacked_symint_5: "Sym(u7)", child: "f32[2, 3]"):
            mul: "Sym(u3*u4)" = unbacked_symint_1 * unbacked_symint_2;  unbacked_symint_1 = unbacked_symint_2 = None
            mul_1: "Sym(u3*u4*u5)" = mul * unbacked_symint_3;  mul = unbacked_symint_3 = None
            mul_2: "Sym(u1*u2)" = unbacked_symint * unbacked_symint_0;  unbacked_symint = unbacked_symint_0 = None
            lt: "Sym(u3*u4*u5 < u1*u2)" = mul_1 < mul_2;  mul_1 = mul_2 = None
            return lt

    class body_fn_0(torch.nn.Module):
        def forward(self, unbacked_symint: "Sym(u1)", unbacked_symint_0: "Sym(u2)", unbacked_symint_1: "Sym(u3)", unbacked_symint_2: "Sym(u4)", unbacked_symint_3: "Sym(u5)", unbacked_symint_4: "Sym(u6)", unbacked_symint_5: "Sym(u7)", child: "f32[2, 3]"):
            add: "Sym(u7 + 1)" = unbacked_symint_5 + 1;  unbacked_symint_5 = None
            child_1: "f32[2, 3]" = child + 1;  child = None
            return (unbacked_symint_0, unbacked_symint_1, unbacked_symint_2, unbacked_symint_3, unbacked_symint, 0, add, child_1)
""",  # noqa: B950
            )

    @skipIfTorchDynamo("Skip because we're testing export")
    @parametrize("strict", [True, False])
    @parametrize("dynamic", [True, False])
    def test_while_loop_op_pytree_int_carry_export(self, strict, dynamic):
        m, args = WHILE_LOOP_TESTS["pytree_int_carry"]
        dynamic_shapes = {"x": {0: torch.export.Dim("dim_x")}} if dynamic else None
        ep = self._check_export(m, args, strict=strict, dynamic_shapes=dynamic_shapes)
        if strict and dynamic:
            self.assertExpectedInline(
                normalize_gm(ep.module().print_readable(print_output=False)),
                """\
class GraphModule(torch.nn.Module):
    def forward(self, x):
        x: "f32[s0, 3]";

        x, = fx_pytree.tree_flatten_spec(([x], {}), self._in_spec)
        sym_size_int_1: "Sym(s0)" = torch.ops.aten.sym_size.int(x, 0)

        sin: "f32[s0, 3]" = torch.ops.aten.sin.default(x);  x = None

        while_loop_cond_graph_0 = self.while_loop_cond_graph_0
        while_loop_body_graph_0 = self.while_loop_body_graph_0
        while_loop = torch.ops.higher_order.while_loop(while_loop_cond_graph_0, while_loop_body_graph_0, (sym_size_int_1, 3, 2, 2, 3, sin), ());  while_loop_cond_graph_0 = while_loop_body_graph_0 = sym_size_int_1 = sin = None

        getitem_6: "Sym(u5)" = while_loop[0]
        getitem_7: "Sym(u6)" = while_loop[1]
        getitem_8: "Sym(u7)" = while_loop[2]
        getitem_9: "Sym(u8)" = while_loop[3]
        getitem_10: "Sym(u9)" = while_loop[4]

        getitem_5: "f32[s0, 3]" = while_loop[5];  while_loop = None

        add: "Sym(u7 + 1)" = getitem_8 + 1
        add_1: "Sym(u8 + 1)" = getitem_9 + 1
        add_2: "Sym(u9 + 1)" = getitem_10 + 1

        add_3: "f32[s0, 3]" = torch.ops.aten.add.Tensor(getitem_5, getitem_8);  getitem_8 = None
        add_4: "f32[s0, 3]" = torch.ops.aten.add.Tensor(getitem_5, getitem_9);  getitem_9 = None
        add_5: "f32[s0, 3]" = torch.ops.aten.add.Tensor(getitem_5, getitem_10);  getitem_10 = None
        return pytree.tree_unflatten((getitem_6, getitem_7, add, add_1, add_2, add_3, add_4, add_5, getitem_5), self._out_spec)

    class while_loop_cond_graph_0(torch.nn.Module):
        def forward(self, arg0_1: "Sym(u15)", arg1_1: "Sym(u16)", arg2_1: "Sym(u17)", arg3_1: "Sym(u18)", arg4_1: "Sym(u19)", arg5_1: "f32[s0, 3]"):
            mul: "Sym(u17*u18)" = arg2_1 * arg3_1;  arg2_1 = arg3_1 = None
            mul_1: "Sym(u17*u18*u19)" = mul * arg4_1;  mul = arg4_1 = None
            mul_2: "Sym(u15*u16)" = arg0_1 * arg1_1;  arg0_1 = arg1_1 = None
            lt: "Sym(u17*u18*u19 < u15*u16)" = mul_1 < mul_2;  mul_1 = mul_2 = None
            return lt

    class while_loop_body_graph_0(torch.nn.Module):
        def forward(self, arg0_1: "Sym(u15)", arg1_1: "Sym(u16)", arg2_1: "Sym(u17)", arg3_1: "Sym(u18)", arg4_1: "Sym(u19)", arg5_1: "f32[s0, 3]"):
            add: "Sym(u15 + 1)" = arg0_1 + 1;  arg0_1 = None
            add_1: "Sym(u16 + 1)" = arg1_1 + 1;  arg1_1 = None

            add_2: "Sym(u17 + 1)" = arg2_1 + 1;  arg2_1 = None
            add_3: "Sym(u18 + 1)" = arg3_1 + 1;  arg3_1 = None
            add_4: "Sym(u19 + 1)" = arg4_1 + 1;  arg4_1 = None

            add_5: "f32[s0, 3]" = torch.ops.aten.add.Tensor(arg5_1, 1);  arg5_1 = None
            return (add, add_1, add_2, add_3, add_4, add_5)
""",  # noqa: B950
            )

    @skipIfTorchDynamo("Graph is not captured correctly when test with dynamo")
    @parametrize("dynamic", [True, False])
    @parametrize("backend", ["eager", "aot_eager"])
    @torch._dynamo.config.patch(capture_scalar_outputs=True)
    def test_while_loop_op_pytree_int_carry_compile(self, dynamic, backend):
        from torch._dynamo.testing import EagerAndRecordGraphs

        m, args = WHILE_LOOP_TESTS["pytree_int_carry"]
        if backend == "eager":
            backend = EagerAndRecordGraphs()
        self._check_compile(m, args, dynamic=dynamic, backend=backend)
        if (
            isinstance(backend, EagerAndRecordGraphs)
            and dynamic
            and not TEST_WITH_CROSSREF
        ):
            self.assertEqual(len(backend.graphs), 1)
            self.assertExpectedInline(
                normalize_gm(backend.graphs[0].print_readable(print_output=False)),
                """\
class GraphModule(torch.nn.Module):
    def forward(self, s0: "Sym(s0)", s1: "Sym(s1)", L_x_: "f32[s0, s1]"):
        l_x_ = L_x_

        child: "f32[s0, s1]" = l_x_.sin();  l_x_ = None

        cond_fn_0 = self.cond_fn_0
        body_fn_0 = self.body_fn_0
        while_loop = torch.ops.higher_order.while_loop(cond_fn_0, body_fn_0, (s0, s1, 2, 2, 3, child), (s0, s1));  cond_fn_0 = body_fn_0 = s0 = s1 = child = None

        getitem_10: "Sym(u5)" = while_loop[0]
        getitem_11: "Sym(u6)" = while_loop[1]
        getitem_12: "Sym(u7)" = while_loop[2]
        getitem_13: "Sym(u8)" = while_loop[3]
        getitem_14: "Sym(u9)" = while_loop[4]

        out_x: "f32[s0, s1]" = while_loop[5];  while_loop = None

        add: "Sym(u7 + 1)" = getitem_12 + 1
        add_1: "Sym(u8 + 1)" = getitem_13 + 1
        add_2: "Sym(u9 + 1)" = getitem_14 + 1

        add_3: "f32[s0, s1]" = getitem_12 + out_x;  getitem_12 = None
        add_4: "f32[s0, s1]" = getitem_13 + out_x;  getitem_13 = None
        add_5: "f32[s0, s1]" = getitem_14 + out_x;  getitem_14 = None
        return (getitem_10, getitem_11, add, add_1, add_2, add_3, add_4, add_5, out_x)

    class cond_fn_0(torch.nn.Module):
        def forward(self, unbacked_symint: "Sym(u0)", unbacked_symint_0: "Sym(u1)", unbacked_symint_1: "Sym(u2)", unbacked_symint_2: "Sym(u3)", unbacked_symint_3: "Sym(u4)", child: "f32[s0, s1]", s0, s1):
            s0_1 = s0
            s1_1 = s1

            mul: "Sym(u2*u3)" = unbacked_symint_1 * unbacked_symint_2;  unbacked_symint_1 = unbacked_symint_2 = None
            mul_1: "Sym(u2*u3*u4)" = mul * unbacked_symint_3;  mul = unbacked_symint_3 = None
            mul_2: "Sym(u0*u1)" = unbacked_symint * unbacked_symint_0;  unbacked_symint = unbacked_symint_0 = None
            lt: "Sym(u2*u3*u4 < u0*u1)" = mul_1 < mul_2;  mul_1 = mul_2 = None
            return lt

    class body_fn_0(torch.nn.Module):
        def forward(self, unbacked_symint: "Sym(u0)", unbacked_symint_0: "Sym(u1)", unbacked_symint_1: "Sym(u2)", unbacked_symint_2: "Sym(u3)", unbacked_symint_3: "Sym(u4)", child: "f32[s0, s1]", s0, s1):
            s0_1 = s0
            s1_1 = s1

            add: "Sym(u0 + 1)" = unbacked_symint + 1;  unbacked_symint = None
            add_1: "Sym(u1 + 1)" = unbacked_symint_0 + 1;  unbacked_symint_0 = None

            add_2: "Sym(u2 + 1)" = unbacked_symint_1 + 1;  unbacked_symint_1 = None
            add_3: "Sym(u3 + 1)" = unbacked_symint_2 + 1;  unbacked_symint_2 = None
            add_4: "Sym(u4 + 1)" = unbacked_symint_3 + 1;  unbacked_symint_3 = None

            child_1: "f32[s0, s1]" = child + 1;  child = None
            return (add, add_1, add_2, add_3, add_4, child_1)
""",  # noqa: B950
            )

    def test_input_output_alias(self):
        def fn(f, *args):
            return torch.cond(args[0].sum() > 0, f, f, args)

        x = torch.randn(2, 2)
        for f in ALIAS_FN:
            with self.assertRaisesRegex(
                torch._dynamo.exc.BackendCompilerFailed, "might be aliasing the input"
            ):
                torch.compile(fn)(f, x)

    def test_input_input_alias(self):
        def fn(view_f, arg):
            def f(arg1, arg2):
                return arg1.cos(), arg2.sin()

            return torch.cond(arg.sum() > 0, f, f, (arg, view_f(arg)))

        x = torch.randn(2, 2)
        # ALIAS_FN[0] is an identical function, cond optimizes the duplication
        # as a result of auto lifting.
        for view_f in ALIAS_FN[1:]:
            with self.assertRaisesRegex(
                torch._dynamo.exc.BackendCompilerFailed, "might be aliasing the input"
            ):
                torch.compile(fn)(view_f, x)

    @parametrize("inference_mode", [True, False])
    def test_input_mutation(self, inference_mode):
        def fn(view_f, *args):
            def mutate_f(x):
                v = view_f(x)
                v.add_(1)
                return v.sin()

            return torch.cond(args[0].sum() > 0, mutate_f, mutate_f, args)

        x = torch.randn(2, 2)
        for f in ALIAS_FN:
            with self.assertRaisesRegex(
                torch._dynamo.exc.BackendCompilerFailed, "might be modifying the input"
            ):
                torch.compile(fn)(f, x)

            with self.assertRaisesRegex(
                torch._dynamo.exc.BackendCompilerFailed, "might be modifying the input"
            ):
                with torch.inference_mode(inference_mode):
                    torch.compile(fn)(f, x)

    @skipIfTorchDynamo("Graph is not captured correctly when test with dynamo")
    def test_while_loop_unbacked_bindings(self):
        from torch._dynamo.testing import EagerAndRecordGraphs

        m, args = WHILE_LOOP_TESTS["pytree_int_carry"]
        backend = EagerAndRecordGraphs()
        self._check_compile(m, args, dynamic=True, backend=backend)
        self.assertEqual(len(backend.graphs), 1)
        while_loop_nodes = backend.graphs[0].graph.find_nodes(
            op="call_function", target=torch.ops.higher_order.while_loop
        )
        self.assertEqual(len(while_loop_nodes), 1)
        self.assertEqual(len(while_loop_nodes[0].meta.get("unbacked_bindings")), 5)

    # Return the .module() graph str result of non-strict export
    def _check_export_ret_graph_str(self, fn, args, dynamic_shapes=None) -> str:
        strict_ep = torch.export.export(
            fn, args, dynamic_shapes=dynamic_shapes, strict=True
        )
        non_strict_ep = torch.export.export(
            fn, args, dynamic_shapes=dynamic_shapes, strict=False
        )
        eager_res = fn(*args)
        self.assertEqual(strict_ep.module()(*args), eager_res)
        self.assertEqual(non_strict_ep.module()(*args), eager_res)
        return normalize_gm(non_strict_ep.module().print_readable(print_output=False))

    @skipIfTorchDynamo("Skip because dynamo cannot trace torch.export.")
    @torch._dynamo.config.patch(capture_scalar_outputs=True)
    def test_cond_eager_run_with_item(self):
        class M(torch.nn.Module):
            def forward(self, a, b1, b2, c):
                def true_fn(x):
                    return x * b1.item()

                def false_fn(x):
                    return x * b2.item()

                r = torch.cond(a, true_fn, false_fn, (c,))
                return r * 2

        x = torch.randn(10, requires_grad=True)
        args = (
            torch.tensor(True),
            torch.tensor([3]),
            torch.tensor([4]),
            x,
        )
        model = M()
        torch.export.export(model, args, strict=True)
        graph_str = self._check_export_ret_graph_str(model, args, None)
        self.assertExpectedInline(
            graph_str,
            """\
class GraphModule(torch.nn.Module):
    def forward(self, a, b1, b2, c):
        a: "b8[]"; b1: "i64[1]"; b2: "i64[1]"; c: "f32[10]";

        a, b1, b2, c, = fx_pytree.tree_flatten_spec(([a, b1, b2, c], {}), self._in_spec)
        true_graph_0 = self.true_graph_0
        false_graph_0 = self.false_graph_0
        cond = torch.ops.higher_order.cond(a, true_graph_0, false_graph_0, [c, b1, b2]);  a = true_graph_0 = false_graph_0 = c = b1 = b2 = None
        getitem: "f32[10]" = cond[0];  cond = None

        mul: "f32[10]" = torch.ops.aten.mul.Tensor(getitem, 2);  getitem = None
        return pytree.tree_unflatten((mul,), self._out_spec)

    class true_graph_0(torch.nn.Module):
        def forward(self, c: "f32[10]", b1: "i64[1]", b2: "i64[1]"):
            item: "Sym(u0)" = torch.ops.aten.item.default(b1);  b1 = None

            mul: "f32[10]" = torch.ops.aten.mul.Tensor(c, item);  c = item = None
            return (mul,)

    class false_graph_0(torch.nn.Module):
        def forward(self, c: "f32[10]", b1: "i64[1]", b2: "i64[1]"):
            item: "Sym(u1)" = torch.ops.aten.item.default(b2);  b2 = None

            mul: "f32[10]" = torch.ops.aten.mul.Tensor(c, item);  c = item = None
            return (mul,)
""",  # noqa: B950
        )

    @skipIfTorchDynamo("Skip because dynamo cannot trace torch.export.")
    def test_cond_symint_closure(self):
        from torch.export import Dim

        class M(torch.nn.Module):
            def forward(self, x, y, z):
                a = y.shape[0]
                b = z.shape[0]

                def true_fn(x):
                    return x + a

                def false_fn(x):
                    return x + b * z

                # When exporting with non-strict: a and b are symints,
                # so torch.compile need to wrap and trace symint inputs.
                return torch.cond(x.shape[0] > 5, true_fn, false_fn, (x,))

        args = (torch.ones(3, 3), torch.ones(5), torch.ones(3, 3))
        model = M()
        dynamic_shapes = {"x": {0: Dim("d")}, "y": {0: Dim("d1")}, "z": {0: Dim("d")}}
        non_strict_graph_str = self._check_export_ret_graph_str(
            model, args, dynamic_shapes
        )
        self.assertExpectedInline(
            non_strict_graph_str,
            """\
class GraphModule(torch.nn.Module):
    def forward(self, x, y, z):
        x: "f32[s0, 3]"; y: "f32[s1]"; z: "f32[s0, 3]";

        x, y, z, = fx_pytree.tree_flatten_spec(([x, y, z], {}), self._in_spec)
        sym_size_int_3: "Sym(s0)" = torch.ops.aten.sym_size.int(x, 0)
        sym_size_int_4: "Sym(s1)" = torch.ops.aten.sym_size.int(y, 0);  y = None

        gt: "Sym(s0 > 5)" = sym_size_int_3 > 5

        true_graph_0 = self.true_graph_0
        false_graph_0 = self.false_graph_0
        cond = torch.ops.higher_order.cond(gt, true_graph_0, false_graph_0, [x, sym_size_int_4, sym_size_int_3, z]);  gt = true_graph_0 = false_graph_0 = x = sym_size_int_4 = sym_size_int_3 = z = None
        getitem: "f32[s0, 3]" = cond[0];  cond = None
        return pytree.tree_unflatten((getitem,), self._out_spec)

    class true_graph_0(torch.nn.Module):
        def forward(self, x: "f32[s0, 3]", sym_size_int_4: "Sym(s1)", sym_size_int_3: "Sym(s0)", z: "f32[s0, 3]"):
            add: "f32[s0, 3]" = torch.ops.aten.add.Tensor(x, sym_size_int_4);  x = sym_size_int_4 = None
            return (add,)

    class false_graph_0(torch.nn.Module):
        def forward(self, x: "f32[s0, 3]", sym_size_int_4: "Sym(s1)", sym_size_int_3: "Sym(s0)", z: "f32[s0, 3]"):
            mul: "f32[s0, 3]" = torch.ops.aten.mul.Tensor(z, sym_size_int_3);  z = sym_size_int_3 = None

            add: "f32[s0, 3]" = torch.ops.aten.add.Tensor(x, mul);  x = mul = None
            return (add,)
""",  # noqa: B950
        )

    # unbacked symint inputs are created during non-strict export,
    # which causes a graph break
    @unittest.expectedFailure
    def test_cond_unbacked_symint_closure(self):
        from torch.export import Dim

        class M(torch.nn.Module):
            def forward(self, x, y, z):
                a = y.shape[0]
                b = z.shape[0]
                # c is an unbacked symint in non-strict export
                c = y.sum().item()

                def true_fn(x):
                    return x + a + c

                def false_fn(x):
                    return x + b * z * c

                # When exporting with non-strict: a and b are symints,
                # so torch.compile need to wrap and trace symint inputs.
                return torch.cond(x.shape[0] > 5, true_fn, false_fn, (x,))

        args = (torch.ones(3, 3), torch.ones(5, dtype=torch.int32), torch.ones(3, 3))
        model = M()
        dynamic_shapes = {"x": {0: Dim("d")}, "y": {0: Dim("d1")}, "z": {0: Dim("d")}}
        _ = self._check_export_ret_graph_str(model, args, dynamic_shapes)

    @skipIfTorchDynamo(
        "Skip because _merge_tensors is not intended for dynamo to compile"
    )
    def test_merge_tensors(self):
        from torch._higher_order_ops.cond import _merge_tensors
        from torch._subclasses.fake_tensor import FakeTensorMode
        from torch.fx.experimental.symbolic_shapes import ShapeEnv

        # The shapes and strides are from raondomly generated pairs of tensors then swapaxes
        valid_test_cases = [
            # [(size1, stride1), (size2, stride2), (expected_stride, expected_size)]
            [((3,), (1,)), ((4,), (1,)), ("(u0,)", "(1,)")],
            [((1, 3), (3, 1)), ((3, 2), (2, 1)), ("(u0, u1)", "(u1, 1)")],
            [((2, 1), (1, 1)), ((7, 3), (3, 1)), ("(u0, u1)", "(u1, 1)")],
            [((5, 5), (1, 5)), ((4, 5), (1, 4)), ("(u0, 5)", "(1, u0)")],
            [
                ((7, 3, 1), (1, 7, 1)),
                ((4, 3, 3), (3, 12, 1)),
                ("(u0, 3, u1)", "(u1, u0*u1, 1)"),
            ],
            [
                ((5, 7, 4), (7, 1, 35)),
                ((7, 4, 4), (4, 1, 28)),
                ("(u0, u1, 4)", "(u1, 1, u0*u1)"),
            ],
            [
                ((1, 6, 3, 2), (36, 1, 6, 18)),
                ((4, 2, 2, 6), (24, 1, 2, 4)),
                ("(u0, u1, u2, u3)", "(u1*u2*u3, 1, u1, u1*u2)"),
            ],
            [
                ((6, 1, 6, 3), (18, 1, 1, 6)),
                ((2, 1, 3, 4), (12, 1, 1, 3)),
                ("(u0, 1, u1, u2)", "(u1*u2, 1, 1, u1)"),
            ],
            [
                ((3, 1, 2, 4, 1), (8, 8, 4, 1, 1)),
                ((2, 4, 1, 4, 1), (16, 4, 4, 1, 1)),
                ("(u0, u1, u2, 4, 1)", "(4*u1*u2, 4*u2, 4, 1, 1)"),
            ],
        ]

        def _inner(case):
            fake_mode = FakeTensorMode(shape_env=ShapeEnv())

            (size1, stride1), (size2, stride2), (merged_size, merged_stride) = case
            with fake_mode:
                t1 = torch.empty_strided(size1, stride1)
                t2 = torch.empty_strided(size2, stride2)
            out = _merge_tensors(t1, t2, fake_mode)
            self.assertEqual(str(tuple(out.size())), merged_size)
            self.assertEqual(str(tuple(out.stride())), merged_stride)

        for case in valid_test_cases:
            _inner(case)

        # The shapes and strides are from raondomly generated pairs of tensors then swapaxes
        invalid_test_cases = [
            # [(size1, stride1), (size2, stride2)]
            [((1,), (1,)), ((1,), (0,))],
            [
                ((1, 3), (1, 1)),
                ((5, 6), (6, 1)),
            ],  # t1 is not contiguous, t2 is contiguous
            [
                ((2, 1), (1, 1)),
                ((7, 3), (1, 3)),
            ],  # t1 is contiguous, t2 is not contiguous
            [
                ((5, 4), (4, 1)),
                ((5, 5), (1, 5)),
            ],  # t1 is contiguous, t2 is not contiguous
            [((7, 3, 1), (1, 7, 1)), ((4, 3, 3), (9, 1, 3))],  # layout is different
            [((5, 7, 4), (7, 1, 35)), ((7, 4, 4), (4, 28, 1))],  # layout is different
            [
                ((1, 6, 3, 2), (36, 1, 6, 18)),
                ((4, 1, 1, 6), (1, 4, 4, 4)),
            ],  # layout is different
            [
                ((6, 1, 6, 3), (18, 1, 1, 6)),
                ((1, 1, 1, 1), (1, 1, 1, 1)),
            ],  # layout is different
            [
                ((6, 1, 1, 6, 3), (3, 18, 18, 18, 1)),
                ((5, 1, 2, 1, 1), (2, 10, 1, 10, 1)),
            ],  # layout is different
        ]
        for case in invalid_test_cases:
            with self.assertRaisesRegex(Exception, r"."):
                _inner(case)

    @parametrize("dynamic", [True, False])
    @parametrize("backend", ["eager", "aot_eager"])
    def test_cond_mismatched_branch_output(self, dynamic, backend):
        from torch._dynamo.testing import EagerAndRecordGraphs

        class M(torch.nn.Module):
            def forward(self, x, y, z):
                a = y.shape[0]
                b = z.shape[0]

                def true_fn(x):
                    # clone the outputs so branches have the same storage_offset
                    return (x + a)[2:].clone()

                def false_fn(x):
                    # clone the outputs so branches have the same storage_offset
                    return (x + b * z)[:2].clone()

                ret = torch.cond(x.sum() > 0, true_fn, false_fn, (x,))
                return y.sum() - ret

        m = M()
        x, y, z = torch.randn(5, 4), torch.randn(5, 4), torch.randn(5, 4)
        out = m(x, y, z)
        if not (backend == "eager" and dynamic and not TEST_WITH_CROSSREF):
            compiled_out = torch.compile(
                m, backend=backend, dynamic=dynamic, fullgraph=True
            )(x, y, z)
            self.assertEqual(compiled_out, out)
        else:
            bk = EagerAndRecordGraphs()
            compiled_out = torch.compile(
                m, backend=bk, dynamic=dynamic, fullgraph=True
            )(x, y, z)
            self.assertEqual(compiled_out, out)
            self.assertExpectedInline(
                normalize_gm(bk.graphs[0].print_readable(print_output=False)),
                """\
class GraphModule(torch.nn.Module):
    def forward(self, s0: "Sym(s0)", s1: "Sym(s1)", L_y_: "f32[s0, s1]", L_z_: "f32[s0, s1]", L_x_: "f32[s0, s1]"):
        l_y_ = L_y_
        l_z_ = L_z_
        l_x_ = L_x_

        sum_1: "f32[]" = l_x_.sum()
        gt: "b8[]" = sum_1 > 0;  sum_1 = None

        cond_true_0 = self.cond_true_0
        cond_false_0 = self.cond_false_0
        cond = torch.ops.higher_order.cond(gt, cond_true_0, cond_false_0, [l_x_, s1, s0, s0, l_z_]);  gt = cond_true_0 = cond_false_0 = l_x_ = s1 = s0 = l_z_ = None

        getitem_5: "f32[u0, s1]" = cond[0]
        sym_size_int: "Sym(u0)" = torch.ops.aten.sym_size.int(getitem_5, 0);  getitem_5 = None
        _check_is_size = torch._check_is_size(sym_size_int);  _check_is_size = None

        ge: "Sym(u0 >= 0)" = sym_size_int >= 0;  sym_size_int = None
        _assert_scalar_default = torch.ops.aten._assert_scalar.default(ge, "Runtime assertion failed for expression u0 >= 0 on node 'ge'");  ge = _assert_scalar_default = None
        ret: "f32[u0, s1]" = cond[0];  cond = None

        sum_2: "f32[]" = l_y_.sum();  l_y_ = None
        sub: "f32[u0, s1]" = sum_2 - ret;  sum_2 = ret = None
        return (sub,)

    class cond_true_0(torch.nn.Module):
        def forward(self, l_x_, s1, s0_true_branch, getitem_2_false_branch, l_z__false_branch):
            l_x__1 = l_x_
            s1_1 = s1

            add: "f32[s0, s1]" = l_x__1 + s0_true_branch;  l_x__1 = s0_true_branch = None
            getitem: "f32[s0 - 2, s1]" = add[slice(2, None, None)];  add = None
            clone: "f32[s0 - 2, s1]" = getitem.clone();  getitem = None
            return (clone,)

    class cond_false_0(torch.nn.Module):
        def forward(self, l_x_, s1, s0_true_branch, getitem_2_false_branch, l_z__false_branch):
            l_x__1 = l_x_
            s1_1 = s1

            mul: "f32[s0, s1]" = getitem_2_false_branch * l_z__false_branch;  getitem_2_false_branch = l_z__false_branch = None
            add: "f32[s0, s1]" = l_x__1 + mul;  l_x__1 = mul = None
            getitem: "f32[2, s1]" = add[slice(None, 2, None)];  add = None
            clone: "f32[2, s1]" = getitem.clone();  getitem = None
            return (clone,)
""",  # noqa: B950
            )

    @parametrize("dynamic", [True, False])
    @parametrize("backend", ["eager", "aot_eager"])
    def test_cond_mismatched_branch_strided_output(self, dynamic, backend):
        class M(torch.nn.Module):
            def forward(self, x, y):
                def true_fn(x, y):
                    return (
                        (x.swapaxes(-1, 0) + 1)
                        .unsqueeze(1)
                        .expand(-1, 5, -1, -1, -1, -1, -1),
                        torch.empty_strided((3, 3), (0, 1)),
                    )

                def false_fn(x, y):
                    return (
                        (y.swapaxes(-1, 0) + 1)
                        .unsqueeze(1)
                        .expand(-1, 4, -1, -1, -1, -1, -1),
                        torch.empty_strided((4, 5), (0, 1)),
                    )

                ret = torch.cond(x.sum() > 0, true_fn, false_fn, (x, y))
                return y.sum() + ret[0]

        m = M()
        x, y = torch.randn(1, 6, 1, 5, 4, 3), torch.randn(1, 4, 5, 1, 3, 8)
        out = m(x, y)
        compiled_out = torch.compile(
            m, backend=backend, dynamic=dynamic, fullgraph=True
        )(x, y)
        self.assertEqual(compiled_out, out)


_hop_schema_test_schema_types = [
    "bool",
    "int",
    "float",
    "str",
    "Tensor",
    "SymInt",
    "SymBool",
    "GraphModule",
    "ScriptObj",
]


@skipIfTorchDynamo("We don't expect users to torch.compile hop schema generation.")
@unittest.skipIf(IS_WINDOWS, "Windows not supported for this test")
class TestHopSchema(TestCase):
    def _get_example_val(self, ty: str):
        from torch.fx.experimental.sym_node import SymNode
        from torch.fx.experimental.symbolic_shapes import ShapeEnv

        def create_symtype(cls, pytype, shape_env, val):
            from torch._dynamo.source import ConstantSource

            symbol = shape_env.create_symbol(
                val,
                source=ConstantSource(
                    f"__testing_hop_schema{len(shape_env.var_to_val)}"
                ),
            )
            return cls(SymNode(symbol, shape_env, pytype, hint=val))

        if ty == "bool":
            return True
        elif ty == "int":
            return 1
        elif ty == "float":
            return 1.0
        elif ty == "str":
            return "foo"
        elif ty == "Tensor":
            return torch.tensor(1)
        elif ty == "SymInt":
            shape_env = ShapeEnv()
            return create_symtype(torch.SymInt, int, shape_env, 1)
        elif ty == "SymBool":
            shape_env = ShapeEnv()
            return create_symtype(torch.SymBool, bool, shape_env, True)
        elif ty == "GraphModule":

            def f(x):
                return x.sin()

            return make_fx(f)(torch.ones(1))
        elif ty == "ScriptObj":
            from torch.testing._internal.torchbind_impls import (
                init_torchbind_implementations,
            )

            init_torchbind_implementations()
            foo = torch.classes._TorchScriptTesting._Foo(3, 4)
            return foo
        else:
            raise NotImplementedError(ty)

    @parametrize("schema_type", _hop_schema_test_schema_types)
    def test_type_gen(self, schema_type):
        from torchgen.gen_schema_utils import TypeGen

        example_val = self._get_example_val(schema_type)
        ty = TypeGen.from_example(example_val)
        # Test the generated type can be parsed
        self.assertEqual(ty.parse(str(ty)), ty)

    @parametrize("schema_type", _hop_schema_test_schema_types)
    def test_list_gen(self, schema_type):
        from torchgen.gen_schema_utils import TypeGen

        example_val = self._get_example_val(schema_type)
        li1 = [example_val]
        ty1 = TypeGen.from_example(li1)
        ty2 = TypeGen.from_example(li1)
        self.assertEqual(ty1.parse(str(ty1)), ty1)
        self.assertEqual(ty2.parse(str(ty2)), ty2)

    def test_function_schema_gen(self):
        from torchgen.gen_schema_utils import FunctionSchemaGen

        inps = [
            (schema_type + "_v", self._get_example_val(schema_type))
            for schema_type in _hop_schema_test_schema_types
        ]
        schema1 = FunctionSchemaGen.from_example("test_op1", inps, torch.ones(1))
        schema2 = FunctionSchemaGen.from_example(
            "test_op2",
            inps,
            [
                torch.ones(1),
            ],
        )
        schema3 = FunctionSchemaGen.from_example(
            "test_op3", inps, [torch.ones(1), torch.ones(1)]
        )
        self.assertExpectedInline(
            str(schema1),
            """test_op1(bool bool_v, int int_v, float float_v, str str_v, Tensor Tensor_v, SymInt SymInt_v, SymBool SymBool_v, GraphModule GraphModule_v, __torch__.torch.classes._Foo ScriptObj_v) -> Tensor""",  # noqa: B950
        )
        self.assertExpectedInline(
            str(schema2),
            """test_op2(bool bool_v, int int_v, float float_v, str str_v, Tensor Tensor_v, SymInt SymInt_v, SymBool SymBool_v, GraphModule GraphModule_v, __torch__.torch.classes._Foo ScriptObj_v) -> Tensor""",  # noqa: B950
        )
        self.assertExpectedInline(
            str(schema3),
            """test_op3(bool bool_v, int int_v, float float_v, str str_v, Tensor Tensor_v, SymInt SymInt_v, SymBool SymBool_v, GraphModule GraphModule_v, __torch__.torch.classes._Foo ScriptObj_v) -> (Tensor, Tensor)""",  # noqa: B950,
        )
        self.assertEqual(schema1.parse(str(schema1)), schema1)
        self.assertEqual(schema2.parse(str(schema2)), schema2)
        self.assertEqual(schema3.parse(str(schema3)), schema3)

    def test_while_loop_schema_gen(self):
        fn, inp = WHILE_LOOP_TESTS["simple_with_linear"]
        graph = make_fx(fn)(*inp).graph
        while_loop_node = next(
            node
            for node in graph.nodes
            if node.op == "call_function"
            and node.target is torch.ops.higher_order.while_loop
        )
        schema = torch._library.utils.hop_schema_from_fx_node(while_loop_node)
        self.assertExpectedInline(
            str(schema),
            """while_loop(GraphModule cond_fn, GraphModule body_fn, Tensor[2] carried_inputs, Tensor[3] additional_inputs) -> Tensor[2]""",  # noqa: B950
        )
        self.assertEqual(schema.parse(str(schema)), schema)


instantiate_parametrized_tests(TestHopSchema)
instantiate_parametrized_tests(TestControlFlowTraced)

instantiate_parametrized_tests(TestControlFlow)
instantiate_parametrized_tests(AssociativeScanTests)

if __name__ == "__main__":
    run_tests()<|MERGE_RESOLUTION|>--- conflicted
+++ resolved
@@ -6864,11 +6864,7 @@
     r_4 = r_3.add(l_add_closure_0_cell_contents_1_0_);  r_3 = None
     r_5 = r_4.sum();  r_4 = r_5 = None
     scan_combine_fn_0 = self.scan_combine_fn_0
-<<<<<<< HEAD
-    scan = torch.ops.higher_order.scan(scan_combine_fn_0, [l_init_], [r], False, (l_add_closure_0_cell_contents_0_param_, l_add_closure_0_cell_contents_1_0_));  scan_combine_fn_0 = l_init_ = r = l_add_closure_0_cell_contents_0_param_ = l_add_closure_0_cell_contents_1_0_ = None
-=======
-    scan = torch.ops.higher_order.scan(scan_combine_fn_0, [l_init_], [r], [l_add_closure_0_cell_contents_0_param_, l_add_closure_0_cell_contents_1_0_]);  scan_combine_fn_0 = l_init_ = r = l_add_closure_0_cell_contents_0_param_ = l_add_closure_0_cell_contents_1_0_ = None
->>>>>>> 2786a68c
+    scan = torch.ops.higher_order.scan(scan_combine_fn_0, [l_init_], [r], (l_add_closure_0_cell_contents_0_param_, l_add_closure_0_cell_contents_1_0_));  scan_combine_fn_0 = l_init_ = r = l_add_closure_0_cell_contents_0_param_ = l_add_closure_0_cell_contents_1_0_ = None
     getitem = scan[0]
     getitem_1 = scan[1];  scan = None
     return (getitem, getitem_1)""",  # noqa: B950
