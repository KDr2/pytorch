--- conflicted
+++ resolved
@@ -2034,13 +2034,8 @@
     gt = torch.ops.aten.gt.Scalar(sum_1, 0);  sum_1 = None
     true_graph_0 = self.true_graph_0
     false_graph_0 = self.false_graph_0
-<<<<<<< HEAD
-    conditional = torch.ops.higher_order.cond(gt, true_graph_0, false_graph_0, (a_1, b_1));  gt = true_graph_0 = false_graph_0 = a_1 = b_1 = None
-    getitem = conditional[0];  conditional = None
-=======
     cond = torch.ops.higher_order.cond(gt, true_graph_0, false_graph_0, [a_1, b_1]);  gt = true_graph_0 = false_graph_0 = a_1 = b_1 = None
     getitem = cond[0];  cond = None
->>>>>>> 3313990c
     return getitem""",  # noqa: B950
         )
         self.assertExpectedInline(
@@ -2519,21 +2514,12 @@
 def forward(self, x_1, pred_1, pred2_1):
     true_graph_0 = self.true_graph_0
     false_graph_0 = self.false_graph_0
-<<<<<<< HEAD
-    conditional = torch.ops.higher_order.cond(pred_1, true_graph_0, false_graph_0, (x_1,));  pred_1 = true_graph_0 = false_graph_0 = None
-    getitem = conditional[0];  conditional = None
-    true_graph_1 = self.true_graph_1
-    false_graph_1 = self.false_graph_1
-    conditional_1 = torch.ops.higher_order.cond(pred2_1, true_graph_1, false_graph_1, (x_1,));  pred2_1 = true_graph_1 = false_graph_1 = x_1 = None
-    getitem_1 = conditional_1[0];  conditional_1 = None
-=======
     cond = torch.ops.higher_order.cond(pred_1, true_graph_0, false_graph_0, [x_1]);  pred_1 = true_graph_0 = false_graph_0 = None
     getitem = cond[0];  cond = None
     true_graph_1 = self.true_graph_1
     false_graph_1 = self.false_graph_1
     cond_1 = torch.ops.higher_order.cond(pred2_1, true_graph_1, false_graph_1, [x_1]);  pred2_1 = true_graph_1 = false_graph_1 = x_1 = None
     getitem_1 = cond_1[0];  cond_1 = None
->>>>>>> 3313990c
     add = torch.ops.aten.add.Tensor(getitem, getitem_1);  getitem = getitem_1 = None
     return add""",  # noqa: B950
         )
@@ -2701,21 +2687,12 @@
 def forward(self, x_1, pred_1, pred2_1):
     true_graph_0 = self.true_graph_0
     false_graph_0 = self.false_graph_0
-<<<<<<< HEAD
-    conditional = torch.ops.higher_order.cond(pred_1, true_graph_0, false_graph_0, (x_1,));  pred_1 = true_graph_0 = false_graph_0 = None
-    getitem = conditional[0];  conditional = None
-    true_graph_1 = self.true_graph_1
-    false_graph_1 = self.false_graph_1
-    conditional_1 = torch.ops.higher_order.cond(pred2_1, true_graph_1, false_graph_1, (x_1,));  pred2_1 = true_graph_1 = false_graph_1 = x_1 = None
-    getitem_1 = conditional_1[0];  conditional_1 = None
-=======
     cond = torch.ops.higher_order.cond(pred_1, true_graph_0, false_graph_0, [x_1]);  pred_1 = true_graph_0 = false_graph_0 = None
     getitem = cond[0];  cond = None
     true_graph_1 = self.true_graph_1
     false_graph_1 = self.false_graph_1
     cond_1 = torch.ops.higher_order.cond(pred2_1, true_graph_1, false_graph_1, [x_1]);  pred2_1 = true_graph_1 = false_graph_1 = x_1 = None
     getitem_1 = cond_1[0];  cond_1 = None
->>>>>>> 3313990c
     add = torch.ops.aten.add.Tensor(getitem, getitem_1);  getitem = getitem_1 = None
     return add""",  # noqa: B950
         )
@@ -3046,11 +3023,7 @@
         ):
             functional_f(*example_inputs)
 
-<<<<<<< HEAD
-    def test_cond_autograd_backward(self):
-=======
     def test_cond_autograd_succeed_when_pred_is_constant(self):
->>>>>>> 3313990c
         def true_fn(x):
             return x.cos()
 
@@ -3064,13 +3037,6 @@
             torch.ones(3, 2, 4, requires_grad=True),
             torch.ones(4, requires_grad=True),
         )
-<<<<<<< HEAD
-        # with self.assertRaisesRegex(RuntimeError, "Autograd not implemented for cond"):
-        f(*example_inputs).sum().backward()
-
-        # Ensure no error is thrown when not running backward
-        res = f(*example_inputs)
-=======
         # Due to x.shape[0] can be statically evaluated to be False, we can evaluate
         # the backward.
         f(*example_inputs).sum().backward()
@@ -3094,7 +3060,6 @@
         )
         with self.assertRaisesRegex(RuntimeError, "Autograd not implemented for cond"):
             f(*example_inputs).sum().backward()
->>>>>>> 3313990c
 
         # Ensure no error is thrown when not running backward
         res_compiled = torch.compile(f)(*example_inputs)
@@ -3218,13 +3183,8 @@
     eq = sym_size_int == 4;  sym_size_int = None
     true_graph_0 = self.true_graph_0
     false_graph_0 = self.false_graph_0
-<<<<<<< HEAD
-    conditional = torch.ops.higher_order.cond(eq, true_graph_0, false_graph_0, (x_1,));  eq = true_graph_0 = false_graph_0 = x_1 = None
-    getitem = conditional[0];  conditional = None
-=======
     cond = torch.ops.higher_order.cond(eq, true_graph_0, false_graph_0, [x_1]);  eq = true_graph_0 = false_graph_0 = x_1 = None
     getitem = cond[0];  cond = None
->>>>>>> 3313990c
     return getitem""",  # noqa: B950
         )
 
@@ -3308,13 +3268,8 @@
     false_graph_0 = self.false_graph_0
     _tensor_constant0 = self._tensor_constant0
     _tensor_constant1 = self._tensor_constant1
-<<<<<<< HEAD
-    conditional = torch.ops.higher_order.cond(False, true_graph_0, false_graph_0, (x_1, _tensor_constant0, _tensor_constant1));  true_graph_0 = false_graph_0 = x_1 = _tensor_constant0 = _tensor_constant1 = None
-    getitem = conditional[0];  conditional = None
-=======
     cond = torch.ops.higher_order.cond(eq, true_graph_0, false_graph_0, [x_1, _tensor_constant0, _tensor_constant1]);  eq = true_graph_0 = false_graph_0 = x_1 = _tensor_constant0 = _tensor_constant1 = None
     getitem = cond[0];  cond = None
->>>>>>> 3313990c
     return getitem""",  # noqa: B950
         )
         self.assertExpectedInline(
@@ -3464,13 +3419,8 @@
 def forward(self, arg0_1, arg1_1):
     true_graph_0 = self.true_graph_0
     false_graph_0 = self.false_graph_0
-<<<<<<< HEAD
-    conditional = torch.ops.higher_order.cond(arg1_1, true_graph_0, false_graph_0, (arg0_1,));  arg1_1 = true_graph_0 = false_graph_0 = arg0_1 = None
-    getitem = conditional[0];  conditional = None
-=======
     cond = torch.ops.higher_order.cond(arg1_1, true_graph_0, false_graph_0, [arg0_1]);  arg1_1 = true_graph_0 = false_graph_0 = arg0_1 = None
     getitem = cond[0];  cond = None
->>>>>>> 3313990c
     return [getitem]""",  # noqa: B950
         )
 
@@ -3553,13 +3503,8 @@
     eq = sym_size_int == 4;  sym_size_int = None
     true_graph_0 = self.true_graph_0
     false_graph_0 = self.false_graph_0
-<<<<<<< HEAD
-    conditional = torch.ops.higher_order.cond(eq, true_graph_0, false_graph_0, (x_1,));  eq = true_graph_0 = false_graph_0 = x_1 = None
-    getitem = conditional[0];  conditional = None
-=======
     cond = torch.ops.higher_order.cond(eq, true_graph_0, false_graph_0, [x_1]);  eq = true_graph_0 = false_graph_0 = x_1 = None
     getitem = cond[0];  cond = None
->>>>>>> 3313990c
     return getitem""",  # noqa: B950
             )
 
