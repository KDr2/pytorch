# Owner(s): ["module: functorch"]
import contextlib
import functools
import unittest

import torch
import torch.utils._pytree as pytree
from functorch.experimental import control_flow
from functorch.experimental.control_flow import cond, UnsupportedAliasMutationException
from torch._higher_order_ops.associative_scan import (
    _fake_associative_scan,
    associative_scan,
)
from torch._higher_order_ops.scan import _fake_scan, scan
from torch._higher_order_ops.while_loop import while_loop
from torch._subclasses.functional_tensor import (
    CppFunctionalizeAPI,
    FunctionalTensor,
    FunctionalTensorMode,
    PythonFunctionalizeAPI,
)
from torch.fx.experimental.proxy_tensor import make_fx
from torch.testing._internal.common_cuda import SM70OrLater
from torch.testing._internal.common_quantization import skipIfNoDynamoSupport
from torch.testing._internal.common_utils import (
    decorateIf,
    instantiate_parametrized_tests,
    IS_WINDOWS,
    parametrize,
    requires_cuda,
    run_tests,
    skipIfCrossRef,
    skipIfRocm,
    skipIfTorchDynamo,
    TEST_WITH_CROSSREF,
    TEST_WITH_TORCHDYNAMO,
    TestCase,
    xfailIfTorchDynamo,
)


# TODO: pull these helpers from AOTAutograd later
def to_fun(t):
    if isinstance(t, torch.Tensor):
        return FunctionalTensor.to_functional(t)
    return t


def from_fun(t):
    if not isinstance(t, FunctionalTensor):
        # quick sanity assert
        if isinstance(t, torch.Tensor):
            assert not torch._is_functional_tensor(t)
        return t
    torch._sync(t)
    return torch._from_functional_tensor(t.elem)


def to_fun_old(t):
    if isinstance(t, torch.Tensor) and not torch._is_functional_tensor(t):
        out = torch._to_functional_tensor(t)
        torch._mirror_autograd_meta_to(t, out)
        return out
    return t


def from_fun_old(t):
    # quick sanity assert
    if isinstance(t, torch.Tensor):
        assert torch._is_functional_tensor(t)
        torch._sync(t)
        return torch._from_functional_tensor(t)
    return t


def _fake_map(f, x, *args):
    from functorch.experimental.control_flow import _stack_pytree, _unstack_pytree

    x_pytrees = _unstack_pytree(x)
    zs = []
    for xp in x_pytrees:
        zs.append(f(xp, *args))
    return _stack_pytree(zs)


def _fake_while_loop(cond_fn, body_fn, operands):
    while cond_fn(*operands):
        operands = body_fn(*operands)
    return operands


def compile_mode_helper(fct, compile_mode):
    if compile_mode == "compile":
        return torch.compile(fct, fullgraph=True, dynamic=False)
    elif compile_mode == "compile_dynamic_shape":
        return torch.compile(fct, fullgraph=True, dynamic=True)
    elif compile_mode == "eager":
        return torch.compile(fct, fullgraph=True, backend="eager")
    else:
        return fct


def get_scan_combine_fn(name, associative=True):
    def add(x: torch.Tensor, y: torch.Tensor):
        return x + y

    def adds(x: torch.Tensor, y: torch.Tensor):
        return x + x, y + y

    def mul(x: torch.Tensor, y: torch.Tensor):
        return x * y

    def div(x: torch.Tensor, y: torch.Tensor):
        return x / y

    def s5_operator(x: torch.Tensor, y: torch.Tensor):
        A_i, Bu_i = x
        A_j, Bu_j = y
        return A_j * A_i, A_j * Bu_i + Bu_j

    def different_input_size_operator(x: torch.Tensor, y: torch.Tensor):
        x_o, dA_o, dB_o, C_o, y_o = x
        x_n, dA_n, dB_n, C_n, y_n = y

        x_new = x_n + x_o
        y_new = torch.einsum("bdn,bn->bd", x_new, C_n)

        return x_new, dA_n + 0.0, dB_n + 0.0, C_n + 0.0, y_new

    def tuple_fct(x, y):
        return (x[0] + y[0], x[1] * y[1])

    def complex_pointwise(x, y):
        return {
            "i": x["i"] * y["i"],
            "j": (
                [x["j"][0][0] * y["j"][0][0]],
                [{"o": x["j"][1][0]["o"] + y["j"][1][0]["o"]}],
            ),
        }

    def non_pointwise(x: torch.Tensor, y: torch.Tensor):
        W = torch.diag(torch.ones(2, device=x.device))
        return x @ W + y @ W

    if name == "add":
        fct = add
    elif name == "adds":
        fct = adds
    elif name == "mul":
        fct = mul
    elif name == "div":
        fct = div
    elif name == "s5_operator":
        fct = s5_operator
    elif name == "different_input_size_operator":
        fct = different_input_size_operator
    elif name == "tuple_fct":
        fct = tuple_fct
    elif name == "complex_pointwise":
        fct = complex_pointwise
    elif name == "non_pointwise":
        fct = non_pointwise
    else:
        raise ValueError("Combine_fn name unknown!")

    if not associative:
        return lambda x, y: (fct(x, y), fct(x, y))
    else:
        return fct


def _while_loop_tests():
    def simple(x):
        def cond_fn(x):
            return x.sum() < 10

        def body_fn(x):
            return (x + 1,)

        return while_loop(cond_fn, body_fn, (x,))

    def simple_with_mutation(x):
        def cond_fn(x):
            y = x.clone().add_(1).add_(-1)
            return y.sum() < 10

        def body_fn(x):
            y = x.clone().add_(1).add_(-1)
            return (y + 1,)

        return while_loop(cond_fn, body_fn, (x,))

    def nested(out_iter, it, y):
        def cond_fn(out_iter, it, y):
            return it.sum() < 10

        def body_fn(out_iter, it, y):
            return (out_iter.clone(), it + y, y + 1)

        def outer_cond_fn(out_iter, it, y):
            return out_iter.sum() < 2

        def outer_body_fn(out_iter, it, y):
            out_iter, it, y = while_loop(cond_fn, body_fn, (out_iter, it, y))
            return (out_iter + 1, it, y)

        return while_loop(outer_cond_fn, outer_body_fn, (out_iter, it, y))

    class Nested(torch.nn.Module):
        def forward(self, ci, cj, a, b):
            def cond_fn(i1, j1, x1, y1):
                return i1 > 0

            def body_fn(i1, j1, x1, y1):
                def cond_fn_nested(i2, j2, x2, y2):
                    return j2 > 0

                def body_fn_nested(i2, j2, x2, y2):
                    return i2.clone(), j2 - 1, x2 + 3.14, y2 - 2.71

                i1, j1, x1, y1 = while_loop(
                    cond_fn_nested, body_fn_nested, [i1, j1, x1, y1]
                )
                return i1 - 1, j1.clone(), x1 * 2, y1 / 2

            return while_loop(cond_fn, body_fn, (ci, cj, a, b))

    class SimpleWithLinear(torch.nn.Module):
        def __init__(self) -> None:
            super().__init__()
            self.linear = torch.nn.Linear(2, 2)
            self.dec = torch.nn.Buffer(torch.tensor(1))

        def forward(self, iter, x):
            def cond_fn(it, x):
                return it - self.dec > 0

            def body_fn(it, x):
                return it - 1, self.linear(x)

            return while_loop(cond_fn, body_fn, (iter, x))

    class SimpleWithPytreeCarry(torch.nn.Module):
        def forward(self, it, pytree_input):
            def cond_fn(it, pytree_input):
                return it > 0

            def body_fn(it, pytree_input):
                x = pytree_input[0][0]
                y = pytree_input[1]["x"]
                z = pytree_input[1]["y"]
                new_x = y.sin()
                new_y = z.cos()
                new_z = x + 1
                return it - 1, ([new_x], {"x": new_y, "y": new_z})

            return while_loop(cond_fn, body_fn, (it, pytree_input))

    class NestedWithLinear(torch.nn.Module):
        def __init__(self) -> None:
            super().__init__()
            self.mod = SimpleWithLinear()
            self.outer_linear = torch.nn.Linear(2, 2)
            self.dec = torch.nn.Buffer(torch.tensor(1))

        def forward(self, iter, x):
            def cond_fn(it, x):
                return it - self.dec > 0

            def body_fn(it, x):
                return it - 1, self.outer_linear(self.mod(it, x)[1])

            return while_loop(cond_fn, body_fn, (iter, x))

    nested2 = Nested()
    simple_with_linear = SimpleWithLinear()
    simple_with_pytree_carry = SimpleWithPytreeCarry()
    nested_with_linear = NestedWithLinear()

    x = torch.zeros(1)
    y = torch.zeros(1)
    z = torch.zeros(1)
    return {
        "simple": (simple, (x,)),
        "nested": (nested, (x, y, z)),
        "nested2": (
            nested2,
            (torch.tensor(2), torch.tensor(2), torch.ones(2, 2), torch.ones(2, 2)),
        ),
        "simple_with_mutation": (simple_with_mutation, (x,)),
        "simple_with_linear": (
            simple_with_linear,
            (torch.tensor(3), torch.randn(2, 2)),
        ),
        "nested_with_linear": (
            nested_with_linear,
            (torch.tensor(3), torch.randn(2, 2)),
        ),
        "simple_with_pytree_carry": (
            simple_with_pytree_carry,
            (
                torch.tensor(3),
                ([torch.randn(3, 3)], {"x": torch.randn(3, 3), "y": torch.randn(3, 3)}),
            ),
        ),
    }


WHILE_LOOP_TESTS = _while_loop_tests()


def collect_meta_for_filtered_nodes(
    gm: torch.fx.GraphModule, node_names, meta_field_name
):
    ret = []
    for mod in gm.modules():
        for node in mod.graph.nodes:
            if node.name in node_names:
                for field_name in meta_field_name:
                    ret.append(node.meta.get(field_name))
    return ret


def reduce_func(*operands):
    acc = 0
    for operand in operands:
        acc += operand
    return acc


class ReduceObj:
    def __call__(self, *operands):
        return reduce_func(*operands)


class ReduceMod(torch.nn.Module):
    def _reduce(self, *operands):
        return reduce_func(*operands)

    def forward(self, *operands):
        return self._reduce(*operands)


@unittest.skipIf(IS_WINDOWS, "Windows not supported for this test")
@skipIfNoDynamoSupport
class TestControlFlow(TestCase):
    def setUp(self):
        torch._dynamo.reset()
        super().setUp()

    def test_cond_no_trace(self):
        def true_fn(x):
            return x.sin()

        def false_fn(x):
            return x.cos()

        x = torch.randn(4)
        result = cond(False, true_fn, false_fn, [x])
        self.assertEqual(result, torch.cos(x))

    @unittest.skipIf(not torch.cuda.is_available(), "Test requires CUDA.")
    def test_cond_gpu(self):
        def true_fn(x):
            return x.sin()

        def false_fn(x):
            return x.cos()

        x = torch.randn(4, device="cuda")
        pred = torch.tensor(False, device="cuda")
        result = cond(pred, true_fn, false_fn, [x])
        self.assertEqual(result, torch.cos(x))

    def test_cond_autograd_simple(self):
        def true_fn(x):
            return x.sin()

        def false_fn(x):
            return x.cos()

        for pred, fn in zip(
            [torch.tensor(False), torch.tensor(True)], [false_fn, true_fn]
        ):
            x = torch.randn(4, requires_grad=True)
            result = cond(pred, true_fn, false_fn, (x,))
            self.assertEqual(result, fn(x))

            grad_out = torch.ones_like(result)
            grads = torch.autograd.grad(result, (x,), grad_out)
            expected_grads = torch.autograd.grad(fn(x), (x,), grad_out)
            self.assertEqual(expected_grads, grads)

        def f(pred, x):
            result = cond(pred, true_fn, false_fn, (x,))
            grad_out = torch.ones_like(result)
            return torch.autograd.grad(result, (x,), grad_out)

        gm = make_fx(f, tracing_mode="symbolic")(pred, x)

        self.assertExpectedInline(
            gm.code.strip(),
            """\
def forward(self, pred_1, x_1):
    sym_size_int = torch.ops.aten.sym_size.int(x_1, 0)
    true_graph_0 = self.true_graph_0
    false_graph_0 = self.false_graph_0
    cond = torch.ops.higher_order.cond(pred_1, true_graph_0, false_graph_0, (x_1, sym_size_int));  true_graph_0 = false_graph_0 = None
    getitem = cond[0];  cond = None
    ones_like = torch.ops.aten.ones_like.default(getitem, pin_memory = False);  getitem = None
    true_graph_1 = self.true_graph_1
    false_graph_1 = self.false_graph_1
    cond_1 = torch.ops.higher_order.cond(pred_1, true_graph_1, false_graph_1, (ones_like, x_1, sym_size_int));  pred_1 = true_graph_1 = false_graph_1 = ones_like = x_1 = sym_size_int = None
    getitem_1 = cond_1[0]
    getitem_2 = cond_1[1];  cond_1 = getitem_2 = None
    return (getitem_1,)""",  # noqa: B950
        )

    def test_cond_autograd_complex(self):
        def true_fn(x):
            return torch.abs((x**2).sin())

        def false_fn(x):
            return (x + 42).cos()

        for pred, fn in zip(
            [torch.tensor(False), torch.tensor(True)], [false_fn, true_fn]
        ):
            x = torch.randn(4, requires_grad=True)
            result = cond(pred, true_fn, false_fn, (x,))
            self.assertEqual(result, fn(x))

            grad_out = torch.ones_like(result)
            grads = torch.autograd.grad(result, (x,), grad_out)
            expected_grads = torch.autograd.grad(fn(x), (x,), grad_out)
            self.assertEqual(expected_grads, grads)

        def f(pred, x):
            result = cond(pred, true_fn, false_fn, (x,))
            grad_out = torch.ones_like(result)
            return torch.autograd.grad(result, (x,), grad_out)

        gm = make_fx(f, tracing_mode="symbolic")(pred, x)
        self.assertExpectedInline(
            gm.code.strip(),
            """\
def forward(self, pred_1, x_1):
    sym_size_int = torch.ops.aten.sym_size.int(x_1, 0)
    true_graph_0 = self.true_graph_0
    false_graph_0 = self.false_graph_0
    cond = torch.ops.higher_order.cond(pred_1, true_graph_0, false_graph_0, (x_1, sym_size_int));  true_graph_0 = false_graph_0 = None
    getitem = cond[0];  cond = None
    ones_like = torch.ops.aten.ones_like.default(getitem, pin_memory = False);  getitem = None
    true_graph_1 = self.true_graph_1
    false_graph_1 = self.false_graph_1
    cond_1 = torch.ops.higher_order.cond(pred_1, true_graph_1, false_graph_1, (ones_like, x_1, sym_size_int));  pred_1 = true_graph_1 = false_graph_1 = ones_like = x_1 = sym_size_int = None
    getitem_1 = cond_1[0]
    getitem_2 = cond_1[1];  cond_1 = getitem_2 = None
    return (getitem_1,)""",  # noqa: B950
        )

    @skipIfTorchDynamo("Skip due to graph break when run with dynamo")
    def test_cond_autograd_nested(self):
        class Nested(torch.nn.Module):
            def forward(self, p0, p1, p2, a, b, c):
                def true_fn(x0, y0, z0):
                    def true_true_fn(x1, y1, z1):
                        return (x1 - y1 * z1) * 3.14

                    def true_false_fn(x1, y1, z1):
                        def true_false_true_fn(x2, y2, z2):
                            return (x2 * y2 * z2) / 2.71

                        def true_false_false_fn(x2, y2, z2):
                            return (x2 + y2 + z2) * 1.23

                        return torch.cond(
                            p2, true_false_true_fn, true_false_false_fn, [x1, y1, z1]
                        )

                    return torch.cond(p1, true_true_fn, true_false_fn, [x0, y0, z0])

                def false_fn(x0, y0, z0):
                    def false_true_fn(x1, y1, z1):
                        def false_true_true_fn(x2, y2, z2):
                            return (x2 - y2 - z2) + 1.23

                        def false_true_false_fn(x2, y2, z2):
                            return (x2 / y2 / z2) - 3.14

                        return torch.cond(
                            p2, false_true_true_fn, false_true_false_fn, [x1, y1, z1]
                        )

                    def false_false_fn(x1, y1, z1):
                        return (x1 - y1 * z1) / 2.71

                    return torch.cond(p1, false_true_fn, false_false_fn, [x0, y0, z0])

                return torch.cond(p0, true_fn, false_fn, [a, b, c])

        nn_module = Nested()

        def true_fn(x):
            return nn_module(
                torch.tensor(False), torch.tensor(True), torch.tensor(False), x, x, x
            )

        def false_fn(x):
            return nn_module(
                torch.tensor(True), torch.tensor(False), torch.tensor(True), x, x, x
            )

        x = torch.randn(4, requires_grad=True)

        for pred, fn in zip(
            [torch.tensor(False), torch.tensor(True)], [false_fn, true_fn]
        ):
            result = cond(pred, true_fn, false_fn, (x,))
            self.assertEqual(result, fn(x))

            grad_out = torch.ones_like(result)
            grads = torch.autograd.grad(result, (x,), grad_out)
            expected_grads = torch.autograd.grad(fn(x), (x,), grad_out)
            self.assertEqual(expected_grads, grads)

    @skipIfTorchDynamo("Skip due to graph break when run with dynamo")
    def test_cond_autograd_mixed_require_grad(self):
        def true_fn(x, y, z):
            return x * y * z

        def false_fn(x, y, z):
            return x + y + z

        x = torch.randn(4, requires_grad=True)
        y = torch.randn(4, requires_grad=False)

        for pred, fn in zip(
            [torch.tensor(False), torch.tensor(True)], [false_fn, true_fn]
        ):
            result = cond(pred, true_fn, false_fn, (x, y, x))
            self.assertEqual(result, fn(x, y, x))

            grad_out = torch.ones_like(result)
            grads = torch.autograd.grad(result, (x,), grad_out)
            expected_grads = torch.autograd.grad(fn(x, y, x), (x,), grad_out)
            self.assertEqual(expected_grads, grads)

        def f(pred, x, y, z):
            result = cond(pred, true_fn, false_fn, (x, y, z))
            grad_out = torch.ones_like(result)
            return torch.autograd.grad(result, (x,), grad_out)

        gm = make_fx(f, tracing_mode="symbolic")(pred, x, y, x)
        self.assertExpectedInline(
            gm.code.strip(),
            """\
def forward(self, pred_1, x_1, y_1, z_1):
    sym_size_int = torch.ops.aten.sym_size.int(x_1, 0);  x_1 = None
    sym_size_int_1 = torch.ops.aten.sym_size.int(y_1, 0)
    true_graph_0 = self.true_graph_0
    false_graph_0 = self.false_graph_0
    cond = torch.ops.higher_order.cond(pred_1, true_graph_0, false_graph_0, (z_1, y_1, sym_size_int, sym_size_int_1));  true_graph_0 = false_graph_0 = None
    getitem = cond[0];  cond = None
    ones_like = torch.ops.aten.ones_like.default(getitem, pin_memory = False);  getitem = None
    true_graph_1 = self.true_graph_1
    false_graph_1 = self.false_graph_1
    cond_1 = torch.ops.higher_order.cond(pred_1, true_graph_1, false_graph_1, (ones_like, z_1, y_1, sym_size_int, sym_size_int_1));  pred_1 = true_graph_1 = false_graph_1 = ones_like = z_1 = y_1 = sym_size_int = sym_size_int_1 = None
    getitem_1 = cond_1[0]
    getitem_2 = cond_1[1];  getitem_2 = None
    getitem_3 = cond_1[2];  getitem_3 = None
    getitem_4 = cond_1[3];  cond_1 = getitem_4 = None
    return (getitem_1,)""",  # noqa: B950
        )

    @skipIfTorchDynamo("Skip due to graph break when run with dynamo")
    def test_cond_autograd_grad_through_cond(self):
        nn_module = torch.nn.Linear(4, 4)

        def true_fn(x):
            return nn_module(x)

        def false_fn(X):
            return x * nn_module(x)

        x = torch.randn(4, requires_grad=True)

        for pred, fn in zip(
            [torch.tensor(False), torch.tensor(True)], [false_fn, true_fn]
        ):
            result = cond(pred, true_fn, false_fn, (x,))
            self.assertEqual(result, fn(x))

            grad_out = torch.ones_like(result)
            grads = torch.autograd.grad(result, (nn_module.weight,), grad_out)
            expected_grads = torch.autograd.grad(
                fn(
                    x,
                ),
                (nn_module.weight,),
                grad_out,
            )
            self.assertEqual(expected_grads, grads)

        def f(pred, x):
            result = cond(pred, true_fn, false_fn, (x,))
            grad_out = torch.ones_like(result)
            return torch.autograd.grad(result, (nn_module.weight,), grad_out)

        # need to set _allow_non_fake_inputs = True because model parameters don't
        # get fakified.
        gm = make_fx(f, tracing_mode="symbolic", _allow_non_fake_inputs=True)(pred, x)
        self.assertExpectedInline(
            gm.code.strip(),
            """\
def forward(self, pred_1, x_1):
    sym_size_int = torch.ops.aten.sym_size.int(x_1, 0)
    true_graph_0 = self.true_graph_0
    false_graph_0 = self.false_graph_0
    _param_constant0 = self._param_constant0
    _param_constant1 = self._param_constant1
    _tensor_constant0 = self._tensor_constant0
    cond = torch.ops.higher_order.cond(pred_1, true_graph_0, false_graph_0, (_param_constant0, _param_constant1, x_1, sym_size_int, _tensor_constant0));  true_graph_0 = false_graph_0 = _param_constant0 = _param_constant1 = _tensor_constant0 = None
    getitem = cond[0];  cond = None
    ones_like = torch.ops.aten.ones_like.default(getitem, pin_memory = False);  getitem = None
    true_graph_1 = self.true_graph_1
    false_graph_1 = self.false_graph_1
    _param_constant0_1 = self._param_constant0
    _param_constant1_1 = self._param_constant1
    _tensor_constant0_1 = self._tensor_constant0
    cond_1 = torch.ops.higher_order.cond(pred_1, true_graph_1, false_graph_1, (ones_like, _param_constant0_1, _param_constant1_1, x_1, sym_size_int, _tensor_constant0_1));  pred_1 = true_graph_1 = false_graph_1 = ones_like = _param_constant0_1 = _param_constant1_1 = x_1 = sym_size_int = _tensor_constant0_1 = None
    getitem_1 = cond_1[0];  getitem_1 = None
    getitem_2 = cond_1[1]
    getitem_3 = cond_1[2];  getitem_3 = None
    getitem_4 = cond_1[3];  getitem_4 = None
    getitem_5 = cond_1[4];  cond_1 = getitem_5 = None
    return (getitem_2,)""",  # noqa: B950
        )

    def test_cond_in_forloop(self):
        def for_loop_fake(x):
            for i in range(3):
                x = x * x + 1
            return x

        def for_loop_test(x):
            for i in range(3):
                pred = i < 3

                def true_fn(x):
                    return x * x + 1

                def false_fn(x):
                    return x

                x = cond(pred, true_fn, false_fn, (x,))

            return x

        x = torch.ones(4, requires_grad=True)
        x_new = for_loop_test(x)
        x_exp = for_loop_fake(x)

        self.assertEqual(x_new, x_exp)

        grad_out = torch.ones_like(x_new)
        grads = torch.autograd.grad(x_new, (x,), grad_out)
        expected_grads = torch.autograd.grad(x_exp, (x,), grad_out)
        self.assertEqual(expected_grads, grads)

        def f(x):
            x_new = for_loop_test(x)
            grad_out = torch.ones_like(x_new)
            return torch.autograd.grad(x_new, (x,), grad_out)

        gm = make_fx(f, tracing_mode="symbolic")(x)
        self.assertExpectedInline(
            gm.code.strip(),
            """\
def forward(self, x_1):
    mul = torch.ops.aten.mul.Tensor(x_1, x_1)
    add = torch.ops.aten.add.Tensor(mul, 1);  mul = None
    mul_1 = torch.ops.aten.mul.Tensor(add, add)
    add_1 = torch.ops.aten.add.Tensor(mul_1, 1);  mul_1 = None
    mul_2 = torch.ops.aten.mul.Tensor(add_1, add_1)
    add_2 = torch.ops.aten.add.Tensor(mul_2, 1);  mul_2 = None
    ones_like = torch.ops.aten.ones_like.default(add_2, pin_memory = False);  add_2 = None
    mul_3 = torch.ops.aten.mul.Tensor(ones_like, add_1)
    mul_4 = torch.ops.aten.mul.Tensor(ones_like, add_1);  ones_like = add_1 = None
    add_3 = torch.ops.aten.add.Tensor(mul_4, mul_3);  mul_4 = mul_3 = None
    mul_5 = torch.ops.aten.mul.Tensor(add_3, add)
    mul_6 = torch.ops.aten.mul.Tensor(add_3, add);  add_3 = add = None
    add_4 = torch.ops.aten.add.Tensor(mul_6, mul_5);  mul_6 = mul_5 = None
    mul_7 = torch.ops.aten.mul.Tensor(add_4, x_1)
    mul_8 = torch.ops.aten.mul.Tensor(add_4, x_1);  add_4 = x_1 = None
    add_5 = torch.ops.aten.add.Tensor(mul_8, mul_7);  mul_8 = mul_7 = None
    return (add_5,)""",  # noqa: B950
        )

    @skipIfTorchDynamo("Skip due to graph break when run with dynamo")
    def test_cond_autograd_pytree_not_all_inputs_used(self):
        def true_fn(x):
            return x["t"][0] + x["t"][1]["b"]

        def false_fn(x):
            return x["t"][0] * (x["t"][2][0] / x["t"][1]["b"])

        a = torch.randn(4, requires_grad=True)
        b = torch.randn(4, requires_grad=True)
        c = torch.randn(4, requires_grad=True)

        for pred, fn in zip(
            [torch.tensor(False), torch.tensor(True)], [false_fn, true_fn]
        ):
            result = cond(pred, true_fn, false_fn, ({"t": [a, {"b": b}, (c,)]},))
            self.assertEqual(result, fn({"t": [a, {"b": b}, (c,)]}))

            grad_out = torch.ones_like(result)
            if pred:
                with self.assertRaisesRegex(Exception, r"."):
                    grads = torch.autograd.grad(result, (a, b, c), grad_out)
                    expected_grads = torch.autograd.grad(
                        fn({"t": [a, {"b": b}, (c,)]}), (a, b, c), grad_out
                    )
                    self.assertEqual(expected_grads, grads)

        def f(pred, a, b, c):
            result = cond(pred, true_fn, false_fn, ({"t": [a, {"b": b}, (c,)]},))
            grad_out = torch.ones_like(result)
            return torch.autograd.grad(result, (a, b), grad_out)

        gm = make_fx(f, tracing_mode="symbolic", _allow_non_fake_inputs=True)(
            pred, a, b, c
        )
        self.assertExpectedInline(
            gm.code.strip(),
            """\
def forward(self, pred_1, a_1, b_1, c_1):
    sym_size_int = torch.ops.aten.sym_size.int(a_1, 0)
    sym_size_int_1 = torch.ops.aten.sym_size.int(b_1, 0)
    sym_size_int_2 = torch.ops.aten.sym_size.int(c_1, 0)
    true_graph_0 = self.true_graph_0
    false_graph_0 = self.false_graph_0
    cond = torch.ops.higher_order.cond(pred_1, true_graph_0, false_graph_0, (a_1, b_1, sym_size_int, sym_size_int_1, c_1, sym_size_int_2));  true_graph_0 = false_graph_0 = None
    getitem = cond[0];  cond = None
    ones_like = torch.ops.aten.ones_like.default(getitem, pin_memory = False);  getitem = None
    true_graph_1 = self.true_graph_1
    false_graph_1 = self.false_graph_1
    cond_1 = torch.ops.higher_order.cond(pred_1, true_graph_1, false_graph_1, (ones_like, a_1, b_1, sym_size_int, sym_size_int_1, c_1, sym_size_int_2));  pred_1 = true_graph_1 = false_graph_1 = ones_like = a_1 = b_1 = sym_size_int = sym_size_int_1 = c_1 = sym_size_int_2 = None
    getitem_1 = cond_1[0]
    getitem_2 = cond_1[1]
    getitem_3 = cond_1[2];  getitem_3 = None
    getitem_4 = cond_1[3];  getitem_4 = None
    getitem_5 = cond_1[4];  getitem_5 = None
    getitem_6 = cond_1[5];  cond_1 = getitem_6 = None
    return (getitem_1, getitem_2)""",  # noqa: B950
        )
        # Forward
        self.assertExpectedInline(
            gm.true_graph_0.code.strip(),
            """\
def forward(self, arg0_1, arg1_1, arg2_1, arg3_1, arg4_1, arg5_1):
    add = torch.ops.aten.add.Tensor(arg0_1, arg1_1);  arg0_1 = arg1_1 = None
    return (add,)""",
        )
        # Backward
        self.assertExpectedInline(
            gm.true_graph_1.code.strip(),
            """\
def forward(self, arg0_1, arg1_1, arg2_1, arg3_1, arg4_1, arg5_1, arg6_1):
    add = torch.ops.aten.add.Tensor(arg1_1, arg2_1);  arg1_1 = arg2_1 = add = None
    zeros_like = torch.ops.aten.zeros_like.default(arg5_1, pin_memory = False);  arg5_1 = None
    clone = torch.ops.aten.clone.default(arg0_1)
    clone_1 = torch.ops.aten.clone.default(arg0_1);  arg0_1 = None
    return [clone, clone_1, None, None, zeros_like, None]""",
        )

    def test_cond_autograd_pytree_input(self):
        def true_fn(x):
            return x["t"][0] + x["t"][1]["b"] * x["t"][2][0]

        def false_fn(x):
            return x["t"][0] * (x["t"][2][0] / x["t"][1]["b"])

        a = torch.randn(4, requires_grad=True)
        b = torch.randn(4, requires_grad=True)
        c = torch.randn(4, requires_grad=True)

        for pred, fn in zip(
            [torch.tensor(False), torch.tensor(True)], [false_fn, true_fn]
        ):
            result = cond(pred, true_fn, false_fn, ({"t": [a, {"b": b}, (c,)]},))
            self.assertEqual(result, fn({"t": [a, {"b": b}, (c,)]}))

            grad_out = torch.ones_like(result)
            grads = torch.autograd.grad(result, (a, b), grad_out)
            expected_grads = torch.autograd.grad(
                fn({"t": [a, {"b": b}, (c,)]}), (a, b), grad_out
            )
            self.assertEqual(expected_grads, grads)

        def f(pred):
            result = cond(pred, true_fn, false_fn, ({"t": [a, {"b": b}, (c,)]},))
            grad_out = torch.ones_like(result)
            return torch.autograd.grad(result, (a, b), grad_out)

        # need to set _allow_non_fake_inputs = True because model parameters don't
        # get fakified.
        gm = make_fx(f, tracing_mode="symbolic", _allow_non_fake_inputs=True)(pred)
        self.assertExpectedInline(
            gm.code.strip(),
            """\
def forward(self, pred_1):
    true_graph_0 = self.true_graph_0
    false_graph_0 = self.false_graph_0
    _tensor_constant0 = self._tensor_constant0
    _tensor_constant1 = self._tensor_constant1
    _tensor_constant2 = self._tensor_constant2
    cond = torch.ops.higher_order.cond(pred_1, true_graph_0, false_graph_0, (_tensor_constant0, _tensor_constant1, _tensor_constant2));  true_graph_0 = false_graph_0 = _tensor_constant0 = _tensor_constant1 = _tensor_constant2 = None
    getitem = cond[0];  cond = None
    ones_like = torch.ops.aten.ones_like.default(getitem, pin_memory = False);  getitem = None
    true_graph_1 = self.true_graph_1
    false_graph_1 = self.false_graph_1
    _tensor_constant0_1 = self._tensor_constant0
    _tensor_constant1_1 = self._tensor_constant1
    _tensor_constant2_1 = self._tensor_constant2
    cond_1 = torch.ops.higher_order.cond(pred_1, true_graph_1, false_graph_1, (ones_like, _tensor_constant0_1, _tensor_constant1_1, _tensor_constant2_1));  pred_1 = true_graph_1 = false_graph_1 = ones_like = _tensor_constant0_1 = _tensor_constant1_1 = _tensor_constant2_1 = None
    getitem_1 = cond_1[0]
    getitem_2 = cond_1[1]
    getitem_3 = cond_1[2];  cond_1 = getitem_3 = None
    return (getitem_1, getitem_2)""",  # noqa: B950
        )

    def test_cond_autograd_different_pytree_output(self):
        def true_fn(x):
            return x["t"][0], {"r": x["t"][2][0] / x["t"][1]["b"]}, [x["t"][2][0]]

        def false_fn(x):
            return {"res": [x["t"][0] * x["t"][1]["b"], x["t"][2][0]]}

        a = torch.randn(4, requires_grad=True)
        b = torch.randn(4, requires_grad=True)
        c = torch.randn(4, requires_grad=True)

        for pred, fn in zip(
            [torch.tensor(False), torch.tensor(True)], [false_fn, true_fn]
        ):
            with self.assertRaisesRegex(
                torch._dynamo.exc.UncapturedHigherOrderOpError,
                "Cond doesn't work unless it is captured completely with torch.compile",
            ):
                cond(pred, true_fn, false_fn, ({"t": [a, {"b": b}, (c,)]},))

    @skipIfTorchDynamo("Skip due to graph break when run with dynamo")
    def test_cond_autograd_same_pytree_output(self):
        def true_fn(x):
            return {"res": [x["t"][0], (x["t"][2][0],)]}

        def false_fn(x):
            return {"res": [x["t"][1]["b"], (x["t"][2][0],)]}

        a = torch.randn(4, requires_grad=True)
        b = torch.randn(4, requires_grad=True)
        c = torch.randn(4, requires_grad=True)

        for pred, fn in zip(
            [torch.tensor(False), torch.tensor(True)], [false_fn, true_fn]
        ):
            result = cond(pred, true_fn, false_fn, ({"t": [a, {"b": b}, (c,)]},))
            result_exp = fn({"t": [a, {"b": b}, (c,)]})
            self.assertEqual(result, result_exp)

            result_flat, _ = pytree.tree_flatten(result)
            result_exp_flat, _ = pytree.tree_flatten(result_exp)

            grad_out = [torch.ones_like(g) for g in result_flat]
            expected_grads = torch.autograd.grad(result_exp_flat, (c,), grad_out)
            grads = torch.autograd.grad(result_flat, (c,), grad_out)
            self.assertEqual(expected_grads, grads)

        def f(pred):
            result = cond(pred, true_fn, false_fn, ({"t": [a, {"b": b}, (c,)]},))
            return result

        gm = make_fx(f, tracing_mode="symbolic", _allow_non_fake_inputs=True)(pred)
        self.assertExpectedInline(
            gm.code.strip(),
            """\
def forward(self, pred_1):
    true_graph_0 = self.true_graph_0
    false_graph_0 = self.false_graph_0
    _tensor_constant0 = self._tensor_constant0
    _tensor_constant1 = self._tensor_constant1
    _tensor_constant2 = self._tensor_constant2
    cond = torch.ops.higher_order.cond(pred_1, true_graph_0, false_graph_0, (_tensor_constant0, _tensor_constant1, _tensor_constant2));  pred_1 = true_graph_0 = false_graph_0 = _tensor_constant0 = _tensor_constant1 = _tensor_constant2 = None
    getitem = cond[0]
    getitem_1 = cond[1];  cond = None
    view = torch.ops.aten.view.default(getitem, [4]);  getitem = None
    view_1 = torch.ops.aten.view.default(getitem_1, [4]);  getitem_1 = None
    return {'res': [view, (view_1,)]}""",  # noqa: B950
        )

    @skipIfTorchDynamo("Skip due to graph break when run with dynamo")
    def test_cond_autograd_torch_nn_module(self):
        nn_module_true = torch.nn.Linear(4, 4)

        def true_fn(x):
            return nn_module_true(torch.abs((x**2).sin()))

        nn_module_false = torch.nn.GRUCell(4, 4)

        def false_fn(x):
            return nn_module_false((x + 42).cos())

        for pred, fn in zip(
            [torch.tensor(False), torch.tensor(True)], [false_fn, true_fn]
        ):
            x = torch.randn(4, requires_grad=True)
            result = cond(pred, true_fn, false_fn, (x,))
            self.assertEqual(result, fn(x))

            grad_out = torch.ones_like(result)
            grads = torch.autograd.grad(result, (x,), grad_out)
            expected_grads = torch.autograd.grad(fn(x), (x,), grad_out)
            self.assertEqual(expected_grads, grads)

        def f(pred, x):
            result = cond(pred, true_fn, false_fn, (x,))
            grad_out = torch.ones_like(result)
            return torch.autograd.grad(result, (x,), grad_out)

        gm = make_fx(f)(pred, x)
        self.assertExpectedInline(
            gm.code.strip(),
            """\
def forward(self, pred_1, x_1):
    true_graph_0 = self.true_graph_0
    false_graph_0 = self.false_graph_0
    _param_constant0 = self._param_constant0
    _param_constant1 = self._param_constant1
    _param_constant2 = self._param_constant2
    _param_constant3 = self._param_constant3
    _param_constant4 = self._param_constant4
    _param_constant5 = self._param_constant5
    cond = torch.ops.higher_order.cond(pred_1, true_graph_0, false_graph_0, (x_1, _param_constant0, _param_constant1, _param_constant2, _param_constant3, _param_constant4, _param_constant5));  true_graph_0 = false_graph_0 = _param_constant0 = _param_constant1 = _param_constant2 = _param_constant3 = _param_constant4 = _param_constant5 = None
    getitem = cond[0];  cond = None
    ones_like = torch.ops.aten.ones_like.default(getitem, pin_memory = False);  getitem = None
    true_graph_1 = self.true_graph_1
    false_graph_1 = self.false_graph_1
    _param_constant0_1 = self._param_constant0
    _param_constant1_1 = self._param_constant1
    _param_constant2_1 = self._param_constant2
    _param_constant3_1 = self._param_constant3
    _param_constant4_1 = self._param_constant4
    _param_constant5_1 = self._param_constant5
    cond_1 = torch.ops.higher_order.cond(pred_1, true_graph_1, false_graph_1, (ones_like, x_1, _param_constant0_1, _param_constant1_1, _param_constant2_1, _param_constant3_1, _param_constant4_1, _param_constant5_1));  pred_1 = true_graph_1 = false_graph_1 = ones_like = x_1 = _param_constant0_1 = _param_constant1_1 = _param_constant2_1 = _param_constant3_1 = _param_constant4_1 = _param_constant5_1 = None
    getitem_1 = cond_1[0]
    getitem_2 = cond_1[1];  getitem_2 = None
    getitem_3 = cond_1[2];  getitem_3 = None
    getitem_4 = cond_1[3];  getitem_4 = None
    getitem_5 = cond_1[4];  getitem_5 = None
    getitem_6 = cond_1[5];  getitem_6 = None
    getitem_7 = cond_1[6];  cond_1 = getitem_7 = None
    return (getitem_1,)""",  # noqa: B950
        )

    def test_cond_autograd_user_nn_module(self):
        class User_nn_module(torch.nn.Module):
            def __init__(self) -> None:
                super().__init__()

            def forward(self, input):
                return input * input

        nn_module_true = User_nn_module()

        def true_fn(x):
            return nn_module_true(torch.abs((x**2).sin()))

        nn_module_false = torch.nn.ReLU(inplace=False)

        def false_fn(x):
            return nn_module_false((x + 42).cos())

        for pred, fn in zip(
            [torch.tensor(False), torch.tensor(True)], [false_fn, true_fn]
        ):
            x = torch.randn(4, requires_grad=True)
            result = cond(pred, true_fn, false_fn, (x,))
            self.assertEqual(result, fn(x))

            grad_out = torch.ones_like(result)
            grads = torch.autograd.grad(result, (x,), grad_out)
            expected_grads = torch.autograd.grad(fn(x), (x,), grad_out)
            self.assertEqual(expected_grads, grads)

        def f(pred, x):
            result = cond(pred, true_fn, false_fn, (x,))
            grad_out = torch.ones_like(result)
            return torch.autograd.grad(result, (x,), grad_out)

        gm = make_fx(f)(pred, x)
        self.assertExpectedInline(
            gm.code.strip(),
            """\
def forward(self, pred_1, x_1):
    true_graph_0 = self.true_graph_0
    false_graph_0 = self.false_graph_0
    cond = torch.ops.higher_order.cond(pred_1, true_graph_0, false_graph_0, (x_1,));  true_graph_0 = false_graph_0 = None
    getitem = cond[0];  cond = None
    ones_like = torch.ops.aten.ones_like.default(getitem, pin_memory = False);  getitem = None
    true_graph_1 = self.true_graph_1
    false_graph_1 = self.false_graph_1
    cond_1 = torch.ops.higher_order.cond(pred_1, true_graph_1, false_graph_1, (ones_like, x_1));  pred_1 = true_graph_1 = false_graph_1 = ones_like = x_1 = None
    getitem_1 = cond_1[0];  cond_1 = None
    return (getitem_1,)""",  # noqa: B950
        )

    def test_cond_autograd_inner_fn(self):
        def true_fn(x):
            return torch.abs((x**2).sin())

        def false_fn(x):
            def inner_fn(x):
                return x**2

            return torch.abs(inner_fn(x).sin())

        x = torch.randn(4, requires_grad=True)
        pred = torch.tensor(False)
        fn = false_fn
        result_false = cond(pred, true_fn, false_fn, (x,))
        self.assertEqual(result_false, fn(x))

        grad_out = torch.ones_like(result_false)
        grads_false = torch.autograd.grad(result_false, (x,), grad_out)
        expected_grads = torch.autograd.grad(fn(x), (x,), grad_out)
        self.assertEqual(expected_grads, grads_false)

        pred = torch.tensor(True)
        fn = true_fn
        result_true = cond(pred, true_fn, false_fn, (x,))
        self.assertEqual(result_true, fn(x))
        self.assertEqual(result_false, result_true)

        grad_out = torch.ones_like(result_true)
        grads_true = torch.autograd.grad(result_true, (x,), grad_out)
        expected_grads = torch.autograd.grad(fn(x), (x,), grad_out)
        self.assertEqual(expected_grads, grads_true)
        self.assertEqual(grads_false, grads_true)

        def f(pred, x):
            result = cond(pred, true_fn, false_fn, (x,))
            grad_out = torch.ones_like(result)
            return torch.autograd.grad(result, (x,), grad_out)

        gm = make_fx(f)(pred, x)
        self.assertExpectedInline(
            gm.code.strip(),
            """\
def forward(self, pred_1, x_1):
    true_graph_0 = self.true_graph_0
    false_graph_0 = self.false_graph_0
    cond = torch.ops.higher_order.cond(pred_1, true_graph_0, false_graph_0, (x_1,));  true_graph_0 = false_graph_0 = None
    getitem = cond[0];  cond = None
    ones_like = torch.ops.aten.ones_like.default(getitem, pin_memory = False);  getitem = None
    true_graph_1 = self.true_graph_1
    false_graph_1 = self.false_graph_1
    cond_1 = torch.ops.higher_order.cond(pred_1, true_graph_1, false_graph_1, (ones_like, x_1));  pred_1 = true_graph_1 = false_graph_1 = ones_like = x_1 = None
    getitem_1 = cond_1[0];  cond_1 = None
    return (getitem_1,)""",  # noqa: B950
        )

    def test_cond_autograd_inner_tensor(self):
        def true_fn(x):
            return torch.abs((x**2).sin())

        def false_fn(x):
            y = torch.ones(4, requires_grad=False) * 42
            return (x * y).cos()

        for pred, fn in zip(
            [torch.tensor(False), torch.tensor(True)], [false_fn, true_fn]
        ):
            x = torch.randn(4, requires_grad=True)
            result = cond(pred, true_fn, false_fn, (x,))
            self.assertEqual(result, fn(x))

            grad_out = torch.ones_like(result)
            grads = torch.autograd.grad(result, (x,), grad_out)
            expected_grads = torch.autograd.grad(fn(x), (x,), grad_out)
            self.assertEqual(expected_grads, grads)

        def f(pred, x):
            result = cond(pred, true_fn, false_fn, (x,))
            grad_out = torch.ones_like(result)
            return torch.autograd.grad(result, (x,), grad_out)

        gm = make_fx(f, tracing_mode="symbolic")(pred, x)
        self.assertExpectedInline(
            gm.code.strip(),
            """\
def forward(self, pred_1, x_1):
    sym_size_int = torch.ops.aten.sym_size.int(x_1, 0)
    true_graph_0 = self.true_graph_0
    false_graph_0 = self.false_graph_0
    cond = torch.ops.higher_order.cond(pred_1, true_graph_0, false_graph_0, (x_1, sym_size_int));  true_graph_0 = false_graph_0 = None
    getitem = cond[0];  cond = None
    ones_like = torch.ops.aten.ones_like.default(getitem, pin_memory = False);  getitem = None
    true_graph_1 = self.true_graph_1
    false_graph_1 = self.false_graph_1
    cond_1 = torch.ops.higher_order.cond(pred_1, true_graph_1, false_graph_1, (ones_like, x_1, sym_size_int));  pred_1 = true_graph_1 = false_graph_1 = ones_like = x_1 = sym_size_int = None
    getitem_1 = cond_1[0]
    getitem_2 = cond_1[1];  cond_1 = getitem_2 = None
    return (getitem_1,)""",  # noqa: B950
        )

    @unittest.skipIf(not torch.cuda.is_available(), "Test requires CUDA.")
    def test_cond_autograd_gpu(self):
        def true_fn(x):
            return x.sin()

        def false_fn(x):
            return x.cos()

        for pred, fn in zip(
            [torch.tensor(False, device="cuda"), torch.tensor(True, device="cuda")],
            [false_fn, true_fn],
        ):
            x = torch.randn(4, requires_grad=True, device="cuda")
            result = cond(pred, true_fn, false_fn, (x,))
            self.assertEqual(result, fn(x))

            grad_out = torch.ones_like(result)
            grads = torch.autograd.grad(result, (x,), grad_out)
            expected_grads = torch.autograd.grad(fn(x), (x,), grad_out)
            self.assertEqual(expected_grads, grads)

    def _test_cond_autograd(self, cond_fct, pred_fn, true_fn, false_fn, operands):
        from torch.fx.passes.shape_prop import _extract_tensor_metadata, TensorMetadata

        # This is a helper function that extracts the metadata from the tensor and
        # sets the requries_grad flag to false. This is needed as we compare the
        # metadata of the operands and the gradients
        def _extract_tensor_metadata_except_requires_grad(arg):
            metadata = _extract_tensor_metadata(arg)
            metadata = TensorMetadata(
                metadata.shape,
                metadata.dtype,
                False,
                metadata.stride,
                metadata.memory_format,
                metadata.is_quantized,
                metadata.qparams,
            )
            return metadata

        # Comparison of FWD path
        cond_outputs = cond_fct(pred_fn(*operands), true_fn, false_fn, operands)
        operands_forced_grad = [o.clone().detach() for o in operands]
        for o in operands_forced_grad:
            o.requires_grad = True
        cond_outputs_exp = (
            true_fn(*operands_forced_grad)
            if pred_fn(*operands_forced_grad)
            else false_fn(*operands_forced_grad)
        )
        self.assertEqual(cond_outputs, cond_outputs_exp)

        # Comparison of BWD path
        cond_inputs = [o for o in operands if o.requires_grad]
        cond_inputs_exp = [o for o in operands_forced_grad if o.requires_grad]

        # Check if at least some operators require grads
        if len(cond_inputs) > 0:
            grad_inputs = torch.autograd.grad(
                cond_outputs, cond_inputs, allow_unused=True, retain_graph=True
            )
            grad_inputs_exp = torch.autograd.grad(
                cond_outputs_exp,
                cond_inputs_exp,
                allow_unused=True,
                materialize_grads=True,
            )

            grad_exp_masked = [
                g for g, o in zip(grad_inputs_exp, operands) if o.requires_grad
            ]
            self.assertEqual(grad_exp_masked, grad_inputs)

            # Extraction and comparison of Metadata of operands and gradients
            operands_metadata = [
                _extract_tensor_metadata_except_requires_grad(o) for o in cond_inputs
            ]
            grad_metadata = [
                _extract_tensor_metadata_except_requires_grad(o) for o in grad_inputs
            ]
            self.assertTrue(
                all(op == g for op, g in zip(operands_metadata, grad_metadata))
            )

        return cond_outputs, cond_inputs

    @unittest.skipIf(not SM70OrLater, "triton")
    @unittest.skipIf(not torch.cuda.is_available(), "Test requires CUDA.")
    @parametrize("compile_mode", ["none", "eager", "compile", "compile_dynamic_shape"])
    def test_cond_autograd_zeros_unused_branch(self, compile_mode):
        from torch._higher_order_ops.cond import create_fw_bw_graph_branches

        device = torch.device("cuda")
        cond_fct = compile_mode_helper(torch.cond, compile_mode)

        def true_fn(x, w1, w2):
            return (w1 * x,)

        def false_fn(x, w1, w2):
            return (w2 * x,)

        def pred_fn(x, w1, w2):
            return x > 0

        x = torch.ones((), device=device, requires_grad=False)
        w1 = torch.zeros((), device=device, requires_grad=True)
        w2 = torch.zeros((), device=device, requires_grad=True)
        operands = [x, w1, w2]

        cond_outputs, cond_inputs = self._test_cond_autograd(
            cond_fct, pred_fn, true_fn, false_fn, operands
        )

        def f():
            return torch.autograd.grad(cond_outputs, cond_inputs, allow_unused=True)

        gm = make_fx(f)()

        if compile_mode == "eager" or compile_mode == "none":
            self.assertExpectedInline(
                gm.code.strip(),
                """\
def forward(self):
    _tensor_constant0 = self._tensor_constant0
    ones_like = torch.ops.aten.ones_like.default(_tensor_constant0, pin_memory = False,\
 memory_format = torch.preserve_format);  _tensor_constant0 = None
    _tensor_constant1 = self._tensor_constant1
    true_graph_0 = self.true_graph_0
    false_graph_0 = self.false_graph_0
    _tensor_constant2 = self._tensor_constant2
    _tensor_constant3 = self._tensor_constant3
    _tensor_constant4 = self._tensor_constant4
    cond = torch.ops.higher_order.cond(_tensor_constant1, true_graph_0, false_graph_0,\
 (ones_like, _tensor_constant2, _tensor_constant3, _tensor_constant4));\
  _tensor_constant1 = true_graph_0 = false_graph_0 = ones_like = _tensor_constant2 =\
 _tensor_constant3 = _tensor_constant4 = None
    getitem = cond[0];  getitem = None
    getitem_1 = cond[1]
    getitem_2 = cond[2];  cond = None
    return (getitem_1, getitem_2)""",
            )
        else:
            self.assertExpectedInline(
                gm.code.strip(),
                """\
def forward(self):
    _tensor_constant0 = self._tensor_constant0
    ones_like = torch.ops.aten.ones_like.default(_tensor_constant0, pin_memory = False,\
 memory_format = torch.preserve_format);  _tensor_constant0 = ones_like = None
    _tensor_constant1 = self._tensor_constant1
    _tensor_constant2 = self._tensor_constant2
    return (_tensor_constant1, _tensor_constant2)""",
            )

        (
            fw_true_graph,
            fw_false_graph,
            joint_true_graph,
            joint_false_graph,
        ) = create_fw_bw_graph_branches(true_fn, false_fn, *(x, w1, w2))

        # Check that the joint_true_graph and the joint_false_graph do not return Nones
        self.assertExpectedInline(
            joint_true_graph.code.strip(),
            """\
def forward(self, arg0_1, arg1_1, arg2_1, arg3_1):
    mul = torch.ops.aten.mul.Tensor(arg2_1, arg1_1);  arg2_1 = mul = None
    mul_1 = torch.ops.aten.mul.Tensor(arg0_1, arg1_1);  arg0_1 = None
    zeros_like = torch.ops.aten.zeros_like.default(arg1_1, pin_memory = False);  arg1_1 = None
    zeros_like_1 = torch.ops.aten.zeros_like.default(arg3_1, pin_memory = False);  arg3_1 = None
    return [zeros_like, mul_1, zeros_like_1]""",
        )

        self.assertExpectedInline(
            joint_false_graph.code.strip(),
            """\
def forward(self, arg0_1, arg1_1, arg2_1, arg3_1):
    mul = torch.ops.aten.mul.Tensor(arg3_1, arg1_1);  arg3_1 = mul = None
    mul_1 = torch.ops.aten.mul.Tensor(arg0_1, arg1_1);  arg0_1 = None
    zeros_like = torch.ops.aten.zeros_like.default(arg1_1, pin_memory = False);  arg1_1 = None
    zeros_like_1 = torch.ops.aten.zeros_like.default(arg2_1, pin_memory = False);  arg2_1 = None
    return [zeros_like, zeros_like_1, mul_1]""",
        )

    # TODO: The compile_mode = `compile_dynamic_shape` raises the Error
    # torch._inductor.exc.LoweringException: NotImplementedError: get_size() is not
    # implemented by <class 'torch._inductor.ir.NoneAsConstantBuffer'>!
    @unittest.skipIf(not SM70OrLater, "triton")
    @unittest.skipIf(not torch.cuda.is_available(), "Test requires CUDA.")
    @parametrize("compile_mode", ["none", "eager", "compile"])
    def test_cond_autograd_zeros_unused_branch_complex(self, compile_mode):
        from torch._higher_order_ops.cond import create_fw_bw_graph_branches

        device = torch.device("cuda")
        cond_fct = compile_mode_helper(torch.cond, compile_mode)

        autograd = [False, True, True, True, True]
        x = torch.randn(4, 5, device=device, requires_grad=bool(autograd[0]))
        w1 = torch.randn(2, 4, device=device, requires_grad=bool(autograd[1]))
        b1 = torch.randn(2, 1, device=device, requires_grad=bool(autograd[2]))
        w2 = torch.randn(2, 4, device=device, requires_grad=bool(autograd[3]))
        b2 = torch.randn(1, 5, device=device, requires_grad=bool(autograd[4]))
        operands = [x, w1, b1, w2, b2]

        def true_fn(x, w1, b1, w2, b2):
            return ((w1 @ x + b1).sum(),)

        def false_fn(x, w1, b1, w2, b2):
            return ((w2 @ x + b2).sum(),)

        def pred_fn(x, w1, b1, w2, b2):
            return x.mean() > 0

        cond_outputs, cond_inputs = self._test_cond_autograd(
            cond_fct, pred_fn, true_fn, false_fn, operands
        )

        def f():
            return torch.autograd.grad(cond_outputs, cond_inputs, allow_unused=True)

        gm = make_fx(f)()

        if compile_mode == "eager" or compile_mode == "none":
            self.assertExpectedInline(
                gm.code.strip(),
                """\
def forward(self):
    _tensor_constant0 = self._tensor_constant0
    ones_like = torch.ops.aten.ones_like.default(_tensor_constant0, pin_memory = False,\
 memory_format = torch.preserve_format);  _tensor_constant0 = None
    _tensor_constant1 = self._tensor_constant1
    true_graph_0 = self.true_graph_0
    false_graph_0 = self.false_graph_0
    _tensor_constant2 = self._tensor_constant2
    _tensor_constant3 = self._tensor_constant3
    _tensor_constant4 = self._tensor_constant4
    _tensor_constant5 = self._tensor_constant5
    _tensor_constant6 = self._tensor_constant6
    cond = torch.ops.higher_order.cond(_tensor_constant1, true_graph_0, false_graph_0,\
 (ones_like, _tensor_constant2, _tensor_constant3, _tensor_constant4, _tensor_constant5,\
 _tensor_constant6));  _tensor_constant1 = true_graph_0 = false_graph_0 = ones_like =\
 _tensor_constant2 = _tensor_constant3 = _tensor_constant4 = _tensor_constant5 =\
 _tensor_constant6 = None
    getitem = cond[0];  getitem = None
    getitem_1 = cond[1]
    getitem_2 = cond[2]
    getitem_3 = cond[3]
    getitem_4 = cond[4];  cond = None
    return (getitem_1, getitem_2, getitem_3, getitem_4)""",
            )
        else:
            self.assertExpectedInline(
                gm.code.strip(),
                """\
def forward(self):
    _tensor_constant0 = self._tensor_constant0
    ones_like = torch.ops.aten.ones_like.default(_tensor_constant0, pin_memory = False,\
 memory_format = torch.preserve_format);  _tensor_constant0 = ones_like = None
    _tensor_constant1 = self._tensor_constant1
    _tensor_constant2 = self._tensor_constant2
    _tensor_constant3 = self._tensor_constant3
    mm = torch.ops.aten.mm.out(_tensor_constant1, _tensor_constant2, out = _tensor_constant3);\
  _tensor_constant1 = _tensor_constant2 = _tensor_constant3 = None
    _tensor_constant4 = self._tensor_constant4
    _tensor_constant5 = self._tensor_constant5
    _tensor_constant6 = self._tensor_constant6
    return (_tensor_constant4, _tensor_constant5, mm, _tensor_constant6)""",
            )

        (
            fw_true_graph,
            fw_false_graph,
            joint_true_graph,
            joint_false_graph,
        ) = create_fw_bw_graph_branches(true_fn, false_fn, *(x, w1, b1, w2, b2))

        # Check that the joint_true_graph and the joint_false_graph do not return Nones
        self.assertExpectedInline(
            joint_true_graph.code.strip(),
            """\
def forward(self, arg0_1, arg1_1, arg2_1, arg3_1, arg4_1, arg5_1):
    mm = torch.ops.aten.mm.default(arg2_1, arg1_1);  arg2_1 = None
    add = torch.ops.aten.add.Tensor(mm, arg3_1);  mm = arg3_1 = None
    sum_1 = torch.ops.aten.sum.default(add);  add = sum_1 = None
    expand = torch.ops.aten.expand.default(arg0_1, [2, 5]);  arg0_1 = None
    sum_2 = torch.ops.aten.sum.dim_IntList(expand, [1], True)
    t = torch.ops.aten.t.default(arg1_1)
    mm_1 = torch.ops.aten.mm.default(expand, t);  expand = t = None
    zeros_like = torch.ops.aten.zeros_like.default(arg1_1, pin_memory = False);  arg1_1 = None
    zeros_like_1 = torch.ops.aten.zeros_like.default(arg4_1, pin_memory = False);  arg4_1 = None
    zeros_like_2 = torch.ops.aten.zeros_like.default(arg5_1, pin_memory = False);  arg5_1 = None
    return [zeros_like, mm_1, sum_2, zeros_like_1, zeros_like_2]""",
        )

        self.assertExpectedInline(
            joint_false_graph.code.strip(),
            """\
def forward(self, arg0_1, arg1_1, arg2_1, arg3_1, arg4_1, arg5_1):
    mm = torch.ops.aten.mm.default(arg4_1, arg1_1);  arg4_1 = None
    add = torch.ops.aten.add.Tensor(mm, arg5_1);  mm = arg5_1 = None
    sum_1 = torch.ops.aten.sum.default(add);  add = sum_1 = None
    expand = torch.ops.aten.expand.default(arg0_1, [2, 5]);  arg0_1 = None
    sum_2 = torch.ops.aten.sum.dim_IntList(expand, [0], True)
    t = torch.ops.aten.t.default(arg1_1)
    mm_1 = torch.ops.aten.mm.default(expand, t);  expand = t = None
    zeros_like = torch.ops.aten.zeros_like.default(arg1_1, pin_memory = False);  arg1_1 = None
    zeros_like_1 = torch.ops.aten.zeros_like.default(arg2_1, pin_memory = False);  arg2_1 = None
    zeros_like_2 = torch.ops.aten.zeros_like.default(arg3_1, pin_memory = False);  arg3_1 = None
    return [zeros_like, zeros_like_1, zeros_like_2, mm_1, sum_2]""",
        )

        trials = 5
        for _ in range(trials):
            autograd = torch.randint(0, 2, (5,), dtype=torch.bool)
            x = torch.randn(4, 5, device=device, requires_grad=bool(autograd[0]))
            w1 = torch.randn(2, 4, device=device, requires_grad=bool(autograd[1]))
            b1 = torch.randn(2, 1, device=device, requires_grad=bool(autograd[2]))
            w2 = torch.randn(2, 4, device=device, requires_grad=bool(autograd[3]))
            b2 = torch.randn(1, 5, device=device, requires_grad=bool(autograd[4]))
            operands = [x, w1, b1, w2, b2]

            def true_fn(x, w1, b1, w2, b2):
                return ((w1 @ x + b1).sum(),)

            def false_fn(x, w1, b1, w2, b2):
                return ((w2 @ x + b2).sum(),)

            def pred(x, w1, b1, w2, b2):
                return x.mean() > 0

            self._test_cond_autograd(cond_fct, pred, true_fn, false_fn, operands)

    # TODO: The compile_mode = `compile_dynamic_shape` raises the Error
    # torch._inductor.exc.LoweringException: NotImplementedError: get_size() is not
    # implemented by <class 'torch._inductor.ir.NoneAsConstantBuffer'>!
    @unittest.skipIf(not SM70OrLater, "triton")
    @unittest.skipIf(not torch.cuda.is_available(), "Test requires CUDA.")
    @parametrize("compile_mode", ["compile_dynamic_shape"])
    @parametrize("scalar", [False])
    @unittest.expectedFailure
    def test_cond_autograd_zeros_unused_branch_complex_compile_fail(
        self, compile_mode, scalar
    ):
        device = torch.device("cuda")
        cond_fct = compile_mode_helper(torch.cond, compile_mode)

        autograd = [False, True, True, True, True]

        if scalar:
            # These operands work
            x = torch.randn((), device=device, requires_grad=bool(autograd[0]))
            w1 = torch.randn((), device=device, requires_grad=bool(autograd[1]))
            b1 = torch.randn((), device=device, requires_grad=bool(autograd[2]))
            w2 = torch.randn((), device=device, requires_grad=bool(autograd[3]))
            b2 = torch.randn((), device=device, requires_grad=bool(autograd[4]))
        else:
            # These operands do not work
            x = torch.randn(4, 5, device=device, requires_grad=bool(autograd[0]))
            w1 = torch.randn(2, 4, device=device, requires_grad=bool(autograd[1]))
            b1 = torch.randn(2, 1, device=device, requires_grad=bool(autograd[2]))
            w2 = torch.randn(2, 4, device=device, requires_grad=bool(autograd[3]))
            b2 = torch.randn(1, 5, device=device, requires_grad=bool(autograd[4]))

        operands = [x, w1, b1, w2, b2]

        def true_fn(x, w1, b1, w2, b2):
            if scalar:
                # This works
                return ((w1 * x + b1),)
            else:
                # This does not work
                return ((w1 @ x + b1).sum(),)

        def false_fn(x, w1, b1, w2, b2):
            if scalar:
                # This works
                return ((w2 * x + b2),)
            else:
                # This does not work
                return ((w2 @ x + b2).sum(),)

        def pred_fn(x, w1, b1, w2, b2):
            return x.mean() > 0

        cond_outputs, cond_inputs = self._test_cond_autograd(
            cond_fct, pred_fn, true_fn, false_fn, operands
        )

    @unittest.skipIf(not torch.cuda.is_available(), "Test requires CUDA.")
    def test_map_gpu(self):
        def f(x, y):
            return x + y

        xs = torch.ones(3, 2, 2, device="cuda")
        y = torch.ones(2, device="cuda")
        res = control_flow.map(f, xs, y)
        expected = _fake_map(f, xs, y)
        self.assertEqual(expected, res)

    @unittest.skipIf(not torch.cuda.is_available(), "Test requires CUDA.")
    def test_while_loop_gpu(self):
        def cond_fn(x):
            return x.sum() < 10

        def body_fn(x):
            return (x + 1,)

        x = torch.zeros(1, device="cuda")
        res = while_loop(cond_fn, body_fn, (x,))
        expected = _fake_while_loop(cond_fn, body_fn, (x,))
        self.assertEqual(expected, res)

    def test_map_illegal_inputs(self):
        def f(x, y):
            return x[0] + x[1] + y

        with self.assertRaisesRegex(
            RuntimeError,
            r"Mapped xs can only consist of tensors\. Got xs \[3, tensor\(\[1\., 1\.\]\)\]\.",
        ):
            _ = control_flow.map(f, (3, torch.ones(2)), torch.ones(2))

        with self.assertRaisesRegex(
            RuntimeError, r"Leading dimensions of mapped xs cannot be 0\."
        ):
            _ = control_flow.map(
                f, (torch.ones(0, 1, 2), torch.ones(0, 1, 2)), torch.ones(2)
            )

        with self.assertRaisesRegex(
            RuntimeError,
            r"Leading dimensions of mapped xs must be consistent\. "
            r"Got shapes \[torch\.Size\(\[3, 4, 5\]\), torch\.Size\(\[4, 4, 5\]\)\]\.",
        ):
            _ = control_flow.map(
                f, (torch.ones(3, 4, 5), torch.ones(4, 4, 5)), torch.ones(5)
            )

    def test_map_illegal_outputs(self):
        def f(x, y):
            return x.item()

        def f1(x, y):
            return y.size()

        def f2(x, y):
            return None

        x = torch.ones([3])
        y = torch.ones([1, 2, 3])
        with self.assertRaisesRegex(
            RuntimeError, r"Expect outputs of map only contains tensors or None\."
        ):
            control_flow.map(f, x, y)

        with self.assertRaisesRegex(
            RuntimeError, r"Expect outputs of map only contains tensors or None\."
        ):
            control_flow.map(f1, x, y)

        # return None is OK
        control_flow.map(f2, x, y)

    def test_map_list_in_out(self):
        def f(x, y):
            return [[x[0][0] + y]]

        xs = [[torch.ones(3, 2, 2)]]
        y = torch.ones(2)
        res = control_flow.map(f, xs, y)
        expected = _fake_map(f, xs, y)
        self.assertEqual(len(res), 1)
        self.assertEqual(len(res[0]), 1)
        self.assertEqual(expected, res)

    def test_map_dict_in_out(self):
        def f(x, y):
            return {"c": x["a"]["b"] + y}

        xs = {"a": {"b": torch.ones(3, 2, 2)}}
        y = torch.ones(2)
        res = control_flow.map(f, xs, y)
        expected = _fake_map(f, xs, y)
        self.assertEqual(len(res), 1)
        self.assertTrue("c" in res)
        self.assertEqual(expected, res)

    def test_map_autograd_simple(self):
        def f(x, y):
            return x.sin().cos() * y.cos().sin()

        xs = torch.ones(3, 2, 2, requires_grad=True)
        y = torch.ones(2, requires_grad=True)
        res = control_flow.map(f, xs, y)
        expected_res = _fake_map(f, xs, y)
        grad_out = torch.ones_like(res)
        grads = torch.autograd.grad(res, (xs, y), grad_out)
        expected_grads = torch.autograd.grad(expected_res, (xs, y), grad_out)
        self.assertEqual(expected_res, res)
        self.assertEqual(expected_grads, grads)

    def test_map_autograd_simple_partial_grad(self):
        def f(x, y):
            return x.sin().cos() * y.cos().sin()

        xs = torch.ones(3, 2, 2, requires_grad=True)
        # Disable the gradient computation for y
        y = torch.ones(2, requires_grad=False)
        res = control_flow.map(f, xs, y)
        expected_res = _fake_map(f, xs, y)
        grad_out = torch.ones_like(res)
        grads = torch.autograd.grad(res, (xs,), grad_out)
        expected_grads = torch.autograd.grad(expected_res, (xs,), grad_out)
        self.assertEqual(expected_res, res)
        self.assertEqual(expected_grads, grads)

    def test_map_autograd_no_grad_output(self):
        def f(x, y):
            return x[0].sin().cos() + y, y.cos().sin()

        xs = [torch.ones(3, 2, 2, requires_grad=True), torch.ones(3, 3)]
        # Disable the gradient computation for y
        y = torch.ones(2, requires_grad=False)
        res = control_flow.map(f, xs, y)
        expected_res = _fake_map(f, xs, y)
        grad_out = torch.ones_like(res[0])
        grads = torch.autograd.grad(res[0], (xs[0],), grad_out)
        expected_grads = torch.autograd.grad(expected_res[0], (xs[0],), grad_out)
        self.assertEqual(expected_res, res)
        self.assertEqual(expected_grads, grads)

    def test_map_autograd_nested_list(self):
        import torch.utils._pytree as pytree

        def f(x, y):
            a, b = x
            c, d = a
            return [[b.sin() * c.cos()], d.sin() * y.cos()]

        def fwbw(map_op, f, x, y):
            z = map_op(f, x, y)
            flat_x = pytree.tree_leaves(x)
            flat_z = pytree.tree_leaves(z)
            grads = torch.autograd.grad(
                flat_z, flat_x, [torch.ones_like(z) for z in flat_z]
            )
            return z, grads

        x = [
            [
                torch.randn(3, 2, 2, requires_grad=True),
                torch.randn(3, 2, 1, requires_grad=True),
            ],
            torch.ones(3, 1, 2, requires_grad=True),
        ]
        y = torch.ones(1, requires_grad=True)
        true_outs = fwbw(control_flow.map, f, x, y)
        fake_outs = fwbw(_fake_map, f, x, y)
        self.assertEqual(true_outs, fake_outs)

    def test_scan_y_less_ndim_then_dim(self):
        def combine_fn(carry, x):
            return carry @ x, (carry @ x).sum()

        init = torch.randn(4, 3)
        xs = torch.randn(3, 3, 2)
        dim = 2
        out = scan(combine_fn, init, xs, dim=dim)
        exp_out = _fake_scan(combine_fn, init, xs, dim=dim)
        self.assertEqual(out, exp_out)

    # TODO: provide an implementation for all compile modes and re-enable all test
    @requires_cuda
    @parametrize("reverse", [False, True])
    @parametrize("compile_mode", ["none", "eager"])
    @parametrize("device", [torch.device("cpu"), torch.device("cuda")])
    def test_scan_compile(self, reverse, compile_mode, device):
        def add2(x: torch.Tensor, y: torch.Tensor):
            return x * y, x + y

        x = torch.randn(3, 10, 2, device=device)

        scan_fct = compile_mode_helper(scan, compile_mode)

        for op, op_pt, init in [
            (
                get_scan_combine_fn("add", False),
                torch.cumsum,
                torch.zeros(10, 2, device=device),
            ),
            (
                get_scan_combine_fn("mul", False),
                torch.cumprod,
                torch.ones(10, 2, device=device),
            ),
        ]:
            result = scan_fct(op, init, x, dim=0, reverse=reverse)
            result_exp = _fake_scan(op, init=init, xs=x, dim=0, reverse=reverse)
            self.assertEqual(result, result_exp)
            if not reverse:
                result_exp_PT = op_pt(x, 0)
                self.assertEqual(result[1], result_exp_PT)

        # Jax Examples
        x = torch.arange(0, 4, device=device, dtype=torch.int64)
        init = torch.zeros(1, device=device, dtype=torch.int64)
        cumsum1 = scan_fct(
            get_scan_combine_fn("add", False),
            init,
            x,
            dim=0,
            reverse=reverse,
        )
        cumsum_exp = _fake_scan(
            get_scan_combine_fn("add", False),
            init=init,
            xs=x,
            dim=0,
            reverse=reverse,
        )
        if not reverse:
            self.assertEqual(
                cumsum1[1],
                torch.tensor([[0.0], [1.0], [3.0], [6.0]], dtype=torch.int64),
            )
            self.assertEqual(cumsum1[0], torch.tensor([6.0], dtype=torch.int64))
        else:
            self.assertEqual(
                cumsum1[1],
                torch.tensor([[6.0], [6.0], [5.0], [3.0]], dtype=torch.int64),
            )
            self.assertEqual(cumsum1[0], torch.tensor([6.0], dtype=torch.int64))
        self.assertEqual(cumsum1, cumsum_exp)

        # Different carry computation as output computation
        x = torch.arange(1, 5, device=device, dtype=torch.int64)
        init = torch.ones(1, device=device, dtype=torch.int64)
        result = scan_fct(add2, init, x, dim=0, reverse=reverse)
        result_exp = _fake_scan(add2, init=init, xs=x, dim=0, reverse=reverse)
        if not reverse:
            self.assertEqual(
                result[1],
                torch.tensor([[2.0], [3.0], [5.0], [10.0]], dtype=torch.int64),
            )
            self.assertEqual(result[0], torch.tensor([24.0], dtype=torch.int64))
        else:
            self.assertEqual(
                result[1],
                torch.tensor([[25.0], [14.0], [7.0], [5.0]], dtype=torch.int64),
            )
            self.assertEqual(result[0], torch.tensor([24.0], dtype=torch.int64))
        self.assertEqual(result, result_exp)

        # Non associative operation
        x = torch.arange(0, 5, device=device, dtype=torch.float32)
        init = torch.ones(1, device=device, dtype=torch.float32)
        result = scan_fct(
            get_scan_combine_fn("div", False),
            init,
            x,
            dim=0,
            reverse=reverse,
        )
        result_exp = _fake_scan(
            get_scan_combine_fn("div", False),
            init=init,
            xs=x,
            dim=0,
            reverse=reverse,
        )
        self.assertEqual(result, result_exp)

    # TODO: provide an implementation for all compile modes and re-enable all test
    @requires_cuda
    @parametrize("reverse", [False, True])
    @parametrize("compile_mode", ["none", "eager"])
    @parametrize("device", [torch.device("cpu"), torch.device("cuda")])
    @parametrize(
        "dtype",
        [
            torch.float16,
            torch.float32,
            torch.int32,
            torch.int64,
            torch.complex64,
        ],
    )
    def test_scan_dtype(self, reverse, compile_mode, device, dtype):
        scan_fct = compile_mode_helper(scan, compile_mode)

        # Check all outputs and carries on the correct device and with torch.float32
        x = torch.randn(3, 10, 2, device=device).to(dtype=dtype)
        op, init = (
            get_scan_combine_fn("adds"),
            torch.zeros(10, 2, device=device, dtype=dtype),
        )
        result = scan_fct(op, init, x, dim=0, reverse=reverse)
        result_exp = _fake_scan(op, init=init, xs=x, dim=0, reverse=reverse)
        self.assertEqual(result, result_exp)
        self.assertEqual(
            [[r.device.type for r in res] for res in result],
            [[device.type for _ in res] for res in result],
        )
        self.assertEqual(
            [[r.dtype for r in res] for res in result],
            [[dtype for _ in res] for res in result],
        )

        # Check all outputs and carries on the correct device and
        # carry.dtype torch.float32 and output.dtype torch.float16
        x = torch.randn(3, 10, 2, device=device).to(dtype=dtype)
        op, init = (
            get_scan_combine_fn("adds"),
            torch.zeros(10, 2, device=device, dtype=torch.float32),
        )
        result = scan_fct(op, init, x, dim=0, reverse=reverse)
        result_exp = _fake_scan(op, init=init, xs=x, dim=0, reverse=reverse)
        self.assertEqual(result, result_exp)
        self.assertEqual(
            [[r.dtype for r in res] for res in result],
            [
                [torch.float32 for _ in range(len(result[0]))],
                [dtype for _ in range(len(result[1]))],
            ],
        )

        # Check all outputs and carries on the correct device and
        # carry.dtype torch.int64 and output.dtype torch.float32
        x = torch.randn(3, 10, 2, device=device)
        op, init = (
            get_scan_combine_fn("adds"),
            torch.zeros(10, 2, device=device, dtype=dtype),
        )
        result = scan_fct(op, init, x, dim=0, reverse=reverse)
        result_exp = _fake_scan(op, init=init, xs=x, dim=0, reverse=reverse)
        self.assertEqual(result, result_exp)
        self.assertEqual(
            [[r.dtype for r in res] for res in result],
            [
                [dtype for _ in range(len(result[0]))],
                [torch.float32 for _ in range(len(result[1]))],
            ],
        )

    @requires_cuda
    @parametrize("reverse", [False, True])
    @parametrize("device", [torch.device("cpu"), torch.device("cuda")])
    def test_scan_dim(self, reverse, device):
        import random

        num_dims = [random.randint(2, 5) for _ in range(10)]
        for num_dim in num_dims:
            shapes = [random.randint(1, 10) for _ in range(num_dim)]
            rnd_scan_dim = random.randint(0, num_dim - 1)
            x = torch.randn(*shapes, device=device)
            init_shapes = shapes[:rnd_scan_dim] + shapes[rnd_scan_dim + 1 :]

            for op, op_pt, init in [
                (
                    get_scan_combine_fn("add", False),
                    torch.cumsum,
                    torch.zeros(*init_shapes, device=device),
                ),
                (
                    get_scan_combine_fn("mul", False),
                    torch.cumprod,
                    torch.ones(*init_shapes, device=device),
                ),
            ]:
                result = scan(op, init, x, dim=rnd_scan_dim, reverse=reverse)
                result_exp = _fake_scan(
                    op, init=init, xs=x, dim=rnd_scan_dim, reverse=reverse
                )
                self.assertEqual(result, result_exp)
                if not reverse:
                    result_exp_PT = op_pt(x, rnd_scan_dim)
                    res_list = list(result)
                    res_list[1] = res_list[1].movedim(0, rnd_scan_dim)
                    self.assertEqual(res_list[1], result_exp_PT)

    @requires_cuda
    @parametrize("reverse", [False, True])
    @parametrize("device", [torch.device("cpu"), torch.device("cuda")])
    def test_scan_binary_operator(self, reverse, device):
        state_dim = 20
        timesteps = 10
        projected_inputs = torch.randn(
            timesteps, state_dim, requires_grad=True, device=device
        )
        A = torch.randn(state_dim, requires_grad=True, device=device)
        elements = (A.repeat((timesteps, 1)), projected_inputs)
        init = tuple(
            [
                torch.ones_like(
                    torch._ops.ops.aten.slice(elements[0], 0, 0, 1, 1),
                    requires_grad=True,
                )
            ]
            + [
                torch.zeros_like(
                    torch._ops.ops.aten.slice(projected_inputs, 0, 0, 1, 1),
                    requires_grad=True,
                )
            ]
        )

        result = scan(
            get_scan_combine_fn("s5_operator", False),
            init,
            elements,
            dim=0,
            reverse=reverse,
        )
        expected_result = _fake_scan(
            get_scan_combine_fn("s5_operator", False),
            init=init,
            xs=elements,
            dim=0,
            reverse=reverse,
        )
        self.assertEqual(result, expected_result)

    @skipIfRocm(msg="Unsupported on ROCM yet")
    @requires_cuda
    @parametrize("reverse", [False, True])
    @parametrize("device", [torch.device("cpu"), torch.device("cuda")])
    def test_scan_tuple(self, reverse, device):
        x = torch.randn(3, 2, 2, device=device)
        y = torch.randn(3, 2, 2, device=device)
        inp = (x, y)
        init = tuple(torch._ops.ops.aten.slice(e, 0, 0, 1, 1) for e in inp)

        result_same = scan(
            get_scan_combine_fn("tuple_fct", False),
            init,
            inp,
            dim=0,
            reverse=reverse,
        )
        expected_result = _fake_scan(
            get_scan_combine_fn("tuple_fct", False),
            init=init,
            xs=inp,
            dim=0,
            reverse=reverse,
        )
        self.assertEqual(result_same, expected_result)

        def fct_different_output_tuple(x, y):
            return ((x[0] + y[0], x[1] * y[1]), (x[1] * y[1]))

        inp = (x, y)
        init = tuple(torch._ops.ops.aten.slice(e, 0, 0, 1, 1) for e in inp)

        result_diff = scan(
            fct_different_output_tuple, init, inp, dim=0, reverse=reverse
        )
        expected_result = _fake_scan(
            fct_different_output_tuple, init=init, xs=inp, dim=0, reverse=reverse
        )
        self.assertEqual(result_diff, expected_result)
        self.assertEqual(result_diff[1], result_same[1][1])

    @requires_cuda
    def test_scan_wrong_pytree(self):
        # Init and input have same pytree
        def fct_wrong_pytree(x, y):
            return (
                {
                    "i": x["i"] * y["j"][0][0],
                    "k": 0.0,
                    "j": ([x["j"][1][0]["o"]], [{"o": torch.sin(x["i"])}]),
                },
                {
                    "i": x["i"] * y["j"][0][0],
                    "k": 0.0,
                    "j": ([x["j"][1][0]["o"]], [{"o": torch.sin(x["i"])}]),
                },
            )

        x = torch.randn(3, 2, 2)
        y = torch.randn(3, 2, 2)
        z = torch.randn(3, 2, 2)
        inp = {"i": x, "j": ([y], [{"o": z}])}
        inp_flat, inp_spec = pytree.tree_flatten(inp)
        init_flat = [torch._ops.ops.aten.slice(e, 0, 0, 1, 1) for e in inp_flat]
        init = pytree.tree_unflatten(init_flat, inp_spec)

        with self.assertRaisesRegex(
            # Should be: RuntimeError,
            # r"The number of leaves of the pytree of the new carry produced by
            # the operator needs to match the length of the pytree of the init",
            RuntimeError,
            "The number of leaves of the pytree of the new carry",
        ):
            scan(fct_wrong_pytree, init, inp, dim=0)

    @requires_cuda
    @parametrize("reverse", [False, True])
    @parametrize("device", [torch.device("cpu"), torch.device("cuda")])
    def test_scan_complex_pytree(self, reverse, device):
        # Init and input have same pytree

        x = torch.randn(3, 2, 2, device=device)
        y = torch.randn(3, 2, 2, device=device)
        z = torch.randn(3, 2, 2, device=device)
        inp = {"i": x, "j": ([y], [{"o": z}])}
        inp_flat, inp_spec = pytree.tree_flatten(inp)
        init_flat = [torch._ops.ops.aten.slice(e, 0, 0, 1, 1) for e in inp_flat]
        init = pytree.tree_unflatten(init_flat, inp_spec)

        result = scan(
            get_scan_combine_fn("complex_pointwise", False),
            init,
            inp,
            dim=0,
            reverse=reverse,
        )
        expected_result = _fake_scan(
            get_scan_combine_fn("complex_pointwise", False),
            init=init,
            xs=inp,
            dim=0,
            reverse=reverse,
        )
        self.assertEqual(result, expected_result)

    # TODO: Does not work because of the usage of vmap witin associative_scan
    # The paT206899919 rameterization is commented out for the moment and the test is marked with expected fail
    # Fails with: AssertionError: scan is not an OpOverload
    @skipIfRocm(msg="Unsupported on ROCM yet")
    @unittest.skipIf(not SM70OrLater, "triton")
    @requires_cuda
    @unittest.expectedFailure
    def test_scan_associative_scan(self):
        combine_mode = "generic"
        compile_mode_scan = "compile"
        compile_mode_associative_scan = "none"
        reverse = True
        reverse_associative_scan = True
        device = torch.device("cuda")

        scan_fct = compile_mode_helper(scan, compile_mode_scan)
        associative_scan_fct = compile_mode_helper(
            associative_scan, compile_mode_associative_scan
        )
        init = torch.randn(10, 5, device=device)
        inp = torch.randn(3, 10, 5, device=device)

        def body(x, y):
            val = associative_scan_fct(
                get_scan_combine_fn("add", True),
                y,
                0,
                reverse=reverse_associative_scan,
                combine_mode=combine_mode,
            )
            return x + y, x + val

        result = scan_fct(body, init, inp, dim=0, reverse=reverse)
        expected_result = _fake_scan(
            body,
            init,
            inp,
            0,
            reverse=reverse,
        )

        self.assertEqual(result, expected_result)

    # TODO: provide an implementation for all compile modes and re-enable all test
    @requires_cuda
    @parametrize("compile_mode", ["none", "eager"])
    @parametrize("reverse", [False, True])
    @parametrize("device", [torch.device("cpu"), torch.device("cuda")])
    def test_scan_downstream_scan_matmul(self, compile_mode, reverse, device):
        inp = torch.randn(3, 10, 2, device=device)
        init = torch.randn(3, 2, device=device)

        for ind in range(2):
            # Chain with matmul
            def chain_fct(inp):
                W = torch.ones(2, 5, device=device)
                o = scan(
                    get_scan_combine_fn("add", False),
                    init,
                    inp,
                    dim=1,
                    reverse=reverse,
                )
                return o[ind] @ W

            fct_cmp = compile_mode_helper(chain_fct, compile_mode)

            expected_result = _fake_scan(
                get_scan_combine_fn("add", False),
                init=init,
                xs=inp,
                dim=1,
                reverse=reverse,
            )[ind] @ torch.ones(2, 5, device=device)
            result = fct_cmp(inp)
            self.assertEqual(result, expected_result)

    # TODO: provide an implementation for all compile modes and re-enable all test
    @requires_cuda
    @parametrize("compile_mode", ["none", "eager"])
    @parametrize("reverse", [False, True])
    @parametrize("device", [torch.device("cpu"), torch.device("cuda")])
    def test_scan_downstream_scan_scan_dim(self, compile_mode, reverse, device):
        inp = torch.randn(3, 10, 2, device=device)
        init = torch.randn(3, 2, device=device)

        # Chain with scan on different dim
        init2 = torch.randn(1, 10, 2, device=device)

        def chain_fct_different_dim(inp):
            o1 = scan(
                get_scan_combine_fn("add", False),
                init,
                inp,
                dim=1,
                reverse=reverse,
            )
            o1 = pytree.tree_map(lambda t: t.movedim(0, 1), o1)
            o2 = scan(
                get_scan_combine_fn("add", False),
                init2,
                o1[1],
                dim=0,
                reverse=reverse,
            )
            return o2

        fct_cmp = compile_mode_helper(chain_fct_different_dim, compile_mode)

        xs = _fake_scan(
            get_scan_combine_fn("add", False),
            init=init,
            xs=inp,
            dim=1,
            reverse=reverse,
        )[1]
        xs = pytree.tree_map(lambda t: t.movedim(0, 1), xs)
        expected_result = _fake_scan(
            get_scan_combine_fn("add", False),
            init=init2,
            xs=xs,
            dim=0,
            reverse=reverse,
        )
        result = fct_cmp(inp)
        self.assertEqual(result, expected_result)

    @requires_cuda
    @parametrize("reverse", [False, True])
    @parametrize("device", [torch.device("cpu"), torch.device("cuda")])
    def test_scan_non_pointwise(self, reverse, device):
        x = torch.randn(3, 10, 2, device=device)
        init = torch.randn(10, 2, device=device)
        result_expected = _fake_scan(
            get_scan_combine_fn("non_pointwise", False),
            init=init,
            xs=x,
            dim=0,
            reverse=reverse,
        )

        out = scan(
            get_scan_combine_fn("non_pointwise", False),
            init,
            x,
            dim=0,
            reverse=reverse,
        )
        self.assertEqual(out, result_expected)

    @requires_cuda
    @parametrize("reverse", [False, True])
    @parametrize("device", [torch.device("cpu"), torch.device("cuda")])
    def test_scan_compile_cnt(self, reverse, device):
        dim = 1

        from torch._dynamo.testing import CompileCounter

        # Tests rely on automatic_dynamic = True
        with torch._dynamo.config.patch(automatic_dynamic_shapes=True):
            cnt = CompileCounter()
            x = torch.randn(3, 2, 5, device=device)
            init = torch.randn(3, 5, device=device)
            # First compilation step
            torch.compile(scan, backend=cnt)(
                get_scan_combine_fn("add", False),
                init,
                x,
                dim=dim,
                reverse=reverse,
            )
            self.assertEqual(cnt.frame_count, 1)

            x = torch.randn(3, 20, 5, device=device)
            init = torch.randn(3, 5, device=device)
            # Recompilation due to first different size
            torch.compile(scan, backend=cnt)(
                get_scan_combine_fn("add", False),
                init,
                x,
                dim=dim,
                reverse=reverse,
            )
            self.assertEqual(cnt.frame_count, 2)

            x = torch.randn(3, 40, 5, device=device)
            init = torch.randn(3, 5, device=device)
            # No recompilation, because of dynamic shape
            torch.compile(scan, backend=cnt)(
                get_scan_combine_fn("add", False),
                init,
                x,
                dim=dim,
                reverse=reverse,
            )
            self.assertEqual(cnt.frame_count, 2)

            x = torch.randn(3, 40, 5, device=device)
            init = torch.randn(3, 40, device=device)
            # Recompilation because of dim change
            torch.compile(scan, backend=cnt)(
                get_scan_combine_fn("add", False),
                init,
                x,
                dim=2,
                reverse=reverse,
            )
            self.assertEqual(cnt.frame_count, 3)

            x = torch.randn(3, 40, 20, device=device)
            init = torch.randn(3, 40, device=device)
            # Recompilation due to first different size on new dim
            torch.compile(scan, backend=cnt)(
                get_scan_combine_fn("add", False),
                init,
                x,
                dim=2,
                reverse=reverse,
            )
            self.assertEqual(cnt.frame_count, 4)

            x = torch.randn(3, 40, 40, device=device)
            init = torch.randn(3, 40, device=device)
            # No recompilation, because of dynamic shape on new dim
            torch.compile(scan, backend=cnt)(
                get_scan_combine_fn("add", False),
                init,
                x,
                dim=2,
                reverse=reverse,
            )
            self.assertEqual(cnt.frame_count, 4)

            x = torch.randn(3, 60, 40, device=device)
            init = torch.randn(3, 40, device=device)
            # Recompilation because of dim change
            torch.compile(scan, backend=cnt)(
                get_scan_combine_fn("add", False),
                init,
                x,
                dim=1,
                reverse=reverse,
            )
            self.assertEqual(cnt.frame_count, 5)

            x = torch.randn(3, 60, 40, device=device)
            init = torch.randn(3, 40, device=device)
            # Recompilation because of reverse change
            torch.compile(scan, backend=cnt)(
                get_scan_combine_fn("add", False),
                init,
                x,
                dim=1,
                reverse=not reverse,
            )
            self.assertEqual(cnt.frame_count, 6)

            x = torch.randn(3, 60, 40, device=device)
            init = torch.randn(3, 40, device=device)
            # No recompilation, as nothing changed
            torch.compile(scan, backend=cnt)(
                get_scan_combine_fn("add", False),
                init,
                x,
                dim=1,
                reverse=not reverse,
            )
            self.assertEqual(cnt.frame_count, 6)

            x = torch.randn(3, 120, 80, device=device)
            init = torch.randn(3, 80, device=device)
            # No recompilation, final test
            torch.compile(scan, backend=cnt)(
                get_scan_combine_fn("add", False),
                init,
                x,
                dim=1,
                reverse=reverse,
            )
            self.assertEqual(cnt.frame_count, 6)

    @requires_cuda
    @parametrize("compile_mode", ["none", "eager"])
    def test_scan_init_scanned_0(self, compile_mode):
        scan_fct = compile_mode_helper(scan, compile_mode)

        # Only init and no input
        x = torch.randn(3, 1, 2)
        init = torch.randn(3, 2)
        dim = 1

        # Scan dimension is 0
        init = torch._ops.ops.aten.slice(x, dim, 0, 1, 1)
        inp = torch._ops.ops.aten.slice(x, dim, 1, None, 1)
        if compile_mode == "none":
            with self.assertRaisesRegex(
                RuntimeError,
                "xs leaves must have a scan dimension > 0",
            ):
                scan_fct(
                    get_scan_combine_fn("add", False),
                    init,
                    inp,
                    dim=dim,
                )
        else:
            with self.assertRaisesRegex(
                # Should be: RuntimeError, "Input leaves must have a scan dimension > 0"
                torch._dynamo.exc.Unsupported,
                "Observed exception.*",
            ):
                scan_fct(
                    get_scan_combine_fn("add", False),
                    init,
                    inp,
                    dim=dim,
                )

    @requires_cuda
    @parametrize("compile_mode", ["none", "eager"])
    def test_scan_init_non_tensor(self, compile_mode):
        scan_fct = compile_mode_helper(scan, compile_mode)

        x = torch.randn(3, 1, 2)
        dim = 1

        # Init is a float and not a tensor
        init = 1.0
        if compile_mode == "none":
            with self.assertRaisesRegex(
                RuntimeError,
                "All init leaves must be a Tensor",
            ):
                scan_fct(get_scan_combine_fn("add", False), init, x, dim=dim)
        else:
            with self.assertRaisesRegex(
                # Should be: RuntimeError, "Init leaves must be a Tensor"
                torch._dynamo.exc.Unsupported,
                "Observed exception.*",
            ):
                scan_fct(get_scan_combine_fn("add", False), init, x, dim=dim)

    @requires_cuda
    @parametrize("compile_mode", ["none", "eager"])
    def test_scan_init_wrong_shape(self, compile_mode):
        scan_fct = compile_mode_helper(scan, compile_mode)

        # Only init and no input
        x = torch.randn(3, 1, 2)
        dim = 1

        # Init wrong shape (Other dim different)
        init = torch.randn(1, 2)
        if compile_mode == "none":
            with self.assertRaisesRegex(RuntimeError, "The shape of the new_carry"):
                scan_fct(
                    get_scan_combine_fn("add", False),
                    init,
                    x,
                    dim=dim,
                )
        else:
            with self.assertRaisesRegex(
                # Should be: RuntimeError, "The size of tensor a.*"
                torch._dynamo.exc.Unsupported,
                "Observed exception.*",
            ):
                scan_fct(
                    get_scan_combine_fn("add", False),
                    init,
                    x,
                    dim=dim,
                )

    @requires_cuda
    @parametrize("compile_mode", ["none", "eager"])
    def test_scan_init_wrong_pytree(self, compile_mode):
        def add_one_carry(x: torch.Tensor, y: torch.Tensor):
            return x[0], x

        scan_fct = compile_mode_helper(scan, compile_mode)

        # Only init and no input
        x = torch.randn(3, 1, 2)
        dim = 1

        # Init wrong pytree
        init = (
            torch._ops.ops.aten.slice(x, dim, 0, 1, 1),
            torch._ops.ops.aten.slice(x, dim, 0, 1, 1),
        )

        if compile_mode == "none":
            with self.assertRaisesRegex(
                RuntimeError,
                "The number of leaves of the pytree of the new carry produced by the operator",
            ):
                scan_fct(add_one_carry, init, x, dim=dim)

        else:
            with self.assertRaisesRegex(
                # Should be: RuntimeError: The number of leaves of the pytree of the new carry produced
                # by the operator needs to match the length of the pytree of the init
                torch._dynamo.exc.Unsupported,
                "Observed exception.*",
            ):
                scan_fct(add_one_carry, init, x, dim=dim)

    @requires_cuda
    @parametrize("reverse", [False, True])
    @parametrize("compile_mode", ["none", "eager"])
    @parametrize("device", [torch.device("cpu"), torch.device("cuda")])
    def test_scan_init(self, reverse, compile_mode, device):
        scan_fct = compile_mode_helper(scan, compile_mode)

        # Only init and no input
        x = torch.randn(3, 1, 2, device=device)
        init = torch.randn(3, 1, 2, device=device)
        dim = 1
        op, op_pt = (get_scan_combine_fn("add", False), torch.cumsum)

        # Only init given
        init = torch._ops.ops.aten.slice(x, dim, 0, 1, 1)
        result = scan_fct(op, init, [], dim=dim, reverse=reverse)
        result_exp = _fake_scan(op, init=init, xs=[], dim=dim, reverse=reverse)
        result_init = scan_fct(op, init, [], dim=dim, reverse=reverse)
        self.assertEqual(result, result_exp)
        self.assertEqual(result_init, result_exp)
        self.assertEqual(result_init[0], init)

        x = torch.randn(3, 5, 2, device=device)
        init = torch.randn(3, 5, 2, device=device)
        dim = 0

        op, op_pt = (get_scan_combine_fn("add", False), torch.cumsum)
        inp = torch._ops.ops.aten.slice(x, dim, 1, None, 1)

        # Init tensor scalar
        init = torch.ones(1, device=device)

        def add_scalar_carry(x: torch.Tensor, y: torch.Tensor):
            return x + 1.0, x + y

        result_init = scan_fct(add_scalar_carry, init, inp, dim=dim, reverse=reverse)
        result_exp = _fake_scan(
            add_scalar_carry, init=init, xs=inp, dim=dim, reverse=reverse
        )
        self.assertEqual(result_init, result_exp)
        self.assertEqual(result_init[0], torch.tensor([3.0], device=device))

        # Init tensor entirely different shape than inp
        init = torch.randn(7, 8, device=device)

        def add_scalar_carry2(x: torch.Tensor, y: torch.Tensor):
            return x + 1.0, x[: y.shape[0], : y.shape[1]] + y

        result_init = scan_fct(add_scalar_carry2, init, inp, dim=dim, reverse=reverse)
        result_exp = _fake_scan(
            add_scalar_carry2, init=init, xs=inp, dim=dim, reverse=reverse
        )
        self.assertEqual(result_init, result_exp)

        # Init with two timestep on dim axis. Should work as y has always 1 on dim axis and
        # hence automatic broadcasting should work
        # I.e., the input shape is 2x5x2, but the carry at each iteration is 2x5x2,
        # thus the output of each iteration is 2x5x2, which results in the total output
        # to be 4x5x2
        init = torch._ops.ops.aten.slice(x, dim, 0, 2, 1)
        result_init = scan_fct(op, init, inp, dim=dim, reverse=reverse)
        result_exp = _fake_scan(op, init=init, xs=inp, dim=dim, reverse=reverse)
        self.assertEqual(result_init, result_exp)
        self.assertEqual(result_init[0].shape, torch.Size([2, 5, 2]))

        init = torch.tile(init, (1, 2, 1))

        def add_scalar_carry_sliced_out(x: torch.Tensor, y: torch.Tensor):
            return x + 1.0, x[:, :1, :] + y

        result_init = scan_fct(
            add_scalar_carry_sliced_out, init, inp, dim=dim, reverse=reverse
        )
        result_exp = _fake_scan(
            add_scalar_carry_sliced_out, init=init, xs=inp, dim=dim, reverse=reverse
        )
        self.assertEqual(result_init, result_exp)
        self.assertEqual(result_init[0].shape, torch.Size([2, 10, 2]))
        self.assertEqual(result_init[1].shape, torch.Size([2, 2, 5, 2]))

        # Correct case
        op, op_pt = (get_scan_combine_fn("add", False), torch.cumsum)
        x = torch.randn(3, 2, 2, device=device)
        dim = 1

        if reverse:
            init = torch.zeros_like(torch.select_copy(x, -1, 0))
            inp = torch._ops.ops.aten.slice(x, dim, 0, -1, 1)
        else:
            init = torch.zeros_like(torch.select_copy(x, 1, 0))
            inp = torch._ops.ops.aten.slice(x, dim, 1, None, 1)

        result = scan_fct(op, init, x, dim=dim, reverse=reverse)
        result_exp = _fake_scan(op, init=init, xs=x, dim=dim, reverse=reverse)

        self.assertEqual(result, result_exp)
        if not reverse:
            result_exp_PT = op_pt(x, dim)
            result = list(result)
            result[1] = pytree.tree_map(lambda t: t.movedim(0, dim), result[1])
            self.assertEqual(result[1], result_exp_PT)

    @requires_cuda
    @parametrize("reverse", [False, True])
    @parametrize("device", [torch.device("cpu"), torch.device("cuda")])
    def test_scan_init_wrong_pytree_complex(self, reverse, device):
        x = torch.randn(3, 2, 2, device=device)
        y = torch.randn(3, 2, 2, device=device)
        z = torch.randn(3, 2, 2, device=device)

        # Wrong pytree fed to the function
        init = {
            "i": torch._ops.ops.aten.slice(x, 0, 0, 1, 1),
            "j": (
                {"a": torch._ops.ops.aten.slice(x, 0, 0, 1, 1)},
                [torch._ops.ops.aten.slice(y, 0, 0, 1, 1)],
                [{"o": torch._ops.ops.aten.slice(z, 0, 0, 1, 1)}],
            ),
        }
        inp = {
            "i": torch._ops.ops.aten.slice(x, 0, 0, None, 1),
            "j": (
                [torch._ops.ops.aten.slice(y, 0, 0, None, 1)],
                [{"o": torch._ops.ops.aten.slice(z, 0, 0, None, 1)}],
            ),
        }
        with self.assertRaisesRegex(
            Exception,
            ".*",
        ):
            scan(
                get_scan_combine_fn("complex_pointwise", False),
                init,
                inp,
                dim=0,
                reverse=reverse,
            )

    @requires_cuda
    @parametrize("reverse", [False, True])
    @parametrize("device", [torch.device("cpu"), torch.device("cuda")])
    def test_scan_init_pytree_complex(self, reverse, device):
        def fct_pointwise_different_output(x, y):
            return (
                {
                    "i": x["i"] * y["i"],
                    "j": (
                        [x["j"][0][0] * y["j"][0][0]],
                        [{"o": x["j"][1][0]["o"] + y["j"][1][0]["o"]}],
                    ),
                },
                (
                    y["i"],
                    {
                        "o": x["i"] * y["i"],
                        "j": (
                            [x["j"][0][0] * y["j"][0][0]],
                            [{"o": x["j"][1][0]["o"] + y["j"][1][0]["o"]}],
                        ),
                    },
                ),
            )

        def fct_pointwise_different_carry(x, y):
            return (
                {
                    "i": x["i"] * y["i"],
                    "j": (
                        x["i"],
                        [x["j"][1][0] * y["j"][0][0]],
                        [{"o": x["j"][2][0]["o"] + y["j"][1][0]["o"]}],
                    ),
                },
                (
                    y["i"],
                    {
                        "o": x["i"] * y["i"] + x["j"][0][0],
                        "j": (
                            [x["j"][1][0] * y["j"][0][0]],
                            [{"o": x["j"][2][0]["o"] + y["j"][1][0]["o"]}],
                        ),
                    },
                ),
            )

        x = torch.randn(3, 2, 2, device=device)
        y = torch.randn(3, 2, 2, device=device)
        z = torch.randn(3, 2, 2, device=device)

        if reverse:
            init_start, init_end = -1, None
            inp_start, inp_end = 0, -1
        else:
            init_start, init_end = 0, 1
            inp_start, inp_end = 1, None

        # Regular case
        init = {
            "i": torch._ops.ops.aten.slice(x, 0, init_start, init_end, 1),
            "j": (
                [torch._ops.ops.aten.slice(y, 0, init_start, init_end, 1)],
                [{"o": torch._ops.ops.aten.slice(z, 0, init_start, init_end, 1)}],
            ),
        }
        inp = {
            "i": torch._ops.ops.aten.slice(x, 0, inp_start, inp_end, 1),
            "j": (
                [torch._ops.ops.aten.slice(y, 0, inp_start, inp_end, 1)],
                [{"o": torch._ops.ops.aten.slice(z, 0, inp_start, inp_end, 1)}],
            ),
        }
        result = scan(
            get_scan_combine_fn("complex_pointwise", False),
            init,
            inp,
            dim=0,
            reverse=reverse,
        )
        expected_result = _fake_scan(
            get_scan_combine_fn("complex_pointwise", False),
            init,
            inp,
            dim=0,
            reverse=reverse,
        )
        self.assertEqual(result, expected_result)

        # Pytree of output is different
        result = scan(fct_pointwise_different_output, init, inp, dim=0, reverse=reverse)
        expected_result = _fake_scan(
            fct_pointwise_different_output, init=init, xs=inp, dim=0, reverse=reverse
        )
        self.assertEqual(result, expected_result)

        # Pytree of carry is different
        init = {
            "i": torch._ops.ops.aten.slice(x, 0, init_start, init_end, 1),
            "j": (
                torch._ops.ops.aten.slice(x, 0, init_start, init_end, 1),
                [torch._ops.ops.aten.slice(y, 0, init_start, init_end, 1)],
                [{"o": torch._ops.ops.aten.slice(z, 0, init_start, init_end, 1)}],
            ),
        }
        inp = {
            "i": torch._ops.ops.aten.slice(x, 0, inp_start, inp_end, 1),
            "j": (
                [torch._ops.ops.aten.slice(y, 0, inp_start, inp_end, 1)],
                [{"o": torch._ops.ops.aten.slice(z, 0, inp_start, inp_end, 1)}],
            ),
        }
        result = scan(fct_pointwise_different_carry, init, inp, dim=0, reverse=reverse)
        expected_result = _fake_scan(
            fct_pointwise_different_carry, init=init, xs=inp, dim=0, reverse=reverse
        )
        self.assertEqual(result, expected_result)

    def test_scan_RNN(self):
        dim = 1
        device = torch.device("cpu")

        rnn = torch.nn.RNN(
            input_size=5,
            hidden_size=7,
        )
        rnn = rnn.to(device=device)
        x = torch.randn(1, 2, 5, device=device)
        h = torch.randn(1, 2, 7, device=device)

        new_state_dict = {
            "weight_ih_l0": torch.ones_like(rnn.weight_ih_l0),
            "bias_ih_l0": torch.ones_like(rnn.bias_ih_l0),
            "weight_hh_l0": torch.ones_like(rnn.weight_hh_l0),
            "bias_hh_l0": torch.ones_like(rnn.bias_hh_l0),
        }
        rnn.load_state_dict(new_state_dict)

        def RNN(x: torch.Tensor, y: torch.Tensor):
            W_ih = torch.ones((5, 7), device=device)
            b_ih = torch.ones((7), device=device)
            W_hh = torch.ones((7, 7), device=device)
            b_hh = torch.ones((7), device=device)
            c_new = y @ W_ih + b_ih
            h_new = torch.tanh(c_new + x @ W_hh + b_hh)
            return h_new, h_new

        expected_result = rnn(
            torch.permute(x, (1, 0, 2)), torch.unsqueeze(h[:, 0, :], 0)
        )
        expected_result_state = torch.permute(expected_result[1], (1, 0, 2))
        result = scan(RNN, init=torch.select_copy(h, dim, 0), xs=x, dim=dim)
        self.assertEqual(result[0].unsqueeze(0), expected_result_state)
        self.assertEqual(result[1], expected_result[0])

    @skipIfNoDynamoSupport
    def test_scan_simple_graph_wrong_dtype(self):
        def add_wrong_dtype(x: torch.Tensor, y: torch.Tensor):
            return torch.ones_like(x + y, dtype=torch.int64), x + y

        x = torch.randn(3, 10, 2, device=torch.device("cpu"))
        init = torch.randn(1, 10, 2, device=torch.device("cpu"))

        def f(fct, init, xs):
            return scan(fct, init, xs, dim=0, reverse=True)

        # Wrong dtype
        with self.assertRaisesRegex(
            # Should be: RuntimeError: Expected the init and
            # the new carry produced by the operator to be a tensor of
            # torch.int64 but got torch.float32 and torch.int64
            RuntimeError,
            "The dtype of the new_carry",
        ):
            f(add_wrong_dtype, init, x)

    @skipIfNoDynamoSupport
    @skipIfCrossRef  # Arg order changes with crossref
    def test_scan_simple_graph(self):
        from torch._dynamo.testing import EagerAndRecordGraphs

        x = torch.randn(3, 10, 2, device=torch.device("cpu"))
        init = torch.randn(1, 10, 2, device=torch.device("cpu"))

        def f(fct, init, xs):
            return scan(fct, init, xs, dim=0, reverse=True)

        # Correct case
        gm = make_fx(f, tracing_mode="symbolic")(
            get_scan_combine_fn("add", False), init, x
        )
        self.assertExpectedInline(
            gm.code.strip(),
            """\
def forward(self, fct_1, init_1, xs_1):
    select = torch.ops.aten.select.int(xs_1, 0, 0)
    add = torch.ops.aten.add.Tensor(init_1, select);  add = None
    add_1 = torch.ops.aten.add.Tensor(init_1, select);  select = add_1 = None
    sym_size_int_1 = torch.ops.aten.sym_size.int(init_1, 1)
    sym_size_int_2 = torch.ops.aten.sym_size.int(init_1, 2)
    sym_size_int_3 = torch.ops.aten.sym_size.int(xs_1, 1)
    sym_size_int_4 = torch.ops.aten.sym_size.int(xs_1, 2)
    scan_combine_graph_0 = self.scan_combine_graph_0
    scan = torch.ops.higher_order.scan(scan_combine_graph_0, [init_1], [xs_1], 0, True, [sym_size_int_1, sym_size_int_2, sym_size_int_3, sym_size_int_4]);  scan_combine_graph_0 = init_1 = xs_1 = sym_size_int_1 = sym_size_int_2 = sym_size_int_3 = sym_size_int_4 = None
    getitem = scan[0]
    getitem_1 = scan[1];  scan = None
    return (getitem, getitem_1)""",  # noqa: B950
        )

        # Check graph
        backend = EagerAndRecordGraphs()
        torch.compile(f, backend=backend)(get_scan_combine_fn("add", False), init, x)
        gm = backend.graphs[0]

        self.assertExpectedInline(
            gm.code.strip(),
            """\
def forward(self, L_init_ : torch.Tensor, L_xs_ : torch.Tensor):
    l_init_ = L_init_
    l_xs_ = L_xs_
    select = l_xs_.select(0, 0)
    new_carry = l_init_ + select;  new_carry = None
    add_1 = l_init_ + select;  select = add_1 = None
    scan_combine_fn_0 = self.scan_combine_fn_0
    scan = torch.ops.higher_order.scan(scan_combine_fn_0, [l_init_], [l_xs_], 0, True, []);  scan_combine_fn_0 = l_init_ = l_xs_ = None
    getitem = scan[0]
    getitem_1 = scan[1];  scan = None
    return (getitem, getitem_1)""",  # noqa: B950
        )


class AssociativeScanModels:
    @staticmethod
    def get_scan_fct(compile_mode, combine_mode):
        # Compile the associative_scan according to the provided compile_mode
        if compile_mode != "fake":
            compile_mode = "none"
            assoc_scan_comp = compile_mode_helper(associative_scan, compile_mode)

            def scan_fct(combine_fn, xs, dim, reverse):
                return assoc_scan_comp(combine_fn, xs, dim, reverse, combine_mode)

        else:
            scan_fct = _fake_associative_scan
        return scan_fct

    class CombineFn(torch.nn.Module):
        def __init__(self, combine_fn, dim, reverse, combine_mode, compile_mode):
            super().__init__()

            self.scan_fct = AssociativeScanModels.get_scan_fct(
                compile_mode, combine_mode
            )
            self.combine_fn = combine_fn
            self.dim = dim
            self.reverse = reverse

        def forward(self, inputs):
            results = self.scan_fct(self.combine_fn, inputs, self.dim, self.reverse)
            return results

    class Simple(torch.nn.Module):
        def __init__(self, dim, reverse, combine_mode, compile_mode):
            super().__init__()

            kwargs = {
                "dim": dim,
                "reverse": reverse,
                "combine_mode": combine_mode,
                "compile_mode": compile_mode,
            }
            self.combine_fns = [
                AssociativeScanModels.CombineFn(
                    get_scan_combine_fn("add", True), **kwargs
                ),
                AssociativeScanModels.CombineFn(
                    get_scan_combine_fn("mul", True), **kwargs
                ),
            ]

        def forward(self, inputs):
            results = []
            for combine_fn in self.combine_fns:
                results.append(combine_fn(inputs))
            return results

    class ChainFn(torch.nn.Module):
        def __init__(self, combine_fn, dim, reverse, combine_mode, compile_mode):
            super().__init__()

            chain_len = len(combine_fn)
            kwargs = {
                "combine_fn": combine_fn,
                "dim": dim,
                "reverse": reverse,
                "combine_mode": combine_mode,
            }

            # Prepare the kwargs as a list.
            self.nested_tuple = []
            for ind in range(chain_len):
                kwargs_el = {}
                for key, val in kwargs.items():
                    # Check if val is a list and if it has the same length as combine_fn
                    # If so, then use the individual elements.
                    # If not, duplicate the first element.
                    if type(val) == list and len(val) == chain_len:
                        kwargs_el[key] = val[ind]
                    else:
                        kwargs_el[key] = val

                scan_fct = AssociativeScanModels.get_scan_fct(
                    compile_mode, kwargs_el["combine_mode"]
                )
                combine_fn = kwargs_el["combine_fn"]
                del kwargs_el["combine_fn"]
                del kwargs_el["combine_mode"]
                self.nested_tuple.append((combine_fn, scan_fct, kwargs_el))

        def forward(self, inputs):
            results = inputs
            for combine_fn, scan_fct, kwargs in self.nested_tuple:
                results = combine_fn(scan_fct, results, **kwargs)
            return results

    class NestedFn(torch.nn.Module):
        def forward(self, scan_fct, inputs, **kwargs):
            combine_fn = kwargs["combine_fn"]

            # Remove combine_fn from kwargs
            del kwargs["combine_fn"]

            results = scan_fct(combine_fn, inputs, **kwargs)

            return results


@unittest.skipIf(IS_WINDOWS, "Windows not supported for this test")
@skipIfNoDynamoSupport
class AssociativeScanTests(TestCase):
    def setUp(self):
        torch._dynamo.reset()
        super().setUp()

    def _run_test(self, model, model_fake, inputs):
        result = model(inputs)
        result_exp = model_fake(inputs)
        self.assertEqual(result, result_exp)

        # Return the result of the functions under test for further investigations
        return result

    def _prepare_fake_kwargs(self, original_kwargs):
        kwargs_fake = original_kwargs.copy()
        kwargs_fake["compile_mode"] = "fake"
        return kwargs_fake

    @unittest.skipIf(not SM70OrLater, "triton")
    @requires_cuda
    @parametrize("reverse", [False, True])
    @parametrize("compile_mode", ["none", "eager", "compile", "compile_dynamic_shape"])
    @parametrize("combine_mode", ["pointwise", "generic"])
    @parametrize("device", [torch.device("cpu"), torch.device("cuda")])
    # Skipping the combination of combine_mode=pointwise and device=cpu
    # as the current implementation of pointwise does only support CUDA device
    @decorateIf(
        unittest.skip,
        lambda params: (
            params["combine_mode"] == "pointwise"
            and (params["device"] == torch.device("cpu") or torch.version.hip)
        ),
    )
    def test_associative_scan_compile(
        self, combine_mode, reverse, compile_mode, device
    ):
        x = torch.randn(3, 10, 2, device=device)
        kwargs = {
            "dim": 0,
            "reverse": reverse,
            "compile_mode": compile_mode,
            "combine_mode": combine_mode,
        }
        kwargs_fake = self._prepare_fake_kwargs(kwargs)
        results = self._run_test(
            model=AssociativeScanModels.Simple(**kwargs),
            model_fake=AssociativeScanModels.Simple(**kwargs_fake),
            inputs=x,
        )

        if not reverse:
            results_torch = []
            for op_pt in [torch.cumsum, torch.cumprod]:
                results_torch.append(op_pt(x, 0))
            self.assertEqual(results, results_torch)

        # Jax Examples
        x = torch.arange(0, 4, device=device)
        kwargs = {
            "dim": 0,
            "reverse": reverse,
            "compile_mode": compile_mode,
            "combine_fn": get_scan_combine_fn("add", True),
            "combine_mode": combine_mode,
        }
        kwargs_fake = self._prepare_fake_kwargs(kwargs)
        result = self._run_test(
            model=AssociativeScanModels.CombineFn(**kwargs),
            model_fake=AssociativeScanModels.CombineFn(**kwargs_fake),
            inputs=x,
        )

        if not reverse:
            results_torch = torch.tensor([0.0, 1.0, 3.0, 6.0], dtype=torch.int64)
        else:
            results_torch = torch.tensor([6.0, 6.0, 5.0, 3.0], dtype=torch.int64)

        self.assertEqual(result, results_torch)

    @unittest.skipIf(not SM70OrLater, "triton")
    @requires_cuda
    @parametrize("reverse", [False, True])
    @parametrize("compile_mode", ["none", "eager", "compile", "compile_dynamic_shape"])
    @parametrize("combine_mode", ["pointwise", "generic"])
    @parametrize("device", [torch.device("cpu"), torch.device("cuda")])
    # Skipping the combination of combine_mode=pointwise and device=cpu
    # as the current implementation of pointwise does only support CUDA device
    @decorateIf(
        unittest.skip,
        lambda params: (
            params["combine_mode"] == "pointwise"
            and (params["device"] == torch.device("cpu") or torch.version.hip)
        ),
    )
    def test_associative_scan_dim(self, combine_mode, compile_mode, reverse, device):
        import random

        random.seed(1234)

        num_dims = [random.randint(2, 5) for _ in range(4)]
        for num_dim in num_dims:
            # To avoid triggering automatic dynamic shape
            torch._dynamo.reset()
            shapes = [random.randint(1, 9) for _ in range(num_dim)]
            rnd_scan_dim = random.randint(0, num_dim - 1)
            x = torch.randn(*shapes, device=device)

            kwargs = {
                "dim": rnd_scan_dim,
                "reverse": reverse,
                "compile_mode": compile_mode,
                "combine_mode": combine_mode,
            }
            kwargs_fake = self._prepare_fake_kwargs(kwargs)
            results = self._run_test(
                model=AssociativeScanModels.Simple(**kwargs),
                model_fake=AssociativeScanModels.Simple(**kwargs_fake),
                inputs=x,
            )

            if not reverse:
                results_torch = []
                for op_pt in [torch.cumsum, torch.cumprod]:
                    results_torch.append(op_pt(x, 0))
                self.assertEqual(results, results_torch)

    @unittest.skipIf(not SM70OrLater, "triton")
    @requires_cuda
    # This test is expected to fail, as there may be an issue with the underlying triton implementation
    # See https://github.com/pytorch/pytorch/issues/137943
    @unittest.expectedFailure
    def test_associative_scan_dim_shape_failure(self):
        num_dims = [2]
        for num_dim in num_dims:
            shapes = [9 for _ in range(num_dim)]
            rnd_scan_dim = 0
            x = torch.randn(*shapes, device=torch.device("cuda"))

            kwargs = {
                "dim": rnd_scan_dim,
                "reverse": True,
                "compile_mode": "none",
                "combine_mode": "generic",
            }
            kwargs_fake = self._prepare_fake_kwargs(kwargs)
            self._run_test(
                model=AssociativeScanModels.Simple(**kwargs),
                model_fake=AssociativeScanModels.Simple(**kwargs_fake),
                inputs=x,
            )

    @skipIfRocm(msg="Unsupported on ROCM yet")
    @unittest.skipIf(not SM70OrLater, "triton")
    @requires_cuda
    @parametrize("compile_mode", ["none", "eager", "compile", "compile_dynamic_shape"])
    @parametrize("combine_mode", ["pointwise", "generic"])
    @parametrize("reverse", [False, True])
    @parametrize("device", [torch.device("cpu"), torch.device("cuda")])
    # Skipping the combination of combine_mode=pointwise and device=cpu
    # as the current implementation of pointwise does only support CUDA device
    @decorateIf(
        unittest.skip,
        lambda params: (
            params["combine_mode"] == "pointwise"
            and (params["device"] == torch.device("cpu") or torch.version.hip)
        ),
    )
    def test_associative_scan_tuple(self, compile_mode, combine_mode, reverse, device):
        x = torch.randn(3, 2, 2, device=device)
        y = torch.randn(3, 2, 2, device=device)
        inp = (x, y)

        kwargs = {
            "dim": 0,
            "reverse": reverse,
            "compile_mode": compile_mode,
            "combine_fn": get_scan_combine_fn("tuple_fct", True),
            "combine_mode": combine_mode,
        }
        kwargs_fake = self._prepare_fake_kwargs(kwargs)
        self._run_test(
            model=AssociativeScanModels.CombineFn(**kwargs),
            model_fake=AssociativeScanModels.CombineFn(**kwargs_fake),
            inputs=inp,
        )

    @unittest.skipIf(not SM70OrLater, "triton")
    @requires_cuda
    @parametrize("compile_mode", ["none", "eager", "compile", "compile_dynamic_shape"])
    @parametrize("combine_mode", ["pointwise", "generic"])
    @parametrize("reverse", [False, True])
    @parametrize("device", [torch.device("cpu"), torch.device("cuda")])
    def test_associative_scan_expand_in_combine_fn(
        self, compile_mode, combine_mode, reverse, device
    ):
        x = torch.randn(3, 2, 2, device=device)

        def combine_fn(x, y):
            return x * torch.sum(y, -1).expand(x.shape)

        kwargs = {
            "dim": 0,
            "reverse": reverse,
            "compile_mode": compile_mode,
            "combine_fn": combine_fn,
            "combine_mode": "generic",
        }
        kwargs_fake = self._prepare_fake_kwargs(kwargs)
        self._run_test(
            model=AssociativeScanModels.CombineFn(**kwargs),
            model_fake=AssociativeScanModels.CombineFn(**kwargs_fake),
            inputs=x,
        )

    @unittest.skipIf(not SM70OrLater, "triton")
    @requires_cuda
    @parametrize("compile_mode", ["none", "eager", "compile", "compile_dynamic_shape"])
    @parametrize("reverse", [False, True])
    @parametrize("device", [torch.device("cpu"), torch.device("cuda")])
    def test_associative_scan_non_contiguous_tensor(
        self, compile_mode, reverse, device
    ):
        x = torch.arange(30, device=device).view(10, 3).t()
        assert not x.is_contiguous()

        kwargs = {
            "dim": 0,
            "reverse": reverse,
            "compile_mode": compile_mode,
            "combine_fn": get_scan_combine_fn("add", True),
            "combine_mode": "generic",
        }
        kwargs_fake = self._prepare_fake_kwargs(kwargs)
        self._run_test(
            model=AssociativeScanModels.CombineFn(**kwargs),
            model_fake=AssociativeScanModels.CombineFn(**kwargs_fake),
            inputs=x,
        )

    @unittest.skipIf(not SM70OrLater, "triton")
    @requires_cuda
    @parametrize("compile_mode", ["none", "eager", "compile", "compile_dynamic_shape"])
    @parametrize("combine_mode", ["pointwise", "generic"])
    @parametrize("reverse", [False, True])
    @parametrize("device", [torch.device("cpu"), torch.device("cuda")])
    # Skipping the combination of combine_mode=pointwise and device=cpu
    # as the current implementation of pointwise does only support CUDA device
    @decorateIf(
        unittest.skip,
        lambda params: (
            params["combine_mode"] == "pointwise"
            and (params["device"] == torch.device("cpu") or torch.version.hip)
        ),
    )
    def test_associative_scan_complex_pytree(
        self, compile_mode, combine_mode, reverse, device
    ):
        x = torch.randn(3, 2, 2, device=device)
        y = torch.randn(3, 2, 2, device=device)
        z = torch.randn(3, 2, 2, device=device)
        inp = {"i": x, "j": ([y], [{"o": z}])}

        kwargs = {
            "dim": 0,
            "reverse": reverse,
            "compile_mode": compile_mode,
            "combine_fn": get_scan_combine_fn("complex_pointwise", True),
            "combine_mode": combine_mode,
        }
        kwargs_fake = self._prepare_fake_kwargs(kwargs)
        self._run_test(
            model=AssociativeScanModels.CombineFn(**kwargs),
            model_fake=AssociativeScanModels.CombineFn(**kwargs_fake),
            inputs=inp,
        )

    @unittest.skipIf(not SM70OrLater, "triton")
    @requires_cuda
    @parametrize("combine_mode", ["pointwise", "generic"])
    @parametrize("compile_mode", ["none", "eager", "compile", "compile_dynamic_shape"])
    @parametrize("reverse", [False, True])
    @parametrize("device", [torch.device("cpu"), torch.device("cuda")])
    # Skipping the combination of combine_mode=pointwise and device=cpu
    # as the current implementation of pointwise does only support CUDA device
    @decorateIf(
        unittest.skip,
        lambda params: (
            params["combine_mode"] == "pointwise"
            and (params["device"] == torch.device("cpu") or torch.version.hip)
        ),
    )
    def test_associative_scan_downstream_scan_matmul(
        self, combine_mode, compile_mode, reverse, device
    ):
        def first_chain_fct(scan_fct, inp, **kwargs):
            o = scan_fct(get_scan_combine_fn("add", True), inp, **kwargs)
            return o

        def second_chain_fct(scan_fct, inp, **kwargs):
            W = torch.ones(2, 5, device=device)
            return inp @ W

        inp = torch.randn(3, 10, 2, device=device)
        kwargs = {
            "dim": 1,
            "reverse": reverse,
            "compile_mode": compile_mode,
            "combine_fn": [first_chain_fct, second_chain_fct],
            "combine_mode": combine_mode,
        }
        kwargs_fake = self._prepare_fake_kwargs(kwargs)
        self._run_test(
            model=AssociativeScanModels.ChainFn(**kwargs),
            model_fake=AssociativeScanModels.ChainFn(**kwargs_fake),
            inputs=inp,
        )

    @unittest.skipIf(not SM70OrLater, "triton")
    @requires_cuda
    @parametrize("combine_mode", ["pointwise", "generic"])
    @parametrize("compile_mode", ["none", "eager", "compile", "compile_dynamic_shape"])
    @parametrize("reverse", [False, True])
    @parametrize("device", [torch.device("cpu"), torch.device("cuda")])
    # Skipping the combination of combine_mode=pointwise and device=cpu
    # as the current implementation of pointwise does only support CUDA device
    @decorateIf(
        unittest.skip,
        lambda params: (
            params["combine_mode"] == "pointwise"
            and (params["device"] == torch.device("cpu") or torch.version.hip)
        ),
    )
    def test_associative_scan_downstream_scan_scan(
        self, combine_mode, compile_mode, reverse, device
    ):
        def first_chain_fct(scan_fct, inp, **kwargs):
            o1 = scan_fct(get_scan_combine_fn("add", True), inp, **kwargs)
            return o1

        def second_chain_fct(scan_fct, inp, **kwargs):
            o2 = scan_fct(get_scan_combine_fn("add", True), inp, **kwargs)
            return o2

        inp = torch.randn(3, 10, 2, device=device)

        kwargs = {
            "dim": 1,
            "reverse": reverse,
            "compile_mode": compile_mode,
            "combine_fn": [first_chain_fct, second_chain_fct],
            "combine_mode": combine_mode,
        }
        kwargs_fake = self._prepare_fake_kwargs(kwargs)
        self._run_test(
            model=AssociativeScanModels.ChainFn(**kwargs),
            model_fake=AssociativeScanModels.ChainFn(**kwargs_fake),
            inputs=inp,
        )

    @unittest.skipIf(not SM70OrLater, "triton")
    @requires_cuda
    @parametrize("combine_mode", ["pointwise", "generic"])
    @parametrize("compile_mode", ["none", "eager", "compile", "compile_dynamic_shape"])
    @parametrize("reverse_first", [False, True])
    @parametrize("same_direction", [False, True])
    @parametrize("device", [torch.device("cpu"), torch.device("cuda")])
    # Skipping the combination of combine_mode=pointwise and device=cpu
    # as the current implementation of pointwise does only support CUDA device
    @decorateIf(
        unittest.skip,
        lambda params: (
            params["combine_mode"] == "pointwise"
            and (params["device"] == torch.device("cpu") or torch.version.hip)
        ),
    )
    def test_associative_scan_downstream_scan_scan_different_dim(
        self, combine_mode, compile_mode, reverse_first, same_direction, device
    ):
        reverse_second = reverse_first if same_direction else not reverse_first

        def first_chain_fct(scan_fct, inp, **kwargs):
            o1 = scan_fct(get_scan_combine_fn("add", True), inp, **kwargs)
            return o1

        def second_chain_fct(scan_fct, inp, **kwargs):
            o2 = scan_fct(get_scan_combine_fn("add", True), inp, **kwargs)
            return o2

        inp = torch.randn(3, 10, 2, device=device)

        kwargs = {
            "dim": [1, 0],
            "reverse": [reverse_first, reverse_second],
            "compile_mode": compile_mode,
            "combine_fn": [first_chain_fct, second_chain_fct],
            "combine_mode": [combine_mode, combine_mode],
        }
        kwargs_fake = self._prepare_fake_kwargs(kwargs)
        self._run_test(
            model=AssociativeScanModels.ChainFn(**kwargs),
            model_fake=AssociativeScanModels.ChainFn(**kwargs_fake),
            inputs=inp,
        )

    # TODO: Does not work because of the usage of vmap witin associative_scan
    # TODO: Re-enable additional parameters again once this issues has been resolved
    @unittest.skipIf(not SM70OrLater, "triton")
    @requires_cuda
    @unittest.expectedFailure
    def test_associative_scan_nested(self):
        combine_mode = "pointwise"
        compile_mode = "eager"
        reverse_first = False
        same_direction = False
        device = torch.device("cuda")

        reverse_second = reverse_first if same_direction else not reverse_first

        def first_nested_fct(x, y):
            y_new = associative_scan(
                second_nested_fct,
                y,
                0,
                reverse=reverse_second,
                combine_mode=combine_mode,
            )
            return x + y_new

        def first_nested_fct_fake(x, y):
            y_new = _fake_associative_scan(
                second_nested_fct, y, 0, reverse=reverse_second
            )
            return x + y_new

        def second_nested_fct(x, y):
            return x * y

        inp = torch.randn(3, 10, 2, device=device)

        kwargs = {
            "dim": 0,
            "reverse": reverse_first,
            "compile_mode": compile_mode,
            "combine_fn": first_nested_fct,
            "combine_mode": combine_mode,
        }
        kwargs_fake = self._prepare_fake_kwargs(kwargs)
        kwargs_fake["combine_fn"] = first_nested_fct_fake
        self._run_test(
            model=AssociativeScanModels.NestedFn(**kwargs),
            model_fake=AssociativeScanModels.NestedFn(**kwargs_fake),
            inputs=inp,
        )

    @unittest.skipIf(not SM70OrLater, "triton")
    @requires_cuda
    @parametrize("compile_mode", ["none", "eager", "compile", "compile_dynamic_shape"])
    @parametrize("loop_type", ["for"])
    @parametrize("reverse", [False, True])
    @parametrize("device", [torch.device("cpu"), torch.device("cuda")])
    def test_associative_scan_loop_in_combine_fn(
        self, compile_mode, loop_type, reverse, device
    ):
        def combine_fn(x, y):
            cnt = torch.zeros_like(y[0, :])
            if loop_type == "while":

                def cond_fn(ind, loop_val):
                    return (loop_val < 5)[0]

                def body_fn(ind, loop_val):
                    return ind + 1, loop_val + torch.abs(ind)

                new_ind, cnt = torch.while_loop(
                    cond_fn=cond_fn,
                    body_fn=body_fn,
                    carried_inputs=(
                        torch.zeros(1, dtype=torch.int32, device=cnt.device),
                        cnt,
                    ),
                )
            else:
                for ind in range(10):
                    cnt += torch.abs(y[ind])
            return x * cnt

        inp = torch.randn(3, 10, 1, device=device) * 2

        kwargs = {
            "dim": 0,
            "reverse": reverse,
            "compile_mode": compile_mode,
            "combine_fn": combine_fn,
            "combine_mode": "generic",
        }
        kwargs_fake = self._prepare_fake_kwargs(kwargs)
        self._run_test(
            model=AssociativeScanModels.CombineFn(**kwargs),
            model_fake=AssociativeScanModels.CombineFn(**kwargs_fake),
            inputs=inp,
        )

    # TODO: Does not work because of the usage of vmap witin associative_scan
    # TODO: Re-enable additional parameters again once this issues has been resolved
    @unittest.skipIf(not SM70OrLater, "triton")
    @requires_cuda
    @unittest.expectedFailure
    def test_associative_scan_loop_in_combine_fn_failure(self):
        compile_mode = "none"
        loop_type = "while"
        reverse = False
        device = torch.device("cuda")

        def combine_fn(x, y):
            _cnt = torch.zeros_like(y[0, :])
            if loop_type == "while":

                def cond_fn(ind, loop_val):
                    return (loop_val < 5)[0]

                def body_fn(ind, loop_val):
                    return ind + 1, loop_val + torch.abs(ind)

        inp = torch.randn(3, 10, 1, device=device) * 2

        kwargs = {
            "dim": 0,
            "reverse": reverse,
            "compile_mode": compile_mode,
            "combine_fn": combine_fn,
            "combine_mode": "generic",
        }
        kwargs_fake = self._prepare_fake_kwargs(kwargs)
        self._run_test(
            model=AssociativeScanModels.CombineFn(**kwargs),
            model_fake=AssociativeScanModels.CombineFn(**kwargs_fake),
            inputs=inp,
        )

    @unittest.skipIf(not SM70OrLater, "triton")
    @requires_cuda
    @parametrize("compile_mode", ["none", "eager", "compile", "compile_dynamic_shape"])
    @parametrize("reverse", [False, True])
    @parametrize("device", [torch.device("cpu"), torch.device("cuda")])
    def test_associative_scan_cond_in_combine_fn(self, compile_mode, reverse, device):
        def combine_fn(x, y):
            val = cond(torch.sum(y) > 0.0, lambda y: y + 0.0, lambda y: 1.0 - y, (y,))
            return x * val

        inp = torch.randn(3, 10, 1, device=device)

        kwargs = {
            "dim": 0,
            "reverse": reverse,
            "compile_mode": compile_mode,
            "combine_fn": combine_fn,
            "combine_mode": "generic",
        }
        kwargs_fake = self._prepare_fake_kwargs(kwargs)
        self._run_test(
            model=AssociativeScanModels.CombineFn(**kwargs),
            model_fake=AssociativeScanModels.CombineFn(**kwargs_fake),
            inputs=inp,
        )

    # TODO: Does not work because of the usage of vmap witin associative_scan
    # TODO: Re-enable additional parameters again once this issues has been resolved
    @unittest.skipIf(not SM70OrLater, "triton")
    @requires_cuda
    @unittest.expectedFailure
    def test_associative_scan_map_in_combine_fn(self):
        compile_mode = "none"
        reverse = False
        device = torch.device("cuda")

        def combine_fn(x, y):
            def body(x, y):
                return x + y

            y_init = y[0]
            y_new = control_flow.map(body, y, y_init)
            return x * y_new

        inp = torch.randn(3, 10, 1, device=device)

        kwargs = {
            "dim": 0,
            "reverse": reverse,
            "compile_mode": compile_mode,
            "combine_fn": combine_fn,
            "combine_mode": "generic",
        }
        kwargs_fake = self._prepare_fake_kwargs(kwargs)
        self._run_test(
            model=AssociativeScanModels.CombineFn(**kwargs),
            model_fake=AssociativeScanModels.CombineFn(**kwargs_fake),
            inputs=inp,
        )

    @unittest.skipIf(not SM70OrLater, "triton")
    @requires_cuda
    @parametrize("compile_mode", ["none", "eager", "compile", "compile_dynamic_shape"])
    @parametrize("reverse", [False, True])
    @parametrize("device", [torch.device("cpu"), torch.device("cuda")])
    def test_associative_scan_vmap_in_combine_fn(self, compile_mode, reverse, device):
        def combine_fn(x, y):
            def body(x):
                return x**2

            mapped_body = torch.vmap(body, 0, 0)
            y_new = mapped_body(y)
            return x + y_new

        inp = torch.randn(3, 10, 2, device=device)

        kwargs = {
            "dim": 0,
            "reverse": reverse,
            "compile_mode": compile_mode,
            "combine_fn": combine_fn,
            "combine_mode": "generic",
        }
        kwargs_fake = self._prepare_fake_kwargs(kwargs)
        self._run_test(
            model=AssociativeScanModels.CombineFn(**kwargs),
            model_fake=AssociativeScanModels.CombineFn(**kwargs_fake),
            inputs=inp,
        )

    @unittest.skipIf(not SM70OrLater, "triton")
    @requires_cuda
    @parametrize("reverse", [False, True])
    @parametrize("compile_mode", ["none", "eager", "compile", "compile_dynamic_shape"])
    @parametrize("device", [torch.device("cpu"), torch.device("cuda")])
    # Skipping the combination of associative_scan and device=cpu
    # as the current implementation of pointwise does only support CUDA device
    @decorateIf(
        unittest.skip,
        lambda params: (params["device"] == torch.device("cpu")),
    )
    def test_associative_scan_non_pointwise_generic(
        self, reverse, compile_mode, device
    ):
        x = torch.randn(3, 10, 2, device=device)

        kwargs = {
            "dim": 0,
            "reverse": reverse,
            "compile_mode": compile_mode,
            "combine_fn": get_scan_combine_fn("non_pointwise", True),
            "combine_mode": "generic",
        }
        kwargs_fake = self._prepare_fake_kwargs(kwargs)
        self._run_test(
            model=AssociativeScanModels.CombineFn(**kwargs),
            model_fake=AssociativeScanModels.CombineFn(**kwargs_fake),
            inputs=x,
        )

    @skipIfRocm(msg="Unsupported on ROCM yet")
    @unittest.skipIf(not SM70OrLater, "triton")
    @requires_cuda
    @parametrize("compile_mode", ["none", "eager", "compile", "compile_dynamic_shape"])
    @parametrize("combine_mode", ["pointwise", "generic"])
    @parametrize("reverse", [False, True])
    @parametrize("device", [torch.device("cpu"), torch.device("cuda")])
    # Skipping the combination of combine_mode=pointwise and device=cpu
    # as the current implementation of pointwise does only support CUDA device
    @decorateIf(
        unittest.skip,
        lambda params: (
            params["combine_mode"] == "pointwise"
            and (params["device"] == torch.device("cpu") or torch.version.hip)
        ),
    )
    def test_associative_scan_binary_operator(
        self, compile_mode, combine_mode, reverse, device
    ):
        state_dim = 20
        timesteps = 10
        projected_inputs = torch.randn(
            timesteps, state_dim, requires_grad=True, device=device
        )
        A = torch.randn(state_dim, requires_grad=True, device=device)
        elements = (A.repeat((timesteps, 1)), projected_inputs)

        kwargs = {
            "dim": 0,
            "reverse": reverse,
            "compile_mode": compile_mode,
            "combine_fn": get_scan_combine_fn("s5_operator", True),
            "combine_mode": combine_mode,
        }
        kwargs_fake = self._prepare_fake_kwargs(kwargs)
        self._run_test(
            model=AssociativeScanModels.CombineFn(**kwargs),
            model_fake=AssociativeScanModels.CombineFn(**kwargs_fake),
            inputs=elements,
        )

    @skipIfRocm(msg="Unsupported on ROCM yet")
    @unittest.skipIf(not SM70OrLater, "triton")
    @requires_cuda
    @parametrize("compile_mode", ["none", "eager", "compile", "compile_dynamic_shape"])
    @parametrize("reverse", [False, True])
    @parametrize("device", [torch.device("cpu"), torch.device("cuda")])
    def test_associative_scan_different_input_size(self, compile_mode, reverse, device):
        batch = 5
        hidden_dim = 3
        length = 10
        dstate = 7

        deltaA = torch.randn(
            (batch, hidden_dim, length, dstate), requires_grad=True, device=device
        )
        deltaB_u = torch.randn(
            (batch, hidden_dim, length, dstate), requires_grad=True, device=device
        )
        C = torch.randn((batch, dstate, length), requires_grad=True, device=device)
        x = torch.randn(
            (batch, hidden_dim, length, dstate), requires_grad=True, device=device
        )
        y = torch.randn((batch, hidden_dim, length), requires_grad=True, device=device)
        elements = (x, deltaA, deltaB_u, C, y)

        kwargs = {
            "dim": 2,
            "reverse": reverse,
            "compile_mode": compile_mode,
            "combine_fn": get_scan_combine_fn("different_input_size_operator", True),
            "combine_mode": "generic",
        }
        kwargs_fake = self._prepare_fake_kwargs(kwargs)
        self._run_test(
            model=AssociativeScanModels.CombineFn(**kwargs),
            model_fake=AssociativeScanModels.CombineFn(**kwargs_fake),
            inputs=elements,
        )

    @unittest.skipIf(not SM70OrLater, "triton")
    @requires_cuda
    def test_associative_scan_different_input_size_wrong_dim(self):
        batch = 5
        hidden_dim = 3
        length = 10
        dstate = 7

        deltaA = torch.randn(
            (batch, hidden_dim, length, dstate), device=torch.device("cuda")
        )
        deltaB_u = torch.randn(
            (batch, hidden_dim, length, dstate), device=torch.device("cuda")
        )
        C = torch.randn((batch, dstate, length), device=torch.device("cuda"))
        x = torch.randn(
            (batch, hidden_dim, length, dstate), device=torch.device("cuda")
        )
        y = torch.randn(
            (batch, hidden_dim, length, dstate), device=torch.device("cuda")
        )
        elements = (x, deltaA, deltaB_u, C, y)

        with self.assertRaisesRegex(
            # Should be
            # ValueError,
            # "All xs leaves must at least have 'dim' number of dimensions and scan dimension > 0"
            torch._dynamo.exc.Unsupported,
            "Observed exception.*",
        ):
            associative_scan(
                get_scan_combine_fn("different_input_size_operator", True),
                elements,
                3,
                combine_mode="pointwise",
            )

    @unittest.skipIf(not SM70OrLater, "triton")
    @requires_cuda
    def test_associative_scan_sparse_tensor(self):
        x = torch.tensor(
            [[[0.0, 0], [1.0, 2.0]], [[0.0, 0], [3.0, 4.0]], [[0.0, 0], [5.0, 6.0]]]
        ).to_sparse()

        with self.assertRaisesRegex(
            RuntimeError,
            "torch.compile does not support sparse Tensors",
        ):
            associative_scan(
                get_scan_combine_fn("add", True),
                x,
                0,
            )

    @unittest.skipIf(not SM70OrLater, "triton")
    @requires_cuda
    def test_associative_scan_combine_fn_wrong_meta_in_combine_fn(self):
        device = torch.device("cuda")
        B, N, C, H, W = 3, 3, 2, 3, 3
        x = torch.randn(B, N, C, H, W, device=device)

        def fct_wrong_dtype(x, y):
            return (x + y).to(torch.int64)

        def fct_wrong_device(x, y):
            return (x + y).to(
                torch.device("cpu") if device.type == "cuda" else torch.device("cuda")
            )

        def fct_wrong_stride(x, y):
            return (x + y).to(memory_format=torch.channels_last)

        for fct in [fct_wrong_dtype, fct_wrong_device, fct_wrong_stride]:
            with self.assertRaisesRegex(
                # Should be: RuntimeError,
                # "The pytree of the output of the operator needs to match the xs pytree"
                torch._dynamo.exc.Unsupported,
                "Observed exception.*",
            ):
                associative_scan(fct, x, 0)

    @unittest.skipIf(not SM70OrLater, "triton")
    @requires_cuda
    def test_associative_scan_wrong_pytree(self):
        def fct_wrong_pytree(x, y):
            return {
                "i": x["i"] * y["j"][0][0],
                "k": 0.0,
                "j": ([x["j"][1][0]["o"]], [{"o": torch.sin(x["i"])}]),
            }

        x = torch.randn(3, 2, 2)
        y = torch.randn(3, 2, 2)
        z = torch.randn(3, 2, 2)
        inp = {"i": x, "j": ([y], [{"o": z}])}

        with self.assertRaisesRegex(
            # Should be: RuntimeError,
            # r"The number of leaves of the pytree of the output of the operator
            # needs to match the lenght of the pytree of the input",
            torch._dynamo.exc.Unsupported,
            "Observed exception.*",
        ):
            associative_scan(fct_wrong_pytree, inp, 0, combine_mode="generic")

    @unittest.skipIf(not SM70OrLater, "triton")
    @requires_cuda
    def test_associative_scan_non_pointwise(self):
        x = torch.randn(3, 10, 2, device=torch.device("cuda"))
        # Expected to fail, as the pointwise combine_mode does not allow non-pointwise operations
        with self.assertRaisesRegex(
            Exception,
            "For combine_mode='pointwise', the combine_fn needs to be pointwise",
        ):
            associative_scan(
                get_scan_combine_fn("non_pointwise", True),
                x,
                0,
                combine_mode="pointwise",
            )


@unittest.skipIf(IS_WINDOWS, "Windows not supported for this test")
@skipIfNoDynamoSupport
class TestControlFlowTraced(TestCase):
    def setUp(self):
        torch._dynamo.reset()
        super().setUp()

    def _check_tracing(self, fn, args, allow_non_fake_inputs=False):
        graphs = {}
        eager_res = fn(*args)
        for tracing_mode in ["symbolic", "real", "fake"]:
            graph = make_fx(
                fn,
                tracing_mode=tracing_mode,
                _allow_non_fake_inputs=allow_non_fake_inputs,
            )(*args)
            graphs[tracing_mode] = graph
            self.assertEqual(graph(*args), eager_res)
        return graphs

    def _check_compile(self, fn, args, *, backend="eager"):
        eager_res = fn(*args)
        compiled_fn = torch.compile(fn, backend=backend)
        self.assertEqual(compiled_fn(*args), eager_res)

    def test_cond_traced_not_nested(self):
        def true_fn(x):
            return x.sin()

        def false_fn(x):
            return x.cos()

        def f(x, y):
            return cond(y, true_fn, false_fn, [x])

        x = torch.randn(4)
        graph = make_fx(f)(x, torch.tensor(False))
        result_true = graph.forward(x, torch.tensor(True))
        result_false = graph.forward(x, torch.tensor(False))
        self.assertFalse(torch.allclose(result_true, result_false))
        self.assertEqual(result_true, torch.sin(x))
        self.assertEqual(result_false, torch.cos(x))

        graph = make_fx(f, tracing_mode="symbolic")(x, torch.tensor(False))
        self.assertEqual(graph(x, torch.tensor(True)), f(x, torch.tensor(True)))

    @skipIfTorchDynamo("Graph is not captured by backend if test with dynamo")
    @skipIfCrossRef  # Arg order changes with crossref
    def test_cond_simple_with_linear_compile_check_graph(self):
        from torch._dynamo.testing import EagerAndRecordGraphs

        def true_fn(x):
            return x.sin()

        def false_fn(x):
            return x.cos()

        x = torch.randn(4, requires_grad=True)

        def f(pred, x):
            result = cond(pred, true_fn, false_fn, (x,))
            grad_out = torch.ones_like(result)
            return torch.autograd.grad(result, (x,), grad_out)

        backend = EagerAndRecordGraphs()
        torch.compile(f, backend=backend)(torch.tensor(False), x)
        self.assertEqual(len(backend.graphs), 2)
        gm = backend.graphs[0]

        self.assertExpectedInline(
            gm.code.strip(),
            """\
def forward(self, L_pred_ : torch.Tensor, L_x_ : torch.Tensor):
    l_pred_ = L_pred_
    l_x_ = L_x_
    cond_true_0 = self.cond_true_0
    cond_false_0 = self.cond_false_0
    cond = torch.ops.higher_order.cond(l_pred_, cond_true_0, cond_false_0, [l_x_]);  l_pred_ = cond_true_0 = cond_false_0 = l_x_ = None
    result = cond[0];  cond = None
    grad_out = torch.ones_like(result)
    return (result, grad_out)""",  # noqa: B950
        )

        self.assertExpectedInline(
            gm.cond_true_0.code.strip(),
            """\
def forward(self, l_x_):
    l_x__1 = l_x_
    sin = l_x__1.sin();  l_x__1 = None
    return (sin,)""",  # noqa: B950
        )
        self.assertExpectedInline(
            gm.cond_false_0.code.strip(),
            """\
def forward(self, l_x_):
    l_x__1 = l_x_
    cos = l_x__1.cos();  l_x__1 = None
    return (cos,)""",  # noqa: B950
        )

        backward_gm = backend.graphs[1]
        self.assertExpectedInline(
            backward_gm.code.strip(),
            """\
def forward(self, L_ctx_saved_tensors_0_ : torch.Tensor, L_ctx_pred : torch.Tensor, L_flat_grads_0_ : torch.Tensor):
    l_ctx_saved_tensors_0_ = L_ctx_saved_tensors_0_
    l_ctx_pred = L_ctx_pred
    l_flat_grads_0_ = L_flat_grads_0_
    cond_true_0 = self.cond_true_0
    cond_false_0 = self.cond_false_0
    cond = torch.ops.higher_order.cond(l_ctx_pred, cond_true_0, cond_false_0, [l_ctx_saved_tensors_0_, l_flat_grads_0_]);  l_ctx_pred = cond_true_0 = cond_false_0 = l_ctx_saved_tensors_0_ = l_flat_grads_0_ = None
    getitem = cond[0];  cond = None
    return (getitem,)""",  # noqa: B950
        )

    def test_while_loop_op_mismatch_in_meta(self):
        class Mod(torch.nn.Module):
            def forward(self, c, a, b):
                def cond_fn(c, a, b):
                    return c > 0

                def body_fn(c, a, b):
                    return c - 1, a.nonzero(), b.nonzero()

                return torch.ops.higher_order.while_loop(
                    cond_fn,
                    body_fn,
                    (c, a, b),
                    tuple(),
                )

        with self.assertRaisesRegex(
            RuntimeError,
            "Expected carried_inputs and body outputs return tensors with same metadata",
        ):
            make_fx(Mod(), tracing_mode="fake")(
                torch.tensor(
                    0,
                ),
                torch.randn(2, 3),
                torch.randn(2, 3),
            )

    def test_while_loop_nested_traced(self):
        fn, inp = WHILE_LOOP_TESTS["nested"]
        graphs = self._check_tracing(fn, inp)
        self.assertExpectedInline(
            graphs["symbolic"].code.strip("\n"),
            """\
def forward(self, out_iter_1, it_1, y_1):
    while_loop_cond_graph_0 = self.while_loop_cond_graph_0
    while_loop_body_graph_0 = self.while_loop_body_graph_0
    while_loop = torch.ops.higher_order.while_loop(while_loop_cond_graph_0, while_loop_body_graph_0, (out_iter_1, it_1, y_1), ());  while_loop_cond_graph_0 = while_loop_body_graph_0 = out_iter_1 = it_1 = y_1 = None
    getitem = while_loop[0]
    getitem_1 = while_loop[1]
    getitem_2 = while_loop[2];  while_loop = None
    return (getitem, getitem_1, getitem_2)
    """,  # noqa: B950
        )
        self.assertExpectedInline(
            graphs["symbolic"].while_loop_cond_graph_0.code.strip("\n"),
            """\
def forward(self, arg0_1, arg1_1, arg2_1):
    sum_1 = torch.ops.aten.sum.default(arg0_1);  arg0_1 = None
    lt = torch.ops.aten.lt.Scalar(sum_1, 2);  sum_1 = None
    return lt
    """,
        )
        self.assertExpectedInline(
            graphs["symbolic"].while_loop_body_graph_0.code.strip("\n"),
            """\
def forward(self, arg0_1, arg1_1, arg2_1):
    while_loop_cond_graph_0 = self.while_loop_cond_graph_0
    while_loop_body_graph_0 = self.while_loop_body_graph_0
    while_loop = torch.ops.higher_order.while_loop(while_loop_cond_graph_0, while_loop_body_graph_0, (arg0_1, arg1_1, arg2_1), ());  while_loop_cond_graph_0 = while_loop_body_graph_0 = arg0_1 = arg1_1 = arg2_1 = None
    getitem = while_loop[0]
    getitem_1 = while_loop[1]
    getitem_2 = while_loop[2];  while_loop = None
    add = torch.ops.aten.add.Tensor(getitem, 1);  getitem = None
    return (add, getitem_1, getitem_2)
    """,  # noqa: B950
        )

    def test_while_loop_pytree_carry(self):
        fn, inp = WHILE_LOOP_TESTS["simple_with_pytree_carry"]
        from torch._dynamo.testing import EagerAndRecordGraphs

        backend = EagerAndRecordGraphs()
        expected_res = fn(*inp)
        compiled_res = torch.compile(fn, backend=backend)(*inp)
        self.assertEqual(expected_res, compiled_res)
        # When test with torch dynamo, the graph is not captured because
        # it's traced together with the code before torch.compile
        if not TEST_WITH_TORCHDYNAMO:
            self.assertEqual(len(backend.graphs), 1)
            self.assertExpectedInline(
                backend.graphs[0].code.strip(),
                """\
def forward(self, L_it_ : torch.Tensor, L_pytree_input_0_0_ : torch.Tensor, L_pytree_input_1_x_ : torch.Tensor, L_pytree_input_1_y_ : torch.Tensor):
    l_it_ = L_it_
    l_pytree_input_0_0_ = L_pytree_input_0_0_
    l_pytree_input_1_x_ = L_pytree_input_1_x_
    l_pytree_input_1_y_ = L_pytree_input_1_y_
    cond_fn_0 = self.cond_fn_0
    body_fn_0 = self.body_fn_0
    while_loop = torch.ops.higher_order.while_loop(cond_fn_0, body_fn_0, (l_it_, l_pytree_input_0_0_, l_pytree_input_1_x_, l_pytree_input_1_y_), ());  cond_fn_0 = body_fn_0 = l_it_ = l_pytree_input_0_0_ = l_pytree_input_1_x_ = l_pytree_input_1_y_ = None
    getitem = while_loop[0]
    getitem_1 = while_loop[1]
    getitem_2 = while_loop[2]
    getitem_3 = while_loop[3];  while_loop = None
    return (getitem, getitem_1, getitem_2, getitem_3)""",  # noqa: B950
            )

    def _wrap_with_functionalize(self, fn, func_type):
        mode = None
        if func_type == "cpp":
            fn = CppFunctionalizeAPI().functionalize(fn)
        elif func_type == "python":
            fn = PythonFunctionalizeAPI().functionalize(fn)
            mode = FunctionalTensorMode()
        elif func_type == "functorch":
            fn = torch.func.functionalize(fn)
        else:
            assert func_type == "no"
        return fn, mode

    @parametrize("func_type", ["no", "cpp", "python", "functorch"])
    def test_while_loop_simple_functionalize_check_graph(self, func_type):
        fn, inp = WHILE_LOOP_TESTS["simple_with_mutation"]
        fn, mode = self._wrap_with_functionalize(fn, func_type)
        mode = mode if mode is not None else contextlib.nullcontext()
        with mode:
            graphs = self._check_tracing(fn, inp)
        if func_type == "no":
            self.assertExpectedInline(
                graphs["symbolic"].code.strip("\n"),
                """\
def forward(self, x_1):
    while_loop_cond_graph_0 = self.while_loop_cond_graph_0
    while_loop_body_graph_0 = self.while_loop_body_graph_0
    while_loop = torch.ops.higher_order.while_loop(while_loop_cond_graph_0, while_loop_body_graph_0, (x_1,), ());  while_loop_cond_graph_0 = while_loop_body_graph_0 = x_1 = None
    getitem = while_loop[0];  while_loop = None
    return (getitem,)
    """,  # noqa: B950
            )
            self.assertExpectedInline(
                graphs["symbolic"].while_loop_cond_graph_0.code.strip("\n"),
                """\
def forward(self, arg0_1):
    clone = torch.ops.aten.clone.default(arg0_1);  arg0_1 = None
    add_ = torch.ops.aten.add_.Tensor(clone, 1);  clone = None
    add__1 = torch.ops.aten.add_.Tensor(add_, -1);  add_ = None
    sum_1 = torch.ops.aten.sum.default(add__1);  add__1 = None
    lt = torch.ops.aten.lt.Scalar(sum_1, 10);  sum_1 = None
    return lt
    """,
            )
            self.assertExpectedInline(
                graphs["symbolic"].while_loop_body_graph_0.code.strip("\n"),
                """\
def forward(self, arg0_1):
    clone = torch.ops.aten.clone.default(arg0_1);  arg0_1 = None
    add_ = torch.ops.aten.add_.Tensor(clone, 1);  clone = None
    add__1 = torch.ops.aten.add_.Tensor(add_, -1);  add_ = None
    add = torch.ops.aten.add.Tensor(add__1, 1);  add__1 = None
    return (add,)
    """,
            )
        elif func_type == "python":
            self.assertExpectedInline(
                graphs["symbolic"].code.strip("\n"),
                """\
def forward(self, arg0_1):
    while_loop_cond_graph_0 = self.while_loop_cond_graph_0
    while_loop_body_graph_0 = self.while_loop_body_graph_0
    while_loop = torch.ops.higher_order.while_loop(while_loop_cond_graph_0, while_loop_body_graph_0, (arg0_1,), ());  while_loop_cond_graph_0 = while_loop_body_graph_0 = arg0_1 = None
    getitem = while_loop[0];  while_loop = None
    return (getitem,)
    """,  # noqa: B950
            )
            self.assertExpectedInline(
                graphs["symbolic"].while_loop_cond_graph_0.code.strip("\n"),
                """\
def forward(self, arg0_1):
    clone = torch.ops.aten.clone.default(arg0_1);  arg0_1 = None
    add = torch.ops.aten.add.Tensor(clone, 1);  clone = None
    add_1 = torch.ops.aten.add.Tensor(add, -1);  add = None
    sum_1 = torch.ops.aten.sum.default(add_1);  add_1 = None
    lt = torch.ops.aten.lt.Scalar(sum_1, 10);  sum_1 = None
    return lt
    """,
            )
            self.assertExpectedInline(
                graphs["symbolic"].while_loop_body_graph_0.code.strip("\n"),
                """\
def forward(self, arg0_1):
    clone = torch.ops.aten.clone.default(arg0_1);  arg0_1 = None
    add = torch.ops.aten.add.Tensor(clone, 1);  clone = None
    add_1 = torch.ops.aten.add.Tensor(add, -1);  add = None
    add_2 = torch.ops.aten.add.Tensor(add_1, 1);  add_1 = None
    return (add_2,)
    """,
            )
        else:
            self.assertExpectedInline(
                graphs["symbolic"].code.strip("\n"),
                """\
def forward(self, x_1):
    while_loop_cond_graph_0 = self.while_loop_cond_graph_0
    while_loop_body_graph_0 = self.while_loop_body_graph_0
    while_loop = torch.ops.higher_order.while_loop(while_loop_cond_graph_0, while_loop_body_graph_0, (x_1,), ());  while_loop_cond_graph_0 = while_loop_body_graph_0 = x_1 = None
    getitem = while_loop[0];  while_loop = None
    return (getitem,)
    """,  # noqa: B950
            )
            self.assertExpectedInline(
                graphs["symbolic"].while_loop_cond_graph_0.code.strip("\n"),
                """\
def forward(self, arg0_1):
    clone = torch.ops.aten.clone.default(arg0_1);  arg0_1 = None
    add = torch.ops.aten.add.Tensor(clone, 1);  clone = None
    add_1 = torch.ops.aten.add.Tensor(add, -1);  add = None
    sum_1 = torch.ops.aten.sum.default(add_1);  add_1 = None
    lt = torch.ops.aten.lt.Scalar(sum_1, 10);  sum_1 = None
    return lt
    """,
            )
            self.assertExpectedInline(
                graphs["symbolic"].while_loop_body_graph_0.code.strip("\n"),
                """\
def forward(self, arg0_1):
    clone = torch.ops.aten.clone.default(arg0_1);  arg0_1 = None
    add = torch.ops.aten.add.Tensor(clone, 1);  clone = None
    add_1 = torch.ops.aten.add.Tensor(add, -1);  add = None
    add_2 = torch.ops.aten.add.Tensor(add_1, 1);  add_1 = None
    return (add_2,)
    """,
            )

    @parametrize("func_type", ["no", "cpp", "python", "functorch"])
    @parametrize("while_loop_test", list(WHILE_LOOP_TESTS.keys()))
    def test_while_loop_functionalize(self, func_type, while_loop_test):
        # simple_with_linear doesn't work becaue parameters and buffers
        # are not inputs so they're not wrapped by functionalization and tracing.
        if while_loop_test not in ("simple_with_linear", "nested_with_linear"):
            fn, inp = WHILE_LOOP_TESTS[while_loop_test]
            fn, mode = self._wrap_with_functionalize(fn, func_type)
            mode = mode if mode is not None else contextlib.nullcontext()
            with mode:
                self._check_tracing(fn, inp)

    @parametrize("while_loop_test", list(WHILE_LOOP_TESTS.keys()))
    def test_while_loop_tracing(self, while_loop_test):
        fn, inp = WHILE_LOOP_TESTS[while_loop_test]
        allow_non_fake_inputs = (
            False
            if while_loop_test not in ("simple_with_linear", "nested_with_linear")
            else True
        )
        self._check_tracing(fn, inp, allow_non_fake_inputs)

    @parametrize("backend", ["eager", "aot_eager"])
    @parametrize("while_loop_test", list(WHILE_LOOP_TESTS.keys()))
    def test_while_loop_compile(self, backend, while_loop_test):
        fn, inp = WHILE_LOOP_TESTS[while_loop_test]
        self._check_compile(fn, inp, backend=backend)

    @skipIfTorchDynamo("Graph is not captured by backend if test with dynamo")
    @skipIfCrossRef  # Arg order changes with cross ref
    def test_while_loop_simple_with_linear_compile_check_graph(self):
        fn, inp = WHILE_LOOP_TESTS["simple_with_linear"]
        from torch._dynamo.testing import EagerAndRecordGraphs

        backend = EagerAndRecordGraphs()
        torch.compile(fn, backend=backend)(*inp)
        self.assertEqual(len(backend.graphs), 1)
        gm = backend.graphs[0]
        if torch._dynamo.config.inline_inbuilt_nn_modules:
            self.assertExpectedInline(
                gm.code.strip(),
                """\
def forward(self, L_iter_ : torch.Tensor, L_x_ : torch.Tensor, L_self_buffers_dec_ : torch.Tensor, L_self_modules_linear_parameters_weight_ : torch.nn.parameter.Parameter, L_self_modules_linear_parameters_bias_ : torch.nn.parameter.Parameter):
    l_iter_ = L_iter_
    l_x_ = L_x_
    l_self_buffers_dec_ = L_self_buffers_dec_
    l_self_modules_linear_parameters_weight_ = L_self_modules_linear_parameters_weight_
    l_self_modules_linear_parameters_bias_ = L_self_modules_linear_parameters_bias_
    cond_fn_0 = self.cond_fn_0
    body_fn_0 = self.body_fn_0
    while_loop = torch.ops.higher_order.while_loop(cond_fn_0, body_fn_0, (l_iter_, l_x_), (l_self_buffers_dec_, l_self_modules_linear_parameters_bias_, l_self_modules_linear_parameters_weight_));  cond_fn_0 = body_fn_0 = l_iter_ = l_x_ = l_self_buffers_dec_ = l_self_modules_linear_parameters_bias_ = l_self_modules_linear_parameters_weight_ = None
    getitem = while_loop[0]
    getitem_1 = while_loop[1];  while_loop = None
    return (getitem, getitem_1)""",  # noqa: B950
            )
            self.assertExpectedInline(
                gm.cond_fn_0.code.strip(),
                """\
def forward(self, l_iter_ : torch.Tensor, l_x_ : torch.Tensor, l_self_buffers_dec__cond_fn, l_self_modules_linear_parameters_bias__body_fn, l_self_modules_linear_parameters_weight__body_fn):
    sub = l_iter_ - l_self_buffers_dec__cond_fn;  l_iter_ = l_self_buffers_dec__cond_fn = None
    gt = sub > 0;  sub = None
    return gt""",  # noqa: B950
            )
            self.assertExpectedInline(
                gm.body_fn_0.code.strip(),
                """\
def forward(self, l_iter_ : torch.Tensor, l_x_ : torch.Tensor, l_self_buffers_dec__cond_fn, l_self_modules_linear_parameters_bias__body_fn, l_self_modules_linear_parameters_weight__body_fn):
    child = l_iter_ - 1;  l_iter_ = None
    child_1 = torch._C._nn.linear(l_x_, l_self_modules_linear_parameters_weight__body_fn, l_self_modules_linear_parameters_bias__body_fn);  l_x_ = l_self_modules_linear_parameters_weight__body_fn = l_self_modules_linear_parameters_bias__body_fn = None
    return (child, child_1)""",  # noqa: B950
            )
        else:
            self.assertExpectedInline(
                gm.code.strip(),
                """\
def forward(self, L_iter_ : torch.Tensor, L_x_ : torch.Tensor):
    l_iter_ = L_iter_
    l_x_ = L_x_
    l__self___dec = self.L__self___dec
    l__self___linear_weight = self.L__self___linear_weight
    l__self___linear_bias = self.L__self___linear_bias
    cond_fn_0 = self.cond_fn_0
    body_fn_0 = self.body_fn_0
    while_loop = torch.ops.higher_order.while_loop(cond_fn_0, body_fn_0, (l_iter_, l_x_), (l__self___dec, l__self___linear_bias, l__self___linear_weight));  cond_fn_0 = body_fn_0 = l_iter_ = l_x_ = l__self___dec = l__self___linear_bias = l__self___linear_weight = None
    getitem = while_loop[0]
    getitem_1 = while_loop[1];  while_loop = None
    return (getitem, getitem_1)""",  # noqa: B950
            )
            self.assertExpectedInline(
                gm.cond_fn_0.code.strip(),
                """\
def forward(self, l_iter_, l_x_, l__self___dec_cond_fn, l__self___linear_bias_body_fn, l__self___linear_weight_body_fn):
    sub = l_iter_ - l__self___dec_cond_fn;  l_iter_ = l__self___dec_cond_fn = None
    gt = sub > 0;  sub = None
    return gt""",  # noqa: B950
            )
            self.assertExpectedInline(
                gm.body_fn_0.code.strip(),
                """\
def forward(self, l_iter_, l_x_, l__self___dec_cond_fn, l__self___linear_bias_body_fn, l__self___linear_weight_body_fn):
    child = l_iter_ - 1;  l_iter_ = None
    child_1 = torch._C._nn.linear(l_x_, l__self___linear_weight_body_fn, l__self___linear_bias_body_fn);  l_x_ = l__self___linear_weight_body_fn = l__self___linear_bias_body_fn = None
    return (child, child_1)""",  # noqa: B950
            )

    def test_while_loop_nested2_traced(self):
        fn, inp = WHILE_LOOP_TESTS["nested2"]
        graphs = self._check_tracing(fn, inp)
        gm = graphs["symbolic"]
        outer_body = gm.while_loop_body_graph_0
        inner_body = outer_body.while_loop_body_graph_0
        inner_cond = outer_body.while_loop_cond_graph_0
        self.assertExpectedInline(
            gm.code.strip("\n"),
            """\
def forward(self, arg0_1, arg1_1, arg2_1, arg3_1):
    sym_size_int = torch.ops.aten.sym_size.int(arg2_1, 0)
    sym_size_int_1 = torch.ops.aten.sym_size.int(arg2_1, 1)
    sym_size_int_2 = torch.ops.aten.sym_size.int(arg3_1, 0)
    sym_size_int_3 = torch.ops.aten.sym_size.int(arg3_1, 1)
    while_loop_cond_graph_0 = self.while_loop_cond_graph_0
    while_loop_body_graph_0 = self.while_loop_body_graph_0
    while_loop = torch.ops.higher_order.while_loop(while_loop_cond_graph_0, while_loop_body_graph_0, (arg0_1, arg1_1, arg2_1, arg3_1), (sym_size_int, sym_size_int_1, sym_size_int_2, sym_size_int_3));  while_loop_cond_graph_0 = while_loop_body_graph_0 = arg0_1 = arg1_1 = arg2_1 = arg3_1 = sym_size_int = sym_size_int_1 = sym_size_int_2 = sym_size_int_3 = None
    getitem = while_loop[0]
    getitem_1 = while_loop[1]
    getitem_2 = while_loop[2]
    getitem_3 = while_loop[3];  while_loop = None
    return (getitem, getitem_1, getitem_2, getitem_3)
    """,  # noqa: B950
        )
        self.assertExpectedInline(
            outer_body.code.strip("\n"),
            """\
def forward(self, arg0_1, arg1_1, arg2_1, arg3_1, arg4_1, arg5_1, arg6_1, arg7_1):
    while_loop_cond_graph_0 = self.while_loop_cond_graph_0
    while_loop_body_graph_0 = self.while_loop_body_graph_0
    while_loop = torch.ops.higher_order.while_loop(while_loop_cond_graph_0, while_loop_body_graph_0, (arg0_1, arg1_1, arg2_1, arg3_1), (arg7_1, arg7_1, arg7_1, arg7_1));  while_loop_cond_graph_0 = while_loop_body_graph_0 = arg0_1 = arg1_1 = arg2_1 = arg3_1 = arg7_1 = None
    getitem = while_loop[0]
    getitem_1 = while_loop[1]
    getitem_2 = while_loop[2]
    getitem_3 = while_loop[3];  while_loop = None
    sub = torch.ops.aten.sub.Tensor(getitem, 1);  getitem = None
    clone = torch.ops.aten.clone.default(getitem_1);  getitem_1 = None
    mul = torch.ops.aten.mul.Tensor(getitem_2, 2);  getitem_2 = None
    div = torch.ops.aten.div.Tensor(getitem_3, 2);  getitem_3 = None
    return (sub, clone, mul, div)
    """,  # noqa: B950
        )
        self.assertExpectedInline(
            outer_body.code.strip("\n"),
            """\
def forward(self, arg0_1, arg1_1, arg2_1, arg3_1, arg4_1, arg5_1, arg6_1, arg7_1):
    while_loop_cond_graph_0 = self.while_loop_cond_graph_0
    while_loop_body_graph_0 = self.while_loop_body_graph_0
    while_loop = torch.ops.higher_order.while_loop(while_loop_cond_graph_0, while_loop_body_graph_0, (arg0_1, arg1_1, arg2_1, arg3_1), (arg7_1, arg7_1, arg7_1, arg7_1));  while_loop_cond_graph_0 = while_loop_body_graph_0 = arg0_1 = arg1_1 = arg2_1 = arg3_1 = arg7_1 = None
    getitem = while_loop[0]
    getitem_1 = while_loop[1]
    getitem_2 = while_loop[2]
    getitem_3 = while_loop[3];  while_loop = None
    sub = torch.ops.aten.sub.Tensor(getitem, 1);  getitem = None
    clone = torch.ops.aten.clone.default(getitem_1);  getitem_1 = None
    mul = torch.ops.aten.mul.Tensor(getitem_2, 2);  getitem_2 = None
    div = torch.ops.aten.div.Tensor(getitem_3, 2);  getitem_3 = None
    return (sub, clone, mul, div)
    """,  # noqa: B950
        )
        self.assertExpectedInline(
            inner_body.code.strip("\n"),
            """\
def forward(self, arg0_1, arg1_1, arg2_1, arg3_1, arg4_1, arg5_1, arg6_1, arg7_1):
    clone = torch.ops.aten.clone.default(arg0_1);  arg0_1 = None
    sub = torch.ops.aten.sub.Tensor(arg1_1, 1);  arg1_1 = None
    add = torch.ops.aten.add.Tensor(arg2_1, 3.14);  arg2_1 = None
    sub_1 = torch.ops.aten.sub.Tensor(arg3_1, 2.71);  arg3_1 = None
    return (clone, sub, add, sub_1)
    """,
        )
        self.assertExpectedInline(
            inner_cond.code.strip("\n"),
            """\
def forward(self, arg0_1, arg1_1, arg2_1, arg3_1, arg4_1, arg5_1, arg6_1, arg7_1):
    gt = torch.ops.aten.gt.Scalar(arg1_1, 0);  arg1_1 = None
    return gt
    """,
        )

    def test_cond_nested_traced(self):
        def true_nested(y):
            return y * y

        def false_nested(y):
            return y + y

        def true_fn(x, pred2):
            z = cond(pred2, true_nested, false_nested, [x])
            return x + z

        def false_fn(x, _):
            return x.cos()

        def f(x, pred, pred2):
            return cond(pred, true_fn, false_fn, [x, pred2])

        x = torch.randn(4)
        graph = make_fx(f)(x, torch.tensor(False), torch.tensor(False))

        result_true_true = graph.forward(
            x, torch.tensor(True), torch.tensor(True)
        )  # True + True -> x * x
        result_true_false = graph.forward(
            x, torch.tensor(True), torch.tensor(False)
        )  # True + True -> x + x
        result_false_true = graph.forward(
            x, torch.tensor(False), torch.tensor(True)
        )  # False + either -> cos
        result_false_false = graph.forward(
            x, torch.tensor(False), torch.tensor(False)
        )  # False + either -> cos

        self.assertNotEqual(result_true_true, result_true_false)
        self.assertFalse(torch.allclose(result_false_true, result_true_true))

        self.assertEqual(result_false_true, result_false_false)

        self.assertEqual(result_true_true, (x * x) + x)
        self.assertEqual(result_true_false, x + x + x)

        self.assertEqual(result_false_true, torch.cos(x))

        graph = make_fx(f, tracing_mode="symbolic")(
            x, torch.tensor(False), torch.tensor(False)
        )
        self.assertEqual(
            graph(x, torch.tensor(True), torch.tensor(True)),
            f(x, torch.tensor(True), torch.tensor(True)),
        )

    def test_cond_functionalized(self):
        def true_fn(x):
            y = x.sin()
            y.add_(4)
            return x.sin().max() + y.sum()

        def false_fn(x):
            return x.cos().min()

        def f(x):
            pred = x.shape[0] == 1
            return cond(pred, true_fn, false_fn, [x])

        example_inputs = (torch.ones(4, 5),)
        functional_f = torch.func.functionalize(f)
        self.assertEqual(functional_f(*example_inputs), f(*example_inputs))

        graph_module = make_fx(torch.func.functionalize(f), tracing_mode="symbolic")(
            *example_inputs
        )
        self.assertEqual(graph_module(*example_inputs), f(*example_inputs))

        all_ops_in_true_branch = []
        for node in graph_module.true_graph_0.graph.nodes:
            if node.op == "call_function":
                all_ops_in_true_branch.append(node.target)

        self.assertFalse(any(op._schema.is_mutable for op in all_ops_in_true_branch))

        self.assertEqual(graph_module(*example_inputs), f(*example_inputs))

    def test_cond_accepts_torch_function_as_inputs(self):
        a = torch.randn(3, 4)
        b = torch.randn(3, 4)

        def f(a, b):
            return cond(a.sum() > 0, torch.add, torch.mul, (a, b))

        gm = self._check_tracing(f, (a, b))["symbolic"]
        self.assertExpectedInline(
            gm.code.strip(),
            """\
def forward(self, a_1, b_1):
    sum_1 = torch.ops.aten.sum.default(a_1)
    gt = torch.ops.aten.gt.Scalar(sum_1, 0);  sum_1 = None
    sym_size_int = torch.ops.aten.sym_size.int(a_1, 0)
    sym_size_int_1 = torch.ops.aten.sym_size.int(a_1, 1)
    sym_size_int_2 = torch.ops.aten.sym_size.int(b_1, 0)
    sym_size_int_3 = torch.ops.aten.sym_size.int(b_1, 1)
    true_graph_0 = self.true_graph_0
    false_graph_0 = self.false_graph_0
    cond = torch.ops.higher_order.cond(gt, true_graph_0, false_graph_0, [a_1, b_1, sym_size_int, sym_size_int_1, sym_size_int_2, sym_size_int_3]);  gt = true_graph_0 = false_graph_0 = a_1 = b_1 = sym_size_int = sym_size_int_1 = sym_size_int_2 = sym_size_int_3 = None
    getitem = cond[0];  cond = None
    return getitem""",  # noqa: B950
        )
        self.assertExpectedInline(
            gm.true_graph_0.code.strip(),
            """\
def forward(self, arg0_1, arg1_1, arg2_1, arg3_1, arg4_1, arg5_1):
    add = torch.ops.aten.add.Tensor(arg0_1, arg1_1);  arg0_1 = arg1_1 = None
    return (add,)""",
        )
        self.assertExpectedInline(
            gm.false_graph_0.code.strip(),
            """\
def forward(self, arg0_1, arg1_1, arg2_1, arg3_1, arg4_1, arg5_1):
    mul = torch.ops.aten.mul.Tensor(arg0_1, arg1_1);  arg0_1 = arg1_1 = None
    return (mul,)""",
        )

    def test_cond_retrace_functionalized(self):
        def true_fn(x):
            return x.sin()

        def false_fn(x):
            return x.cos()

        def f(x):
            return cond(x.all(), true_fn, false_fn, (x,))

        inp = torch.ones(1, 2)
        gm_non_functional = make_fx(f, tracing_mode="real")(inp)
        gm_functional = make_fx(
            torch.func.functionalize(gm_non_functional), tracing_mode="real"
        )(inp)
        self.assertEqual(gm_functional(torch.zeros(1, 2)), f(torch.zeros(1, 2)))

    def test_cond_subgraph_same_shape_env_as_parent(self):
        def true_fn(x):
            return x.sin() + 10

        def false_fn(x):
            return x.cos() - 20

        def f(x, pred):
            y = cond(pred, true_fn, false_fn, [x])
            z = torch.add(y, y)
            return z

        symbolic_traced_graph = self._check_tracing(
            f, (torch.ones(4), torch.Tensor([True]))
        )["symbolic"]
        graph_shape_env = symbolic_traced_graph.shape_env

        def _node_shape_env_iter(gm):
            for node in symbolic_traced_graph.graph.nodes:
                if node.op == "call_function":
                    val = node.meta.get("val")
                    if isinstance(val, tuple):
                        for v in val:
                            yield v.fake_mode.shape_env
                    elif isinstance(val, torch.SymInt):
                        yield val.node.shape_env
                    else:
                        yield val.fake_mode.shape_env

        for shape_env in _node_shape_env_iter(symbolic_traced_graph):
            self.assertTrue(shape_env is graph_shape_env)

        for shape_env in _node_shape_env_iter(symbolic_traced_graph.true_graph_0):
            self.assertTrue(shape_env is graph_shape_env)

        for shape_env in _node_shape_env_iter(symbolic_traced_graph.false_graph_0):
            self.assertTrue(shape_env is graph_shape_env)

    def test_cond_functionalized_nested(self):
        def true_true_fn(x):
            y = x.cos()
            y.add_(4)
            return x.sin().max() + y.sin().max()

        def true_false_fn(x):
            return x.cos().min()

        def true_fn(x):
            pred = x.shape[0] == 1
            return cond(pred, true_true_fn, true_false_fn, [x])

        def false_fn(x):
            return x.sum()

        def f(x):
            pred = x.shape[0] == 1
            return cond(pred, true_fn, false_fn, [x])

        example_inputs = (torch.ones(4, 5),)
        functional_f = torch.func.functionalize(f)
        self.assertEqual(functional_f(*example_inputs), f(*example_inputs))

        graph_module = make_fx(torch.func.functionalize(f), tracing_mode="symbolic")(
            *example_inputs
        )
        self.assertEqual(graph_module(*example_inputs), f(*example_inputs))

        gm_true_true_branch = graph_module.true_graph_0.true_graph_0

        self.assertEqual(graph_module(*example_inputs), f(*example_inputs))

        all_ops = []
        for node in gm_true_true_branch.graph.nodes:
            if node.op == "call_function":
                all_ops.append(node.target)

        self.assertFalse(any(op._schema.is_mutable for op in all_ops))

    def test_cond_functionalized_data_dependent_pred(self):
        def true_fn(x):
            return x.sin().sum()

        def false_fn(x):
            return x.cos().sum()

        def f(x):
            pred = x.nonzero().shape[0] == 1
            return cond(pred, true_fn, false_fn, [x])

        example_inputs = (torch.ones(4, 5),)
        functional_f = torch.func.functionalize(f)
        self.assertEqual(functional_f(*example_inputs), f(*example_inputs))

        graph_module = make_fx(torch.func.functionalize(f))(*example_inputs)
        self.assertEqual(graph_module(*example_inputs), f(*example_inputs))

    # https://github.com/pytorch/pytorch/issues/126988
    def test_cond_functionalized_input_mutation_on_true_brancte(self):
        def true_fn(x):
            view_x = x.view(x.shape)
            view_x.add_(1)
            return view_x.sin().sum()

        def false_fn(x):
            return x.cos().sum()

        def f(x):
            pred = x.shape[0] == 4
            return cond(pred, true_fn, false_fn, [x])

        example_inputs = (torch.ones(4, 5),)
        # torch.cond inlines into one of the branches because the predicate
        # is a constant.
        gm = make_fx(torch.func.functionalize(f))(*example_inputs)
        self.assertExpectedInline(
            gm.code.strip(),
            """\
def forward(self, x_1):
    view = torch.ops.aten.view.default(x_1, [4, 5])
    add = torch.ops.aten.add.Tensor(view, 1);  view = None
    view_1 = torch.ops.aten.view.default(add, [4, 5]);  add = None
    view_2 = torch.ops.aten.view.default(view_1, [4, 5])
    sin = torch.ops.aten.sin.default(view_2);  view_2 = None
    sum_1 = torch.ops.aten.sum.default(sin);  sin = None
    copy_ = torch.ops.aten.copy_.default(x_1, view_1);  x_1 = view_1 = copy_ = None
    return sum_1""",
        )

        # torch.cond triggers the check of the branches because the predicate
        # is a SymBool.
        with self.assertRaisesRegex(
            UnsupportedAliasMutationException, "One of torch.cond branch"
        ):
            make_fx(torch.func.functionalize(f), tracing_mode="symbolic")(
                *example_inputs
            )

    # https://github.com/pytorch/pytorch/issues/126988
    def test_cond_functionalized_input_mutation_on_false_branch(self):
        def true_fn(x):
            return x.sin().sum()

        def false_fn(x):
            view_x = x.view(x.shape)
            view_x.add_(1)
            return view_x.cos().sum()

        def f(x):
            pred = x.shape[0] == 4
            return cond(pred, true_fn, false_fn, [x])

        example_inputs = (torch.ones(5, 5),)
        gm = make_fx(torch.func.functionalize(f))(*example_inputs)
        # torch.cond inlines into one of the branches because the predicate
        # is a constant.
        self.assertExpectedInline(
            gm.code.strip(),
            """\
def forward(self, x_1):
    view = torch.ops.aten.view.default(x_1, [5, 5])
    add = torch.ops.aten.add.Tensor(view, 1);  view = None
    view_1 = torch.ops.aten.view.default(add, [5, 5]);  add = None
    view_2 = torch.ops.aten.view.default(view_1, [5, 5])
    cos = torch.ops.aten.cos.default(view_2);  view_2 = None
    sum_1 = torch.ops.aten.sum.default(cos);  cos = None
    copy_ = torch.ops.aten.copy_.default(x_1, view_1);  x_1 = view_1 = copy_ = None
    return sum_1""",
        )

        # torch.cond triggers the check of the branches because the predicate
        # is a SymBool.
        with self.assertRaisesRegex(
            UnsupportedAliasMutationException, "One of torch.cond branch"
        ):
            make_fx(torch.func.functionalize(f), tracing_mode="symbolic")(
                *example_inputs
            )

    # https://github.com/pytorch/pytorch/issues/126988
    def test_cond_functionalized_output_alias_input(self):
        def true_fn(x):
            return x

        def false_fn(x):
            view_x = x.view(x.shape)
            return view_x

        def f(x):
            pred = x.shape[0] == 4
            return cond(pred, true_fn, false_fn, [x])

        example_inputs = (torch.ones(5, 5),)
        gm = make_fx(torch.func.functionalize(f))(*example_inputs)
        # torch.cond inlines into one of the branches because the predicate
        # is a constant.
        self.assertExpectedInline(
            gm.code.strip(),
            """\
def forward(self, x_1):
    view = torch.ops.aten.view.default(x_1, [5, 5]);  x_1 = None
    return view""",
        )

        # torch.cond triggers the check of the branches because the predicate
        # is a SymBool.
        with self.assertRaisesRegex(
            UnsupportedAliasMutationException, "One of torch.cond branch"
        ):
            make_fx(torch.func.functionalize(f), tracing_mode="symbolic")(
                *example_inputs
            )

    # https://github.com/pytorch/pytorch/issues/126988
    def test_cond_functionalized_nested_input_mutation(self):
        def true_true_fn(x):
            x.add_(4)
            return x.sin().max()

        def true_false_fn(x):
            return x.cos().min()

        def true_fn(x):
            pred = x.shape[0] == 1
            return cond(pred, true_true_fn, true_false_fn, [x])

        def false_fn(x):
            return x.sum()

        def f(x):
            pred = x.shape[0] == 1
            return cond(pred, true_fn, false_fn, [x])

        example_inputs = (torch.ones(4, 5),)
        with self.assertRaisesRegex(
            UnsupportedAliasMutationException, "One of torch.cond branch"
        ):
            make_fx(torch.func.functionalize(f), tracing_mode="symbolic")(
                *example_inputs
            )

    # https://github.com/pytorch/pytorch/issues/126988
    def test_cond_functionalized_nested_input_mutation_with_aot_func(self):
        def true_true_fn(x):
            x.add_(4)
            return x.sin().max()

        def true_false_fn(x):
            return x.cos().min()

        def true_fn(x):
            pred = x.shape[0] == 1
            return cond(pred, true_true_fn, true_false_fn, [x])

        def false_fn(x):
            return x.sum()

        def f(x):
            pred = x.shape[0] == 1
            return cond(pred, true_fn, false_fn, [x])

        example_input = torch.ones(4, 5)
        try:
            example_input_func = to_fun_old(example_input)
            torch._enable_functionalization(reapply_views=False)
            f(example_input_func)

            with self.assertRaisesRegex(
                UnsupportedAliasMutationException, "One of torch.cond branch"
            ):
                make_fx(f, tracing_mode="symbolic")(example_input_func)
        finally:
            torch._disable_functionalization()

        def f_wrapper(func):
            @functools.wraps(func)
            def wrapper(*args, **kwargs):
                torch._enable_functionalization(reapply_views=False)
                try:
                    return func(*args, **kwargs)
                finally:
                    torch._disable_functionalization()

            return wrapper

        with self.assertRaisesRegex(
            UnsupportedAliasMutationException, "One of torch.cond branch"
        ):
            make_fx(f_wrapper(f), tracing_mode="symbolic")(example_input_func)

    # https://github.com/pytorch/pytorch/issues/126988
    @xfailIfTorchDynamo
    def test_cond_functionalized_input_aliasing_with_aot_func(self):
        def true_fn(x):
            return x

        def false_fn(x):
            view_x = x.view(x.shape)
            return view_x

        def f(x):
            pred = x.sum() > 0
            return cond(pred, true_fn, false_fn, [x])

        example_input = torch.ones(5, 5)
        try:
            example_input_func = to_fun_old(example_input)
            torch._enable_functionalization(reapply_views=False)
            with self.assertRaisesRegex(
                UnsupportedAliasMutationException,
                "One of torch.cond branch might be aliasing",
            ):
                f(example_input_func)
        finally:
            torch._disable_functionalization()

        def f_wrapper(func):
            @functools.wraps(func)
            def wrapper(*args, **kwargs):
                torch._enable_functionalization(reapply_views=False)
                try:
                    func_args = pytree.tree_map(
                        lambda x: torch._to_functional_tensor(x)
                        if isinstance(x, torch.Tensor)
                        else x,
                        args,
                    )
                    func_kwargs = pytree.tree_map(
                        lambda x: torch._to_functional_tensor(x)
                        if isinstance(x, torch.Tensor)
                        else x,
                        kwargs,
                    )
                    return func(*func_args, **func_kwargs)
                finally:
                    torch._disable_functionalization()

            return wrapper

        with self.assertRaisesRegex(
            UnsupportedAliasMutationException,
            "One of torch.cond branch might be aliasing",
        ):
            make_fx(f_wrapper(f), tracing_mode="symbolic")(example_input)

    def test_cond_functionalized_aot_func_check_functional(self):
        def true_fn(x):
            return x.cos()

        def false_fn(x):
            y = x.sin()
            y.add_(5)
            return y

        def f(x):
            pred = x.shape[0] == 4
            return cond(pred, true_fn, false_fn, [x])

        example_input = torch.ones(5, 5)

        def f_wrapper(func):
            @functools.wraps(func)
            def wrapper(*args, **kwargs):
                torch._enable_functionalization(reapply_views=False)
                try:
                    func_args = pytree.tree_map(
                        lambda x: to_fun_old(x) if isinstance(x, torch.Tensor) else x,
                        args,
                    )
                    func_kwargs = pytree.tree_map(
                        lambda x: to_fun_old(x) if isinstance(x, torch.Tensor) else x,
                        kwargs,
                    )
                    return pytree.tree_map(
                        from_fun_old, func(*func_args, **func_kwargs)
                    )
                finally:
                    torch._disable_functionalization()

            return wrapper

        result_gm = make_fx(f_wrapper(f), tracing_mode="symbolic")(example_input)
        for node in result_gm.true_graph_0.graph.nodes:
            if node.op == "call_function":
                self.assertTrue(not node.target._schema.is_mutable)

        for node in result_gm.false_graph_0.graph.nodes:
            if node.op == "call_function":
                self.assertTrue(not node.target._schema.is_mutable)

        self.assertEqual(result_gm(torch.ones(5, 5)), f(torch.ones(5, 5)))

    def test_cond_nested_traced_other_inputs(self):
        def true_nested(y):
            return y * y

        def false_nested(y):
            return y + y

        def true_fn(k, pred2):
            z = cond(pred2, true_nested, false_nested, [k])
            return torch.add(torch.tensor([0.25, 0.25]), z)

        def false_fn(k, _):
            return k.cos()

        def f(k, pred, pred2):
            return cond(pred, true_fn, false_fn, [k, pred2])

        x = torch.tensor([0.5, 0.5])
        graph = make_fx(f)(x, torch.tensor(False), torch.tensor(False))

        a = torch.tensor([1.0, 1.0])
        result_true_true = graph.forward(a, torch.tensor(True), torch.tensor(True))
        self.assertEqual(result_true_true, (a * a) + torch.tensor([0.25, 0.25]))

        b = torch.tensor([2.0, 2.0])
        result_true_true = graph.forward(b, torch.tensor(True), torch.tensor(True))
        self.assertEqual(result_true_true, (b * b) + torch.tensor([0.25, 0.25]))

    def test_cond_nested_traced_multi(self):
        def true_a(y):
            return y * y

        def false_a(y):
            return y + y

        def true_b(y, z):
            return y + z

        def false_b(y, z):
            return y * z

        def f(x, pred, pred2):
            a_out = cond(pred, true_a, false_a, [x])
            b_out = cond(pred2, true_b, false_b, [x, x])
            return a_out + b_out

        x = torch.randn(4)
        graph = make_fx(f)(x, torch.tensor(False), torch.tensor(False))

        self.assertExpectedInline(
            graph.code.strip(),
            """\
def forward(self, x_1, pred_1, pred2_1):
    true_graph_0 = self.true_graph_0
    false_graph_0 = self.false_graph_0
    cond = torch.ops.higher_order.cond(pred_1, true_graph_0, false_graph_0, [x_1]);  pred_1 = true_graph_0 = false_graph_0 = None
    getitem = cond[0];  cond = None
    true_graph_1 = self.true_graph_1
    false_graph_1 = self.false_graph_1
    cond_1 = torch.ops.higher_order.cond(pred2_1, true_graph_1, false_graph_1, [x_1]);  pred2_1 = true_graph_1 = false_graph_1 = x_1 = None
    getitem_1 = cond_1[0];  cond_1 = None
    add = torch.ops.aten.add.Tensor(getitem, getitem_1);  getitem = getitem_1 = None
    return add""",  # noqa: B950
        )
        self.assertExpectedInline(
            graph.true_graph_0.code.strip(),
            """\
def forward(self, arg0_1):
    mul = torch.ops.aten.mul.Tensor(arg0_1, arg0_1);  arg0_1 = None
    return (mul,)""",
        )

    def test_raise_error_on_mismatch_type_size(self):
        def true_fn(x):
            return x.sin()

        def false_fn(x):
            return (x, x)

        def f(x, y):
            return cond(y, true_fn, false_fn, [x])

        x = torch.randn(4)
        with self.assertRaisesRegex(
            torch._dynamo.exc.CondOpArgsMismatchError,
            "Expected to return same number of outputs but got:",
        ):
            make_fx(f)(x, torch.tensor(False))

    def test_raise_error_on_mismatch_tensor_size(self):
        def true_fn(x):
            return x.sin()

        def false_fn(x):
            return torch.zeros([10, 10])

        def f(x, y):
            return cond(y, true_fn, false_fn, [x])

        x = torch.randn(4)
        with self.assertRaisesRegex(
            torch._dynamo.exc.UncapturedHigherOrderOpError,
            "Cond doesn't work unless it is captured completely with torch.compile",
        ):
            make_fx(f)(x, torch.tensor(False))

    def test_cond_traced_not_nested_fake_tensor(self):
        def true_fn(x):
            return x.sin()

        def false_fn(x):
            return x.cos()

        def f(x, y):
            return cond(y, true_fn, false_fn, [x])

        x = torch.randn(4)
        graph = make_fx(f, tracing_mode="fake")(x, torch.tensor(False))
        result_true = graph.forward(x, torch.tensor(True))
        result_false = graph.forward(x, torch.tensor(False))
        self.assertFalse(torch.allclose(result_true, result_false))
        self.assertEqual(result_true, torch.sin(x))
        self.assertEqual(result_false, torch.cos(x))

    def test_cond_nested_traced_fake_tensor(self):
        def true_nested(y):
            return y * y

        def false_nested(y):
            return y + y

        def true_fn(x, pred2):
            z = cond(pred2, true_nested, false_nested, [x])
            return x + z

        def false_fn(x, _):
            return x.cos()

        def f(x, pred, pred2):
            return cond(pred, true_fn, false_fn, [x, pred2])

        x = torch.randn(4)
        graph = make_fx(f, tracing_mode="fake")(
            x, torch.tensor(False), torch.tensor(False)
        )

        result_true_true = graph.forward(
            x, torch.tensor(True), torch.tensor(True)
        )  # True + True -> x * x
        result_true_false = graph.forward(
            x, torch.tensor(True), torch.tensor(False)
        )  # True + True -> x + x
        result_false_true = graph.forward(
            x, torch.tensor(False), torch.tensor(True)
        )  # False + either -> cos
        result_false_false = graph.forward(
            x, torch.tensor(False), torch.tensor(False)
        )  # False + either -> cos

        self.assertNotEqual(result_true_true, result_true_false)
        self.assertFalse(torch.allclose(result_false_true, result_true_true))

        self.assertEqual(result_false_true, result_false_false)

        self.assertEqual(result_true_true, (x * x) + x)
        self.assertEqual(result_true_false, x + x + x)

        self.assertEqual(result_false_true, torch.cos(x))

    def test_cond_nested_traced_other_inputs_fake_tensor(self):
        def true_nested(y):
            return y * y

        def false_nested(y):
            return y + y

        def true_fn(k, pred2):
            z = cond(pred2, true_nested, false_nested, [k])
            return torch.add(torch.tensor([0.25, 0.25]), z)

        def false_fn(k, _):
            return k.cos()

        def f(k, pred, pred2):
            return cond(pred, true_fn, false_fn, [k, pred2])

        x = torch.tensor([0.5, 0.5])
        graph = make_fx(f, tracing_mode="fake")(
            x, torch.tensor(False), torch.tensor(False)
        )

        a = torch.tensor([1.0, 1.0])
        result_true_true = graph.forward(a, torch.tensor(True), torch.tensor(True))
        self.assertEqual(result_true_true, (a * a) + torch.tensor([0.25, 0.25]))

        b = torch.tensor([2.0, 2.0])
        result_true_true = graph.forward(b, torch.tensor(True), torch.tensor(True))
        self.assertEqual(result_true_true, (b * b) + torch.tensor([0.25, 0.25]))

    def test_cond_nested_traced_multi_fake_tensor(self):
        def true_a(y):
            return y * y

        def false_a(y):
            return y + y

        def true_b(y, z):
            return y + z

        def false_b(y, z):
            return y * z

        def f(x, pred, pred2):
            a_out = cond(pred, true_a, false_a, [x])
            b_out = cond(pred2, true_b, false_b, [x, x])
            return a_out + b_out

        x = torch.randn(4)
        graph = make_fx(f, tracing_mode="fake")(
            x, torch.tensor(False), torch.tensor(False)
        )

        self.assertExpectedInline(
            graph.code.strip(),
            """\
def forward(self, x_1, pred_1, pred2_1):
    true_graph_0 = self.true_graph_0
    false_graph_0 = self.false_graph_0
    cond = torch.ops.higher_order.cond(pred_1, true_graph_0, false_graph_0, [x_1]);  pred_1 = true_graph_0 = false_graph_0 = None
    getitem = cond[0];  cond = None
    true_graph_1 = self.true_graph_1
    false_graph_1 = self.false_graph_1
    cond_1 = torch.ops.higher_order.cond(pred2_1, true_graph_1, false_graph_1, [x_1]);  pred2_1 = true_graph_1 = false_graph_1 = x_1 = None
    getitem_1 = cond_1[0];  cond_1 = None
    add = torch.ops.aten.add.Tensor(getitem, getitem_1);  getitem = getitem_1 = None
    return add""",  # noqa: B950
        )
        self.assertExpectedInline(
            graph.true_graph_0.code.strip(),
            """\
def forward(self, arg0_1):
    mul = torch.ops.aten.mul.Tensor(arg0_1, arg0_1);  arg0_1 = None
    return (mul,)""",
        )

    def test_raise_error_on_mismatch_type_size_fake_tensor(self):
        def true_fn(x):
            return x.sin()

        def false_fn(x):
            return (x, x)

        def f(x, y):
            return cond(y, true_fn, false_fn, [x])

        x = torch.randn(4)
        with self.assertRaisesRegex(
            torch._dynamo.exc.CondOpArgsMismatchError,
            "Expected to return same number of outputs but got:",
        ):
            make_fx(f, tracing_mode="fake")(x, torch.tensor(False))

    def test_raise_error_on_mismatch_tensor_size_fake_tensor(self):
        def true_fn(x):
            return x.sin()

        def false_fn(x):
            return torch.zeros([10, 10])

        def f(x, y):
            return cond(y, true_fn, false_fn, [x])

        x = torch.randn(4)
        with self.assertRaisesRegex(
            torch._dynamo.exc.UncapturedHigherOrderOpError,
            "Cond doesn't work unless it is captured completely with torch.compile",
        ):
            make_fx(f, tracing_mode="fake")(x, torch.tensor(False))

    def check_map_count(self, gm, op_count):
        i = 0
        for m in gm.modules():
            for node in m.graph.nodes:
                if (
                    node.op == "call_function"
                    and node.target == torch.ops.higher_order.map_impl
                ):
                    i += 1
        self.assertEqual(i, op_count)

    def test_tracing_map_real(self):
        def f(x, y):
            return x + y

        def g(xs, y):
            return control_flow.map(f, xs, y)

        gm = make_fx(g, tracing_mode="real")(torch.ones(3, 2, 2), torch.ones(2))
        x = torch.randn(3, 2, 2)
        y = torch.randn(2)
        res = gm(x, y)
        self.assertEqual(res, g(x, y))
        self.check_map_count(gm, 1)

    def test_tracing_map_symbolic_simple(self):
        def f(x, y):
            return x + y

        def g(xs, y):
            return control_flow.map(f, xs, y)

        gm = make_fx(g, tracing_mode="symbolic")(torch.ones(3, 2, 4), torch.ones(4))
        x = torch.randn(3, 2, 2)
        y = torch.randn(2)
        res = gm(x, y)
        self.assertEqual(res, g(x, y))
        self.check_map_count(gm, 1)

    def test_tracing_map_symbolic_list(self):
        def f(x, y):
            return [x[0][0] + y, x[1] * y]

        def g(xs, y, z):
            out = control_flow.map(f, xs, y)
            return out[0] + z, out[1] * z

        example_x = [[torch.ones(3, 4, 5)], torch.ones(3, 4, 5)]
        gm = make_fx(g, tracing_mode="symbolic")(
            example_x, torch.ones(5), torch.ones(5)
        )
        x = [[torch.randn(4, 5, 6)], torch.ones(4, 5, 6)]
        y = torch.randn(6)
        z = torch.ones(6)
        res = gm(x, y, z)
        self.assertEqual(res, g(x, y, z))
        self.check_map_count(gm, 1)

    def test_tracing_map_symbolic_dict(self):
        def f(x, y):
            return {"d": x["b"]["a"] + y, "e": x["c"] * y}

        def g(xs, y, z):
            out = control_flow.map(f, xs, y)
            return {"f": out["d"] + z, "g": out["e"] * z}

        example_x = {"b": {"a": torch.ones(3, 4, 5)}, "c": torch.ones(3, 4, 5)}
        gm = make_fx(g, tracing_mode="symbolic")(
            example_x, torch.ones(5), torch.ones(5)
        )
        x = {"b": {"a": torch.randn(4, 5, 6)}, "c": torch.ones(4, 5, 6)}
        y = torch.randn(6)
        z = torch.ones(6)
        res = gm(x, y, z)
        self.assertEqual(res, g(x, y, z))
        self.check_map_count(gm, 1)

    def test_tracing_map_autograd_symbolic_simple(self):
        def f(x, y):
            return x + y

        def g(xs, y):
            out = control_flow.map(f, xs, y)
            return torch.autograd.grad(out, (xs, y), torch.ones_like(out))

        gm = make_fx(g, tracing_mode="symbolic")(
            torch.ones(3, 4, 5, requires_grad=True), torch.ones(5, requires_grad=True)
        )
        x = torch.randn(4, 5, 6, requires_grad=True)
        y = torch.randn(6, requires_grad=True)
        res = gm(x, y)
        self.assertEqual(res, g(x, y))
        self.check_map_count(gm, 2)

    def test_tracing_map_autograd_symbolic_list(self):
        import torch.utils._pytree as pytree

        def f(x, y):
            return [x[0].cos() + y.sin(), x[1].sin() * y.cos()]

        def g(xs, y):
            out = control_flow.map(f, xs, y)
            flat_out = pytree.tree_leaves(out)
            flat_inp = pytree.tree_leaves((xs, y))
            requires_grad_inp = [inp for inp in flat_inp if inp.requires_grad]
            return torch.autograd.grad(
                flat_out, requires_grad_inp, [torch.ones_like(out) for out in flat_out]
            )

        gm = make_fx(g, tracing_mode="symbolic")(
            [torch.ones(3, 4, 5), torch.ones(3, 4, 5, requires_grad=True)],
            torch.ones(5, requires_grad=True),
        )
        x = [torch.randn(4, 5, 6), torch.ones(4, 5, 6, requires_grad=True)]
        y = torch.randn(6, requires_grad=True)
        res = gm(x, y)
        self.assertEqual(res, g(x, y))
        self.check_map_count(gm, 2)

    def test_tracing_map_autograd_symbolic_dict(self):
        def f(x, y):
            return [x["a"] + y, x["b"] * y]

        def g(xs, y):
            out = control_flow.map(f, xs, y)
            flat_out = pytree.tree_leaves(out)
            flat_inp = pytree.tree_leaves((xs, y))
            requires_grad_inp = [inp for inp in flat_inp if inp.requires_grad]
            return torch.autograd.grad(
                flat_out, requires_grad_inp, [torch.ones_like(out) for out in flat_out]
            )

        traced_x = {
            "a": torch.ones(3, 4, 5, requires_grad=True),
            "b": torch.ones(3, 4, 5, requires_grad=True),
        }
        gm = make_fx(g, tracing_mode="symbolic")(
            traced_x, torch.ones(5, requires_grad=True)
        )
        x = {
            "a": torch.randn(4, 5, 6, requires_grad=True),
            "b": torch.ones(4, 5, 6, requires_grad=True),
        }
        y = torch.randn(6, requires_grad=True)
        res = gm(x, y)
        self.assertEqual(res, g(x, y))
        self.check_map_count(gm, 2)

    def test_tracing_map_autograd_aot_functionalized(self):
        def inner(x, y):
            z = x - 1
            z.add_(1)
            return z * y

        def f(xs, y):
            res = control_flow.map(inner, xs, y)
            grads = torch.autograd.grad(res, (xs, y), torch.ones_like(res))
            return grads

        def f_wrapper(func):
            @functools.wraps(func)
            def wrapper(*args, **kwargs):
                torch._enable_functionalization(reapply_views=False)
                try:
                    return pytree.tree_map(from_fun_old, func(*args, **kwargs))
                finally:
                    torch._disable_functionalization()

            return wrapper

        example_inputs = (
            torch.ones(3, 2, 4, requires_grad=True),
            torch.ones(2, 4, requires_grad=True),
        )
        gm = make_fx(f, tracing_mode="symbolic")(*example_inputs)
        fgm = make_fx(f_wrapper(f), tracing_mode="symbolic")(*example_inputs)
        xs = torch.ones(3, 4, 5, requires_grad=True)
        y = torch.ones(4, 5, requires_grad=True)

        self.assertEqual(gm(xs, y), f(xs, y))

        def count_mutable(gm):
            c = 0
            for node in gm.graph.nodes:
                if node.op == "call_function":
                    if node.target == torch.ops.higher_order.map_impl:
                        c += count_mutable(getattr(gm, str(node.args[0])))
                    elif schema := getattr(node.target, "_schema", None):
                        c += int(schema.is_mutable)
            return c

        self.assertEqual(count_mutable(fgm), 0)
        # One for forward, one for recomputation logic in backward
        self.assertEqual(count_mutable(gm), 2)

    def test_map_functionalized(self):
        def map_fn(x, y):
            z = x + y
            z.add_(4)
            return z

        def f(xs, y):
            return control_flow.map(map_fn, xs, y)

        example_inputs = (torch.ones(3, 2, 4), torch.ones(4))
        functional_f = torch.func.functionalize(f)
        self.assertEqual(functional_f(*example_inputs), f(*example_inputs))

        gm = make_fx(torch.func.functionalize(f))(*example_inputs)
        self.assertEqual(gm(*example_inputs), f(*example_inputs))

        gm = make_fx(torch.func.functionalize(f), tracing_mode="symbolic")(
            *example_inputs
        )
        self.assertEqual(gm(*example_inputs), f(*example_inputs))

        for node in gm.body_graph_0.graph.nodes:
            if node.op == "call_function":
                self.assertTrue(not node.target._schema.is_mutable)
        self.check_map_count(gm, 1)

    def test_map_functionalized_aot_func(self):
        def map_fn(x, y):
            z = x + y
            z.add_(4)
            return z

        def f(xs, y):
            return control_flow.map(map_fn, xs, y)

        def f_wrapper(func):
            @functools.wraps(func)
            def wrapper(*args, **kwargs):
                torch._enable_functionalization(reapply_views=False)
                try:
                    return pytree.tree_map(from_fun_old, func(*args, **kwargs))
                finally:
                    torch._disable_functionalization()

            return wrapper

        example_inputs = (torch.ones(3, 2, 4), torch.ones(4))

        gm = make_fx(f_wrapper(f))(*example_inputs)

        for node in gm.body_graph_0.graph.nodes:
            if node.op == "call_function":
                self.assertTrue(not node.target._schema.is_mutable)

        self.assertEqual(gm(*example_inputs), f(*example_inputs))

    # https://github.com/pytorch/pytorch/issues/126988
    @xfailIfTorchDynamo
    def test_map_functionalized_arg_mutation(self):
        def map_fn(x, y):
            y.add_(4)
            return x + y

        def f(xs, y):
            return control_flow.map(map_fn, xs, y)

        example_inputs = (torch.ones(3, 2, 4), torch.ones(4))
        functional_f = torch.func.functionalize(f)
        with self.assertRaisesRegex(
            UnsupportedAliasMutationException, "torch.map is mutating the input!"
        ):
            functional_f(*example_inputs)

    # https://github.com/pytorch/pytorch/issues/126988
    @xfailIfTorchDynamo
    def test_map_functionalized_elem_mutation(self):
        def map_fn(x, y):
            x.add_(4)
            return x + y

        def f(xs, y):
            return control_flow.map(map_fn, xs, y)

        example_inputs = (torch.ones(3, 2, 4), torch.ones(4))
        functional_f = torch.func.functionalize(f)
        with self.assertRaisesRegex(
            UnsupportedAliasMutationException, "torch.map is mutating the input!"
        ):
            functional_f(*example_inputs)

    def test_cond_autograd_backward(self):
        def true_fn(x):
            return x.cos()

        def false_fn(x):
            return x.sin()

        def f(x, y):
            return control_flow.cond(x.shape[0] > 4, true_fn, false_fn, [y])

        example_inputs = (
            torch.ones(3, 2, 4, requires_grad=True),
            torch.ones(4, requires_grad=True),
        )
        f(*example_inputs).sum().backward()

        # Ensure no error is thrown when not running backward
        res = f(*example_inputs)

        # Ensure no error is thrown when not running backward
        res_compiled = torch.compile(f)(*example_inputs)
        self.assertEqual(res, res_compiled)

    # https://github.com/pytorch/pytorch/issues/126988
    @xfailIfTorchDynamo
    def test_map_functionalized_elem_alias(self):
        def map_fn(x):
            x.view(x.shape)
            return x

        def f(xs):
            return control_flow.map(map_fn, xs)

        example_inputs = (torch.ones(3, 2, 4),)
        functional_f = torch.func.functionalize(f)
        with self.assertRaisesRegex(
            UnsupportedAliasMutationException, "torch.map is aliasing the input!"
        ):
            functional_f(*example_inputs)

    def test_nested_map_cond_real(self):
        def true_fn(x, y):
            return x * y

        def false_fn(x, y):
            return x + y

        def f(x, pred, y):
            return cond(pred, true_fn, false_fn, [x, y])

        def g(pred, xs, y):
            return control_flow.map(f, xs, pred, y)

        gm = make_fx(g, tracing_mode="real")(
            torch.tensor(True), torch.ones(3, 2, 4), torch.ones(4)
        )
        pred = torch.tensor(False)
        x = torch.randn(3, 2, 4)
        y = torch.randn(4)
        res = gm(pred, x, y)
        self.assertEqual(res, g(pred, x, y))
        self.check_map_count(gm, 1)

    def test_nested_map_cond_symbolic(self):
        def true_fn(x, y):
            return x * y

        def false_fn(x, y):
            return x + y

        def f(x, pred, y):
            return cond(pred, true_fn, false_fn, [x, y])

        def g(pred, xs, y):
            return control_flow.map(f, xs, pred, y)

        gm = make_fx(g, tracing_mode="symbolic")(
            torch.tensor(True), torch.ones(3, 2, 4), torch.ones(4)
        )
        pred = torch.tensor(False)
        x = torch.randn(3, 2, 2)
        y = torch.randn(2)
        res = gm(pred, x, y)
        self.assertEqual(res, g(pred, x, y))
        self.check_map_count(gm, 1)

    def test_nested_cond_map_cond_symbolic(self):
        def true_fn(x, y):
            return x * y

        def false_fn(x, y):
            return x + y

        def f(x, pred, y):
            return cond(pred, true_fn, false_fn, [x, y])

        def g(pred, xs, y):
            return control_flow.map(f, xs, pred, y)

        def main_true_fn(pred, xs, y):
            return g(pred, xs, y) * 2

        def main_false_fn(pred, xs, y):
            return g(pred, xs, y) + 1

        def main(p, pred, xs, y):
            return cond(p, main_true_fn, main_false_fn, [pred, xs, y])

        gm = make_fx(main, tracing_mode="symbolic")(
            torch.tensor(True), torch.tensor(True), torch.ones(3, 2, 4), torch.ones(4)
        )
        p = torch.tensor(False)
        pred = torch.tensor(False)
        xs = torch.randn(3, 2, 2)
        y = torch.randn(2)
        res = gm(p, pred, xs, y)
        self.assertEqual(res, main(p, pred, xs, y))
        self.check_map_count(gm, 2)

    def test_cond_with_sym_pred(self):
        def true_fn(x):
            return x + x

        def false_fn(x):
            return x * x

        def foo(x):
            return cond(x.shape[0] == 4, true_fn, false_fn, [x])

        gm = make_fx(foo, tracing_mode="symbolic")(torch.ones(3, 2, 1))
        # The symbols in make_fx's shape_env should not be specialized.
        self.assertEqual(len(gm.shape_env.guards), 0)

        self.assertExpectedInline(
            gm.code.strip(),
            """\
def forward(self, x_1):
    sym_size_int = torch.ops.aten.sym_size.int(x_1, 0)
    eq = sym_size_int == 4
    sym_size_int_1 = torch.ops.aten.sym_size.int(x_1, 1)
    true_graph_0 = self.true_graph_0
    false_graph_0 = self.false_graph_0
    cond = torch.ops.higher_order.cond(eq, true_graph_0, false_graph_0, [x_1, sym_size_int, sym_size_int_1]);  eq = true_graph_0 = false_graph_0 = x_1 = sym_size_int = sym_size_int_1 = None
    getitem = cond[0];  cond = None
    return getitem""",  # noqa: B950
        )

        # We expect the traced graph module to work even if input size changes.
        x = torch.ones(4, 3, 2)
        self.assertEqual(gm(x), true_fn(x))
        self.assertEqual(foo(x), true_fn(x))

    def test_cond_with_unbacked_sym_pred(self):
        def foo(x):
            def true_fn(x):
                return x + x

            def false_fn(x):
                return x * x

            az = x.nonzero()
            return cond(az.shape[0] > 3, true_fn, false_fn, (x,))

        gm = make_fx(foo, tracing_mode="symbolic")(torch.randn(7))
        self.assertExpectedInline(
            gm.code.strip(),
            """\
def forward(self, x_1):
    nonzero = torch.ops.aten.nonzero.default(x_1)
    sym_size_int = torch.ops.aten.sym_size.int(nonzero, 0);  nonzero = None
    gt = sym_size_int > 3;  sym_size_int = None
    sym_size_int_1 = torch.ops.aten.sym_size.int(x_1, 0)
    true_graph_0 = self.true_graph_0
    false_graph_0 = self.false_graph_0
    cond = torch.ops.higher_order.cond(gt, true_graph_0, false_graph_0, [x_1, sym_size_int_1]);  gt = true_graph_0 = false_graph_0 = x_1 = sym_size_int_1 = None
    getitem = cond[0];  cond = None
    return getitem""",  # noqa: B950
        )

    def _check_closure_correctly_lifted(self, f, *, args, exp_res, exp_arg_num):
        assert isinstance(args, (tuple, list))
        self.assertEqual(f(*args), exp_res)
        gm = make_fx(f)(*args)
        self.assertEqual(gm(*args), exp_res)

        def cnt_placeholder(gm):
            return len([node for node in gm.graph.nodes if node.op == "placeholder"])

        placeholder_cnts = [cnt_placeholder(mod) for mod in gm.children()]
        self.assertTrue(all(cnt == exp_arg_num for cnt in placeholder_cnts))

    def _check_closure_correctly_lifted_with_mutation(
        self, f, closures_to_be_mutated, *, args, exp_arg_num
    ):
        exp_res = f(*args)
        self._check_closure_correctly_lifted(
            f, args=args, exp_res=exp_res, exp_arg_num=exp_arg_num
        )

        for closure in closures_to_be_mutated:
            closure.add(-1)
        new_exp_res = f(*args)

        self._check_closure_correctly_lifted(
            f, args=args, exp_res=new_exp_res, exp_arg_num=exp_arg_num
        )

    def test_cond_with_tensor_closure(self):
        a = torch.ones(2, 3)
        b = torch.ones(2, 3) + 1

        def true_fn(x):
            return x + a

        def false_fn(x):
            return x + b

        def foo(x):
            return cond(x.shape[0] == 4, true_fn, false_fn, [x])

        # expected branches takes [x, a, b] as input
        inp = torch.randn(2, 3)
        self._check_closure_correctly_lifted_with_mutation(
            foo, (a, b), args=(inp,), exp_arg_num=3
        )

    def test_cond_with_tensor_closure_graph_module(self):
        a = torch.ones(2, 3)
        b = torch.ones(2, 3) + 1

        def true_fn(x):
            return x + a

        def false_fn(x):
            return x + b

        def foo(x):
            return cond(x.shape[0] == 4, true_fn, false_fn, [x])

        # expected branches takes [x, a, b] as input
        inp = torch.randn(2, 3)

        gm = make_fx(foo, tracing_mode="symbolic", _allow_non_fake_inputs=True)(inp)

        self.assertExpectedInline(
            gm.code.strip(),
            """\
def forward(self, x_1):
    sym_size_int = torch.ops.aten.sym_size.int(x_1, 0)
    eq = sym_size_int == 4
    sym_size_int_1 = torch.ops.aten.sym_size.int(x_1, 1)
    true_graph_0 = self.true_graph_0
    false_graph_0 = self.false_graph_0
    _tensor_constant0 = self._tensor_constant0
    _tensor_constant1 = self._tensor_constant1
    cond = torch.ops.higher_order.cond(eq, true_graph_0, false_graph_0, [x_1, _tensor_constant0, sym_size_int, sym_size_int_1, _tensor_constant1]);  eq = true_graph_0 = false_graph_0 = x_1 = _tensor_constant0 = sym_size_int = sym_size_int_1 = _tensor_constant1 = None
    getitem = cond[0];  cond = None
    return getitem""",  # noqa: B950
        )
        self.assertExpectedInline(
            gm.true_graph_0.code.strip(),
            """\
def forward(self, arg0_1, arg1_1, arg2_1, arg3_1, arg4_1):
    add = torch.ops.aten.add.Tensor(arg0_1, arg1_1);  arg0_1 = arg1_1 = None
    return (add,)""",
        )

    def test_cond_with_module_param_closure(self):
        class Mod(torch.nn.Module):
            def __init__(self) -> None:
                super().__init__()
                self.register_parameter(
                    "param", torch.nn.Parameter(torch.ones(2, 3), requires_grad=False)
                )
                self.buffer = torch.nn.Buffer(torch.ones(2, 3) + 1)

        my_mode = Mod()

        def true_fn(x):
            return x + my_mode.param

        def false_fn(x):
            return x + my_mode.buffer

        def foo(x):
            return cond(x.shape[0] == 4, true_fn, false_fn, [x])

        inp = torch.ones(2, 3)
        # expected both branches takes (x, param, buffer)
        self._check_closure_correctly_lifted_with_mutation(
            foo, (my_mode.param, my_mode.buffer), args=(inp,), exp_arg_num=3
        )

    def test_cond_with_module_python_scalar_closure(self):
        def foo(x):
            a = torch.ones(1, 1)
            b = 1

            def true_fn(x):
                return x + a

            def false_fn(x):
                return x + b

            return cond(x.shape[0] == 4, true_fn, false_fn, [x])

        inp = torch.ones(2, 3)
        res = inp + 1
        # python scalar b is not lifted as input, so both branches take (x, a)
        self._check_closure_correctly_lifted(
            foo, args=(inp,), exp_res=res, exp_arg_num=2
        )

    def test_cond_nested_with_closure(self):
        a = torch.ones(1, 1)
        b = torch.ones(1, 1) + 1

        def inner_true_fn(x):
            return x + a

        def inner_false_fn(x):
            return x + b

        def foo(x):
            def true_fn(x):
                return cond(x.shape[0] == 2, inner_true_fn, inner_false_fn, [x])

            def false_fn(x):
                return cond(x.shape[0] > 4, inner_true_fn, inner_false_fn, [x])

            return cond(x.shape[0] == 4, true_fn, false_fn, [x])

        inp = torch.ones(2, 3)
        # For top-level cond, it take 3 arguments (x, a, b). Dynamo should
        # realize that the nonlocal variables are same for the true and false
        # branches, so it should de-dupe them.
        # For second-level conds, it takes (x, a, b)
        self._check_closure_correctly_lifted_with_mutation(
            foo, (a, b), args=(inp,), exp_arg_num=3
        )

    def test_cond_nested_with_closure_graph_module(self):
        a = torch.ones(1, 1)
        b = torch.ones(1, 1) + 1

        def inner_true_fn(x):
            return x + a

        def inner_false_fn(x):
            return x + b

        def foo(x):
            def true_fn(x):
                return cond(x.shape[0] == 2, inner_true_fn, inner_false_fn, [x])

            def false_fn(x):
                return cond(x.shape[0] > 4, inner_true_fn, inner_false_fn, [x])

            return cond(x.shape[0] == 4, true_fn, false_fn, [x])

    def test_map_unfunc_boolean_tensor_for_nested_map_cond(self):
        def map_fn(pred, x):
            def fn(x, pred):
                return control_flow.cond(pred, lambda x: x * 2, lambda x: x / 2, (x,))

            return control_flow.map(fn, x, pred)

        def f_wrapper(func):
            @functools.wraps(func)
            def wrapper(*args, **kwargs):
                torch._enable_functionalization(reapply_views=False)
                try:
                    func_args = pytree.tree_map(
                        lambda x: to_fun_old(x) if isinstance(x, torch.Tensor) else x,
                        args,
                    )
                    func_kwargs = pytree.tree_map(
                        lambda x: to_fun_old(x) if isinstance(x, torch.Tensor) else x,
                        kwargs,
                    )
                    return pytree.tree_map(
                        from_fun_old, func(*func_args, **func_kwargs)
                    )
                finally:
                    torch._disable_functionalization()

            return wrapper

        gm = make_fx(f_wrapper(map_fn))(
            torch.tensor(True), torch.ones([2, 3], requires_grad=False)
        )
        self.assertExpectedInline(
            gm.code.strip(),
            """\
def forward(self, pred_1, x_1):
    body_graph_0 = self.body_graph_0
    map_impl = torch.ops.higher_order.map_impl(body_graph_0, [x_1], [pred_1]);  body_graph_0 = x_1 = pred_1 = None
    getitem = map_impl[0];  map_impl = None
    return getitem""",
        )
        self.assertExpectedInline(
            gm.body_graph_0.code.strip(),
            """\
def forward(self, arg0_1, arg1_1):
    true_graph_0 = self.true_graph_0
    false_graph_0 = self.false_graph_0
    cond = torch.ops.higher_order.cond(arg1_1, true_graph_0, false_graph_0, [arg0_1]);  arg1_1 = true_graph_0 = false_graph_0 = arg0_1 = None
    getitem = cond[0];  cond = None
    return [getitem]""",  # noqa: B950
        )

    @skipIfCrossRef  # Arg order changes with crossref
    def test_cond_make_fx_preserve_stack_trace_for_nodes_in_subgraph(self):
        def true_fn(x):
            return x + x.cos()

        def false_fn(x):
            return x * x.sin()

        def foo(x):
            return cond(x.shape[0] == 4, true_fn, false_fn, (x,))

        inp = torch.randn([4, 3])
        gm, _ = torch._dynamo.export(foo)(inp)

        def run_with_interpreter(*args):
            with torch.fx.traceback.preserve_node_meta():
                return torch.fx.Interpreter(gm).run(*args)

        new_gm = make_fx(run_with_interpreter)(inp)

        checked_ops = {"add", "mul", "sin", "cos"}
        checked_meta = ["source_fn_stack", "stack_trace"]
        all_source_fns = collect_meta_for_filtered_nodes(gm, checked_ops, checked_meta)
        new_source_fns = collect_meta_for_filtered_nodes(
            new_gm, checked_ops, checked_meta
        )
        self.assertEqual(all_source_fns, new_source_fns)

    @unittest.skipIf(
        TEST_WITH_TORCHDYNAMO,
        "triggers cache limit for foo and changes unique_graphs count.",
    )
    def test_cond_no_dynamo_cache_limit(self):
        torch._dynamo.reset()
        counters = torch._dynamo.utils.counters
        counters.clear()

        def foo(x, true_fn, false_fn):
            return cond(x.sum() < 0, true_fn, false_fn, (x,))

        inp = torch.ones(3, 4)
        exp_out = inp.sin()
        iter_n = torch._dynamo.config.recompile_limit + 1

        # Need functions that cause recompilations
        def get_dummy_fns(str):
            def dummy_cos(x):
                return x.cos() + len(str) - len(str)

            def dummy_sin(x):
                return x.sin() + len(str) - len(str)

            return dummy_cos, dummy_sin

        for i in range(iter_n):
            # we fail guards each iter because `str(i)` is different
            self.assertEqual(foo(inp, *get_dummy_fns(str(i))), exp_out)

        # each iteration captures a cond and a getitem from the tuple output
        self.assertEqual(counters["stats"]["calls_captured"], iter_n * 2)
        self.assertEqual(counters["stats"]["unique_graphs"], iter_n)

    def test_cond_with_consecutive_make_fx_symbolic(self):
        def true_fn(x):
            return x - x.cos()

        def false_fn(x):
            return x + x.sin()

        def foo(x):
            return cond(x.shape[0] == 4, true_fn, false_fn, [x])

        inps = (torch.ones(3, 4), torch.ones(3, 5), torch.ones(5, 4), torch.ones(5, 3))
        for inp in inps:
            gm = make_fx(foo, tracing_mode="symbolic")(torch.ones(3, 4))
            self.assertExpectedInline(
                gm.code.strip(),
                """\
def forward(self, x_1):
    sym_size_int = torch.ops.aten.sym_size.int(x_1, 0)
    eq = sym_size_int == 4
    sym_size_int_1 = torch.ops.aten.sym_size.int(x_1, 1)
    true_graph_0 = self.true_graph_0
    false_graph_0 = self.false_graph_0
    cond = torch.ops.higher_order.cond(eq, true_graph_0, false_graph_0, [x_1, sym_size_int, sym_size_int_1]);  eq = true_graph_0 = false_graph_0 = x_1 = sym_size_int = sym_size_int_1 = None
    getitem = cond[0];  cond = None
    return getitem""",  # noqa: B950
            )

            self.assertExpectedInline(
                gm.true_graph_0.code.strip(),
                """\
def forward(self, arg0_1, arg1_1, arg2_1):
    cos = torch.ops.aten.cos.default(arg0_1)
    sub = torch.ops.aten.sub.Tensor(arg0_1, cos);  arg0_1 = cos = None
    return (sub,)""",
            )

            self.assertExpectedInline(
                gm.false_graph_0.code.strip(),
                """\
def forward(self, arg0_1, arg1_1, arg2_1):
    sin = torch.ops.aten.sin.default(arg0_1)
    add = torch.ops.aten.add.Tensor(arg0_1, sin);  arg0_1 = sin = None
    return (add,)""",
            )

    def _create_test_fns_for_cond(
        self, pred, inner_most_fn, operands, closure_list, nested_level
    ):
        if nested_level == 0:
            if len(closure_list) > 0:

                def true_fn(*operands):
                    return inner_most_fn(*operands) + inner_most_fn(*closure_list)

                def false_fn(*operands):
                    return inner_most_fn(*operands) - inner_most_fn(*closure_list)

            else:

                def true_fn(*operands):
                    return inner_most_fn(*operands)

                def false_fn(*operands):
                    return inner_most_fn(*operands)

            def fn(*operands):
                if len(operands) == 0 and len(closure_list) == 0:
                    return torch.zeros(1)
                return cond(pred, true_fn, false_fn, operands)

            return operands, fn
        else:
            args, inner_fn = self._create_test_fns_for_cond(
                pred <= 0, inner_most_fn, operands, closure_list, nested_level - 1
            )

            def true_fn(*operands):
                return inner_most_fn(*operands) + inner_fn(*args)

            def false_fn(*operands):
                return inner_most_fn(*operands) - inner_fn(*args)

            def fn(*operands):
                if len(operands) == 0 and len(closure_list) == 0:
                    return torch.ones(1)
                return cond(pred, true_fn, false_fn, operands)

            return operands, fn

    def _init_predicate(self, pred_type):
        if pred_type == "bool":
            return True
        elif pred_type == "intTensor":
            return torch.tensor(1)
        elif pred_type == "floatTensor":
            return torch.tensor(1.0)
        elif pred_type == "boolTensor":
            return torch.tensor(False)
        else:
            raise NotImplementedError

    def _init_fn(self, inner_fn_type):
        if inner_fn_type == "function":
            return reduce_func
        elif inner_fn_type == "module":
            return ReduceMod()
        elif inner_fn_type == "object":
            return ReduceObj()
        else:
            raise NotImplementedError

    @parametrize("predType", ["bool", "intTensor", "floatTensor", "boolTensor"])
    @parametrize("innerFnType", ["function", "module", "object"])
    @parametrize("nOperands", [0, 1])
    @parametrize("nClosure", [0, 1])
    @parametrize("nesting", [0, 2])
    def test_cond_tracing_with_valid_inputs(
        self, predType, innerFnType, nOperands, nClosure, nesting
    ):
        pred = self._init_predicate(predType)
        inner_fn = self._init_fn(innerFnType)
        operands = [torch.ones(2, 3) + i for i in range(nOperands)]
        closure = [torch.ones(2, 3) - i for i in range(nClosure)]
        args, fn = self._create_test_fns_for_cond(
            pred, inner_fn, operands, closure, nesting
        )
        eager_res = fn(*args)
        for tracing_mode in ["symbolic", "fake", "real"]:
            # set _allow_non_fake_inputs = True to allow fake prop through closures
            with self.subTest(tracing_mode=tracing_mode):
                gm = make_fx(
                    fn, tracing_mode=tracing_mode, _allow_non_fake_inputs=True
                )(*args)
                self.assertEqual(gm(*args), eager_res)

    @parametrize("predType", ["boolTensor"])
    @parametrize("innerFnType", ["function", "module", "object"])
    @parametrize("nOperands", [1, 2])
    @parametrize("nClosure", [0, 1])
    @parametrize("nesting", [0])
    def test_cond_vmap(self, predType, innerFnType, nOperands, nClosure, nesting):
        pred = self._init_predicate(predType)
        inner_fn = self._init_fn(innerFnType)
        operands = [torch.ones(2, 3) + i for i in range(nOperands)]
        closure = [torch.ones(2, 3) - i for i in range(nClosure)]
        args, fn = self._create_test_fns_for_cond(
            pred, inner_fn, operands, closure, nesting
        )
        eager_res = fn(*args)
        out = torch.vmap(fn)(*args)
        if nClosure == 0:
            self.assertEqual(eager_res, out)
        else:
            self.assertEqual(eager_res, out[0])
            self.assertEqual(eager_res, out[1])

    def test_cond_vmap_simple(self):
        def fn(x):
            return torch.cond(
                pred=torch.tensor([True]),
                true_fn=lambda x: x + 100,
                false_fn=lambda x: x,
                operands=(x,),
            )

        a = torch.arange(15).reshape((3, 5))
        res = torch.vmap(fn, in_dims=(0,))(a)
        self.assertEqual(res.shape, (3, 5))
        self.assertEqual(res, a + 100)

    def test_cond_vmap_multiple_inputs(self):
        def fn(x, y):
            return torch.cond(
                pred=x.sum() < y.sum(),
                true_fn=lambda x, y: x + 100,
                false_fn=lambda x, y: y,
                operands=(x, y),
            )

        a = torch.arange(15).reshape(3, 5)
        b = torch.ones_like(a) + 3
        res = torch.vmap(fn, in_dims=(0, 0))(a, b)
        expected = torch.tensor(
            [[100, 101, 102, 103, 104], [4, 4, 4, 4, 4], [4, 4, 4, 4, 4]]
        )
        self.assertEqual(res.shape, (3, 5))
        self.assertEqual(expected, res)

    def test_cond_vmap_single_input_with_closure(self):
        a = torch.ones((3, 5)) + 3
        c = torch.arange(5)

        def fn(x):
            return torch.cond(
                pred=torch.tensor([True]),
                true_fn=lambda x: x + c,
                false_fn=lambda x: x - c,
                operands=(x,),
            )

        res = torch.vmap(fn, in_dims=(0,))(
            a,
        )
        with unittest.mock.patch("torch._dynamo.config.error_on_recompile", True):
            res = torch.vmap(fn, in_dims=(0,))(
                a,
            )
        self.assertEqual(a + c, res)

    def test_cond_vmap_multiple_args_with_closure(self):
        a = torch.ones((3, 5), dtype=torch.int64) + 3
        b = torch.arange(15).reshape(3, 5)
        c = torch.arange(5)

        def fn(x, y):
            return torch.cond(
                pred=torch.tensor([False]),
                true_fn=lambda x, y: x + c,
                false_fn=lambda x, y: y - c,
                operands=(x, y),
            )

        res = torch.vmap(fn)(a, b)
        self.assertEqual(b - c, res)

    @parametrize("nClosure", [0, 1])
    def test_cond_vmap_multiple_outputs(self, nClosure):
        if nClosure:
            c = torch.ones(5, dtype=torch.int64) + 5

            def fn(x):
                return torch.cond(
                    pred=torch.tensor([True]),
                    true_fn=lambda x: (x + c, x - c),
                    false_fn=lambda x: (x, x),
                    operands=(x,),
                )

        else:

            def fn(x):
                return torch.cond(
                    pred=torch.tensor([True]),
                    true_fn=lambda x: (x + 1, x - 1),
                    false_fn=lambda x: (x, x),
                    operands=(x,),
                )

        a = torch.arange(15).reshape(3, 5)
        res = torch.vmap(fn)(
            a,
        )
        self.assertEqual(len(res), 2)
        if nClosure:
            self.assertEqual(res, (a + c, a - c))
        else:
            self.assertEqual(res, (a + 1, a - 1))

    @parametrize("boolcond", [True, False])
    def test_vmap_vmap(self, boolcond):
        def fn(x):
            return torch.cond(
                pred=torch.tensor([True]) if not boolcond else True,
                true_fn=lambda x: x + 1,
                false_fn=lambda x: x - 1,
                operands=(x,),
            )

        def wrapper(x):
            return torch.vmap(fn)(x)

        a = torch.ones((3, 4, 5))
        res = torch.vmap(wrapper)(a)
        self.assertEqual(res, a + 1)

    def test_cond_trace_set__and_mutate_input(self):
        def f(a, tmp):
            a_view = a.view(-1)
            with torch.no_grad():
                a.set_(tmp)
                a_view.mul_(2)
            return a + tmp

        inp = torch.ones(3, 3, requires_grad=True)
        tmp = torch.ones(3, 3, requires_grad=True)
        # graph break: torch._dynamo.exc.Unsupported: call_function DelayGraphBreakVariable() [TensorVariable()] {}
        # due to set_
        with self.assertRaisesRegex(
            torch._dynamo.exc.UncapturedHigherOrderOpError,
            "Cond doesn't work unless it is captured completely with torch.compile",
        ):
            torch.cond(inp.sum() > 0, f, f, (inp, tmp))

    @skipIfCrossRef  # Arg order changes with crossref
    def test_cond_trace_set__and_mutate_intermediate(self):
        def f(a, tmp):
            a = a.clone()
            a_view = a.view(-1)
            tmp = tmp.clone()
            with torch.no_grad():
                a.set_(tmp)
                a_view.mul_(2)
            return a + tmp

        inp = torch.ones(3, 3, requires_grad=True)
        tmp = torch.ones(3, 3, requires_grad=True)

        class Mod(torch.nn.Module):
            def forward(self, inp: torch.Tensor, tmp: torch.Tensor) -> torch.Tensor:
                return torch.cond(inp.sum() > 0, f, f, (inp, tmp))

        with self.assertRaisesRegex(
            RuntimeError, "cannot mutate tensors with frozen storage"
        ):
            out = torch.compile(Mod(), backend="aot_eager")(inp, tmp)

        with self.assertRaisesRegex(
            RuntimeError, "cannot mutate tensors with frozen storage"
        ):
            out = torch.compile(Mod(), backend="inductor")(inp, tmp)

        from torch._dynamo.testing import EagerAndRecordGraphs

        backend = EagerAndRecordGraphs()
        out = torch.compile(Mod(), backend=backend)(inp, tmp)
        self.assertExpectedInline(
            backend.graphs[0].cond_true_0.code.strip("\n"),
            """\
def forward(self, l_inp_, l_tmp_):
    l_inp__1 = l_inp_
    l_tmp__1 = l_tmp_
    a = l_inp__1.clone();  l_inp__1 = None
    a_view = a.view(-1)
    tmp = l_tmp__1.clone();  l_tmp__1 = None
    _set_grad_enabled = torch._C._set_grad_enabled(False);  _set_grad_enabled = None
    set_ = a.set_(tmp);  set_ = None
    mul_ = a_view.mul_(2);  a_view = mul_ = None
    _set_grad_enabled_1 = torch._C._set_grad_enabled(True);  _set_grad_enabled_1 = None
    add = a + tmp;  a = tmp = None
    return (add,)
    """,
        )
        self.assertEqual(out, f(inp, tmp))

    @parametrize("requires_grad", [True, False])
    def test_cond_symint_operands(self, requires_grad):
        from torch._dynamo.testing import EagerAndRecordGraphs

        backend = EagerAndRecordGraphs()

        class Mod(torch.nn.Module):
            def __init__(self):
                super().__init__()
                self.num = 3

            def forward(self, a, b):
                return torch.cond(
                    pred=torch.tensor([True]),
                    true_fn=lambda a, b: a + b + self.num,
                    false_fn=lambda a, b: a - b - self.num,
                    operands=(a, b),
                )

        a = torch.ones(3, 3, requires_grad=requires_grad)
        b = torch.ones(3, 3, requires_grad=requires_grad)
        out = torch.compile(Mod(), backend=backend, dynamic=True)(a, b)
        self.assertEqual(out, Mod()(a, b))
        self.assertEqual(len(backend.graphs), 1)
        self.assertExpectedInline(
            backend.graphs[0].code.strip(),
            """\
def forward(self, s0 : torch.SymInt, L_a_ : torch.Tensor, L_b_ : torch.Tensor, L_self_num : torch.SymInt):
    l_a_ = L_a_
    l_b_ = L_b_
    l_self_num = L_self_num
    tensor = torch.tensor([True])
    cond_true_0 = self.cond_true_0
    cond_false_0 = self.cond_false_0
    cond = torch.ops.higher_order.cond(tensor, cond_true_0, cond_false_0, [l_a_, l_b_, l_self_num, s0]);  tensor = cond_true_0 = cond_false_0 = l_a_ = l_b_ = l_self_num = s0 = None
    getitem = cond[0];  cond = None
    return (getitem,)""",  # noqa: B950
        )

    def test_two_hops_not_sharing_code_obj(self):
        pred, args = torch.tensor(True), (torch.ones(3, 3),)

        def fn1(x):
            return x + 1

        def fn2(x):
            return x - 1

        from torch._dynamo.testing import CompileCounter

        # Tests rely on automatic_dynamic = True
        with torch._dynamo.config.patch(automatic_dynamic_shapes=True):
            cnt = CompileCounter()
            torch.compile(torch.cond, backend=cnt)(pred, fn1, fn2, args)
            self.assertEqual(cnt.frame_count, 1)

            args = (torch.randn(3, 3),)
            # No recompilation
            torch.compile(torch.cond, backend=cnt)(pred, fn1, fn2, args)
            self.assertEqual(cnt.frame_count, 1)

            def cond_fn(x):
                return x.sum() > 0

            args = (torch.randn(4, 4),)
            torch.compile(torch.while_loop, backend=cnt)(cond_fn, fn2, args)
            # recompilation
            self.assertEqual(cnt.frame_count, 2)

            args = (torch.randn(4, 4),)
            torch.compile(torch.while_loop, backend=cnt)(cond_fn, fn2, args)
            self.assertEqual(cnt.frame_count, 2)

            # With recompilation due to automatic dynamic
            # This also proves that while_loop doesn't share code obj with cond
            torch.compile(torch.cond, backend=cnt)(pred, fn1, fn2, (torch.randn(4, 4),))
            self.assertEqual(cnt.frame_count, 3)

    def test_hop_raises_if_not_overriding_call(self):
        class WrongHop(torch._ops.HigherOrderOperator):
            pass

        with self.assertRaisesRegex(TypeError, "WrongHop"):
            WrongHop("wrong_hop")

    def test_scan_functionalized(self):
        def f(init, xs):
            return scan(get_scan_combine_fn("add", False), init, xs, dim=1)

        example_inputs = torch.ones(5, 7, 4)
        example_init = torch.ones(5, 4)
        functional_f = torch.func.functionalize(f)
        self.assertEqual(
            functional_f(example_init, example_inputs), f(example_init, example_inputs)
        )

    # https://github.com/pytorch/pytorch/issues/126988
    @xfailIfTorchDynamo
    def test_scan_functionalized_elem_mutation(self):
        def add1(x, y):
            x.add_(4)
            return x + y, x + y

        def f(init, xs):
            return scan(add1, init, xs, dim=1)

        example_inputs = torch.ones(5, 7, 4)
        example_init = torch.ones(5, 4)
        functional_f = torch.func.functionalize(f)
        with self.assertRaisesRegex(
            UnsupportedAliasMutationException,
            "Combine_fn might be modifying the input!",
        ):
            functional_f(example_init, example_inputs)

        def add2(x, y):
            y.add_(4)
            return x + y, x + y

        def f(init, xs):
            return scan(add2, init, xs, dim=1)

        functional_f = torch.func.functionalize(f)
        with self.assertRaisesRegex(
            UnsupportedAliasMutationException,
            "Combine_fn might be modifying the input!",
        ):
            functional_f(example_init, example_inputs)

    # https://github.com/pytorch/pytorch/issues/126988
    @xfailIfTorchDynamo
    def test_scan_functionalized_elem_alias(self):
        def add(x, y):
            return x, x

        def f(init, xs):
            return scan(add, init, xs, dim=1)

        example_inputs = torch.ones(5, 7, 4)
        example_init = torch.ones(5, 4)
        functional_f = torch.func.functionalize(f)
        with self.assertRaisesRegex(
            UnsupportedAliasMutationException, "Combine_fn might be aliasing the input!"
        ):
            functional_f(example_init, example_inputs)

    @skipIfTorchDynamo("Graph is not captured by backend if test with dynamo")
    def test_scan_pytree_closure(self):
        from torch._dynamo.testing import EagerAndRecordGraphs

        param_buffer = ({"param": torch.randn(3, 3)}, (torch.randn(3),))

        def add(carry, x):
            ret = (carry @ param_buffer[0]["param"]) @ x + param_buffer[1][0]
            return ret, ret.sum()

        def f(init, xs):
            return scan(add, init, xs)

        init = torch.randn(4, 3)
        xs = torch.randn(3, 3, 3)

        backend = EagerAndRecordGraphs()
        eager_out = f(init, xs)
        compiled_out = torch.compile(f, backend=backend)(init, xs)
        exp_out = _fake_scan(add, init, xs)

        self.assertEqual(len(backend.graphs), 1)
        if TEST_WITH_CROSSREF:
            self.assertExpectedInline(
                backend.graphs[0].code.strip(),
                """\
def forward(self, L_init_ : torch.Tensor, L_xs_ : torch.Tensor, L_add_closure_0_cell_contents_0_param_ : torch.Tensor, L_add_closure_0_cell_contents_1_0_ : torch.Tensor):
    l_init_ = L_init_
    l_xs_ = L_xs_
    l_add_closure_0_cell_contents_0_param_ = L_add_closure_0_cell_contents_0_param_
    l_add_closure_0_cell_contents_1_0_ = L_add_closure_0_cell_contents_1_0_
    r = l_xs_.select(0, 0)
    r_1 = l_init_.matmul(l_add_closure_0_cell_contents_0_param_)
    r_2 = r_1.matmul(r);  r_1 = r = None
    r_3 = r_2.add(l_add_closure_0_cell_contents_1_0_);  r_2 = None
    r_4 = r_3.sum();  r_3 = r_4 = None
    scan_combine_fn_0 = self.scan_combine_fn_0
    scan = torch.ops.higher_order.scan(scan_combine_fn_0, [l_init_], [l_xs_], 0, False, [l_add_closure_0_cell_contents_0_param_, l_add_closure_0_cell_contents_1_0_]);  scan_combine_fn_0 = l_init_ = l_xs_ = l_add_closure_0_cell_contents_0_param_ = l_add_closure_0_cell_contents_1_0_ = None
    getitem = scan[0]
    getitem_1 = scan[1];  scan = None
    return (getitem, getitem_1)""",  # noqa: B950
            )

        else:
            self.assertExpectedInline(
                backend.graphs[0].code.strip(),
                """\
def forward(self, L_init_ : torch.Tensor, L_xs_ : torch.Tensor, L_add_closure_0_cell_contents_0_param_ : torch.Tensor, L_add_closure_0_cell_contents_1_0_ : torch.Tensor):
    l_init_ = L_init_
    l_xs_ = L_xs_
    l_add_closure_0_cell_contents_0_param_ = L_add_closure_0_cell_contents_0_param_
    l_add_closure_0_cell_contents_1_0_ = L_add_closure_0_cell_contents_1_0_
    select = l_xs_.select(0, 0)
    matmul = l_init_ @ l_add_closure_0_cell_contents_0_param_
    matmul_1 = matmul @ select;  matmul = select = None
    ret = matmul_1 + l_add_closure_0_cell_contents_1_0_;  matmul_1 = None
    sum_1 = ret.sum();  ret = sum_1 = None
    scan_combine_fn_0 = self.scan_combine_fn_0
    scan = torch.ops.higher_order.scan(scan_combine_fn_0, [l_init_], [l_xs_], 0, False, [l_add_closure_0_cell_contents_0_param_, l_add_closure_0_cell_contents_1_0_]);  scan_combine_fn_0 = l_init_ = l_xs_ = l_add_closure_0_cell_contents_0_param_ = l_add_closure_0_cell_contents_1_0_ = None
    getitem = scan[0]
    getitem_1 = scan[1];  scan = None
    return (getitem, getitem_1)""",  # noqa: B950
            )
        self.assertEqual(eager_out, exp_out)
        self.assertEqual(compiled_out, exp_out)


_hop_schema_test_schema_types = [
    "bool",
    "int",
    "float",
    "str",
    "Tensor",
    "SymInt",
    "SymBool",
    "GraphModule",
    "ScriptObj",
]


@unittest.skipIf(IS_WINDOWS, "Windows not supported for this test")
class TestHopSchema(TestCase):
    def _get_example_val(self, ty: str):
        from torch.fx.experimental.sym_node import SymNode
        from torch.fx.experimental.symbolic_shapes import ShapeEnv

        def create_symtype(cls, pytype, shape_env, val):
            from torch._dynamo.source import ConstantSource

            symbol = shape_env.create_symbol(
                val,
                source=ConstantSource(
                    f"__testing_hop_schema{len(shape_env.var_to_val)}"
                ),
            )
            return cls(SymNode(symbol, shape_env, pytype, hint=val))

        if ty == "bool":
            return True
        elif ty == "int":
            return 1
        elif ty == "float":
            return 1.0
        elif ty == "str":
            return "foo"
        elif ty == "Tensor":
            return torch.tensor(1)
        elif ty == "SymInt":
            shape_env = ShapeEnv()
            return create_symtype(torch.SymInt, int, shape_env, 1)
        elif ty == "SymBool":
            shape_env = ShapeEnv()
            return create_symtype(torch.SymBool, bool, shape_env, True)
        elif ty == "GraphModule":

            def f(x):
                return x.sin()

            return make_fx(f)(torch.ones(1))
        elif ty == "ScriptObj":
            from torch.testing._internal.torchbind_impls import (
                init_torchbind_implementations,
            )

            init_torchbind_implementations()
            foo = torch.classes._TorchScriptTesting._Foo(3, 4)
            return foo
        else:
            raise NotImplementedError(ty)

    @parametrize("schema_type", _hop_schema_test_schema_types)
    def test_type_gen(self, schema_type):
        from torchgen.gen_schema_utils import TypeGen

        example_val = self._get_example_val(schema_type)
        ty = TypeGen.from_example(example_val)
        # Test the generated type can be parsed
        self.assertEqual(ty.parse(str(ty)), ty)

    @parametrize("schema_type", _hop_schema_test_schema_types)
    def test_list_gen(self, schema_type):
        from torchgen.gen_schema_utils import TypeGen

        example_val = self._get_example_val(schema_type)
        li1 = [example_val]
        ty1 = TypeGen.from_example(li1)
        ty2 = TypeGen.from_example(li1)
        self.assertEqual(ty1.parse(str(ty1)), ty1)
        self.assertEqual(ty2.parse(str(ty2)), ty2)

    def test_function_schema_gen(self):
        from torchgen.gen_schema_utils import FunctionSchemaGen

        inps = [
            (schema_type + "_v", self._get_example_val(schema_type))
            for schema_type in _hop_schema_test_schema_types
        ]
        schema1 = FunctionSchemaGen.from_example("test_op1", inps, torch.ones(1))
        schema2 = FunctionSchemaGen.from_example(
            "test_op2",
            inps,
            [
                torch.ones(1),
            ],
        )
        schema3 = FunctionSchemaGen.from_example(
            "test_op3", inps, [torch.ones(1), torch.ones(1)]
        )
        self.assertExpectedInline(
            str(schema1),
            """test_op1(bool bool_v, int int_v, float float_v, str str_v, Tensor Tensor_v, SymInt SymInt_v, SymBool SymBool_v, GraphModule GraphModule_v, __torch__.torch.classes._Foo ScriptObj_v) -> Tensor""",  # noqa: B950
        )
        self.assertExpectedInline(
            str(schema2),
            """test_op2(bool bool_v, int int_v, float float_v, str str_v, Tensor Tensor_v, SymInt SymInt_v, SymBool SymBool_v, GraphModule GraphModule_v, __torch__.torch.classes._Foo ScriptObj_v) -> Tensor""",  # noqa: B950
        )
        self.assertExpectedInline(
            str(schema3),
            """test_op3(bool bool_v, int int_v, float float_v, str str_v, Tensor Tensor_v, SymInt SymInt_v, SymBool SymBool_v, GraphModule GraphModule_v, __torch__.torch.classes._Foo ScriptObj_v) -> (Tensor, Tensor)""",  # noqa: B950,
        )
        self.assertEqual(schema1.parse(str(schema1)), schema1)
        self.assertEqual(schema2.parse(str(schema2)), schema2)
        self.assertEqual(schema3.parse(str(schema3)), schema3)

    def test_while_loop_schema_gen(self):
        fn, inp = WHILE_LOOP_TESTS["simple_with_linear"]
        graph = make_fx(fn)(*inp).graph
        while_loop_node = next(
            node
            for node in graph.nodes
            if node.op == "call_function"
            and node.target is torch.ops.higher_order.while_loop
        )
        schema = torch._library.utils.hop_schema_from_fx_node(while_loop_node)
        self.assertExpectedInline(
            str(schema),
            """while_loop(GraphModule cond_fn, GraphModule body_fn, Tensor[2] carried_inputs, Tensor[3] additional_inputs) -> Tensor[2]""",  # noqa: B950
        )
        self.assertEqual(schema.parse(str(schema)), schema)

    @skipIfTorchDynamo("Skip because dynamo cannot trace torch.export.")
    @torch._dynamo.config.patch(capture_scalar_outputs=True)
    def test_cond_eager_run_with_item(self):
        class M(torch.nn.Module):
            def forward(self, a, b1, b2, c):
                def true_fn(x):
                    return x * b1.item()

                def false_fn(x):
                    return x * b2.item()

                r = torch.cond(a, true_fn, false_fn, (c,))
                return r * 2

        x = torch.randn(10, requires_grad=True)
        args = (
            torch.tensor(True),
            torch.tensor([3]),
            torch.tensor([4]),
            x,
        )
        model = M()
<<<<<<< HEAD
        ep = torch.export.export(model, args)
=======
        torch.export.export(model, args)
        graph_str = self._check_export(model, args, None)
        self.assertExpectedInline(
            graph_str,
            """\
class GraphModule(torch.nn.Module):
    def forward(self, a, b1, b2, c):
        a: "b8[]"; b1: "i64[1]"; b2: "i64[1]"; c: "f32[10]";

        a, b1, b2, c, = fx_pytree.tree_flatten_spec(([a, b1, b2, c], {}), self._in_spec)
        true_graph_0 = self.true_graph_0
        false_graph_0 = self.false_graph_0
        cond = torch.ops.higher_order.cond(a, true_graph_0, false_graph_0, [c, b1, b2]);  a = true_graph_0 = false_graph_0 = c = b1 = b2 = None
        getitem: "f32[10]" = cond[0];  cond = None

        mul: "f32[10]" = torch.ops.aten.mul.Tensor(getitem, 2);  getitem = None
        return pytree.tree_unflatten((mul,), self._out_spec)

    class true_graph_0(torch.nn.Module):
        def forward(self, c: "f32[10]", b1: "i64[1]", b2: "i64[1]"):
            item: "Sym(u0)" = torch.ops.aten.item.default(b1);  b1 = None

            mul: "f32[10]" = torch.ops.aten.mul.Tensor(c, item);  c = item = None
            return (mul,)

    class false_graph_0(torch.nn.Module):
        def forward(self, c: "f32[10]", b1: "i64[1]", b2: "i64[1]"):
            item: "Sym(u1)" = torch.ops.aten.item.default(b2);  b2 = None

            mul: "f32[10]" = torch.ops.aten.mul.Tensor(c, item);  c = item = None
            return (mul,)
""",  # noqa: B950
        )

    @skipIfTorchDynamo("Skip because dynamo cannot trace torch.export.")
    def test_cond_symint_closure(self):
        from torch.export import Dim

        class M(torch.nn.Module):
            def forward(self, x, y, z):
                a = y.shape[0]
                b = z.shape[0]

                def true_fn(x):
                    return x + a

                def false_fn(x):
                    return x + b * z

                # When exporting with non-strict: a and b are symints,
                # so torch.compile need to wrap and trace symint inputs.
                return torch.cond(x.shape[0] > 5, true_fn, false_fn, (x,))

        args = (torch.ones(3, 3), torch.ones(5), torch.ones(3, 3))
        model = M()
        dynamic_shapes = {"x": {0: Dim("d")}, "y": {0: Dim("d1")}, "z": {0: Dim("d")}}
        non_strict_graph_str = self._check_export(model, args, dynamic_shapes)
>>>>>>> eebc93d4
        self.assertExpectedInline(
            ep.module().code.strip(),
            """\
def forward(self, a, b1, b2, c):
    a, b1, b2, c, = fx_pytree.tree_flatten_spec(([a, b1, b2, c], {}), self._in_spec)
    true_graph_0 = self.true_graph_0
    false_graph_0 = self.false_graph_0
    cond = torch.ops.higher_order.cond(a, true_graph_0, false_graph_0, [c, b1, b2]);  a = true_graph_0 = false_graph_0 = c = b1 = b2 = None
    getitem = cond[0];  cond = None
    mul = torch.ops.aten.mul.Tensor(getitem, 2);  getitem = None
    return pytree.tree_unflatten((mul,), self._out_spec)""",  # noqa: B950
        )
        expected_output = model(*args)
        self.assertEqual(expected_output, x * 3 * 2)


instantiate_parametrized_tests(TestHopSchema)
instantiate_parametrized_tests(TestControlFlowTraced)

instantiate_parametrized_tests(TestControlFlow)
instantiate_parametrized_tests(AssociativeScanTests)

if __name__ == "__main__":
    run_tests()<|MERGE_RESOLUTION|>--- conflicted
+++ resolved
@@ -7,6 +7,7 @@
 import torch.utils._pytree as pytree
 from functorch.experimental import control_flow
 from functorch.experimental.control_flow import cond, UnsupportedAliasMutationException
+from torch._dynamo.testing import normalize_gm
 from torch._higher_order_ops.associative_scan import (
     _fake_associative_scan,
     associative_scan,
@@ -6570,6 +6571,19 @@
         )
         self.assertEqual(schema.parse(str(schema)), schema)
 
+    # Return the .module() graph str result of non-strict export
+    def _check_export(self, fn, args, dynamic_shapes=None) -> str:
+        strict_ep = torch.export.export(
+            fn, args, dynamic_shapes=dynamic_shapes, strict=True
+        )
+        non_strict_ep = torch.export.export(
+            fn, args, dynamic_shapes=dynamic_shapes, strict=False
+        )
+        eager_res = fn(*args)
+        self.assertEqual(strict_ep.module()(*args), eager_res)
+        self.assertEqual(non_strict_ep.module()(*args), eager_res)
+        return normalize_gm(non_strict_ep.module().print_readable(print_output=False))
+
     @skipIfTorchDynamo("Skip because dynamo cannot trace torch.export.")
     @torch._dynamo.config.patch(capture_scalar_outputs=True)
     def test_cond_eager_run_with_item(self):
@@ -6592,9 +6606,6 @@
             x,
         )
         model = M()
-<<<<<<< HEAD
-        ep = torch.export.export(model, args)
-=======
         torch.export.export(model, args)
         graph_str = self._check_export(model, args, None)
         self.assertExpectedInline(
@@ -6652,21 +6663,66 @@
         model = M()
         dynamic_shapes = {"x": {0: Dim("d")}, "y": {0: Dim("d1")}, "z": {0: Dim("d")}}
         non_strict_graph_str = self._check_export(model, args, dynamic_shapes)
->>>>>>> eebc93d4
         self.assertExpectedInline(
-            ep.module().code.strip(),
+            non_strict_graph_str,
             """\
-def forward(self, a, b1, b2, c):
-    a, b1, b2, c, = fx_pytree.tree_flatten_spec(([a, b1, b2, c], {}), self._in_spec)
-    true_graph_0 = self.true_graph_0
-    false_graph_0 = self.false_graph_0
-    cond = torch.ops.higher_order.cond(a, true_graph_0, false_graph_0, [c, b1, b2]);  a = true_graph_0 = false_graph_0 = c = b1 = b2 = None
-    getitem = cond[0];  cond = None
-    mul = torch.ops.aten.mul.Tensor(getitem, 2);  getitem = None
-    return pytree.tree_unflatten((mul,), self._out_spec)""",  # noqa: B950
-        )
-        expected_output = model(*args)
-        self.assertEqual(expected_output, x * 3 * 2)
+class GraphModule(torch.nn.Module):
+    def forward(self, x, y, z):
+        x: "f32[s0, 3]"; y: "f32[s1]"; z: "f32[s0, 3]";
+
+        x, y, z, = fx_pytree.tree_flatten_spec(([x, y, z], {}), self._in_spec)
+        sym_size_int_3: "Sym(s0)" = torch.ops.aten.sym_size.int(x, 0)
+        sym_size_int_4: "Sym(s1)" = torch.ops.aten.sym_size.int(y, 0);  y = None
+
+        gt: "Sym(s0 > 5)" = sym_size_int_3 > 5
+
+        true_graph_0 = self.true_graph_0
+        false_graph_0 = self.false_graph_0
+        cond = torch.ops.higher_order.cond(gt, true_graph_0, false_graph_0, [x, sym_size_int_4, sym_size_int_3, z]);  gt = true_graph_0 = false_graph_0 = x = sym_size_int_4 = sym_size_int_3 = z = None
+        getitem: "f32[s0, 3]" = cond[0];  cond = None
+        return pytree.tree_unflatten((getitem,), self._out_spec)
+
+    class true_graph_0(torch.nn.Module):
+        def forward(self, x: "f32[s0, 3]", sym_size_int_4: "Sym(s1)", sym_size_int_3: "Sym(s0)", z: "f32[s0, 3]"):
+            add: "f32[s0, 3]" = torch.ops.aten.add.Tensor(x, sym_size_int_4);  x = sym_size_int_4 = None
+            return (add,)
+
+    class false_graph_0(torch.nn.Module):
+        def forward(self, x: "f32[s0, 3]", sym_size_int_4: "Sym(s1)", sym_size_int_3: "Sym(s0)", z: "f32[s0, 3]"):
+            mul: "f32[s0, 3]" = torch.ops.aten.mul.Tensor(z, sym_size_int_3);  z = sym_size_int_3 = None
+
+            add: "f32[s0, 3]" = torch.ops.aten.add.Tensor(x, mul);  x = mul = None
+            return (add,)
+""",  # noqa: B950
+        )
+
+    # unbacked symint inputs are created during non-strict export,
+    # which causes a graph break
+    @unittest.expectedFailure
+    def test_cond_unbacked_symint_closure(self):
+        from torch.export import Dim
+
+        class M(torch.nn.Module):
+            def forward(self, x, y, z):
+                a = y.shape[0]
+                b = z.shape[0]
+                # c is an unbacked symint in non-strict export
+                c = y.sum().item()
+
+                def true_fn(x):
+                    return x + a + c
+
+                def false_fn(x):
+                    return x + b * z * c
+
+                # When exporting with non-strict: a and b are symints,
+                # so torch.compile need to wrap and trace symint inputs.
+                return torch.cond(x.shape[0] > 5, true_fn, false_fn, (x,))
+
+        args = (torch.ones(3, 3), torch.ones(5, dtype=torch.int32), torch.ones(3, 3))
+        model = M()
+        dynamic_shapes = {"x": {0: Dim("d")}, "y": {0: Dim("d1")}, "z": {0: Dim("d")}}
+        _ = self._check_export(model, args, dynamic_shapes)
 
 
 instantiate_parametrized_tests(TestHopSchema)
