# Owner(s): ["module: sparse"]

import torch
import random
import itertools
import unittest
from torch.testing import make_tensor
from torch.testing._internal.common_cuda import SM53OrLater, SM80OrLater, TEST_CUSPARSE_GENERIC
from torch.testing._internal.common_utils import \
    (TEST_WITH_ROCM, TEST_SCIPY, TEST_MKL, IS_WINDOWS, TestCase, run_tests, load_tests, coalescedonoff, parametrize)
from torch.testing._internal.common_device_type import \
    (ops, instantiate_device_type_tests, dtypes, OpDTypes, dtypesIfCUDA, onlyCPU, onlyCUDA, skipCUDAIfNoCusparseGeneric,
     precisionOverride, skipMeta, skipCUDAIf, skipCUDAIfRocm, skipCPUIfNoMklSparse)
from torch.testing._internal.common_methods_invocations import \
    (op_db, sparse_csr_unary_ufuncs, )
from torch.testing._internal.common_cuda import _get_torch_cuda_version, CUDA11OrLater
from torch.testing._internal.common_dtype import (
    floating_types, all_types_and_complex_and, floating_and_complex_types, floating_types_and,
    all_types_and_complex, floating_and_complex_types_and
)
from test_sparse import CUSPARSE_SPMM_COMPLEX128_SUPPORTED

if TEST_SCIPY:
    import scipy.sparse as sp

# load_tests from torch.testing._internal.common_utils is used to automatically filter tests for
# sharding on sandcastle. This line silences flake warnings
load_tests = load_tests

no_mkl_sparse = IS_WINDOWS or not TEST_MKL

def _check_cusparse_triangular_solve_available():
    version = _get_torch_cuda_version()
    # cusparseSpSM was added in 11.3.1 but we don't have access to patch version
    min_supported_version = (11, 4)
    return version >= min_supported_version

def _check_cusparse_spgemm_available():
    # cusparseSpGEMM was added in 11.0
    version = _get_torch_cuda_version()
    min_supported_version = (11, 0)
    return version >= min_supported_version

def _check_cusparse_sddmm_available():
    version = _get_torch_cuda_version()
    # cusparseSDDMM was added in 11.2.1 but we don't have access to patch version
    min_supported_version = (11, 3)
    return version >= min_supported_version

_sparse_csr_ops = list(filter(lambda op: op.supports_sparse_csr, op_db))
binary_functions_with_dense_output = ['mm', 'mv', ]
binary_ops_with_dense_output = list(filter(lambda op: op.name in binary_functions_with_dense_output, op_db))

# This should be just an import from test_linalg instead of code duplication
# but https://github.com/pytorch/pytorch/pull/63511#discussion_r733989701
def _test_addmm_addmv(
    test_case,
    f,
    t,
    m,
    v,
    *,
    alpha=None,
    beta=None,
    transpose_out=False,
    layout=torch.strided,
    mode=None
):
    """
    Unified test for checking `f(t, m, v, alpha=alpha, beta=beta)` computation,
    where f is `torch.addmv` or `torch.addmm`.
    `transpose_out` controls whether the out argument is in column-major order.
    `layout` controls whether `m` is converted to specified layout or not.
    Custom behaviour is implemented only for torch.sparse_csr layout.
    """
    dtype = t.dtype
    numpy_dtype = dtype
    if dtype in {torch.bfloat16}:
        numpy_dtype = torch.float
    if dtype.is_complex:
        alpha = 0.9 + 0.3j if alpha is None else alpha
        beta = 0.5 + 0.6j if beta is None else beta
    else:
        alpha = 1.2 if alpha is None else alpha
        beta = 0.8 if beta is None else beta

    def convert_layout(mat):
        if layout == torch.sparse_csr:
            return mat.to_sparse_csr()
        else:
            assert mat.layout == layout
            return mat

    if mode == "all_sparse":
        res1 = f(*map(convert_layout, (t, m, v)), alpha=alpha, beta=beta)
        res1 = res1.to_dense()
    elif mode == "dense_result":
        res1 = f(t, convert_layout(m), convert_layout(v), alpha=alpha, beta=beta)
    else:
        res1 = f(t, convert_layout(m), v, alpha=alpha, beta=beta)
    res2 = torch.full_like(res1, float('nan'))
    if transpose_out:
        res2 = res2.t().clone(memory_format=torch.contiguous_format).t()
    f(t, convert_layout(m), v, alpha=alpha, beta=beta, out=res2)
    res3 = alpha * (m.to(numpy_dtype).cpu().numpy() @ v.to(numpy_dtype).cpu().numpy())
    if beta != 0:
        res3 += (beta * t).to(numpy_dtype).cpu().numpy()
    res3 = torch.from_numpy(res3).to(dtype)
    test_case.assertEqual(res1, res2)
    test_case.assertEqual(res1, res3)


class TestSparseCSRSampler(TestCase):

    def test_make_crow_indices(self):
        # Here we test the correctness of the crow_indices algorithm
        # and testing it on CPU and with int32 dtype will be
        # sufficient.
        device = torch.device('cpu')
        index_dtype = torch.int32
        for n_rows in range(1, 10):
            for n_cols in range(1, 10):
                for nnz in range(0, n_rows * n_cols + 1):
                    crow_indices = self._make_crow_indices(
                        n_rows, n_cols, nnz,
                        device=device, dtype=index_dtype)
                    self.assertEqual(len(crow_indices), n_rows + 1)
                    counts = crow_indices[1:] - crow_indices[:-1]
                    self.assertEqual(counts.sum(), nnz)
                    self.assertGreaterEqual(counts.min(), 0)
                    self.assertLessEqual(counts.max(), n_cols)


class TestSparseCSR(TestCase):

    @onlyCPU
    def test_csr_layout(self):
        self.assertEqual(str(torch.sparse_csr), 'torch.sparse_csr')
        self.assertEqual(type(torch.sparse_csr), torch.layout)

    @dtypes(*all_types_and_complex_and(torch.half, torch.bool, torch.bfloat16))
    def test_sparse_csr_constructor_shape_inference(self, device, dtype):
        crow_indices = [0, 2, 4]
        col_indices = [0, 1, 0, 1]
        values = [1, 2, 3, 4]
        sparse = torch.sparse_csr_tensor(torch.tensor(crow_indices, dtype=torch.int64),
                                         torch.tensor(col_indices, dtype=torch.int64),
                                         torch.tensor(values), dtype=dtype, device=device)
        self.assertEqual(torch.tensor(crow_indices, dtype=torch.int64), sparse.crow_indices())
        self.assertEqual((len(crow_indices) - 1, max(col_indices) + 1), sparse.shape)
        self.assertEqual(dtype, sparse.dtype)
        self.assertEqual(torch.device(device), sparse.device)

    @dtypes(*all_types_and_complex_and(torch.half, torch.bool, torch.bfloat16))
    def test_sparse_csr_constructor(self, device, dtype):
        crow_indices = [0, 2, 4]
        col_indices = [0, 1, 0, 1]
        values = [1, 2, 3, 4]
        for index_dtype in [torch.int32, torch.int64]:
            sparse = torch.sparse_csr_tensor(torch.tensor(crow_indices, dtype=index_dtype),
                                             torch.tensor(col_indices, dtype=index_dtype),
                                             torch.tensor(values),
                                             size=(2, 10),
                                             dtype=dtype,
                                             device=device)
            self.assertEqual((2, 10), sparse.shape)
            self.assertEqual(torch.tensor(crow_indices, dtype=index_dtype), sparse.crow_indices())
            self.assertEqual(torch.tensor(col_indices, dtype=index_dtype), sparse.col_indices())
            self.assertEqual(torch.tensor(values, dtype=dtype), sparse.values())

    @dtypes(*all_types_and_complex_and(torch.half, torch.bfloat16, torch.bool))
    def test_sparse_csr_constructor_from_lists(self, device, dtype):
        # without size
        sparse = torch.sparse_csr_tensor([0, 2, 4],
                                         [0, 1, 0, 1],
                                         [1, 2, 3, 4],
                                         dtype=dtype,
                                         device=device)

        self.assertEqual((2, 2), sparse.shape)
        self.assertEqual(4, sparse.numel())
        self.assertEqual(torch.tensor([0, 2, 4], dtype=torch.int64, device=device), sparse.crow_indices())
        self.assertEqual(torch.tensor([0, 1, 0, 1], dtype=torch.int64, device=device), sparse.col_indices())
        self.assertEqual(torch.tensor([1, 2, 3, 4], dtype=dtype, device=device), sparse.values())

        # with size
        for sparse_csr_tensor in [torch.sparse_csr_tensor, torch._sparse_csr_tensor_unsafe]:
            sparse = sparse_csr_tensor([0, 2, 4],
                                       [0, 1, 0, 1],
                                       [1, 2, 3, 4],
                                       size=(2, 10),
                                       dtype=dtype,
                                       device=device)

            self.assertEqual((2, 10), sparse.shape)
            self.assertEqual(torch.tensor([0, 2, 4], dtype=torch.int64, device=device), sparse.crow_indices())
            self.assertEqual(torch.tensor([0, 1, 0, 1], dtype=torch.int64, device=device), sparse.col_indices())
            self.assertEqual(torch.tensor([1, 2, 3, 4], dtype=dtype, device=device), sparse.values())

    @skipMeta
    @dtypes(*all_types_and_complex_and(torch.bool, torch.bfloat16, torch.half))
    def test_empty(self, device, dtype):
        ns = [5, 2, 0]
        for shape in itertools.product(ns, ns):
            result = torch.empty(shape, dtype=dtype, device=device, layout=torch.sparse_csr)
            self.assertEqual(result.shape, shape)
            self.assertEqual(result.dtype, dtype)
            self.assertEqual(result.device, torch.device(device))
            self.assertEqual(result.layout, torch.sparse_csr)
            self.assertEqual(result.crow_indices().shape, (shape[0] + 1,))
            self.assertEqual(result.col_indices().shape, (0,))
            self.assertEqual(result.values().shape, (0,))
            self.assertEqual(result._nnz(), 0)
            self.assertEqual(result.crow_indices().device, torch.device(device))
            self.assertEqual(result.col_indices().device, torch.device(device))
            self.assertEqual(result.values().device, torch.device(device))
            self.assertEqual(result.crow_indices().dtype, torch.int64)
            self.assertEqual(result.col_indices().dtype, torch.int64)
            self.assertEqual(result.values().dtype, dtype)

    @skipMeta
    @dtypes(*all_types_and_complex_and(torch.bool, torch.half, torch.bfloat16))
    def test_empty_errors(self, device, dtype):
        with self.assertRaisesRegex(RuntimeError, "torch.empty: Only 2D sparse CSR tensors are supported."):
            torch.empty((5,), dtype=dtype, device=device, layout=torch.sparse_csr)

        with self.assertRaisesRegex(RuntimeError, "torch.empty: Only 2D sparse CSR tensors are supported."):
            torch.empty((2, 3, 4), dtype=dtype, device=device, layout=torch.sparse_csr)

    @skipMeta
    @dtypes(*all_types_and_complex_and(torch.bool, torch.half, torch.bfloat16))
    def test_clone(self, device, dtype):
        x = torch.sparse_csr_tensor([0, 2, 4],
                                    [0, 1, 0, 1],
                                    [1, 2, 3, 4],
                                    dtype=dtype,
                                    device=device)
        y = x.clone()

        self.assertEqual(x, y)

    @skipMeta
    @dtypes(*all_types_and_complex_and(torch.half, torch.bool, torch.bfloat16))
    def test_copy(self, device, dtype):

        def run_test(shape, nnz, index_type):
            a = self.genSparseCSRTensor(shape, nnz, dtype=dtype, device=device, index_dtype=index_dtype)
            b = self.genSparseCSRTensor(shape, nnz, dtype=dtype, device=device, index_dtype=index_dtype)

            a.copy_(b)

            self.assertEqual(a, b)

        ns = [5, 2, 0]
        for shape, index_dtype in zip(itertools.product(ns, ns), [torch.int32, torch.int64]):
            run_test(shape, 0, index_dtype)
            run_test(shape, shape[0] * shape[1], index_dtype)

    @skipMeta
    @dtypes(*all_types_and_complex_and(torch.half, torch.bool, torch.bfloat16))
    def test_copy_errors(self, device, dtype):
        for index_dtype in [torch.int32, torch.int64]:
            shape1 = (2, 3)
            shape2 = (3, 2)
            a = self.genSparseCSRTensor(shape1, 0, dtype=dtype, device=device, index_dtype=index_dtype)
            b = self.genSparseCSRTensor(shape2, 0, dtype=dtype, device=device, index_dtype=index_dtype)

            with self.assertRaisesRegex(RuntimeError, "only same size tensors are supported."):
                a.copy_(b)

            with self.assertRaisesRegex(RuntimeError, "copy between different layouts is not supported."):
                a.copy_(torch.empty(a.shape, dtype=dtype, device=device))

            b = self.genSparseCSRTensor(shape1, 1, dtype=dtype, device=device, index_dtype=index_dtype)
            with self.assertRaisesRegex(RuntimeError, "only tensors with the same number of specified elements are supported."):
                a.copy_(b)

    @skipMeta
    @dtypes(*all_types_and_complex_and(torch.half, torch.bool, torch.bfloat16))
    def test_resize(self, device, dtype):
        for index_dtype in [torch.int32, torch.int64]:
            shape = (2, 3)
            nnz = 6
            a = self.genSparseCSRTensor(shape, nnz, dtype=dtype, device=device, index_dtype=index_dtype)

            new_shape = (4, 5)
            a.resize_(new_shape)

            self.assertEqual(a.shape, new_shape)
            # resize to larger shape doesn't add specified elements
            self.assertEqual(a._nnz(), nnz)

            new_shape = (1, 5)
            a.resize_(new_shape)

            self.assertEqual(a.shape, new_shape)
            # resize to smaller shape trims specified elements
            self.assertEqual(a._nnz(), 5)

    @skipMeta
    @dtypes(*all_types_and_complex_and(torch.half, torch.bool, torch.bfloat16))
    def test_resize_errors(self, device, dtype):
        for index_dtype in [torch.int32, torch.int64]:
            shape = (2, 3)
            nnz = 6
            a = self.genSparseCSRTensor(shape, nnz, dtype=dtype, device=device, index_dtype=index_dtype)

            with self.assertRaisesRegex(RuntimeError, "torch.resize_: Only 2D sparse CSR tensors are supported."):
                new_shape = (4,)
                a.resize_(new_shape)

            # resizing of columns to smaller size is not implemented
            with self.assertRaisesRegex(
                RuntimeError,
                "torch.resize_: Resizing columns of sparse CSR tensors to a smaller value is not supported.",
            ):
                new_shape = (2, 2)
                a.resize_(new_shape)

    def test_factory_type_invariants_check(self, device):
        with self.assertRaisesRegex(RuntimeError, "both crow_indices and col_indices should have the same type."):
            torch.sparse_csr_tensor(torch.tensor([0, 2, 4], dtype=torch.int64),
                                    torch.tensor([0, 1, 0, 1], dtype=torch.int32),
                                    torch.tensor([1, 2, 3, 4]),
                                    device=device)

        with self.assertRaisesRegex(RuntimeError, r"\"csr_construct_check\" not implemented for 'Short'"):
            torch.sparse_csr_tensor(torch.tensor([0, 2, 4], dtype=torch.int16),
                                    torch.tensor([0, 1, 0, 1], dtype=torch.int16),
                                    torch.tensor([1, 2, 3, 4]),
                                    device=device)

    def test_factory_layout_invariants_check(self, device):
        with self.assertRaisesRegex(RuntimeError, "expected values to be a strided and contiguous tensor"):
            values = torch.tensor([1.], device=device).expand(4,)
            torch.sparse_csr_tensor(torch.tensor([0, 2, 4], device=device),
                                    torch.tensor([0, 1, 0, 1], device=device),
                                    values)

        with self.assertRaisesRegex(RuntimeError, "expected col_indices to be a strided and contiguous tensor"):
            col_indices = torch.tensor([0], device=device).expand(4,)
            torch.sparse_csr_tensor(torch.tensor([0, 2, 4]),
                                    col_indices,
                                    torch.tensor([1, 2, 3, 4]))

        with self.assertRaisesRegex(RuntimeError, "expected crow_indices to be a strided and contiguous tensor"):
            crow_indices = torch.arange(6, device=device)
            torch.sparse_csr_tensor(crow_indices[::2],
                                    torch.tensor([0, 1, 0, 1], device=device),
                                    torch.tensor([1, 2, 3, 4]))

    def test_factory_shape_invariants_check(self, device):
        crow_indices = [0, 2, 4]
        col_indices = [0, 1, 0, 1]
        values = [1, 2, 3, 4]
        size = (2, 10)
        torch.sparse_csr_tensor(torch.tensor(crow_indices), torch.tensor(col_indices), torch.tensor(values), size,
                                device=device)

        with self.assertRaisesRegex(RuntimeError, r"size of a CSR tensor must be of length 2, but got: 3"):
            torch.sparse_csr_tensor(torch.tensor(crow_indices), torch.tensor(col_indices), torch.tensor(values),
                                    size=(2, 10, 2),
                                    device=device)

        with self.assertRaisesRegex(RuntimeError, r"crow_indices must have dim\=1 but got crow_indices\.dim\(\)\=2"):
            torch.sparse_csr_tensor(torch.tensor(crow_indices).repeat(2, 1),
                                    torch.tensor(col_indices),
                                    torch.tensor(values),
                                    size,
                                    device=device)

        with self.assertRaisesRegex(RuntimeError, r"col_indices must have dim\=1 but got col_indices\.dim\(\)\=2"):
            torch.sparse_csr_tensor(torch.tensor(crow_indices),
                                    torch.tensor(col_indices).repeat(2, 1),
                                    torch.tensor(values),
                                    size,
                                    device=device)

        with self.assertRaisesRegex(RuntimeError, r"values must have dim\=1 but got values\.dim\(\)\=2"):
            torch.sparse_csr_tensor(torch.tensor(crow_indices),
                                    torch.tensor(col_indices),
                                    torch.tensor(values).repeat(2, 1),
                                    size,
                                    device=device)

        with self.assertRaisesRegex(RuntimeError,
                                    r"crow_indices\.numel\(\) must be size\(0\) \+ 1, but got: 3"):
            torch.sparse_csr_tensor(torch.tensor(crow_indices), torch.tensor(col_indices), torch.tensor(values), (1, 1),
                                    device=device)


        with self.assertRaisesRegex(RuntimeError,
                                    r"col_indices and values must have equal sizes, " +
                                    r"but got col_indices\.numel\(\): 3, values\.numel\(\): 4"):
            torch.sparse_csr_tensor(torch.tensor(crow_indices), torch.tensor([0, 1, 0]), torch.tensor(values), size,
                                    device=device)

    def test_factory_indices_invariants_check(self, device):
        crow_indices = [0, 2, 4]
        col_indices = [0, 1, 0, 1]
        values = [1, 2, 3, 4]
        size = (2, 10)
        with self.assertRaisesRegex(RuntimeError, "0th value of crow_indices must be 0."):
            torch.sparse_csr_tensor(torch.tensor([-1, 0, 4]), torch.tensor(col_indices), torch.tensor(values), size,
                                    device=device)

        with self.assertRaisesRegex(RuntimeError,
                                    "last value of crow_indices should be equal to the length of col_indices."):
            torch.sparse_csr_tensor(torch.tensor([0, 2, 5]), torch.tensor(col_indices), torch.tensor(values), size,
                                    device=device)

        with self.assertRaisesRegex(RuntimeError,
                                    r"at position i \= 2," +
                                    r" this condition crow_indices\[i - 1\] <\= crow_indices\[i\] fails"):
            torch.sparse_csr_tensor(torch.tensor([0, 5, 4]), torch.tensor(col_indices), torch.tensor(values), size,
                                    device=device)

        with self.assertRaisesRegex(RuntimeError, r"col_indices\.min\(\) should be greater or equal to zero"):
            torch.sparse_csr_tensor(torch.tensor(crow_indices), torch.tensor([0, -1, 0, 1]), torch.tensor(values), size,
                                    device=device)

        with self.assertRaisesRegex(RuntimeError, r"size\(1\) should be greater than col_indices\.max\(\)"):
            torch.sparse_csr_tensor(torch.tensor(crow_indices), torch.tensor([0, 11, 0, 1]), torch.tensor(values), size,
                                    device=device)

    @onlyCUDA
    @dtypes(*all_types_and_complex_and(torch.half, torch.bool, torch.bfloat16))
    def test_factory_device_type_inference(self, device, dtype):
        cpu_cuda = ('cpu', 'cuda')
        cpu_cuda_none = cpu_cuda + (None,)
        for crow_indices_device, col_indices_device, values_device, device in itertools.product(cpu_cuda,
                                                                                                cpu_cuda,
                                                                                                cpu_cuda,
                                                                                                cpu_cuda_none):
            for index_dtype in [torch.int32, torch.int64]:
                crow_indices = torch.tensor([0, 2, 4], dtype=index_dtype, device=crow_indices_device)
                col_indices = torch.tensor([0, 1, 0, 1], dtype=index_dtype, device=col_indices_device)
                values = torch.tensor([1, 2, 3, 4], dtype=dtype, device=values_device)
                if device is None and (crow_indices_device != col_indices_device or
                                       crow_indices_device != values_device):
                    with self.assertRaises(RuntimeError):
                        torch.sparse_csr_tensor(crow_indices,
                                                col_indices,
                                                values,
                                                size=(2, 10),
                                                device=device)
                else:
                    t = torch.sparse_csr_tensor(crow_indices,
                                                col_indices,
                                                values,
                                                size=(2, 10),
                                                device=device)
                    should_be_cuda = (device == 'cuda' or (device is None and values_device == 'cuda'))
                    self.assertEqual(should_be_cuda, t.is_cuda)
                    t.crow_indices().dtype == index_dtype
                    t.col_indices().dtype == index_dtype
                    t.values().dtype == dtype
                    t.crow_indices().device == t.values().device
                    t.col_indices().device == t.values().device

    def test_sparse_csr_print(self, device):
        orig_maxDiff = self.maxDiff
        self.maxDiff = None
        shape_nnz = [
            ((10, 10), 10),
            ((100, 10), 10),
            ((1000, 10), 10)
        ]
        printed = []
        for shape, nnz in shape_nnz:
            values_shape = torch.Size((nnz,))
            col_indices_shape = torch.Size((nnz,))
            crow_indices_shape = torch.Size((shape[0] + 1,))
            printed.append("# shape: {}".format(torch.Size(shape)))
            printed.append("# nnz: {}".format(nnz))
            printed.append("# crow_indices shape: {}".format(crow_indices_shape))
            printed.append("# col_indices shape: {}".format(col_indices_shape))
            printed.append("# values_shape: {}".format(values_shape))
            for index_dtype in [torch.int32, torch.int64]:
                for dtype in floating_types():
                    printed.append("########## {}/{} ##########".format(dtype, index_dtype))
                    x = torch.sparse_csr_tensor(torch.tensor([0, 2, 4], dtype=index_dtype),
                                                torch.tensor([0, 1, 0, 1], dtype=index_dtype),
                                                torch.tensor([1, 2, 3, 4]), dtype=dtype, device=device)
                    printed.append("# sparse tensor")
                    printed.append(str(x))
                    printed.append("# _crow_indices")
                    printed.append(str(x.crow_indices()))
                    printed.append("# _col_indices")
                    printed.append(str(x.col_indices()))
                    printed.append("# _values")
                    printed.append(str(x.values()))
                    printed.append('')
                printed.append('')
        self.assertExpected('\n'.join(printed))
        self.maxDiff = orig_maxDiff

    @dtypes(*all_types_and_complex_and(torch.half, torch.bool, torch.bfloat16))
    def test_sparse_csr_from_dense(self, device, dtype):
        dense = torch.tensor([[4, 5, 0], [0, 0, 0], [1, 0, 0]], dtype=dtype, device=device)
        sparse = dense.to_sparse_csr()
        self.assertEqual(torch.tensor([0, 2, 2, 3], dtype=torch.int64), sparse.crow_indices())
        self.assertEqual(torch.tensor([0, 1, 0], dtype=torch.int64), sparse.col_indices())
        self.assertEqual(torch.tensor([4, 5, 1], dtype=dtype), sparse.values())

        dense = torch.tensor([[0, 0, 0], [0, 0, 1], [1, 0, 0]], dtype=dtype, device=device)
        sparse = dense.to_sparse_csr()
        self.assertEqual(torch.tensor([0, 0, 1, 2], dtype=torch.int64), sparse.crow_indices())
        self.assertEqual(torch.tensor([2, 0], dtype=torch.int64), sparse.col_indices())
        self.assertEqual(torch.tensor([1, 1], dtype=dtype), sparse.values())

        dense = torch.tensor([[2, 2, 2], [2, 2, 2], [2, 2, 2]], dtype=dtype, device=device)
        sparse = dense.to_sparse_csr()
        self.assertEqual(torch.tensor([0, 3, 6, 9], dtype=torch.int64), sparse.crow_indices())
        self.assertEqual(torch.tensor([0, 1, 2] * 3, dtype=torch.int64), sparse.col_indices())
        self.assertEqual(torch.tensor([2] * 9, dtype=dtype), sparse.values())

    @dtypes(*all_types_and_complex_and(torch.half, torch.bool, torch.bfloat16))
    def test_sparse_csr_to_dense(self, device, dtype):
        mn = [5, 2, 0]
        for (m, n) in itertools.product(mn, mn):
            size = (m, n)
            dense = make_tensor(size, dtype=dtype, device=device)
            sparse = dense.to_sparse_csr()
            self.assertEqual(sparse.to_dense(), dense)

        crow_indices = torch.tensor([0, 3, 5])
        col_indices = torch.tensor([0, 1, 2, 0, 1])
        values = torch.tensor([1, 2, 1, 3, 4], dtype=dtype)
        csr = torch.sparse_csr_tensor(crow_indices, col_indices,
                                      values, dtype=dtype, device=device)
        dense = torch.tensor([[1, 2, 1], [3, 4, 0]], dtype=dtype, device=device)
        self.assertEqual(csr.to_dense(), dense)

    @skipCPUIfNoMklSparse
    @coalescedonoff
    @dtypes(torch.double)
    def test_coo_to_csr_convert(self, device, dtype, coalesced):
        with self.assertRaisesRegex(RuntimeError, "Input is supposed to be a vector"):
            torch._convert_indices_from_coo_to_csr(
                torch.randint(100, (5, 5), device=device),
                size=100)

        size = (5, 5)
        sparse_dim = 2
        nnz = 10
        sparse_coo, _, _ = self.genSparseTensor(size, sparse_dim, nnz, coalesced, device, dtype)
        sparse_csr = sparse_coo.to_sparse_csr()

        self.assertTrue(sparse_csr.is_sparse_csr)
        self.assertEqual(sparse_csr.to_dense(), sparse_coo.to_dense())

        vec = torch.randn((5, 1), dtype=dtype, device=device)
        coo_product = sparse_coo.matmul(vec)
        csr_product = sparse_csr.matmul(vec)

        self.assertEqual(coo_product, csr_product)

        vec = torch.randn((100, 1), dtype=dtype, device=device)
        index = torch.tensor([
            [1, 0, 35, 14, 39, 6, 71, 66, 40, 27],
            [92, 31, 62, 50, 22, 65, 89, 74, 56, 34],
        ], dtype=torch.int32)
        values = torch.tensor([1, 2, 3, 4, 5, 6, 7, 8, 9, 10], dtype=dtype, device=device)
        coo = torch.sparse_coo_tensor(index, values, torch.Size([100, 100]), dtype=dtype, device=device)
        csr = coo.to_sparse_csr()

        self.assertEqual(coo.matmul(vec), csr.matmul(vec))

        col_indices = torch.tensor([
            31, 92, 65, 50, 34, 62, 22, 56, 74, 89
        ], dtype=torch.int64, device=device)
        self.assertEqual(csr.col_indices(), col_indices)

        values = torch.tensor([2, 1, 6, 4, 10, 3, 5, 9, 8, 7], dtype=dtype, device=device)
        self.assertEqual(csr.values(), values)

<<<<<<< HEAD
    @dtypes(*all_types_and_complex_and(torch.half, torch.bool, torch.bfloat16))
=======
    @parametrize("blocksize", [2, 4])
    @parametrize("shape", [(24, 24), (12, 24)])
    @dtypes((torch.double, torch.int32), (torch.double, torch.int64))
    @unittest.skipIf(not TEST_SCIPY, "SciPy not found")
    @skipMeta
    def test_csr_to_block_csr(self, device, dtypes, shape, blocksize):
        dtype, index_dtype = dtypes
        m, k = shape
        nnz = random.randint(0, m * k)
        t = self.genSparseCSRTensor((m * blocksize, k * blocksize), nnz, dtype=dtype,
                                    device=device, index_dtype=index_dtype)
        st = sp.csr_matrix((t.values().cpu(), t.col_indices().cpu(), t.crow_indices().cpu()), shape=tuple(t.size()))
        block_t = torch.sparse._csr_to_block_csr(t, (blocksize, blocksize))
        self.assertEqual(block_t.values().dim(), 3)
        block_st = st.tobsr(blocksize=(blocksize, blocksize))
        self.assertEqual(block_t.values().cpu(), block_st.data)
        self.assertEqual(block_t.col_indices().cpu(), torch.tensor(block_st.indices).to(index_dtype))
        self.assertEqual(block_t.crow_indices().cpu(), torch.tensor(block_st.indptr).to(index_dtype))

    @dtypes(torch.double)
    @unittest.skipIf(not TEST_SCIPY, "SciPy not found")
    def test_csr_to_block_csr_errors(self, device, dtype):
        for index_dtype in [torch.int32, torch.int64]:
            nnz = 15
            t = self.genSparseCSRTensor((16, 16), nnz, dtype=dtype,
                                        device=device, index_dtype=index_dtype)
            with self.assertRaisesRegex(RuntimeError, "must be square."):
                block_t = torch.sparse._csr_to_block_csr(t, (2, 3))

            with self.assertRaisesRegex(RuntimeError, r"size \(16, 16\) with block size \(5, 5\)"):
                block_t = torch.sparse._csr_to_block_csr(t, (5, 5))

    @dtypes(*get_all_dtypes())
>>>>>>> 5375b2e9
    def test_sparse_csr_from_dense_convert_error(self, device, dtype):
        size = (4, 2, 4)
        dense = make_tensor(size, dtype=dtype, device=device)

        with self.assertRaisesRegex(RuntimeError, "Only 2D"):
            sparse = dense.to_sparse_csr()

    # TODO: Support auto generation of device check for sparse tensors
    # See: https://github.com/pytorch/pytorch/issues/59058
    @onlyCUDA
    @dtypes(torch.double)
    def test_matmul_device_mismatch(self, device, dtype):
        cpu = torch.rand((10, 10))
        cuda = cpu.cuda()
        for s, m1, m2 in itertools.product((cpu, cuda), repeat=3):
            csr = m1.to_sparse()
            if s.device == csr.device == m2.device:
                torch.addmm(s, csr, m2)
            else:
                with self.assertRaisesRegex(RuntimeError, "Expected all tensors to be on the same device"):
                    torch.addmm(s, csr, m2)

    @skipCPUIfNoMklSparse
    @skipCUDAIfNoCusparseGeneric
    @dtypes(*floating_and_complex_types())
    @dtypesIfCUDA(*floating_and_complex_types_and(
                  *[torch.half] if SM53OrLater else [],
                  *[torch.bfloat16] if SM80OrLater else []))
    def test_csr_matvec(self, device, dtype):
        side = 100
        for index_dtype in [torch.int32, torch.int64]:
            csr = self.genSparseCSRTensor((side, side), 1000, device=device, dtype=dtype, index_dtype=index_dtype)
            vec = torch.randn(side, dtype=dtype, device=device)

            res = csr.matmul(vec)
            expected = csr.to_dense().matmul(vec)

            self.assertEqual(res, expected)

            bad_vec = torch.randn(side + 10, dtype=dtype, device=device)
            err_msg = "size mismatch, got"
            with self.assertRaisesRegex(RuntimeError, err_msg):
                csr.matmul(bad_vec)

    @onlyCUDA
    @unittest.skipIf(not CUDA11OrLater, "Only CUDA 11+ is supported")
    @dtypes(torch.float32, torch.float64, torch.complex64, torch.complex128)
    def test_baddbmm(self, device, dtype):
        def run_test(c, a, a_batched, b, op_b=False, op_out=False, *, dtype=None, device=None):
            alpha = complex(random.random(), random.random()) if dtype.is_complex else random.random()
            beta = complex(random.random(), random.random()) if dtype.is_complex else random.random()
            b = b.mH if (op_b and a.shape == b.shape) else b

            actual = torch.baddbmm(c, a_batched, b, alpha=alpha, beta=beta)

            out = torch.empty_like(c.mH if op_out and a.shape == b.shape else c)
            torch.baddbmm(c, a_batched, b, alpha=alpha, beta=beta, out=out)

            expected = [torch.addmm(c[i], a, b[i], alpha=alpha, beta=beta) for i in range(c.shape[0])]
            expected = torch.stack(expected, 0)

            self.assertEqual(actual, out)
            self.assertEqual(actual, expected)

        for index_dtype in [torch.int32, torch.int64]:
            for (m, n, k), batch_size, noncontiguous in zip(itertools.product([1, 5], repeat=3), [1, 3], [True, False]):
                nnz = random.randint(0, m * k)
                a = self.genSparseCSRTensor((m, k), nnz, dtype=dtype, device=device, index_dtype=index_dtype)

                # a_batched is a regular CSR tensor but with a batch dimension in the shape
                a_batched = torch._sparse_csr_tensor_unsafe(
                    a.crow_indices(), a.col_indices(), a.values(), (batch_size, m, k))

                b = make_tensor((batch_size, k, n), dtype=dtype, device=device, noncontiguous=noncontiguous)
                c = make_tensor((batch_size, m, n), dtype=dtype, device=device, noncontiguous=noncontiguous)
                for op_b, op_out in itertools.product([True, False], repeat=2):
                    run_test(c, a, a_batched, b, op_b, op_out, dtype=dtype, device=device)

    @onlyCUDA
    @unittest.skipIf(not CUDA11OrLater, "Only CUDA 11+ is supported")
    @skipCUDAIfNoCusparseGeneric
    @dtypes(torch.float32, torch.float64, torch.complex64, torch.complex128)
    def test_bmm(self, device, dtype):
        def run_test(a, a_batched, b, op_b=False, op_out=False, *, dtype=None, device=None):
            b = b.mH if (op_b and a.shape == b.shape) else b

            actual = torch.bmm(a_batched, b)

            out = torch.empty_like(actual.mH if op_out and a.shape == b.shape else actual)
            torch.bmm(a_batched, b, out=out)

            expected = [torch.mm(a, b[i]) for i in range(b.shape[0])]
            expected = torch.stack(expected, 0)

            self.assertEqual(actual, out)
            self.assertEqual(actual, expected)

        for index_dtype in [torch.int32, torch.int64]:
            for (m, n, k), batch_size, noncontiguous in zip(itertools.product([1, 5], repeat=3), [1, 3], [True, False]):
                nnz = random.randint(0, m * k)
                a = self.genSparseCSRTensor((m, k), nnz, dtype=dtype, device=device, index_dtype=index_dtype)

                # a_batched is a regular CSR tensor but with a batch dimension in the shape
                a_batched = torch._sparse_csr_tensor_unsafe(
                    a.crow_indices(), a.col_indices(), a.values(), (batch_size, m, k))

                b = make_tensor((batch_size, k, n), dtype=dtype, device=device, noncontiguous=noncontiguous)
                for op_b, op_out in itertools.product([True, False], repeat=2):
                    run_test(a, a_batched, b, op_b, op_out, dtype=dtype, device=device)

    def run_test_block_addmm_addmv(self, addmv_addmm, c, a, b, op_b=False, op_out=False, *, dtype=None, device=None):
        alpha = complex(random.random(), random.random()) if dtype.is_complex else random.random()
        beta = complex(random.random(), random.random()) if dtype.is_complex else random.random()
        b = b.mH if (op_b and a.shape == b.shape) else b

        actual = addmv_addmm(c, a, b, alpha=alpha, beta=beta)

        out = torch.empty_like(c.mH if op_out and a.shape == b.shape else c)
        addmv_addmm(c, a, b, alpha=alpha, beta=beta, out=out)

        a_bsr = sp.bsr_matrix(
            (
                a.values().cpu().numpy(),
                a.col_indices().cpu().numpy(),
                a.crow_indices().cpu().numpy(),
            ),
            shape=a.shape,
        )
        expected = alpha * (a_bsr * b.cpu().resolve_conj().numpy()) + beta * c.cpu().numpy()
        self.assertEqual(actual, out)
        self.assertEqual(actual, expected)

    @parametrize("block_size", [1, 2, 3])
    @parametrize("index_dtype", [torch.int32, torch.int64])
    @skipCPUIfNoMklSparse
    @unittest.skipIf(not TEST_SCIPY, "SciPy not found")
    @dtypes(torch.float32, torch.float64, torch.complex64, torch.complex128)
    def test_block_addmm(self, device, dtype, index_dtype, block_size):
        for (m, n, k), noncontiguous in zip(itertools.product([1, 5], repeat=3), [True, False]):
            nnz = random.randint(0, m * k)
            if not noncontiguous:
                a = self.genSparseCSRTensor((m * block_size, k * block_size), nnz,
                                            dtype=dtype, device=device, index_dtype=index_dtype)
                a = torch.sparse._csr_to_block_csr(a, (block_size, block_size))
            else:
                a = self.genSparseCSRTensor((m, k), nnz, dtype=dtype, device=device, index_dtype=index_dtype)
                a_data = make_tensor((nnz, block_size, block_size), dtype=dtype, device=device)
                a_data = a_data.mT if noncontiguous else a_data   # Test column-major blocks
                a = torch._sparse_csr_tensor_unsafe(a.crow_indices(), a.col_indices(),
                                                    a_data, (m * block_size, k * block_size))
            b = make_tensor((k * block_size, n * block_size), dtype=dtype, device=device, noncontiguous=noncontiguous)
            c = make_tensor((m * block_size, n * block_size), dtype=dtype, device=device, noncontiguous=noncontiguous)
            for op_b, op_out in itertools.product([True, False], repeat=2):
                self.run_test_block_addmm_addmv(torch.addmm, c, a, b, op_b, op_out, dtype=dtype, device=device)

    @parametrize("block_size", [2, 3])
    @parametrize("index_dtype", [torch.int32, torch.int64])
    @skipCPUIfNoMklSparse
    @unittest.skipIf(not TEST_SCIPY, "SciPy not found")
    @dtypes(torch.float32, torch.float64, torch.complex64, torch.complex128)
    def test_block_addmv(self, device, dtype, index_dtype, block_size):
        # TODO: Explicitly disable block size 1 support
        # if (TEST_WITH_ROCM or not TEST_CUSPARSE_GENERIC) and block_size == 1:
        #     return
        for (m, k), noncontiguous in zip(itertools.product([1, 5], repeat=2), [True, False]):
            nnz = random.randint(0, m * k)
            if not noncontiguous:
                a = self.genSparseCSRTensor((m * block_size, k * block_size), nnz,
                                            dtype=dtype, device=device, index_dtype=index_dtype)
                a = torch.sparse._csr_to_block_csr(a, (block_size, block_size))
            else:
                a = self.genSparseCSRTensor((m, k), nnz, dtype=dtype, device=device, index_dtype=index_dtype)
                a_data = make_tensor((nnz, block_size, block_size), dtype=dtype, device=device)
                a_data = a_data.mT if noncontiguous else a_data   # Test column-major blocks
                a = torch._sparse_csr_tensor_unsafe(a.crow_indices(), a.col_indices(),
                                                    a_data, (m * block_size, k * block_size))
            b = make_tensor((k * block_size,), dtype=dtype, device=device, noncontiguous=noncontiguous)
            c = make_tensor((m * block_size,), dtype=dtype, device=device, noncontiguous=noncontiguous)
            self.run_test_block_addmm_addmv(torch.addmv, c, a, b, dtype=dtype, device=device)

    @parametrize("block_size", [2, 3])
    @parametrize("index_dtype", [torch.int32, torch.int64])
    @skipCPUIfNoMklSparse
    @skipCUDAIfRocm
    @unittest.skipIf(not TEST_SCIPY, "SciPy not found")
    @dtypes(torch.float32, torch.float64, torch.complex64, torch.complex128)
    def test_block_triangular_solve(self, device, dtype, index_dtype, block_size):
        def run_test(a, b, upper, transpose, unitriangular, op_out):
            actual = torch.triangular_solve(b, a, upper=upper, unitriangular=unitriangular, transpose=transpose)
            actual_X = actual.solution
            actual_A_clone = actual.cloned_coefficient
            self.assertTrue(actual_A_clone.numel() == 0)
            if a._nnz() == 0:
                self.assertTrue(actual_X.isnan().all())
                return

            # TODO: replace with torch method when implemented to_dense() on block sparse tensor
            a_bsr = sp.bsr_matrix(
                (
                    a.values().cpu().numpy(),
                    a.col_indices().cpu().numpy(),
                    a.crow_indices().cpu().numpy(),
                ),
                shape=a.shape,
            )
            expected_X, _ = torch.triangular_solve(
                b,
                torch.tensor(a_bsr.todense(), device=device),
                transpose=transpose,
                upper=upper,
                unitriangular=unitriangular)
            self.assertEqual(actual_X, expected_X)

            out = torch.empty_like(b.mH if op_out and a.shape == b.shape else b)
            torch.triangular_solve(
                b, a,
                upper=upper, unitriangular=unitriangular, transpose=transpose, out=(out, actual_A_clone)
            )
            self.assertEqual(out, actual_X)
            self.assertEqual(out, expected_X)

        for (m, k), noncontiguous in zip(itertools.product([1, 5], repeat=2), [True, False]):
            nnz = random.randint(0, m * m)
            if not noncontiguous:
                a = self.genSparseCSRTensor((m * block_size, m * block_size), nnz,
                                            dtype=dtype, device=device, index_dtype=index_dtype)
                a = torch.sparse._csr_to_block_csr(a, (block_size, block_size))
            else:
                a = self.genSparseCSRTensor((m, m), nnz, dtype=dtype, device=device, index_dtype=index_dtype)
                a_data = make_tensor((nnz, block_size, block_size), dtype=dtype, device=device)
                a_data = a_data.mT if noncontiguous else a_data  # Test column-major blocks
                a = torch._sparse_csr_tensor_unsafe(a.crow_indices(), a.col_indices(),
                                                    a_data, (m * block_size, m * block_size))
            b = make_tensor((m * block_size, k), dtype=dtype, device=device, noncontiguous=noncontiguous)

            for (upper, unitriangular, transpose, op_out) in itertools.product([True, False], repeat=4):
                run_test(a, b, upper, unitriangular, transpose, op_out)

    @skipCPUIfNoMklSparse
    @dtypes(torch.double)
    def test_mm(self, device, dtype):
        def test_shape(di, dj, dk, nnz):
            for index_dtype in [torch.int32, torch.int64]:
                x = self.genSparseCSRTensor((di, dj), nnz, device=device, dtype=dtype, index_dtype=index_dtype)
                t = torch.randn(di, dk, dtype=dtype, device=device)
                y = torch.randn(dj, dk, dtype=dtype, device=device)
                alpha = random.random()
                beta = random.random()

                # res = beta * t  + alpha * (x @ y)
                res = torch.addmm(t, x, y, beta=beta, alpha=alpha)
                expected = torch.addmm(t, x.to_dense(), y, beta=beta, alpha=alpha)
                self.assertEqual(res, expected)

                res = torch.addmm(t, x, y)
                expected = torch.addmm(t, x.to_dense(), y)
                self.assertEqual(res, expected)

                res = torch.mm(x, y)
                expected = torch.mm(x.to_dense(), y)
                self.assertEqual(res, expected)

        for i in range(2, 5):
            for j in range(2, 8):
                for k in range(2, 8):
                    test_shape(i, j, k, i * j // 2)
        test_shape(4, 4, 4, 0)

    @skipCPUIfNoMklSparse
    @dtypes(*floating_and_complex_types())
    @dtypesIfCUDA(*floating_and_complex_types_and(
                  *[torch.half] if SM53OrLater and TEST_CUSPARSE_GENERIC else [],
                  *[torch.bfloat16] if SM80OrLater and TEST_CUSPARSE_GENERIC else []))
    @precisionOverride({torch.bfloat16: 1e-2, torch.float16: 1e-2})
    def test_sparse_mm(self, device, dtype):
        def test_shape(d1, d2, d3, nnz, transposed, index_dtype):
            if transposed:
                D = torch.randn(d3, d2, dtype=dtype, device=device).t_()
            else:
                D = torch.randn(d2, d3, dtype=dtype, device=device)
            S = self.genSparseCSRTensor((d1, d2), nnz, device=device, dtype=dtype, index_dtype=index_dtype)
            S_dense = S.to_dense()
            self.assertEqual(torch.sparse.mm(S, D), torch.mm(S_dense, D))

        for index_dtype in [torch.int32, torch.int64]:
            test_shape(7, 8, 9, 20, False, index_dtype)
            test_shape(7, 8, 9, 20, True, index_dtype)

    @dtypes(*floating_and_complex_types())
    @dtypesIfCUDA(*floating_and_complex_types_and(
                  *[torch.half] if SM53OrLater and TEST_CUSPARSE_GENERIC else [],
                  *[torch.bfloat16] if SM80OrLater and TEST_CUSPARSE_GENERIC else []))
    @precisionOverride({torch.bfloat16: 1e-2, torch.float16: 1e-2})
    def test_sparse_addmm(self, device, dtype):
        def test_shape(m, n, p, nnz, broadcast, index_dtype, alpha_beta=None):
            if alpha_beta is None:
                alpha = random.random()
                beta = random.random()
            else:
                alpha, beta = alpha_beta
            if broadcast:
                D1 = make_tensor((), dtype=dtype, device=device)
            else:
                D1 = make_tensor([n, p], dtype=dtype, device=device)
            D2 = make_tensor([m, p], dtype=dtype, device=device)
            S = self.genSparseCSRTensor([n, m], nnz, dtype=dtype, device=device, index_dtype=index_dtype)
            S_dense = S.to_dense()
            Y = torch.sparse.addmm(D1, S, D2, beta=beta, alpha=alpha)
            Y_dense = torch.addmm(D1, S_dense, D2, beta=beta, alpha=alpha)
            self.assertEqual(Y, Y_dense)

        for index_dtype in [torch.int32, torch.int64]:
            test_shape(7, 8, 9, 20, False, index_dtype, None)
            test_shape(7, 8, 9, 20, True, index_dtype, None)
            test_shape(7, 8, 9, 20, False, index_dtype, (1, 0))
            test_shape(7, 8, 9, 20, True, index_dtype, (1, 0))
            test_shape(7, 8, 9, 20, False, index_dtype, (1, 1))
            test_shape(7, 8, 9, 20, True, index_dtype, (1, 1))

    @skipCPUIfNoMklSparse
    @dtypes(*floating_and_complex_types())
    @precisionOverride({torch.double: 1e-8, torch.float: 1e-4, torch.bfloat16: 0.6,
                        torch.half: 1e-1, torch.cfloat: 1e-4, torch.cdouble: 1e-8})
    @dtypesIfCUDA(*floating_types_and(torch.complex64,
                                      *[torch.bfloat16] if SM80OrLater else [],
                                      *[torch.half] if SM53OrLater else [],
                                      *[torch.complex128] if CUSPARSE_SPMM_COMPLEX128_SUPPORTED else []))
    @skipCUDAIf(
        not _check_cusparse_spgemm_available(),
        "cuSparse Generic API SpGEMM is not available"
    )
    def test_addmm_all_sparse_csr(self, device, dtype):
        M = torch.randn(10, 25, device=device).to(dtype)
        m1 = torch.randn(10, 50, device=device).to(dtype)
        m2 = torch.randn(50, 25, device=device).to(dtype)
        _test_addmm_addmv(self, torch.addmm, M, m1, m2, layout=torch.sparse_csr, mode="all_sparse")

        # Test 0-strided
        M = torch.randn(10, 1, device=device).to(dtype).expand(10, 25)
        m1 = torch.randn(10, 1, device=device).to(dtype).expand(10, 50)
        m2 = torch.randn(50, 25, device=device).to(dtype)
        _test_addmm_addmv(self, torch.addmm, M, m1, m2, layout=torch.sparse_csr, mode="all_sparse")

        # Test beta=0, M=nan
        M = torch.full((10, 25), float('nan'), device=device).to(dtype)
        m1 = torch.randn(10, 50, device=device).to(dtype)
        m2 = torch.randn(50, 25, device=device).to(dtype)
        _test_addmm_addmv(self, torch.addmm, M, m1, m2, beta=0, layout=torch.sparse_csr, mode="all_sparse")

        # Test transpose
        for t1, t2, t3, t4 in itertools.product([True, False], repeat=4):
            def maybe_transpose(cond, m):
                if not cond:
                    return m
                return m.t().clone(memory_format=torch.contiguous_format).t()

            M = maybe_transpose(t1, torch.randn(10, 25, device=device).to(dtype))
            m1 = maybe_transpose(t2, torch.randn(10, 50, device=device).to(dtype))
            m2 = maybe_transpose(t3, torch.randn(50, 25, device=device).to(dtype))
            _test_addmm_addmv(self, torch.addmm, M, m1, m2, transpose_out=t4, layout=torch.sparse_csr, mode="all_sparse")

    @onlyCPU
    @skipCPUIfNoMklSparse
    @dtypes(*floating_and_complex_types())
    def test_addmm_dense_result(self, device, dtype):
        M = torch.randn(10, 25, device=device).to(dtype)
        m1 = torch.randn(10, 50, device=device).to(dtype)
        m2 = torch.randn(50, 25, device=device).to(dtype)
        _test_addmm_addmv(self, torch.addmm, M, m1, m2, layout=torch.sparse_csr, mode="dense_result")

        # Test 0-strided
        M = torch.randn(10, 1, device=device).to(dtype).expand(10, 25)
        m1 = torch.randn(10, 1, device=device).to(dtype).expand(10, 50)
        m2 = torch.randn(50, 25, device=device).to(dtype)
        _test_addmm_addmv(self, torch.addmm, M, m1, m2, layout=torch.sparse_csr, mode="dense_result")

        # Test beta=0, M=nan
        M = torch.full((10, 25), float('nan'), device=device).to(dtype)
        m1 = torch.randn(10, 50, device=device).to(dtype)
        m2 = torch.randn(50, 25, device=device).to(dtype)
        _test_addmm_addmv(self, torch.addmm, M, m1, m2, beta=0, layout=torch.sparse_csr, mode="dense_result")

        # Test transpose
        for t1, t2, t3, t4 in itertools.product([True, False], repeat=4):
            def maybe_transpose(cond, m):
                if not cond:
                    return m
                return m.t().clone(memory_format=torch.contiguous_format).t()

            M = maybe_transpose(t1, torch.randn(10, 25, device=device).to(dtype))
            m1 = maybe_transpose(t2, torch.randn(10, 50, device=device).to(dtype))
            m2 = maybe_transpose(t3, torch.randn(50, 25, device=device).to(dtype))
            _test_addmm_addmv(self, torch.addmm, M, m1, m2, transpose_out=t4, layout=torch.sparse_csr, mode="dense_result")

    @skipCPUIfNoMklSparse
    @dtypes(*floating_and_complex_types())
    @dtypesIfCUDA(*floating_types_and(torch.complex64,
                                      *[torch.bfloat16] if SM80OrLater else [],
                                      *[torch.half] if SM53OrLater else [],
                                      *[torch.complex128] if CUSPARSE_SPMM_COMPLEX128_SUPPORTED else []))
    @skipCUDAIf(
        not _check_cusparse_spgemm_available(),
        "cuSparse Generic API SpGEMM is not available"
    )
    @precisionOverride({torch.double: 1e-8, torch.float: 1e-4, torch.bfloat16: 0.6,
                        torch.half: 1e-1, torch.cfloat: 1e-4, torch.cdouble: 1e-8})
    def test_addmm_sizes_all_sparse_csr(self, device, dtype):
        for m in [0, 1, 25]:
            for n in [0, 1, 10]:
                for k in [0, 1, 8]:
                    M = torch.randn(n, m, device=device).to(dtype)
                    m1 = torch.randn(n, k, device=device).to(dtype)
                    m2 = torch.randn(k, m, device=device).to(dtype)
                    _test_addmm_addmv(self, torch.addmm, M, m1, m2, layout=torch.sparse_csr, mode="all_sparse")

                    M = torch.randn(n, m, device=device).to(dtype).to_sparse_csr()
                    m1 = torch.randn(n, k + 1, device=device).to(dtype).to_sparse_csr()
                    m2 = torch.randn(k, m, device=device).to(dtype).to_sparse_csr()
                    self.assertRaisesRegex(RuntimeError, f"{n}x{k + 1}.*{k}x{m}", lambda: torch.addmm(M, m1, m2))
                    self.assertRaisesRegex(RuntimeError, f"{n}x{k + 1}.*{k}x{m}", lambda: torch.mm(m1, m2))

    @skipCPUIfNoMklSparse
    @dtypes(torch.float)
    def test_addmm_errors(self, device, dtype):
        # test that the errors are the same for dense and sparse versions
        import re

        def test1(*, is_sparse):
            # shapes must be compatible for matrix multiplication
            a = make_tensor((2, 3), dtype=dtype, device=device)
            if is_sparse:
                a_sparse = a.to_sparse_csr()
                return torch.addmm(a, a_sparse, a)
            else:
                return torch.addmm(a, a, a)

        def test2(*, is_sparse):
            # mat2 must be a matrix
            a = make_tensor((2, 3), dtype=dtype, device=device)
            if is_sparse:
                a_sparse = a.to_sparse_csr()
                return torch.addmm(a, a_sparse, a.unsqueeze(0))
            else:
                return torch.addmm(a, a, a.unsqueeze(0))

        def test3(*, is_sparse):
            # the first input needs to be 1D or 2D
            a = make_tensor((3, 3), dtype=dtype, device=device)
            if is_sparse:
                a_sparse = a.to_sparse_csr()
                return torch.addmm(a.unsqueeze(0), a_sparse, a)
            else:
                return torch.addmm(a.unsqueeze(0), a, a)

        for test in (test1, test2, test3):
            try:
                test(is_sparse=False)
            except RuntimeError as msg:
                with self.assertRaisesRegex(RuntimeError, re.escape(str(msg))):
                    test(is_sparse=True)

    @skipCPUIfNoMklSparse
    @dtypes(torch.float)
    def test_mm_errors(self, device, dtype):
        # test that the errors are the same for dense and sparse versions
        import re

        def test1(*, is_sparse):
            # shapes must be compatible for matrix multiplication
            a = make_tensor((2, 3), dtype=dtype, device=device)
            if is_sparse:
                a_sparse = a.to_sparse_csr()
                return torch.mm(a_sparse, a)
            else:
                return torch.mm(a, a)

        def test2(*, is_sparse):
            # mat2 must be a matrix
            a = make_tensor((2, 3), dtype=dtype, device=device)
            if is_sparse:
                a_sparse = a.to_sparse_csr()
                return torch.mm(a_sparse, a.unsqueeze(0))
            else:
                return torch.mm(a, a.unsqueeze(0))

        for test in (test1, test2):
            try:
                test(is_sparse=False)
            except RuntimeError as msg:
                with self.assertRaisesRegex(RuntimeError, re.escape(str(msg))):
                    test(is_sparse=True)

    @dtypes(torch.float, torch.double)
    def test_add(self, device, dtype):
        def _test_spadd_shape(nnz, shape):
            x = self.genSparseCSRTensor(shape, nnz, dtype=dtype, device=device, index_dtype=torch.int32)
            y = torch.randn(*shape, dtype=dtype, device=device)
            r = random.random()

            res = torch.add(y, x, alpha=r)
            expected = y + r * x.to_dense()
            self.assertEqual(res, expected)

            # Non contiguous dense tensor
            s = list(shape)
            s[0] = shape[-1]
            s[-1] = shape[0]
            y = torch.randn(*s, dtype=torch.double, device=device)
            y.transpose_(0, len(s) - 1)
            r = random.random()

            res = torch.add(y, x, alpha=r)
            expected = y + r * x.to_dense()

            self.assertEqual(res, expected)

        _test_spadd_shape(10, [100, 100])
        _test_spadd_shape(0, [100, 100])
        _test_spadd_shape(10, [100, 1])
        _test_spadd_shape(10, [1, 100])

    @dtypes(torch.float, torch.double)
    def test_mul(self, device, dtype):
        def _test_spadd_shape(fn, nnz, shape):
            x = self.genSparseCSRTensor(shape, nnz, dtype=dtype, device=device, index_dtype=torch.int32)
            y = self.genSparseCSRTensor(shape, nnz, dtype=dtype, device=device, index_dtype=torch.int32)

            res = fn(y, x)
            expected = fn(y.to_dense(), x.to_dense()).to_sparse_csr()
            self.assertEqual(res, expected)

        _test_spadd_shape(torch.mul, 100, [100, 100])
        _test_spadd_shape(torch.mul, 0, [100, 100])
        _test_spadd_shape(torch.mul, 100, [100, 1])
        _test_spadd_shape(torch.mul, 100, [1, 100])

        s = torch.sparse_coo_tensor([[0], [1]], [5.0], (2, 3), device=device)
        s = s.to_sparse_csr()
        t23 = s.to_dense()

        if device == 'cpu':
            with self.assertRaisesRegex(RuntimeError, r"mul\(sparse_csr, dense\) is not supported"):
                s * t23
            with self.assertRaisesRegex(RuntimeError, r"mul\(dense, sparse_csr\) is not supported"):
                t23 * s
        elif device == 'cuda':
            with self.assertRaisesRegex(NotImplementedError, "CUDA"):
                s * t23
            with self.assertRaisesRegex(NotImplementedError, "CUDA"):
                t23 * s

    @skipCPUIfNoMklSparse
    @dtypes(torch.float32, torch.float64, torch.complex64, torch.complex128)
    def test_sparse_add(self, device, dtype):
        def run_test(m, n, index_dtype):

            if TEST_WITH_ROCM and dtype.is_complex:
                self.skipTest("ROCm doesn't work with complex dtype correctly.")

            alpha = random.random()
            nnz1 = random.randint(0, m * n)
            nnz2 = random.randint(0, m * n)
            nnz3 = random.randint(0, m * n)

            if TEST_WITH_ROCM:
                # ROCm fails when nnz = 0
                nnz1, nnz2, nnz3 = max(1, nnz1), max(1, nnz2), max(1, nnz3)

            S1 = self.genSparseCSRTensor([m, n], nnz1, dtype=dtype, device=device, index_dtype=index_dtype)
            S2 = self.genSparseCSRTensor([m, n], nnz2, dtype=dtype, device=device, index_dtype=index_dtype)
            S3 = self.genSparseCSRTensor([m, n], nnz3, dtype=dtype, device=device, index_dtype=index_dtype)

            expected = torch.add(S1.to_dense(), S2.to_dense(), alpha=alpha)
            actual = torch.add(S1, S2, alpha=alpha, out=S3)

            self.assertEqual(actual.to_dense(), expected)
            self.assertEqual(S3.to_dense(), expected)

        for index_dtype in [torch.int32, torch.int64]:
            for m, n in itertools.product([3, 5], [3, 5]):
                run_test(m, n, index_dtype)

    @dtypes(torch.float32, torch.float64, torch.complex64, torch.complex128)
    def test_sparse_add_errors(self, device, dtype):
        def run_test(index_type):
            a = self.genSparseCSRTensor((2, 2), 3, dtype=dtype, device=device, index_dtype=index_dtype)
            b = self.genSparseCSRTensor((2, 1), 2, dtype=dtype, device=device, index_dtype=index_dtype)
            with self.assertRaisesRegex(RuntimeError, "Expected input tensors to have the same shape"):
                torch.add(a, b)

        for index_dtype in [torch.int32, torch.int64]:
            run_test(index_dtype)

    @skipCPUIfNoMklSparse
    @skipCUDAIf(
        not _check_cusparse_triangular_solve_available(),
        "cuSparse Generic API SpSV is not available"
    )
    @dtypes(torch.float32, torch.float64, torch.complex64, torch.complex128)
    @precisionOverride({torch.float32: 1e-3, torch.complex64: 1e-3,
                        torch.float64: 1e-8, torch.complex128: 1e-8})
    def test_sparse_triangular_solve(self, device, dtype):

        def run_test(n, k, upper, unitriangular, transpose, zero):
            triangle_function = torch.triu if upper else torch.tril
            make_A = torch.zeros if zero else make_tensor
            A = make_A((n, n), dtype=dtype, device=device)
            A = triangle_function(A)
            A_sparse = A.to_sparse_csr()
            B = make_tensor((n, k), dtype=dtype, device=device)

            expected = torch.triangular_solve(B, A, upper=upper, unitriangular=unitriangular, transpose=transpose)
            expected_X = expected.solution

            actual = torch.triangular_solve(B, A_sparse, upper=upper, unitriangular=unitriangular, transpose=transpose)
            actual_X = actual.solution
            actual_A_clone = actual.cloned_coefficient
            self.assertTrue(actual_A_clone.numel() == 0)
            if A_sparse._nnz() == 0:
                self.assertTrue(actual_X.isnan().all())
                return
            self.assertEqual(actual_X, expected_X)

            # test out with C contiguous strides
            out = torch.empty_strided((n, k), (k, 1), dtype=dtype, device=device)
            torch.triangular_solve(
                B, A_sparse,
                upper=upper, unitriangular=unitriangular, transpose=transpose, out=(out, actual_A_clone)
            )
            self.assertEqual(out, expected_X)

            # test out with F contiguous strides
            out = torch.empty_strided((n, k), (1, n), dtype=dtype, device=device)
            torch.triangular_solve(
                B, A_sparse,
                upper=upper, unitriangular=unitriangular, transpose=transpose, out=(out, actual_A_clone)
            )
            self.assertEqual(out, expected_X)
            self.assertEqual(out.stride(), (1, n))

            # test out with discontiguous strides
            out = torch.empty_strided((2 * n, k), (1, 2 * n), dtype=dtype, device=device)[::2]
            if n > 0 and k > 0:
                self.assertFalse(out.is_contiguous())
                self.assertFalse(out.t().is_contiguous())
            before_stride = out.stride()
            torch.triangular_solve(
                B, A_sparse,
                upper=upper, unitriangular=unitriangular, transpose=transpose, out=(out, actual_A_clone)
            )
            self.assertEqual(out, expected_X)
            self.assertEqual(out.stride(), before_stride)

        ks = [0, 1, 3]
        ns = [5, 3, 0]
        for (k, n), (upper, unitriangular, transpose, zero) in itertools.product(itertools.product(ks, ns),
                                                                                 itertools.product([True, False], repeat=4)):
            run_test(n, k, upper, unitriangular, transpose, zero)

    @skipCUDAIfRocm
    @onlyCUDA
    @skipCUDAIf(
        not _check_cusparse_sddmm_available(),
        "cuSparse Generic API SDDMM is not available"
    )
    @dtypes(torch.float32, torch.float64, torch.complex64, torch.complex128)
    @precisionOverride({torch.float32: 1e-3, torch.complex64: 1e-3,
                        torch.float64: 1e-8, torch.complex128: 1e-8})
    def test_sampled_addmm(self, device, dtype):
        def run_test(c, a, b, op_a, op_b, *, alpha=None, beta=None):
            if dtype.is_complex:
                alpha = random.random() + 0.3j if alpha is None else alpha
                beta = random.random() + 0.6j if beta is None else beta
            else:
                alpha = random.random() if alpha is None else alpha
                beta = random.random() if beta is None else beta

            if op_a and a.shape == b.shape:
                a = a.mH
            if op_b and a.shape == b.shape:
                b = b.mH

            actual = torch.sparse.sampled_addmm(c, a, b, alpha=alpha, beta=beta)

            out = torch.sparse_csr_tensor(
                *map(torch.clone, (actual.crow_indices(), actual.col_indices())),
                torch.empty_like(actual.values()),
                size=c.shape
            )
            torch.sparse.sampled_addmm(c, a, b, alpha=alpha, beta=beta, out=out)

            spy_c = torch.sparse_csr_tensor(c.crow_indices(), c.col_indices(), torch.ones_like(c.values()), size=c.shape)
            expected = alpha * (a @ b) * spy_c.to_dense() + beta * c.to_dense()
            self.assertEqual(actual.to_dense(), out.to_dense())
            self.assertEqual(actual.to_dense(), expected)

        for index_dtype in [torch.int32, torch.int64]:
            for (m, n, k), noncontiguous in zip(itertools.product([1, 5], repeat=3), [True, False]):
                nnz = random.randint(0, m * n)
                c = self.genSparseCSRTensor((m, n), nnz, dtype=dtype, device=device, index_dtype=index_dtype)
                a = make_tensor((m, k), dtype=dtype, device=device, noncontiguous=noncontiguous)
                b = make_tensor((k, n), dtype=dtype, device=device, noncontiguous=noncontiguous)
                for op_a, op_b in itertools.product([True, False], repeat=2):
                    run_test(c, a, b, op_a, op_b)

    @skipCUDAIfRocm
    @onlyCUDA
    @skipCUDAIf(True, "Causes CUDA memory exception, see https://github.com/pytorch/pytorch/issues/72177")
    @skipCUDAIf(
        not _check_cusparse_sddmm_available(),
        "cuSparse Generic API SDDMM is not available"
    )
    @dtypes(torch.float32, torch.float64, torch.complex64, torch.complex128)
    @precisionOverride({torch.float32: 1e-3, torch.complex64: 1e-3,
                        torch.float64: 1e-8, torch.complex128: 1e-8})
    def test_sampled_addmm_zero_sized(self, device, dtype):
        def run_test(c, a, b):
            actual = torch.sparse.sampled_addmm(c, a, b)
            self.assertEqual(actual.shape, c.shape)

        for m, n, k in itertools.product([0, 5], repeat=3):
            c = torch.empty(m, n, dtype=dtype, device=device, layout=torch.sparse_csr)
            a = make_tensor((m, k), dtype=dtype, device=device)
            b = make_tensor((k, n), dtype=dtype, device=device)
            run_test(c, a, b)

    @skipCUDAIfRocm
    @onlyCUDA
    @skipCUDAIf(
        not _check_cusparse_sddmm_available(),
        "cuSparse Generic API SDDMM is not available"
    )
    @dtypes(torch.float32, torch.float64, torch.complex64, torch.complex128)
    def test_sampled_addmm_errors(self, device, dtype):
        # test that the errors are the same for dense and sparse sampled versions
        # import re

        # shapes must be compatible for matrix multiplication
        a = make_tensor((2, 3), dtype=dtype, device=device)
        a_sparse = a.to_sparse_csr()
        with self.assertRaisesRegex(RuntimeError, r"cannot be multiplied"):
            torch.sparse.sampled_addmm(a_sparse, a, a)

        # mat1 must be a matrix
        with self.assertRaisesRegex(RuntimeError, r"Expected mat1 to be a matrix"):
            torch.sparse.sampled_addmm(a_sparse, a.unsqueeze(0), a)

        # mat2 must be a matrix
        with self.assertRaisesRegex(RuntimeError, r"Expected mat2 to be a matrix"):
            torch.sparse.sampled_addmm(a_sparse, a, a.unsqueeze(0))

        a = make_tensor((2, 2), dtype=dtype, device=device)
        b = make_tensor((3, 3), dtype=dtype, device=device)
        b_sparse = b.to_sparse_csr()
        with self.assertRaisesRegex(RuntimeError, r"self dim 0 must match mat1 dim 0"):
            torch.sparse.sampled_addmm(b_sparse, a, a)

        b = make_tensor((2, 3), dtype=dtype, device=device)
        b_sparse = b.to_sparse_csr()
        with self.assertRaisesRegex(RuntimeError, r"self dim 1 must match mat2 dim 1"):
            torch.sparse.sampled_addmm(b_sparse, a, a)

        a = make_tensor((2, 2), dtype=dtype, device=device)
        a_sparse = a.to_sparse_csr()
        with self.assertRaisesRegex(RuntimeError, r"Expected mat1 to have strided layout"):
            torch.sparse.sampled_addmm(a_sparse, a_sparse, a_sparse)

        with self.assertRaisesRegex(RuntimeError, r"Expected mat2 to have strided layout"):
            torch.sparse.sampled_addmm(a_sparse, a, a_sparse)

    @skipMeta
    @dtypes(*all_types_and_complex_and(torch.half, torch.bool, torch.bfloat16))
    def test_coo_csr_conversion(self, device, dtype):
        for m, n in itertools.product([5, 2, 0], [5, 2, 0]):
            size = (m, n)
            dense = make_tensor(size, dtype=dtype, device=device)
            coo_sparse = dense.to_sparse()
            csr_sparse = coo_sparse.to_sparse_csr()

            self.assertEqual(csr_sparse.to_dense(), dense)

    @skipMeta
    @dtypes(*all_types_and_complex_and(torch.half, torch.bool, torch.bfloat16))
    def test_csr_coo_conversion(self, device, dtype):
        for m, n in itertools.product([5, 2, 0], [5, 2, 0]):
            size = (m, n)
            dense = make_tensor(size, dtype=dtype, device=device)
            csr_sparse = dense.to_sparse_csr()
            coo_sparse = csr_sparse.to_sparse()

            self.assertEqual(coo_sparse.to_dense(), dense)

    @ops(_sparse_csr_ops)
    def test_sparse_csr_consistency(self, device, dtype, op):
        samples = list(op.sample_inputs(device, dtype))

        # Fail early to prevent silent success with this test
        ndims_equals_2d = (s.input.ndim == 2 for s in samples)
        if not any(ndims_equals_2d):
            raise ValueError("Expected at least one 2D tensor in samples.")

        for sample in samples:
            assert torch.is_tensor(sample.input)
            # Sparse CSR only supports 2D tensors as inputs
            if sample.input.ndim != 2:
                continue

            expected = op(sample.input)
            assert torch.is_tensor(expected)
            output = op(sample.input.to_sparse_csr())
            assert torch.is_tensor(output)

            self.assertEqual(output.to_dense(), expected)

    # Currently, there is no rule in PyTorch for filling zeros in the outputs
    #   from operations on Sparse CSR tensors. Hence only those operators are supported
    #   which have 0->0 correspondence, example: sin(0) = 0, tan(0) = 0 but
    #   cos(0) = 1 (and hence it's not supported).
    # Note: here, we do this test only for unary operators
    @ops(sparse_csr_unary_ufuncs)
    def test_zero_to_zero_correspondence_unary(self, device, dtype, op):
        zero = torch.zeros((1, 2), dtype=dtype, device=device)
        tensor_explicit_zeros = torch.sparse_csr_tensor([0, 1], [1], [0], dtype=dtype, device=device)

        output_zero = op(zero)
        expected_zero = zero.to(output_zero.dtype)

        output_explicit_zeros = op(tensor_explicit_zeros).to_dense()
        expected_explicit_zeros = tensor_explicit_zeros.to_dense().to(output_explicit_zeros.dtype)

        for (output, expected) in [
                (output_zero, expected_zero),
                (output_explicit_zeros, expected_explicit_zeros)
        ]:
            self.assertEqual(output, expected, f"This operator ({op.name}) should not be supported for "
                             "Sparse CSR as it breaks 0->0 correspondence.")

        for inp in [zero.to_sparse_csr(), tensor_explicit_zeros]:
            self.assertEqual(op(inp).values().numel(), inp.values().numel(),
                             f"{op.name} fails to preserve sparsity pattern.")

    @ops(sparse_csr_unary_ufuncs)
    def test_sparse_csr_unary_out(self, device, dtype, op):
        samples = op.sample_inputs(device, dtype)

        if not op.supports_out:
            self.skipTest("Skipped! Out not supported")

        for sample in samples:
            assert torch.is_tensor(sample.input)
            # Sparse CSR only supports 2D tensors as inputs
            # Fail early to prevent silent success with this test
            if sample.input.ndim != 2:
                raise ValueError("Expected 2D tensor but got tensor with dimension: {sample.input.ndim}.")

            sample.input = sample.input.to_sparse_csr()
            expect = op(sample.input, *sample.args, **sample.kwargs)

            out = self.genSparseCSRTensor(sample.input.size(), sample.input._nnz(),
                                          device=sample.input.device, dtype=expect.dtype,
                                          index_dtype=sample.input.crow_indices().dtype)
            op(sample.input, *sample.args, **sample.kwargs, out=out)

            self.assertEqual(out, expect)

    @ops(sparse_csr_unary_ufuncs)
    def test_sparse_csr_unary_inplace(self, device, dtype, op):
        samples = op.sample_inputs(device, dtype)

        if op.inplace_variant is None:
            self.skipTest("Skipped! Inplace variant not supported!")

        for sample in samples:
            assert torch.is_tensor(sample.input)
            # Sparse CSR only supports 2D tensors as inputs
            # Fail early to prevent silent success with this test
            if sample.input.ndim != 2:
                raise ValueError("Expected 2D tensor but got tensor with dimension: {sample.input.ndim}.")

            sample.input = sample.input.to_sparse_csr()
            expect = op(sample.input, *sample.args, **sample.kwargs)

            if not torch.can_cast(expect.dtype, dtype):
                with self.assertRaisesRegex(RuntimeError, "result type"):
                    op.inplace_variant(sample.input, *sample.args, **sample.kwargs)
                continue

            if sample.input.is_complex() and op.name == "abs":
                with self.assertRaisesRegex(RuntimeError, "not supported"):
                    op.inplace_variant(sample.input, *sample.args, **sample.kwargs)
                continue

            actual = op.inplace_variant(sample.input, *sample.args, **sample.kwargs)

            self.assertIs(actual, sample.input)
            self.assertEqual(actual, expect)

    @unittest.expectedFailure
    @ops(sparse_csr_unary_ufuncs, dtypes=OpDTypes.supported, allowed_dtypes=[torch.double, torch.cdouble])
    def test_autograd_sparse_csr_unary(self, device, dtype, op):
        samples = list(op.sample_inputs(device, dtype))

        # Fail early to prevent silent success with this test
        ndims_equals_2d = (s.input.ndim == 2 for s in samples)
        if not any(ndims_equals_2d):
            raise ValueError("Expected at least one 2D tensor in samples.")

        for sample in samples:
            sparse_input = sample.input.to_sparse_csr().requires_grad_(True)

            def fn(input):
                output = op.gradcheck_wrapper(op.get_op(), input, *sample.args, **sample.kwargs)
                output = output.to_dense()
                if sample.output_process_fn_grad is not None:
                    return sample.output_process_fn_grad(output)
                return output

            # NotImplementedError inside gradcheck when computing numerical Jacobian
            self.assertTrue(torch.autograd.gradcheck(fn, (sparse_input,), fast_mode=False, check_sparse_nnz=True))

            # RuntimeError: Unsupported input layout: SparseCsr
            output = fn(sparse_input)
            output.backward(torch.ones_like(output))
            assert torch.is_tensor(sparse_input.grad)

    @dtypes(torch.float64)
    def test_autograd_dense_output_addmm(self, device, dtype):
        from torch.testing._internal.common_methods_invocations import sample_inputs_addmm

        samples = list(sample_inputs_addmm(None, device, dtype, requires_grad=True))

        # Fail early to prevent silent success with this test
        ndims_equals_2d = (s.args[0].ndim == 2 for s in samples)
        if not any(ndims_equals_2d):
            raise ValueError("Expected at least one 2D tensor in samples to convert to sparse.")

        for sample in samples:
            # TODO: Remove detach once we have autograd support for CSR input
            a = sample.args[0].to_sparse_csr().detach()

            for addmm in [torch.addmm, torch.sparse.addmm]:

                def fn(c, b):
                    output = addmm(c, a, b, **sample.kwargs)
                    if sample.output_process_fn_grad is not None:
                        return sample.output_process_fn_grad(output)
                    return output

                self.assertTrue(torch.autograd.gradcheck(fn, [sample.input, sample.args[1]], fast_mode=True))

                # noncontiguous
                c = make_tensor(sample.input.shape, device=device, dtype=dtype, noncontiguous=True, requires_grad=True)
                b = make_tensor(sample.args[1].shape, device=device, dtype=dtype, noncontiguous=True, requires_grad=True)
                self.assertTrue(torch.autograd.gradcheck(fn, [c, b], fast_mode=True))

    @skipCUDAIfRocm
    @skipCPUIfNoMklSparse
    @dtypes(torch.float64)
    def test_autograd_dense_output_addmv(self, device, dtype):
        from torch.testing._internal.common_methods_invocations import sample_inputs_addmv

        samples = list(sample_inputs_addmv(None, device, dtype, requires_grad=True))

        # Fail early to prevent silent success with this test
        ndims_equals_2d = (s.args[0].ndim == 2 for s in samples)
        if not any(ndims_equals_2d):
            raise ValueError("Expected at least one 2D tensor in samples to convert to sparse.")

        for sample in samples:
            # TODO: Remove detach once we have autograd support for CSR input
            a = sample.args[0].to_sparse_csr().detach()

            def fn(c, b):
                output = torch.addmv(c, a, b, **sample.kwargs)
                if sample.output_process_fn_grad is not None:
                    return sample.output_process_fn_grad(output)
                return output

            self.assertTrue(torch.autograd.gradcheck(fn, [sample.input, sample.args[1]], fast_mode=True))

            # noncontiguous
            c = make_tensor(sample.input.shape, device=device, dtype=dtype, noncontiguous=True, requires_grad=True)
            b = make_tensor(sample.args[1].shape, device=device, dtype=dtype, noncontiguous=True, requires_grad=True)
            self.assertTrue(torch.autograd.gradcheck(fn, [c, b], fast_mode=True))

    @ops(binary_ops_with_dense_output, dtypes=OpDTypes.supported, allowed_dtypes=[torch.double, ])
    def test_autograd_dense_output(self, device, dtype, op):
        if op.name == "mv" and no_mkl_sparse and self.device_type == 'cpu':
            self.skipTest("MKL Sparse is not available")
        if op.name == "mv" and TEST_WITH_ROCM and self.device_type == 'cuda':
            # mv currently work only on CUDA
            self.skipTest("ROCm is not supported")

        samples = list(op.sample_inputs(device, dtype, requires_grad=True))

        # Fail early to prevent silent success with this test
        ndims_equals_2d = (s.input.ndim == 2 for s in samples)
        if not any(ndims_equals_2d):
            raise ValueError("Expected at least one 2D tensor in samples.")

        # Here we assume that the signature is op(sparse_input, dense_input) -> dense_output
        for sample in samples:
            # TODO: Remove detach once we have autograd support for CSR input
            sparse_input = sample.input.to_sparse_csr().detach()

            def fn(*args):
                output = op.gradcheck_wrapper(op.get_op(), sparse_input, *args, **sample.kwargs)
                if sample.output_process_fn_grad is not None:
                    return sample.output_process_fn_grad(output)
                return output

            self.assertTrue(torch.autograd.gradcheck(fn, sample.args, fast_mode=True))

            # noncontiguous
            args = [make_tensor(a.shape, device=device, dtype=dtype, noncontiguous=True, requires_grad=True) for a in sample.args]
            self.assertTrue(torch.autograd.gradcheck(fn, args, fast_mode=True))

    @dtypes(*all_types_and_complex())
    def test_direct_coo_csr_conversion(self, device, dtype):
        for m, n in itertools.product([5, 2, 0], [5, 2, 0]):
            size = (m, n)
            dense = make_tensor(size, dtype=dtype, device=device)
            coo_sparse = dense.to_sparse_coo()

            self.assertEqual(coo_sparse.to_sparse_csr().to_sparse_coo(), coo_sparse)

    @skipMeta
    @dtypes(*all_types_and_complex_and(torch.half, torch.bool, torch.bfloat16))
    def test_transpose(self, device, dtype):

        def run_test(shape, nnz, index_type, dim0, dim1):
            a = self.genSparseCSRTensor(shape, nnz, dtype=dtype, device=device, index_dtype=index_dtype)

            t = a.transpose(dim0, dim1)

            self.assertEqual(t.to_dense(), a.to_dense().transpose(dim0, dim1))

        for shape, index_dtype, (dim0, dim1) in itertools.product(
                [(10, 5), (10, 10)],
                [torch.int32, torch.int64],
                [(0, 0), (0, 1)]):
            run_test(shape, 0, index_dtype, dim0, dim1)
            run_test(shape, max(shape), index_dtype, dim0, dim1)
            run_test(shape, shape[0] * shape[1], index_dtype, dim0, dim1)

    # TODO: This is a stopgap for a rigorous extension of our autograd tests
    # to test the functionality of detach
    @skipMeta
    @dtypes(*all_types_and_complex_and(torch.half, torch.bool, torch.bfloat16))
    def test_exercise_detach(self, device, dtype):
        shape = (3, 3)
        nnz = 4
        for index_dtype in [torch.int32, torch.int64]:
            inp = self.genSparseCSRTensor(shape, nnz, dtype=dtype, device=device, index_dtype=index_dtype)
            detached_inp = inp.detach()
            self.assertEqual(inp, detached_inp)



# e.g., TestSparseCSRCPU and TestSparseCSRCUDA
instantiate_device_type_tests(TestSparseCSR, globals())

if __name__ == '__main__':
    run_tests()<|MERGE_RESOLUTION|>--- conflicted
+++ resolved
@@ -575,9 +575,6 @@
         values = torch.tensor([2, 1, 6, 4, 10, 3, 5, 9, 8, 7], dtype=dtype, device=device)
         self.assertEqual(csr.values(), values)
 
-<<<<<<< HEAD
-    @dtypes(*all_types_and_complex_and(torch.half, torch.bool, torch.bfloat16))
-=======
     @parametrize("blocksize", [2, 4])
     @parametrize("shape", [(24, 24), (12, 24)])
     @dtypes((torch.double, torch.int32), (torch.double, torch.int64))
@@ -610,8 +607,7 @@
             with self.assertRaisesRegex(RuntimeError, r"size \(16, 16\) with block size \(5, 5\)"):
                 block_t = torch.sparse._csr_to_block_csr(t, (5, 5))
 
-    @dtypes(*get_all_dtypes())
->>>>>>> 5375b2e9
+    @dtypes(*all_types_and_complex_and(torch.half, torch.bool, torch.bfloat16))
     def test_sparse_csr_from_dense_convert_error(self, device, dtype):
         size = (4, 2, 4)
         dense = make_tensor(size, dtype=dtype, device=device)
