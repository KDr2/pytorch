# Owner(s): ["module: sparse"]
import itertools
import random
import unittest

import torch
from torch import nn

from torch.sparse.semi_structured import (
    _DTYPE_TO_SEMI_STRUCTURED_SPARSE_CONFIG,
    SparseSemiStructuredTensor,
    to_sparse_semi_structured,
)

from torch.testing import make_tensor

from torch.testing._internal.common_device_type import (
    dtypes,
    instantiate_device_type_tests,
)

from torch.testing._internal.common_dtype import all_types_and_complex

from torch.testing._internal.common_utils import (
    parametrize,
    run_tests,
    subtest,
    TestCase,
    TEST_WITH_ROCM
)

from torch.utils._triton import has_triton


SEMI_STRUCTURED_SUPPORTED_DTYPES = _DTYPE_TO_SEMI_STRUCTURED_SPARSE_CONFIG.keys()
SEMI_STRUCTURED_SUPPORTED_BACKENDS = []

_IS_SM8X = False
if torch.cuda.is_available():
    _IS_SM8X = torch.cuda.get_device_capability(0)[0] == 8
    SEMI_STRUCTURED_SUPPORTED_BACKENDS.append("cutlass")

    # check if cslt is available for now using this:
    # TODO when we add cusparselt as a backend, we can update this to be use torch.cusparselt.is_available()
    try:
        torch._cslt_compress(torch.ones(128, 128).cuda())
        SEMI_STRUCTURED_SUPPORTED_BACKENDS.append("cusparselt")
    except Exception:
        pass



def rand_sparse_semi_structured_mask(
    r, c, dtype=torch.float16, device="cuda", choice=None
):
    """
    This function returns a 1:2 sparse matrix of size (r, c).
    Note that this means this matrix will also be 2:4 and 4:8 sparse as well.
    """

    choices = [[0, 1], [1, 0]]
    mask_entries = [choice or random.choice(choices) for i in range(r * c // 2)]

    return (
        torch.tensor(mask_entries, dtype=dtype, device=device)
        .reshape(r, c)
        .contiguous()
    )

def rand_dense_2by4(r, c, dtype, device, choice=None):
    choices = [
        [1, 1, 0, 0],
        [1, 0, 1, 0],
        [1, 0, 0, 1],
        [0, 1, 1, 0],
        [0, 1, 0, 1],
        [0, 0, 1, 1]
    ]
    mask_entries = [choice or random.choice(choices) for i in range(r * c // 4)]
    mask = torch.tensor(mask_entries, dtype=torch.bool).view(r, c).to(device)
    dense = make_tensor(r, c, dtype=dtype, device=device)
    dense[dense == 0] = 1  # To prevent zeros except where mask applied.
    dense = dense.masked_fill(~mask, 0)
    return dense

def rand_dense_2by4_all_patterns(r, c, dtype, device):
    choices = [
        [[0, 0, 0, 0], [0, 0, 1, 1]],
        [[0, 0, 0, 1], [0, 0, 1, 1]],
        [[0, 0, 1, 0], [0, 0, 1, 1]],
        [[0, 0, 1, 1], [0, 0, 1, 1]],
        [[0, 1, 0, 0], [0, 1, 0, 1]],
        [[0, 1, 0, 1], [0, 1, 0, 1]],
        [[0, 1, 1, 0], [0, 1, 1, 0]],
        [[0, 1, 1, 1], [0, 1, 1, 0]],
        [[1, 0, 0, 0], [1, 0, 0, 1]],
        [[1, 0, 0, 1], [1, 0, 0, 1]],
        [[1, 0, 1, 0], [1, 0, 1, 0]],
        [[1, 0, 1, 1], [1, 0, 1, 0]],
        [[1, 1, 0, 0], [1, 1, 0, 0]],
        [[1, 1, 0, 1], [1, 1, 0, 0]],
        [[1, 1, 1, 0], [1, 0, 1, 0]],
        [[1, 1, 1, 1], [1, 0, 1, 0]],
    ]
    COL_INV, COL_VAL = 0, 1
    mask_rows = [random.randint(0, len(choices) - 1) for i in range(r * c // 4)]
    mask_entries_inv = [choices[i][COL_INV] for i in mask_rows]
    mask_entries_val = [choices[i][COL_VAL] for i in mask_rows]
    mask_inv = torch.tensor(mask_entries_inv, dtype=torch.bool).view(r, c).to(device)
    mask_val = torch.tensor(mask_entries_val, dtype=torch.bool).view(r, c).to(device)
    dense = make_tensor(r, c, dtype=dtype, device=device)
    dense[dense == 0] = 1   # To prevent zeros except where mask below applied.
    dense_inv = dense.masked_fill(~mask_inv, 0)
    dense_val = dense_inv.masked_fill(~mask_val, 0)
    return dense_inv, dense_val


class TestSparseSemiStructured(TestCase):

    def setUp(self):
        if not _IS_SM8X:
            self.skipTest('Only runs on SM80')


    @dtypes(*SEMI_STRUCTURED_SUPPORTED_DTYPES)
    @parametrize("backend", SEMI_STRUCTURED_SUPPORTED_BACKENDS)
    def test_to_sparse_semi_structured(self, dtype, backend):
        SparseSemiStructuredTensor._FORCE_CUTLASS = (backend == "cutlass")

        A = rand_sparse_semi_structured_mask(128, 128, dtype=dtype)
        A_sparse = to_sparse_semi_structured(A)

        assert A.shape == A_sparse.shape
        assert A.device == A_sparse.device
        assert A.dtype == A_sparse.dtype

        assert isinstance(A, torch.Tensor)
        assert isinstance(A_sparse, SparseSemiStructuredTensor)


    @dtypes(*SEMI_STRUCTURED_SUPPORTED_DTYPES)
    @parametrize("backend", SEMI_STRUCTURED_SUPPORTED_BACKENDS)
    def test_mm_sparse_first_NT(self, dtype, device, backend):
        """
        Ensure torch.mm(A_sparse, B) is correct for float16 and will throw error for int8
        Ensure torch.mm(A_sparse, B.t()) is correct
        """
        SparseSemiStructuredTensor._FORCE_CUTLASS = (backend == "cutlass")

        A = rand_sparse_semi_structured_mask(128, 128, dtype=dtype)
        A_sparse = to_sparse_semi_structured(A)

        B = torch.rand((128, 128), device=A_sparse.device).to(dtype)

        # Currently we don't support int matmul on GPU, so evaluate on CPU and copy over
        if dtype is torch.int8:
            # This should fail
            if backend == "cutlass":
                with self.assertRaisesRegex(RuntimeError, "two_four_sgemm_cutlass_dispatch_layouts"):
                    sparse_result = torch.mm(A_sparse, B)
            else:
                with self.assertRaisesRegex(RuntimeError,
                                            "CUDA error: operation not supported when calling `cusparseLtMatmulDescriptorInit"):
                    sparse_result = torch.mm(A_sparse, B)

            # test transpose
            # NOTE: CUTLASS and cuSPARSELt have slightly different int8 behavior.
            # CUTLASS will output to an int32 tensor while cuSPARSELt will output to a int8 tensor
            dense_result = torch.mm(A.cpu(), B.t().cpu()).to(device, dtype=torch.int32 if backend == "cutlass" else torch.int8)
            sparse_result = torch.mm(A_sparse, B.t())
            assert torch.allclose(dense_result, sparse_result, rtol=1e-3, atol=1e-3)
        else:
            dense_result = torch.mm(A, B)
            sparse_result = torch.mm(A_sparse, B)
            assert torch.allclose(dense_result, sparse_result, rtol=1e-3, atol=1e-3)
            # test transpose
            dense_result = torch.mm(A, B.t())
            sparse_result = torch.mm(A_sparse, B.t())
            assert torch.allclose(dense_result, sparse_result, rtol=1e-3, atol=1e-3)

    @dtypes(*SEMI_STRUCTURED_SUPPORTED_DTYPES)
    @parametrize("backend", SEMI_STRUCTURED_SUPPORTED_BACKENDS)
    def test_mm_sparse_first_T(self, dtype, device, backend):
        """
        Ensure torch.mm(A_sparse.t(), B) throws error
        """
        SparseSemiStructuredTensor._FORCE_CUTLASS = (backend == "cutlass")
        A = rand_sparse_semi_structured_mask(128, 128, dtype=dtype)
        A_sparse = to_sparse_semi_structured(A)

        B = torch.rand((128, 128), device=A_sparse.device).to(dtype)

        with self.assertRaisesRegex(
            NotImplementedError,
            r"arg0: SparseSemiStructuredTensor\(.*transposed=True",
        ):
            torch.mm(A_sparse.t(), B)

    @dtypes(*SEMI_STRUCTURED_SUPPORTED_DTYPES)
    @parametrize("backend", SEMI_STRUCTURED_SUPPORTED_BACKENDS)
    def test_mm_sparse_second_T(self, dtype, device, backend):
        """
        Ensure torch.mm(A, B_sparse.t()) is correct
        """
        SparseSemiStructuredTensor._FORCE_CUTLASS = (backend == "cutlass")
        B = rand_sparse_semi_structured_mask(128, 128, dtype=dtype)
        B_sparse = to_sparse_semi_structured(B)

        A = torch.rand((128, 128), device=B_sparse.device).to(dtype)

        # Currently we don't support int matmul on GPU, so evaluate on CPU and copy over
        if dtype is torch.int8:
            dense_result = torch.mm(A.cpu(), B.t().cpu()).to(device, dtype=torch.int32 if backend == "cutlass" else torch.int8)
            sparse_result = torch.mm(A, B_sparse.t())
        else:
            dense_result = torch.mm(A, B.t())
            sparse_result = torch.mm(A, B_sparse.t())

        assert torch.allclose(dense_result, sparse_result, rtol=1e-3, atol=1e-3)

    def test_cslt_sparse_mm_int8_in_fp16_out(self, device):
        """
        This test is only needed for cuSPARSELt
        """
        if "cusparselt" in SEMI_STRUCTURED_SUPPORTED_BACKENDS:
            SparseSemiStructuredTensor._FORCE_CUTLASS = False
            A = rand_sparse_semi_structured_mask(128, 128, dtype=torch.int8)
            A_sparse = to_sparse_semi_structured(A)

            B = torch.rand((128, 128), device=A_sparse.device).to(torch.int8)

            dense_result = torch.mm(A.cpu(), B.t().cpu()).to(device, dtype=torch.float16)
<<<<<<< HEAD
            sparse_result = torch._cslt_sparse_mm(A_sparse.compressed_tensor, B.t(), out_dtype=torch.float16)
=======
            sparse_result = torch._cslt_sparse_mm(A_sparse.compressed_tensor_cusparselt, B.t(), out_dtype=torch.float16)
>>>>>>> a3e5ec45
            assert torch.allclose(dense_result, sparse_result, rtol=1e-3, atol=1e-3)

    @dtypes(*SEMI_STRUCTURED_SUPPORTED_DTYPES)
    @parametrize("backend", SEMI_STRUCTURED_SUPPORTED_BACKENDS)
    def test_mm_sparse_second_NT(self, dtype, device, backend):
        """
        Ensure torch.mm(A, B_sparse) throws error
        """
        SparseSemiStructuredTensor._FORCE_CUTLASS = (backend == "cutlass")
        B = rand_sparse_semi_structured_mask(128, 128, dtype=dtype)
        B_sparse = to_sparse_semi_structured(B)

        A = torch.rand((128, 128), device=B_sparse.device).to(dtype)

        with self.assertRaisesRegex(
            NotImplementedError,
            r"arg1: SparseSemiStructuredTensor\(.*transposed=False",
        ):
            sparse_result = torch.mm(A, B_sparse)

    @parametrize("inference_mode", [subtest(True), subtest(False)])
    @parametrize("backend", SEMI_STRUCTURED_SUPPORTED_BACKENDS)
    def test_linear(self, inference_mode, device, backend):
        """
        Test nn.Linear has the same numerics
        """
        SparseSemiStructuredTensor._FORCE_CUTLASS = (backend == "cutlass")
        input = torch.rand(64, 128, 128, device=device).half()
        model = nn.Linear(128, 128).to(device).half()
        m, n = model.weight.shape
        mask = rand_sparse_semi_structured_mask(m, n, device=device, dtype=torch.bool)
        # set masked weight
        model.weight = nn.Parameter(model.weight * mask)

        dense_result = model(input)

        model.weight = nn.Parameter(to_sparse_semi_structured(model.weight))

        if inference_mode:
            with torch.inference_mode():
                sparse_result = model(input)
        else:
            sparse_result = model(input)

        assert torch.allclose(dense_result, sparse_result, rtol=1e-3, atol=1e-3)

    @parametrize("backend", SEMI_STRUCTURED_SUPPORTED_BACKENDS)
    def test_values(self, backend):
        SparseSemiStructuredTensor._FORCE_CUTLASS = (backend == "cutlass")
        A = rand_sparse_semi_structured_mask(128, 128)
        A_sparse = to_sparse_semi_structured(A)
        assert A_sparse.values().shape == (128, 64)
        assert (A_sparse.values() == 1).all()

    @parametrize("backend", SEMI_STRUCTURED_SUPPORTED_BACKENDS)
    def test_indices(self, backend):
        SparseSemiStructuredTensor._FORCE_CUTLASS = (backend == "cutlass")
        A = rand_sparse_semi_structured_mask(128, 128)
        A_sparse = to_sparse_semi_structured(A)
        assert A_sparse.indices().shape == (128, 8)

    @dtypes(*SEMI_STRUCTURED_SUPPORTED_DTYPES)
    @parametrize("backend", SEMI_STRUCTURED_SUPPORTED_BACKENDS)
    def test_unsupported_shape(self, dtype, device, backend):
        SparseSemiStructuredTensor._FORCE_CUTLASS = (backend == "cutlass")
        A = rand_sparse_semi_structured_mask(4, 4, dtype=dtype, device=device)
        with self.assertRaisesRegex(RuntimeError, "Error original_tensor.shape"):
            A_sparse = to_sparse_semi_structured(A)

    @dtypes(*all_types_and_complex())
    @parametrize("backend", SEMI_STRUCTURED_SUPPORTED_BACKENDS)
    def test_unsupported_dtype(self, dtype, device, backend):
        SparseSemiStructuredTensor._FORCE_CUTLASS = (backend == "cutlass")
        A = rand_sparse_semi_structured_mask(128, 128, dtype=dtype, device=device)

        if dtype not in SEMI_STRUCTURED_SUPPORTED_DTYPES:
            with self.assertRaisesRegex(RuntimeError, "Error original_tensor.dtype"):
                A_sparse = to_sparse_semi_structured(A)
        else:
            A_sparse = to_sparse_semi_structured(A)

    @parametrize("backend", SEMI_STRUCTURED_SUPPORTED_BACKENDS)
    def test_unsupported_dim(self, device, backend):
        SparseSemiStructuredTensor._FORCE_CUTLASS = (backend == "cutlass")
        A = torch.rand(128, 128, 128, device=device, dtype=torch.float16)

        with self.assertRaisesRegex(RuntimeError, "Error original_tensor.dim"):
            A_sparse = to_sparse_semi_structured(A)

    @unittest.skipIf(TEST_WITH_ROCM, "ROCm doesn't support CUTLASS")
    @parametrize("backend", ["cutlass"])
    @dtypes(*SEMI_STRUCTURED_SUPPORTED_DTYPES)
    def test_linear_cutlass(self, device, dtype, backend):
        if dtype is not torch.float32:
            SparseSemiStructuredTensor._FORCE_CUTLASS = (backend == "cutlass")

            def run_test(batch_shape, m, n, k, device, dtype, dtype_out, add_bias, activation, rtol, atol):
                weight = rand_dense_2by4(m, k, dtype, device)
                input = make_tensor((*batch_shape, n, k), dtype=dtype, device=device)
                bias = make_tensor((m,), dtype=dtype_out, device=device) if add_bias else None

                dtype_dense = torch.float
                input_dense = input.to(dtype_dense)
                weight_dense = weight.to(dtype_dense)
                bias_dense = bias.to(dtype_dense) if add_bias else None
                output0 = torch.nn.functional.linear(input_dense, weight_dense, bias=bias_dense)
                if activation == "relu":
                    relu = torch.nn.ReLU()
                    output0 = relu(output0)
                elif activation == "silu":
                    silu = torch.nn.SiLU()
                    output0 = silu(output0)

                weight_sparse = weight.masked_select(weight != 0).view(m, k // 2)

                meta = to_sparse_semi_structured(weight).indices()

                output1 = torch._sparse_semi_structured_linear(input, weight_sparse, meta, bias=bias, activation=activation)
                torch.testing.assert_close(output1.to(dtype_dense), output0, rtol=rtol, atol=atol)

            batch_shapes = [[], [3], [3, 1]]
            dtype_out = {torch.int8: torch.int32, torch.half: torch.half, torch.bfloat16: torch.bfloat16}
            activations = [None, "relu", "silu"]
            rtol, atol = 1e-3, 1e-3
            if dtype == torch.bfloat16:
                rtol, atol = 5e-3, 5e-3
            for batch_shape, m, n, k, add_bias, activation in \
                    itertools.product(batch_shapes, range(3), range(3), range(3), (False, True), activations):
                if activation == "silu" and dtype == torch.int8:
                    continue  # SiLU not supported for integer inputs

                m = 2 ** m * 32
                n = 2 ** n * 32
                k = 2 ** k * 128
                run_test(batch_shape, m, n, k, device, dtype, dtype_out[dtype], add_bias, activation, rtol, atol)

    @unittest.skipIf(not has_triton(), "Test needs triton and recent GPU arch")
    @parametrize("backend", ["cutlass"])
    @dtypes(*SEMI_STRUCTURED_SUPPORTED_DTYPES)
    def test_conversions(self, device, dtype, backend):
        if dtype is not torch.float32:
            SparseSemiStructuredTensor._FORCE_CUTLASS = (backend == "cutlass")

            def run_test(r, c, device, dtype):
                dense_ref = rand_dense_2by4(r, c, dtype, device)

                compressed = to_sparse_semi_structured(dense_ref)

                # The torch.ops.aten._to_sparse_semi_structured operator
                # uses CUTLASS to perform conversion from given dense
                # matrix to the pair of corresponding sparse and metadata
                # matrices, with the later used here as a reference to
                # compare the metadata matrix produced by conversion
                # performed by SparseSemiStructuredTensor class
                # constructor against.
                _, meta_ref = torch.ops.aten._to_sparse_semi_structured(dense_ref)
                meta = compressed.indices()
                torch.testing.assert_close(meta, meta_ref, rtol=0, atol=0)

                dense = compressed.to_dense()
                torch.testing.assert_close(dense, dense_ref, rtol=0, atol=0)

            shapes = [[32, 128], [32, 256], [64, 128], [64, 256]]
            for r, c in shapes:
                run_test(r, c, device, dtype)

    @unittest.skipIf(not has_triton(), "Test needs triton and recent GPU arch")
    @parametrize("backend", ["cutlass"])
    @dtypes(*SEMI_STRUCTURED_SUPPORTED_DTYPES)
    def test_conversions_all_patterns(self, device, dtype, backend):
        if dtype is not torch.float32:
            SparseSemiStructuredTensor._FORCE_CUTLASS = (backend == "cutlass")
            r, c = 32, 128

            dense_inv, dense_val = rand_dense_2by4_all_patterns(r, c, dtype, device)

            compressed = to_sparse_semi_structured(dense_inv)
            dense = compressed.to_dense()

            torch.testing.assert_close(dense, dense_val, rtol=0, atol=0)


instantiate_device_type_tests(TestSparseSemiStructured, globals(), only_for="cuda")

if __name__ == "__main__":
    run_tests()<|MERGE_RESOLUTION|>--- conflicted
+++ resolved
@@ -230,11 +230,7 @@
             B = torch.rand((128, 128), device=A_sparse.device).to(torch.int8)
 
             dense_result = torch.mm(A.cpu(), B.t().cpu()).to(device, dtype=torch.float16)
-<<<<<<< HEAD
-            sparse_result = torch._cslt_sparse_mm(A_sparse.compressed_tensor, B.t(), out_dtype=torch.float16)
-=======
             sparse_result = torch._cslt_sparse_mm(A_sparse.compressed_tensor_cusparselt, B.t(), out_dtype=torch.float16)
->>>>>>> a3e5ec45
             assert torch.allclose(dense_result, sparse_result, rtol=1e-3, atol=1e-3)
 
     @dtypes(*SEMI_STRUCTURED_SUPPORTED_DTYPES)
