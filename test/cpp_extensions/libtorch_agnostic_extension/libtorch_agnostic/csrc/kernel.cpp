#include <torch/csrc/inductor/aoti_torch/c/shim.h>
#include <torch/csrc/stable/accelerator.h>
#include <torch/csrc/stable/device.h>
#include <torch/csrc/stable/library.h>
#include <torch/csrc/stable/tensor.h>
#include <torch/csrc/stable/ops.h>
#include <torch/headeronly/util/Exception.h>
#include <torch/headeronly/core/ScalarType.h>

#ifdef LAE_USE_CUDA
#include <cuda_runtime.h>
#endif

#include <optional>

void inline sgd_math(
  float* param_ptr,
  float* grad_ptr,
  float* out_ptr,
  const float weight_decay,
  const double lr,
  const bool maximize,
  int64_t size
){
  int64_t d = 0;
  for (; d < size; d++) {
    float grad_val = grad_ptr[d];
    if (maximize) grad_val = -grad_val;
    if (weight_decay != 0.0){
      grad_val += param_ptr[d] * weight_decay;
    }
    out_ptr[d] = param_ptr[d] - grad_val * float(lr);
  }
}

using torch::stable::Tensor;

Tensor sgd_out_of_place(
    const Tensor param,
    const Tensor grad,
    const double weight_decay,
    const double lr,
    const bool maximize) {
  STD_TORCH_CHECK(param.dim() == 1, "param must be 1D");

  // these test the get_device() and get_device_index() methods
  // while ascertaining that we are still on CPU
  STD_TORCH_CHECK(param.get_device() == -1, "CPU device index = -1");
  STD_TORCH_CHECK(param.get_device_index() == -1, "CPU device index = -1");

  // testing Tensor strides + stride
  STD_TORCH_CHECK(param.strides()[0] == param.stride(0));

  auto out = new_empty(param, param.sizes());

  sgd_math(
    reinterpret_cast<float*>(param.data_ptr()),
    reinterpret_cast<float*>(grad.data_ptr()),
    reinterpret_cast<float*>(out.data_ptr()),
    float(weight_decay),
    lr,
    maximize,
    param.numel()
  );

  return out;
}

STABLE_TORCH_LIBRARY(libtorch_agnostic, m) {
  m.def("sgd_out_of_place(Tensor param, Tensor grad, float weight_decay, float lr, bool maximize) -> Tensor");
}

STABLE_TORCH_LIBRARY_IMPL(libtorch_agnostic, CPU, m) {
  m.impl("sgd_out_of_place", TORCH_BOX(&sgd_out_of_place));
}

Tensor identity(Tensor t) {
  return t;
}


STABLE_TORCH_LIBRARY_FRAGMENT(libtorch_agnostic, m) {
  m.def("identity(Tensor t) -> Tensor");
}

STABLE_TORCH_LIBRARY_IMPL(libtorch_agnostic, CUDA, m) {
  m.impl("identity", TORCH_BOX(&identity));
}

STABLE_TORCH_LIBRARY_IMPL(libtorch_agnostic, CPU, m) {
  m.impl("identity", TORCH_BOX(&identity));
}

Tensor my_abs(Tensor t) {
  const auto num_args = 1;
  StableIValue stack[num_args];
  stack[0] = torch::stable::detail::from(t);
  aoti_torch_call_dispatcher("aten::abs", "", stack);
  return torch::stable::detail::to<Tensor>(stack[0]);
}

STABLE_TORCH_LIBRARY_FRAGMENT(libtorch_agnostic, m) {
  m.def("my_abs(Tensor t) -> Tensor");
}

STABLE_TORCH_LIBRARY_IMPL(libtorch_agnostic, CompositeExplicitAutograd, m) {
  m.impl("my_abs", TORCH_BOX(&my_abs));
}

Tensor my_ones_like(Tensor t, StableIValue device) {
  const auto num_args = 6;
  StableIValue stack[num_args];

  auto mf = aoti_torch_memory_format_contiguous_format();

  stack[0] = torch::stable::detail::from(t);
  stack[1] = torch::stable::detail::from(std::optional(t.scalar_type()));    // dtype
  stack[2] = torch::stable::detail::from(std::nullopt);              // layout
  stack[3] = torch::stable::detail::from(std::optional(device));     // device
  stack[4] = torch::stable::detail::from(std::optional(false));      // pin_memory
  stack[5] = torch::stable::detail::from(std::optional(mf));         // memory_format

  aoti_torch_call_dispatcher("aten::ones_like", "", stack);

  return torch::stable::detail::to<Tensor>(stack[0]);
}

STABLE_TORCH_LIBRARY_FRAGMENT(libtorch_agnostic, m) {
  m.def("my_ones_like(Tensor t, Device d) -> Tensor");
}

STABLE_TORCH_LIBRARY_IMPL(libtorch_agnostic, CompositeExplicitAutograd, m) {
  m.impl("my_ones_like", TORCH_BOX(&my_ones_like));
}

std::tuple<Tensor, Tensor, bool> exp_neg_is_leaf(Tensor t1, Tensor t2, Tensor t3) {
  StableIValue stack_exp[1];
  stack_exp[0] = torch::stable::detail::from(t1);
  aoti_torch_call_dispatcher("aten::exp", "", stack_exp);

  StableIValue stack_neg[1];
  stack_neg[0] = torch::stable::detail::from(t2);
  aoti_torch_call_dispatcher("aten::neg", "", stack_neg);

  StableIValue stack_is_leaf[1];
  stack_is_leaf[0] = torch::stable::detail::from(t3);
  aoti_torch_call_dispatcher("aten::is_leaf", "", stack_is_leaf);

  return std::make_tuple(
    torch::stable::detail::to<Tensor>(stack_exp[0]),
    torch::stable::detail::to<Tensor>(stack_neg[0]),
    torch::stable::detail::to<bool>(stack_is_leaf[0]));
}

STABLE_TORCH_LIBRARY_FRAGMENT(libtorch_agnostic, m) {
  m.def("exp_neg_is_leaf(Tensor t1, Tensor t2, Tensor t3) -> (Tensor, Tensor, bool)");
}

STABLE_TORCH_LIBRARY_IMPL(libtorch_agnostic, CompositeExplicitAutograd, m) {
  m.impl("exp_neg_is_leaf", TORCH_BOX(&exp_neg_is_leaf));
}

Tensor neg_exp(Tensor t) {
  StableIValue stack[1];
  stack[0] = torch::stable::detail::from(t);
  aoti_torch_call_dispatcher("aten::exp", "", stack);
  aoti_torch_call_dispatcher("aten::neg", "", stack);
  return torch::stable::detail::to<Tensor>(stack[0]);
}

STABLE_TORCH_LIBRARY_FRAGMENT(libtorch_agnostic, m) {
  m.def("neg_exp(Tensor t) -> Tensor");
}

STABLE_TORCH_LIBRARY_IMPL(libtorch_agnostic, CompositeExplicitAutograd, m) {
  m.impl("neg_exp", TORCH_BOX(&neg_exp));
}

Tensor divide_neg_exp(Tensor t) {
  StableIValue stack_neg[1];
  stack_neg[0] = torch::stable::detail::from(t);

  StableIValue stack_exp[1];
  stack_exp[0] = torch::stable::detail::from(t);
  aoti_torch_call_dispatcher("aten::exp", "", stack_exp);
  aoti_torch_call_dispatcher("aten::neg", "", stack_neg);

  StableIValue stack_div[2];
  stack_div[0] = stack_neg[0];
  stack_div[1] = stack_exp[0];
  aoti_torch_call_dispatcher("aten::divide", "Tensor", stack_div);
  return torch::stable::detail::to<Tensor>(stack_div[0]);
}

STABLE_TORCH_LIBRARY_FRAGMENT(libtorch_agnostic, m) {
  m.def("divide_neg_exp(Tensor t) -> Tensor");
}

STABLE_TORCH_LIBRARY_IMPL(libtorch_agnostic, CompositeExplicitAutograd, m) {
  m.impl("divide_neg_exp", TORCH_BOX(&divide_neg_exp));
}

bool is_contiguous(Tensor t) {
  return t.is_contiguous();
}

STABLE_TORCH_LIBRARY_FRAGMENT(libtorch_agnostic, m) {
  m.def("is_contiguous(Tensor t) -> bool");
}

STABLE_TORCH_LIBRARY_IMPL(libtorch_agnostic, CompositeExplicitAutograd, m) {
  m.impl("is_contiguous", TORCH_BOX(&is_contiguous));
}

Tensor my_transpose(Tensor t, int64_t dim0, int64_t dim1) {
  return transpose(t, dim0, dim1);
}

Tensor my_empty_like(Tensor t) {
  return empty_like(t);
}

bool my_is_cpu(Tensor t) {
  return t.is_cpu();
}

Tensor fill_infinity(Tensor t) {
  auto value = std::numeric_limits<float>::infinity();
  return fill_(t, value);
}

Tensor my_pad(Tensor t) {
  std::string mode = "constant";
  double value = 0.0;
  return pad(t, {1, 2, 2, 1}, mode, value);
}

Tensor my_narrow(Tensor t, int64_t dim, int64_t start, int64_t length) {
  return narrow(t, dim, start, length);
}

Tensor my_new_empty_dtype_variant(Tensor t) {
  // Still using a std::vector below even though people can just pass in an
  // initializer list (which will be implicitly converted to an HeaderOnlyArrayRef)
  // directly.
  // This is to test that passing in a std::vector works for BC. (It gets
  // implicitly converted to HeaderOnlyArrayRef too!)
  std::vector<int64_t> sizes = {2, 5};
  auto dtype = std::make_optional(torch::headeronly::ScalarType::BFloat16);
  return new_empty(t, sizes, dtype);
}

Tensor my_new_zeros_dtype_variant(Tensor t) {
  auto dtype = std::make_optional(at::ScalarType::Float);
  return new_zeros(t, {2, 5}, dtype);
}

Tensor my_copy_(Tensor dst, Tensor src, bool non_blocking) {
  return copy_(dst, src, non_blocking);
}

Tensor my_clone(Tensor t) {
  return clone(t);
}

STABLE_TORCH_LIBRARY_FRAGMENT(libtorch_agnostic, m) {
  m.def("my_transpose(Tensor t, int dim0, int dim1) -> Tensor");
  m.def("my_empty_like(Tensor t) -> Tensor");
  m.def("fill_infinity(Tensor(a!) t) -> Tensor(a!)");
  m.def("my_pad(Tensor t) -> Tensor");
  m.def("my_narrow(Tensor t, int dim, int start, int length) -> Tensor");
  m.def("my_new_empty_dtype_variant(Tensor t) -> Tensor");
  m.def("my_new_zeros_dtype_variant(Tensor t) -> Tensor");
  m.def("my_copy_(Tensor dst, Tensor src, bool non_blocking) -> Tensor");
  m.def("my_clone(Tensor t) -> Tensor");
}

STABLE_TORCH_LIBRARY_IMPL(libtorch_agnostic, CompositeExplicitAutograd, m) {
  m.impl("my_transpose", TORCH_BOX(&my_transpose));
  m.impl("my_empty_like", TORCH_BOX(&my_empty_like));
  m.impl("fill_infinity", TORCH_BOX(&fill_infinity));
  m.impl("my_is_cpu", TORCH_BOX(&my_is_cpu));
  m.impl("my_new_empty_dtype_variant", TORCH_BOX(&my_new_empty_dtype_variant));
  m.impl("my_new_zeros_dtype_variant", TORCH_BOX(&my_new_zeros_dtype_variant));
  m.impl("my_copy_", TORCH_BOX(&my_copy_));
  m.impl("my_clone", TORCH_BOX(&my_clone));
}

STABLE_TORCH_LIBRARY_IMPL(libtorch_agnostic, CompositeImplicitAutograd, m) {
  m.impl("my_pad", TORCH_BOX(&my_pad));
  m.impl("my_narrow", TORCH_BOX(&my_narrow));
}

Tensor my_zero_(Tensor t) {
  return zero_(t);
}

Tensor my_amax(Tensor t) {
  return amax(t, 0, false);
}

Tensor my_amax_vec(Tensor t) {
  return amax(t, {0,1}, false);
}

STABLE_TORCH_LIBRARY_FRAGMENT(libtorch_agnostic, m) {
  m.def("my_zero_(Tensor(a!) t) -> Tensor(a!)");
  m.def("my_amax(Tensor a) -> Tensor");
  m.def("my_amax_vec(Tensor a) -> Tensor");
  m.def("my_is_cpu(Tensor t) -> bool");
   m.def("test_default_constructor(bool undefined) -> bool");
}

bool test_default_constructor(bool defined) {
  Tensor out;
  if (defined) {
    AtenTensorHandle defined_ath;
    int64_t sizes[] = {2, 3};
    int64_t strides[] = {3, 1};
    aoti_torch_empty_strided(
        2,
        sizes,
        strides,
        aoti_torch_dtype_float32(),
        aoti_torch_device_type_cpu(),
        0,
        &defined_ath);
    out = Tensor(defined_ath);
  }
  return out.defined();
}


STABLE_TORCH_LIBRARY_IMPL(libtorch_agnostic, CompositeExplicitAutograd, m) {
  m.impl("my_zero_", TORCH_BOX(&my_zero_));
  m.impl("my_amax", TORCH_BOX(&my_amax));
  m.impl("my_amax_vec", TORCH_BOX(&my_amax_vec));
  m.impl("test_default_constructor", TORCH_BOX(&test_default_constructor));
}

std::vector<Tensor> my__foreach_mul(torch::headeronly::HeaderOnlyArrayRef<Tensor> self, torch::headeronly::HeaderOnlyArrayRef<Tensor> other) {
  std::array<StableIValue, 2> stack = {torch::stable::detail::from(self), torch::stable::detail::from(other)};
  aoti_torch_call_dispatcher("aten::_foreach_mul", "List", stack.data());
  return torch::stable::detail::to<std::vector<Tensor>>(stack[0]);
}

void my__foreach_mul_(torch::headeronly::HeaderOnlyArrayRef<Tensor> self, torch::headeronly::HeaderOnlyArrayRef<Tensor> other) {
  std::array<StableIValue, 2> stack = {torch::stable::detail::from(self), torch::stable::detail::from(other)};
  aoti_torch_call_dispatcher("aten::_foreach_mul_", "List", stack.data());
}

std::vector<Tensor> make_tensor_clones_and_call_foreach(Tensor t1, Tensor t2) {
  // This function tests that my__foreach_mul can take in std::initializer_lists
  // in addition to std::vectors.
  Tensor t1_1 = my_clone(t1);
  Tensor t1_2 = my_clone(t1);
  Tensor t2_1 = my_clone(t2);
  Tensor t2_2 = my_clone(t2);
  return my__foreach_mul({t1_1, t2_1}, {t1_2, t2_2});
}

STABLE_TORCH_LIBRARY_FRAGMENT(libtorch_agnostic, m) {
  m.def("my__foreach_mul(Tensor[] self, Tensor[] other) -> Tensor[]");
  m.def("my__foreach_mul_(Tensor(a!)[] self, Tensor[] other) -> ()");
  m.def("make_tensor_clones_and_call_foreach(Tensor t1, Tensor t2) -> Tensor[]");
}

STABLE_TORCH_LIBRARY_IMPL(libtorch_agnostic, CompositeExplicitAutograd, m) {
  m.impl("my__foreach_mul", TORCH_BOX(&my__foreach_mul));
  m.impl("my__foreach_mul_", TORCH_BOX(&my__foreach_mul_));
  m.impl("make_tensor_clones_and_call_foreach", TORCH_BOX(&make_tensor_clones_and_call_foreach));
}

// Test functions for torch::stable::Tensor device method

torch::stable::Device test_tensor_device(torch::stable::Tensor tensor) {
  return tensor.device();
}

void boxed_test_tensor_device(
    StableIValue* stack,
    uint64_t num_args,
    uint64_t num_outputs) {
  torch::stable::Device res = test_tensor_device(
      torch::stable::detail::to<torch::stable::Tensor>(stack[0]));
  stack[0] = torch::stable::detail::from(res);
}

// Test functions for torch::stable::Device

torch::stable::Device test_device_constructor(
    bool is_cuda,
    torch::stable::DeviceIndex index,
    bool use_str) {
  using torch::stable::Device;
  using torch::stable::DeviceType;

  if (use_str) {
    std::string device_str;
    if (is_cuda) {
      device_str = "cuda:" + std::to_string(index);
    } else {
      device_str = "cpu";
    }
    return Device(device_str);
  } else {
    if (is_cuda) {
      return Device(DeviceType::CUDA, index);
    } else {
      return Device(DeviceType::CPU);
    }
  }
}

void boxed_test_device_constructor(
    StableIValue* stack,
    uint64_t num_args,
    uint64_t num_outputs) {
  torch::stable::Device res = test_device_constructor(
      torch::stable::detail::to<bool>(stack[0]),
      torch::stable::detail::to<torch::stable::DeviceIndex>(stack[1]),
      torch::stable::detail::to<bool>(stack[2]));
  stack[0] = torch::stable::detail::from(res);
}

bool test_device_equality(torch::stable::Device d1, torch::stable::Device d2) {
  return d1 == d2;
}

void boxed_test_device_equality(
    StableIValue* stack,
    uint64_t num_args,
    uint64_t num_outputs) {
  bool res = test_device_equality(
      torch::stable::detail::to<torch::stable::Device>(stack[0]),
      torch::stable::detail::to<torch::stable::Device>(stack[1]));
  stack[0] = torch::stable::detail::from(res);
}

torch::stable::Device test_device_set_index(
    torch::stable::Device device,
    torch::stable::DeviceIndex index) {
  device.set_index(index);
  return device;
}

void boxed_test_device_set_index(
    StableIValue* stack,
    uint64_t num_args,
    uint64_t num_outputs) {
  torch::stable::Device res = test_device_set_index(
      torch::stable::detail::to<torch::stable::Device>(stack[0]),
      torch::stable::detail::to<torch::stable::DeviceIndex>(stack[1]));
  stack[0] = torch::stable::detail::from(res);
}

torch::stable::DeviceIndex test_device_index(torch::stable::Device device) {
  return device.index();
}

void boxed_test_device_index(
    StableIValue* stack,
    uint64_t num_args,
    uint64_t num_outputs) {
  torch::stable::DeviceIndex res = test_device_index(
      torch::stable::detail::to<torch::stable::Device>(stack[0]));
  stack[0] = torch::stable::detail::from(res);
}

bool test_device_is_cuda(torch::stable::Device device) {
  return device.is_cuda();
}

void boxed_test_device_is_cuda(
    StableIValue* stack,
    uint64_t num_args,
    uint64_t num_outputs) {
  bool res = test_device_is_cuda(
      torch::stable::detail::to<torch::stable::Device>(stack[0]));
  stack[0] = torch::stable::detail::from(res);
}

bool test_device_is_cpu(torch::stable::Device device) {
  return device.is_cpu();
}

void boxed_test_device_is_cpu(
    StableIValue* stack,
    uint64_t num_args,
    uint64_t num_outputs) {
  bool res = test_device_is_cpu(
      torch::stable::detail::to<torch::stable::Device>(stack[0]));
  stack[0] = torch::stable::detail::from(res);
}

STABLE_TORCH_LIBRARY_FRAGMENT(libtorch_agnostic, m) {
  m.def("test_tensor_device(Tensor t) -> Device");
  m.def(
      "test_device_constructor(bool is_cuda, DeviceIndex index, bool use_str) -> Device");
  m.def("test_device_equality(Device d1, Device d2) -> bool");
  m.def("test_device_set_index(Device device, DeviceIndex index) -> Device");
  m.def("test_device_index(Device device) -> DeviceIndex");
  m.def("test_device_is_cuda(Device device) -> bool");
  m.def("test_device_is_cpu(Device device) -> bool");
}

STABLE_TORCH_LIBRARY_IMPL(libtorch_agnostic, CompositeExplicitAutograd, m) {
  m.impl("test_tensor_device", &boxed_test_tensor_device);
  m.impl("test_device_constructor", &boxed_test_device_constructor);
  m.impl("test_device_equality", &boxed_test_device_equality);
  m.impl("test_device_set_index", &boxed_test_device_set_index);
  m.impl("test_device_index", &boxed_test_device_index);
  m.impl("test_device_is_cuda", &boxed_test_device_is_cuda);
  m.impl("test_device_is_cpu", &boxed_test_device_is_cpu);
}

// Test functions for torch::stable::accelerator APIs

#ifdef LAE_USE_CUDA
int64_t test_device_guard(int64_t device_index) {
  using torch::stable::accelerator::DeviceGuard;

  STD_TORCH_CHECK(
      device_index >= std::numeric_limits<int32_t>::min() &&
          device_index <= std::numeric_limits<int32_t>::max(),
      "Device index is out of range of DeviceIndex (int32_t).");

  DeviceGuard guard(device_index);
  int currentDevice;
  cudaError_t err = cudaGetDevice(&currentDevice);
  STD_TORCH_CHECK(err == cudaSuccess);
  return currentDevice;
}

int64_t test_device_guard_set_index() {
  using torch::stable::accelerator::DeviceGuard;

  DeviceGuard guard(1);
  guard.set_index(0);
  int currentDevice;
  cudaError_t err = cudaGetDevice(&currentDevice);
  STD_TORCH_CHECK(err == cudaSuccess);
  return currentDevice;
}

int64_t test_stream(int32_t device_index) {
  STD_TORCH_CHECK(
      device_index >= std::numeric_limits<int32_t>::min() &&
          device_index <= std::numeric_limits<int32_t>::max(),
      "Device index is out of range of DeviceIndex (int32_t).");

  return torch::stable::accelerator::getCurrentStream(device_index).id();
}

int64_t test_get_current_device_index() {
  return torch::stable::accelerator::getCurrentDeviceIndex();
}

STABLE_TORCH_LIBRARY_FRAGMENT(libtorch_agnostic, m) {
  m.def("test_device_guard(int device_index) -> int");
  m.def("test_device_guard_set_index() -> int");
  m.def("test_stream(int device_index) -> int");
  m.def("test_get_current_device_index() -> int");
}

STABLE_TORCH_LIBRARY_IMPL(libtorch_agnostic, CompositeExplicitAutograd, m) {
  m.impl("test_device_guard", TORCH_BOX(&test_device_guard));
  m.impl("test_device_guard_set_index", TORCH_BOX(&test_device_guard_set_index));
  m.impl("test_stream", TORCH_BOX(&test_stream));
  m.impl("test_get_current_device_index", TORCH_BOX(&test_get_current_device_index));
}

#endif // LAE_USE_CUDA

Tensor test_parallel_for(int64_t size, int64_t grain_size) {
  AtenTensorHandle tensor_handle;
  int64_t stride = 1;

  aoti_torch_empty_strided(
      1,
      &size,
      &stride,
      aoti_torch_dtype_int64(),
      aoti_torch_device_type_cpu(),
      0,
      &tensor_handle);

  Tensor tensor(tensor_handle);
  int64_t* data_ptr = reinterpret_cast<int64_t*>(tensor.data_ptr());

  torch::stable::zero_(tensor);

  // Use parallel_for to fill each element with its index
  // If using a parallel path, the thread id is encoded in the upper 32 bits
  torch::stable::parallel_for(
      0, size, grain_size, [data_ptr](int64_t begin, int64_t end) {
        for (auto i = begin; i < end; i++) {
          STD_TORCH_CHECK(i <= UINT32_MAX);
          uint32_t thread_id;
          torch_get_thread_idx(&thread_id);
          data_ptr[i] = i | (static_cast<int64_t>(thread_id) << 32);
        }
      });

  return tensor;
}

void boxed_test_parallel_for(
    StableIValue* stack,
    uint64_t num_args,
    uint64_t num_outputs) {
  Tensor res = test_parallel_for(to<int64_t>(stack[0]), to<int64_t>(stack[1]));
  stack[0] = from(res);
}

uint32_t test_get_num_threads() {
  return torch::stable::get_num_threads();
}

void boxed_test_get_num_threads(
    StableIValue* stack,
    uint64_t num_args,
    uint64_t num_outputs) {
  uint32_t res = test_get_num_threads();
  stack[0] = from(res);
}

STABLE_TORCH_LIBRARY_FRAGMENT(libtorch_agnostic, m) {
  m.def("test_parallel_for(int size, int grain_size) -> Tensor");
  m.def("test_get_num_threads() -> int");
}

STABLE_TORCH_LIBRARY_IMPL(libtorch_agnostic, CompositeExplicitAutograd, m) {
  m.impl("test_parallel_for", &boxed_test_parallel_for);
  m.impl("test_get_num_threads", &boxed_test_get_num_threads);
}

Tensor my_empty(
    torch::headeronly::HeaderOnlyArrayRef<int64_t> size,
    std::optional<torch::headeronly::ScalarType> dtype,
    std::optional<torch::stable::Device> device,
    std::optional<bool> pin_memory) {
  return empty(size, dtype, device, pin_memory);
}

Tensor my_flatten(Tensor t, int64_t start_dim, int64_t end_dim) {
  return flatten(t, start_dim, end_dim);
}

void boxed_my_flatten(
    StableIValue* stack,
    uint64_t num_args,
    uint64_t num_outputs) {
  Tensor res = my_flatten(
      torch::stable::detail::to<Tensor>(stack[0]),
      torch::stable::detail::to<int64_t>(stack[1]),
      torch::stable::detail::to<int64_t>(stack[2]));
  stack[0] = torch::stable::detail::from(res);
}

Tensor my_reshape(Tensor t, torch::headeronly::HeaderOnlyArrayRef<int64_t> shape) {
  return reshape(t, shape);
}

void boxed_my_reshape(
    StableIValue* stack,
    uint64_t num_args,
    uint64_t num_outputs) {
  Tensor res = my_reshape(
      torch::stable::detail::to<Tensor>(stack[0]),
      torch::stable::detail::to<std::vector<int64_t>>(stack[1]));
  stack[0] = torch::stable::detail::from(res);
}

Tensor my_view(Tensor t, torch::headeronly::HeaderOnlyArrayRef<int64_t> size) {
  return view(t, size);
}

void boxed_my_view(
    StableIValue* stack,
    uint64_t num_args,
    uint64_t num_outputs) {
  Tensor res = my_view(
      torch::stable::detail::to<Tensor>(stack[0]),
      torch::stable::detail::to<std::vector<int64_t>>(stack[1]));
  stack[0] = torch::stable::detail::from(res);
}

STABLE_TORCH_LIBRARY_FRAGMENT(libtorch_agnostic, m) {
  m.def(
<<<<<<< HEAD
      "my_empty(int[] size, ScalarType? dtype=None, Device? device=None) -> Tensor");
  m.def("my_flatten(Tensor t, int start_dim=0, int end_dim=-1) -> Tensor");
  m.def("my_reshape(Tensor t, int[] shape) -> Tensor");
  m.def("my_view(Tensor t, int[] size) -> Tensor");
}

STABLE_TORCH_LIBRARY_IMPL(libtorch_agnostic, CompositeExplicitAutograd, m) {
  m.impl("my_empty", &boxed_my_empty);
  m.impl("my_flatten", &boxed_my_flatten);
  m.impl("my_reshape", &boxed_my_reshape);
  m.impl("my_view", &boxed_my_view);
=======
      "my_empty(int[] size, ScalarType? dtype=None, Device? device=None, bool? pin_memory=None) -> Tensor");
}

STABLE_TORCH_LIBRARY_IMPL(libtorch_agnostic, CompositeExplicitAutograd, m) {
  m.impl("my_empty", TORCH_BOX(&my_empty));
>>>>>>> 52c7274c
}<|MERGE_RESOLUTION|>--- conflicted
+++ resolved
@@ -647,64 +647,25 @@
   return flatten(t, start_dim, end_dim);
 }
 
-void boxed_my_flatten(
-    StableIValue* stack,
-    uint64_t num_args,
-    uint64_t num_outputs) {
-  Tensor res = my_flatten(
-      torch::stable::detail::to<Tensor>(stack[0]),
-      torch::stable::detail::to<int64_t>(stack[1]),
-      torch::stable::detail::to<int64_t>(stack[2]));
-  stack[0] = torch::stable::detail::from(res);
-}
-
 Tensor my_reshape(Tensor t, torch::headeronly::HeaderOnlyArrayRef<int64_t> shape) {
   return reshape(t, shape);
 }
 
-void boxed_my_reshape(
-    StableIValue* stack,
-    uint64_t num_args,
-    uint64_t num_outputs) {
-  Tensor res = my_reshape(
-      torch::stable::detail::to<Tensor>(stack[0]),
-      torch::stable::detail::to<std::vector<int64_t>>(stack[1]));
-  stack[0] = torch::stable::detail::from(res);
-}
-
 Tensor my_view(Tensor t, torch::headeronly::HeaderOnlyArrayRef<int64_t> size) {
   return view(t, size);
 }
 
-void boxed_my_view(
-    StableIValue* stack,
-    uint64_t num_args,
-    uint64_t num_outputs) {
-  Tensor res = my_view(
-      torch::stable::detail::to<Tensor>(stack[0]),
-      torch::stable::detail::to<std::vector<int64_t>>(stack[1]));
-  stack[0] = torch::stable::detail::from(res);
-}
-
 STABLE_TORCH_LIBRARY_FRAGMENT(libtorch_agnostic, m) {
   m.def(
-<<<<<<< HEAD
-      "my_empty(int[] size, ScalarType? dtype=None, Device? device=None) -> Tensor");
+      "my_empty(int[] size, ScalarType? dtype=None, Device? device=None, bool? pin_memory=None) -> Tensor");
   m.def("my_flatten(Tensor t, int start_dim=0, int end_dim=-1) -> Tensor");
   m.def("my_reshape(Tensor t, int[] shape) -> Tensor");
   m.def("my_view(Tensor t, int[] size) -> Tensor");
 }
 
 STABLE_TORCH_LIBRARY_IMPL(libtorch_agnostic, CompositeExplicitAutograd, m) {
-  m.impl("my_empty", &boxed_my_empty);
-  m.impl("my_flatten", &boxed_my_flatten);
-  m.impl("my_reshape", &boxed_my_reshape);
-  m.impl("my_view", &boxed_my_view);
-=======
-      "my_empty(int[] size, ScalarType? dtype=None, Device? device=None, bool? pin_memory=None) -> Tensor");
-}
-
-STABLE_TORCH_LIBRARY_IMPL(libtorch_agnostic, CompositeExplicitAutograd, m) {
   m.impl("my_empty", TORCH_BOX(&my_empty));
->>>>>>> 52c7274c
+  m.impl("my_flatten", TORCH_BOX(&my_flatten));
+  m.impl("my_reshape", TORCH_BOX(&my_reshape));
+  m.impl("my_view", TORCH_BOX(&my_view));
 }