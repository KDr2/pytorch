# Owner(s): ["module: cpp"]

import math
import unittest
from pathlib import Path

import torch
from torch.testing._internal.common_device_type import (
    deviceCountAtLeast,
    instantiate_device_type_tests,
    onlyCPU,
    onlyCUDA,
)
from torch.testing._internal.common_utils import (
    install_cpp_extension,
    IS_WINDOWS,
    parametrize,
    run_tests,
    skipIfTorchDynamo,
    TestCase,
    xfailIfTorchDynamo,
)


def get_supported_dtypes():
    """Return a list of dtypes that are supported by torch stable ABI."""
    return [
        torch.int8,
        torch.int16,
        torch.int32,
        torch.int64,
        torch.uint8,
        torch.uint16,
        torch.uint32,
        torch.uint64,
        torch.bfloat16,
        torch.float16,
        torch.float32,
        torch.float64,
        torch.float8_e5m2,
        torch.float8_e4m3fn,
        torch.float8_e5m2fnuz,
        torch.float8_e4m3fnuz,
        torch.complex32,
        torch.complex64,
        torch.complex128,
        torch.bool,
    ]


def skipIfTorchVersionLessThan(major, minor):
    """Skip test if PyTorch version is less than specified version."""

    def decorator(func):
        version_parts = torch.__version__.split(".")
        current_major = int(version_parts[0])
        current_minor = int(
            version_parts[1].split("+")[0].split("a")[0].split("b")[0].split("rc")[0]
        )

        should_skip = (current_major < major) or (
            current_major == major and current_minor < minor
        )
        reason = f"Test requires PyTorch >= {major}.{minor}, current version is {torch.__version__}"

        return unittest.skipIf(should_skip, reason)(func)

    return decorator


# TODO: Fix this error in Windows:
# LINK : error LNK2001: unresolved external symbol PyInit__C
if not IS_WINDOWS:

    class TestLibtorchAgnostic(TestCase):
        """
        Tests for versioned libtorch_agnostic extensions.

        This test class supports testing both:

        - libtorch_agnostic_2_9: Extension built with TORCH_TARGET_VERSION=2.9.0
        - libtorch_agnostic_2_10: Extension built with TORCH_TARGET_VERSION=2.10.0

        Tests should be decorated with @skipIfTorchVersionLessThan to indicate the
        version that they target.
        """

        @classmethod
        def setUpClass(cls):
            # Build both 2.9 and 2.10 extensions
            base_dir = Path(__file__).parent

            try:
                import libtorch_agnostic_2_9  # noqa: F401
            except Exception:
                install_cpp_extension(
                    extension_root=base_dir / "libtorch_agnostic_2_9_extension"
                )

            # Only build 2.10 extension if running on PyTorch 2.10+
            import re

            version_parts = torch.__version__.split(".")
            current_major = int(version_parts[0])
            # Extract just the numeric part of the minor version (handles "10+git", "10a1", etc.)
            current_minor = int(re.match(r"\d+", version_parts[1]).group())

            if (current_major > 2) or (current_major == 2 and current_minor >= 10):
                try:
                    import libtorch_agnostic_2_10  # noqa: F401
                except Exception:
                    install_cpp_extension(
                        extension_root=base_dir / "libtorch_agnostic_2_10_extension"
                    )
            else:
                print(
                    f"Skipping 2.10 extension (running on PyTorch {torch.__version__})"
                )

        @onlyCPU
        def test_slow_sgd(self, device):
            import libtorch_agnostic_2_9 as libtorch_agnostic

            param = torch.rand(5, device=device)
            grad = torch.rand_like(param)
            weight_decay = 0.01
            lr = 0.001
            maximize = False

            new_param = libtorch_agnostic.ops.sgd_out_of_place(
                param, grad, weight_decay, lr, maximize
            )
            torch._fused_sgd_(
                (param,),
                (grad,),
                (),
                weight_decay=weight_decay,
                momentum=0.0,
                lr=lr,
                dampening=0.0,
                nesterov=False,
                maximize=maximize,
                is_first_step=False,
            )
            self.assertEqual(new_param, param)

        @onlyCUDA
        def test_identity_does_not_hog_memory(self, device):
            import libtorch_agnostic_2_9 as libtorch_agnostic

            def _run_identity(prior_mem):
                t = torch.rand(32, 32, device=device)
                self.assertGreater(torch.cuda.memory_allocated(device), prior_mem)
                identi_t = libtorch_agnostic.ops.identity(t)
                assert identi_t is t

            init_mem = torch.cuda.memory_allocated(device)

            for _ in range(3):
                _run_identity(init_mem)
                curr_mem = torch.cuda.memory_allocated(device)
                self.assertEqual(curr_mem, init_mem)

        def test_exp_neg_is_leaf(self, device):
            import libtorch_agnostic_2_9 as libtorch_agnostic

            t1 = torch.rand(2, 3, device=device)
            t2 = torch.rand(3, 2, device=device)
            t3 = torch.rand(2, device=device)

            exp, neg, is_leaf = libtorch_agnostic.ops.exp_neg_is_leaf(t1, t2, t3)
            self.assertEqual(exp, torch.exp(t1))
            self.assertEqual(neg, torch.neg(t2))
            self.assertEqual(is_leaf, t3.is_leaf)

        def test_my_abs(self, device):
            import libtorch_agnostic_2_9 as libtorch_agnostic

            t = torch.rand(32, 16, device=device) - 0.5
            res = libtorch_agnostic.ops.my_abs(t)
            self.assertEqual(res, torch.abs(t))

            def _make_cuda_tensors(prior_mem):
                cuda_t = libtorch_agnostic.ops.my_abs(t)
                self.assertGreater(torch.cuda.memory_allocated(device), prior_mem)
                self.assertEqual(cuda_t, torch.abs(t))

            if t.is_cuda:
                init_mem = torch.cuda.memory_allocated(device)
                for _ in range(3):
                    _make_cuda_tensors(init_mem)
                    curr_mem = torch.cuda.memory_allocated(device)
                    self.assertEqual(curr_mem, init_mem)

        def test_neg_exp(self, device):
            import libtorch_agnostic_2_9 as libtorch_agnostic

            t = torch.rand(32, 16, device=device) - 0.5
            res = libtorch_agnostic.ops.neg_exp(t)
            self.assertEqual(res, torch.neg(torch.exp(t)))

            def _make_cuda_tensors(prior_mem):
                cuda_res = libtorch_agnostic.ops.neg_exp(t)
                self.assertGreater(torch.cuda.memory_allocated(device), prior_mem)
                self.assertEqual(cuda_res, torch.neg(torch.exp(t)))

            if t.is_cuda:
                init_mem = torch.cuda.memory_allocated(device)
                for _ in range(3):
                    _make_cuda_tensors(init_mem)
                    curr_mem = torch.cuda.memory_allocated(device)
                    self.assertEqual(curr_mem, init_mem)

        def test_divide_neg_exp(self, device):
            import libtorch_agnostic_2_9 as libtorch_agnostic

            t = torch.zeros(2, 3, device=device) - 0.5
            res = libtorch_agnostic.ops.divide_neg_exp(t)
            self.assertEqual(res, torch.neg(t) / torch.exp(t))

            def _make_cuda_tensors(prior_mem):
                cuda_res = libtorch_agnostic.ops.divide_neg_exp(t)
                self.assertGreater(torch.cuda.memory_allocated(device), prior_mem)
                self.assertEqual(cuda_res, torch.neg(t) / torch.exp(t))

            if t.is_cuda:
                init_mem = torch.cuda.memory_allocated(device)
                for _ in range(3):
                    _make_cuda_tensors(init_mem)
                    curr_mem = torch.cuda.memory_allocated(device)
                    self.assertEqual(curr_mem, init_mem)

        def test_is_contiguous(self, device):
            import libtorch_agnostic_2_9 as libtorch_agnostic

            t = torch.rand(2, 7, device=device)
            self.assertTrue(libtorch_agnostic.ops.is_contiguous(t))
            self.assertFalse(libtorch_agnostic.ops.is_contiguous(t.transpose(0, 1)))

        # TODO: Debug this:
        # torch._dynamo.exc.TorchRuntimeError: Dynamo failed to run FX node with fake tensors:
        # call_function libtorch_agnostic.my_ones_like.default(*(FakeTensor(..., size=(3, 1)), 'cpu'),
        # **{}): got AssertionError("tensor's device must be `meta`, got cpu instead")
        @xfailIfTorchDynamo
        def test_my_ones_like(self, device):
            import libtorch_agnostic_2_9 as libtorch_agnostic

            t = torch.rand(3, 1, device=device) - 0.5
            cpu_t = libtorch_agnostic.ops.my_ones_like(t, "cpu")
            self.assertEqual(cpu_t, torch.ones_like(t, device="cpu"))

            def _make_cuda_tensors(prior_mem):
                cuda_t = libtorch_agnostic.ops.my_ones_like(t, device)
                self.assertGreater(torch.cuda.memory_allocated(device), prior_mem)
                self.assertEqual(cuda_t, torch.ones_like(t, device=device))

            if t.is_cuda:
                init_mem = torch.cuda.memory_allocated(device)
                for _ in range(3):
                    _make_cuda_tensors(init_mem)
                    curr_mem = torch.cuda.memory_allocated(device)
                    self.assertEqual(curr_mem, init_mem)

        def test_my_transpose(self, device):
            import libtorch_agnostic_2_9 as libtorch_agnostic

            t = torch.rand(2, 7, device=device)
            out = libtorch_agnostic.ops.my_transpose(t, 0, 1)
            self.assertEqual(out, torch.transpose(t, 0, 1))

            with self.assertRaisesRegex(RuntimeError, "API call failed"):
                libtorch_agnostic.ops.my_transpose(t, 1, 2)

        def test_my_empty_like(self, device):
            import libtorch_agnostic_2_9 as libtorch_agnostic

            deterministic = torch.are_deterministic_algorithms_enabled()
            try:
                # set use_deterministic_algorithms to fill uninitialized memory
                torch.use_deterministic_algorithms(True)

                t = torch.rand(2, 7, device=device)
                out = libtorch_agnostic.ops.my_empty_like(t)
                self.assertTrue(id(out != id(t)))
                self.assertEqual(out, torch.empty_like(t))
            finally:
                torch.use_deterministic_algorithms(deterministic)

        @onlyCPU
        def test_my_zero_(self, device):
            import libtorch_agnostic_2_9 as libtorch_agnostic

            t = torch.rand(2, 7, device=device)
            out = libtorch_agnostic.ops.my_zero_(t)
            self.assertEqual(id(out), id(t))
            self.assertEqual(out, torch.zeros_like(t))

        def test_my_amax(self, device):
            import libtorch_agnostic_2_9 as libtorch_agnostic

            t = torch.rand(2, 7, device=device)
            out = libtorch_agnostic.ops.my_amax(t)
            self.assertEqual(out, torch.amax(t, 0))

        def test_my_amax_vec(self, device):
            import libtorch_agnostic_2_9 as libtorch_agnostic

            t = torch.rand(2, 7, 5, device=device)
            out = libtorch_agnostic.ops.my_amax_vec(t)
            self.assertEqual(out, torch.amax(t, (0, 1)))

        def test_my_is_cpu(self, device):
            import libtorch_agnostic_2_9 as libtorch_agnostic

            t = torch.rand(2, 7, device=device)
            out = libtorch_agnostic.ops.my_is_cpu(t)
            self.assertEqual(out, t.is_cpu)

        def test_fill_infinity(self, device):
            import libtorch_agnostic_2_9 as libtorch_agnostic

            t = torch.rand(3, 4, device=device)
            out = libtorch_agnostic.ops.fill_infinity(t)

            self.assertEqual(id(out), id(t))
            expected = torch.full_like(t, math.inf)
            self.assertEqual(out, expected)

        @onlyCPU
        def test_default_constructor(self):
            import libtorch_agnostic_2_9 as libtorch_agnostic

            defined_tensor_is_defined = libtorch_agnostic.ops.test_default_constructor(
                True
            )
            self.assertTrue(defined_tensor_is_defined)

            undefined_tensor_is_defined = (
                libtorch_agnostic.ops.test_default_constructor(False)
            )
            self.assertFalse(undefined_tensor_is_defined)

        def test_my_pad(self, device):
            import libtorch_agnostic_2_9 as libtorch_agnostic

            t = torch.rand(2, 3, device=device)
            out = libtorch_agnostic.ops.my_pad(t)
            expected = torch.nn.functional.pad(t, [1, 2, 2, 1], "constant", 0.0)
            self.assertEqual(out, expected)

        def test_my_narrow(self, device):
            import libtorch_agnostic_2_9 as libtorch_agnostic

            t = torch.randn(2, 5, device=device)

            dim0 = 0
            start0 = 0
            length0 = 1
            out0 = libtorch_agnostic.ops.my_narrow(t, dim0, start0, length0)
            expected0 = torch.narrow(t, dim0, start0, length0)
            self.assertEqual(out0, expected0)

        @onlyCUDA
        @deviceCountAtLeast(2)
        def test_device_guard(self, device):
            import libtorch_agnostic_2_9 as libtorch_agnostic

            device_index = 1
            out = libtorch_agnostic.ops.test_device_guard(device_index)
            self.assertEqual(out, device_index)

        @onlyCUDA
        @deviceCountAtLeast(2)
        def test_device_guard_set_index(self, device):
            import libtorch_agnostic_2_9 as libtorch_agnostic

            # This test creates a DeviceGuard with index 1, then sets it to index 0
            # and returns the current device (should be 0)
            out = libtorch_agnostic.ops.test_device_guard_set_index()
            self.assertEqual(out, 0)

        @onlyCUDA
        def test_stream(self, device):
            import libtorch_agnostic_2_9 as libtorch_agnostic

            stream = torch.cuda.Stream()
            device = torch.cuda.current_device()

            with stream:
                expected_stream_id = torch.cuda.current_stream(0).stream_id
                stream_id = libtorch_agnostic.ops.test_stream(device)

            self.assertEqual(stream_id, expected_stream_id)

        @onlyCUDA
        @deviceCountAtLeast(2)
        def test_get_current_device_index(self, device):
            import libtorch_agnostic_2_9 as libtorch_agnostic

            prev_device = torch.cuda.current_device()

            try:
                expected_device = 1
                torch.cuda.set_device(expected_device)

                current_device = libtorch_agnostic.ops.test_get_current_device_index()
                self.assertEqual(current_device, expected_device)
            finally:
                torch.cuda.set_device(prev_device)

        def test_my_new_empty_dtype_variant(self, device):
            import libtorch_agnostic_2_9 as libtorch_agnostic

            deterministic = torch.are_deterministic_algorithms_enabled()
            try:
                # set use_deterministic_algorithms to fill uninitialized memory
                torch.use_deterministic_algorithms(True)
                t = torch.randn(3, 4, device=device)
                out = libtorch_agnostic.ops.my_new_empty_dtype_variant(t)
                ref_out = t.new_empty((2, 5), dtype=torch.bfloat16)

                self.assertEqual(out, ref_out, exact_device=True)
            finally:
                torch.use_deterministic_algorithms(deterministic)

        def test_my_new_zeros_dtype_variant(self, device):
            import libtorch_agnostic_2_9 as libtorch_agnostic

            t = torch.randn(3, 4, device=device)
            out = libtorch_agnostic.ops.my_new_zeros_dtype_variant(t)
            ref_out = t.new_zeros((2, 5), dtype=torch.float)
            self.assertEqual(out, ref_out, exact_device=True)

        def test_my_copy_(self, device):
            import libtorch_agnostic_2_9 as libtorch_agnostic

            dst = torch.empty(2, 5, device=device)
            src = torch.randn(2, 5, device=device)

            result = libtorch_agnostic.ops.my_copy_(dst, src, False)
            expected = src
            self.assertEqual(result, expected)
            self.assertEqual(result.data_ptr(), dst.data_ptr())

        def test_my_clone(self, device):
            import libtorch_agnostic_2_9 as libtorch_agnostic

            t = torch.randn(2, 5, device=device)

            result = libtorch_agnostic.ops.my_clone(t)
            expected = t.clone()
            self.assertEqual(result, expected)
            self.assertNotEqual(result.data_ptr(), expected.data_ptr())
            self.assertEqual(result.stride(), expected.stride())

        @skipIfTorchVersionLessThan(2, 10)
        def test_my__foreach_mul_(self, device):
            import libtorch_agnostic_2_10 as libtorch_agnostic

            N = 5
            tensors = [torch.rand(32, 16, device=device) for _ in range(N)]
            tensors_c = [t.clone() for t in tensors]
            others = [torch.rand(32, 16, device=device) for _ in range(N)]

            libtorch_agnostic.ops.my__foreach_mul_(tensors, others)
            expected_values = torch._foreach_mul(tensors_c, others)

            for tensor_t, expected_t in zip(tensors, expected_values):
                self.assertEqual(tensor_t, expected_t)

        @skipIfTorchVersionLessThan(2, 10)
        def test_my__foreach_mul(self, device):
            import libtorch_agnostic_2_10 as libtorch_agnostic

            N = 5
            tensors = [torch.rand(32, 16, device=device) for _ in range(N)]
            others = [torch.rand(32, 16, device=device) for _ in range(N)]

            result = libtorch_agnostic.ops.my__foreach_mul(tensors, others)
            expected = torch._foreach_mul(tensors, others)

            for result_t, expected_t in zip(result, expected):
                self.assertEqual(result_t, expected_t)

            def _make_cuda_tensors(prior_mem):
                cuda_res = libtorch_agnostic.ops.my__foreach_mul(tensors, others)
                self.assertGreater(torch.cuda.memory_allocated(device), prior_mem)

                expected = torch._foreach_mul(tensors, others)
                for result_t, expected_t in zip(cuda_res, expected):
                    self.assertEqual(result_t, expected_t)

            if tensors[0].is_cuda:
                init_mem = torch.cuda.memory_allocated(device)
                for _ in range(3):
                    _make_cuda_tensors(init_mem)
                    curr_mem = torch.cuda.memory_allocated(device)
                    self.assertEqual(curr_mem, init_mem)

        @skipIfTorchVersionLessThan(2, 10)
        def test_make_tensor_clones_and_call_foreach(self, device):
            import libtorch_agnostic_2_10 as libtorch_agnostic

            t1 = torch.rand(2, 5, device=device)
            t2 = torch.rand(3, 4, device=device)
            result = libtorch_agnostic.ops.make_tensor_clones_and_call_foreach(t1, t2)
            self.assertEqual(result[0], t1 * t1)
            self.assertEqual(result[1], t2 * t2)

        @skipIfTorchVersionLessThan(2, 10)
        @onlyCUDA
        def test_device(self, device):
            import libtorch_agnostic_2_10 as libtorch_agnostic

            cuda_device = libtorch_agnostic.ops.test_device_constructor(
                is_cuda=True, index=1, use_str=False
            )
            self.assertEqual(cuda_device, torch.device("cuda:1"))
            cuda_device = libtorch_agnostic.ops.test_device_constructor(
                is_cuda=True, index=1, use_str=True
            )
            self.assertEqual(cuda_device, torch.device("cuda:1"))

            self.assertEqual(libtorch_agnostic.ops.test_device_index(cuda_device), 1)
            self.assertTrue(
                libtorch_agnostic.ops.test_device_equality(
                    cuda_device, torch.device("cuda:1")
                )
            )
            self.assertFalse(
                libtorch_agnostic.ops.test_device_equality(
                    cuda_device, torch.device("cuda:0")
                )
            )
            self.assertFalse(libtorch_agnostic.ops.test_device_is_cpu(cuda_device))
            self.assertTrue(libtorch_agnostic.ops.test_device_is_cuda(cuda_device))

            cuda_0_device = libtorch_agnostic.ops.test_device_set_index(cuda_device, 0)
            self.assertEqual(cuda_0_device, torch.device("cuda:0"))

            cpu_device = libtorch_agnostic.ops.test_device_constructor(False, 0, False)
            self.assertEqual(cpu_device, torch.device("cpu"))
            self.assertTrue(
                libtorch_agnostic.ops.test_device_equality(
                    cpu_device, torch.device("cpu")
                )
            )
            self.assertTrue(libtorch_agnostic.ops.test_device_is_cpu(cpu_device))
            self.assertFalse(libtorch_agnostic.ops.test_device_is_cuda(cpu_device))
            self.assertFalse(
                libtorch_agnostic.ops.test_device_equality(cpu_device, cuda_device)
            )

            with self.assertRaisesRegex(
                RuntimeError, "Device index 129 is out of range for int8_t"
            ):
                libtorch_agnostic.ops.test_device_constructor(
                    is_cuda=True, index=129, use_str=False
                )

            with self.assertRaisesRegex(
                RuntimeError, "Device index 129 is out of range for int8_t"
            ):
                libtorch_agnostic.ops.test_device_set_index(cuda_device, 129)

        @skipIfTorchVersionLessThan(2, 10)
        @onlyCUDA
        @deviceCountAtLeast(2)
        def test_tensor_device(self, device):
            import libtorch_agnostic_2_10 as libtorch_agnostic

            t = torch.randn(2, 3)
            self.assertEqual(libtorch_agnostic.ops.test_tensor_device(t), t.device)

            t_cuda = torch.randn(2, 3, device="cuda")
            self.assertEqual(
                libtorch_agnostic.ops.test_tensor_device(t_cuda), t_cuda.device
            )

            t_cuda_1 = torch.randn(2, 3, device="cuda:1")
            self.assertEqual(
                libtorch_agnostic.ops.test_tensor_device(t_cuda_1), t_cuda_1.device
            )

        @skipIfTorchVersionLessThan(2, 10)
        @onlyCPU
        # TODO: Debug this:
        # Dynamo failed to run FX node with fake tensors:
        # call_function libtorch_agnostic.test_parallel_for.default(*(100, 10), **{}):
        # got RuntimeError('libtorch_agnostic::test_parallel_for() expected at most
        # 2 argument(s) but received 3 argument(s).
        # Declaration: libtorch_agnostic::test_parallel_for(int size, int grain_size) -> Tensor')
        @xfailIfTorchDynamo
        def test_parallel_for(self, device):
            import libtorch_agnostic_2_10 as libtorch_agnostic

            num_threads = torch.get_num_threads()
            size = 100
            grain_size = 10
            expected_num_threads_used = min(
                (size + grain_size - 1) // grain_size, num_threads
            )

            result = libtorch_agnostic.ops.test_parallel_for(size, grain_size)
            result_thread_ids = torch.unique(torch.bitwise_right_shift(result, 32))
            result_values = torch.bitwise_and(result, 0xFFFFFFFF)
            expected = torch.arange(size, dtype=torch.int64)

            self.assertEqual(result_values, expected)
            self.assertEqual(result_thread_ids, torch.arange(expected_num_threads_used))

        @skipIfTorchVersionLessThan(2, 10)
        @onlyCPU
        def test_get_num_threads(self, device):
            import libtorch_agnostic_2_10 as libtorch_agnostic

            num_threads = libtorch_agnostic.ops.test_get_num_threads()
            expected_num_threads = torch.get_num_threads()
            self.assertEqual(num_threads, expected_num_threads)

        @skipIfTorchVersionLessThan(2, 10)
        @parametrize("layout", [None, torch.strided, torch.sparse_coo])
        @parametrize(
            "memory_format", [None, torch.channels_last, torch.contiguous_format]
        )
        def test_my_empty(self, device, layout, memory_format):
            import libtorch_agnostic_2_10 as libtorch_agnostic

            deterministic = torch.are_deterministic_algorithms_enabled()
            try:
                # set use_deterministic_algorithms to fill uninitialized memory
                torch.use_deterministic_algorithms(True)

                # Use 4D size for channels_last, 2D otherwise
                size = [2, 3, 4, 5] if memory_format == torch.channels_last else [2, 3]

                # sparse_coo layout doesn't support memory_format parameter
                if layout == torch.sparse_coo and memory_format is not None:
                    return

                # Test default parameters
                result = libtorch_agnostic.ops.my_empty(
                    size, None, layout, None, None, memory_format
                )
                expected = torch.empty(size, layout=layout, memory_format=memory_format)
                self.assertEqual(result, expected, exact_device=True, exact_layout=True)

                # Test with dtype
                result_float = libtorch_agnostic.ops.my_empty(
                    size, torch.float32, layout, None, None, memory_format
                )
                expected_float = torch.empty(
                    size,
                    dtype=torch.float32,
                    layout=layout,
                    memory_format=memory_format,
                )
                self.assertEqual(
                    result_float, expected_float, exact_device=True, exact_layout=True
                )

                # Test with dtype and device
                result_with_device = libtorch_agnostic.ops.my_empty(
                    size, torch.float64, layout, device, None, memory_format
                )
                expected_with_device = torch.empty(
                    size,
                    dtype=torch.float64,
                    layout=layout,
                    device=device,
                    memory_format=memory_format,
                )
                self.assertEqual(
                    result_with_device,
                    expected_with_device,
                    exact_device=True,
                    exact_layout=True,
                )

                # Verify layout if specified
                if layout is not None:
                    self.assertEqual(result_with_device.layout, layout)

                # Verify memory format if specified
                if memory_format == torch.channels_last:
                    self.assertTrue(
                        result_with_device.is_contiguous(
                            memory_format=torch.channels_last
                        )
                    )
                elif memory_format == torch.contiguous_format:
                    self.assertTrue(result_with_device.is_contiguous())

                # Test pin_memory on CUDA (only once, not for every parameter combination)
                if device == "cuda" and layout is None and memory_format is None:
                    result_pinned = libtorch_agnostic.ops.my_empty(
                        [2, 3], torch.float32, None, "cpu", True, None
                    )
                    expected_pinned = torch.empty(
                        [2, 3], dtype=torch.float32, device="cpu", pin_memory=True
                    )
                    self.assertEqual(
                        result_pinned,
                        expected_pinned,
                        exact_device=True,
                        exact_layout=True,
                    )
                    self.assertTrue(result_pinned.is_pinned())
            finally:
                torch.use_deterministic_algorithms(deterministic)

        def test_my_flatten(self, device):
            import libtorch_agnostic_2_9 as libtorch_agnostic

            t = torch.randn(2, 3, 4, device=device)
            result = libtorch_agnostic.ops.my_flatten(t)
            expected = torch.flatten(t)
            self.assertEqual(result, expected)

            result_start = libtorch_agnostic.ops.my_flatten(t, 1)
            expected_start = torch.flatten(t, 1)
            self.assertEqual(result_start, expected_start)

            result_range = libtorch_agnostic.ops.my_flatten(t, 2, -1)
            expected_range = torch.flatten(t, 2, -1)
            self.assertEqual(result_range, expected_range)

        @skipIfTorchVersionLessThan(2, 10)
        def test_my_reshape(self, device):
            import libtorch_agnostic_2_10 as libtorch_agnostic

            t = torch.randn(2, 3, 4, device=device)

            result = libtorch_agnostic.ops.my_reshape(t, [6, 4])
            expected = torch.reshape(t, [6, 4])
            self.assertEqual(result, expected)

            result_infer = libtorch_agnostic.ops.my_reshape(t, [-1, 4])
            expected_infer = torch.reshape(t, [-1, 4])
            self.assertEqual(result_infer, expected_infer)

            result_flat = libtorch_agnostic.ops.my_reshape(t, [-1])
            expected_flat = torch.reshape(t, [-1])
            self.assertEqual(result_flat, expected_flat)

        @skipIfTorchVersionLessThan(2, 10)
        def test_my_view(self, device):
            import libtorch_agnostic_2_10 as libtorch_agnostic

            t = torch.randn(2, 3, 4, device=device)

            result = libtorch_agnostic.ops.my_view(t, [6, 4])
            expected = t.view([6, 4])
            self.assertEqual(result, expected)

            result_infer = libtorch_agnostic.ops.my_view(t, [-1, 4])
            expected_infer = t.view([-1, 4])
            self.assertEqual(result_infer, expected_infer)

            result_flat = libtorch_agnostic.ops.my_view(t, [-1])
            expected_flat = t.view([-1])
            self.assertEqual(result_flat, expected_flat)

        @skipIfTorchVersionLessThan(2, 10)
        def test_my_shape(self, device):
            import libtorch_agnostic_2_10 as libtorch_agnostic

            expected = (3, 5)
            t = torch.rand(*expected, device=device)
            shape = libtorch_agnostic.ops.my_shape(t)
            self.assertEqual(shape, expected)

        def test_mv_tensor_accessor(self, device):
            import libtorch_agnostic_2_9 as libtorch_agnostic

            m = torch.rand(3, 5, device=device)
            v = torch.rand(5, device=device)
            result = libtorch_agnostic.ops.mv_tensor_accessor(m, v)
            expected = torch.mv(m, v)
            self.assertEqual(result, expected)

            # non-contiguous inputs
            m = torch.rand(3 * 2, 5 * 3, device=device)[::2, ::3]
            v = torch.rand(5 * 4, device=device)[::4]
            result = libtorch_agnostic.ops.mv_tensor_accessor(m, v)
            expected = torch.mv(m, v)
            self.assertEqual(result, expected)

        @skipIfTorchVersionLessThan(2, 10)
        @skipIfTorchDynamo("no data pointer defined for FakeTensor, FunctionalTensor")
        def test_get_any_data_ptr(self, device):
            import libtorch_agnostic_2_10 as libtorch_agnostic

            t = torch.empty(2, 5, device=device, dtype=torch.float32)
            expected_p = t.data_ptr()

            for mutable in [True, False]:
                p = libtorch_agnostic.ops.get_any_data_ptr(t, mutable)
                self.assertEqual(p, expected_p)

        @skipIfTorchVersionLessThan(2, 10)
        @skipIfTorchDynamo("no data pointer defined for FakeTensor, FunctionalTensor")
        def test_get_template_any_data_ptr(self, device):
            import libtorch_agnostic_2_10 as libtorch_agnostic

            supported_dtypes = get_supported_dtypes()

            for dtype in supported_dtypes:
                t = torch.empty(2, 5, device=device, dtype=dtype)
                expected_p = t.data_ptr()

                for rdtype in supported_dtypes:
                    if dtype == rdtype:
                        for mutable in [True, False]:
                            p = libtorch_agnostic.ops.get_template_any_data_ptr(
                                t, rdtype, mutable
                            )
                            self.assertEqual(p, expected_p)
                    else:
                        for mutable in [True, False]:
                            with self.assertRaisesRegex(
                                RuntimeError, "expected scalar type.* but found"
                            ):
                                libtorch_agnostic.ops.get_template_any_data_ptr(
                                    t, rdtype, mutable
                                )

        @skipIfTorchVersionLessThan(2, 10)
<<<<<<< HEAD
        def test_my_string_op(self, device):
            import libtorch_agnostic_2_10 as libtorch_agnostic

            t = torch.empty(3, 4, 5, device=device)

            dim_vec, result_dim = libtorch_agnostic.ops.my_string_op(t, "dim")
            self.assertEqual(dim_vec, ["dim", str(t.dim())])
            self.assertEqual(result_dim, t.dim())

            size_vec, result_size = libtorch_agnostic.ops.my_string_op(t, "size")
            self.assertEqual(size_vec, ["size", str(t.size(0))])
            self.assertEqual(result_size, t.size(0))

            stride_vec, result_stride = libtorch_agnostic.ops.my_string_op(t, "stride")
            self.assertEqual(stride_vec, ["stride", str(t.stride(0))])
            self.assertEqual(result_stride, t.stride(0))

            with self.assertRaisesRegex(RuntimeError, "Unsupported accessor value: "):
                libtorch_agnostic.ops.my_string_op(t, "invalid")
=======
        @onlyCUDA
        def test_my_get_curr_cuda_blas_handle(self, device):
            import libtorch_agnostic_2_10 as libtorch_agnostic

            res = libtorch_agnostic.ops.my_get_curr_cuda_blas_handle()
            expected = torch.cuda.current_blas_handle()
            self.assertEqual(res, expected)
>>>>>>> 2ee720c1

    instantiate_device_type_tests(TestLibtorchAgnostic, globals(), except_for=None)

if __name__ == "__main__":
    run_tests()<|MERGE_RESOLUTION|>--- conflicted
+++ resolved
@@ -826,7 +826,15 @@
                                 )
 
         @skipIfTorchVersionLessThan(2, 10)
-<<<<<<< HEAD
+        @onlyCUDA
+        def test_my_get_curr_cuda_blas_handle(self, device):
+            import libtorch_agnostic_2_10 as libtorch_agnostic
+
+            res = libtorch_agnostic.ops.my_get_curr_cuda_blas_handle()
+            expected = torch.cuda.current_blas_handle()
+            self.assertEqual(res, expected)
+
+        @skipIfTorchVersionLessThan(2, 10)
         def test_my_string_op(self, device):
             import libtorch_agnostic_2_10 as libtorch_agnostic
 
@@ -846,15 +854,6 @@
 
             with self.assertRaisesRegex(RuntimeError, "Unsupported accessor value: "):
                 libtorch_agnostic.ops.my_string_op(t, "invalid")
-=======
-        @onlyCUDA
-        def test_my_get_curr_cuda_blas_handle(self, device):
-            import libtorch_agnostic_2_10 as libtorch_agnostic
-
-            res = libtorch_agnostic.ops.my_get_curr_cuda_blas_handle()
-            expected = torch.cuda.current_blas_handle()
-            self.assertEqual(res, expected)
->>>>>>> 2ee720c1
 
     instantiate_device_type_tests(TestLibtorchAgnostic, globals(), except_for=None)
 
