# Owner(s): ["module: cpp"]

import math
import unittest
from pathlib import Path

import torch
from torch.testing._internal.common_device_type import (
    deviceCountAtLeast,
    dtypes,
    instantiate_device_type_tests,
    onlyCPU,
    onlyCUDA,
)
from torch.testing._internal.common_dtype import all_types_and
from torch.testing._internal.common_utils import (
    install_cpp_extension,
    IS_WINDOWS,
    parametrize,
    run_tests,
    skipIfRocm,
    skipIfTorchDynamo,
    TestCase,
    xfailIfTorchDynamo,
)


def get_supported_dtypes():
    """Return a list of dtypes that are supported by torch stable ABI."""
    return [
        torch.int8,
        torch.int16,
        torch.int32,
        torch.int64,
        torch.uint8,
        torch.uint16,
        torch.uint32,
        torch.uint64,
        torch.bfloat16,
        torch.float16,
        torch.float32,
        torch.float64,
        torch.float8_e5m2,
        torch.float8_e4m3fn,
        torch.float8_e5m2fnuz,
        torch.float8_e4m3fnuz,
        torch.complex32,
        torch.complex64,
        torch.complex128,
        torch.bool,
    ]


def skipIfTorchVersionLessThan(major, minor):
    """Skip test if PyTorch version is less than specified version."""

    def decorator(func):
        version_parts = torch.__version__.split(".")
        current_major = int(version_parts[0])
        current_minor = int(
            version_parts[1].split("+")[0].split("a")[0].split("b")[0].split("rc")[0]
        )

        should_skip = (current_major < major) or (
            current_major == major and current_minor < minor
        )
        reason = f"Test requires PyTorch >= {major}.{minor}, current version is {torch.__version__}"

        return unittest.skipIf(should_skip, reason)(func)

    return decorator


# TODO: Fix this error in Windows:
# LINK : error LNK2001: unresolved external symbol PyInit__C
if not IS_WINDOWS:

    class TestLibtorchAgnostic(TestCase):
        """
        Tests for versioned libtorch_agnostic extensions.

        This test class supports testing both:

        - libtorch_agnostic_2_9: Extension built with TORCH_TARGET_VERSION=2.9.0
        - libtorch_agnostic_2_10: Extension built with TORCH_TARGET_VERSION=2.10.0

        Tests should be decorated with @skipIfTorchVersionLessThan to indicate the
        version that they target.
        """

        @classmethod
        def setUpClass(cls):
            # Build both 2.9 and 2.10 extensions
            base_dir = Path(__file__).parent

            try:
                import libtorch_agnostic_2_9  # noqa: F401
            except Exception:
                install_cpp_extension(
                    extension_root=base_dir / "libtorch_agnostic_2_9_extension"
                )

            # Only build 2.10 extension if running on PyTorch 2.10+
            import re

            version_parts = torch.__version__.split(".")
            current_major = int(version_parts[0])
            # Extract just the numeric part of the minor version (handles "10+git", "10a1", etc.)
            current_minor = int(re.match(r"\d+", version_parts[1]).group())

            if (current_major > 2) or (current_major == 2 and current_minor >= 10):
                try:
                    import libtorch_agnostic_2_10  # noqa: F401
                except Exception:
                    install_cpp_extension(
                        extension_root=base_dir / "libtorch_agnostic_2_10_extension"
                    )
            else:
                print(
                    f"Skipping 2.10 extension (running on PyTorch {torch.__version__})"
                )

        @onlyCPU
        def test_slow_sgd(self, device):
            import libtorch_agnostic_2_9 as libtorch_agnostic

            param = torch.rand(5, device=device)
            grad = torch.rand_like(param)
            weight_decay = 0.01
            lr = 0.001
            maximize = False

            new_param = libtorch_agnostic.ops.sgd_out_of_place(
                param, grad, weight_decay, lr, maximize
            )
            torch._fused_sgd_(
                (param,),
                (grad,),
                (),
                weight_decay=weight_decay,
                momentum=0.0,
                lr=lr,
                dampening=0.0,
                nesterov=False,
                maximize=maximize,
                is_first_step=False,
            )
            self.assertEqual(new_param, param)

        @onlyCUDA
        def test_identity_does_not_hog_memory(self, device):
            import libtorch_agnostic_2_9 as libtorch_agnostic

            def _run_identity(prior_mem):
                t = torch.rand(32, 32, device=device)
                self.assertGreater(torch.cuda.memory_allocated(device), prior_mem)
                identi_t = libtorch_agnostic.ops.identity(t)
                assert identi_t is t

            init_mem = torch.cuda.memory_allocated(device)

            for _ in range(3):
                _run_identity(init_mem)
                curr_mem = torch.cuda.memory_allocated(device)
                self.assertEqual(curr_mem, init_mem)

        def test_exp_neg_is_leaf(self, device):
            import libtorch_agnostic_2_9 as libtorch_agnostic

            t1 = torch.rand(2, 3, device=device)
            t2 = torch.rand(3, 2, device=device)
            t3 = torch.rand(2, device=device)

            exp, neg, is_leaf = libtorch_agnostic.ops.exp_neg_is_leaf(t1, t2, t3)
            self.assertEqual(exp, torch.exp(t1))
            self.assertEqual(neg, torch.neg(t2))
            self.assertEqual(is_leaf, t3.is_leaf)

        def test_my_abs(self, device):
            import libtorch_agnostic_2_9 as libtorch_agnostic

            t = torch.rand(32, 16, device=device) - 0.5
            res = libtorch_agnostic.ops.my_abs(t)
            self.assertEqual(res, torch.abs(t))

            def _make_cuda_tensors(prior_mem):
                cuda_t = libtorch_agnostic.ops.my_abs(t)
                self.assertGreater(torch.cuda.memory_allocated(device), prior_mem)
                self.assertEqual(cuda_t, torch.abs(t))

            if t.is_cuda:
                init_mem = torch.cuda.memory_allocated(device)
                for _ in range(3):
                    _make_cuda_tensors(init_mem)
                    curr_mem = torch.cuda.memory_allocated(device)
                    self.assertEqual(curr_mem, init_mem)

        def test_neg_exp(self, device):
            import libtorch_agnostic_2_9 as libtorch_agnostic

            t = torch.rand(32, 16, device=device) - 0.5
            res = libtorch_agnostic.ops.neg_exp(t)
            self.assertEqual(res, torch.neg(torch.exp(t)))

            def _make_cuda_tensors(prior_mem):
                cuda_res = libtorch_agnostic.ops.neg_exp(t)
                self.assertGreater(torch.cuda.memory_allocated(device), prior_mem)
                self.assertEqual(cuda_res, torch.neg(torch.exp(t)))

            if t.is_cuda:
                init_mem = torch.cuda.memory_allocated(device)
                for _ in range(3):
                    _make_cuda_tensors(init_mem)
                    curr_mem = torch.cuda.memory_allocated(device)
                    self.assertEqual(curr_mem, init_mem)

        def test_divide_neg_exp(self, device):
            import libtorch_agnostic_2_9 as libtorch_agnostic

            t = torch.zeros(2, 3, device=device) - 0.5
            res = libtorch_agnostic.ops.divide_neg_exp(t)
            self.assertEqual(res, torch.neg(t) / torch.exp(t))

            def _make_cuda_tensors(prior_mem):
                cuda_res = libtorch_agnostic.ops.divide_neg_exp(t)
                self.assertGreater(torch.cuda.memory_allocated(device), prior_mem)
                self.assertEqual(cuda_res, torch.neg(t) / torch.exp(t))

            if t.is_cuda:
                init_mem = torch.cuda.memory_allocated(device)
                for _ in range(3):
                    _make_cuda_tensors(init_mem)
                    curr_mem = torch.cuda.memory_allocated(device)
                    self.assertEqual(curr_mem, init_mem)

        def test_is_contiguous(self, device):
            import libtorch_agnostic_2_9 as libtorch_agnostic

            t = torch.rand(2, 7, device=device)
            self.assertTrue(libtorch_agnostic.ops.is_contiguous(t))
            self.assertFalse(libtorch_agnostic.ops.is_contiguous(t.transpose(0, 1)))

        # TODO: Debug this:
        # torch._dynamo.exc.TorchRuntimeError: Dynamo failed to run FX node with fake tensors:
        # call_function libtorch_agnostic.my_ones_like.default(*(FakeTensor(..., size=(3, 1)), 'cpu'),
        # **{}): got AssertionError("tensor's device must be `meta`, got cpu instead")
        @xfailIfTorchDynamo
        def test_my_ones_like(self, device):
            import libtorch_agnostic_2_9 as libtorch_agnostic

            t = torch.rand(3, 1, device=device) - 0.5
            cpu_t = libtorch_agnostic.ops.my_ones_like(t, "cpu")
            self.assertEqual(cpu_t, torch.ones_like(t, device="cpu"))

            def _make_cuda_tensors(prior_mem):
                cuda_t = libtorch_agnostic.ops.my_ones_like(t, device)
                self.assertGreater(torch.cuda.memory_allocated(device), prior_mem)
                self.assertEqual(cuda_t, torch.ones_like(t, device=device))

            if t.is_cuda:
                init_mem = torch.cuda.memory_allocated(device)
                for _ in range(3):
                    _make_cuda_tensors(init_mem)
                    curr_mem = torch.cuda.memory_allocated(device)
                    self.assertEqual(curr_mem, init_mem)

        def test_my_transpose(self, device):
            import libtorch_agnostic_2_9 as libtorch_agnostic

            t = torch.rand(2, 7, device=device)
            out = libtorch_agnostic.ops.my_transpose(t, 0, 1)
            self.assertEqual(out, torch.transpose(t, 0, 1))

            with self.assertRaisesRegex(RuntimeError, "API call failed"):
                libtorch_agnostic.ops.my_transpose(t, 1, 2)

        def test_my_empty_like(self, device):
            import libtorch_agnostic_2_9 as libtorch_agnostic

            deterministic = torch.are_deterministic_algorithms_enabled()
            try:
                # set use_deterministic_algorithms to fill uninitialized memory
                torch.use_deterministic_algorithms(True)

                t = torch.rand(2, 7, device=device)
                out = libtorch_agnostic.ops.my_empty_like(t)
                self.assertTrue(id(out != id(t)))
                self.assertEqual(out, torch.empty_like(t))
            finally:
                torch.use_deterministic_algorithms(deterministic)

        @onlyCPU
        def test_my_zero_(self, device):
            import libtorch_agnostic_2_9 as libtorch_agnostic

            t = torch.rand(2, 7, device=device)
            out = libtorch_agnostic.ops.my_zero_(t)
            self.assertEqual(id(out), id(t))
            self.assertEqual(out, torch.zeros_like(t))

        def test_my_amax(self, device):
            import libtorch_agnostic_2_9 as libtorch_agnostic

            t = torch.rand(2, 7, device=device)
            out = libtorch_agnostic.ops.my_amax(t)
            self.assertEqual(out, torch.amax(t, 0))

        def test_my_amax_vec(self, device):
            import libtorch_agnostic_2_9 as libtorch_agnostic

            t = torch.rand(2, 7, 5, device=device)
            out = libtorch_agnostic.ops.my_amax_vec(t)
            self.assertEqual(out, torch.amax(t, (0, 1)))

        def test_my_is_cpu(self, device):
            import libtorch_agnostic_2_9 as libtorch_agnostic

            t = torch.rand(2, 7, device=device)
            out = libtorch_agnostic.ops.my_is_cpu(t)
            self.assertEqual(out, t.is_cpu)

        def test_fill_infinity(self, device):
            import libtorch_agnostic_2_9 as libtorch_agnostic

            t = torch.rand(3, 4, device=device)
            out = libtorch_agnostic.ops.fill_infinity(t)

            self.assertEqual(id(out), id(t))
            expected = torch.full_like(t, math.inf)
            self.assertEqual(out, expected)

        @onlyCPU
        def test_default_constructor(self):
            import libtorch_agnostic_2_9 as libtorch_agnostic

            defined_tensor_is_defined = libtorch_agnostic.ops.test_default_constructor(
                True
            )
            self.assertTrue(defined_tensor_is_defined)

            undefined_tensor_is_defined = (
                libtorch_agnostic.ops.test_default_constructor(False)
            )
            self.assertFalse(undefined_tensor_is_defined)

        def test_my_pad(self, device):
            import libtorch_agnostic_2_9 as libtorch_agnostic

            t = torch.rand(2, 3, device=device)
            out = libtorch_agnostic.ops.my_pad(t)
            expected = torch.nn.functional.pad(t, [1, 2, 2, 1], "constant", 0.0)
            self.assertEqual(out, expected)

        def test_my_narrow(self, device):
            import libtorch_agnostic_2_9 as libtorch_agnostic

            t = torch.randn(2, 5, device=device)

            dim0 = 0
            start0 = 0
            length0 = 1
            out0 = libtorch_agnostic.ops.my_narrow(t, dim0, start0, length0)
            expected0 = torch.narrow(t, dim0, start0, length0)
            self.assertEqual(out0, expected0)

        @onlyCUDA
        @deviceCountAtLeast(2)
        def test_device_guard(self, device):
            import libtorch_agnostic_2_9 as libtorch_agnostic

            device_index = 1
            out = libtorch_agnostic.ops.test_device_guard(device_index)
            self.assertEqual(out, device_index)

        @onlyCUDA
        @deviceCountAtLeast(2)
        def test_device_guard_set_index(self, device):
            import libtorch_agnostic_2_9 as libtorch_agnostic

            # This test creates a DeviceGuard with index 1, then sets it to index 0
            # and returns the current device (should be 0)
            out = libtorch_agnostic.ops.test_device_guard_set_index()
            self.assertEqual(out, 0)

        @onlyCUDA
        def test_stream(self, device):
            import libtorch_agnostic_2_9 as libtorch_agnostic

            stream = torch.cuda.Stream()
            device = torch.cuda.current_device()

            with stream:
                expected_stream_id = torch.cuda.current_stream(0).stream_id
                stream_id = libtorch_agnostic.ops.test_stream(device)

            self.assertEqual(stream_id, expected_stream_id)

        @onlyCUDA
        @deviceCountAtLeast(2)
        def test_get_current_device_index(self, device):
            import libtorch_agnostic_2_9 as libtorch_agnostic

            prev_device = torch.cuda.current_device()

            try:
                expected_device = 1
                torch.cuda.set_device(expected_device)

                current_device = libtorch_agnostic.ops.test_get_current_device_index()
                self.assertEqual(current_device, expected_device)
            finally:
                torch.cuda.set_device(prev_device)

        def test_my_new_empty_dtype_variant(self, device):
            import libtorch_agnostic_2_9 as libtorch_agnostic

            deterministic = torch.are_deterministic_algorithms_enabled()
            try:
                # set use_deterministic_algorithms to fill uninitialized memory
                torch.use_deterministic_algorithms(True)
                t = torch.randn(3, 4, device=device)
                out = libtorch_agnostic.ops.my_new_empty_dtype_variant(t)
                ref_out = t.new_empty((2, 5), dtype=torch.bfloat16)

                self.assertEqual(out, ref_out, exact_device=True)
            finally:
                torch.use_deterministic_algorithms(deterministic)

        def test_my_new_zeros_dtype_variant(self, device):
            import libtorch_agnostic_2_9 as libtorch_agnostic

            t = torch.randn(3, 4, device=device)
            out = libtorch_agnostic.ops.my_new_zeros_dtype_variant(t)
            ref_out = t.new_zeros((2, 5), dtype=torch.float)
            self.assertEqual(out, ref_out, exact_device=True)

        def test_my_copy_(self, device):
            import libtorch_agnostic_2_9 as libtorch_agnostic

            dst = torch.empty(2, 5, device=device)
            src = torch.randn(2, 5, device=device)

            result = libtorch_agnostic.ops.my_copy_(dst, src, False)
            expected = src
            self.assertEqual(result, expected)
            self.assertEqual(result.data_ptr(), dst.data_ptr())

        def test_my_clone(self, device):
            import libtorch_agnostic_2_9 as libtorch_agnostic

            t = torch.randn(2, 5, device=device)

            result = libtorch_agnostic.ops.my_clone(t)
            expected = t.clone()
            self.assertEqual(result, expected)
            self.assertNotEqual(result.data_ptr(), expected.data_ptr())
            self.assertEqual(result.stride(), expected.stride())

        @skipIfTorchVersionLessThan(2, 10)
        def test_my__foreach_mul_(self, device):
            import libtorch_agnostic_2_10 as libtorch_agnostic

            N = 5
            tensors = [torch.rand(32, 16, device=device) for _ in range(N)]
            tensors_c = [t.clone() for t in tensors]
            others = [torch.rand(32, 16, device=device) for _ in range(N)]

            libtorch_agnostic.ops.my__foreach_mul_(tensors, others)
            expected_values = torch._foreach_mul(tensors_c, others)

            for tensor_t, expected_t in zip(tensors, expected_values):
                self.assertEqual(tensor_t, expected_t)

        @skipIfTorchVersionLessThan(2, 10)
        def test_my__foreach_mul(self, device):
            import libtorch_agnostic_2_10 as libtorch_agnostic

            N = 5
            tensors = [torch.rand(32, 16, device=device) for _ in range(N)]
            others = [torch.rand(32, 16, device=device) for _ in range(N)]

            result = libtorch_agnostic.ops.my__foreach_mul(tensors, others)
            expected = torch._foreach_mul(tensors, others)

            for result_t, expected_t in zip(result, expected):
                self.assertEqual(result_t, expected_t)

            def _make_cuda_tensors(prior_mem):
                cuda_res = libtorch_agnostic.ops.my__foreach_mul(tensors, others)
                self.assertGreater(torch.cuda.memory_allocated(device), prior_mem)

                expected = torch._foreach_mul(tensors, others)
                for result_t, expected_t in zip(cuda_res, expected):
                    self.assertEqual(result_t, expected_t)

            if tensors[0].is_cuda:
                init_mem = torch.cuda.memory_allocated(device)
                for _ in range(3):
                    _make_cuda_tensors(init_mem)
                    curr_mem = torch.cuda.memory_allocated(device)
                    self.assertEqual(curr_mem, init_mem)

        @skipIfTorchVersionLessThan(2, 10)
        def test_make_tensor_clones_and_call_foreach(self, device):
            import libtorch_agnostic_2_10 as libtorch_agnostic

            t1 = torch.rand(2, 5, device=device)
            t2 = torch.rand(3, 4, device=device)
            result = libtorch_agnostic.ops.make_tensor_clones_and_call_foreach(t1, t2)
            self.assertEqual(result[0], t1 * t1)
            self.assertEqual(result[1], t2 * t2)

        @skipIfTorchVersionLessThan(2, 10)
        @onlyCUDA
        def test_device(self, device):
            import libtorch_agnostic_2_10 as libtorch_agnostic

            cuda_device = libtorch_agnostic.ops.test_device_constructor(
                is_cuda=True, index=1, use_str=False
            )
            self.assertEqual(cuda_device, torch.device("cuda:1"))
            cuda_device = libtorch_agnostic.ops.test_device_constructor(
                is_cuda=True, index=1, use_str=True
            )
            self.assertEqual(cuda_device, torch.device("cuda:1"))

            self.assertEqual(libtorch_agnostic.ops.test_device_index(cuda_device), 1)
            self.assertTrue(
                libtorch_agnostic.ops.test_device_equality(
                    cuda_device, torch.device("cuda:1")
                )
            )
            self.assertFalse(
                libtorch_agnostic.ops.test_device_equality(
                    cuda_device, torch.device("cuda:0")
                )
            )
            self.assertFalse(libtorch_agnostic.ops.test_device_is_cpu(cuda_device))
            self.assertTrue(libtorch_agnostic.ops.test_device_is_cuda(cuda_device))

            cuda_0_device = libtorch_agnostic.ops.test_device_set_index(cuda_device, 0)
            self.assertEqual(cuda_0_device, torch.device("cuda:0"))

            cpu_device = libtorch_agnostic.ops.test_device_constructor(False, 0, False)
            self.assertEqual(cpu_device, torch.device("cpu"))
            self.assertTrue(
                libtorch_agnostic.ops.test_device_equality(
                    cpu_device, torch.device("cpu")
                )
            )
            self.assertTrue(libtorch_agnostic.ops.test_device_is_cpu(cpu_device))
            self.assertFalse(libtorch_agnostic.ops.test_device_is_cuda(cpu_device))
            self.assertFalse(
                libtorch_agnostic.ops.test_device_equality(cpu_device, cuda_device)
            )

            with self.assertRaisesRegex(
                RuntimeError, "Device index 129 is out of range for int8_t"
            ):
                libtorch_agnostic.ops.test_device_constructor(
                    is_cuda=True, index=129, use_str=False
                )

            with self.assertRaisesRegex(
                RuntimeError, "Device index 129 is out of range for int8_t"
            ):
                libtorch_agnostic.ops.test_device_set_index(cuda_device, 129)

        @skipIfTorchVersionLessThan(2, 10)
        @onlyCUDA
        @deviceCountAtLeast(2)
        def test_tensor_device(self, device):
            import libtorch_agnostic_2_10 as libtorch_agnostic

            t = torch.randn(2, 3)
            self.assertEqual(libtorch_agnostic.ops.test_tensor_device(t), t.device)

            t_cuda = torch.randn(2, 3, device="cuda")
            self.assertEqual(
                libtorch_agnostic.ops.test_tensor_device(t_cuda), t_cuda.device
            )

            t_cuda_1 = torch.randn(2, 3, device="cuda:1")
            self.assertEqual(
                libtorch_agnostic.ops.test_tensor_device(t_cuda_1), t_cuda_1.device
            )

        @skipIfTorchVersionLessThan(2, 10)
        @onlyCPU
        # TODO: Debug this:
        # Dynamo failed to run FX node with fake tensors:
        # call_function libtorch_agnostic.test_parallel_for.default(*(100, 10), **{}):
        # got RuntimeError('libtorch_agnostic::test_parallel_for() expected at most
        # 2 argument(s) but received 3 argument(s).
        # Declaration: libtorch_agnostic::test_parallel_for(int size, int grain_size) -> Tensor')
        @xfailIfTorchDynamo
        def test_parallel_for(self, device):
            import libtorch_agnostic_2_10 as libtorch_agnostic

            num_threads = torch.get_num_threads()
            size = 100
            grain_size = 10
            expected_num_threads_used = min(
                (size + grain_size - 1) // grain_size, num_threads
            )

            result = libtorch_agnostic.ops.test_parallel_for(size, grain_size)
            result_thread_ids = torch.unique(torch.bitwise_right_shift(result, 32))
            result_values = torch.bitwise_and(result, 0xFFFFFFFF)
            expected = torch.arange(size, dtype=torch.int64)

            self.assertEqual(result_values, expected)
            self.assertEqual(result_thread_ids, torch.arange(expected_num_threads_used))

        @skipIfTorchVersionLessThan(2, 10)
        @onlyCPU
        def test_get_num_threads(self, device):
            import libtorch_agnostic_2_10 as libtorch_agnostic

            num_threads = libtorch_agnostic.ops.test_get_num_threads()
            expected_num_threads = torch.get_num_threads()
            self.assertEqual(num_threads, expected_num_threads)

        @skipIfTorchVersionLessThan(2, 10)
        @parametrize("layout", [None, torch.strided, torch.sparse_coo])
        @parametrize(
            "memory_format", [None, torch.channels_last, torch.contiguous_format]
        )
        def test_my_empty(self, device, layout, memory_format):
            import libtorch_agnostic_2_10 as libtorch_agnostic

            deterministic = torch.are_deterministic_algorithms_enabled()
            try:
                # set use_deterministic_algorithms to fill uninitialized memory
                torch.use_deterministic_algorithms(True)

                # Use 4D size for channels_last, 2D otherwise
                size = [2, 3, 4, 5] if memory_format == torch.channels_last else [2, 3]

                # sparse_coo layout doesn't support memory_format parameter
                if layout == torch.sparse_coo and memory_format is not None:
                    return

                # Test default parameters
                result = libtorch_agnostic.ops.my_empty(
                    size, None, layout, None, None, memory_format
                )
                expected = torch.empty(size, layout=layout, memory_format=memory_format)
                self.assertEqual(result, expected, exact_device=True, exact_layout=True)

                # Test with dtype
                result_float = libtorch_agnostic.ops.my_empty(
                    size, torch.float32, layout, None, None, memory_format
                )
                expected_float = torch.empty(
                    size,
                    dtype=torch.float32,
                    layout=layout,
                    memory_format=memory_format,
                )
                self.assertEqual(
                    result_float, expected_float, exact_device=True, exact_layout=True
                )

                # Test with dtype and device
                result_with_device = libtorch_agnostic.ops.my_empty(
                    size, torch.float64, layout, device, None, memory_format
                )
                expected_with_device = torch.empty(
                    size,
                    dtype=torch.float64,
                    layout=layout,
                    device=device,
                    memory_format=memory_format,
                )
                self.assertEqual(
                    result_with_device,
                    expected_with_device,
                    exact_device=True,
                    exact_layout=True,
                )

                # Verify layout if specified
                if layout is not None:
                    self.assertEqual(result_with_device.layout, layout)

                # Verify memory format if specified
                if memory_format == torch.channels_last:
                    self.assertTrue(
                        result_with_device.is_contiguous(
                            memory_format=torch.channels_last
                        )
                    )
                elif memory_format == torch.contiguous_format:
                    self.assertTrue(result_with_device.is_contiguous())

                # Test pin_memory on CUDA (only once, not for every parameter combination)
                if device == "cuda" and layout is None and memory_format is None:
                    result_pinned = libtorch_agnostic.ops.my_empty(
                        [2, 3], torch.float32, None, "cpu", True, None
                    )
                    expected_pinned = torch.empty(
                        [2, 3], dtype=torch.float32, device="cpu", pin_memory=True
                    )
                    self.assertEqual(
                        result_pinned,
                        expected_pinned,
                        exact_device=True,
                        exact_layout=True,
                    )
                    self.assertTrue(result_pinned.is_pinned())
            finally:
                torch.use_deterministic_algorithms(deterministic)

        def test_my_flatten(self, device):
            import libtorch_agnostic_2_9 as libtorch_agnostic

            t = torch.randn(2, 3, 4, device=device)
            result = libtorch_agnostic.ops.my_flatten(t)
            expected = torch.flatten(t)
            self.assertEqual(result, expected)

            result_start = libtorch_agnostic.ops.my_flatten(t, 1)
            expected_start = torch.flatten(t, 1)
            self.assertEqual(result_start, expected_start)

            result_range = libtorch_agnostic.ops.my_flatten(t, 2, -1)
            expected_range = torch.flatten(t, 2, -1)
            self.assertEqual(result_range, expected_range)

        @onlyCPU
        @xfailIfTorchDynamo
        def test_my_optional_tensor_ref(self, device):
            """Test TORCH_BOX with const std::optional<Tensor>& parameter."""
            import libtorch_agnostic_2_9 as libtorch_agnostic

            # Test with a tensor provided
            t = torch.randn(5, device=device)
            result = libtorch_agnostic.ops.my_optional_tensor_ref(t, 10)
            self.assertEqual(result, t)

            # Test with None (should return zeros tensor of specified size)
            result_none = libtorch_agnostic.ops.my_optional_tensor_ref(None, 7)
            expected_zeros = torch.zeros(7)
            self.assertEqual(result_none, expected_zeros)
            self.assertEqual(result_none.shape, (7,))

        @skipIfTorchDynamo("no data pointer defined for FakeTensor, FunctionalTensor")
        def test_my_storage_offset(self, device):
            """Test storage_offset method on Tensor."""
            import libtorch_agnostic_2_9 as libtorch_agnostic

            # Test with a regular tensor (storage_offset should be 0)
            t = torch.randn(3, 4, device=device)
            result = libtorch_agnostic.ops.my_storage_offset(t)
            self.assertEqual(result, t.storage_offset())
            self.assertEqual(result, 0)

            # Test with a sliced tensor (storage_offset should be non-zero)
            t_sliced = t[1:]
            result_sliced = libtorch_agnostic.ops.my_storage_offset(t_sliced)
            self.assertEqual(result_sliced, t_sliced.storage_offset())
            self.assertEqual(result_sliced, 4)  # 1 row * 4 columns

            # Test with a view with offset
            t_view = t.view(-1)[2:]
            result_view = libtorch_agnostic.ops.my_storage_offset(t_view)
            self.assertEqual(result_view, t_view.storage_offset())
            self.assertEqual(result_view, 2)

        @dtypes(*all_types_and(torch.float16, torch.bool))
        def test_my_element_size(self, device, dtype):
            """Test element_size method on Tensor."""
            import libtorch_agnostic_2_9 as libtorch_agnostic

            t = torch.zeros(2, 3, device=device, dtype=dtype)
            result = libtorch_agnostic.ops.my_element_size(t)
            self.assertEqual(result, t.element_size())

        @skipIfTorchVersionLessThan(2, 10)
        def test_my_reshape(self, device):
            import libtorch_agnostic_2_10 as libtorch_agnostic

            t = torch.randn(2, 3, 4, device=device)

            result = libtorch_agnostic.ops.my_reshape(t, [6, 4])
            expected = torch.reshape(t, [6, 4])
            self.assertEqual(result, expected)

            result_infer = libtorch_agnostic.ops.my_reshape(t, [-1, 4])
            expected_infer = torch.reshape(t, [-1, 4])
            self.assertEqual(result_infer, expected_infer)

            result_flat = libtorch_agnostic.ops.my_reshape(t, [-1])
            expected_flat = torch.reshape(t, [-1])
            self.assertEqual(result_flat, expected_flat)

        @skipIfTorchVersionLessThan(2, 10)
        def test_my_view(self, device):
            import libtorch_agnostic_2_10 as libtorch_agnostic

            t = torch.randn(2, 3, 4, device=device)

            result = libtorch_agnostic.ops.my_view(t, [6, 4])
            expected = t.view([6, 4])
            self.assertEqual(result, expected)

            result_infer = libtorch_agnostic.ops.my_view(t, [-1, 4])
            expected_infer = t.view([-1, 4])
            self.assertEqual(result_infer, expected_infer)

            result_flat = libtorch_agnostic.ops.my_view(t, [-1])
            expected_flat = t.view([-1])
            self.assertEqual(result_flat, expected_flat)

        @skipIfTorchVersionLessThan(2, 10)
<<<<<<< HEAD
        def test_my_sum(self, device):
            import libtorch_agnostic_2_10 as libtorch_agnostic

            t = torch.randn(3, 4, 5, device=device)

            result = libtorch_agnostic.ops.my_sum(t, [0])
            expected = torch.sum(t, [0])
            self.assertEqual(result, expected)

            result_multi = libtorch_agnostic.ops.my_sum(t, [0, 2])
            expected_multi = torch.sum(t, [0, 2])
            self.assertEqual(result_multi, expected_multi)

            result_keepdim = libtorch_agnostic.ops.my_sum(t, [1], True)
            expected_keepdim = torch.sum(t, [1], keepdim=True)
            self.assertEqual(result_keepdim, expected_keepdim)

            result_dtype = libtorch_agnostic.ops.my_sum(t, [0], False, torch.float64)
            expected_dtype = torch.sum(t, [0], dtype=torch.float64)
            self.assertEqual(result_dtype, expected_dtype)

            # Test sum without dim (sum all elements) - pass empty list
            result_all = libtorch_agnostic.ops.my_sum(t, [])
            expected_all = torch.sum(t)
            self.assertEqual(result_all, expected_all)

        @skipIfTorchVersionLessThan(2, 10)
        def test_my_sum_out(self, device):
            import libtorch_agnostic_2_10 as libtorch_agnostic

            t = torch.randn(3, 4, 5, device=device)

            out = torch.empty(4, 5, device=device)
            result = libtorch_agnostic.ops.my_sum_out(out, t, [0])
            expected = torch.sum(t, [0])
            self.assertEqual(out, expected)
            self.assertEqual(id(result), id(out))

            out_keepdim = torch.empty(3, 1, 5, device=device)
            libtorch_agnostic.ops.my_sum_out(out_keepdim, t, [1], True)
            expected_keepdim = torch.sum(t, [1], keepdim=True)
            self.assertEqual(out_keepdim, expected_keepdim)

            out_dtype = torch.empty(4, 5, dtype=torch.float64, device=device)
            libtorch_agnostic.ops.my_sum_out(out_dtype, t, [0], False, torch.float64)
            expected_dtype = torch.sum(t, [0], dtype=torch.float64)
            self.assertEqual(out_dtype, expected_dtype)

            out_all = torch.empty([], device=device)
            libtorch_agnostic.ops.my_sum_out(out_all, t, [])
            expected_all = torch.sum(t)
            self.assertEqual(out_all, expected_all)
=======
        def test_my_shape(self, device):
            import libtorch_agnostic_2_10 as libtorch_agnostic

            expected = (3, 5)
            t = torch.rand(*expected, device=device)
            shape = libtorch_agnostic.ops.my_shape(t)
            self.assertEqual(shape, expected)
>>>>>>> fed60793

        def test_mv_tensor_accessor(self, device):
            import libtorch_agnostic_2_9 as libtorch_agnostic

            m = torch.rand(3, 5, device=device)
            v = torch.rand(5, device=device)
            result = libtorch_agnostic.ops.mv_tensor_accessor(m, v)
            expected = torch.mv(m, v)
            self.assertEqual(result, expected)

            # non-contiguous inputs
            m = torch.rand(3 * 2, 5 * 3, device=device)[::2, ::3]
            v = torch.rand(5 * 4, device=device)[::4]
            result = libtorch_agnostic.ops.mv_tensor_accessor(m, v)
            expected = torch.mv(m, v)
            self.assertEqual(result, expected)

        @skipIfTorchVersionLessThan(2, 10)
        @skipIfTorchDynamo("no data pointer defined for FakeTensor, FunctionalTensor")
        def test_get_any_data_ptr(self, device):
            import libtorch_agnostic_2_10 as libtorch_agnostic

            t = torch.empty(2, 5, device=device, dtype=torch.float32)
            expected_p = t.data_ptr()

            for mutable in [True, False]:
                p = libtorch_agnostic.ops.get_any_data_ptr(t, mutable)
                self.assertEqual(p, expected_p)

        @skipIfTorchVersionLessThan(2, 10)
        @skipIfTorchDynamo("no data pointer defined for FakeTensor, FunctionalTensor")
        def test_get_template_any_data_ptr(self, device):
            import libtorch_agnostic_2_10 as libtorch_agnostic

            supported_dtypes = get_supported_dtypes()

            for dtype in supported_dtypes:
                t = torch.empty(2, 5, device=device, dtype=dtype)
                expected_p = t.data_ptr()

                for rdtype in supported_dtypes:
                    if dtype == rdtype:
                        for mutable in [True, False]:
                            p = libtorch_agnostic.ops.get_template_any_data_ptr(
                                t, rdtype, mutable
                            )
                            self.assertEqual(p, expected_p)
                    else:
                        for mutable in [True, False]:
                            with self.assertRaisesRegex(
                                RuntimeError, "expected scalar type.* but found"
                            ):
                                libtorch_agnostic.ops.get_template_any_data_ptr(
                                    t, rdtype, mutable
                                )

        @skipIfTorchVersionLessThan(2, 10)
        @onlyCUDA
        def test_my_get_curr_cuda_blas_handle(self, device):
            import libtorch_agnostic_2_10 as libtorch_agnostic

            res = libtorch_agnostic.ops.my_get_curr_cuda_blas_handle()
            expected = torch.cuda.current_blas_handle()
            self.assertEqual(res, expected)

        @skipIfTorchVersionLessThan(2, 10)
        def test_my_string_op(self, device):
            import libtorch_agnostic_2_10 as libtorch_agnostic

            t = torch.empty(3, 4, 5, device=device)

            dim_vec, result_dim = libtorch_agnostic.ops.my_string_op(t, "dim", "ice")
            self.assertEqual(dim_vec, ["dim", str(t.dim()), "ice"])
            self.assertEqual(result_dim, t.dim())

            size_vec, result_size = libtorch_agnostic.ops.my_string_op(
                t, "size", "cream"
            )
            self.assertEqual(size_vec, ["size", str(t.size(0)), "cream"])
            self.assertEqual(result_size, t.size(0))

            stride_vec, result_stride = libtorch_agnostic.ops.my_string_op(
                t, "stride", "cake"
            )
            self.assertEqual(stride_vec, ["stride", str(t.stride(0)), "cake"])
            self.assertEqual(result_stride, t.stride(0))

            with self.assertRaisesRegex(RuntimeError, "Unsupported accessor value: "):
                libtorch_agnostic.ops.my_string_op(t, "invalid", "")

        @skipIfTorchVersionLessThan(2, 10)
        def test_my__foreach_mul_vec(self, device):
            """Test my__foreach_mul_vec which uses const std::vector<Tensor>& parameters."""
            import libtorch_agnostic_2_10 as libtorch_agnostic

            N = 5
            tensors = [torch.rand(32, 16, device=device) for _ in range(N)]
            others = [torch.rand(32, 16, device=device) for _ in range(N)]

            result = libtorch_agnostic.ops.my__foreach_mul_vec(tensors, others)
            expected = torch._foreach_mul(tensors, others)

            for result_t, expected_t in zip(result, expected):
                self.assertEqual(result_t, expected_t)

        @skipIfTorchVersionLessThan(2, 10)
        def test_my_string_op_const_string_ref(self, device):
            """Test my_string_op_const_string_ref which uses const std::string& parameters."""
            import libtorch_agnostic_2_10 as libtorch_agnostic

            t = torch.empty(3, 4, 5, device=device)

            dim_vec, result_dim = libtorch_agnostic.ops.my_string_op_const_string_ref(
                t, "dim", "test1"
            )
            self.assertEqual(dim_vec, ["dim", str(t.dim()), "test1"])
            self.assertEqual(result_dim, t.dim())

            size_vec, result_size = libtorch_agnostic.ops.my_string_op_const_string_ref(
                t, "size", "test2"
            )
            self.assertEqual(size_vec, ["size", str(t.size(0)), "test2"])
            self.assertEqual(result_size, t.size(0))

        @skipIfTorchVersionLessThan(2, 10)
        def test_my_string_op_const_string_view_ref(self, device):
            """Test my_string_op_const_string_view_ref which uses const std::string_view& parameters."""
            import libtorch_agnostic_2_10 as libtorch_agnostic

            t = torch.empty(3, 4, 5, device=device)

            dim_vec, result_dim = (
                libtorch_agnostic.ops.my_string_op_const_string_view_ref(
                    t, "dim", "view1"
                )
            )
            self.assertEqual(dim_vec, ["dim", str(t.dim()), "view1"])
            self.assertEqual(result_dim, t.dim())

            stride_vec, result_stride = (
                libtorch_agnostic.ops.my_string_op_const_string_view_ref(
                    t, "stride", "view2"
                )
            )
            self.assertEqual(stride_vec, ["stride", str(t.stride(0)), "view2"])
            self.assertEqual(result_stride, t.stride(0))

        @skipIfTorchVersionLessThan(2, 10)
        def test_my_string_op_string_ref(self, device):
            """Test my_string_op_string_ref which uses std::string& (non-const) parameters."""
            import libtorch_agnostic_2_10 as libtorch_agnostic

            t = torch.empty(3, 4, 5, device=device)

            dim_vec, result_dim = libtorch_agnostic.ops.my_string_op_string_ref(
                t, "dim", "ref1"
            )
            self.assertEqual(dim_vec, ["dim", str(t.dim()), "ref1"])
            self.assertEqual(result_dim, t.dim())

            size_vec, result_size = libtorch_agnostic.ops.my_string_op_string_ref(
                t, "size", "ref2"
            )
            self.assertEqual(size_vec, ["size", str(t.size(0)), "ref2"])
            self.assertEqual(result_size, t.size(0))

        @skipIfTorchVersionLessThan(2, 10)
        @onlyCPU
        def test_my_set_requires_grad(self, device):
            """Test set_requires_grad method on Tensor."""
            import libtorch_agnostic_2_10 as libtorch_agnostic

            # Use torch.no_grad() to prevent autograd from wrapping the output
            # tensor with a grad_fn. When a tensor with requires_grad=True goes
            # through a custom op, PyTorch wraps the output with a grad_fn
            # (e.g., WarnNotImplemented), making requires_grad computed based on
            # inputs rather than directly settable.
            t = torch.randn(3, 4, device=device)
            self.assertFalse(t.requires_grad)

            with torch.no_grad():
                libtorch_agnostic.ops.my_set_requires_grad(t, True)
            self.assertTrue(t.requires_grad)

            with torch.no_grad():
                libtorch_agnostic.ops.my_set_requires_grad(t, False)
            self.assertFalse(t.requires_grad)

        @skipIfTorchVersionLessThan(2, 10)
        @onlyCUDA
        def test_my_get_current_cuda_stream(self, device):
            import libtorch_agnostic_2_10 as libtorch_agnostic

            device_index = torch.device(device).index
            res = libtorch_agnostic.ops.my_get_current_cuda_stream(device_index)
            expected = torch.cuda.current_stream(device_index).cuda_stream
            self.assertEqual(res, expected)

        @skipIfTorchVersionLessThan(2, 10)
        @onlyCUDA
        def test_my_set_current_cuda_stream(self, device):
            import libtorch_agnostic_2_10 as libtorch_agnostic

            device_index = torch.device(device).index
            prev_stream = torch.cuda.current_stream(device_index).cuda_stream
            new_stream = torch.cuda.streams.Stream(device_index).cuda_stream

            try:
                libtorch_agnostic.ops.my_set_current_cuda_stream(
                    new_stream, device_index
                )
                expected = torch.cuda.current_stream(device_index).cuda_stream
                self.assertEqual(new_stream, expected)
            finally:
                libtorch_agnostic.ops.my_set_current_cuda_stream(
                    prev_stream, device_index
                )

        @skipIfTorchVersionLessThan(2, 10)
        @onlyCUDA
        def test_my_get_cuda_stream_from_pool(self, device):
            import libtorch_agnostic_2_10 as libtorch_agnostic

            device_index = torch.device(device).index
            prev_stream = torch.cuda.current_stream(device_index).cuda_stream

            try:
                for high_priority in [False, True]:
                    stream = libtorch_agnostic.ops.my_get_cuda_stream_from_pool(
                        high_priority, device_index
                    )
                    libtorch_agnostic.ops.my_set_current_cuda_stream(
                        stream, device_index
                    )
                    expected = torch.cuda.current_stream(device_index).cuda_stream
                    self.assertEqual(stream, expected)
            finally:
                libtorch_agnostic.ops.my_set_current_cuda_stream(
                    prev_stream, device_index
                )

        @skipIfTorchVersionLessThan(2, 10)
        @onlyCUDA
        def test_my_cuda_stream_synchronize(self, device):
            import libtorch_agnostic_2_10 as libtorch_agnostic

            device_index = torch.device(device).index
            stream = torch.cuda.current_stream(device_index).cuda_stream
            # sanity check for torch_cuda_stream_synchronize:
            libtorch_agnostic.ops.my_cuda_stream_synchronize(stream, device_index)

        @skipIfTorchVersionLessThan(2, 10)
        @skipIfTorchDynamo("no data pointer defined for FakeTensor, FunctionalTensor")
        def test_my_from_blob(self, device):
            import libtorch_agnostic_2_10 as libtorch_agnostic

            # Create reference implementation using unstable torch::from_blob via load_inline
            source = """
            #include <torch/extension.h>

            at::Tensor reference_from_blob(at::Tensor t) {
                void* data_ptr = t.storage().data_ptr().get();
                auto options = torch::TensorOptions()
                    .dtype(t.dtype())
                    .device(t.device());

                return torch::from_blob(
                    data_ptr,
                    t.sizes(),
                    t.strides(),
                    options);
            }
            """

            module = torch.utils.cpp_extension.load_inline(
                name="test_from_blob_reference",
                cpp_sources=[source],
                functions=["reference_from_blob"],
            )

            # Test basic from_blob with contiguous tensor
            original = torch.rand(2, 3, device=device, dtype=torch.float32)
            stable_result = libtorch_agnostic.ops.my_from_blob(
                original.data_ptr(),
                original.size(),
                original.stride(),
                device,
                torch.float32,
            )
            reference_result = module.reference_from_blob(original)
            self.assertEqual(stable_result, reference_result)
            self.assertEqual(stable_result.data_ptr(), original.data_ptr())

            # Test with non-contiguous strides
            transposed = torch.rand(4, 6, device=device, dtype=torch.float32).t()

            stable_transposed = libtorch_agnostic.ops.my_from_blob(
                transposed.data_ptr(),
                transposed.size(),
                transposed.stride(),
                device,
                transposed.dtype,
            )

            reference_transposed = module.reference_from_blob(transposed)
            self.assertEqual(stable_transposed, reference_transposed)

        @skipIfTorchVersionLessThan(2, 10)
        @onlyCUDA
        def test_std_cuda_check_success(self, device):
            """Test that STD_CUDA_CHECK works correctly for successful CUDA calls."""
            import libtorch_agnostic_2_10 as libtorch_agnostic

            result = libtorch_agnostic.ops.test_std_cuda_check_success()
            expected_device = torch.cuda.current_device()
            self.assertEqual(result, expected_device)

        @skipIfTorchVersionLessThan(2, 10)
        @onlyCUDA
        @skipIfRocm(msg="TODO: @mikaylagawarecki fix after branch cut")
        @parametrize("show_cpp_stacktraces", [False, True])
        def test_std_cuda_check_error(self, device, show_cpp_stacktraces):
            """Test that STD_CUDA_CHECK throws std::runtime_error with CUDA error message.

            When TORCH_SHOW_CPP_STACKTRACES=1, the error should include a C++ stack trace.
            Since this env var is cached on first use, we use subprocess to test both cases.
            """
            import os
            import subprocess
            import sys

            test_script = """
import torch
import libtorch_agnostic_2_10 as libtorch_agnostic

try:
    libtorch_agnostic.ops.test_std_cuda_check_error()
except RuntimeError as e:
    print(str(e))
"""
            env = os.environ.copy()
            env["TORCH_SHOW_CPP_STACKTRACES"] = "1" if show_cpp_stacktraces else "0"
            # Pass the current sys.path to subprocess so it can find the locally installed extension
            env["PYTHONPATH"] = os.pathsep.join(sys.path)

            result = subprocess.run(
                [sys.executable, "-c", test_script],
                capture_output=True,
                text=True,
                env=env,
            )

            error_message = result.stdout + result.stderr

            self.assertTrue(
                "CUDA error: invalid device ordinal" in error_message
                or "HIP error: invalid device ordinal" in error_message,
                f"Expected 'CUDA/HIP error: invalid device ordinal' in error message, got: {error_message}",
            )
            self.assertIn(
                "GPU device may be out of range, do you have enough GPUs?",
                error_message,
            )

            if show_cpp_stacktraces:
                self.assertIn("C++ CapturedTraceback:", error_message)
                self.assertRegex(
                    error_message,
                    r"Exception raised from test_std_.*_check_error at .*test_std_.*check\..*:\d+",
                )
            else:
                self.assertNotIn("C++ CapturedTraceback:", error_message)

        @skipIfTorchVersionLessThan(2, 10)
        @skipIfTorchDynamo(" Dynamo failed to run FX node with fake tensors")
        def test_my_to_device(self, device):
            """Test to(device) convenience overload."""
            import libtorch_agnostic_2_10 as libtorch_agnostic

            t = torch.randn(3, 4, device="cpu")

            # Move to current device
            result = libtorch_agnostic.ops.my_to_device(t, device)
            expected = t.to(device)
            self.assertEqual(result, expected, exact_device=True)

        @skipIfTorchVersionLessThan(2, 10)
        def test_my_to_dtype(self, device):
            """Test to(dtype) via the main to function."""
            import libtorch_agnostic_2_10 as libtorch_agnostic

            t = torch.randn(3, 4, device=device, dtype=torch.float32)

            # Convert to float64
            result = libtorch_agnostic.ops.my_to_dtype(t, torch.float64)
            expected = t.to(torch.float64)
            self.assertEqual(result, expected, exact_device=True)

            # Convert to int32
            t2 = torch.randn(2, 3, device=device, dtype=torch.float32)
            result2 = libtorch_agnostic.ops.my_to_dtype(t2, torch.int32)
            expected2 = t2.to(torch.int32)
            self.assertEqual(result2, expected2, exact_device=True)

        @skipIfTorchVersionLessThan(2, 10)
        @skipIfTorchDynamo(" Dynamo failed to run FX node with fake tensors")
        def test_my_to_dtype_layout(self, device):
            """Test the full to.dtype_layout op with various parameter combinations."""
            import libtorch_agnostic_2_10 as libtorch_agnostic

            # Test dtype conversion
            t = torch.randn(3, 4, device=device, dtype=torch.float32)
            result = libtorch_agnostic.ops.my_to_dtype_layout(t, dtype=torch.float64)
            expected = t.to(dtype=torch.float64)
            self.assertEqual(result, expected, exact_device=True)

            # Test device conversion (move to CPU if on CUDA, or stay on CPU)
            result_cpu = libtorch_agnostic.ops.my_to_dtype_layout(t, device="cpu")
            expected_cpu = t.to(device="cpu")
            self.assertEqual(result_cpu, expected_cpu, exact_device=True)

            # Test copy=True (should always create a copy)
            t_copy = torch.randn(2, 3, device=device)
            result_copy = libtorch_agnostic.ops.my_to_dtype_layout(t_copy, copy=True)
            expected_copy = t_copy.to(copy=True)
            self.assertEqual(result_copy, expected_copy, exact_device=True)
            self.assertNotEqual(result_copy.data_ptr(), t_copy.data_ptr())

            # Test dtype + device together
            t3 = torch.randn(2, 2, device=device, dtype=torch.float32)
            result_both = libtorch_agnostic.ops.my_to_dtype_layout(
                t3, dtype=torch.float64, device="cpu"
            )
            expected_both = t3.to(dtype=torch.float64, device="cpu")
            self.assertEqual(result_both, expected_both, exact_device=True)

            # Test memory_format (channels_last for 4D tensor)
            t4d = torch.randn(2, 3, 4, 5, device=device)
            result_channels_last = libtorch_agnostic.ops.my_to_dtype_layout(
                t4d, memory_format=torch.channels_last
            )
            expected_channels_last = t4d.to(memory_format=torch.channels_last)
            self.assertEqual(
                result_channels_last, expected_channels_last, exact_device=True
            )
            self.assertTrue(
                result_channels_last.is_contiguous(memory_format=torch.channels_last)
            )

            # Test with all None (should return equivalent tensor)
            t_none = torch.randn(2, 3, device=device)
            result_none = libtorch_agnostic.ops.my_to_dtype_layout(t_none)
            expected_none = t_none.to()
            self.assertEqual(result_none, expected_none, exact_device=True)

        @skipIfTorchVersionLessThan(2, 10)
        def test_my_contiguous(self, device):
            """Test contiguous with default memory format."""
            import libtorch_agnostic_2_10 as libtorch_agnostic

            t = torch.randn(3, 4, device=device).t()
            self.assertFalse(t.is_contiguous())

            result = libtorch_agnostic.ops.my_contiguous(t)
            self.assertTrue(result.is_contiguous())

        @skipIfTorchVersionLessThan(2, 10)
        def test_my_contiguous_memory_format(self, device):
            """Test contiguous with specified memory format."""
            import libtorch_agnostic_2_10 as libtorch_agnostic

            # Create a 4D tensor (N, C, H, W)
            t = torch.randn(2, 3, 4, 5, device=device)

            # Convert to channels_last format
            result = libtorch_agnostic.ops.my_contiguous_memory_format(
                t, torch.channels_last
            )
            self.assertTrue(result.is_contiguous(memory_format=torch.channels_last))

        @skipIfTorchVersionLessThan(2, 10)
        @onlyCUDA
        def test_std_cuda_kernel_launch_check_success(self, device):
            """Test that STD_CUDA_KERNEL_LAUNCH_CHECK works correctly for successful kernel launches."""
            import libtorch_agnostic_2_10 as libtorch_agnostic

            libtorch_agnostic.ops.test_std_cuda_kernel_launch_check_success()

        @skipIfTorchVersionLessThan(2, 10)
        @onlyCUDA
        @parametrize("show_cpp_stacktraces", [False, True])
        @skipIfRocm(msg="TODO: @mikaylagawarecki fix after branch cut")
        def test_std_cuda_kernel_launch_check_error(self, device, show_cpp_stacktraces):
            """Test that STD_CUDA_KERNEL_LAUNCH_CHECK throws std::runtime_error for invalid kernel launches.

            When TORCH_SHOW_CPP_STACKTRACES=1, the error should include a C++ stack trace.
            Since this env var is cached on first use, we use subprocess to test both cases.
            """
            import os
            import subprocess
            import sys

            test_script = """
import torch
import libtorch_agnostic_2_10 as libtorch_agnostic

try:
    libtorch_agnostic.ops.test_std_cuda_kernel_launch_check_error()
except RuntimeError as e:
    print(str(e))
"""
            env = os.environ.copy()
            env["TORCH_SHOW_CPP_STACKTRACES"] = "1" if show_cpp_stacktraces else "0"
            # Pass the current sys.path to subprocess so it can find the locally installed extension
            env["PYTHONPATH"] = os.pathsep.join(sys.path)

            result = subprocess.run(
                [sys.executable, "-c", test_script],
                capture_output=True,
                text=True,
                env=env,
            )

            error_message = result.stdout + result.stderr

            self.assertTrue(
                "CUDA error: invalid configuration argument" in error_message
                or "HIP error: invalid configuration argument" in error_message,
                f"Expected 'CUDA|HIP error: invalid configuration argument' in error message, got: {error_message}",
            )

            if show_cpp_stacktraces:
                self.assertIn("C++ CapturedTraceback:", error_message)
                self.assertRegex(
                    error_message,
                    r"Exception raised from test_std_.*_kernel_launch_check_error at .*test_std_.*_check\..*:\d+",
                )
            else:
                self.assertNotIn("C++ CapturedTraceback:", error_message)

        @skipIfTorchVersionLessThan(2, 10)
        @skipIfTorchDynamo(
            "AssertionError(tensor's device must be `meta`, got cpu instead)"
        )
        def test_my_new_empty(self, device):
            """Test new_empty with all kwargs."""
            import libtorch_agnostic_2_10 as libtorch_agnostic

            t = torch.randn(3, 4, device=device, dtype=torch.float32)

            # Test with default args (should inherit from self)
            result = libtorch_agnostic.ops.my_new_empty(t, [2, 3])
            expected = t.new_empty([2, 3])
            self.assertEqual(result.shape, expected.shape)
            self.assertEqual(result.dtype, expected.dtype)
            self.assertEqual(result.device, expected.device)

            # Test with different dtype
            result_dtype = libtorch_agnostic.ops.my_new_empty(
                t, [2, 3], dtype=torch.float64
            )
            expected_dtype = t.new_empty([2, 3], dtype=torch.float64)
            self.assertEqual(result_dtype.shape, expected_dtype.shape)
            self.assertEqual(result_dtype.dtype, torch.float64)

            # Test with different device (move to CPU)
            result_device = libtorch_agnostic.ops.my_new_empty(t, [2, 3], device="cpu")
            expected_device = t.new_empty([2, 3], device="cpu")
            self.assertEqual(result_device.shape, expected_device.shape)
            self.assertEqual(result_device.device.type, "cpu")

            # Test with dtype and device together
            result_both = libtorch_agnostic.ops.my_new_empty(
                t, [4, 5], dtype=torch.int64, device="cpu"
            )
            expected_both = t.new_empty([4, 5], dtype=torch.int64, device="cpu")
            self.assertEqual(result_both.shape, expected_both.shape)
            self.assertEqual(result_both.dtype, torch.int64)
            self.assertEqual(result_both.device.type, "cpu")

        @skipIfTorchVersionLessThan(2, 10)
        @skipIfTorchDynamo(
            "AssertionError(tensor's device must be `meta`, got cpu instead)"
        )
        def test_my_new_zeros(self, device):
            """Test new_zeros with all kwargs."""
            import libtorch_agnostic_2_10 as libtorch_agnostic

            t = torch.randn(3, 4, device=device, dtype=torch.float32)

            # Test with default args (should inherit from self)
            result = libtorch_agnostic.ops.my_new_zeros(t, [2, 3])
            expected = t.new_zeros([2, 3])
            self.assertEqual(result, expected, exact_device=True)

            # Test with different dtype
            result_dtype = libtorch_agnostic.ops.my_new_zeros(
                t, [2, 3], dtype=torch.float64
            )
            expected_dtype = t.new_zeros([2, 3], dtype=torch.float64)
            self.assertEqual(result_dtype, expected_dtype, exact_device=True)

            # Test with different device (move to CPU)
            result_device = libtorch_agnostic.ops.my_new_zeros(t, [2, 3], device="cpu")
            expected_device = t.new_zeros([2, 3], device="cpu")
            self.assertEqual(result_device, expected_device, exact_device=True)

            # Test with dtype and device together
            result_both = libtorch_agnostic.ops.my_new_zeros(
                t, [4, 5], dtype=torch.int64, device="cpu"
            )
            expected_both = t.new_zeros([4, 5], dtype=torch.int64, device="cpu")
            self.assertEqual(result_both, expected_both, exact_device=True)

    instantiate_device_type_tests(TestLibtorchAgnostic, globals(), except_for=None)

if __name__ == "__main__":
    run_tests()<|MERGE_RESOLUTION|>--- conflicted
+++ resolved
@@ -814,7 +814,15 @@
             self.assertEqual(result_flat, expected_flat)
 
         @skipIfTorchVersionLessThan(2, 10)
-<<<<<<< HEAD
+        def test_my_shape(self, device):
+            import libtorch_agnostic_2_10 as libtorch_agnostic
+
+            expected = (3, 5)
+            t = torch.rand(*expected, device=device)
+            shape = libtorch_agnostic.ops.my_shape(t)
+            self.assertEqual(shape, expected)
+
+        @skipIfTorchVersionLessThan(2, 10)
         def test_my_sum(self, device):
             import libtorch_agnostic_2_10 as libtorch_agnostic
 
@@ -836,8 +844,8 @@
             expected_dtype = torch.sum(t, [0], dtype=torch.float64)
             self.assertEqual(result_dtype, expected_dtype)
 
-            # Test sum without dim (sum all elements) - pass empty list
-            result_all = libtorch_agnostic.ops.my_sum(t, [])
+            # Test sum without dim (sum all elements)
+            result_all = libtorch_agnostic.ops.my_sum(t)
             expected_all = torch.sum(t)
             self.assertEqual(result_all, expected_all)
 
@@ -864,18 +872,33 @@
             self.assertEqual(out_dtype, expected_dtype)
 
             out_all = torch.empty([], device=device)
-            libtorch_agnostic.ops.my_sum_out(out_all, t, [])
+            libtorch_agnostic.ops.my_sum_out(out_all, t)
             expected_all = torch.sum(t)
             self.assertEqual(out_all, expected_all)
-=======
-        def test_my_shape(self, device):
-            import libtorch_agnostic_2_10 as libtorch_agnostic
-
-            expected = (3, 5)
-            t = torch.rand(*expected, device=device)
-            shape = libtorch_agnostic.ops.my_shape(t)
-            self.assertEqual(shape, expected)
->>>>>>> fed60793
+
+        @skipIfTorchVersionLessThan(2, 10)
+        def test_my_sum_all(self, device):
+            import libtorch_agnostic_2_10 as libtorch_agnostic
+
+            t = torch.randn(3, 4, 5, device=device)
+
+            # Test my_sum_all (sums all elements, returns scalar)
+            result = libtorch_agnostic.ops.my_sum_all(t)
+            expected = torch.sum(t)
+            self.assertEqual(result, expected)
+            self.assertEqual(result.shape, torch.Size([]))
+
+        @skipIfTorchVersionLessThan(2, 10)
+        def test_my_sum_dim1(self, device):
+            import libtorch_agnostic_2_10 as libtorch_agnostic
+
+            t = torch.randn(3, 4, 5, device=device)
+
+            # Test my_sum_dim1 (sums along dimension 1)
+            result = libtorch_agnostic.ops.my_sum_dim1(t)
+            expected = torch.sum(t, dim=1)
+            self.assertEqual(result, expected)
+            self.assertEqual(result.shape, torch.Size([3, 5]))
 
         def test_mv_tensor_accessor(self, device):
             import libtorch_agnostic_2_9 as libtorch_agnostic
