--- conflicted
+++ resolved
@@ -3,23 +3,16 @@
 #include <ATen/CPUGeneratorImpl.h>
 #include <ATen/core/GeneratorForPrivateuseone.h>
 #include <ATen/detail/PrivateUse1HooksInterface.h>
+
+#include <c10/core/Allocator.h>
 #include <c10/core/Device.h>
 #include <c10/core/impl/DeviceGuardImplInterface.h>
-<<<<<<< HEAD
-=======
-#include <c10/util/CallOnce.h>
-
-#include <iostream>
->>>>>>> ddfc14b3
 
 namespace openreg {
 namespace {
+
 // Python factory function where real implementations can be found
 PyObject* py_factory;
-
-<<<<<<< HEAD
-=======
-using host_ptr_t = uint64_t;
 
 struct HostAllocator final : at::Allocator {
   HostAllocator() = default;
@@ -29,7 +22,7 @@
     void* data = nullptr;
     if (nbytes > 0) {
       data = reinterpret_cast<void*>(
-          get_method("hostMalloc")(nbytes).cast<host_ptr_t>());
+          get_method("hostMalloc")(nbytes).cast<openreg_ptr_t>());
       TORCH_CHECK(data, "Failed to allocator ", nbytes, " bytes on host.");
     }
     return {data, data, &ReportAndDelete, at::Device(at::kCPU)};
@@ -41,7 +34,8 @@
     }
     py::gil_scoped_acquire acquire;
     TORCH_CHECK(
-        get_method("hostFree")(reinterpret_cast<host_ptr_t>(ptr)).cast<bool>(),
+        get_method("hostFree")(reinterpret_cast<openreg_ptr_t>(ptr))
+            .cast<bool>(),
         "Failed to free memory pointer at ",
         ptr);
   }
@@ -53,12 +47,12 @@
   void copy_data(void* dest, const void* src, std::size_t count) const final {
     py::gil_scoped_acquire acquire;
     get_method("hostCopyData")(
-        reinterpret_cast<host_ptr_t>(dest),
-        reinterpret_cast<host_ptr_t>(src),
+        reinterpret_cast<openreg_ptr_t>(dest),
+        reinterpret_cast<openreg_ptr_t>(src),
         count);
   }
 };
->>>>>>> ddfc14b3
+
 static HostAllocator global_host_alloc;
 
 static c10::DeviceIndex device_count() {
@@ -102,11 +96,7 @@
 
   bool isPinnedPtr(const void* data) const override {
     py::gil_scoped_acquire acquire;
-<<<<<<< HEAD
     return get_method("isPinnedPtr")(reinterpret_cast<openreg_ptr_t>(data))
-=======
-    return get_method("isPinnedPtr")(reinterpret_cast<host_ptr_t>(data))
->>>>>>> ddfc14b3
         .cast<bool>();
   }
 
@@ -136,35 +126,11 @@
   }
 };
 
-<<<<<<< HEAD
-static bool register_hook_flag = []() {
+static bool register_hook_flag [[maybe_unused]] = []() {
   at::RegisterPrivateUse1HooksInterface(new OpenRegHooksInterface());
 
   return true;
 }();
-=======
-int register_hook() {
-  at::RegisterPrivateUse1HooksInterface(
-      new OpenRegHooksInterface(OpenRegHooksArgs{}));
-  return 0;
-}
-int temp_register_hook = register_hook();
-
-TORCH_DECLARE_REGISTRY(
-    PrivateUse1HooksRegistry,
-    OpenRegHooksInterface,
-    OpenRegHooksArgs);
-C10_DEFINE_REGISTRY(
-    PrivateUse1HooksRegistry,
-    OpenRegHooksInterface,
-    OpenRegHooksArgs);
-// Using Create function to get PrivateUse1HooksInterface point from
-// PrivateUse1HooksRegistry class.
-C10_REGISTER_TYPED_CLASS(
-    PrivateUse1HooksRegistry,
-    "OpenRegHooks",
-    OpenRegHooksInterface);
->>>>>>> ddfc14b3
 
 // Device guard registration
 struct OpenRegGuardImpl final : public c10::impl::DeviceGuardImplInterface {
@@ -392,4 +358,5 @@
   auto factory = py::cast<py::function>(py_factory);
   return factory(name);
 }
+
 } // namespace openreg