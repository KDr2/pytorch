--- conflicted
+++ resolved
@@ -241,39 +241,6 @@
     )
 
 
-<<<<<<< HEAD
-def my_sum(self, dim, keepdim=False, dtype=None) -> Tensor:
-    """
-    Returns the sum of the tensor along the specified dimensions.
-
-    Args:
-        self: Tensor - input tensor
-        dim: list[int] - dimensions to sum over
-        keepdim: bool - whether to keep the reduced dimensions
-        dtype: ScalarType or None - the desired data type of returned tensor
-
-    Returns: Tensor - the sum of the tensor along the specified dimensions
-    """
-    return torch.ops.libtorch_agnostic_2_10.my_sum.default(self, dim, keepdim, dtype)
-
-
-def my_sum_out(out, self, dim, keepdim=False, dtype=None) -> Tensor:
-    """
-    Computes the sum of the tensor along the specified dimensions and writes
-    the result to the output tensor.
-
-    Args:
-        out: Tensor - output tensor (modified in-place)
-        self: Tensor - input tensor
-        dim: list[int] - dimensions to sum over
-        keepdim: bool - whether to keep the reduced dimensions
-        dtype: ScalarType or None - the desired data type of returned tensor
-
-    Returns: Tensor - the output tensor (same as out parameter)
-    """
-    return torch.ops.libtorch_agnostic_2_10.my_sum_out.default(
-        out, self, dim, keepdim, dtype
-=======
 def my_get_curr_cuda_blas_handle() -> int:
     """
     Return the current cuBlasHandle_t pointer value.
@@ -612,5 +579,62 @@
     """
     return torch.ops.libtorch_agnostic_2_10.my_new_zeros.default(
         self, size, dtype, layout, device, pin_memory
->>>>>>> fed60793
-    )+    )
+
+
+def my_sum(self, dim=None, keepdim=False, dtype=None) -> Tensor:
+    """
+    Returns the sum of the tensor along the specified dimensions.
+
+    Args:
+        self: Tensor - input tensor
+        dim: list[int] - dimensions to sum over
+        keepdim: bool - whether to keep the reduced dimensions
+        dtype: ScalarType or None - the desired data type of returned tensor
+
+    Returns: Tensor - the sum of the tensor along the specified dimensions
+    """
+    return torch.ops.libtorch_agnostic_2_10.my_sum.default(self, dim, keepdim, dtype)
+
+
+def my_sum_out(out, self, dim=None, keepdim=False, dtype=None) -> Tensor:
+    """
+    Computes the sum of the tensor along the specified dimensions and writes
+    the result to the output tensor.
+
+    Args:
+        out: Tensor - output tensor (modified in-place)
+        self: Tensor - input tensor
+        dim: list[int] - dimensions to sum over
+        keepdim: bool - whether to keep the reduced dimensions
+        dtype: ScalarType or None - the desired data type of returned tensor
+
+    Returns: Tensor - the output tensor (same as out parameter)
+    """
+    return torch.ops.libtorch_agnostic_2_10.my_sum_out.default(
+        out, self, dim, keepdim, dtype
+    )
+
+
+def my_sum_all(self) -> Tensor:
+    """
+    Returns the sum of all elements in the tensor (reduces to a scalar).
+
+    Args:
+        self: Tensor - input tensor
+
+    Returns: Tensor - scalar tensor containing the sum of all elements
+    """
+    return torch.ops.libtorch_agnostic_2_10.my_sum_all.default(self)
+
+
+def my_sum_dim1(self) -> Tensor:
+    """
+    Returns the sum of the tensor along dimension 1.
+
+    Args:
+        self: Tensor - input tensor
+
+    Returns: Tensor - the sum of the tensor along dimension 1
+    """
+    return torch.ops.libtorch_agnostic_2_10.my_sum_dim1.default(self)