import torch
from torch import Tensor


def my__foreach_mul_(tensors, others) -> ():
    """
    Updates tensors to be the result of pointwise multiplying with others.

    Args:
        tensors: list of tensors
        others: list of tensors (with the same corresponding shapes as tensors)

    Returns: nothing, tensors is updated in place.
    """
    torch.ops.libtorch_agnostic_2_10.my__foreach_mul_.default(tensors, others)


def my__foreach_mul(tensors, others) -> list[Tensor]:
    """
    Returns a list of tensors that are the results of pointwise multiplying
    tensors and others.

    Args:
        tensors: list of tensors
        others: list of tensors (with the same corresponding shapes as tensors)

    Returns: list of multiplied tensors
    """
    return torch.ops.libtorch_agnostic_2_10.my__foreach_mul.default(tensors, others)


def make_tensor_clones_and_call_foreach(t1, t2) -> list[Tensor]:
    """
    Returns a list of 2 tensors corresponding to the square of the inputs.

    Args:
        t1: Tensor
        t2: Tensor

    Returns: list of [t1^2, t2^2]
    """
    return torch.ops.libtorch_agnostic_2_10.make_tensor_clones_and_call_foreach.default(
        t1, t2
    )


def test_tensor_device(t):
    """
    Tests Tensor device() method.

    Args:
        t: Tensor - tensor to get device from

    Returns: Device - device of the tensor
    """
    return torch.ops.libtorch_agnostic_2_10.test_tensor_device.default(t)


def test_device_constructor(is_cuda, index, use_str):
    """
    Tests creating a Device from DeviceType and index, or from a string.

    Args:
        is_cuda: bool - if True, creates CUDA device; if False, creates CPU device
        index: int - device index
        use_str: bool - if True, constructs from string; if False, constructs from DeviceType

    Returns: Device - A device with the specified type and index
    """
    return torch.ops.libtorch_agnostic_2_10.test_device_constructor.default(
        is_cuda, index, use_str
    )


def test_device_equality(d1, d2) -> bool:
    """
    Tests Device equality operator.

    Args:
        d1: Device - first device
        d2: Device - second device

    Returns: bool - True if devices are equal
    """
    return torch.ops.libtorch_agnostic_2_10.test_device_equality.default(d1, d2)


def test_device_set_index(device, index):
    """
    Tests Device set_index() method.

    Args:
        device: Device - device to modify
        index: int - new device index

    Returns: Device - device with updated index
    """
    return torch.ops.libtorch_agnostic_2_10.test_device_set_index.default(device, index)


def test_device_index(device) -> int:
    """
    Tests Device index() method.

    Args:
        device: Device - device to query

    Returns: int - device index
    """
    return torch.ops.libtorch_agnostic_2_10.test_device_index.default(device)


def test_device_is_cuda(device) -> bool:
    """
    Tests Device is_cuda() method.

    Args:
        device: Device - device to check

    Returns: bool - True if device is CUDA
    """
    return torch.ops.libtorch_agnostic_2_10.test_device_is_cuda.default(device)


def test_device_is_cpu(device) -> bool:
    """
    Tests Device is_cpu() method.

    Args:
        device: Device - device to check

    Returns: bool - True if device is CPU
    """
    return torch.ops.libtorch_agnostic_2_10.test_device_is_cpu.default(device)


def test_parallel_for(size, grain_size) -> Tensor:
    """
    Tests the parallel_for functionality by using it to fill a tensor with indices.
    Args:
        size: int - size of the tensor to create
        grain_size: int - grain size for parallel_for
    Returns: Tensor - a 1D int64 tensor where each element contains its index
        (if multiple threads are used the threadid will be encoded in the upper 32 bits)
    """
    return torch.ops.libtorch_agnostic_2_10.test_parallel_for.default(size, grain_size)


def test_get_num_threads() -> int:
    """
    Tests the get_num_threads functionality by returning the number of threads
    for the parallel backend.

    Returns: int - the number of threads for the parallel backend
    """
    return torch.ops.libtorch_agnostic_2_10.test_get_num_threads.default()


def my_empty(
    size, dtype=None, layout=None, device=None, pin_memory=None, memory_format=None
) -> Tensor:
    """
    Creates an empty tensor with the specified size, dtype, layout, device, pin_memory, and memory_format.

    Args:
        size: list[int] - size of the tensor to create
        dtype: ScalarType or None - data type of the tensor
        layout: Layout or None - layout of the tensor
        device: Device or None - device on which to create the tensor
        pin_memory: bool or None - whether to use pinned memory
        memory_format: MemoryFormat or None - memory format of the tensor

    Returns: Tensor - an uninitialized tensor with the specified properties
    """
    return torch.ops.libtorch_agnostic_2_10.my_empty.default(
        size, dtype, layout, device, pin_memory, memory_format
    )


def my_reshape(t, shape) -> Tensor:
    """
    Returns a tensor with the same data but different shape.

    Args:
        t: Tensor - tensor to reshape
        shape: list[int] - new shape for the tensor

    Returns: Tensor - reshaped tensor
    """
    return torch.ops.libtorch_agnostic_2_10.my_reshape.default(t, shape)


def my_view(t, size) -> Tensor:
    """
    Returns a new tensor with the same data as the input tensor but of a different shape.

    Args:
        t: Tensor - tensor to view
        size: list[int] - new size for the tensor

    Returns: Tensor - tensor with new view
    """
    return torch.ops.libtorch_agnostic_2_10.my_view.default(t, size)


<<<<<<< HEAD
def my_sum(self, dim, keepdim=False, dtype=None) -> Tensor:
    """
    Returns the sum of the tensor along the specified dimensions.

    Args:
        self: Tensor - input tensor
        dim: list[int] - dimensions to sum over
        keepdim: bool - whether to keep the reduced dimensions
        dtype: ScalarType or None - the desired data type of returned tensor

    Returns: Tensor - the sum of the tensor along the specified dimensions
    """
    return torch.ops.libtorch_agnostic_2_10.my_sum.default(self, dim, keepdim, dtype)


def my_sum_out(out, self, dim, keepdim=False, dtype=None) -> Tensor:
    """
    Computes the sum of the tensor along the specified dimensions and writes
    the result to the output tensor.

    Args:
        out: Tensor - output tensor (modified in-place)
        self: Tensor - input tensor
        dim: list[int] - dimensions to sum over
        keepdim: bool - whether to keep the reduced dimensions
        dtype: ScalarType or None - the desired data type of returned tensor

    Returns: Tensor - the output tensor (same as out parameter)
    """
    return torch.ops.libtorch_agnostic_2_10.my_sum_out.default(
        out, self, dim, keepdim, dtype
=======
def get_any_data_ptr(t, mutable) -> int:
    """
    Return data pointer value of the tensor.
    Args:
        t: Input tensor
        mutable: whether data pointer qualifier is mutable or const
    Returns: int - pointer value
    """
    return torch.ops.libtorch_agnostic_2_10.get_any_data_ptr.default(t, mutable)


def get_template_any_data_ptr(t, dtype, mutable) -> int:
    """
    Return data pointer value of the tensor iff it has dtype.
    Args:
        t: Input tensor
        dtype: Input dtype
        mutable: whether data pointer qualifier is mutable or const
    Returns: int - pointer value
    Raises RuntimeError when t.dtype() != dtype.
    """
    return torch.ops.libtorch_agnostic_2_10.get_template_any_data_ptr.default(
        t, dtype, mutable
>>>>>>> 1147df6e
    )<|MERGE_RESOLUTION|>--- conflicted
+++ resolved
@@ -203,7 +203,32 @@
     return torch.ops.libtorch_agnostic_2_10.my_view.default(t, size)
 
 
-<<<<<<< HEAD
+def get_any_data_ptr(t, mutable) -> int:
+    """
+    Return data pointer value of the tensor.
+    Args:
+        t: Input tensor
+        mutable: whether data pointer qualifier is mutable or const
+    Returns: int - pointer value
+    """
+    return torch.ops.libtorch_agnostic_2_10.get_any_data_ptr.default(t, mutable)
+
+
+def get_template_any_data_ptr(t, dtype, mutable) -> int:
+    """
+    Return data pointer value of the tensor iff it has dtype.
+    Args:
+        t: Input tensor
+        dtype: Input dtype
+        mutable: whether data pointer qualifier is mutable or const
+    Returns: int - pointer value
+    Raises RuntimeError when t.dtype() != dtype.
+    """
+    return torch.ops.libtorch_agnostic_2_10.get_template_any_data_ptr.default(
+        t, dtype, mutable
+    )
+
+
 def my_sum(self, dim, keepdim=False, dtype=None) -> Tensor:
     """
     Returns the sum of the tensor along the specified dimensions.
@@ -235,29 +260,4 @@
     """
     return torch.ops.libtorch_agnostic_2_10.my_sum_out.default(
         out, self, dim, keepdim, dtype
-=======
-def get_any_data_ptr(t, mutable) -> int:
-    """
-    Return data pointer value of the tensor.
-    Args:
-        t: Input tensor
-        mutable: whether data pointer qualifier is mutable or const
-    Returns: int - pointer value
-    """
-    return torch.ops.libtorch_agnostic_2_10.get_any_data_ptr.default(t, mutable)
-
-
-def get_template_any_data_ptr(t, dtype, mutable) -> int:
-    """
-    Return data pointer value of the tensor iff it has dtype.
-    Args:
-        t: Input tensor
-        dtype: Input dtype
-        mutable: whether data pointer qualifier is mutable or const
-    Returns: int - pointer value
-    Raises RuntimeError when t.dtype() != dtype.
-    """
-    return torch.ops.libtorch_agnostic_2_10.get_template_any_data_ptr.default(
-        t, dtype, mutable
->>>>>>> 1147df6e
     )