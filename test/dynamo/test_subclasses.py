# Owner(s): ["module: dynamo"]
import functools
import itertools
import unittest

import torch

import torch._dynamo.test_case
import torch._dynamo.testing
import torch._functorch.config
import torch.utils._pytree as pytree
import torch.utils.checkpoint
from torch._dynamo.testing import normalize_gm
from torch._higher_order_ops.wrap import wrap

from torch.fx.experimental.symbolic_shapes import (
    DimDynamic,
    ShapeEnv,
    StatelessSymbolicContext,
)
from torch.nested._internal.nested_tensor import (
    jagged_from_list,
    jagged_from_tensor_and_lengths,
    ViewBufferFromNested,
)
<<<<<<< HEAD
from torch.testing._internal.common_cuda import TEST_CUDA
=======
from torch.testing._internal.common_utils import (
    instantiate_parametrized_tests,
    parametrize,
    subtest,
)
>>>>>>> 45e7af58
from torch.testing._internal.inductor_utils import HAS_CUDA
from torch.testing._internal.two_tensor import TwoTensor


requires_cuda = unittest.skipUnless(HAS_CUDA, "requires cuda")

compile_full_eager = torch.compile(backend="eager", fullgraph=True)


class BaseTorchFunction(torch.Tensor):
    @classmethod
    def __torch_function__(cls, func, types, args=(), kwargs=None):
        if kwargs is None:
            kwargs = {}
        return super().__torch_function__(func, types, args, kwargs)


class MockSubclass(torch.Tensor):
    @classmethod
    def __torch_function__(cls, func, types, args=(), kwargs=None):
        if kwargs is None:
            kwargs = {}
        return func(*args, **kwargs)


class DummyNDim(torch.Tensor):
    @classmethod
    def __torch_function__(cls, func, types, args=(), kwargs=None):
        if kwargs is None:
            kwargs = {}

        if func == torch.Tensor.ndim.__get__:
            return 10

        return super().__torch_function__(func, types, args, kwargs)


class WrapperSubclass:
    def __init__(self, tensor):
        self.tensor = tensor

    @classmethod
    def __torch_function__(cls, func, types, args=(), kwargs=None):
        if kwargs is None:
            kwargs = {}

        args = pytree.tree_map_only(WrapperSubclass, lambda x: x.tensor, args)
        kwargs = pytree.tree_map_only(WrapperSubclass, lambda x: x.tensor, kwargs)

        return func(*args, **kwargs)


class SigmoidToExpSubclass(torch.Tensor):
    @classmethod
    def __torch_function__(cls, func, types, args=(), kwargs=None):
        if kwargs is None:
            kwargs = {}

        if func == torch.Tensor.sigmoid:
            return super().__torch_function__(torch.Tensor.exp, types, args, kwargs)

        return super().__torch_function__(func, types, args, kwargs)


# Wrapper subclass with two inner tensors: data and scale
# data has same shape as outer, and scale has single dim size
class ScaledTensor(torch.Tensor):
    def __new__(
        cls,
        data: torch.Tensor,
        scale: torch.Tensor,
    ):
        return torch.Tensor._make_wrapper_subclass(
            cls,
            data.size(),
            strides=data.stride(),
            storage_offset=data.storage_offset(),
            dtype=data.dtype,
            layout=data.layout,
            requires_grad=data.requires_grad,
            device=data.device,
        )

    def __init__(self, data: torch.Tensor, scale: torch.Tensor):
        self._data = data
        self._scale = scale

    def __tensor_flatten__(self):
        ctx = {}
        return ["_data", "_scale"], ctx

    @staticmethod
    def __tensor_unflatten__(inner_tensors, metadata, outer_size, outer_stride):
        assert len(inner_tensors) == 2
        return ScaledTensor(inner_tensors["_data"], inner_tensors["_scale"])

    @classmethod
    def __torch_dispatch__(cls, func, types, args, kwargs=None):
        scaled_tensor = args[0]
        out = func(scaled_tensor._data, *args[1:], **kwargs)
        return ScaledTensor(out, scaled_tensor._scale)

    def __repr__(self):
        return f"{self._data.__repr__()}\n{self._scale.__repr__()}"


def func(a):
    return a.sin()


class EagerRecordGraphAndInputs:
    def __init__(self):
        self.graphs = []
        self.example_inputs = []

    def __call__(self, gm: torch.fx.GraphModule, example_inputs):
        self.graphs.append(gm)
        self.example_inputs.append(example_inputs)
        return gm


GLOBAL_TEST_SUBCLASSES = {
    MockSubclass,
    DummyNDim,
    SigmoidToExpSubclass,
    BaseTorchFunction,
}


# Returns True if the function recompiles between inputs1 and inputs2 with the
# specified dynamic setting.
def _recompiles_for_inputs(fn, inputs1, inputs2, dynamic=True):
    compile_count = [0]

    def counter(gm, example_inputs):
        compile_count[0] += 1
        return gm

    compiled_f = torch.compile(fn, fullgraph=True, backend=counter, dynamic=dynamic)
    compiled_f(*inputs1)
    compiled_f(*inputs2)
    return compile_count[0] > 1


class SubclassTests(torch._dynamo.test_case.TestCase):
    @classmethod
    def setUpClass(cls):
        super().setUpClass()
        cls._exit_stack.enter_context(
            torch._dynamo.config.patch(
                "traceable_tensor_subclasses", GLOBAL_TEST_SUBCLASSES
            )
        )

    @classmethod
    def tearDownClass(cls):
        cls._exit_stack.close()

    def test_no_call_to_new(self):
        class BadNewTorchFunction(torch.Tensor):
            def __new__(cls, *args, **kwargs):
                raise RuntimeError("Oops!")

            @classmethod
            def __torch_function__(cls, func, types, args=(), kwargs=None):
                if kwargs is None:
                    kwargs = {}
                return super().__torch_function__(func, types, args, kwargs)

        with torch._dynamo.config.patch(
            "traceable_tensor_subclasses", {BadNewTorchFunction}
        ):

            @torch.compile(backend="eager", fullgraph=True)
            def fn(x):
                return torch.add(x, 1)

            input = torch.ones(2, 2).as_subclass(BadNewTorchFunction)

            res = fn(input)
            self.assertIsInstance(res, BadNewTorchFunction)

    def test_base_torch_function_tracing(self):
        def fn(x):
            return torch.add(x, 1)

        input = torch.ones(2, 2).as_subclass(BaseTorchFunction)
        out = fn(input)
        out_opt = compile_full_eager(fn)(input)
        self.assertIsInstance(out, BaseTorchFunction)
        self.assertEqual(out, out_opt)

    def test_torch_function_state_graph_break(self):
        @torch.compile(backend="eager")
        def fn(x):
            with torch._C.DisableTorchFunctionSubclass():
                torch._dynamo.graph_break()
                return torch._C._is_torch_function_enabled(), torch.add(x, 1.0)

        input = torch.ones(2, 2)
        res, _ = fn(input)
        self.assertFalse(res)

    def test_torch_function_state_nested(self):
        @torch.compile(backend="eager")
        def fn(x):
            with torch._C.DisableTorchFunctionSubclass():
                with torch._C.DisableTorchFunctionSubclass():
                    x = x + 1
                # Should reset to the outer state (disabled) after exiting ctx manager
                return torch._C._is_torch_function_enabled(), torch.add(x, 1.0)

        input = torch.ones(2, 2)
        res, _ = fn(input)
        self.assertFalse(res)

    def test_torch_function_state_tracing(self):
        @torch.compile(backend="eager", fullgraph=True)
        def fn(x):
            with torch._C.DisableTorchFunctionSubclass():
                torch.add(x, 1.0)

        input = torch.ones(2, 2)

        res = fn(input)

    def test_torch_function_state_guards(self):
        cnt = torch._dynamo.testing.CompileCounter()

        @torch.compile(backend=cnt, fullgraph=True)
        def fn(x):
            torch.add(x, 1.0)

        input = torch.ones(2, 2)

        with torch._C.DisableTorchFunctionSubclass():
            res = fn(input)

        res = fn(input)

        self.assertEqual(cnt.frame_count, 2)

    def test_return_subclass(self):
        @torch.compile(backend="eager", fullgraph=True)
        def fn(x):
            return MockSubclass(torch.add(x, 1.0))

        input = torch.ones(2, 2)

        res = fn(input)
        self.assertIsInstance(res, MockSubclass)

    def test_return_as_subclass(self):
        @torch.compile(backend="eager", fullgraph=True)
        def fn(x):
            return torch.add(x, 1.0).as_subclass(MockSubclass)

        input = torch.ones(2, 2)

        res = fn(input)
        self.assertIsInstance(res, MockSubclass)

    def test_return_local_subclass(self):
        class LocalSubclass(torch.Tensor):
            @classmethod
            def __torch_function__(cls, func, types, args=(), kwargs=None):
                if kwargs is None:
                    kwargs = {}
                return func(*args, **kwargs)

        with torch._dynamo.config.patch("traceable_tensor_subclasses", {LocalSubclass}):

            @torch.compile(backend="eager", fullgraph=True)
            def fn(x):
                return LocalSubclass(torch.add(x, 1.0))

            input = torch.ones(2, 2)

            res = fn(input)
            self.assertIsInstance(res, LocalSubclass)

    @parametrize(
        "comparison",
        [
            subtest(isinstance, "isinstance"),
            subtest(lambda instance, type_: type(instance) == type_, "equality"),
            subtest(lambda instance, type_: type(instance) is type_, "identity"),
        ],
    )
    @parametrize(
        "input_type",
        [
            subtest(torch.Tensor, "tensor"),
            subtest(DummyNDim, "subclass"),
        ],
    )
    def test_type_check(self, comparison, input_type):
        with torch._dynamo.config.patch("traceable_tensor_subclasses", {DummyNDim}):

            def fn(x):
                if comparison(x, DummyNDim):
                    return torch.ones(1, 1)
                else:
                    return torch.zeros(2, 2)

            input = torch.ones(2, 2).as_subclass(input_type)
            exp_res = fn(input)
            act_res = torch.compile(backend="eager", fullgraph=True)(fn)(input)
            self.assertEqual(exp_res, act_res)

    def test_torch_function_call_on_method(self):
        x = torch.ones(2, 2)
        y = torch.ones(2, 2)
        z = torch.ones(2, 2)
        wrapped = x.as_subclass(SigmoidToExpSubclass)
        wrapped2 = y.as_subclass(SigmoidToExpSubclass)

        def fn(w):
            return w.sigmoid()

        fn_opt = compile_full_eager(fn)

        res_exp = fn(wrapped)
        res_act = fn_opt(wrapped2)
        res_exp2 = z.exp()

        self.assertEqual(res_exp, res_act)
        self.assertEqual(res_exp, res_exp2)

    def test_user_overidden_method_unsupported(self):
        class LocalSubclass(torch.Tensor):
            @classmethod
            def __torch_function__(cls, func, types, args=(), kwargs=None):
                if kwargs is None:
                    kwargs = {}
                return super().__torch_function__(func, types, args, kwargs)

            def sigmoid(self):
                return None

        @torch.compile(backend="eager", fullgraph=True)
        def fn(x):
            x.sigmoid()

        msg = (
            "Accessing overridden method/attribute sigmoid on a tensor"
            " subclass with a __torch_function__ override is not supported"
        )
        with torch._dynamo.config.patch(
            "traceable_tensor_subclasses", {LocalSubclass}
        ), self.assertRaisesRegex(torch._dynamo.exc.Unsupported, msg):
            x = torch.ones(2, 2).as_subclass(LocalSubclass)
            fn(x)

    def test_user_overidden_attr_unsupported(self):
        class LocalSubclass(torch.Tensor):
            @classmethod
            def __torch_function__(cls, func, types, args=(), kwargs=None):
                if kwargs is None:
                    kwargs = {}
                return super().__torch_function__(func, types, args, kwargs)

            ndim = 10

        @torch.compile(backend="eager", fullgraph=True)
        def fn(x):
            return x.ndim

        msg = (
            "Accessing overridden method/attribute ndim on a tensor"
            " subclass with a __torch_function__ override is not supported"
        )
        with torch._dynamo.config.patch(
            "traceable_tensor_subclasses", {LocalSubclass}
        ), self.assertRaisesRegex(torch._dynamo.exc.Unsupported, msg):
            x = torch.ones(2, 2).as_subclass(LocalSubclass)
            fn(x)

    def test_user_overidden_property_unsupported(self):
        class LocalSubclass(torch.Tensor):
            def __init__(self):
                self._ndim = 10

            @classmethod
            def __torch_function__(cls, func, types, args=(), kwargs=None):
                if kwargs is None:
                    kwargs = {}
                return super().__torch_function__(func, types, args, kwargs)

            @property
            def ndim(self):
                return self._ndim

            @ndim.setter
            def ndim(self, value):
                self._ndim = value

        @torch.compile(backend="eager", fullgraph=True)
        def fn(x):
            return x.ndim

        msg = (
            "Accessing overridden method/attribute ndim on a tensor"
            " subclass with a __torch_function__ override is not supported"
        )
        with torch._dynamo.config.patch(
            "traceable_tensor_subclasses", {LocalSubclass}
        ), self.assertRaisesRegex(torch._dynamo.exc.Unsupported, msg):
            x = torch.ones(2, 2).as_subclass(LocalSubclass)
            fn(x)

    def test_overridden_method_guarding(self):
        class LocalSubclass(torch.Tensor):
            @classmethod
            def __torch_function__(cls, func, types, args=(), kwargs=None):
                if kwargs is None:
                    kwargs = {}
                return super().__torch_function__(func, types, args, kwargs)

        @torch.compile(backend="eager")
        def fn(x):
            return x.sigmoid()

        with torch._dynamo.config.patch(
            error_on_recompile=True, traceable_tensor_subclasses={LocalSubclass}
        ):
            x = torch.ones(2, 2).as_subclass(LocalSubclass)
            fn(x)
            fn(x)
            x = torch.ones(2, 2).as_subclass(LocalSubclass)
            fn(x)

        with torch._dynamo.config.patch(
            traceable_tensor_subclasses={LocalSubclass}
        ), self.assertRaisesRegex(
            TypeError,
            "'bool' object is not callable",
        ):
            LocalSubclass.sigmoid = False
            fn(x)

    def test_torch_function_call_on_attr(self):
        x = torch.ones(2, 2)
        wrapped = x.as_subclass(DummyNDim)

        def fn(w):
            return w.ndim + torch.ones(2)

        fn_opt = compile_full_eager(fn)

        res_exp = fn(wrapped)
        res_act = fn_opt(wrapped)

        self.assertEqual(res_exp, res_act)
        self.assertEqual(res_exp, torch.ones(2) + 10)

    def test_torch_function_wrapper_class(self):
        x = torch.ones(2, 2)
        wrapped = WrapperSubclass(x)

        def fn(w):
            return torch.add(w, 1.0)

        fn_opt = compile_full_eager(fn)

        res_exp = fn(wrapped)
        res_act = fn_opt(wrapped)
        self.assertEqual(res_exp, res_act)

    def test_torch_function_wrapper_class_with_kwargs(self):
        x = torch.ones(2, 2)
        wrapped = WrapperSubclass(x)

        def fn(w):
            return torch.add(w, 1.0, alpha=2.0)

        fn_opt = compile_full_eager(fn)

        res_exp = fn(wrapped)
        res_act = fn_opt(wrapped)
        self.assertEqual(res_exp, res_act)

    def test_compile_with_fake_tensor_dynamic_dim(self):
        x = torch.randn([3, 4])

        def f(x):
            return torch.sin(x)

        def test_dynamic_dim(f, x, dim_dynamic, exp_frame_count, exp_op_count):
            torch._dynamo.reset()
            cnt = torch._dynamo.testing.CompileCounter()

            opt_f = torch.compile(f, backend=cnt, fullgraph=True)

            x1 = torch.rand_like(x)
            f(x)
            f(torch.randn([4, 3]))
            shape_env = ShapeEnv()
            with torch._subclasses.fake_tensor.FakeTensorMode(
                shape_env=shape_env
            ) as fake_mode:
                x_fake = fake_mode.from_tensor(
                    x,
                    symbolic_context=StatelessSymbolicContext(
                        dynamic_sizes=[dim_dynamic for i in range(x.dim())]
                    ),
                )
                x1_fake = fake_mode.from_tensor(
                    x1,
                    symbolic_context=StatelessSymbolicContext(
                        dynamic_sizes=[dim_dynamic for i in range(x.dim())]
                    ),
                )
                opt_f(x_fake)
                opt_f(x1_fake)

            self.assertEqual(cnt.frame_count, exp_frame_count)
            self.assertEqual(cnt.op_count, exp_op_count)

        test_dynamic_dim(f, x, DimDynamic.DYNAMIC, 1, 1)
        test_dynamic_dim(f, x, DimDynamic.DUCK, 1, 1)
        test_dynamic_dim(f, x, DimDynamic.STATIC, 1, 1)

    def test_compile_with_fake_tensor_automatic_dynamic(self):
        def f(x):
            return torch.sin(x)

        def test_automatic_dynamic(f, inps, dim_dynamic, exp_frame_count, exp_op_count):
            torch._dynamo.reset()
            cnt = torch._dynamo.testing.CompileCounter()
            opt_f = torch.compile(f, backend=cnt, fullgraph=True)

            shape_env = ShapeEnv()
            with torch._subclasses.fake_tensor.FakeTensorMode(
                shape_env=shape_env
            ) as fake_mode:
                for inp in inps:
                    fake_inp = fake_mode.from_tensor(
                        inp,
                        symbolic_context=StatelessSymbolicContext(
                            [dim_dynamic for i in range(x.dim())]
                        ),
                    )
                    opt_f(fake_inp)
            self.assertEqual(cnt.frame_count, exp_frame_count)
            self.assertEqual(cnt.op_count, exp_op_count)

        x = torch.randn([3, 4])
        y = torch.randn([4, 5])
        z = torch.randn([5, 6])
        a = torch.randn([3, 5])
        b = torch.randn([4, 4])
        # When inputs' DimDynamic is DYNAMIC or DUCK, the inputs
        # to opt_f will be tensors with SymInt sizes. Dynamo will treat input
        # as dynamic automatically and will only compile once
        for dim_dynamic in [DimDynamic.DYNAMIC, DimDynamic.DUCK]:
            test_automatic_dynamic(f, [x, y, z], dim_dynamic, 1, 1)
            test_automatic_dynamic(f, [x, a, z], dim_dynamic, 1, 1)
            test_automatic_dynamic(f, [x, b, z], dim_dynamic, 1, 1)

        for dim_dynamic in [DimDynamic.STATIC]:
            # Recompile once, first with dim 0 and 1 become Dynamic
            test_automatic_dynamic(f, [x, y, z], dim_dynamic, 2, 2)
            # Recompile 2 times, first with dim 1 become Dynamic, second with dim 0 becomes Dynamic.
            test_automatic_dynamic(f, [x, a, z], dim_dynamic, 3, 3)
            # Recompile 2 times, first with dim 0 become Dynamic, second with dim 1 becomes Dynamic.
            test_automatic_dynamic(f, [x, b, z], dim_dynamic, 3, 3)

    def test_compile_with_functionalization(self):
        x = torch.randn([3, 4])
        x_clone = x.clone()
        x_clone2 = x.clone()
        backend = EagerRecordGraphAndInputs()
        cnt = torch._dynamo.testing.CompileCounterWithBackend(backend)

        @torch.compile(backend=cnt, fullgraph=True)
        def f(x):
            return x.add_(1.0) + torch.nn.functional.relu_(x)

        f_out = f(x)
        self.assertEqual(cnt.frame_count, 1)
        self.assertEqual(cnt.op_count, 3)
        self.assertEqual(len(backend.graphs), 1)
        self.assertEqual(len(backend.example_inputs), 1)

        expected = """\
class GraphModule(torch.nn.Module):
    def forward(self, L_x_ : torch.Tensor):
        l_x_ = L_x_

        add_ = l_x_.add_(1.0)
        relu_ = torch.relu_(l_x_);  l_x_ = None
        add = add_ + relu_;  add_ = relu_ = None
        return (add,)
"""
        actual = normalize_gm(backend.graphs[0].print_readable(print_output=False))
        self.assertEqual(actual, expected)

        ff = torch.func.functionalize(f)
        ff_out = ff(x_clone)

        self.assertEqual(cnt.frame_count, 2)
        self.assertEqual(cnt.op_count, 6)
        self.assertEqual(len(backend.graphs), 2)
        self.assertEqual(len(backend.example_inputs), 2)
        actual = normalize_gm(backend.graphs[1].print_readable(print_output=False))
        self.assertEqual(actual, expected)
        self.assertTrue(torch._is_functional_tensor(backend.example_inputs[1][0]))

        # Cannot re-use the version from AOTAutograd, since that uses python functional tensors.
        def to_fun(x):
            x_functional = torch._to_functional_tensor(x)
            torch._mirror_autograd_meta_to(x, x_functional)
            return x_functional

        def aot_f_wrapper(func):
            @functools.wraps(func)
            def wrapper(*args, **kwargs):
                torch._enable_functionalization(reapply_views=False)
                try:
                    func_args = pytree.tree_map(to_fun, args)
                    func_kwargs = pytree.tree_map(to_fun, kwargs)
                    return func(*func_args, **func_kwargs)
                finally:
                    torch._disable_functionalization()

            return wrapper

        aot_ff = aot_f_wrapper(f)
        aot_ff_out = aot_ff(x_clone2)

        self.assertEqual(cnt.frame_count, 3)
        self.assertEqual(cnt.op_count, 9)
        self.assertEqual(len(backend.graphs), 3)
        self.assertEqual(len(backend.example_inputs), 3)
        actual = normalize_gm(backend.graphs[2].print_readable(print_output=False))
        self.assertEqual(actual, expected)
        self.assertTrue(torch._is_functional_tensor(backend.example_inputs[1][0]))

        self.assertEqual(f_out, ff_out)
        self.assertEqual(f_out, aot_ff_out)

        try:
            torch._enable_functionalization(reapply_views=False)
            xf = pytree.tree_map(to_fun, x)
            x_view = xf.t()
            with self.assertRaisesRegex(RuntimeError, "Cannot safely fakify a view"):
                f(x_view)
        finally:
            torch._disable_functionalization()

    def test_compile_higher_order_with_functionalization(self):
        backend = EagerRecordGraphAndInputs()
        cnt = torch._dynamo.testing.CompileCounterWithBackend(backend)

        @torch.compile(backend=cnt, fullgraph=True)
        def f(x):
            return wrap(lambda x: x.add_(1.0), x)

        def check_count_and_graph(
            exp_frame_count, exp_op_count, exp_n_graph, exp_graph
        ):
            self.assertEqual(cnt.frame_count, exp_frame_count)
            self.assertEqual(cnt.op_count, exp_op_count)
            self.assertEqual(len(backend.graphs), exp_n_graph)
            actual = normalize_gm(
                backend.graphs[exp_n_graph - 1].print_readable(print_output=False)
            )
            self.assertExpectedInline(actual, exp_graph)

        t = torch.randn([3, 4])
        t_clone = t.clone()
        t_clone2 = t.clone()
        f(t)

        expected_graph = """\
class GraphModule(torch.nn.Module):
    def forward(self, L_x_ : torch.Tensor):
        l_x_ = L_x_

        wrap_body_0 = self.wrap_body_0
        wrap = torch._higher_order_ops.wrap.wrap(wrap_body_0, l_x_);  wrap_body_0 = l_x_ = None
        getitem = wrap[0];  wrap = None
        return (getitem,)

    class GraphModule(torch.nn.Module):
        def forward(self, l_x_):
            add_ = l_x_.add_(1.0);  l_x_ = None
            return (add_,)
"""
        check_count_and_graph(1, 2, 1, expected_graph)

        ff = torch.func.functionalize(f)
        ff_out = ff(t_clone)
        # frame count and op count are incremented due to re-compilation
        check_count_and_graph(2, 4, 2, expected_graph)

        try:
            x = torch._to_functional_tensor(t_clone2)
            torch._mirror_autograd_meta_to(t_clone2, x)
            torch._enable_functionalization(reapply_views=False)
            aot_f_out = f(x)
        finally:
            torch._disable_functionalization()

        # frame count and op count are incremented due to re-compilation
        check_count_and_graph(3, 6, 3, expected_graph)

    def test_has_torch_function(self):
        class MyTensor:
            @classmethod
            def __torch_function__(cls, func, types, args=(), kwargs=None):
                if kwargs is None:
                    kwargs = {}

                if func is torch.max:
                    return torch.tensor(123)
                return func(*args, **kwargs)

        class LocalSubclass(torch.Tensor):
            @classmethod
            def __torch_function__(cls, func, types, args=(), kwargs=None):
                if kwargs is None:
                    kwargs = {}
                return func(*args, **kwargs)

        def fn(x):
            return torch.overrides.has_torch_function_unary(
                x
            ), torch.overrides.has_torch_function_variadic(x)

        for test_class in [MyTensor, LocalSubclass]:
            x = test_class()
            ref0 = fn(x)
            ref1 = fn(4)
            opt_fn = torch._dynamo.optimize("eager")(fn)
            res0 = opt_fn(x)
            res1 = opt_fn(4)
            self.assertEqual(ref0, res0)
            self.assertEqual(ref1, res1)

    def test_wrapper_subclass_guards_on_inner_tensor(self):
        # Holds an inner tensor, that has a distinct shape from the outer wrapper tensor.
        # Also adds additional guards on the inner tensor's sizes.
        # When the first input to an op has x.shape[0] > 5, we insert an extra add node.
        class DoubleSizeMaybeAddGeThreeTensor(torch.Tensor):
            @staticmethod
            def __new__(cls, inner):
                # Double the outer-most dimension
                outer_shape = (inner.shape[0] * 2,) + inner.shape[1:]
                return torch.Tensor._make_wrapper_subclass(
                    # TODO: right now, _make_wrapper_subclass's dynamic shape interaction is not great.
                    # Calling the overload that has kwargs causes us to go down the first overload path,
                    # which will **always** specialize sizes.
                    # We should probably eventually fix this so that the first overload can just handle dynamic shapes.
                    cls,
                    outer_shape,
                    inner.stride(),
                    None,
                    None,
                    inner.dtype,
                    inner.layout,
                    inner.device,
                    False,
                    inner.requires_grad,
                )

            def __init__(self, inner):
                self.inner_elem = inner

            def __tensor_flatten__(self):
                return ["inner_elem"], None

            @staticmethod
            def __tensor_unflatten__(inner_tensors, _, outer_size, outer_stride):
                return DoubleSizeMaybeAddGeThreeTensor(inner_tensors["inner_elem"])

            def __repr__(self):
                return f"DoubleSizeMayberAddGeThreeTensor({repr(self.inner_elem)})"

            @classmethod
            def __torch_dispatch__(cls, func, types, args=(), kwargs=None):
                if kwargs is None:
                    kwargs = {}

                args_inner = torch.utils._pytree.tree_map_only(
                    DoubleSizeMaybeAddGeThreeTensor, lambda x: x.inner_elem, args
                )
                out_inner = func(*args_inner, **kwargs)

                # Add guards on the  inner tensor's sizes
                if args_inner[0].shape[0] > 3:
                    out_inner += 2

                return DoubleSizeMaybeAddGeThreeTensor(out_inner)

        lower_bound_str = None
        upper_bound_str = None
        curr_var_to_val = None
        curr_var_to_sources = None

        def backend(gm, args):
            print(gm.code)
            context = torch._guards.TracingContext.get()
            val_to_guards = list(context.fake_mode.shape_env.var_to_guards.values())

            # Grab info on sources and guards from the shapeenv
            nonlocal lower_bound_str
            nonlocal upper_bound_str
            nonlocal curr_var_to_val
            nonlocal curr_var_to_sources

            lower_bound_str = str(val_to_guards[0][0].expr)
            upper_bound_str = str(val_to_guards[0][1].expr)
            curr_var_to_val = {
                str(k): v for k, v in context.fake_mode.shape_env.var_to_val.items()
            }
            curr_var_to_sources = {
                str(k): v[0].name()
                for k, v in context.fake_mode.shape_env.var_to_sources.items()
            }
            return gm

        @torch.compile(backend=backend)
        def fn(x):
            if x.shape[0] < 10:
                return torch.mul(x, x)
            else:
                return torch.div(x, x)

        inp = torch.ones(4, 4)

        x = DoubleSizeMaybeAddGeThreeTensor(inp)
        torch._dynamo.mark_dynamic(x, 0)
        res = fn(x)
        # During fakeifying, we end up allocating a separate symint
        # for the outer and inner tensor (in this test, s0 is unused).
        expected_var_to_val = {
            "s0": 8,
            "s1": 4,
        }
        expected_var_to_sources = {
            "s0": "L['x'].size()[0]",
            "s1": "L['x'].inner_elem.size()[0]",
        }
        # lower bound comes from code underneath torch_dispatch  (operating on the inner tensor size)
        expected_lower_bound = "s1 > 3"
        # upper bound comes from user code (operating on the wrapper size)
        expected_upper_bound = "2*s1 < 10"
        self.assertEqual(curr_var_to_val, expected_var_to_val)
        self.assertEqual(curr_var_to_sources, expected_var_to_sources)
        self.assertEqual(lower_bound_str, expected_lower_bound)
        self.assertEqual(upper_bound_str, expected_upper_bound)

    def test_wrapper_subclass_with_same_sized_inner_tensor(self):
        # shouldn't recompile for different sizes when dynamic=True
        sub1 = ScaledTensor(torch.randn(2, 4), torch.randn(6))
        sub2 = ScaledTensor(torch.randn(3, 5), torch.randn(7))
        self.assertFalse(_recompiles_for_inputs(func, (sub1,), (sub2,), dynamic=True))

        # should recompile for different data size when dynamic=False
        sub1 = ScaledTensor(torch.randn(2, 4), torch.randn(6))
        sub2 = ScaledTensor(torch.randn(3, 5), torch.randn(6))
        self.assertTrue(_recompiles_for_inputs(func, (sub1,), (sub2,), dynamic=False))

        # avoid recompile using manual mark_dynamic() for different data size
        sub1 = ScaledTensor(torch.randn(2, 4), torch.randn(6))
        # NB: mark_dynamic() on outer tensor should translate to inner tensors of the same size
        torch._dynamo.mark_dynamic(sub1, 0)
        torch._dynamo.mark_dynamic(sub1, 1)
        sub2 = ScaledTensor(torch.randn(3, 5), torch.randn(6))
        self.assertFalse(_recompiles_for_inputs(func, (sub1,), (sub2,), dynamic=False))

    def test_wrapper_subclass_with_differently_sized_inner_tensor(self):
        # should recompile for different scale size when dynamic=False
        sub1 = ScaledTensor(torch.randn(2, 4), torch.randn(3))
        sub2 = ScaledTensor(torch.randn(2, 4), torch.randn(5))
        self.assertTrue(_recompiles_for_inputs(func, (sub1,), (sub2,), dynamic=False))

        # still recompiles using manual mark_dynamic() on outer for different scale size
        sub1 = ScaledTensor(torch.randn(2, 4), torch.randn(3))
        # NB: mark_dynamic() on outer tensor doesn't translate to inner tensors of different size
        torch._dynamo.mark_dynamic(sub1, 0)
        torch._dynamo.mark_dynamic(sub1, 1)
        sub2 = ScaledTensor(torch.randn(2, 4), torch.randn(5))
        self.assertTrue(_recompiles_for_inputs(func, (sub1,), (sub2,), dynamic=False))

    def test_torch_dispatch_subclass_guard_recompile(self):
        x = torch.ones(2, 2)
        x_two = TwoTensor(x.clone(), x.clone())

        def fn(w):
            return torch.add(w, 1.0)

        fn_opt = torch.compile(backend="eager")(fn)

        ref = fn(x_two)
        res = fn_opt(x_two)
        self.assertEqual(ref, res)

        # ensure no recompilation on same input type
        with unittest.mock.patch("torch._dynamo.config.error_on_recompile", True):
            fn_opt(TwoTensor(x + 1, x + 2))

        # recompile!
        ref = fn(x)
        res = fn_opt(x)
        self.assertEqual(ref, res)

    def test_recompile_with_symbool_inputs(self):
        def f(pred: bool):
            if pred:
                return torch.ones([3, 4])
            else:
                return torch.ones([4, 3])

        def test_recompilation(
            f, x, sizes, exp_graphs, exp_frame_count, exp_shape_env_guards
        ):
            torch._dynamo.reset()
            shape_env = ShapeEnv()
            backend = torch._dynamo.testing.EagerAndRecordGraphs()
            cnt = torch._dynamo.testing.CompileCounterWithBackend(backend)
            f_cond = torch.compile(f, backend=cnt, fullgraph=True)
            with torch._subclasses.fake_tensor.FakeTensorMode(
                shape_env=shape_env
            ) as fake_mode:
                fake_inp = fake_mode.from_tensor(
                    x,
                    symbolic_context=StatelessSymbolicContext(
                        dynamic_sizes=[DimDynamic.DYNAMIC for i in range(x.dim())]
                    ),
                )
                for i, size in enumerate(sizes):
                    pred = fake_inp.size(0) == size
                    f_cond(pred)
                    actual = normalize_gm(
                        backend.graphs[exp_frame_count[i] - 1].print_readable(
                            print_output=False
                        )
                    )
                    actual_guard_str = [str(guard.expr) for guard in shape_env.guards]
                    self.assertExpectedInline(actual, exp_graphs[i])
                    self.assertEqual(cnt.frame_count, exp_frame_count[i])
                    self.assertEqual(actual_guard_str, exp_shape_env_guards[i])

        true_graph = """\
class GraphModule(torch.nn.Module):
    def forward(self):
        ones = torch.ones([3, 4])
        return (ones,)
"""
        false_graph = """\
class GraphModule(torch.nn.Module):
    def forward(self):
        ones = torch.ones([4, 3])
        return (ones,)
"""
        test_recompilation(
            f,
            torch.randn([3, 4]),
            [3, 3, 4, 5],
            exp_graphs=[true_graph, true_graph, false_graph, false_graph],
            exp_frame_count=[1, 1, 2, 2],
            exp_shape_env_guards=[
                [],
                # s0 is specialized and guarded in outter shape_env when dynamo checks the guards
                ["Eq(Piecewise((1, Eq(s0, 3)), (0, True)), 1)"],
                [
                    "Eq(Piecewise((1, Eq(s0, 3)), (0, True)), 1)",
                    "Ne(Piecewise((1, Eq(s0, 4)), (0, True)), 1)",
                ],
                [
                    "Eq(Piecewise((1, Eq(s0, 3)), (0, True)), 1)",
                    "Ne(Piecewise((1, Eq(s0, 4)), (0, True)), 1)",
                    "Ne(Piecewise((1, Eq(s0, 5)), (0, True)), 1)",
                ],
            ],
        )

        test_recompilation(
            f,
            torch.randn([3, 4]),
            [4, 5, 3, 3],
            exp_graphs=[false_graph, false_graph, true_graph, true_graph],
            exp_frame_count=[1, 1, 2, 2],
            exp_shape_env_guards=[
                [],
                # s0 is specialized and guarded in outter shape_env when dynamo checks the guards
                ["Ne(Piecewise((1, Eq(s0, 5)), (0, True)), 1)"],
                [
                    "Ne(Piecewise((1, Eq(s0, 5)), (0, True)), 1)",
                    "Eq(Piecewise((1, Eq(s0, 3)), (0, True)), 1)",
                ],
                [
                    "Ne(Piecewise((1, Eq(s0, 5)), (0, True)), 1)",
                    "Eq(Piecewise((1, Eq(s0, 3)), (0, True)), 1)",
                    "Eq(Piecewise((1, Eq(s0, 3)), (0, True)), 1)",
                ],
            ],
        )

    def test_support_bases(self):
        import abc

        import torch.fx._symbolic_trace

        class Meta(abc.ABCMeta, torch.fx._symbolic_trace.ProxyableClassMeta):
            def __new__(cls, name, bases, dct):
                x = super().__new__(cls, name, bases, dct)
                x.attr = 100
                return x

        class Multistreamable(abc.ABC):  # noqa: B024
            pass

        class Foo(Multistreamable, metaclass=Meta):
            pass

        @torch.compile(backend="eager", fullgraph=True)
        def f(x):
            typ = type(Foo())
            typ.__bases__
            return typ.__bases__

        self.assertEqual(f(torch.randn(1)), (Multistreamable,))


instantiate_parametrized_tests(SubclassTests)


class TestNestedTensor(torch._dynamo.test_case.TestCase):
    def _get_jagged_tensor(self, nested_size, offsets, requires_grad=True):
        # Makes a jagged tensor with N constituent tensors with size
        # as specified ((S0, S1, S2), D)
        D = nested_size[1]
        out = []
        for s in nested_size[0]:
            out.append(
                torch.randn(s, D, requires_grad=requires_grad, dtype=torch.float64)
            )
        return jagged_from_list(out, offsets)

    def _get_nc_jagged_tensor(self, inner_dim, starts, lengths, requires_grad=True):
        # Makes a jagged tensor with N constituent tensors with size
        # as specified ((S0, S1, S2), D)
        max_dim = (starts + lengths).max()
        values_tensor = torch.randn(
            starts.shape[0],
            max_dim.item(),
            inner_dim,
            requires_grad=requires_grad,
            dtype=torch.float64,
        )
        return jagged_from_tensor_and_lengths(values_tensor, starts, lengths)

    def _check_recompiles(self, fn, inputs1, inputs2, expected_recompiles):
        actual_recompiles = _recompiles_for_inputs(fn, inputs1, inputs2)
        self.assertEqual(actual_recompiles, expected_recompiles)

    def test_unary_does_not_recompile(self):
        nt1, _ = self._get_jagged_tensor(((2, 3, 4), 3), None)
        nt2, _ = self._get_jagged_tensor(((3, 4, 5, 6), 4), None)
        self._check_recompiles(lambda nt1: nt1.sin(), (nt1,), (nt2,), False)

    def test_binary_does_not_recompile(self):
        def binary(nt1, nt2):
            if nt1.shape == nt2.shape:
                return nt1 + nt2
            else:
                return nt1.sin()

        # NB: If we have shape e.g. (3, j0, 3), duck sizing will give us (s0, s1, s0).
        # This causes a recompile later on when it realizes the batch and last dim
        # should not always be equal. To avoid that, we use (3, j0, 5) here.
        nt1, offsets = self._get_jagged_tensor(((2, 3, 4), 5), None)
        nt2, _ = self._get_jagged_tensor(((2, 3, 4), 5), offsets)
        nt3, offsets = self._get_jagged_tensor(((3, 4, 5), 4), None)
        nt4, _ = self._get_jagged_tensor(((3, 4, 5), 4), offsets)
        self._check_recompiles(binary, (nt1, nt2), (nt3, nt4), False)

    def test_binary_recompiles(self):
        def binary(nt1, nt2):
            if nt1.shape == nt2.shape:
                return nt1 + nt2
            else:
                return nt1.sin()

        # Binary recompiles because singleton ints no longer match
        nt1, offsets = self._get_jagged_tensor(((2, 3, 4), 5), None)
        nt2, _ = self._get_jagged_tensor(((2, 3, 4), 5), offsets)
        nt3, _ = self._get_jagged_tensor(((2, 3, 4), 5), None)
        self._check_recompiles(binary, (nt1, nt2), (nt1, nt3), True)

    # TODO: cannot parametrize this test class with device for some reason
    def _test_autograd(self, backend):
        a = torch.randn(2, 3, requires_grad=True, dtype=torch.float64)
        b = torch.randn(3, 3, requires_grad=True, dtype=torch.float64)
        c = torch.randn(4, 3, requires_grad=True, dtype=torch.float64)
        nt, offsets = jagged_from_list([a, b, c], None)
        nt2, _ = jagged_from_list([a, b, c], offsets)

        def fn1(nt1, nt2):
            return (nt1 + nt2).sin().cos()

        compiled_f = torch.compile(fn1, fullgraph=True, backend=backend, dynamic=True)
        out = compiled_f(nt, nt2)
        out_buffer = ViewBufferFromNested.apply(out)
        ga, gb, gc = torch.autograd.grad(out_buffer.sum(), (a, b, c))

        out_ref = fn1(nt, nt2)
        out_buffer_ref = ViewBufferFromNested.apply(out_ref)
        ga_ref, gb_ref, gc_ref = torch.autograd.grad(out_buffer_ref.sum(), (a, b, c))

        self.assertTrue(torch.allclose(ga, ga_ref))
        self.assertTrue(torch.allclose(gb, gb_ref))
        self.assertTrue(torch.allclose(gc, gc_ref))

    def test_basic_autograd(self):
        self._test_autograd("aot_eager")

    @requires_cuda
    def test_basic_autograd_inductor(self):
        self._test_autograd("inductor")

    def test_unbind(self):
        # NB: If we have shape e.g. (3, j0, 3), duck sizing will give us (s0, s1, s0).
        # This causes a recompile later on when it realizes the batch and last dim
        # should not always be equal. To avoid that, we use (3, j0, 5) here.
        nt, _ = self._get_jagged_tensor(((2, 3, 4), 5), None)
        nt2, _ = self._get_jagged_tensor(((2, 3, 5), 2), None)
        nt3, _ = self._get_jagged_tensor(((2, 3, 4, 5), 3), None)

        def fn(x):
            return x.unbind()

        compiled_f = torch.compile(fn, fullgraph=True, backend="eager", dynamic=True)
        out = compiled_f(nt)

        out_ref = fn(nt)

        # correctness
        self.assertEqual(len(out), len(out_ref))
        for x, x_ref in zip(out, out_ref):
            self.assertTrue(torch.allclose(x, x_ref))

        # We specialize on the length of offsets, e.g. (1) we recompile if the
        # length of the offsets is different. (2) we don't recompile if the
        # length of the offsets is the same, even if the size of the constituent
        # tensors are different.
        self._check_recompiles(fn, (nt,), (nt2,), False)
        self._check_recompiles(fn, (nt,), (nt3,), True)

    def _get_views(self):
        # There are three cases to consider here based on the logic in
        # meta_utils.py
        #
        # (1) basic case:
        # view is not a leaf and has the same requires grad as its basic case
        x, _ = self._get_jagged_tensor(((2, 3, 4), 3), None, requires_grad=True)
        self.assertEqual(x.is_leaf, False)
        yield x.unsqueeze(-1)

        # (2) leaf view case:
        # the view has to be a leaf (w/ requires_grad True or requires_grad False)
        # base w/ requires_grad True or requires_grad False
        for requires_grad_1, requires_grad_2 in itertools.product(
            [True, False], repeat=2
        ):
            x, _ = self._get_jagged_tensor(
                ((2, 3, 4), 3), None, requires_grad=requires_grad_1
            )
            with torch.no_grad():
                x_view = x.unsqueeze(-1)
                # The issue is this doesn't quite work
                x_view.requires_grad_(requires_grad_2)
            yield x_view

        # (3) obscure case:
        # view is not a leaf (implies requires_grad True)
        # base w/ requires_grad False)
        x, _ = self._get_jagged_tensor(((2, 3, 4), 3), None, requires_grad=False)
        # intermediate leaf view
        with torch.no_grad():
            x_view = x.unsqueeze(-1)
        x_view.requires_grad_(True)
        x_view_view = x_view.unsqueeze(-1)
        yield x_view_view

    def test_inputs_to_compiled_fn_are_views(self):
        for nt_view in self._get_views():

            def fn(x):
                return x.sin()

            out_ref = fn(nt_view)
            torch._dynamo.reset()
            compile_fn = torch.compile(
                fn, fullgraph=True, backend="aot_eager", dynamic=True
            )
            out = compile_fn(nt_view)

            # Check metadata and values are correct
            self.assertTrue(out.size() == out_ref.size())
            self.assertTrue(out.stride() == out_ref.stride())
            self.assertTrue(torch.allclose(out.values(), out_ref.values()))

            # Check that no guards are incurred
            def backend(gm, args):
                context = torch._guards.TracingContext.get()
                val_to_guards = context.fake_mode.shape_env.var_to_guards.values()
                self.assertEqual(len(val_to_guards), 0)
                return gm

            torch._dynamo.reset()
            compile_fn = torch.compile(
                fn, fullgraph=True, backend=backend, dynamic=True
            )
            out = compile_fn(nt_view)

    def test_zeros(self):
        dtypes = (torch.float, torch.double, torch.half)
        devices = ("cpu", "cuda")
        for dtype, device in itertools.product(dtypes, devices):
            if device == "cuda" and not TEST_CUDA:
                continue

            kwargs = {
                "device": device,
                "dtype": dtype,
            }
            # Need more extensive testing with various settings dtype/device etc.
            x, _ = self._get_jagged_tensor(((2, 3, 4), 3), None, requires_grad=True)

            def fn1(nt):
                out = torch.zeros(nt.shape, **kwargs)
                return out

            def fn2(nt):
                out = torch.zeros(nt.shape[:2] + (2, 3), **kwargs)
                return out

            def do_check(fn):
                compile_fn = torch.compile(
                    fn, fullgraph=True, backend="aot_eager", dynamic=True
                )
                out = compile_fn(x)
                self.assertEqual(out, fn(x))

            do_check(fn1)
            do_check(fn2)


if __name__ == "__main__":
    from torch._dynamo.test_case import run_tests

    run_tests()<|MERGE_RESOLUTION|>--- conflicted
+++ resolved
@@ -23,15 +23,11 @@
     jagged_from_tensor_and_lengths,
     ViewBufferFromNested,
 )
-<<<<<<< HEAD
-from torch.testing._internal.common_cuda import TEST_CUDA
-=======
 from torch.testing._internal.common_utils import (
     instantiate_parametrized_tests,
     parametrize,
     subtest,
 )
->>>>>>> 45e7af58
 from torch.testing._internal.inductor_utils import HAS_CUDA
 from torch.testing._internal.two_tensor import TwoTensor
 
@@ -1252,38 +1248,6 @@
             )
             out = compile_fn(nt_view)
 
-    def test_zeros(self):
-        dtypes = (torch.float, torch.double, torch.half)
-        devices = ("cpu", "cuda")
-        for dtype, device in itertools.product(dtypes, devices):
-            if device == "cuda" and not TEST_CUDA:
-                continue
-
-            kwargs = {
-                "device": device,
-                "dtype": dtype,
-            }
-            # Need more extensive testing with various settings dtype/device etc.
-            x, _ = self._get_jagged_tensor(((2, 3, 4), 3), None, requires_grad=True)
-
-            def fn1(nt):
-                out = torch.zeros(nt.shape, **kwargs)
-                return out
-
-            def fn2(nt):
-                out = torch.zeros(nt.shape[:2] + (2, 3), **kwargs)
-                return out
-
-            def do_check(fn):
-                compile_fn = torch.compile(
-                    fn, fullgraph=True, backend="aot_eager", dynamic=True
-                )
-                out = compile_fn(x)
-                self.assertEqual(out, fn(x))
-
-            do_check(fn1)
-            do_check(fn2)
-
 
 if __name__ == "__main__":
     from torch._dynamo.test_case import run_tests
