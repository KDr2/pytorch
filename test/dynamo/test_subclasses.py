--- conflicted
+++ resolved
@@ -987,12 +987,12 @@
             actual,
             """\
 class GraphModule(torch.nn.Module):
-    def forward(self, L_x_: "f32[3, 4]"):
+    def forward(self, L_x_ : torch.Tensor):
         l_x_ = L_x_
 
-        add_: "f32[3, 4]" = l_x_.add_(1.0)
-        relu_: "f32[3, 4]" = torch.relu_(l_x_);  l_x_ = None
-        add: "f32[3, 4]" = add_ + relu_;  add_ = relu_ = None
+        add_ = l_x_.add_(1.0)
+        relu_ = torch.relu_(l_x_);  l_x_ = None
+        add = add_ + relu_;  add_ = relu_ = None
         return (add,)
 """,
         )
@@ -1029,12 +1029,12 @@
             actual,
             """\
 class GraphModule(torch.nn.Module):
-    def forward(self, L_x_: "f32[3, 4]"):
+    def forward(self, L_x_ : torch.Tensor):
         l_x_ = L_x_
 
-        add_: "f32[3, 4]" = l_x_.add_(1.0)
-        relu_: "f32[3, 4]" = torch.relu_(l_x_);  l_x_ = None
-        add: "f32[3, 4]" = add_ + relu_;  add_ = relu_ = None
+        add_ = l_x_.add_(1.0)
+        relu_ = torch.relu_(l_x_);  l_x_ = None
+        add = add_ + relu_;  add_ = relu_ = None
         return (add,)
 """,
         )
@@ -1106,23 +1106,17 @@
             2,
             """\
 class GraphModule(torch.nn.Module):
-    def forward(self, L_x_: "f32[3, 4]"):
+    def forward(self, L_x_ : torch.Tensor):
         l_x_ = L_x_
 
         wrap_body_0 = self.wrap_body_0
         wrap = torch._higher_order_ops.wrap.wrap(wrap_body_0, l_x_);  wrap_body_0 = l_x_ = None
-        getitem: "f32[3, 4]" = wrap[0];  wrap = None
+        getitem = wrap[0];  wrap = None
         return (getitem,)
 
-<<<<<<< HEAD
-    class wrap_body_0(torch.nn.Module):
-        def forward(self, l_x_: "f32[3, 4]"):
-            add_: "f32[3, 4]" = l_x_.add_(1.0);  l_x_ = None
-=======
     class GraphModule(torch.nn.Module):
         def forward(self, l_x_):
             add_ = l_x_.add_(1.0);  l_x_ = None
->>>>>>> f27e90fc
             return (add_,)
 """,
         )
@@ -1142,23 +1136,17 @@
             3,
             """\
 class GraphModule(torch.nn.Module):
-    def forward(self, L_x_: "f32[3, 4]"):
+    def forward(self, L_x_ : torch.Tensor):
         l_x_ = L_x_
 
         wrap_body_0 = self.wrap_body_0
         wrap = torch._higher_order_ops.wrap.wrap(wrap_body_0, l_x_);  wrap_body_0 = l_x_ = None
-        getitem: "f32[3, 4]" = wrap[0];  wrap = None
+        getitem = wrap[0];  wrap = None
         return (getitem,)
 
-<<<<<<< HEAD
-    class wrap_body_0(torch.nn.Module):
-        def forward(self, l_x_: "f32[3, 4]"):
-            add_: "f32[3, 4]" = l_x_.add_(1.0);  l_x_ = None
-=======
     class GraphModule(torch.nn.Module):
         def forward(self, l_x_):
             add_ = l_x_.add_(1.0);  l_x_ = None
->>>>>>> f27e90fc
             return (add_,)
 """,
         )
