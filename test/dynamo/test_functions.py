--- conflicted
+++ resolved
@@ -1915,34 +1915,6 @@
         res = fn(x)
         ref = opt_fn(x)
         self.assertEqual(ref, res)
-
-<<<<<<< HEAD
-    def test_is_tensor_tensor(self):
-        def fn(x, y):
-            if x is y:
-                return x * 2
-            else:
-                return x + y
-
-        fn_opt = torch.compile(backend="eager", fullgraph=True, dynamic=True)(fn)
-
-        x = torch.zeros(2)
-        y = torch.ones(2)
-
-        self.assertEqual(fn(x, y), fn_opt(x, y))
-        self.assertEqual(fn(x, x), fn_opt(x, x))
-
-    def test_is_mutated_tensor_tensor(self):
-        def fn(x):
-            y = x.add_(1)
-            return x is y
-
-        fn_opt = torch.compile(backend="eager", fullgraph=True, dynamic=True)(fn)
-
-        z = torch.ones(4)
-
-        self.assertEqual(fn(z), fn_opt(z))
-=======
     def test_listlike_of_tensors_contains_constant(self):
         for listlike in [set, list]:
 
@@ -1986,7 +1958,32 @@
                     fn(torch.tensor([val] * 2))
                 with self.assertRaises(torch._dynamo.exc.TorchRuntimeError):
                     opt_fn(torch.tensor([val] * 2))
->>>>>>> ff864efd
+
+    def test_is_tensor_tensor(self):
+        def fn(x, y):
+            if x is y:
+                return x * 2
+            else:
+                return x + y
+
+        fn_opt = torch.compile(backend="eager", fullgraph=True, dynamic=True)(fn)
+
+        x = torch.zeros(2)
+        y = torch.ones(2)
+
+        self.assertEqual(fn(x, y), fn_opt(x, y))
+        self.assertEqual(fn(x, x), fn_opt(x, x))
+
+    def test_is_mutated_tensor_tensor(self):
+        def fn(x):
+            y = x.add_(1)
+            return x is y
+
+        fn_opt = torch.compile(backend="eager", fullgraph=True, dynamic=True)(fn)
+
+        z = torch.ones(4)
+
+        self.assertEqual(fn(z), fn_opt(z))
 
 
 common_utils.instantiate_parametrized_tests(DefaultsTests)
