--- conflicted
+++ resolved
@@ -701,26 +701,15 @@
         "_experimental_support_context_fn_in_torch_utils_checkpoint", True
     )
     def test_compile_selective_checkpoint_random_op(self):
-<<<<<<< HEAD
         for preserve_rng_state in [True, False]:
 
             def selective_checkpointing_context_fn():
                 no_recompute_list = [
                     torch.ops.aten.sigmoid.default,
                 ]
-                return context_fn_gen(
+                return _pt2_selective_checkpoint_context_fn_gen(
                     _get_custom_policy(no_recompute_list=no_recompute_list)
                 )
-=======
-        def selective_checkpointing_context_fn():
-            no_recompute_list = [
-                torch.ops.aten.mm.default,
-                torch.ops.aten.sigmoid.default,
-            ]
-            return _pt2_selective_checkpoint_context_fn_gen(
-                _get_custom_policy(no_recompute_list=no_recompute_list)
-            )
->>>>>>> b8ce0545
 
             def gn(x):
                 return torch.sigmoid(torch.dropout(torch.sigmoid(x), p=0.5, train=True))
