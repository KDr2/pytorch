--- conflicted
+++ resolved
@@ -1,10 +1,7 @@
 # Owner(s): ["module: dynamo"]
 import itertools
-<<<<<<< HEAD
+import unittest
 import sys
-=======
->>>>>>> ac16ed17
-import unittest
 from collections import OrderedDict
 
 import torch
