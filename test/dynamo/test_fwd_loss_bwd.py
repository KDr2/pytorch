--- conflicted
+++ resolved
@@ -6,7 +6,6 @@
 
 
 class TestForwardLossBackward(TestCase):
-<<<<<<< HEAD
     def _run_backward_test(self, fn, mod, x):
         """
         Shared utility for running backward tests.
@@ -36,9 +35,7 @@
         gm = backend.graphs[0]
         return normalize_gm(gm.print_readable(print_output=False))
 
-=======
-    @skipIfCrossRef
->>>>>>> 73e93fca
+    @skipIfCrossRef
     def test_autograd_grad_basic(self):
         mod = torch.nn.Linear(4, 4)
         x = torch.randn(2, 4)
@@ -252,6 +249,7 @@
 """,  # noqa: B950
         )
 
+    @skipIfCrossRef
     def test_autograd_grad_rejects_graph_input_with_grad_fn(self):
         mod = torch.nn.Linear(4, 4)
         x = torch.randn(2, 4, requires_grad=True)
@@ -270,6 +268,7 @@
         ):
             fn(external_computation)
 
+    @skipIfCrossRef
     def test_autograd_grad_manual_update_matches_eager(self):
         mod_eager = torch.nn.Linear(4, 4)
         mod_compiled = torch.nn.Linear(4, 4)
@@ -311,6 +310,7 @@
         self.assertIsNotNone(mod_compiled.bias.grad)
         self.assertEqual(mod_eager.bias.grad, mod_compiled.bias.grad)
 
+    @skipIfCrossRef
     def test_autograd_grad_missing_detach_errors_like_eager(self):
         mod_eager = torch.nn.Linear(4, 4)
         x_eager = torch.randn(2, 4)
@@ -347,6 +347,7 @@
         ):
             step_compiled()
 
+    @skipIfCrossRef
     def test_tensor_backward_basic(self):
         """Test that tensor.backward(inputs=params) works in compiled code."""
         mod = torch.nn.Linear(4, 4)
@@ -386,6 +387,7 @@
 """,  # noqa: B950
         )
 
+    @skipIfCrossRef
     def test_tensor_backward_without_inputs(self):
         """Test that tensor.backward() without inputs works by auto-detecting params."""
         mod = torch.nn.Linear(4, 4)
@@ -424,6 +426,7 @@
 """,  # noqa: B950
         )
 
+    @skipIfCrossRef
     def test_tensor_backward_matches_eager(self):
         """Test that tensor.backward produces same results as eager mode."""
         mod_eager = torch.nn.Linear(4, 4)
@@ -459,6 +462,7 @@
         self.assertEqual(mod_eager.weight.grad, mod_compiled.weight.grad)
         self.assertEqual(mod_eager.bias.grad, mod_compiled.bias.grad)
 
+    @skipIfCrossRef
     def test_tensor_backward_with_gradient(self):
         """Test tensor.backward with a gradient argument."""
         mod = torch.nn.Linear(4, 4)
@@ -500,6 +504,7 @@
 """,  # noqa: B950
         )
 
+    @skipIfCrossRef
     def test_tensor_backward_accumulates_grads(self):
         """Test that tensor.backward accumulates gradients correctly."""
         mod = torch.nn.Linear(4, 4)
