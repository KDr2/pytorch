diff --git a/test/dynamo/cpython/3_13/mapping_tests.py b/test/dynamo/cpython/3_13/mapping_tests.py
<<<<<<< HEAD
index ed89a81a6ea..8956b9e04d7 100644
=======
index ed89a81a6ea..b19cec7cb23 100644
>>>>>>> 14abb104
--- a/test/dynamo/cpython/3_13/mapping_tests.py
+++ b/test/dynamo/cpython/3_13/mapping_tests.py
@@ -1,10 +1,64 @@
+# ======= BEGIN Dynamo patch =======
+# Owner(s): ["module: dynamo"]
+
+# ruff: noqa
+# flake8: noqa
+
+# Test copied from
+# https://raw.githubusercontent.com/python/cpython/refs/tags/v3.13.5/Lib/test/mapping_tests.py
+
+import sys
+import torch
+import torch._dynamo.test_case
+import unittest
+from torch._dynamo.test_case import CPythonTestCase
+from torch.testing._internal.common_utils import skipIfTorchDynamo
+
+__TestCase = CPythonTestCase
+
+
+# redirect import statements
+import sys
+import importlib.abc
+
+redirect_imports = (
+    "test.mapping_tests",
+    "test.typinganndata",
+    "test.test_grammar",
+    "test.test_math",
+    "test.test_iter",
+    "test.typinganndata.ann_module",
+)
+
+class RedirectImportFinder(importlib.abc.MetaPathFinder):
+    def find_spec(self, fullname, path, target=None):
+        # Check if the import is the problematic one
+        if fullname in redirect_imports:
+            try:
+                # Attempt to import the standalone module
+                name = fullname.removeprefix("test.")
+                r = importlib.import_module(name)
+                # Redirect the module in sys.modules
+                sys.modules[fullname] = r
+                # Return a module spec from the found module
+                return importlib.util.find_spec(name)
+            except ImportError:
+                return None
+        return None
+
+# Add the custom finder to sys.meta_path
+sys.meta_path.insert(0, RedirectImportFinder())
+
+
+# ======= END DYNAMO PATCH =======
+
 # tests common to dict and UserDict
 import unittest
 import collections
 from test.support import get_c_recursion_limit


-class BasicTestMappingProtocol(unittest.TestCase):
+class BasicTestMappingProtocol(__TestCase):
     # This base class can be used to check that an object conforms to the
     # mapping protocol
<<<<<<< HEAD
 
@@ -196,70 +250,76 @@ class BasicTestMappingProtocol(unittest.TestCase):
         self.assertRaises((TypeError, AttributeError), d.update, 42)
 
=======

@@ -196,70 +250,76 @@ class BasicTestMappingProtocol(unittest.TestCase):
         self.assertRaises((TypeError, AttributeError), d.update, 42)

>>>>>>> 14abb104
         outerself = self
-        class SimpleUserDict:
-            def __init__(self):
-                self.d = outerself.reference
-            def keys(self):
-                return self.d.keys()
-            def __getitem__(self, i):
-                return self.d[i]
<<<<<<< HEAD
+        with torch._dynamo.set_fullgraph(False):
=======
+        with torch._dynamo.error_on_graph_break(False):
>>>>>>> 14abb104
+            class SimpleUserDict:
+                def __init__(self):
+                    self.d = outerself.reference
+                def keys(self):
+                    return self.d.keys()
+                def __getitem__(self, i):
+                    return self.d[i]
         d.clear()
         d.update(SimpleUserDict())
         i1 = sorted(d.items())
         i2 = sorted(self.reference.items())
         self.assertEqual(i1, i2)
<<<<<<< HEAD
 
-        class Exc(Exception): pass
+        with torch._dynamo.set_fullgraph(False):
+            class Exc(Exception): pass
 
=======

-        class Exc(Exception): pass
+        with torch._dynamo.error_on_graph_break(False):
+            class Exc(Exception): pass

>>>>>>> 14abb104
         d = self._empty_mapping()
-        class FailingUserDict:
-            def keys(self):
-                raise Exc
<<<<<<< HEAD
+        with torch._dynamo.set_fullgraph(False):
=======
+        with torch._dynamo.error_on_graph_break(False):
>>>>>>> 14abb104
+            class FailingUserDict:
+                def keys(self):
+                    raise Exc
         self.assertRaises(Exc, d.update, FailingUserDict())
<<<<<<< HEAD
 
         d.clear()
 
=======

         d.clear()

>>>>>>> 14abb104
-        class FailingUserDict:
-            def keys(self):
-                class BogonIter:
-                    def __init__(self):
-                        self.i = 1
-                    def __iter__(self):
-                        return self
-                    def __next__(self):
-                        if self.i:
-                            self.i = 0
-                            return 'a'
-                        raise Exc
-                return BogonIter()
-            def __getitem__(self, key):
-                return key
<<<<<<< HEAD
+        with torch._dynamo.set_fullgraph(False):
=======
+        with torch._dynamo.error_on_graph_break(False):
>>>>>>> 14abb104
+            class FailingUserDict:
+                def keys(self):
+                    class BogonIter:
+                        def __init__(self):
+                            self.i = 1
+                        def __iter__(self):
+                            return self
+                        def __next__(self):
+                            if self.i:
+                                self.i = 0
+                                return 'a'
+                            raise Exc
+                    return BogonIter()
+                def __getitem__(self, key):
+                    return key
         self.assertRaises(Exc, d.update, FailingUserDict())
<<<<<<< HEAD
 
=======

>>>>>>> 14abb104
-        class FailingUserDict:
-            def keys(self):
-                class BogonIter:
-                    def __init__(self):
-                        self.i = ord('a')
-                    def __iter__(self):
-                        return self
-                    def __next__(self):
-                        if self.i <= ord('z'):
-                            rtn = chr(self.i)
-                            self.i += 1
-                            return rtn
-                        raise StopIteration
-                return BogonIter()
-            def __getitem__(self, key):
-                raise Exc
<<<<<<< HEAD
+        with torch._dynamo.set_fullgraph(False):
=======
+        with torch._dynamo.error_on_graph_break(False):
>>>>>>> 14abb104
+            class FailingUserDict:
+                def keys(self):
+                    class BogonIter:
+                        def __init__(self):
+                            self.i = ord('a')
+                        def __iter__(self):
+                            return self
+                        def __next__(self):
+                            if self.i <= ord('z'):
+                                rtn = chr(self.i)
+                                self.i += 1
+                                return rtn
+                            raise StopIteration
+                    return BogonIter()
+                def __getitem__(self, key):
+                    raise Exc
         self.assertRaises(Exc, d.update, FailingUserDict())
<<<<<<< HEAD
 
=======

>>>>>>> 14abb104
         d = self._empty_mapping()
-        class badseq(object):
-            def __iter__(self):
-                return self
-            def __next__(self):
-                raise Exc()
<<<<<<< HEAD
+        with torch._dynamo.set_fullgraph(False):
=======
+        with torch._dynamo.error_on_graph_break(False):
>>>>>>> 14abb104
+            class badseq(object):
+                def __iter__(self):
+                    return self
+                def __next__(self):
+                    raise Exc()
<<<<<<< HEAD
 
         self.assertRaises(Exc, d.update, badseq())
 
@@ -409,13 +469,14 @@ class TestMappingProtocol(BasicTestMappingProtocol):
         d.update(self._full_mapping({1:2, 3:4, 5:6}).items())
         self.assertEqual(d, {1:2, 2:4, 3:4, 5:6})
 
=======

         self.assertRaises(Exc, d.update, badseq())

@@ -409,13 +469,14 @@ class TestMappingProtocol(BasicTestMappingProtocol):
         d.update(self._full_mapping({1:2, 3:4, 5:6}).items())
         self.assertEqual(d, {1:2, 2:4, 3:4, 5:6})

>>>>>>> 14abb104
-        class SimpleUserDict:
-            def __init__(self):
-                self.d = {1:1, 2:2, 3:3}
-            def keys(self):
-                return self.d.keys()
-            def __getitem__(self, i):
-                return self.d[i]
<<<<<<< HEAD
+        with torch._dynamo.set_fullgraph(False):
=======
+        with torch._dynamo.error_on_graph_break(False):
>>>>>>> 14abb104
+            class SimpleUserDict:
+                def __init__(self):
+                    self.d = {1:1, 2:2, 3:3}
+                def keys(self):
+                    return self.d.keys()
+                def __getitem__(self, i):
+                    return self.d[i]
         d.clear()
         d.update(SimpleUserDict())
         self.assertEqual(d, {1:1, 2:2, 3:3})
@@ -431,39 +492,44 @@ class TestMappingProtocol(BasicTestMappingProtocol):
             yield 1
         self.assertEqual(d.fromkeys(g()), {1:None})
         self.assertRaises(TypeError, {}.fromkeys, 3)
-        class dictlike(self.type2test): pass
<<<<<<< HEAD
+        with torch._dynamo.set_fullgraph(False):
=======
+        with torch._dynamo.error_on_graph_break(False):
>>>>>>> 14abb104
+            class dictlike(self.type2test): pass
         self.assertEqual(dictlike.fromkeys('a'), {'a':None})
         self.assertEqual(dictlike().fromkeys('a'), {'a':None})
         self.assertTrue(dictlike.fromkeys('a').__class__ is dictlike)
         self.assertTrue(dictlike().fromkeys('a').__class__ is dictlike)
         self.assertTrue(type(dictlike.fromkeys('a')) is dictlike)
-        class mydict(self.type2test):
-            def __new__(cls):
-                return collections.UserDict()
<<<<<<< HEAD
+        with torch._dynamo.set_fullgraph(False):
=======
+        with torch._dynamo.error_on_graph_break(False):
>>>>>>> 14abb104
+            class mydict(self.type2test):
+                def __new__(cls):
+                    return collections.UserDict()
         ud = mydict.fromkeys('ab')
         self.assertEqual(ud, {'a':None, 'b':None})
         self.assertIsInstance(ud, collections.UserDict)
         self.assertRaises(TypeError, dict.fromkeys)
<<<<<<< HEAD
 
-        class Exc(Exception): pass
+        with torch._dynamo.set_fullgraph(False):
+            class Exc(Exception): pass
 
=======

-        class Exc(Exception): pass
+        with torch._dynamo.error_on_graph_break(False):
+            class Exc(Exception): pass

>>>>>>> 14abb104
-        class baddict1(self.type2test):
-            def __init__(self, *args, **kwargs):
-                raise Exc()
+            class baddict1(self.type2test):
+                def __init__(self, *args, **kwargs):
+                    raise Exc()
<<<<<<< HEAD
 
         self.assertRaises(Exc, baddict1.fromkeys, [1])
 
=======

         self.assertRaises(Exc, baddict1.fromkeys, [1])

>>>>>>> 14abb104
-        class BadSeq(object):
-            def __iter__(self):
-                return self
-            def __next__(self):
-                raise Exc()
<<<<<<< HEAD
+        with torch._dynamo.set_fullgraph(False):
=======
+        with torch._dynamo.error_on_graph_break(False):
>>>>>>> 14abb104
+            class BadSeq(object):
+                def __iter__(self):
+                    return self
+                def __next__(self):
+                    raise Exc()
<<<<<<< HEAD
 
         self.assertRaises(Exc, self.type2test.fromkeys, BadSeq())
 
-        class baddict2(self.type2test):
-            def __setitem__(self, key, value):
-                raise Exc()
+        with torch._dynamo.set_fullgraph(False):
+            class baddict2(self.type2test):
+                def __setitem__(self, key, value):
+                    raise Exc()
 
         self.assertRaises(Exc, baddict2.fromkeys, [1])
 
@@ -502,7 +568,7 @@ class TestMappingProtocol(BasicTestMappingProtocol):
         for copymode in -1, +1:
             # -1: b has same structure as a
             # +1: b is a.copy()
-            for log2size in range(12):
+            for log2size in range(3):
                 size = 2**log2size
                 a = self._empty_mapping()
                 b = self._empty_mapping()
@@ -537,25 +603,27 @@ class TestHashMappingProtocol(TestMappingProtocol):
 
     def test_getitem(self):
         TestMappingProtocol.test_getitem(self)
-        class Exc(Exception): pass
+        with torch._dynamo.set_fullgraph(False):
+            class Exc(Exception): pass
 
=======

         self.assertRaises(Exc, self.type2test.fromkeys, BadSeq())

-        class baddict2(self.type2test):
-            def __setitem__(self, key, value):
-                raise Exc()
+        with torch._dynamo.error_on_graph_break(False):
+            class baddict2(self.type2test):
+                def __setitem__(self, key, value):
+                    raise Exc()

         self.assertRaises(Exc, baddict2.fromkeys, [1])

@@ -537,25 +603,27 @@ class TestHashMappingProtocol(TestMappingProtocol):

     def test_getitem(self):
         TestMappingProtocol.test_getitem(self)
-        class Exc(Exception): pass
+        with torch._dynamo.error_on_graph_break(False):
+            class Exc(Exception): pass

>>>>>>> 14abb104
-        class BadEq(object):
-            def __eq__(self, other):
-                raise Exc()
-            def __hash__(self):
-                return 24
+            class BadEq(object):
+                def __eq__(self, other):
+                    raise Exc()
+                def __hash__(self):
+                    return 24
<<<<<<< HEAD
 
         d = self._empty_mapping()
         d[BadEq()] = 42
         self.assertRaises(KeyError, d.__getitem__, 23)
 
=======

         d = self._empty_mapping()
         d[BadEq()] = 42
         self.assertRaises(KeyError, d.__getitem__, 23)

>>>>>>> 14abb104
-        class BadHash(object):
-            fail = False
-            def __hash__(self):
-                if self.fail:
-                    raise Exc()
-                else:
-                    return 42
<<<<<<< HEAD
+        with torch._dynamo.set_fullgraph(False):
=======
+        with torch._dynamo.error_on_graph_break(False):
>>>>>>> 14abb104
+            class BadHash(object):
+                fail = False
+                def __hash__(self):
+                    if self.fail:
+                        raise Exc()
+                    else:
+                        return 42
<<<<<<< HEAD
 
         d = self._empty_mapping()
         x = BadHash()
@@ -565,9 +633,10 @@ class TestHashMappingProtocol(TestMappingProtocol):
 
=======

         d = self._empty_mapping()
         x = BadHash()
@@ -565,9 +633,10 @@ class TestHashMappingProtocol(TestMappingProtocol):

>>>>>>> 14abb104
     def test_fromkeys(self):
         TestMappingProtocol.test_fromkeys(self)
-        class mydict(self.type2test):
-            def __new__(cls):
-                return collections.UserDict()
<<<<<<< HEAD
+        with torch._dynamo.set_fullgraph(False):
=======
+        with torch._dynamo.error_on_graph_break(False):
>>>>>>> 14abb104
+            class mydict(self.type2test):
+                def __new__(cls):
+                    return collections.UserDict()
         ud = mydict.fromkeys('ab')
         self.assertEqual(ud, {'a':None, 'b':None})
         self.assertIsInstance(ud, collections.UserDict)
@@ -575,15 +644,16 @@ class TestHashMappingProtocol(TestMappingProtocol):
     def test_pop(self):
         TestMappingProtocol.test_pop(self)
<<<<<<< HEAD
 
-        class Exc(Exception): pass
+        with torch._dynamo.set_fullgraph(False):
+            class Exc(Exception): pass
 
=======

-        class Exc(Exception): pass
+        with torch._dynamo.error_on_graph_break(False):
+            class Exc(Exception): pass

>>>>>>> 14abb104
-        class BadHash(object):
-            fail = False
-            def __hash__(self):
-                if self.fail:
-                    raise Exc()
-                else:
-                    return 42
+            class BadHash(object):
+                fail = False
+                def __hash__(self):
+                    if self.fail:
+                        raise Exc()
+                    else:
+                        return 42
<<<<<<< HEAD
 
         d = self._empty_mapping()
         x = BadHash()
@@ -613,15 +683,17 @@ class TestHashMappingProtocol(TestMappingProtocol):
         d[1] = d
         self.assertEqual(repr(d), '{1: {...}}')
 
-        class Exc(Exception): pass
+        with torch._dynamo.set_fullgraph(False):
+            class Exc(Exception): pass
 
=======

         d = self._empty_mapping()
         x = BadHash()
@@ -613,11 +683,12 @@ class TestHashMappingProtocol(TestMappingProtocol):
         d[1] = d
         self.assertEqual(repr(d), '{1: {...}}')

-        class Exc(Exception): pass
+        with torch._dynamo.error_on_graph_break(False):
+            class Exc(Exception): pass

>>>>>>> 14abb104
-        class BadRepr(object):
-            def __repr__(self):
-                raise Exc()
+            class BadRepr(object):
+                def __repr__(self):
+                    raise Exc()
<<<<<<< HEAD
 
         d = self._full_mapping({1: BadRepr()})
         self.assertRaises(Exc, repr, d)
 
+    @skipIfTorchDynamo("slow test")
     def test_repr_deep(self):
         d = self._empty_mapping()
         for i in range(get_c_recursion_limit() + 1):
@@ -635,13 +707,14 @@ class TestHashMappingProtocol(TestMappingProtocol):
         self.assertEqual(self._full_mapping({1: 2}),
                          self._full_mapping({1: 2}))
 
-        class Exc(Exception): pass
+        with torch._dynamo.set_fullgraph(False):
+            class Exc(Exception): pass
 
=======

         d = self._full_mapping({1: BadRepr()})
         self.assertRaises(Exc, repr, d)
@@ -635,13 +706,14 @@ class TestHashMappingProtocol(TestMappingProtocol):
         self.assertEqual(self._full_mapping({1: 2}),
                          self._full_mapping({1: 2}))

-        class Exc(Exception): pass
+        with torch._dynamo.error_on_graph_break(False):
+            class Exc(Exception): pass

>>>>>>> 14abb104
-        class BadCmp(object):
-            def __eq__(self, other):
-                raise Exc()
-            def __hash__(self):
-                return 1
+            class BadCmp(object):
+                def __eq__(self, other):
+                    raise Exc()
+                def __hash__(self):
+                    return 1
<<<<<<< HEAD
 
         d1 = self._full_mapping({BadCmp(): 1})
         d2 = self._full_mapping({1: 1})
@@ -651,15 +724,16 @@ class TestHashMappingProtocol(TestMappingProtocol):
     def test_setdefault(self):
         TestMappingProtocol.test_setdefault(self)
 
-        class Exc(Exception): pass
+        with torch._dynamo.set_fullgraph(False):
+            class Exc(Exception): pass
 
=======

         d1 = self._full_mapping({BadCmp(): 1})
         d2 = self._full_mapping({1: 1})
@@ -651,15 +723,16 @@ class TestHashMappingProtocol(TestMappingProtocol):
     def test_setdefault(self):
         TestMappingProtocol.test_setdefault(self)

-        class Exc(Exception): pass
+        with torch._dynamo.error_on_graph_break(False):
+            class Exc(Exception): pass

>>>>>>> 14abb104
-        class BadHash(object):
-            fail = False
-            def __hash__(self):
-                if self.fail:
-                    raise Exc()
-                else:
-                    return 42
+            class BadHash(object):
+                fail = False
+                def __hash__(self):
+                    if self.fail:
+                        raise Exc()
+                    else:
+                        return 42
<<<<<<< HEAD
 
=======

>>>>>>> 14abb104
         d = self._empty_mapping()
         x = BadHash()<|MERGE_RESOLUTION|>--- conflicted
+++ resolved
@@ -1,9 +1,5 @@
 diff --git a/test/dynamo/cpython/3_13/mapping_tests.py b/test/dynamo/cpython/3_13/mapping_tests.py
-<<<<<<< HEAD
-index ed89a81a6ea..8956b9e04d7 100644
-=======
-index ed89a81a6ea..b19cec7cb23 100644
->>>>>>> 14abb104
+index ed89a81a6ea..24edd6712d7 100644
 --- a/test/dynamo/cpython/3_13/mapping_tests.py
 +++ b/test/dynamo/cpython/3_13/mapping_tests.py
 @@ -1,10 +1,64 @@
@@ -65,23 +61,16 @@
  import unittest
  import collections
  from test.support import get_c_recursion_limit
-
-
+ 
+ 
 -class BasicTestMappingProtocol(unittest.TestCase):
 +class BasicTestMappingProtocol(__TestCase):
      # This base class can be used to check that an object conforms to the
      # mapping protocol
-<<<<<<< HEAD
  
 @@ -196,70 +250,76 @@ class BasicTestMappingProtocol(unittest.TestCase):
          self.assertRaises((TypeError, AttributeError), d.update, 42)
  
-=======
-
-@@ -196,70 +250,76 @@ class BasicTestMappingProtocol(unittest.TestCase):
-         self.assertRaises((TypeError, AttributeError), d.update, 42)
-
->>>>>>> 14abb104
          outerself = self
 -        class SimpleUserDict:
 -            def __init__(self):
@@ -90,11 +79,7 @@
 -                return self.d.keys()
 -            def __getitem__(self, i):
 -                return self.d[i]
-<<<<<<< HEAD
-+        with torch._dynamo.set_fullgraph(False):
-=======
-+        with torch._dynamo.error_on_graph_break(False):
->>>>>>> 14abb104
++        with torch._dynamo.error_on_graph_break(False):
 +            class SimpleUserDict:
 +                def __init__(self):
 +                    self.d = outerself.reference
@@ -107,41 +92,23 @@
          i1 = sorted(d.items())
          i2 = sorted(self.reference.items())
          self.assertEqual(i1, i2)
-<<<<<<< HEAD
- 
--        class Exc(Exception): pass
-+        with torch._dynamo.set_fullgraph(False):
-+            class Exc(Exception): pass
- 
-=======
-
--        class Exc(Exception): pass
-+        with torch._dynamo.error_on_graph_break(False):
-+            class Exc(Exception): pass
-
->>>>>>> 14abb104
+ 
+-        class Exc(Exception): pass
++        with torch._dynamo.error_on_graph_break(False):
++            class Exc(Exception): pass
+ 
          d = self._empty_mapping()
 -        class FailingUserDict:
 -            def keys(self):
 -                raise Exc
-<<<<<<< HEAD
-+        with torch._dynamo.set_fullgraph(False):
-=======
-+        with torch._dynamo.error_on_graph_break(False):
->>>>>>> 14abb104
++        with torch._dynamo.error_on_graph_break(False):
 +            class FailingUserDict:
 +                def keys(self):
 +                    raise Exc
          self.assertRaises(Exc, d.update, FailingUserDict())
-<<<<<<< HEAD
  
          d.clear()
  
-=======
-
-         d.clear()
-
->>>>>>> 14abb104
 -        class FailingUserDict:
 -            def keys(self):
 -                class BogonIter:
@@ -157,11 +124,7 @@
 -                return BogonIter()
 -            def __getitem__(self, key):
 -                return key
-<<<<<<< HEAD
-+        with torch._dynamo.set_fullgraph(False):
-=======
-+        with torch._dynamo.error_on_graph_break(False):
->>>>>>> 14abb104
++        with torch._dynamo.error_on_graph_break(False):
 +            class FailingUserDict:
 +                def keys(self):
 +                    class BogonIter:
@@ -178,11 +141,7 @@
 +                def __getitem__(self, key):
 +                    return key
          self.assertRaises(Exc, d.update, FailingUserDict())
-<<<<<<< HEAD
- 
-=======
-
->>>>>>> 14abb104
+ 
 -        class FailingUserDict:
 -            def keys(self):
 -                class BogonIter:
@@ -199,11 +158,7 @@
 -                return BogonIter()
 -            def __getitem__(self, key):
 -                raise Exc
-<<<<<<< HEAD
-+        with torch._dynamo.set_fullgraph(False):
-=======
-+        with torch._dynamo.error_on_graph_break(False):
->>>>>>> 14abb104
++        with torch._dynamo.error_on_graph_break(False):
 +            class FailingUserDict:
 +                def keys(self):
 +                    class BogonIter:
@@ -221,28 +176,19 @@
 +                def __getitem__(self, key):
 +                    raise Exc
          self.assertRaises(Exc, d.update, FailingUserDict())
-<<<<<<< HEAD
- 
-=======
-
->>>>>>> 14abb104
+ 
          d = self._empty_mapping()
 -        class badseq(object):
 -            def __iter__(self):
 -                return self
 -            def __next__(self):
 -                raise Exc()
-<<<<<<< HEAD
-+        with torch._dynamo.set_fullgraph(False):
-=======
-+        with torch._dynamo.error_on_graph_break(False):
->>>>>>> 14abb104
++        with torch._dynamo.error_on_graph_break(False):
 +            class badseq(object):
 +                def __iter__(self):
 +                    return self
 +                def __next__(self):
 +                    raise Exc()
-<<<<<<< HEAD
  
          self.assertRaises(Exc, d.update, badseq())
  
@@ -250,15 +196,6 @@
          d.update(self._full_mapping({1:2, 3:4, 5:6}).items())
          self.assertEqual(d, {1:2, 2:4, 3:4, 5:6})
  
-=======
-
-         self.assertRaises(Exc, d.update, badseq())
-
-@@ -409,13 +469,14 @@ class TestMappingProtocol(BasicTestMappingProtocol):
-         d.update(self._full_mapping({1:2, 3:4, 5:6}).items())
-         self.assertEqual(d, {1:2, 2:4, 3:4, 5:6})
-
->>>>>>> 14abb104
 -        class SimpleUserDict:
 -            def __init__(self):
 -                self.d = {1:1, 2:2, 3:3}
@@ -266,11 +203,7 @@
 -                return self.d.keys()
 -            def __getitem__(self, i):
 -                return self.d[i]
-<<<<<<< HEAD
-+        with torch._dynamo.set_fullgraph(False):
-=======
-+        with torch._dynamo.error_on_graph_break(False):
->>>>>>> 14abb104
++        with torch._dynamo.error_on_graph_break(False):
 +            class SimpleUserDict:
 +                def __init__(self):
 +                    self.d = {1:1, 2:2, 3:3}
@@ -286,11 +219,7 @@
          self.assertEqual(d.fromkeys(g()), {1:None})
          self.assertRaises(TypeError, {}.fromkeys, 3)
 -        class dictlike(self.type2test): pass
-<<<<<<< HEAD
-+        with torch._dynamo.set_fullgraph(False):
-=======
-+        with torch._dynamo.error_on_graph_break(False):
->>>>>>> 14abb104
++        with torch._dynamo.error_on_graph_break(False):
 +            class dictlike(self.type2test): pass
          self.assertEqual(dictlike.fromkeys('a'), {'a':None})
          self.assertEqual(dictlike().fromkeys('a'), {'a':None})
@@ -300,11 +229,7 @@
 -        class mydict(self.type2test):
 -            def __new__(cls):
 -                return collections.UserDict()
-<<<<<<< HEAD
-+        with torch._dynamo.set_fullgraph(False):
-=======
-+        with torch._dynamo.error_on_graph_break(False):
->>>>>>> 14abb104
++        with torch._dynamo.error_on_graph_break(False):
 +            class mydict(self.type2test):
 +                def __new__(cls):
 +                    return collections.UserDict()
@@ -312,57 +237,38 @@
          self.assertEqual(ud, {'a':None, 'b':None})
          self.assertIsInstance(ud, collections.UserDict)
          self.assertRaises(TypeError, dict.fromkeys)
-<<<<<<< HEAD
- 
--        class Exc(Exception): pass
-+        with torch._dynamo.set_fullgraph(False):
-+            class Exc(Exception): pass
- 
-=======
-
--        class Exc(Exception): pass
-+        with torch._dynamo.error_on_graph_break(False):
-+            class Exc(Exception): pass
-
->>>>>>> 14abb104
+ 
+-        class Exc(Exception): pass
++        with torch._dynamo.error_on_graph_break(False):
++            class Exc(Exception): pass
+ 
 -        class baddict1(self.type2test):
 -            def __init__(self, *args, **kwargs):
 -                raise Exc()
 +            class baddict1(self.type2test):
 +                def __init__(self, *args, **kwargs):
 +                    raise Exc()
-<<<<<<< HEAD
  
          self.assertRaises(Exc, baddict1.fromkeys, [1])
  
-=======
-
-         self.assertRaises(Exc, baddict1.fromkeys, [1])
-
->>>>>>> 14abb104
 -        class BadSeq(object):
 -            def __iter__(self):
 -                return self
 -            def __next__(self):
 -                raise Exc()
-<<<<<<< HEAD
-+        with torch._dynamo.set_fullgraph(False):
-=======
-+        with torch._dynamo.error_on_graph_break(False):
->>>>>>> 14abb104
++        with torch._dynamo.error_on_graph_break(False):
 +            class BadSeq(object):
 +                def __iter__(self):
 +                    return self
 +                def __next__(self):
 +                    raise Exc()
-<<<<<<< HEAD
  
          self.assertRaises(Exc, self.type2test.fromkeys, BadSeq())
  
 -        class baddict2(self.type2test):
 -            def __setitem__(self, key, value):
 -                raise Exc()
-+        with torch._dynamo.set_fullgraph(False):
++        with torch._dynamo.error_on_graph_break(False):
 +            class baddict2(self.type2test):
 +                def __setitem__(self, key, value):
 +                    raise Exc()
@@ -383,32 +289,9 @@
      def test_getitem(self):
          TestMappingProtocol.test_getitem(self)
 -        class Exc(Exception): pass
-+        with torch._dynamo.set_fullgraph(False):
-+            class Exc(Exception): pass
- 
-=======
-
-         self.assertRaises(Exc, self.type2test.fromkeys, BadSeq())
-
--        class baddict2(self.type2test):
--            def __setitem__(self, key, value):
--                raise Exc()
-+        with torch._dynamo.error_on_graph_break(False):
-+            class baddict2(self.type2test):
-+                def __setitem__(self, key, value):
-+                    raise Exc()
-
-         self.assertRaises(Exc, baddict2.fromkeys, [1])
-
-@@ -537,25 +603,27 @@ class TestHashMappingProtocol(TestMappingProtocol):
-
-     def test_getitem(self):
-         TestMappingProtocol.test_getitem(self)
--        class Exc(Exception): pass
-+        with torch._dynamo.error_on_graph_break(False):
-+            class Exc(Exception): pass
-
->>>>>>> 14abb104
++        with torch._dynamo.error_on_graph_break(False):
++            class Exc(Exception): pass
+ 
 -        class BadEq(object):
 -            def __eq__(self, other):
 -                raise Exc()
@@ -419,19 +302,11 @@
 +                    raise Exc()
 +                def __hash__(self):
 +                    return 24
-<<<<<<< HEAD
  
          d = self._empty_mapping()
          d[BadEq()] = 42
          self.assertRaises(KeyError, d.__getitem__, 23)
  
-=======
-
-         d = self._empty_mapping()
-         d[BadEq()] = 42
-         self.assertRaises(KeyError, d.__getitem__, 23)
-
->>>>>>> 14abb104
 -        class BadHash(object):
 -            fail = False
 -            def __hash__(self):
@@ -439,11 +314,7 @@
 -                    raise Exc()
 -                else:
 -                    return 42
-<<<<<<< HEAD
-+        with torch._dynamo.set_fullgraph(False):
-=======
-+        with torch._dynamo.error_on_graph_break(False):
->>>>>>> 14abb104
++        with torch._dynamo.error_on_graph_break(False):
 +            class BadHash(object):
 +                fail = False
 +                def __hash__(self):
@@ -451,29 +322,17 @@
 +                        raise Exc()
 +                    else:
 +                        return 42
-<<<<<<< HEAD
  
          d = self._empty_mapping()
          x = BadHash()
 @@ -565,9 +633,10 @@ class TestHashMappingProtocol(TestMappingProtocol):
  
-=======
-
-         d = self._empty_mapping()
-         x = BadHash()
-@@ -565,9 +633,10 @@ class TestHashMappingProtocol(TestMappingProtocol):
-
->>>>>>> 14abb104
      def test_fromkeys(self):
          TestMappingProtocol.test_fromkeys(self)
 -        class mydict(self.type2test):
 -            def __new__(cls):
 -                return collections.UserDict()
-<<<<<<< HEAD
-+        with torch._dynamo.set_fullgraph(False):
-=======
-+        with torch._dynamo.error_on_graph_break(False):
->>>>>>> 14abb104
++        with torch._dynamo.error_on_graph_break(False):
 +            class mydict(self.type2test):
 +                def __new__(cls):
 +                    return collections.UserDict()
@@ -483,19 +342,11 @@
 @@ -575,15 +644,16 @@ class TestHashMappingProtocol(TestMappingProtocol):
      def test_pop(self):
          TestMappingProtocol.test_pop(self)
-<<<<<<< HEAD
- 
--        class Exc(Exception): pass
-+        with torch._dynamo.set_fullgraph(False):
-+            class Exc(Exception): pass
- 
-=======
-
--        class Exc(Exception): pass
-+        with torch._dynamo.error_on_graph_break(False):
-+            class Exc(Exception): pass
-
->>>>>>> 14abb104
+ 
+-        class Exc(Exception): pass
++        with torch._dynamo.error_on_graph_break(False):
++            class Exc(Exception): pass
+ 
 -        class BadHash(object):
 -            fail = False
 -            def __hash__(self):
@@ -510,7 +361,6 @@
 +                        raise Exc()
 +                    else:
 +                        return 42
-<<<<<<< HEAD
  
          d = self._empty_mapping()
          x = BadHash()
@@ -519,29 +369,15 @@
          self.assertEqual(repr(d), '{1: {...}}')
  
 -        class Exc(Exception): pass
-+        with torch._dynamo.set_fullgraph(False):
-+            class Exc(Exception): pass
- 
-=======
-
-         d = self._empty_mapping()
-         x = BadHash()
-@@ -613,11 +683,12 @@ class TestHashMappingProtocol(TestMappingProtocol):
-         d[1] = d
-         self.assertEqual(repr(d), '{1: {...}}')
-
--        class Exc(Exception): pass
-+        with torch._dynamo.error_on_graph_break(False):
-+            class Exc(Exception): pass
-
->>>>>>> 14abb104
++        with torch._dynamo.error_on_graph_break(False):
++            class Exc(Exception): pass
+ 
 -        class BadRepr(object):
 -            def __repr__(self):
 -                raise Exc()
 +            class BadRepr(object):
 +                def __repr__(self):
 +                    raise Exc()
-<<<<<<< HEAD
  
          d = self._full_mapping({1: BadRepr()})
          self.assertRaises(Exc, repr, d)
@@ -555,22 +391,9 @@
                           self._full_mapping({1: 2}))
  
 -        class Exc(Exception): pass
-+        with torch._dynamo.set_fullgraph(False):
-+            class Exc(Exception): pass
- 
-=======
-
-         d = self._full_mapping({1: BadRepr()})
-         self.assertRaises(Exc, repr, d)
-@@ -635,13 +706,14 @@ class TestHashMappingProtocol(TestMappingProtocol):
-         self.assertEqual(self._full_mapping({1: 2}),
-                          self._full_mapping({1: 2}))
-
--        class Exc(Exception): pass
-+        with torch._dynamo.error_on_graph_break(False):
-+            class Exc(Exception): pass
-
->>>>>>> 14abb104
++        with torch._dynamo.error_on_graph_break(False):
++            class Exc(Exception): pass
+ 
 -        class BadCmp(object):
 -            def __eq__(self, other):
 -                raise Exc()
@@ -581,7 +404,6 @@
 +                    raise Exc()
 +                def __hash__(self):
 +                    return 1
-<<<<<<< HEAD
  
          d1 = self._full_mapping({BadCmp(): 1})
          d2 = self._full_mapping({1: 1})
@@ -590,22 +412,9 @@
          TestMappingProtocol.test_setdefault(self)
  
 -        class Exc(Exception): pass
-+        with torch._dynamo.set_fullgraph(False):
-+            class Exc(Exception): pass
- 
-=======
-
-         d1 = self._full_mapping({BadCmp(): 1})
-         d2 = self._full_mapping({1: 1})
-@@ -651,15 +723,16 @@ class TestHashMappingProtocol(TestMappingProtocol):
-     def test_setdefault(self):
-         TestMappingProtocol.test_setdefault(self)
-
--        class Exc(Exception): pass
-+        with torch._dynamo.error_on_graph_break(False):
-+            class Exc(Exception): pass
-
->>>>>>> 14abb104
++        with torch._dynamo.error_on_graph_break(False):
++            class Exc(Exception): pass
+ 
 -        class BadHash(object):
 -            fail = False
 -            def __hash__(self):
@@ -620,10 +429,6 @@
 +                        raise Exc()
 +                    else:
 +                        return 42
-<<<<<<< HEAD
- 
-=======
-
->>>>>>> 14abb104
+ 
          d = self._empty_mapping()
          x = BadHash()