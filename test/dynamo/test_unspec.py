--- conflicted
+++ resolved
@@ -13,9 +13,6 @@
 from torch._dynamo.testing import same
 
 
-<<<<<<< HEAD
-@torch._dynamo.config.patch(dynamic_shapes=True)
-=======
 # The intention of this test file is you should put test cases specifically
 # for assume_static_by_default=False, aka you want to YOLO make everything as
 # dynamic as possible.  If you want to test the more normal situation where
@@ -24,7 +21,6 @@
 
 
 @torch._dynamo.config.patch(assume_static_by_default=False)
->>>>>>> 8c54cd43
 class UnspecTests(torch._dynamo.test_case.TestCase):
     def test_numpy_correctness(self):
         def fn(x, y, z):
@@ -119,7 +115,6 @@
     # some models fail on missing codegen.tx.output.random_values_var. If we let the tensor value go into wrap as
     # it is, this test fails.
     # The real solution here is to rewrite RandomValueSource and all the codegen it does from the ground up.
-    @torch._dynamo.config.patch("dynamic_shapes", True)
     def test_multiple_consecutive_random_calls_before_graph(self):
         def fn(x):
             dim1 = random.randrange(start=0, stop=5)
@@ -167,6 +162,7 @@
         res2 = opt_fn(x)
         self.assertTrue(same(res1, res2))
 
+    @unittest.expectedFailure  # https://github.com/pytorch/pytorch/issues/103545
     def test_builtin_getitem(self):
         # builtin getitem args[0] is python list and args[1] is unspec
         def fn(x, idx):
@@ -269,6 +265,7 @@
         # specialization is allowed)
         opt_fn(x)
 
+    @unittest.expectedFailure
     def test_conv1d_symint_padding(self):
         kernel = torch.randn(1, 1, 4)
 
