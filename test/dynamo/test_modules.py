# Owner(s): ["module: dynamo"]

import collections
import itertools
import traceback
import types
import unittest
from copy import deepcopy
from functools import partial
from typing import Tuple
from unittest.mock import patch

import torch

import torch._dynamo.test_case
import torch._dynamo.testing
import torch.nn.functional as F
from torch._dynamo.eval_frame import unsupported
from torch._dynamo.mutation_guard import GenerationTracker
from torch._dynamo.testing import expectedFailureDynamic, same
from torch.nn.modules.lazy import LazyModuleMixin
from torch.nn.parameter import Parameter, UninitializedParameter

try:
    from . import test_functions
except ImportError:
    import test_functions


class BasicModule(torch.nn.Module):
    def __init__(self):
        super().__init__()
        self.linear1 = torch.nn.Linear(10, 10)
        self.scale = torch.randn(1, 10)

    def forward(self, x):
        return F.relu(self.linear1(x)) * self.scale


class FnMember(torch.nn.Module):
    def __init__(self):
        super().__init__()
        self.linear1 = torch.nn.Linear(10, 10)
        self.activation = F.relu

    def forward(self, x):
        x = self.linear1(x)
        if self.activation:
            x = self.activation(x)
        return x


class FnMemberCmp(torch.nn.Module):
    def __init__(self, activation):
        super().__init__()
        self.linear1 = torch.nn.Linear(10, 10)
        self.activation = activation

    def forward(self, x):
        x = self.linear1(x)
        if self.activation is not None:
            x = self.activation(x)
        if self.activation is None:
            x = torch.sigmoid(x)
        return x


class SubmoduleExample(torch.nn.Module):
    def __init__(self):
        super().__init__()
        self.layer1 = BasicModule()
        self.layer2 = BasicModule()
        self.scale = torch.randn(1, 10)

    def forward(self, x):
        x = self.layer1(x)
        x = self.layer2(x)
        return x * self.scale


class IsTrainingCheck(torch.nn.Module):
    def __init__(self):
        super().__init__()
        self.linear1 = torch.nn.Linear(10, 10)
        self.linear2 = torch.nn.Linear(10, 10)
        self.train(True)

    def forward(self, x):
        if self.training:
            mod = self.linear1
        else:
            mod = self.linear2
        return F.relu(mod(x))


class IsEvalCheck(IsTrainingCheck):
    def __init__(self):
        super().__init__()
        self.train(False)


class ModuleMethodCall(torch.nn.Module):
    def __init__(self):
        super().__init__()
        self.layer1 = BasicModule()
        self.layer2 = BasicModule()
        self.scale = torch.randn(1, 10)

    def call_and_scale(self, mod, x):
        x = mod(x)
        return x * self.scale

    def forward(self, x):
        x1 = self.call_and_scale(self.layer1, x)
        x2 = self.call_and_scale(self.layer2, x)
        return x1 + x2


class UnsupportedMethodCall(torch.nn.Module):
    def __init__(self):
        super().__init__()
        self.layer1 = BasicModule()
        self.scale = torch.randn(1, 10)

    def call_and_scale(self, mod, x):
        x = mod(x)
        x = x * self.scale
        return unsupported(x, x)

    def forward(self, x):
        x1 = self.call_and_scale(self.layer1, x)
        return x + x1


class UnsupportedModule(torch.nn.Module):
    def __init__(self):
        super().__init__()
        self.layer1 = BasicModule()
        self.scale = torch.randn(1, 10)

    def forward(self, x):
        x = self.layer1(x) * self.scale
        return unsupported(x, x)


class UnsupportedModuleCall(torch.nn.Module):
    def __init__(self):
        super().__init__()
        self.mod = UnsupportedModule()

    def forward(self, x):
        return 1 + self.mod(x * 1.5)


class ModuleWithStaticForward(torch.nn.Module):
    @staticmethod
    def forward(x):
        return x * torch.sigmoid(x)


class ModuleCallModuleWithStaticForward(torch.nn.Module):
    def __init__(self):
        super().__init__()
        self.mod = ModuleWithStaticForward()

    def forward(self, x):
        return self.mod(x)


class ModuleStaticMethodCall(torch.nn.Module):
    def __init__(self):
        super().__init__()
        self.layer1 = BasicModule()
        self.layer2 = BasicModule()
        self.scale = torch.randn(1, 10)

    @staticmethod
    def call_and_scale(scale, mod, x):
        x = mod(x)
        return x * scale

    def forward(self, x):
        x1 = self.call_and_scale(self.scale, self.layer1, x)
        x2 = self.call_and_scale(self.scale, self.layer2, x)
        return x1 + x2


class ModuleClassMethodCall(torch.nn.Module):
    def __init__(self):
        super().__init__()
        self.layer1 = BasicModule()
        self.layer2 = BasicModule()
        self.scale = torch.randn(1, 10)

    @classmethod
    def call_and_scale(cls, scale, mod, x):
        x = mod(x)
        return x * scale

    def forward(self, x):
        x1 = self.call_and_scale(self.scale, self.layer1, x)
        x2 = self.call_and_scale(self.scale, self.layer2, x)
        return x1 + x2


class ModuleProperty(torch.nn.Module):
    def __init__(self):
        super().__init__()
        self.scale = torch.randn(1, 10)

    @property
    def scale_alias(self):
        return self.scale

    def forward(self, x):
        return x * self.scale_alias


class ConstLoop(torch.nn.Module):
    def __init__(self):
        super().__init__()
        self.linear1 = torch.nn.Linear(10, 10)
        self.count = 3

    def forward(self, x):
        for i in range(self.count):
            x = torch.sigmoid(self.linear1(x))
        return x


class ViaModuleCall(torch.nn.Module):
    def __init__(self):
        super().__init__()
        self.linear1 = torch.nn.Linear(10, 10)

    def forward(self, x):
        return test_functions.constant3(torch.sigmoid(self.linear1(x)), x)


class IsNoneLayer(torch.nn.Module):
    def __init__(self):
        super().__init__()
        self.layer1 = torch.nn.Linear(10, 10)
        self.layer2 = None
        self.train(True)

    def forward(self, x):
        if self.layer1 is not None:
            x = self.layer1(x)
        if self.layer2 is not None:
            x = self.layer2(x)
        return x


class LayerList(torch.nn.Module):
    def __init__(self):
        super().__init__()
        self.layers = [
            torch.nn.Linear(10, 10),
            torch.nn.ReLU(),
            torch.nn.Linear(10, 10),
        ]

    def forward(self, x):
        for layer in self.layers:
            x = layer(x)
        return x


class ModuleList(torch.nn.Module):
    def __init__(self):
        super().__init__()
        self.layers = torch.nn.ModuleList(
            [
                torch.nn.Linear(10, 10),
                torch.nn.ReLU(),
                torch.nn.Linear(10, 10),
                torch.nn.ReLU(),
            ]
        )

    def forward(self, x):
        for i in range(len(self.layers)):
            x = self.layers[i](x)

        for layer in self.layers:
            x = layer(x)

        for layer, val in zip(self.layers, (x, x, x, x)):
            x = layer(x) + val

        for layer, val in zip(self.layers, (1, 2, 3, 4)):
            x = layer(x) + val

        for idx, layer in enumerate(self.layers):
            x = layer(x) * idx

        for idx, layer in enumerate(self.layers[::-1]):
            x = layer(x) * idx

        return x


class CustomGetItemModuleList(torch.nn.Module):
    def __init__(self):
        super().__init__()
        self.layers = torch.nn.ModuleList(
            [
                torch.nn.Linear(10, 10),
                torch.nn.ReLU(),
                torch.nn.Linear(10, 10),
                torch.nn.ReLU(),
            ]
        )

    def __getitem__(self, idx: int):
        return self.layers[idx]

    def __len__(self) -> int:
        return len(self.layers)

    def forward(self, x):
        for i in range(len(self)):
            x = self[i](x)

        return x


class ModuleDict(torch.nn.Module):
    def __init__(self):
        super().__init__()
        self.layers = torch.nn.ModuleDict(
            {
                "0": torch.nn.Linear(10, 10),
            }
        )

    def forward(self, x):
        # TODO(future PR): handle more logic
        x = self.layers["0"](x)
        return x


class ParameterDict(torch.nn.Module):
    def __init__(self):
        super().__init__()
        self.layers = torch.nn.ParameterDict(
            {
                "0": torch.nn.Parameter(torch.randn(10, 10)),
            }
        )

    def forward(self, x):
        x = self.layers["0"].mm(x)
        return x


class CustomGetItemParameterDict(torch.nn.Module):
    def __init__(self):
        super().__init__()
        self.layers = torch.nn.ParameterDict(
            {
                "0": torch.nn.Parameter(torch.randn(10, 10)),
            }
        )

    def __getitem__(self, key: str) -> torch.nn.Module:
        return self.layers[key]

    def forward(self, x):
        x = self["0"].mm(x)
        return x


class CustomGetItemModuleDict(torch.nn.Module):
    def __init__(self):
        super().__init__()
        self.layers = torch.nn.ModuleDict(
            {
                "0": torch.nn.Linear(10, 10),
            }
        )

    def __getitem__(self, key: str) -> torch.nn.Module:
        return self.layers[key]

    def forward(self, x):
        x = self["0"](x)
        return x


class TensorList(torch.nn.Module):
    def __init__(self):
        super().__init__()
        self.layers = (
            torch.randn((1, 10)),
            torch.randn((10, 1)),
            torch.randn((1, 10)),
            torch.randn((10, 1)),
        )

    def forward(self, x):
        for layer in self.layers:
            x = x * layer
        return x


class Children(torch.nn.Module):
    def __init__(self):
        super().__init__()
        self.l1 = torch.nn.Linear(10, 10)
        self.l2 = torch.nn.ReLU()
        self.l3 = torch.nn.Linear(10, 10)
        self.l4 = torch.nn.ReLU()

    def forward(self, x):
        for block in self.children():
            x = block(x)
        return x


class NamedChildren(torch.nn.Module):
    def __init__(self):
        super().__init__()
        self.l1 = torch.nn.Linear(10, 10)
        self.l2 = torch.nn.ReLU()
        self.l3 = torch.nn.Linear(10, 10)
        self.l4 = torch.nn.ReLU()

    def forward(self, x):
        for _, block in self.named_children():
            x = block(x)
        return x


class IntArg(torch.nn.Module):
    def __init__(self):
        super().__init__()
        self.layer1 = torch.nn.Linear(10, 10)

    def forward(self, x, offset=1):
        x = F.relu(self.layer1(x)) + offset
        return x


class Seq(torch.nn.Module):
    def __init__(self):
        super().__init__()
        self.layers = torch.nn.Sequential(
            torch.nn.Linear(10, 10),
            torch.nn.ReLU(),
            torch.nn.Linear(10, 10),
            torch.nn.ReLU(),
        )

    def forward(self, x):
        return self.layers(x)


class Cfg:
    def __init__(self):
        self.val = 0.5
        self.count = 3


class CfgModule(torch.nn.Module):
    def __init__(self):
        super().__init__()
        self.cfg = Cfg()
        self.layer = torch.nn.Linear(10, 10)

    def forward(self, x):
        for i in range(self.cfg.count):
            x = self.layer(x + self.cfg.val)
        return x


class StringMember(torch.nn.Module):
    def __init__(self):
        super().__init__()
        self.linear1 = torch.nn.Linear(10, 10)
        self.mode = "some_string"

    def forward(self, x):
        if self.mode == "some_string":
            return F.relu(self.linear1(x))


class _Block(torch.nn.Module):
    def forward(self, x):
        return 1.5 * torch.cat(x, 1)


class _DenseBlock(torch.nn.ModuleDict):
    _version = 2

    def __init__(
        self,
        num_layers: int = 3,
    ) -> None:
        super().__init__()
        for i in range(num_layers):
            self.add_module("denselayer%d" % (i + 1), _Block())

    def forward(self, init_features):
        features = [init_features]
        for layer in self.values():
            new_features = layer(features)
            features.append(new_features)
        return torch.cat(features, 1)


class DenseNetBlocks(torch.nn.Module):
    def __init__(self):
        super().__init__()
        self.layers = _DenseBlock()

    def forward(self, x):
        return self.layers(x)


class MaterializedModule(torch.nn.Module):
    """Once the below lazy module is initialized with its first input,
    it is transformed into this module."""

    param: Parameter

    def __init__(self):
        super().__init__()
        self.register_parameter("param", None)

    def forward(self, x):
        return x


class LazyModule(LazyModuleMixin, MaterializedModule):
    param: UninitializedParameter
    cls_to_become = MaterializedModule

    def __init__(self):
        super().__init__()
        self.param = UninitializedParameter()

    def initialize_parameters(self, x):
        # force graph break to ensure this was not inlined
        torch._dynamo.graph_break()
        self.param.materialize(x.shape)


class LazyMLP(torch.nn.Module):
    def __init__(self):
        super().__init__()
        self.fc1 = torch.nn.LazyLinear(10)
        self.relu1 = torch.nn.ReLU()
        self.fc2 = torch.nn.LazyLinear(1)
        self.relu2 = torch.nn.ReLU()

    def forward(self, input):
        x = self.relu1(self.fc1(input))
        y = self.relu2(self.fc2(x))
        return y


class LazyLayerWithListInput(LazyModuleMixin, torch.nn.Module):
    def __init__(self):
        super().__init__()

    def initialize_parameters(self, input):
        with torch.no_grad():
            self._param = torch.nn.Parameter(torch.empty(input[0].shape).fill_(0.5))

    def forward(self, input):
        x = 0
        for i in range(len(input)):
            x = x + input[i]
        return x


class LazyModuleWithListInput(torch.nn.Module):
    def __init__(self):
        super().__init__()
        self.layer = LazyLayerWithListInput()

    def forward(self, input):
        return self.layer(input[:-1])


class LazyModuleWithLazySubmodule(LazyModuleMixin, torch.nn.Module):
    def __init__(self):
        super().__init__()

    def initialize_parameters(self, input):
        with torch.no_grad():
            self.layer = LazyLayerWithListInput()

    def forward(self, x):
        return self.layer(x)


class LazyParentModule(LazyModuleMixin, torch.nn.Module):
    def __init__(self):
        super().__init__()

    def impl(self, x):
        return x.cos() + self._val


class LazyChildModuleNoClsToBecome(LazyParentModule):
    def __init__(self):
        super().__init__()

    def forward(self, x):
        return super().impl(x.sin())

    def initialize_parameters(self, input):
        self._val = torch.nn.Parameter(torch.ones(2, 2))


def requires_grad1(module: torch.nn.Module, recurse: bool = False) -> bool:
    requires_grad = any(p.requires_grad for p in module.parameters(recurse))
    return requires_grad


def requires_grad2(module: torch.nn.Module, recurse: bool = False) -> bool:
    requires_grad = any(p.requires_grad for p in module.parameters(recurse))
    return requires_grad


class ParametersModule1(torch.nn.Module):
    def __init__(self):
        super().__init__()
        self.linear1 = torch.nn.Linear(10, 10)
        self.scale = torch.nn.Parameter(torch.randn(1, 10))

    def forward(self, x):
        if not requires_grad1(self):
            return F.relu(self.linear1(x)) * self.scale
        else:
            return x + 1


class ParametersModule2(ParametersModule1):
    def forward(self, x):
        if not requires_grad2(self):
            return F.relu(self.linear1(x)) * self.scale
        else:
            return x + 1


class ParametersModule3(ParametersModule1):
    def forward(self, x):
        ones = torch.ones(10, dtype=next(self.parameters()).dtype)
        return F.relu(self.linear1(x)) * self.scale + ones


class SuperModule(BasicModule):
    def forward(self, x):
        x = super().forward(x)
        return x + 10.0


class SuperModule2(BasicModule):
    def forward(self, x):
        return BasicModule.forward(self, x)


class ComplicatedSuperParent(torch.nn.Module):
    @classmethod
    def custom_add(cls, x):
        x = x + x
        return x


class SuperChildCallsClassMethod(ComplicatedSuperParent):
    @classmethod
    def child_func(cls, x):
        x = super().custom_add(x)
        return x

    def forward(self, x):
        x = self.child_func(x)
        return x


class HasAttrModule(torch.nn.Module):
    def __init__(self):
        super().__init__()
        self.scale = torch.nn.Parameter(torch.randn(1, 10))

    def forward(self, x):
        x = F.relu(x)
        if hasattr(self, "scale"):
            x *= self.scale
        if hasattr(self, "scale2"):
            x *= self.scale2
        return x


class EnumValues(torch.nn.ModuleDict):
    def __init__(
        self,
        num_layers: int = 3,
    ) -> None:
        super().__init__()
        for i in range(num_layers):
            self.add_module("denselayer%d" % (i + 1), _Block())

    def forward(self, init_features):
        features = [init_features]
        for idx, layer in enumerate(self.values()):
            new_features = layer(features)
            features.append(new_features)
        return torch.cat(features, 1)


class AccessByKeys(torch.nn.ModuleDict):
    def __init__(
        self,
        num_layers: int = 3,
    ) -> None:
        super().__init__()
        for i in range(num_layers):
            self.add_module("denselayer%d" % (i + 1), _Block())

    def forward(self, init_features):
        features = [init_features]
        for k in self.keys():
            new_features = self[k](features)
            features.append(new_features)
        return torch.cat(features, 1)


class CallForwardDirectly(torch.nn.Module):
    def __init__(self):
        super().__init__()
        self.layer1 = BasicModule()
        self.layer2 = torch.nn.Linear(10, 10)

    def forward(self, x):
        x = self.layer1.forward(x)
        x = self.layer2.forward(x)
        return x


class ConvCallForwardDirectly(torch.nn.Module):
    def __init__(self):
        super().__init__()
        self.layer = torch.nn.Conv2d(3, 64, 3, 1, 1, bias=False)

    def forward(self, x):
        return self.layer.forward(x)


class ConvTransposeCallForwardDirectly(torch.nn.Module):
    def __init__(self):
        super().__init__()
        self.layer = torch.nn.ConvTranspose2d(4, 4, 4)

    def forward(self, x):
        return self.layer.forward(x)


class ConvCallSuperForwardDirectly(torch.nn.Conv1d):
    def __init__(self, in_channels, out_channels, kernel_size, **kwargs):
        super().__init__(
            in_channels=in_channels,
            out_channels=out_channels,
            kernel_size=kernel_size,
            **kwargs,
        )

    def forward(self, inputs, mask=None):
        outputs = super().forward(inputs)
        return outputs


class ConvTransposeCallSuperForwardDirectly(torch.nn.ConvTranspose2d):
    def __init__(self, in_channels, out_channels, kernel_size, **kwargs):
        super().__init__(
            in_channels=in_channels,
            out_channels=out_channels,
            kernel_size=kernel_size,
            **kwargs,
        )

    def forward(self, x):
        if x.numel() > 0:
            return super().forward(x)
        output_shape = [
            ((i - 1) * d - 2 * p + (di * (k - 1) + 1) + op)
            for i, p, di, k, d, op in zip(
                x.shape[-2:],
                self.padding,
                self.dilation,
                self.kernel_size,
                self.stride,
                self.output_padding,
            )
        ]
        output_shape = [x.shape[0], self.bias.shape[0]] + output_shape
        return _NewEmptyTensorOp.apply(x, output_shape)


class ModuleNameString(torch.nn.Module):
    def __init__(self):
        super().__init__()
        self.linear1 = torch.nn.Linear(10, 10)

    def forward(self, x):
        if self.__class__.__name__ == "ABC":
            return 10
        if self.linear1.__class__.__name__ == "Linear":
            return F.relu(self.linear1(x) + 10)
        return 11


class SelfMutatingModule(torch.nn.Module):
    def __init__(self, layer):
        super().__init__()
        self.layer = layer
        self.counter = 0

    def forward(self, x):
        result = self.layer(x) + self.counter
        self.counter += 1
        return F.relu(result)


class ModuleAttributePrecedenceBase(torch.nn.Module):
    def linear(self, x):
        return x * 2.0


class ModuleAttributePrecedence(ModuleAttributePrecedenceBase):
    def __init__(self):
        super().__init__()
        self.activation = torch.nn.ReLU()
        self.linear = torch.nn.Linear(10, 10)
        self.initializer = torch.ones([10, 10])
        self.scale = 0.5

    def activation(self, x):
        return x * 1.2

    def initializer(self):
        return torch.zeros([10, 10])

    def scale(self):
        return 2.0

    def forward(self, x):
        # object attribute takes precedence unless it's a nn.Module
        return self.activation(self.linear(self.initializer + x)) * self.scale


class ModuleForwardHasGraphBreak(torch.nn.Module):
    def __init__(self):
        super().__init__()
        self.layer1 = BasicModule()
        self.layer2 = BasicModule()
        self.layer3 = torch.nn.Sequential(BasicModule(), BasicModule())
        self.layer4 = torch.nn.ModuleList(
            [
                torch.nn.Linear(10, 10),
                torch.nn.ReLU(),
                torch.nn.Linear(10, 10),
                torch.nn.ReLU(),
            ]
        )
        self.layer5 = torch.nn.ModuleDict(
            {
                "0": torch.nn.Linear(10, 10),
            }
        )
        self.scale = torch.randn(1, 10)

    def forward(self, x):
        """
        This is used to test if the results of functions like `named_parameters`
        can be reconstructed correctly after graph break.

        https://github.com/pytorch/torchdynamo/issues/1931
        """
        x = self.layer1(x)
        params1 = dict(self.named_parameters())
        params2 = list(self.parameters())
        buffers1 = dict(self.named_buffers())
        buffers2 = list(self.buffers())
        modules1 = dict(self.named_modules())
        modules2 = list(self.modules())
        torch._dynamo.graph_break()
        y = modules2
        y = modules1
        y = buffers2
        y = buffers1
        y = params2
        y = params1
        x = (
            self.layer2(x)
            + y["layer3.1.linear1.weight"]
            + y["layer4.2.weight"]
            + y["layer5.0.weight"]
        )
        return x * self.scale


class ModuleGuardNameIsValid(torch.nn.ModuleDict):
    # Guard names should be valid python identifier as we use eval() to get
    # corresponding guard value. Some guard names come from source(module path)
    # where special symbols are valid. But they are not valid python identifier,
    # we should identify these pattern and rewrite them with getattr.
    def __init__(self):
        super().__init__()
        for i in range(2):
            self.add_module("l@yer-%d" % (i + 1), BasicModule())

    def forward(self, x):
        for layer in self.values():
            x = layer(x)
        return x


class SequentialWithDuplicatedModule(torch.nn.Module):
    # Sequential module(self.layer) contains three duplicated ReLU module.
    def __init__(self):
        super().__init__()
        self.relu = torch.nn.ReLU()
        self.layer = torch.nn.Sequential(
            torch.nn.Linear(10, 20),
            self.relu,
            torch.nn.Linear(20, 20),
            self.relu,
            torch.nn.Linear(20, 10),
            self.relu,
        )

    def forward(self, x):
        return self.layer(x)


class SequentialWithDuplicatedModule2(torch.nn.Module):
    def __init__(self):
        super().__init__()
        self.relu = torch.nn.ReLU()
        self.layer = torch.nn.Sequential(
            collections.OrderedDict(
                [
                    ("linear1", torch.nn.Linear(10, 20)),
                    ("relu1", self.relu),
                    ("linear2", torch.nn.Linear(20, 20)),
                    ("relu2", self.relu),
                    ("linear3", torch.nn.Linear(20, 10)),
                    ("relu3", self.relu),
                ]
            )
        )

    def forward(self, x):
        return self.layer(x)


class ModuleComparison(torch.nn.Module):
    def __init__(self):
        super().__init__()
        self.layer0 = torch.nn.Linear(10, 10)
        self.layer1 = torch.nn.Linear(10, 10)
        self.layer2 = torch.nn.Linear(10, 10)

    @property
    def encoder_layers(self):
        return [self.layer0, self.layer1, self.layer2]

    def forward(self, x):
        for layer in self.encoder_layers:
            output = layer(x)
            if layer is None or layer == self.layer0:
                output = F.relu6(output)
            else:
                output = F.relu(output)
        return output


class ModuleWithTrainingState(torch.nn.Module):
    def __init__(self) -> None:
        super().__init__()
        self.drop1 = torch.nn.Dropout(0.5)
        self.bn1 = torch.nn.BatchNorm2d(6)

    def forward(self, x):
        x = self.bn1(self.drop1(x))
        return x


class ModulePatch1(torch.nn.Module):
    pass


class ModulePatch2(torch.nn.Module):
    def forward(self, x):
        return x - 1


class UnspecNonInlinableModule(torch.nn.Module):
    torchdynamo_force_dynamic = True  # forced to be a UnspecializedNNModule

    def forward(self, x):
        if x.sum() > 0:
            return x + 1
        else:
            return x - 1


class UnspecNonInlinableToplevelModule(torch.nn.Module):
    def __init__(self):
        super().__init__()
        self.m = UnspecNonInlinableModule()

    def forward(self, x):
        return self.m(x)


def make_test(fn, expected_ops=None):
    def test_fn(self):
        return torch._dynamo.testing.standard_test(
            self, fn=fn, nargs=1, expected_ops=expected_ops
        )

    fn.eval()
    return test_fn


class NNModuleTests(torch._dynamo.test_case.TestCase):
    test_seq = make_test(Seq())
    test_basicmodule1 = make_test(BasicModule())
    test_basicmodule2 = make_test(BasicModule())
    test_submodules1 = make_test(SubmoduleExample())
    test_submodules2 = make_test(SubmoduleExample())
    test_modulemethod1 = make_test(ModuleMethodCall())
    test_modulemethod2 = make_test(ModuleMethodCall())
    test_module_call_module_with_static_forward = make_test(
        ModuleCallModuleWithStaticForward()
    )
    test_module_static_method = make_test(ModuleStaticMethodCall())
    test_fnmember = make_test(FnMember())
    test_fnmembercmp1 = make_test(FnMemberCmp(F.relu))
    test_fnmembercmp2 = make_test(FnMemberCmp(None))
    test_constloop = make_test(ConstLoop())
    test_istraining1 = make_test(IsTrainingCheck())
    test_istraining2 = make_test(IsTrainingCheck())
    test_iseval1 = make_test(IsEvalCheck())
    test_iseval2 = make_test(IsEvalCheck())
    test_viamodulecall = make_test(ViaModuleCall())
    test_isnonelayer = make_test(IsNoneLayer())
    test_layerlist = make_test(LayerList())
    test_tensorlist = make_test(TensorList())
    test_intarg = make_test(IntArg())
    test_cfgmod = make_test(CfgModule())
    test_stringmember = make_test(StringMember())
    test_modulelist = make_test(ModuleList())
    test_modulelist = make_test(CustomGetItemModuleList())
    test_moduledict = make_test(ModuleDict())
    test_moduledict = make_test(CustomGetItemModuleDict())
    test_parameterdict = make_test(ParameterDict())
    test_parameterdict = make_test(CustomGetItemParameterDict())
    test_super1 = make_test(SuperModule())
    test_super2 = make_test(SuperModule2())
    test_super_class_method = make_test(SuperChildCallsClassMethod())
    test_children = make_test(Children())
    test_named_children = make_test(NamedChildren())
    test_densenet = make_test(DenseNetBlocks())
    test_parameters1 = make_test(ParametersModule1())
    test_parameters2 = make_test(ParametersModule2())
    test_parameters3 = make_test(ParametersModule3(), expected_ops=5)
    test_hasattr = make_test(HasAttrModule())
    test_enumvalues = make_test(EnumValues())
    test_access_by_keys = make_test(AccessByKeys())
    test_module_class_method = make_test(ModuleClassMethodCall())
    test_module_property = make_test(ModuleProperty())
    test_forward_directly = make_test(CallForwardDirectly())
    test_module_name_string = make_test(ModuleNameString())
    test_module_attribute_precedence = make_test(ModuleAttributePrecedence())
    test_module_guard_name_is_valid = make_test(ModuleGuardNameIsValid())
    test_sequential_with_duplicated_module = make_test(SequentialWithDuplicatedModule())
    test_sequential_with_duplicated_module2 = make_test(
        SequentialWithDuplicatedModule2()
    )
    test_module_comparison = make_test(ModuleComparison())

    def test_module_forward_has_graph_break(self):
        m = ModuleForwardHasGraphBreak()
        x = torch.rand([10, 10])
        ref = m(x)
        opt_m = torch._dynamo.optimize("eager")(m)
        res = opt_m(x)
        self.assertTrue(torch.allclose(ref, res))

    def test_unsupportedmethod(self):
        m = UnsupportedMethodCall()
        i = torch.randn(10)
        cnt = torch._dynamo.testing.CompileCounter()
        opt_m = torch._dynamo.optimize(cnt)(m)
        r = opt_m(i)
        self.assertTrue(torch._dynamo.testing.same(r, m(i)))
        self.assertEqual(cnt.op_count, 5)

    def test_unsupportedmodule(self):
        m = UnsupportedModuleCall()
        i = torch.randn(10)
        cnt = torch._dynamo.testing.CompileCounter()
        opt_m = torch._dynamo.optimize(cnt)(m)
        r = opt_m(i)
        self.assertTrue(torch._dynamo.testing.same(r, m(i)))
        self.assertEqual(cnt.op_count, 6)

    def test_self_mutating1(self):
        m1 = torch.nn.Linear(10, 10)
        m2 = SelfMutatingModule(m1)
        m3 = SelfMutatingModule(m1)
        m4 = SelfMutatingModule(m1)
        i = torch.randn(10)
        out2 = [m2(i), m2(i), m2(i)]
        cnt = torch._dynamo.testing.CompileCounter()
        opt_m3 = torch._dynamo.optimize_assert(cnt)(m3)
        opt_m4 = torch._dynamo.optimize_assert(cnt)(m4)
        out3 = [opt_m3(i), opt_m3(i), opt_m3(i)]
        out4 = [opt_m4(i), opt_m4(i), opt_m4(i)]
        self.assertTrue(torch._dynamo.testing.same(out2, out3))
        self.assertTrue(torch._dynamo.testing.same(out2, out4))
        self.assertEqual(cnt.frame_count, 3)

    @patch.object(torch._dynamo.config, "raise_on_ctx_manager_usage", False)
    def test_generation_tag(self):
        cnt = torch._dynamo.testing.CompileCounter()

        # guarantee that we have installed
        # the generation tagging function
        with torch._dynamo.optimize_assert(cnt):
            pass

        m1 = torch.nn.Linear(10, 10)
        prev_generation = GenerationTracker.get_generation_value(m1)
        cur_generation = prev_generation + 1

        with torch._dynamo.optimize_assert(cnt):
            m2 = torch.nn.Linear(10, 10)

        self.assertEqual(GenerationTracker.get_generation_value(m1), prev_generation)
        self.assertEqual(GenerationTracker.get_generation_value(m2), cur_generation)
        # check that newly constructed instances
        # also have the same generation (even if copied from an old instance)
        m3 = deepcopy(m1)
        self.assertEqual(GenerationTracker.get_generation_value(m3), cur_generation)

    def test_simple_torch_function(self):
        def foo(x):
            # function call, twice to test wrapping
            x = F.sigmoid(x)
            x = F.sigmoid(x)
            # method call, twice to test wrapping
            x = x.sigmoid()
            x = x.sigmoid()
            return x

        class TensorProxy(torch.Tensor):
            @classmethod
            def __torch_function__(cls, func, types, args=(), kwargs=None):
                return super().__torch_function__(func, types, args, kwargs)

        torch._dynamo.config.traceable_tensor_subclasses.add(TensorProxy)

        try:
            x = torch.randn(1).as_subclass(TensorProxy)
            cnt = torch._dynamo.testing.CompileCounter()
            out1 = foo(x)
            opt_foo = torch._dynamo.optimize(cnt, nopython=True)(foo)
            out2 = opt_foo(x)

            self.assertEqual(cnt.op_count, 4)
            self.assertTrue(torch._dynamo.testing.same(out1, out2))

        finally:
            torch._dynamo.config.traceable_tensor_subclasses.remove(TensorProxy)

    def test_torch_function_with_closure(self):
        def run():
            counter = 0

            def foo(x):
                # function call, twice to test wrapping
                x = F.sigmoid(x)
                x = F.sigmoid(x)
                # method call, twice to test wrapping
                x = x.sigmoid()
                x = x.sigmoid()
                return x

            class TensorProxy(torch.Tensor):
                @classmethod
                def __torch_function__(cls, func, types, args=(), kwargs=None):
                    nonlocal counter
                    # for now, only support reads from closure cells
                    # TODO(future PR): support writes as well
                    counter + 1
                    return super().__torch_function__(func, types, args, kwargs)

            torch._dynamo.config.traceable_tensor_subclasses.add(TensorProxy)

            try:
                x = torch.randn(1).as_subclass(TensorProxy)
                x = torch.randn(1)
                cnt = torch._dynamo.testing.CompileCounter()
                out1 = foo(x)
                opt_foo = torch._dynamo.optimize(cnt, nopython=True)(foo)
                out2 = opt_foo(x)

                self.assertEqual(cnt.op_count, 4)
                self.assertTrue(torch._dynamo.testing.same(out1, out2))
            finally:
                torch._dynamo.config.traceable_tensor_subclasses.remove(TensorProxy)

        run()

    @patch.object(torch._dynamo.config, "raise_on_ctx_manager_usage", False)
    def test_nn_moduledict_contains(self):
        class M(torch.nn.Module):
            def __init__(self, module_dict):
                super().__init__()
                self.module_dict = module_dict

            def forward(self, x):
                if "foo" in self.module_dict:
                    x = torch.mul(x, 1.0)
                x = torch.add(x, 1.0)
                return x

        module_dict = torch.nn.ModuleDict({"foo": torch.nn.Conv2d(1, 1, 1)})
        m = M(module_dict)
        data = torch.randn(1)
        out1 = m(data)
        cnt = torch._dynamo.testing.CompileCounter()
        opt_m = torch._dynamo.optimize(cnt, nopython=True)(m)
        out2 = opt_m(data)
        self.assertEqual(cnt.op_count, 2)
        self.assertTrue(torch._dynamo.testing.same(out1, out2))

        module_dict = torch.nn.ModuleDict({"bar": torch.nn.Conv2d(1, 1, 1)})
        m = M(module_dict)
        data = torch.randn(1)
        out1 = m(data)
        cnt = torch._dynamo.testing.CompileCounter()
        torch._dynamo.reset()
        opt_m = torch._dynamo.optimize(cnt, nopython=True)(m)
        out2 = opt_m(data)

        self.assertEqual(cnt.op_count, 1)
        self.assertTrue(torch._dynamo.testing.same(out1, out2))

        module_dict = torch.nn.ModuleDict({"cat": torch.nn.Conv2d(1, 1, 1)})
        pre = m(data)
        cnt.clear()
        torch._dynamo.reset()

        with torch._dynamo.optimize(cnt, nopython=False):
            opt_pre = m(data)
            m = M(module_dict)
            data = torch.randn(1)
            out1 = m(data)

        out_post = m(data)
        self.assertEqual(cnt.frame_count, 2)
        self.assertEqual(cnt.op_count, 2)
        self.assertTrue(torch._dynamo.testing.same(pre, opt_pre))
        self.assertTrue(torch._dynamo.testing.same(out1, out_post))

    # RuntimeError: SymIntArrayRef expected to contain only concrete integers
    @expectedFailureDynamic
    def test_lazy_module1(self):
        input_shape = (16, 3, 6, 7, 8)

        cnt = torch._dynamo.testing.CompileCounter()
        module = LazyModule()

        def test_static_module():
            input = torch.ones(*input_shape)
            module(input)

        # test no graph break
        opt_test_static_module = torch._dynamo.optimize(cnt, nopython=True)(
            test_static_module
        )
        opt_test_static_module()

        self.assertTrue(
            isinstance(module, MaterializedModule),
            "Module should be transformed to an instance of MaterializedModule.",
        )
        self.assertEqual(module.param.shape, input_shape)

        # test when mapped to UnspecializedNNModule
        module = LazyModule()

        def test_unspecialized():
            nonlocal module
            module = LazyModule()
            input = torch.ones(*input_shape)
            module(input)

        opt_test_unspecialized = torch._dynamo.optimize(cnt)(test_unspecialized)
        opt_test_unspecialized()

        self.assertTrue(
            isinstance(module, MaterializedModule),
            "Module should be transformed to an instance of MaterializedModule.",
        )
        self.assertEqual(module.param.shape, input_shape)

        # test with a static module in torch.*
        module = torch.nn.modules.LazyBatchNorm3d(
            affine=False, track_running_stats=False
        )

        cnt = torch._dynamo.testing.CompileCounter()

        torch._dynamo.reset()

        def test_torch_static():
            input = torch.ones(*input_shape)
            return module(input)  # fully materialized

        # test no graph break
        opt_test_torch_static = torch._dynamo.optimize(cnt, nopython=True)(
            test_torch_static
        )
        opt_test_torch_static()
        out = opt_test_torch_static()

        self.assertTrue(same(out, module(torch.ones(*input_shape))))

        self.assertTrue(
            isinstance(module, torch.nn.modules.batchnorm.BatchNorm3d),
            "Module should be transformed to an instance of BatchNorm3d.",
        )
        self.assertEqual(cnt.frame_count, 1, "No guards should have triggered.")

    # RuntimeError: SymIntArrayRef expected to contain only concrete integers
    @expectedFailureDynamic
    def test_lazy_module2(self):
        # Test FX graph 'call_module' works well if argument is lazy module
        m = LazyMLP()
        x = torch.rand([10, 10])
        opt_m = torch._dynamo.optimize("eager", nopython=True)(m)
        # We should run compile mode firstly, otherwise the module
        # would be initialized when running eager mode.
        res = opt_m(x)
        ref = m(x)
        self.assertTrue(torch.allclose(ref, res))

    # RuntimeError: SymIntArrayRef expected to contain only concrete integers
    @expectedFailureDynamic
    @unittest.skipIf(not torch.cuda.is_available(), "requires cuda")
    def test_lazy_module3(self):
        m = LazyMLP()
        x = torch.rand([10, 10])
        cnt = torch._dynamo.testing.CompileCounter()
        opt_m = torch._dynamo.optimize(cnt, nopython=True)(m)
        # first iteration
        res = opt_m(x)
        ref = m(x)
        self.assertTrue(torch.allclose(ref, res))
        # move to cuda and second iteration
        m = m.to("cuda")
        x = x.to("cuda")
        res = opt_m(x)
        ref = m(x)
        self.assertTrue(torch.allclose(ref, res))
        self.assertEqual(cnt.frame_count, 2)

    # RuntimeError: SymIntArrayRef expected to contain only concrete integers
    @expectedFailureDynamic
    def test_lazy_module4(self):
        m = LazyMLP()
        x = torch.rand([10, 10])
        cnt = torch._dynamo.testing.CompileCounter()
        opt_m = torch._dynamo.optimize(cnt, nopython=True)(m)
        # first iteration
        res = opt_m(x)
        ref = m(x)
        self.assertTrue(torch.allclose(ref, res))
        # input shape changed and second iteration
        x = torch.rand([20, 20])
        try:
            opt_m(x)
        except RuntimeError:
            self.assertIn("must have same reduction dim", traceback.format_exc())

    # RuntimeError: SymIntArrayRef expected to contain only concrete integers
    @expectedFailureDynamic
    def test_lazy_module5(self):
        # Test lazy module works well with list/tuple input
        m = LazyModuleWithListInput()
        x = [torch.rand([5, 5])] * 3 + [None]
        opt_m = torch._dynamo.optimize("eager", nopython=True)(m)
        res = opt_m(x)
        ref = m(x)
        self.assertTrue(torch.allclose(ref, res))

    # RuntimeError: SymIntArrayRef expected to contain only concrete integers
    @expectedFailureDynamic
    def test_lazy_module6(self):
        # Test new lazy submodule in lazy module's initialize_parameters
        m = LazyModuleWithLazySubmodule()
        x = [torch.rand([5, 5])] * 3
        opt_m = torch._dynamo.optimize("eager", nopython=True)(m)
        res = opt_m(x)
        ref = m(x)
        self.assertTrue(torch.allclose(ref, res))

    def test_lazy_module_no_cls_to_become(self):
        # make sure super() works in the case where cls_to_become is None
        m = LazyChildModuleNoClsToBecome()
        x = torch.rand(2, 2)
        opt_m = torch._dynamo.optimize("eager", nopython=True)(m)
        res = opt_m(x)
        ref = m(x)
        self.assertTrue(torch.allclose(ref, res))

    def test_call_fn_with_non_const_inputs_safe(self):
        class ModuleSpecialFwd(torch.nn.Module):
            def __init__(self):
                super().__init__()
                self.conv = torch.nn.Conv2d(
                    in_channels=3, out_channels=20, kernel_size=(5, 5)
                )

            def _conv_forward(self, x):
                return self.conv._conv_forward(x, self.conv.weight, self.conv.bias)

            def forward(self, x):
                return self._conv_forward(x)

        mod = ModuleSpecialFwd()
        rx = torch.randn([3, 10, 10])
        real = mod(rx)
        graph, _ = torch._dynamo.export(mod)(rx)
        self.assertTrue(torch._dynamo.testing.same(real, graph(rx)))

    def test_conv_call_forward_directly(self):
        m = ConvCallForwardDirectly()
        x = torch.rand([4, 3, 9, 9])
        ref = m(x)
        opt_m = torch.compile(backend="eager", fullgraph=True)(m)
        res = opt_m(x)
        self.assertTrue(torch.allclose(ref, res))

    def test_conv_transpose_call_forward_directly(self):
        m = ConvTransposeCallForwardDirectly()
        x = torch.rand([4, 4, 4, 4])
        ref = m(x)
        opt_m = torch.compile(backend="eager", fullgraph=True)(m)
        res = opt_m(x)
        self.assertTrue(torch.allclose(ref, res))

    def test_conv_call_super_forward_directly(self):
        x = torch.randn(4, 4)
        m = ConvCallSuperForwardDirectly(4, 4, 4)
        ref = m(x)
        opt_m = torch.compile(backend="eager", fullgraph=True)(m)
        res = opt_m(x)
        self.assertTrue(torch.allclose(ref, res))

    def test_conv_transpose_call_super_forward_directly(self):
        x = torch.randn(4, 4, 4)
        m = ConvTransposeCallSuperForwardDirectly(4, 4, 4)
        ref = m(x)
        opt_m = torch.compile(backend="eager", fullgraph=True)(m)
        res = opt_m(x)
        self.assertTrue(torch.allclose(ref, res))


class MockModule(torch.nn.Module):
    def __init__(self):
        super().__init__()
        self.relu = torch.nn.ReLU()
        self.linear = torch.nn.Linear(10, 10)
        self.register_buffer("buf0", torch.randn(10, 10))

    def forward(self, x):
        return self.relu(self.linear(x) + self.buf0)


class OptimizedModuleTest(torch._dynamo.test_case.TestCase):
    def test_nn_module(self):
        mod = MockModule()
        cnt = torch._dynamo.testing.CompileCounter()
        opt_mod = torch._dynamo.optimize(cnt)(mod)
        self.assertIsInstance(opt_mod, torch._dynamo.OptimizedModule)

        x = torch.randn(10, 10)
        self.assertTrue(torch._dynamo.testing.same(mod(x), opt_mod(x)))
        self.assertEqual(cnt.frame_count, 1)

    def test_to(self):
        mod = MockModule()
        cnt = torch._dynamo.testing.CompileCounter()
        opt_mod = torch._dynamo.optimize(cnt)(mod)
        x = torch.randn(10, 10)
        self.assertTrue(torch._dynamo.testing.same(mod(x), opt_mod(x)))
        self.assertEqual(cnt.frame_count, 1)

        # Ensure that there is no recompilation
        opt_mod(x)
        self.assertEqual(cnt.frame_count, 1)

        opt_mod = opt_mod.to(device="cpu").to(dtype=torch.float64)
        self.assertIsInstance(opt_mod, torch._dynamo.OptimizedModule)
        x = torch.randn(10, 10).to(dtype=torch.float64)
        opt_mod(x)
        # Ensure that there is a recompilation
        self.assertEqual(cnt.frame_count, 2)

        # Ensure that there is no recompilation
        opt_mod(x)
        self.assertEqual(cnt.frame_count, 2)

        torch._dynamo.reset()
        opt_mod(x)
        self.assertEqual(cnt.frame_count, 3)

    def test_attr(self):
        class MockModule(torch.nn.Module):
            def __init__(self):
                super().__init__()
                self.linear = torch.nn.Linear(10, 10)
                self.register_buffer("buf0", torch.randn(10, 10))

            def forward(self, x):
                return self.r(torch.sin(x)) + self.buf0

        mod = MockModule()
        opt_mod = torch._dynamo.optimize("eager")(mod)

        # Check parameteres and buffers
        for p1, p2 in zip(mod.parameters(), opt_mod.parameters()):
            self.assertTrue(id(p1) == id(p2))
        for b1, b2 in zip(mod.buffers(), opt_mod.buffers()):
            self.assertTrue(id(b1) == id(b2))

        def get_parameter_dtype(mod: torch.nn.Module):
            parameters_and_buffers = itertools.chain(mod.parameters(), mod.buffers())
            return next(parameters_and_buffers).dtype

        opt_mod = torch._dynamo.optimize("eager")(get_parameter_dtype)
        out_dtype = opt_mod(mod)
        self.assertEqual(out_dtype, torch.float32)

    def test_dir(self):
        class MockModule(torch.nn.Module):
            def __init__(self):
                super().__init__()
                self.linear = torch.nn.Linear(10, 10)
                self.register_buffer("buf0", torch.randn(10, 10))
                self.register_parameter(
                    name="param0", param=torch.nn.Parameter(torch.randn(10, 10))
                )

            def forward(self, x):
                return self.r(torch.sin(x)) + self.buf0

        mod = MockModule()
        mod_keys = dir(mod)
        opt_mod = torch._dynamo.optimize("eager")(mod)
        opt_mod_keys = dir(opt_mod)

        # Check user-defined attributes, parameters and buffers
        self.assertIn("linear", opt_mod_keys)
        self.assertIn("buf0", opt_mod_keys)
        self.assertIn("param0", opt_mod_keys)

        # Check all attributes, parameters and buffers
        self.assertTrue(len(set(mod_keys).difference(opt_mod_keys)) == 0)

    def test_no_recompile_on_nn_guarded_modules(self):
        size = (10, 10)
        cache_size_limit = 1
        num_submodules = 4
        cnts = torch._dynamo.testing.CompileCounterWithBackend("eager")

        class SubModule(torch.nn.Module):
            def __init__(self):
                super().__init__()
                self.linear = torch.nn.Linear(*size)

            def forward(self, x):
                a = torch.sin(torch.cos(x))
                return self.linear(a)

        class MockModule(torch.nn.Module):
            def __init__(self):
                super().__init__()
                self.mods = [SubModule() for _ in range(num_submodules)]
                self.mods = [torch.compile(mod, backend=cnts) for mod in self.mods]

            def forward(self, x):
                for mod in self.mods:
                    x = mod(x)
                return x

        mod = MockModule()
        # Each submod is compiled separately and has a different nn module
        # guard. Ensure that recompilation logic is handle correctly.
        with unittest.mock.patch(
            "torch._dynamo.config.error_on_recompile", True
        ), unittest.mock.patch(
            "torch._dynamo.config.cache_size_limit",
            cache_size_limit,
        ):
            x = torch.randn(*size)
            mod(x)
            self.assertEqual(cnts.frame_count, num_submodules)

    def test_cache_size_limit_on_guarded_nn_modules(self):
        cache_size_limit = 2
        num_submodules = 4
        cnts = torch._dynamo.testing.CompileCounterWithBackend("eager")

        class SubModule(torch.nn.Module):
            def __init__(self):
                super().__init__()
                self.relu = torch.nn.ReLU()

            def forward(self, x):
                a = torch.sin(torch.cos(x))
                return self.relu(a)

        class MockModule(torch.nn.Module):
            def __init__(self):
                super().__init__()
                self.mods = [SubModule() for _ in range(num_submodules)]
                self.mods = [torch.compile(mod, backend=cnts) for mod in self.mods]

            def forward(self, x):
                for mod in self.mods:
                    x = mod(x)
                return x

        mod = MockModule()
        # For the third iteration, we would reach the cache size limit, and
        # therefore the total number of expected frame count is 2 *
        # num_submodules.
        with unittest.mock.patch(
            "torch._dynamo.config.cache_size_limit",
            cache_size_limit,
        ):
            for size in [
                (4,),
                (4, 4),
                (4, 4, 4),
            ]:
                x = torch.randn(size)
                mod(x)
        self.assertEqual(cnts.frame_count, 2 * num_submodules)

    def test_recursion(self):
        mod = MockModule()
        cnt = torch._dynamo.testing.CompileCounter()
        opt_mod = torch._dynamo.optimize(cnt)(mod)

        for _ in range(5):
            opt_mod = torch._dynamo.optimize(cnt)(opt_mod)
        opt_mod(torch.randn(10, 10))
        self.assertEqual(cnt.frame_count, 1)

    def test_composition(self):
        class InnerModule(torch.nn.Module):
            def __init__(self):
                super().__init__()
                self.relu = torch.nn.ReLU()

            def forward(self, x):
                return self.relu(torch.sin(x))

        opt_inner_mod = InnerModule()

        class OuterModule(torch.nn.Module):
            def __init__(self):
                super().__init__()
                self.mod = opt_inner_mod

            def forward(self, x):
                return self.mod(torch.cos(x))

        outer_mod = OuterModule()
        cnt = torch._dynamo.testing.CompileCounter()
        opt_outer_mod = torch._dynamo.optimize(cnt)(outer_mod)

        x = torch.randn(4)
        self.assertIsInstance(opt_outer_mod, torch._dynamo.OptimizedModule)
        self.assertTrue(torch._dynamo.testing.same(outer_mod(x), opt_outer_mod(x)))
        self.assertEqual(cnt.frame_count, 1)

    def test_composition_with_opt_mod(self):
        class InnerModule(torch.nn.Module):
            def __init__(self):
                super().__init__()
                self.relu = torch.nn.ReLU()

            def forward(self, x):
                return self.relu(torch.sin(x))

        inner_mod = InnerModule()
        cnt = torch._dynamo.testing.CompileCounter()
        opt_inner_mod = torch._dynamo.optimize(cnt)(inner_mod)

        class OuterModule(torch.nn.Module):
            def __init__(self):
                super().__init__()
                self.mod = opt_inner_mod

            def forward(self, x):
                return self.mod(torch.cos(x))

        outer_mod = OuterModule()
        opt_outer_mod = torch._dynamo.optimize(cnt)(outer_mod)

        x = torch.randn(4)
        self.assertIsInstance(opt_outer_mod, torch._dynamo.OptimizedModule)
        self.assertTrue(torch._dynamo.testing.same(outer_mod(x), opt_outer_mod(x)))
        # There will be a graph break for the inner mod being OptimizedModule
        self.assertEqual(cnt.frame_count, 2)

    def test_module_patch(self):
        mod = ModulePatch1()
        mod.forward = types.MethodType(ModulePatch2.forward, mod)

        def fn(x):
            return mod(x)

        self.assertTrue(
            torch.allclose(
                torch._dynamo.optimize("eager", nopython=True)(fn)(torch.ones(10)),
                torch.zeros(1),
            )
        )

    def test_hooks_recompile(self):
        # Modifying hooks should lead to a recompiation
        class TestModule(torch.nn.Module):
            def forward(self, x: torch.Tensor) -> torch.Tensor:
                return 2 * x + 1

        def compute_output_and_grad(m, x):
            output = m(x)
            output.sum().backward()
            return x.grad

        def forward_pre_hook(module: torch.nn.Module, inputs: Tuple[torch.Tensor]):
            return (2 * inputs[0] + 1,)

        def forward_hook(
            module: torch.nn.Module, inputs: Tuple[torch.Tensor], output: torch.Tensor
        ):
            return 2 * output + 1

        def backward_hook(module, grad_input, grad_output):
            if len(grad_input) == 1:
                return (grad_input[0] * 3,)
            else:
                return (grad_input[0] * 3, None)

        def backward_pre_hook(module, grad_outputs):
            return (grad_outputs[0] * 5,)

        def run_test_case(hook_type, hook_func, expected_grad):
            m = TestModule()
            input = torch.ones(10, requires_grad=True)
            cnt = torch._dynamo.testing.CompileCounter()
            opt = torch._dynamo.optimize(cnt)(compute_output_and_grad)

            grad1 = opt(m, input)
            self.assertEqual(cnt.frame_count, 1)
            self.assertEqual(grad1, torch.full_like(grad1, 2))

            input.grad = None
            handle = getattr(m, hook_type)(hook_func)
            grad2 = opt(m, input)
            frame_count2 = cnt.frame_count
            # Some backward hooks lead to graph breaks so frame_count may be 2 or 3
            self.assertGreaterEqual(frame_count2, 2)
            self.assertEqual(grad2, torch.full_like(grad2, expected_grad))

            # Running again should not recompile
            opt(m, input)
            self.assertEqual(cnt.frame_count, frame_count2)

            # Removing handle should lead to original result
            input.grad = None
            handle.remove()
            grad3 = opt(m, input)
            self.assertEqual(grad1, grad3)

        run_test_case("register_forward_pre_hook", forward_pre_hook, 4)
        run_test_case("register_forward_hook", forward_hook, 4)
        run_test_case("register_backward_hook", backward_hook, 6)
        run_test_case("register_full_backward_hook", backward_hook, 6)
        run_test_case("register_full_backward_pre_hook", backward_pre_hook, 10)

    def test_unspecialized_nn_module(self):
        # This test is little confusing because of combination of
        # nn_module_guard and unspecialized nn module variable.

        # The graph break in forward causes two graphs
        # 1) The first graph has self.relu which introduces a nn_module_guard
        # 2) The second graph first assumes self to be NNModuleVariable, but the
        # restarts the analysis with self mapping to
        # UnSpecializedNNModuleVariable, on witnessing self.a += 1.

        # Now, when we run the compiled mod the first time, it changes the value
        # of self.a. This is fine for the first run. But, when we run the
        # compiled module again, the first graph recompiles. This is because
        # self.a has changed, changing the ma_version_tag, causing
        # nn_module_guard to fail.

        # At this point, we might feel that this is doomed as we will always
        # keep recompiling on the first graph. But, then Dynamo has already
        # marked the self to be UnspecializedNNModuleVariable (because of self.a
        # in the second graph), and therefore during the recompilation, we do
        # not introduce any nn_module_guard. So, in all we have just one
        # recompilation.
        class Mock(torch.nn.Module):
            def __init__(self):
                super().__init__()
                self.a = 5
                self.relu = torch.nn.ReLU()

            def forward(self, x):
                z = self.relu(x)
                torch._dynamo.graph_break()
                self.a += 1
                return z * self.a

        mod = Mock()
        cnt = torch._dynamo.testing.CompileCounter()
        opt = torch.compile(mod, backend=cnt)

        for _ in range(5):
            opt(torch.randn(4))

        self.assertEqual(cnt.frame_count, 4)

    def test_hooks_outer(self):
        class TestModule(torch.nn.Module):
            def forward(self, x: torch.Tensor) -> torch.Tensor:
                return 2 * x + 1

        m = TestModule()

        def forward_hook(
            module: torch.nn.Module, inputs: Tuple[torch.Tensor], output: torch.Tensor
        ) -> torch.Tensor:
            return 2 * output + 1

        handle = m.register_forward_hook(forward_hook)
        inp = torch.tensor(1.0, requires_grad=True)

        failure_reason = None

        def guard_fail_fn(failure):
            nonlocal failure_reason
            failure_reason = failure[0]

        compiled_m = torch._dynamo.optimize(
            guard_fail_fn=guard_fail_fn, backend="eager"
        )(m)

        self.assertEqual(compiled_m(inp), m(inp))
        self.assertEqual(compiled_m(inp).item(), 7)
        self.assertTrue(failure_reason is None)

        # what if we remove our hook? we should recompile?
        handle.remove()
        self.assertEqual(compiled_m(inp), m(inp))
        self.assertEqual(compiled_m(inp).item(), 3)
        # self.assertTrue(failure_reason == "hook")

        """
        Summary:
          - removing a hook doesn't fail a guard, becuase we weren't compiling the hook
            (at least into the same graph) as forward in the first place! We do correctly
            omit calling the removed hook, but since this hook is a post forward hook,
            the 'RETURN' from forward is breaking the graph.

            Why is 'forward' the entrypoint to an InstructionTranslator, after I changed
            the eval_frame entrypoint to Module.__call__?
        """

    def test_hooks_inner(self):
        class TestModule(torch.nn.Module):
            def forward(self, x: torch.Tensor) -> torch.Tensor:
                return 2 * x + 1

        m = TestModule()

        def forward_hook(
            module: torch.nn.Module, inputs: Tuple[torch.Tensor], output: torch.Tensor
        ) -> torch.Tensor:
            return 2 * output + 1

        handle = m.register_forward_hook(forward_hook)

        def outer_func(tensor):
            x = tensor * 2 + 1
            y = m(x)
            return y

        inp = torch.tensor(1.0, requires_grad=True)

        failure_reason = None

        def guard_fail_fn(failure):
            nonlocal failure_reason
            failure_reason = failure[0]

        cc = torch._dynamo.testing.CompileCounterWithBackend("aot_eager")
        compiled_func = torch._dynamo.optimize(
            guard_fail_fn=guard_fail_fn,
            backend=cc,
        )(outer_func)

        self.assertEqual(compiled_func(inp), outer_func(inp))
        self.assertEqual(compiled_func(inp).item(), 15)

        # We are compiling 1 big graph for all 3 functions including the hook.
        self.assertEqual(cc.frame_count, 1)
        self.assertEqual(cc.op_count, 6)

        # If we remove the hook, we should recompile
        handle.remove()
        self.assertEqual(compiled_func(inp), outer_func(inp))
        self.assertEqual(compiled_func(inp).item(), 7)
        self.assertTrue("__nn_module_guard" in failure_reason)
        self.assertEqual(cc.frame_count, 1 + 1)
        self.assertEqual(cc.op_count, 6 + 4)

        # what if instead of removing, we alter our hook?
        torch._dynamo.reset()
        m = TestModule()
        handle = m.register_forward_hook(forward_hook)
        failure_reason = None
        self.assertEqual(compiled_func(inp), outer_func(inp))
        self.assertEqual(compiled_func(inp).item(), 15)

        def new_forward_hook(
            module: torch.nn.Module, inputs: Tuple[torch.Tensor], output: torch.Tensor
        ) -> torch.Tensor:
            return 2 * output + 2

        m._forward_hooks[handle.id] = new_forward_hook
        self.assertEqual(compiled_func(inp), outer_func(inp))
        self.assertEqual(compiled_func(inp).item(), 16)
        self.assertTrue("__nn_module_guard" in failure_reason)

    def _forward_hook_test_helper(self, model):
        forward_handles = {}
        activations = dict()

        def save_activations(name, mod, inp, out):
            activations[name] = inp

        for name, module in model.named_modules():
            forward_handles[name] = module.register_forward_hook(
                partial(save_activations, name)
            )

        model = torch.compile(model, backend="aot_eager")

        for i in range(2):
            # second iteration is key, hooks would have fired during aot trace
            # on first iter
            activations.clear()
            x = torch.randn((20, 10))
            pred = model(x)
            loss = pred.sum()
            loss.backward()

        print(f"Recorded Layers: {activations.keys()}\n\n")
        print(f"Expected Layers: {forward_handles.keys()}")
        self.assertTrue(activations.keys() == forward_handles.keys())

    def test_hooks_allowed_modules(self):
        # this test shouldn't care whether hook guards are enabled or not
        class ToyModel(torch.nn.Module):
            def __init__(self):
                super().__init__()
                self.net = torch.nn.Sequential(
                    *[torch.nn.Linear(10, 10000), torch.nn.ReLU()]
                    + [torch.nn.Linear(10000, 5), torch.nn.ReLU()]
                )

            def forward(self, x):
                return self.net(x)

        model = ToyModel()
        self._forward_hook_test_helper(model)

    def test_hooks_allowed_modules_compiles(self):
        class ToyModel(torch.nn.Module):
            def __init__(self):
                super().__init__()
                self.net = torch.nn.Sequential(
                    *[torch.nn.Linear(10, 10000), torch.nn.ReLU()]
                    + [torch.nn.Linear(10000, 5), torch.nn.ReLU()]
                )

            def forward(self, x):
                return self.net(x)

        model = ToyModel()
        activations = []

        def save_activations(mod, inp, out):
            activations.append(inp)

        for name, module in model.named_modules():
            module.register_forward_hook(save_activations)

        cnt = torch._dynamo.testing.CompileCounter()
        model = torch._dynamo.optimize(cnt, nopython=True)(model)
        for i in range(2):
            # second iteration is key, hooks would have fired during aot trace
            # on first iter
            activations.clear()
            x = torch.randn((20, 10))
            pred = model(x)
            loss = pred.sum()
            loss.backward()
        self.assertEqual(len(activations), 5)
        self.assertEqual(cnt.frame_count, 1)

    def test_hooks_allowed_modules_compiles_self_contained(self):
        class ToyModel(torch.nn.Module):
            def __init__(self):
                super().__init__()
                self.net = torch.nn.Sequential(
                    *[torch.nn.Linear(10, 10000), torch.nn.ReLU()]
                    + [torch.nn.Linear(10000, 5), torch.nn.ReLU()]
                )

            def forward(self, x):
                return self.net(x) * self.net(x)

        model = ToyModel()
        forward_handles = {}

        def output_modifying_hook(mod, inp, out):
            return 2 * out + 1

        for name, module in model.named_modules():
            forward_handles[name] = module.register_forward_hook(output_modifying_hook)

        cnt = torch._dynamo.testing.CompileCounter()

        x = torch.randn((20, 10))
        pred_eager = model(x)
        loss_eager = pred_eager.sum()
        eager_loss_bwd = loss_eager.backward()

        model = torch._dynamo.optimize(cnt, nopython=True)(model)
        pred = model(x)

        loss = pred.sum()
        loss_bwd = loss.backward()

        self.assertEqual(eager_loss_bwd, loss_bwd)
        self.assertEqual(cnt.frame_count, 2)

        # Ndim change, recompile
        pred = model(torch.randn([10, 10, 10]))
        self.assertEqual(cnt.frame_count, 4)

        # Stable
        pred = model(torch.randn([10, 10, 10]))
        self.assertEqual(cnt.frame_count, 4)

    def test_dunder_call_explicitly(self):
        # hooks should be triggered if explicit calling `__call__`
        class ToyModel(torch.nn.Module):
            def __init__(self):
                super().__init__()
                self.linear = torch.nn.Linear(10, 10000)

            def forward(self, x):
                return self.linear.__call__(x)

        model = ToyModel()
        self._forward_hook_test_helper(model)

    def test_backward_hooks(self):
        # this test shouldn't care whether hook guards are enabled or not

        class CustomLinear(torch.nn.Module):
            # not an 'allowed module', so should not graph-break
            def __init__(self, a, b):
                super().__init__()
                self.weight = torch.nn.Parameter(torch.randn(a, b))

            def forward(self, x):
                return torch.mm(x, self.weight)

        class ToyModel(torch.nn.Module):
            def __init__(self):
                super().__init__()
                self.net = torch.nn.Sequential(
                    *[CustomLinear(10, 10)]
                    + [CustomLinear(10, 10000)]
                    + [CustomLinear(10000, 5)]
                )

            def forward(self, x):
                return self.net(x)

        model = ToyModel()
        backward_hook_handles = {}
        pre_backward_hook_handles = {}

        grad_sizes = {}

        def backward_hook(name, mod, grad_inp, grad_out):
            grad_sizes[name] = (
                (gi.shape for gi in grad_inp),
                (go.shape for go in grad_out),
            )
            return None

        pre_grad_sizes = {}

        def backward_pre_hook(name, mod, grad_out):
            pre_grad_sizes[name] = (go.shape for go in grad_out)
            return None

        for name, module in model.named_modules():
            backward_hook_handles[name] = module.register_full_backward_hook(
                partial(backward_hook, name)
            )

            pre_backward_hook_handles[name] = module.register_full_backward_pre_hook(
                partial(backward_pre_hook, name)
            )

        model = torch.compile(model, backend="aot_eager")

        for i in range(2):
            # second iteration is key, hooks would have fired during aot trace
            # on first iter
            x = torch.randn((20, 10))
            pred = model(x)
            loss = pred.sum()
            loss.backward()

        self.assertTrue(grad_sizes.keys() == backward_hook_handles.keys())
        self.assertTrue(pre_grad_sizes.keys() == pre_backward_hook_handles.keys())

    def test_module_dict_iter_name(self):
        class MyModule(torch.nn.Module):
            def __init__(self):
                super().__init__()
                self.activations = torch.nn.ModuleDict(
                    [["lrelu", torch.nn.LeakyReLU()], ["prelu", torch.nn.PReLU()]]
                )

            def forward(self, x):
                for activation_name in self.activations:
                    x = self.activations[activation_name](x)
                return x

        cnt = torch._dynamo.testing.CompileCounter()
        # Eager
        eager_res = MyModule()(torch.ones(10, 10))

        # Compile
        optim_res = torch._dynamo.optimize(cnt)(MyModule())(torch.ones(10, 10))
        self.assertEqual(eager_res, optim_res)
        self.assertEqual(cnt.frame_count, 1)

    def test_module_dict_iter_keys(self):
        class MyModule(torch.nn.Module):
            def __init__(self):
                super().__init__()
                self.activations = torch.nn.ModuleDict(
                    [["lrelu", torch.nn.LeakyReLU()], ["prelu", torch.nn.PReLU()]]
                )

            def forward(self, x):
                for activation_name in self.activations.keys():
                    x = self.activations[activation_name](x)
                return x

        cnt = torch._dynamo.testing.CompileCounter()
        # Eager
        eager_res = MyModule()(torch.ones(10, 10))

        # Compile
        optim_res = torch._dynamo.optimize(cnt)(MyModule())(torch.ones(10, 10))
        self.assertEqual(eager_res, optim_res)
        self.assertEqual(cnt.frame_count, 1)

    def test_assign_does_not_exist(self):
        class MyModule(torch.nn.Module):
            def forward(self, x):
                self.text_encoding = x + 1
                return self.text_encoding

        mod = MyModule()
        out = torch.compile(mod, fullgraph=True)(torch.randn(10))
        assert mod.text_encoding is out

    def test_module_dict_iter_values(self):
        class MyModule(torch.nn.Module):
            def __init__(self):
                super().__init__()
                self.activations = torch.nn.ModuleDict(
                    [["lrelu", torch.nn.LeakyReLU()], ["prelu", torch.nn.PReLU()]]
                )

            def forward(self, x):
                for activation in self.activations.values():
                    x = activation(x)
                return x

        cnt = torch._dynamo.testing.CompileCounter()
        # Eager
        eager_res = MyModule()(torch.ones(10, 10))

        # Compile
        optim_res = torch._dynamo.optimize(cnt)(MyModule())(torch.ones(10, 10))
        self.assertEqual(eager_res, optim_res)
        self.assertEqual(cnt.frame_count, 1)

    def test_unspecialized_seq(self):
        models = torch.nn.Sequential(torch.nn.Linear(3, 3))

        def fn(x):
            models[0].training = False
            return models(x)

        opt_fn = torch._dynamo.optimize("eager")(fn)
        x = torch.randn(1, 3)
        ref = fn(x)
        res = opt_fn(x)
        self.assertEqual(ref, res)

    def test_no_op_assignment(self):
        class Mod(torch.nn.Module):
            def __init__(self):
                super().__init__()
                self.buffer = torch.rand([4])

            def forward(self, x):
                # should be a no-op, but causes dynamo to lose the static input
                x = x + 1
                self.buffer = self.buffer.to(x)
                return self.buffer + x

        compiles_without_buffers = 0

        def debug_compile(gm, *args, **kwargs):
            nonlocal compiles_without_buffers
            compiles_without_buffers += len(list(gm.buffers())) == 0
            return gm

        @torch.compile(backend=debug_compile)
        def foo(mod, x):
            return mod(x)

        mod = Mod()
        foo(mod, torch.rand([4]))
        self.assertEqual(compiles_without_buffers, 0)

        foo(mod, torch.rand([4], dtype=torch.half))
        self.assertEqual(compiles_without_buffers, 1)

        class Mod2(Mod):
            def __setattr__(self, name, value):
                return super().__setattr__(name, value)

        foo(Mod2(), torch.rand([4]))
        # causes two compilations, bc unimplemented custom setattr
        self.assertTrue(compiles_without_buffers >= 2)

<<<<<<< HEAD
    def test_module_with_training_state(self):
        mod = ModuleWithTrainingState()
        opt_mod = torch.compile(mod)
        input = torch.randn(64, 6, 32, 32)
        # trigger the compilation
        opt_mod(input)

        # calling .eval in sub model
        # now the model should be deterministic
        opt_mod.drop1.eval()
        opt_mod.bn1.eval()

        output2 = opt_mod(input)
        output3 = opt_mod(input)
        self.assertEqual(output2, output3)
=======
    def test_unspec_non_inlinable_module(self):
        mod = UnspecNonInlinableModule()
        opt_fn = torch._dynamo.optimize("eager")(mod)
        x = torch.randn(100)
        actual = opt_fn(x)
        expected = mod(x)
        self.assertEqual(actual, expected)
>>>>>>> c458fa0d


if __name__ == "__main__":
    from torch._dynamo.test_case import run_tests

    run_tests()<|MERGE_RESOLUTION|>--- conflicted
+++ resolved
@@ -2286,7 +2286,6 @@
         # causes two compilations, bc unimplemented custom setattr
         self.assertTrue(compiles_without_buffers >= 2)
 
-<<<<<<< HEAD
     def test_module_with_training_state(self):
         mod = ModuleWithTrainingState()
         opt_mod = torch.compile(mod)
@@ -2302,7 +2301,7 @@
         output2 = opt_mod(input)
         output3 = opt_mod(input)
         self.assertEqual(output2, output3)
-=======
+
     def test_unspec_non_inlinable_module(self):
         mod = UnspecNonInlinableModule()
         opt_fn = torch._dynamo.optimize("eager")(mod)
@@ -2310,7 +2309,6 @@
         actual = opt_fn(x)
         expected = mod(x)
         self.assertEqual(actual, expected)
->>>>>>> c458fa0d
 
 
 if __name__ == "__main__":
