# Owner(s): ["module: dynamo"]
import functools
import os
import unittest.mock as mock
from unittest.mock import patch

import torch
import torch._dynamo.test_case
import torch._dynamo.testing
from torch._dynamo.exc import IncorrectUsage


def my_custom_function(x):
    return x + 1


class DecoratorTests(torch._dynamo.test_case.TestCase):
    def test_disallow_in_graph(self):
        cnts = torch._dynamo.testing.CompileCounter()

        @torch._dynamo.optimize(cnts)
        def fn(a):
            x = torch.add(a, 1)
            x = torch.add(x, 1)
            x = torch.sub(x, 1)
            x = torch.add(x, 1)
            x = torch.add(x, 1)
            return x

        torch._dynamo.disallow_in_graph(torch.sub)
        fn(torch.randn(10))
        torch._dynamo.allow_in_graph(torch.sub)

        # check for graph break on sub
        self.assertEqual(cnts.frame_count, 2)
        self.assertEqual(cnts.op_count, 4)

    def test_disable_for_custom_op(self):
        import torch.library
        from torch.library import Library

        foo = Library("foo", "DEF")  # noqa: TOR901
        foo.define("custom(Tensor self) -> Tensor")

        # Dynamic shape data dependent operator. For static shape compilation, Dynamo
        # should graph break on it. But, the meta kernel is not implemented properly.
        @torch.library.impl(foo, "custom", "CPU")
        def foo_cpu(x):
            return x.nonzero()

        # Disallow does not work because of extra python frames with torch.library python API
        torch.ops.foo.custom = torch._dynamo.disable(torch.ops.foo.custom)

        def fn(x):
            a = torch.nn.functional.relu(x)
            b = torch.ops.foo.custom(a)
            c = torch.cos(b)
            return c

        x = torch.randint(2, (100,))
        ref = fn(x)

        cnts = torch._dynamo.testing.CompileCounter()
        opt_fn = torch._dynamo.optimize(cnts)(fn)
        res = opt_fn(x)
        self.assertEqual(cnts.frame_count, 2)
        self.assertEqual(ref, res)

    def test_disable_ignores_outer_wraps(self):
        def orig_inner():
            pass

        def inner():
            pass

        inner._torchdynamo_orig_callable = orig_inner

        @functools.wraps(inner)
        def wrapper():
            raise AssertionError("wrapper called")

        # This behavior is not ideal, but supporting it would add overhead
        # to callsites of eval_frame.innermost_fn. A warning would also be very noisy.
        w = torch._dynamo.disable(fn=wrapper, recursive=True)

    def test_disable_nn_modules_forward_hook(self):
        class SimpleLinear(torch.nn.Module):
            def __init__(self) -> None:
                super().__init__()
                self.layer0 = torch.nn.Linear(4, 4)

            def forward(self, inp):
                return self.layer0(torch.sigmoid(inp))

        class SimpleModel(torch.nn.Module):
            def __init__(self) -> None:
                super().__init__()
                self.layer0 = SimpleLinear()
                self.layer1 = torch.nn.Linear(4, 4)

            def forward(self, inp):
                z = self.layer0(torch.sin(inp))
                return self.layer1(z)

        def hook(module, args):
            inp = args[0].sigmoid()
            return (inp,)

        model = SimpleModel()
        model.layer0.register_forward_pre_hook(hook)

        # Disable my monkeypatching
        model.layer0 = torch._dynamo.disable(model.layer0)

        cnts = torch._dynamo.testing.CompileCounterWithBackend("eager")
        opt_model = torch.compile(model, backend=cnts)
        opt_model(torch.randn(4))

        # check for no graph break
        self.assertEqual(cnts.frame_count, 2)

        gm0 = cnts.graphs[0]
        # Check that the first graph has sin node, and no sigmoid
        self.assertTrue(any(node.target is torch.sin for node in gm0.graph.nodes))
        self.assertTrue(
            all(node.target is not torch.sigmoid for node in gm0.graph.nodes)
        )

        gm1 = cnts.graphs[1]
        # Check that the first graph does not have sigmoid. sigmoid is used in
        # both hook and disabled module.
        self.assertTrue(
            all(node.target is not torch.sigmoid for node in gm1.graph.nodes)
        )

    def test_disable_nn_module_with_class_decorator(self):
        cnts = torch._dynamo.testing.CompileCounterWithBackend("eager")

        @torch._dynamo.disable
        class SimpleLinear(torch.nn.Module):
            def __init__(self) -> None:
                super().__init__()
                self.layer0 = torch.nn.Linear(4, 4)

            def forward(self, inp):
                return self.layer0(torch.sigmoid(inp))

        @torch.compile(backend=cnts)
        class SimpleModel(torch.nn.Module):
            def __init__(self) -> None:
                super().__init__()
                self.layer0 = SimpleLinear()
                self.layer1 = torch.nn.Linear(4, 4)

            def forward(self, inp):
                z = self.layer0(torch.sin(inp))
                return self.layer1(z)

        def hook(module, args):
            inp = args[0].sigmoid()
            return (inp,)

        model = SimpleModel()
        model.layer0.register_forward_pre_hook(hook)

        model(torch.randn(4))

        # check for no graph break
        self.assertEqual(cnts.frame_count, 2)

        gm0 = cnts.graphs[0]
        # Check that the first graph has sin node, and no sigmoid
        self.assertTrue(any(node.target is torch.sin for node in gm0.graph.nodes))
        self.assertTrue(
            all(node.target is not torch.sigmoid for node in gm0.graph.nodes)
        )

        gm1 = cnts.graphs[1]
        # Check that the first graph does not have sigmoid. sigmoid is used in
        # both hook and disabled module.
        self.assertTrue(
            all(node.target is not torch.sigmoid for node in gm1.graph.nodes)
        )

    def test_allow_in_graph(self):
        cnts = torch._dynamo.testing.CompileCounter()

        @torch._dynamo.optimize(cnts)
        def fn(a):
            x = torch.add(a, 1)
            x = torch.add(x, 1)
            x = my_custom_function(x)
            x = torch.add(x, 1)
            x = torch.add(x, 1)
            return x

        torch._dynamo.allow_in_graph(my_custom_function)
        fn(torch.randn(10))
        torch._dynamo.disallow_in_graph(my_custom_function)

        # check for no graph break
        self.assertEqual(cnts.frame_count, 1)
        self.assertEqual(cnts.op_count, 5)

    def test_incorrect_usage_disallow_in_graph(self):
        with self.assertRaises(IncorrectUsage):

            @torch._dynamo.disallow_in_graph
            def fn1(x):
                return x.cos()

    def test_graph_break(self):
        cnts = torch._dynamo.testing.CompileCounter()

        @torch._dynamo.optimize(cnts)
        def fn(x):
            x = torch.cos(x)
            x = torch.cos(x)
            torch._dynamo.graph_break()
            x = torch.cos(x)
            x = torch.cos(x)
            torch._dynamo.graph_break()
            x = torch.cos(x)
            x = torch.cos(x)
            return x

        fn(torch.randn(4, 5))
        self.assertEqual(cnts.frame_count, 3)
        self.assertEqual(cnts.op_count, 6)

    def test_skip(self):
        def fn2(x):
            return x.sin()

        @torch._dynamo.disable(recursive=False)
        def fn1(x):
            x = x.sigmoid()
            return fn2(x.cos())

        def fn(x):
            return fn1(x.tan())

        cnts = torch._dynamo.testing.CompileCounter()
        opt_fn = torch._dynamo.optimize(cnts)(fn)
        opt_fn(torch.randn(4))
        self.assertEqual(cnts.frame_count, 2)

<<<<<<< HEAD
=======
    def test_substitute_in_graph(self):
        counters.clear()

        # NB: Choose another C function for test when we support operator.indexOf
        #     out of the box
        cnts = torch._dynamo.testing.CompileCounter()
        fn = operator.indexOf
        opt_fn = torch._dynamo.optimize(cnts)(fn)
        out = fn([1, 2, 3, 4, 5], 3)
        opt_out = opt_fn([1, 2, 3, 4, 5], 3)
        self.assertEqual(out, opt_out)
        self.assertEqual(cnts.frame_count, 0)
        self.assertEqual(len(counters["graph_break"]), 1)

        torch._dynamo.reset()
        counters.clear()

        with self.assertRaisesRegex(TypeError, "Signature mismatch"):

            @torch._dynamo.substitute_in_graph(operator.indexOf)
            def _(sequence, x):
                for i, item in enumerate(sequence):
                    if item is x or item == x:
                        return i
                raise ValueError("sequence.index(x): x not in sequence")

        @torch._dynamo.substitute_in_graph(operator.indexOf)
        def polyfill(a, b):
            for i, item in enumerate(a):
                if item is b or item == b:
                    return i
            raise ValueError("sequence.index(x): x not in sequence")

        cnts = torch._dynamo.testing.CompileCounter()
        fn = operator.indexOf
        opt_fn = torch._dynamo.optimize(cnts, nopython=True)(fn)
        out = fn([1, 2, 3, 4, 5], 3)
        opt_out = opt_fn([1, 2, 3, 4, 5], 3)
        self.assertEqual(out, opt_out)
        self.assertEqual(cnts.frame_count, 0)
        self.assertEqual(len(counters["graph_break"]), 0)

        torch._dynamo.reset()
        counters.clear()

        cnts = torch._dynamo.testing.CompileCounter()
        fn = polyfill
        opt_fn = torch._dynamo.optimize(cnts, nopython=True)(fn)
        out = fn([1, 2, 3, 4, 5], 3)
        opt_out = opt_fn([1, 2, 3, 4, 5], 3)
        self.assertEqual(out, opt_out)
        self.assertEqual(cnts.frame_count, 0)
        self.assertEqual(len(counters["graph_break"]), 0)

>>>>>>> 416a7894
    @patch.object(torch._dynamo.config, "suppress_errors", True)
    def test_nested_disable_decorator(self):
        cnts = torch._dynamo.testing.CompileCounter()

        @torch._dynamo.disable()
        def fn1(x):
            return torch.sin(x) * 10

        @torch._dynamo.optimize(cnts)
        def fn2(x):
            x = x + 1
            x = x + 1
            x = fn1(x)  # graph break
            x = x + 1
            x = x + 1
            return x

        @torch._dynamo.optimize(cnts, nopython=True)
        def fn3(x):
            return fn2(x)

        fn2(torch.randn(4, 5))
        self.assertEqual(cnts.frame_count, 2)
        self.assertEqual(cnts.op_count, 4)

        try:
            fn3(torch.randn(4, 5))
            self.assertFalse(True)
        except torch._dynamo.exc.Unsupported as e:
            self.assertIn("call torch._dynamo.disable() wrapped function", str(e))

    def test_disable_optimize(self):
        cnt = torch._dynamo.testing.CompileCounter()

        @torch._dynamo.optimize(cnt, disable=True)
        def f1(x):
            return x + 1

        f1(torch.ones(6))
        self.assertEqual(cnt.frame_count, 0)

        @torch._dynamo.optimize(cnt, disable=True)
        def f2(x):
            return x + 1

        f2(torch.ones(6))
        self.assertEqual(cnt.frame_count, 0)

        with patch.dict(os.environ, {"TORCHDYNAMO_DISABLE": "1"}):

            @torch._dynamo.optimize(cnt)
            def f3(x):
                return x + 1

            f3(torch.ones(6))
        self.assertEqual(cnt.frame_count, 0)

    def test_torch_guards_stack_frame_register_inlining_disable(self):
        x = torch.tensor([0.5, 0.5])

        class encoder(torch.nn.Module):
            def __init__(self, y):
                super().__init__()
                self.a = y

            @torch._dynamo.disable
            def helper(self, x, y):
                return x * y

            def forward(self, a, *args):
                x = a + a
                return self.helper(x, self.a)

        e = encoder(2.0)

        seen_frames = []
        import contextlib

        @contextlib.contextmanager
        def global_context_capture_fn(frame_summary):
            if frame_summary is not None:
                seen_frames.append(frame_summary)
            yield

        with mock.patch(
            "torch._guards.TracingContext.current_frame",
            side_effect=global_context_capture_fn,
        ):
            torch._dynamo.optimize("eager")(e)(x)

        self.assertEqual(len(seen_frames), 0)

    def test_torch_guards_stack_frame_register_inlining_partially_disable(self):
        y = torch.nn.Parameter(torch.tensor([0.25, 0.25]))
        x = torch.tensor([0.5, 0.5])

        class encoder(torch.nn.Module):
            def __init__(self, y):
                super().__init__()
                self.register_parameter("param", y)

            @torch._dynamo.disable
            def helper_disabled(self, x, y):
                return x.sin() * y.cos()

            def helper(self, x, y):
                return x * y

            def forward(self, a, *args):
                x = a + a
                return self.helper(x, self.param) + self.helper_disabled(x, self.param)

        e = encoder(y)

        cnt = torch._dynamo.testing.CompileCounter()
        torch.compile(e, backend=cnt)(x)

        # first frame is before disable, second frame is after disable
        self.assertEqual(cnt.frame_count, 2)
        self.assertEqual(cnt.op_count, 3)

    def _test_mark_static_address(self, guarded):
        # This test verifies that dynamo properly marks inputs as static
        # when using the mark_static_address API.
        # On 1st compile, we expect the input to be marked as static, with guarded
        # set depending on the `guarded` flag.
        # On 2nd compile, we expect the input to be unmarked
        # if inlining NN modules, we expect metadata to be present on the tensor, indicating
        # the static address type of the input
        # if not inlining NN modules, we expect the tensor to be present in the buffers attribute
        # of the graph.

        compiles_with_buffers = 0
        compiles = 0

        def debug_compiler(gm, _):
            nonlocal compiles_with_buffers
            nonlocal compiles
            if torch._dynamo.config.inline_inbuilt_nn_modules:
                input_node = [
                    n
                    for n in gm.graph.nodes
                    if n.op == "placeholder" and n.name == "l_x_"
                ]
                self.assertEqual(len(input_node), 1)
                input_node = input_node[0]
                if compiles == 0:
                    self.assertEqual(
                        input_node.meta["tensor_dict"]["_dynamo_static_input_type"],
                        "guarded" if guarded else "unguarded",
                    )
                elif compiles == 1:
                    self.assertFalse(
                        "_dynamo_static_input_type" in input_node.meta["tensor_dict"]
                    )
                else:
                    raise RuntimeError(f"Unexpected number of compiles: {compiles}")
            else:
                compiles_with_buffers += len(gm._buffers) > 0
            compiles += 1
            return gm

        @torch._dynamo.optimize(backend=debug_compiler)
        def fn(x):
            return x + 1

        inp = torch.ones(2)

        torch._dynamo.mark_static_address(inp, guard=guarded)

        fn(inp)
        if not torch._dynamo.config.inline_inbuilt_nn_modules:
            self.assertEqual(compiles_with_buffers, 1)

        inp2 = torch.ones(2)

        # if guarded, should trigger another recompile
        # since it was not marked static, compiles with buffers
        # should not be incremented
        fn(inp2)

        if not torch._dynamo.config.inline_inbuilt_nn_modules:
            self.assertEqual(compiles_with_buffers, 1)

        self.assertEqual(compiles, 2 if guarded else 1)

    def test_mark_static_address_guarded(self):
        with torch._dynamo.config.patch("inline_inbuilt_nn_modules", True):
            self._test_mark_static_address(guarded=True)

        self._test_mark_static_address(guarded=True)

    def test_mark_static_address_unguarded(self):
        with torch._dynamo.config.patch("inline_inbuilt_nn_modules", True):
            self._test_mark_static_address(guarded=False)

        self._test_mark_static_address(guarded=False)

    def test_class_methods(self):
        class A:
            @classmethod
            def my_class_method(cls, arg1):
                return cls, arg1

            @staticmethod
            def my_static_method(arg1):
                return None, arg1

            def my_regular_method(self, arg1):
                return self, arg1

        class B(A):
            def my_class_method(self, arg1):
                return super().my_class_method(arg1)

            def my_static_method(self, arg1):
                return super().my_static_method(arg1)

        class C(A):
            @classmethod
            def my_class_method(cls, arg1):
                return super().my_class_method(arg1)

        cnt = torch._dynamo.testing.CompileCounter()

        @torch.compile(backend=cnt)
        def fn(a, b, c):
            # We want a function that does not graph break but
            # does generate custom bytecode
            v1 = a.my_class_method(1)
            v2 = A.my_class_method(2)
            v3 = a.my_static_method(3)
            v4 = A.my_static_method(4)
            v5 = a.my_regular_method(5)
            v6 = b.my_class_method(6)
            v7 = b.my_static_method(7)
            v8 = c.my_class_method(8)
            v9 = C.my_class_method(9)
            torch.rand(2)
            return v1, v2, v3, v4, v5, v6, v7, v8, v9

        a, b, c = A(), B(), C()
        v1, v2, v3, v4, v5, v6, v7, v8, v9 = fn(a, b, c)

        self.assertEqual(v1, (A, 1))
        self.assertEqual(v2, (A, 2))
        self.assertEqual(v3, (None, 3))
        self.assertEqual(v4, (None, 4))
        self.assertEqual(v5, (a, 5))
        # TODO fix me: we do not resolve classmethods properly
        # from a regular method
        # self.assertEqual(v6, (B, 6))
        self.assertEqual(v7, (None, 7))
        self.assertEqual(v8, (C, 8))
        self.assertEqual(v9, (C, 9))

        self.assertEqual(cnt.frame_count, 1)

    def test_assume_constant_result_on_user_defined_fn(self):
        @torch._dynamo.assume_constant_result
        def const_fn(n, s):
            return torch.full([n], s)

        def fn(B):
            B = const_fn(B.size(0), 13)
            X = B * 2
            return X.tolist()

        B_list = [8] * 32

        B = torch.tensor(B_list, dtype=torch.int32)
        torch._dynamo.decorators.mark_static(B, 0)

        torch._dynamo.config.capture_scalar_outputs = True
        torch._dynamo.config.capture_dynamic_output_shape_ops = True

        self.assertEqual(
            fn(B), torch.compile(fn, backend="eager", fullgraph=True, dynamic=True)(B)
        )

    def test_assume_constant_result_on_computation_with_graph_input(self):
        @torch._dynamo.assume_constant_result
        def check(y):
            return y[0].item() == 1

        def fn(x, y):
            if check(y):
                return x + 2
            else:
                return x + 1

        y = torch.tensor([1])
        x = torch.tensor(1)

        self.assertEqual(fn(x, y), torch.compile(fn)(x, y))


if __name__ == "__main__":
    from torch._dynamo.test_case import run_tests

    run_tests()<|MERGE_RESOLUTION|>--- conflicted
+++ resolved
@@ -1,5 +1,6 @@
 # Owner(s): ["module: dynamo"]
 import functools
+import operator
 import os
 import unittest.mock as mock
 from unittest.mock import patch
@@ -8,6 +9,7 @@
 import torch._dynamo.test_case
 import torch._dynamo.testing
 from torch._dynamo.exc import IncorrectUsage
+from torch._dynamo.utils import counters
 
 
 def my_custom_function(x):
@@ -245,8 +247,6 @@
         opt_fn(torch.randn(4))
         self.assertEqual(cnts.frame_count, 2)
 
-<<<<<<< HEAD
-=======
     def test_substitute_in_graph(self):
         counters.clear()
 
@@ -301,7 +301,6 @@
         self.assertEqual(cnts.frame_count, 0)
         self.assertEqual(len(counters["graph_break"]), 0)
 
->>>>>>> 416a7894
     @patch.object(torch._dynamo.config, "suppress_errors", True)
     def test_nested_disable_decorator(self):
         cnts = torch._dynamo.testing.CompileCounter()
