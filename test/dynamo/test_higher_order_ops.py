# Owner(s): ["module: dynamo"]
import enum
import functools
import pprint
import re
import unittest
import warnings

import functorch.experimental.control_flow as control_flow

import torch
import torch._dynamo.config as config

import torch._dynamo.test_case
import torch._functorch.config
import torch.nn as nn
import torch.utils._pytree as pytree
import torch.utils.checkpoint
from torch._dynamo.backends.common import aot_autograd
from torch._dynamo.testing import (
    CompileCounter,
    CompileCounterWithBackend,
    EagerAndRecordGraphs,
    normalize_gm,
)
from torch._dynamo.utils import counters, ifdynstaticdefault
from torch._higher_order_ops.wrap import wrap
from torch.testing._internal.common_utils import (
    munge_exc,
    TEST_WITH_TORCHDYNAMO,
    xfailIfTorchDynamo,
)
from torch.testing._internal.inductor_utils import HAS_CUDA
from torch.testing._internal.logging_utils import LoggingTestCase, make_logging_test


requires_cuda = unittest.skipUnless(HAS_CUDA, "requires cuda")


def check_dynamic_shape_capture():
    # This also mirrors config from `test/dynamo/test_dynamic_shapes.py:make_dynamic_cls`
    if not config.assume_static_by_default:
        return True
    return False


def count_ops(gm, args, freq, op):
    assert [node.target for node in gm.graph.nodes].count(op) == freq
    return gm


class Obj:
    pass


class MyModule(nn.Module):
    def __init__(self):
        super().__init__()
        self.existing = torch.nn.Parameter(torch.ones([]))

    def forward(self, x):
        return self.existing * x


global_obj = Obj()
global_module = MyModule()
global_var = torch.randn(3)
global_num = 3.14
global_list = []


def find_first_node(gm, func):
    for node in gm.graph.nodes:
        if node.target is func:
            return node
    return None


def op_count(gm):
    result = 0
    for node in gm.graph.nodes:
        if "call" in node.op:
            result += 1
    return result


# Checks that a dict matches a dict with "regex keys". That is,
# the keys are regex expressions.
def assert_dict_matches_regex(self, dct, dct_with_regex_keys):
    regex_keys = dct_with_regex_keys.keys()
    regex_key_to_actual_key = {}
    for regex_key in regex_keys:
        for key in dct:
            if re.match(regex_key, key):
                if regex_key in regex_key_to_actual_key:
                    raise AssertionError(
                        f"Single key regex mapped to multiple keys. Please improve your "
                        f"regex. Got: regex='{regex_key}' "
                        f"keys='{regex_key_to_actual_key[regex_key]}',"
                        f"'{key}'"
                    )
                regex_key_to_actual_key[regex_key] = key
    new_dct = {}
    for regex_key in regex_keys:
        if regex_key not in regex_key_to_actual_key:
            raise AssertionError(
                f"Got regex '{regex_key}' but could not match any key in dict with "
                f"keys {dct.keys()}"
            )
        new_dct[regex_key_to_actual_key[regex_key]] = dct_with_regex_keys[regex_key]
    self.assertEqual(dct, new_dct)


def default_args_generator(seed_value):
    flat_args, args_spec = pytree.tree_flatten(seed_value)
    for i in range(3):
        new_flat_arg = []
        for val in flat_args:
            if isinstance(val, torch.Tensor):
                new_val = val + 0.1 * i
            elif isinstance(val, int):
                new_val = val + 1 * i
            elif isinstance(val, float):
                new_val = val + 0.1 * i
            elif isinstance(val, enum.Enum):
                new_val = val
            else:
                raise AssertionError("unexpected arg type")

            new_flat_arg.append(new_val)
        new_args = pytree.tree_unflatten(new_flat_arg, args_spec)
        yield new_args


class HigherOrderOpTests(torch._dynamo.test_case.TestCase):
    def _assert_wrap_fallback(self, func, args, setup=lambda: None):
        counters.clear()
        backend = EagerAndRecordGraphs()
        cnt = CompileCounterWithBackend(backend)

        setup()
        expected = func(*args)
        setup()
        result = torch.compile(func, backend=cnt, fullgraph=False)(*args)
        num_graph_breaks = len(counters["graph_break"].keys())
        self.assertGreater(num_graph_breaks, 0)

        for gm in backend.graphs:
            for node in gm.graph.nodes:
                self.assertFalse(node.target is wrap)

        self.assertEqual(result, expected)

    def _test_wrap_simple(
        self,
        func,
        args_generator,
        expected_num_wrap_args,
        expected_opcount=2,
        return_graph=False,
    ):
        # Given a `func` that has a single call to `wrap`,
        # we check that:
        # - there are no graph breaks
        # - eager vs torch.compile has the same result (correctness)
        # - other compilation metrics, e.g, # of ops in the dynamo captured graph,
        #   the wrap has the expected number of args, etc
        #
        # we have one or multiple runs through with each of the args from args_generator,
        # and we will check:
        # - correctness and no graph breaks for every run
        # - other compilation metrics only for the first run, since automatic_dynamic_shapes
        #   may compile another dynamic version graph for the later runs
        graph = None
        for i, args in enumerate(args_generator):
            backend = EagerAndRecordGraphs()
            cnt = CompileCounterWithBackend(backend)
            expected = func(*args)
            result = torch.compile(func, fullgraph=True, backend=cnt)(*args)
            # check correctness and no graph breaks
            self.assertEqual(result, expected)
            self.assertEqual(cnt.frame_count, 1)
            self.assertEqual(len(backend.graphs), 1)
            # check other compilation metrics
            if i == 0:
                self.assertEqual(cnt.op_count, expected_opcount)
                graph = backend.graphs[0]
                wrap_node = find_first_node(graph, wrap)
                self.assertEqual(len(wrap_node.args), expected_num_wrap_args)
        # We always return/check the graph from the first run if return_graph = True
        if return_graph:
            return normalize_gm(graph.print_readable(print_output=False))

    def test_error_message_sane(self):
        foo = []

        def inner(x):
            foo.append(x)
            return x.clone()

        @torch.compile(backend="eager", fullgraph=True)
        def f(x):
            return wrap(inner, x)

        x = torch.randn(3)
        with self.assertRaisesRegex(
            torch._dynamo.exc.Unsupported,
            r"HigherOrderOperator: Mutating a variable not in the current scope \(SideEffects\)",
        ):
            f(x)

    def test_no_freevars(self):
        def f(x):
            return wrap(lambda x: torch.sin(x), x)

        x = torch.randn(3)
        self._test_wrap_simple(f, default_args_generator((x,)), 2)

    def test_enum_arg(self):
        class SomeEnum(enum.Enum):
            A = 0
            B = 1

        def g(x, val):
            if val == SomeEnum.A:
                return torch.sin(x)
            return torch.cos(x)

        def f(x, val):
            return wrap(g, x, val)

        x = torch.randn(3)
        self._test_wrap_simple(f, default_args_generator((x, SomeEnum.A)), 2)

    def test_return_captured_var(self):
        freevar = torch.randn(3)

        def test(x):
            return freevar

        def fn(x):
            return wrap(test, x)

        x = torch.randn(3)

        # Since, `x` is unused, we don't lift it to
        # be the input.
        self._test_wrap_simple(fn, default_args_generator((x,)), 2)

    def test_return_captured_vars(self):
        freevar1 = torch.randn(3)
        freevar2 = torch.randn(3)

        def test(x):
            return freevar1, freevar2, freevar1

        def fn(x):
            return wrap(test, x)

        x = torch.randn(3)

        # Since, `x` is unused, we don't lift it to
        # be the input.
        self._test_wrap_simple(fn, default_args_generator((x,)), 3, 4)

    def test_return_captured_var_used_multiple_times(self):
        freevar = torch.randn(3)

        def test(x):
            y = x + freevar
            return y, freevar

        def fn(x):
            return wrap(test, x)

        x = torch.randn(3)
        self._test_wrap_simple(fn, default_args_generator((x,)), 3, 3)

    def test_capture_untracked_global(self):
        def f(x):
            return wrap(lambda x: x + global_var, x)

        x = torch.randn(3)
        self._test_wrap_simple(f, default_args_generator((x,)), 3)

    def test_symint_input(self):
        def f(x):
            i = x.size(0)
            return wrap(lambda x, i: x.view(i), x, i)

        x = torch.randn(3, 1)
        self._test_wrap_simple(
            f,
            default_args_generator((x,)),
            ifdynstaticdefault(2, 3),
            expected_opcount=ifdynstaticdefault(2, 3),
        )

    def test_wrap_pytree_args_nested(self):
        def f(x, y, z):
            def fn(d):
                return d["x"].sin() + d["y"][0].cos() - d["y"][1][2].sin()

            return wrap(fn, d)

        x = torch.tensor(1.5)
        y = torch.tensor(2.0)
        z = torch.tensor(3.0)
        d = {"x": x, "y": (y, [x, y, z])}

        def my_args_generator(t):
            yield t
            yield t[0] + 0.1, t[1], t[2]
            yield t[0], t[1] + 0.1, t[2]

        actual_graph = self._test_wrap_simple(
            f,
            my_args_generator((x, y, z)),
            4,
            return_graph=True,
        )
        self.assertExpectedInline(
            actual_graph,
            """\
class GraphModule(torch.nn.Module):
    def forward(self, L_d_x_ : torch.Tensor, L_d_y_0_ : torch.Tensor, L_d_y_1_2_ : torch.Tensor):
        l_d_x_ = L_d_x_
        l_d_y_0_ = L_d_y_0_
        l_d_y_1_2_ = L_d_y_1_2_

        wrap_body_0 = self.wrap_body_0
        wrap = torch._higher_order_ops.wrap.wrap(wrap_body_0, l_d_x_, l_d_y_0_, l_d_y_1_2_);  wrap_body_0 = l_d_x_ = l_d_y_0_ = l_d_y_1_2_ = None
        getitem = wrap[0];  wrap = None
        return (getitem,)

    class GraphModule(torch.nn.Module):
        def forward(self, l_d_x_, l_d_y_0_, l_d_y_1_2_):
            sin = l_d_x_.sin();  l_d_x_ = None
            cos = l_d_y_0_.cos();  l_d_y_0_ = None
            add = sin + cos;  sin = cos = None
            sin_1 = l_d_y_1_2_.sin();  l_d_y_1_2_ = None
            sub = add - sin_1;  add = sin_1 = None
            return (sub,)
""",  # NOQA: B950
        )

    def test_wrap_pytree_args_with_symint_constant(self):
        def f(x, y):
            i = x.size(0)
            return wrap(lambda t: t[0].view(t[2]) + t[1], (x, y, i))

        x = torch.randn(3, 1)
        y = 0.5
        actual_graph = self._test_wrap_simple(
            f,
            default_args_generator((x, y)),
            ifdynstaticdefault(2, 3),
            expected_opcount=ifdynstaticdefault(2, 3),
            return_graph=True,
        )
        if torch._dynamo.config.assume_static_by_default:
            self.assertExpectedInline(
                actual_graph,
                """\
class GraphModule(torch.nn.Module):
    def forward(self, L_x_ : torch.Tensor):
        l_x_ = L_x_

        wrap_body_0 = self.wrap_body_0
        wrap = torch._higher_order_ops.wrap.wrap(wrap_body_0, l_x_);  wrap_body_0 = l_x_ = None
        getitem = wrap[0];  wrap = None
        return (getitem,)

    class GraphModule(torch.nn.Module):
        def forward(self, l_x_):
            view = l_x_.view(3);  l_x_ = None
            add = view + 0.5;  view = None
            return (add,)
""",
            )
        else:
            self.assertExpectedInline(
                actual_graph,
                """\
class GraphModule(torch.nn.Module):
    def forward(self, s0 : torch.SymInt, L_x_ : torch.Tensor):
        l_x_ = L_x_

        size = l_x_.size(0)

        wrap_body_0 = self.wrap_body_0
        wrap = torch._higher_order_ops.wrap.wrap(wrap_body_0, l_x_, size);  wrap_body_0 = l_x_ = size = None
        getitem = wrap[0];  wrap = None
        return (getitem,)

    class GraphModule(torch.nn.Module):
        def forward(self, l_x_, size):
            view = l_x_.view(size);  l_x_ = size = None
            add = view + 0.5;  view = None
            return (add,)
""",
            )

    def test_wrap_pytree_kwargs(self):
        def f(x, y, z):
            def fn(*, x, y, z):
                z1, z2 = z
                return (x * 2) + y + z1

            return wrap(fn, x=x, y=y, z=z)

        x = torch.randn(3)
        y = torch.randn(3, 3)

        def my_args_generator(t):
            yield t
            x1 = t[0] + 0.1
            y1 = t[1] + 0.1
            yield (x1, y1, (x1, y1))
            x2 = t[0] + 0.2
            y2 = t[0] + 0.2
            yield (x2, y2, (x2, y2))

        self._test_wrap_simple(f, my_args_generator((x, y, (x, y))), 3)

    def test_wrap_pytree_args_not_const_symint_tensor(self):
        class MyClass:
            def __init__(self, x):
                self.val = x

        def f(x, y):
            return wrap(lambda z: z[0].sin() * z[1].val.cos(), (x, y))

        x = torch.tensor(1.2)
        y = MyClass(torch.tensor(3.4))
        self._test_wrap_simple(f, [(x, y)], 3)

    def test_capture_constants(self):
        x = torch.randn(3, 3)
        y = 4.0

        def fn(x, y, z):
            if z:
                return x + y
            return x * y

        def f(x, y, z):
            return wrap(fn, x, y, z)

        args = (x, 4.0, None)
        opt_f = torch.compile(f, fullgraph=True, backend=CompileCounter())
        expected = f(*args)
        result = opt_f(*args)
        self.assertEqual(result, expected)

        # Ensure that we recompile here
        args = (x, 5.0, None)
        expected = f(*args)
        result = opt_f(*args)
        self.assertEqual(result, expected)

    def test_capture_untracked_global_nested(self):
        backend = EagerAndRecordGraphs()
        cnt = CompileCounterWithBackend(backend)

        @torch.compile(backend=cnt, fullgraph=True)
        def f(x):
            return wrap(lambda x: wrap(lambda x: x + global_var, x), x)

        x = torch.randn(3)
        result = f(x)

        self.assertEqual(result, x + global_var)
        self.assertEqual(cnt.frame_count, 1)
        self.assertEqual(cnt.op_count, 2)

        self.assertEqual(len(backend.graphs), 1)
        wrap_node = find_first_node(backend.graphs[0], wrap)
        self.assertTrue(len(wrap_node.args), 3)

        body_function = getattr(backend.graphs[0], wrap_node.args[0].name)
        self.assertEqual(op_count(body_function), 2)
        inner_wrap_node = find_first_node(body_function, wrap)
        self.assertTrue(len(inner_wrap_node.args), 3)

    def test_capture_untracked_nonlocal(self):
        x = torch.randn(3, 3)
        y = torch.randn(3, 3)

        def f(x, y):
            def g(x):
                return wrap(lambda x: x + y, x)

            self._test_wrap_simple(g, default_args_generator((x,)), 3)
            return g(x)

        f(x, y)

    def test_capture_tracked(self):
        x = torch.randn(3, 3)
        y = torch.randn(3, 3)

        def f(x, y):
            return wrap(lambda x: x + y, x)

        self._test_wrap_simple(f, default_args_generator((x, y)), 3)

    def test_capture_tracked_nested(self):
        x = torch.randn(3, 3)
        y = torch.randn(3, 3)

        def f(x, y):
            return wrap(lambda x: wrap(lambda x: x + y, x), x)

        self._test_wrap_simple(f, default_args_generator((x, y)), 3)

    def test_inlined_functions(self):
        def g(x, y):
            return x + y

        def f(x, y):
            return wrap(lambda x: g(x, y), x)

        x = torch.randn(3, 3)
        y = torch.randn(3, 3)
        self._test_wrap_simple(f, default_args_generator((x, y)), 3)

    def test_same_freevar_twice(self):
        free = torch.randn(3)

        def g(x):
            y = free.sin()
            z = free.cos()
            return y, z

        def f(x):
            return wrap(g, x)

        x = torch.randn(3)

        # Since, `x` is unused, we don't lift it to
        # be the input.
        self._test_wrap_simple(f, default_args_generator((x,)), 2, 3)

    def test_capture_value_created_in_subgraph(self):
        backend = EagerAndRecordGraphs()
        cnt = CompileCounterWithBackend(backend)

        x = torch.randn(3, 3)
        y = torch.randn(3, 3)

        def inner(x, y):
            z = x + y
            return wrap(lambda x: wrap(lambda x: x + z, x), x)

        @torch.compile(backend=cnt, fullgraph=True)
        def f(x, y):
            return wrap(inner, x, y)

        result = f(x, y)

        self.assertEqual(result, x + y + x)
        self.assertEqual(cnt.frame_count, 1)
        self.assertEqual(cnt.op_count, 2)
        self.assertEqual(len(backend.graphs), 1)

        # No changes to args of outer wrap
        gm = backend.graphs[0]
        wrap_node = find_first_node(gm, wrap)
        self.assertTrue(len(wrap_node.args), 3)

        # z was lifted to arg of inner wrap
        body_function = getattr(gm, wrap_node.args[0].name)
        # addition + wrap + getitem
        self.assertEqual(op_count(body_function), 3)
        inner_wrap_node = find_first_node(body_function, wrap)
        self.assertTrue(len(inner_wrap_node.args), 3)

        # Innermost body function: z was also lifted to arg
        body_function = getattr(body_function, inner_wrap_node.args[0].name)
        self.assertEqual(op_count(body_function), 2)
        inner_wrap_node = find_first_node(body_function, wrap)
        self.assertTrue(len(inner_wrap_node.args), 3)

    def test_side_effect_set_new_attr_global_obj(self):
        def setup():
            global global_obj
            global_obj = Obj()

        def f(x):
            def h(x):
                def g(x):
                    global_obj.foo = x + 1
                    return x.clone()

                y = wrap(g, x)
                return y + global_obj.foo

            return h(x)

        x = torch.zeros([])
        self._assert_wrap_fallback(f, (x,), setup=setup)

    def test_side_effect_set_existing_attr_global_obj(self):
        def setup():
            global global_obj
            global_obj = Obj()
            global_obj.foo = nn.Parameter(torch.tensor(4.0))

        def f(x):
            def h(x):
                def g(x):
                    global_obj.foo = x + 1
                    return x.clone()

                y = wrap(g, x)
                return y + global_obj.foo

            return h(x)

        x = torch.zeros([])
        self._assert_wrap_fallback(f, (x,), setup=setup)

    def test_side_effect_del_existing_attr_global_obj(self):
        def setup():
            global global_obj
            global_obj = Obj()
            global_obj.foo = torch.tensor(4.0)

        def f(x):
            def h(x):
                def g(x):
                    del global_obj.foo
                    return x.clone()

                y = wrap(g, x)
                return y

            return h(x)

        x = torch.zeros([])
        self._assert_wrap_fallback(f, (x,), setup=setup)

    def test_side_effect_set_new_attr_global_module(self):
        def setup():
            global global_module
            global_module = MyModule()

        def h(x):
            def g(x):
                global_module.foo = nn.Parameter(x + 1)
                return x.clone()

            y = wrap(g, x)
            return y + global_module.foo

        x = torch.zeros([])
        self._assert_wrap_fallback(h, (x,), setup=setup)

    def test_side_effect_set_existing_attr_global_module(self):
        def setup():
            global global_module
            global_module = MyModule()

        def h(x):
            def g(x):
                global_module.existing = nn.Parameter(torch.tensor(4.0))
                return global_module(x)

            y = wrap(g, x)
            return y

        x = torch.zeros([])
        self._assert_wrap_fallback(h, (x,), setup=setup)

    def test_side_effect_del_existing_attr_global_module(self):
        def setup():
            global global_module
            global_module = MyModule()

        def h(x):
            def g(x):
                del global_module.existing
                return x.clone()

            y = wrap(g, x)
            return y

        x = torch.zeros([])
        self._assert_wrap_fallback(h, (x,), setup=setup)

    def test_side_effect_mutate_global_num(self):
        def setup():
            global global_num
            global_num = 3.14

        def f(x):
            def g(x):
                global global_num
                global_num = global_num + 1
                return x + global_num

            y = wrap(g, x)
            return y + global_num

        x = torch.zeros([])
        self._assert_wrap_fallback(f, (x,), setup=setup)

    def test_side_effect_mutate_global_num_builtin(self):
        def setup():
            global global_num
            global_num = 3.14

        def f(x):
            def g(x):
                global global_num
                global_num += 1
                return x + global_num

            y = wrap(g, x)
            return y + global_num

        x = torch.zeros([])
        self._assert_wrap_fallback(f, (x,), setup=setup)

    def test_side_effect_mutate_global_tensor(self):
        def setup():
            global global_var
            global_var = torch.ones(3)

        def f(x):
            def g(x):
                global global_var
                global_var = global_var + 1
                return x + global_var

            y = wrap(g, x)
            return y + global_var

        x = torch.zeros([])
        self._assert_wrap_fallback(f, (x,), setup=setup)

    def test_side_effect_mutate_global_tensor_builtin(self):
        def setup():
            global global_var
            global_var = torch.ones(3)

        def f(x):
            def g(x):
                global global_var
                global_var += 1
                return x + global_var

            y = wrap(g, x)
            return y + global_var

        x = torch.zeros([])
        self._assert_wrap_fallback(f, (x,), setup=setup)

    def test_side_effect_mutate_global_list(self):
        def setup():
            global global_list
            global_list = []

        def f(x):
            def g(x):
                val = x + 1
                global_list.append(val)
                return global_list[-1]

            y = wrap(g, x)
            z = y + global_list[-1]
            return z

        x = torch.zeros([])
        self._assert_wrap_fallback(f, (x,), setup=setup)

    def test_side_effect_mutate_nonlocal_num(self):
        def f(x):
            def h(x):
                val = 1

                def g(x):
                    nonlocal val
                    val = val + 1
                    return x + val

                y = wrap(g, x)
                z = y + val
                return z

            return h(x)

        x = torch.zeros([])
        self._assert_wrap_fallback(f, (x,))

    def test_side_effect_set_new_attr_nonlocal_obj(self):
        def f(x):
            def h(x):
                obj = Obj()

                def g(x):
                    obj.val = x.dim()
                    return x.clone()

                y = wrap(g, x)
                z = y + obj.val
                return z

            return h(x)

        x = torch.zeros([])
        self._assert_wrap_fallback(f, (x,))

    def test_side_effect_set_existing_attr_nonlocal_obj(self):
        def f(x):
            def h(x):
                obj = Obj()
                obj.val = 3

                def g(x):
                    obj.val = x.dim()
                    return x.clone()

                y = wrap(g, x)
                z = y + obj.val
                return z

            return h(x)

        x = torch.zeros([])
        self._assert_wrap_fallback(f, (x,))

    def test_side_effect_del_existing_attr_nonlocal_obj(self):
        def f(x):
            def h(x):
                obj = Obj()
                obj.val = 3

                def g(x):
                    del obj.val
                    return x.clone()

                y = wrap(g, x)
                return y

            return h(x)

        x = torch.zeros([])
        self._assert_wrap_fallback(f, (x,))

    def test_side_effect_set_new_attr_nonlocal_module(self):
        def h(x):
            obj = MyModule()

            def g(x):
                obj.val = x.dim()
                return x.clone()

            y = wrap(g, x)
            z = y + obj.val
            return z

        x = torch.zeros([])
        self._assert_wrap_fallback(h, (x,))

    def test_side_effect_set_existing_attr_nonlocal_module(self):
        def h(x):
            obj = MyModule()

            def g(x):
                obj.existing = nn.Parameter(torch.tensor(3.14))
                return obj(x)

            y = wrap(g, x)
            return y

        x = torch.zeros([])
        self._assert_wrap_fallback(h, (x,))

    def test_side_effect_del_existing_attr_nonlocal_module(self):
        def h(x):
            obj = MyModule()

            def g(x):
                del obj.existing
                return x.clone()

            y = wrap(g, x)
            return y

        x = torch.zeros([])
        self._assert_wrap_fallback(h, (x,))

    def test_side_effect_mutate_nonlocal_tensor(self):
        def f(x):
            def h(x):
                val = torch.tensor(1.0)

                def g(x):
                    nonlocal val
                    val = val + 1
                    return x + val

                y = wrap(g, x)
                z = y + val
                return z

            return h(x)

        x = torch.zeros([])
        self._assert_wrap_fallback(f, (x,))

    def test_side_effect_mutate_nonlocal_num_builtin(self):
        def f(x):
            def h(x):
                val = 1

                def g(x):
                    nonlocal val
                    val += 1
                    return x + val

                y = wrap(g, x)
                z = y + val
                return z

            return h(x)

        x = torch.zeros([])
        self._assert_wrap_fallback(f, (x,))

    def test_side_effect_mutate_nonlocal_tensor_builtin(self):
        def f(x):
            def h(x):
                val = torch.tensor(1.0)

                def g(x):
                    nonlocal val
                    val += 1
                    return x + val

                y = wrap(g, x)
                z = y + val
                return z

            return h(x)

        x = torch.zeros([])
        self._assert_wrap_fallback(f, (x,))

    def test_side_effect_nonlocal_list_append_graph_break(self):
        def g(x):
            y = []

            def f(k):
                m = k + 1
                y.append(m)
                return k

            wrap(f, x)
            return y[0]

        x = torch.randn(3, 3)
        self._assert_wrap_fallback(g, (x,))

    def test_side_effect_nested_nonlocal_list_append_graph_break(self):
        def g(x):
            def h(x):
                y = []

                def f(k):
                    m = k + 1
                    y.append(m)
                    return k

                wrap(f, x)
                return y[0]

            return h(x)

        x = torch.randn(3, 3)
        self._assert_wrap_fallback(g, (x,))

    def test_side_effect_local_list_append_no_graph_break(self):
        def g(x):
            def f(k):
                y = []
                y.append(k + 1)
                return y[0]

            return wrap(f, x)

        x = torch.randn(3, 3)
        self._test_wrap_simple(g, default_args_generator((x,)), 2)

    def test_wrap_kwarg(self):
        def f(x, y):
            return wrap(lambda x, y: x + y, x, y=y)

        x = torch.randn(3)
        y = torch.randn(3, 3)
        self._test_wrap_simple(f, default_args_generator((x, y)), 3)

    def test_wrap_kwarg_int(self):
        def f(x, y):
            return wrap(lambda x, y: x + y, x, y=y)

        x = torch.randn(3)
        y = 8

        self._test_wrap_simple(
            f, default_args_generator((x, y)), ifdynstaticdefault(2, 3)
        )

    def test_wrap_all_kwarg(self):
        def f(y, x):
            return wrap(lambda x, y: (x * 2) + y, x=x, y=y)

        x = torch.randn(3)
        y = torch.randn(3, 3)

        self._test_wrap_simple(f, default_args_generator((x, y)), 3)

    def test_wrap_kwarg_only(self):
        def f(x, y):
            def fn(*, x, y):
                return (x * 2) + y

            return wrap(fn, x=x, y=y)

        x = torch.randn(3)
        y = torch.randn(3, 3)

        self._test_wrap_simple(f, default_args_generator((x, y)), 3)

    def test_wrap_kwarg_default(self):
        def f(x, y):
            def fn(*, x, y, z=8):
                return (x * 2) + y + z

            return wrap(fn, x=x, y=y)

        x = torch.randn(3)
        y = torch.randn(3, 3)

        self._test_wrap_simple(f, default_args_generator((x, y)), 3)

    def test_wrap_kwarg_default_if_branch(self):
        def f(x, y):
            def fn(*, x, y, z=None):
                if z is None:
                    return (x * 2) + y
                else:
                    return 2 * x

            return wrap(fn, x=x, y=y)

        x = torch.randn(3)
        y = torch.randn(3, 3)

        self._test_wrap_simple(f, default_args_generator((x, y)), 3)

    def test_wrap_kwarg_recompile(self):
        def f(x, y, z=None):
            def fn(*, x, y, z=None):
                if z is None:
                    return (x * 2) + y
                else:
                    return 2 * x

            return wrap(fn, x=x, y=y, z=z)

        x = torch.randn(3)
        y = torch.randn(3, 3)

        counters.clear()
        opt = torch.compile(f, backend="eager", fullgraph=True)
        opt(x, y)
        self.assertEqual(counters["stats"]["calls_captured"], 2)

        # verify that we `don't` recompile
        opt(x, y)
        self.assertEqual(counters["stats"]["calls_captured"], 2)

        output = opt(x, y, 8)
        self.assertEqual(counters["stats"]["calls_captured"], 4)
        self.assertEqual(output, 2 * x)

    def test_wrap_kwarg_default_else_branch(self):
        def f(x, y, z):
            def fn(*, x, y, z=None):
                if z is None:
                    return (x * 2) + y
                else:
                    return 2 * x

            return wrap(fn, x=x, y=y, z=z)

        x = torch.randn(3)
        y = torch.randn(3, 3)

        self._test_wrap_simple(f, default_args_generator((x, y, 8)), 2)

    def test_map_subgraph_name_is_valid(self):
        backend = EagerAndRecordGraphs()
        cnt = CompileCounterWithBackend(backend)

        xs = torch.randn(2, 3, 3)
        y = torch.randn(3)

        def map_f(xs, y):
            def inner(x, y):
                def inner2(x, y):
                    return x + y

                return control_flow.map(inner2, x, y)

            return control_flow.map(inner, xs, y)

        graphs = self._check_map_graph_and_extract(map_f, (xs, y))
        if graphs:
            graph, body_graph = graphs
            self.assertExpectedInline(
                graph,
                """\
def forward(self, L_xs_ : torch.Tensor, L_y_ : torch.Tensor):
    l_xs_ = L_xs_
    l_y_ = L_y_
    map_body_1 = self.map_body_1
    map_impl = torch.ops.higher_order.map_impl(map_body_1, [l_xs_], [l_y_]);  map_body_1 = l_xs_ = l_y_ = None
    getitem_1 = map_impl[0];  map_impl = None
    return (getitem_1,)""",
            )
            self.assertExpectedInline(
                body_graph,
                """\
def forward(self, getitem, l_y_):
    getitem_1 = getitem[0]
    map_body_0 = self.map_body_0
    map_impl = torch.ops.higher_order.map_impl(map_body_0, [getitem], [l_y_]);  map_body_0 = getitem = l_y_ = None
    getitem_2 = map_impl[0];  map_impl = None
    return (getitem_2,)""",
            )

    def test_map_multi_return(self):
        cnt = CompileCounter()

        def f(x):
            return control_flow.map(lambda x: (x.sin(), x.sin()), x)

        x = torch.randn(3)
        graphs = self._check_map_graph_and_extract(f, (x,))
        if graphs:
            graph, body_graph = graphs
            self.assertExpectedInline(
                graph,
                """\
def forward(self, L_x_ : torch.Tensor):
    l_x_ = L_x_
    map_body_0 = self.map_body_0
    map_impl = torch.ops.higher_order.map_impl(map_body_0, [l_x_], []);  map_body_0 = l_x_ = None
    getitem_1 = map_impl[0]
    getitem_2 = map_impl[1];  map_impl = None
    return (getitem_1, getitem_2)""",
            )
            self.assertExpectedInline(
                body_graph,
                """\
def forward(self, getitem):
    sin = getitem.sin()
    sin_1 = getitem.sin();  getitem = None
    return (sin, sin_1)""",
            )

    def test_map_pytree_return(self):
        cnt = CompileCounter()

        def _construct_pytree(a):
            return (a, [[[a]]], a, (a, (a,), a), {"a": a})

        def f(x):
            def inner_f(xs):
                return _construct_pytree(xs)

            return control_flow.map(inner_f, x)

        x = torch.randn(3)
        graphs = self._check_map_graph_and_extract(f, (x,))
        if graphs:
            graph, body_graph = graphs
            self.assertExpectedInline(
                graph,
                """\
def forward(self, L_x_ : torch.Tensor):
    l_x_ = L_x_
    map_body_0 = self.map_body_0
    map_impl = torch.ops.higher_order.map_impl(map_body_0, [l_x_], []);  map_body_0 = l_x_ = None
    getitem_1 = map_impl[0]
    getitem_2 = map_impl[1]
    getitem_3 = map_impl[2]
    getitem_4 = map_impl[3]
    getitem_5 = map_impl[4]
    getitem_6 = map_impl[5]
    getitem_7 = map_impl[6];  map_impl = None
    return (getitem_1, getitem_2, getitem_3, getitem_4, getitem_5, getitem_6, getitem_7)""",
            )
            self.assertExpectedInline(
                body_graph,
                """\
def forward(self, getitem):
    return (getitem, getitem, getitem, getitem, getitem, getitem, getitem)""",
            )

    def test_map_kwargs(self):
        cnt = CompileCounter()

        @torch.compile(backend=cnt)
        def f(x):
            return control_flow.map(lambda x: x.sin(), x=x)

        x = torch.randn(3)
        self.assertRaises(TypeError, lambda: f(x))
        self.assertEqual(cnt.frame_count, 0)

    def test_map_symint_input(self):
        backend = EagerAndRecordGraphs()
        cnt = CompileCounterWithBackend(backend)

        def fn(x, y):
            def inner(x, y):
                return torch.sin(x + y)

            return control_flow.map(inner, x, y.size(0))

        x = torch.randn(3, 1)
        y = torch.randn(3, 1)
        graphs = self._check_map_graph_and_extract(fn, (x, y))
        if graphs:
            graph, body_graph = graphs
            self.assertExpectedInline(
                graph,
                """\
def forward(self, L_x_ : torch.Tensor):
    l_x_ = L_x_
    map_body_0 = self.map_body_0
    map_impl = torch.ops.higher_order.map_impl(map_body_0, [l_x_], [3]);  map_body_0 = l_x_ = None
    getitem_1 = map_impl[0];  map_impl = None
    return (getitem_1,)""",
            )
            self.assertExpectedInline(
                body_graph,
                """\
def forward(self, getitem, const):
    add = getitem + 3;  getitem = None
    sin = torch.sin(add);  add = None
    return (sin,)""",
            )

    def test_map_lowers_to_graph(self):
        backend = EagerAndRecordGraphs()
        cnt = CompileCounterWithBackend(backend)

        def fn(x, y):
            def inner(x, y):
                return torch.sin(x + y)

            return control_flow.map(inner, x, y.size(0))

        x = torch.randn(3, 1)
        y = torch.randn(3, 1)
        graphs = self._check_map_graph_and_extract(fn, (x, y))
        if graphs:
            graph, body_graph = graphs
            self.assertExpectedInline(
                graph,
                """\
def forward(self, L_x_ : torch.Tensor):
    l_x_ = L_x_
    map_body_0 = self.map_body_0
    map_impl = torch.ops.higher_order.map_impl(map_body_0, [l_x_], [3]);  map_body_0 = l_x_ = None
    getitem_1 = map_impl[0];  map_impl = None
    return (getitem_1,)""",
            )
            self.assertExpectedInline(
                body_graph,
                """\
def forward(self, getitem, const):
    add = getitem + 3;  getitem = None
    sin = torch.sin(add);  add = None
    return (sin,)""",
            )

    def test_cond_subgraph_name_is_valid(self):
        backend = EagerAndRecordGraphs()
        cnt = CompileCounterWithBackend(backend)

        pred = torch.tensor(True)
        pred2 = torch.tensor(False)
        xs = torch.randn(2, 3, 3)
        y = torch.randn(3, 3)

        @torch.compile(backend=cnt, fullgraph=True)
        def cond_f(pred, pred2, x, y):
            def true_fn(pred2, x, y):
                return x + y

            def false_fn(pred2, x, y):
                def true_fn2(x, y):
                    return x.sin() - y.cos()

                def false_fn2(x, y):
                    return x.cos() - y.sin()

                return control_flow.cond(pred2, true_fn2, false_fn2, [x, y])

            return control_flow.cond(pred, true_fn, false_fn, [pred2, x, y])

        result = cond_f(pred, pred2, xs, y)
        self.assertEqual(result, xs + y)

        cond_gm = backend.graphs[0]
        name_set = set()
        for name, _ in cond_gm.named_modules():
            name_set.add(name)
        self.assertEqual(
            name_set,
            {
                "",
                "cond_true_1",
                "cond_false_1",
                "cond_false_1.cond_false_0",
                "cond_false_1.cond_true_0",
            },
        )

    @torch._dynamo.config.patch(
        assume_static_by_default=True,
        dynamic_shapes=True,
    )
    def test_cond_graph_break_in_one_branch(self):
        backend = EagerAndRecordGraphs()
        cnt = CompileCounterWithBackend(backend)

        class Foo(torch.nn.Module):
            def __init__(self):
                super().__init__()
                self.register_buffer("buffer", torch.ones(6, 4))

            def forward(self, x):
                def true_fn(x):
                    self.buffer += 1
                    return self.buffer.sum() + x.sum()

                def false_fn(x):
                    return (x - 1).sum()

                return control_flow.cond(x.shape[0] > 4, true_fn, false_fn, [x])

        mod_for_compile = torch.compile(Foo(), backend=cnt, dynamic=True)
        mod_for_eager = Foo()

        with self.assertRaisesRegex(
            torch._dynamo.exc.UncapturedHigherOrderOpError,
            r"Cond doesn't work unless it is captured completely with torch.compile",
        ):
            mod_for_eager(torch.ones(6, 4))

        with self.assertRaisesRegex(
            torch._dynamo.exc.UncapturedHigherOrderOpError,
            r"Cond doesn't work unless it is captured completely with torch.compile",
        ):
            mod_for_compile(torch.ones(3, 4))

    def test_cond_free_variable_in_both_branches(self):
        backend = EagerAndRecordGraphs()
        cnt = CompileCounterWithBackend(backend)

        z = torch.ones(4, 4)

        class Foo(torch.nn.Module):
            def __init__(self):
                super().__init__()
                self.register_buffer("buffer", torch.ones(6, 4))

            def forward(self, x, y):
                def true_fn(x):
                    return x.sum() + self.buffer.sum() + z.sum()

                def false_fn(x):
                    return x.sum() - z.sum() - self.buffer.sum()

                return control_flow.cond(y, true_fn, false_fn, [x])

        mod_for_compile = torch.compile(
            Foo(), backend=cnt, dynamic=True, fullgraph=True
        )
        mod_for_eager = Foo()

        self.assertEqual(
            mod_for_compile(torch.tensor(True), torch.tensor(5)),
            mod_for_eager(torch.tensor(True), torch.tensor(5)),
        )

        for node in backend.graphs[0].graph.nodes:
            if (
                node.op == "call_function"
                and node.target == torch.ops.higher_order.cond
            ):
                _, _, _, operands = node.args
                # Each branch takes 3 inputs (buffer, x, z)
                self.assertEqual(len(operands), 3)
            if node.op == "get_attr":
                if str(node.target) in ("cond_true_0, cond_false_0"):
                    num_placeholders = len(
                        [
                            node
                            for node in getattr(
                                backend.graphs[0], str(node.target)
                            ).graph.nodes
                            if node.op == "placeholder"
                        ]
                    )
                    self.assertEqual(num_placeholders, 3)

    def _check_cond_graph_and_extract(self, fn, args):
        backend = EagerAndRecordGraphs()
        cnt = CompileCounterWithBackend(backend)
        out = torch.compile(fn, backend=cnt, fullgraph=True)(*args)
        self.assertEqual(out, fn(*args))
        self.assertEqual(cnt.frame_count, 1)
        self.assertEqual(len(backend.graphs), 1)

        # Dynamic shapes produce a slightly different graph.
        if check_dynamic_shape_capture():
            return

        gm = backend.graphs[0]
        graph = gm.code.strip()
        true_graph = gm.cond_true_0.code.strip()
        false_graph = gm.cond_false_0.code.strip()
        return (graph, true_graph, false_graph)

    def _check_map_graph_and_extract(self, fn, args):
        backend = EagerAndRecordGraphs()
        cnt = CompileCounterWithBackend(backend)
        out = torch.compile(fn, backend=cnt, fullgraph=True)(*args)
        self.assertEqual(out, fn(*args))
        self.assertEqual(cnt.frame_count, 1)
        self.assertEqual(len(backend.graphs), 1)

        # Dynamic shapes produce a slightly different graph.
        if check_dynamic_shape_capture():
            return

        gm = backend.graphs[0]
        graph = gm.code.strip()
        subgraphs = []
        for module_name in gm._modules.keys():
            subgraphs.append(getattr(gm, module_name).code.strip())
        return (graph, *subgraphs)

    def test_cond_branches_no_arguments(self):
        def fn(x):
            def true_fn():
                return torch.sin(x)

            def false_fn():
                return torch.cos(x)

            return control_flow.cond(x.sum() > 0, true_fn, false_fn, tuple())

        graphs = self._check_cond_graph_and_extract(fn, (torch.randn(4, 5),))
        if graphs is not None:
            graph, true_graph, false_graph = graphs
            self.assertExpectedInline(
                graph,
                """\
def forward(self, L_x_ : torch.Tensor):
    l_x_ = L_x_
    sum_1 = l_x_.sum()
    gt = sum_1 > 0;  sum_1 = None
    cond_true_0 = self.cond_true_0
    cond_false_0 = self.cond_false_0
    cond = torch.ops.higher_order.cond(gt, cond_true_0, cond_false_0, [l_x_]);  gt = cond_true_0 = cond_false_0 = l_x_ = None
    getitem = cond[0];  cond = None
    return (getitem,)""",
            )
            self.assertExpectedInline(
                true_graph,
                """\
def forward(self, l_x_):
    l_x__1 = l_x_
    sin = torch.sin(l_x__1);  l_x__1 = None
    return (sin,)""",
            )
            self.assertExpectedInline(
                false_graph,
                """\
def forward(self, l_x_):
    l_x__1 = l_x_
    cos = torch.cos(l_x__1);  l_x__1 = None
    return (cos,)""",
            )

    def test_cond_branches_no_arguments_no_closure(self):
        def fn(x):
            def true_fn():
                return torch.ones(3, 4)

            def false_fn():
                return torch.ones(3, 4).sin()

            return control_flow.cond(x.sum() > 0, true_fn, false_fn, tuple())

        self._check_cond_graph_and_extract(fn, (torch.randn(4, 5),))
        graphs = self._check_cond_graph_and_extract(fn, (torch.randn(4, 5),))
        if graphs is not None:
            graph, true_graph, false_graph = graphs
            self.assertExpectedInline(
                graph,
                """\
def forward(self, L_x_ : torch.Tensor):
    l_x_ = L_x_
    sum_1 = l_x_.sum();  l_x_ = None
    gt = sum_1 > 0;  sum_1 = None
    cond_true_0 = self.cond_true_0
    cond_false_0 = self.cond_false_0
    cond = torch.ops.higher_order.cond(gt, cond_true_0, cond_false_0, []);  gt = cond_true_0 = cond_false_0 = None
    getitem = cond[0];  cond = None
    return (getitem,)""",
            )
            self.assertExpectedInline(
                true_graph,
                """\
def forward(self):
    ones = torch.ones(3, 4)
    return (ones,)""",
            )
            self.assertExpectedInline(
                false_graph,
                """\
def forward(self):
    ones = torch.ones(3, 4)
    sin = ones.sin();  ones = None
    return (sin,)""",
            )

    def test_cond_side_effect_in_one_branches(self):
        backend = EagerAndRecordGraphs()
        cnt = CompileCounterWithBackend(backend)

        z = [torch.ones(4, 4)]

        class Foo(torch.nn.Module):
            def __init__(self):
                super().__init__()

            def forward(self, y, x):
                def true_fn(x):
                    z.append(x)
                    z.append(x)
                    z.pop()
                    return x.sum() + z[-1].sum()

                def false_fn(x):
                    return x.sum() - z[0].sum()

                return control_flow.cond(y, true_fn, false_fn, [x])

        mod_for_eager = Foo()
        mod_for_compile = torch.compile(
            Foo(), backend=cnt, dynamic=True, fullgraph=False
        )
        with self.assertRaisesRegex(
            torch._dynamo.exc.UncapturedHigherOrderOpError,
            r"Cond doesn't work unless it is captured completely with torch.compile",
        ):
            mod_for_eager(torch.tensor(True), torch.tensor(5))

        with self.assertRaisesRegex(
            torch._dynamo.exc.UncapturedHigherOrderOpError,
            r"Cond doesn't work unless it is captured completely with torch.compile",
        ):
            mod_for_compile(torch.tensor(True), torch.tensor(5))

    def test_cond_with_constant_pred(self):
        def test(pred, x):
            def true_fn(x):
                return x

            def false_fn(x):
                return -x

            return control_flow.cond(pred, true_fn, false_fn, [x])

        opt_test = torch.compile(test, backend="eager")
        inp = torch.ones(3, 3)
        self.assertTrue(torch.allclose(test(True, inp), opt_test(True, inp)))
        self.assertTrue(torch.allclose(test(False, inp), opt_test(False, inp)))

    def test_map_graph_break(self):
        backend = EagerAndRecordGraphs()
        cnt = CompileCounterWithBackend(backend)

        class Module(torch.nn.Module):
            def __init__(self):
                super().__init__()
                self.register_buffer("w", torch.ones(6, 4))

            def forward(self, xs):
                def body(x):
                    self.w += 1
                    return x

                return control_flow.map(body, xs)

        mod = Module()

        mod_for_compile = torch.compile(mod, backend=cnt, dynamic=True, fullgraph=False)
        mod_for_eager = Module()

        res = mod_for_compile(torch.Tensor([[6, 4, 5], [3, 4, 5], [6, 6, 6]]))
        # There is graph break right when we enter body of map
        self.assertEqual(len(backend.graphs), 0)
        self.assertEqual(
            res, mod_for_eager(torch.Tensor([[6, 4, 5], [3, 4, 5], [6, 6, 6]]))
        )

    def test_map_side_effect(self):
        backend = EagerAndRecordGraphs()
        cnt = CompileCounterWithBackend(backend)

        z = [torch.ones(6, 4)]

        class Module(torch.nn.Module):
            def __init__(self):
                super().__init__()
                self.register_buffer("w", torch.ones(6, 4))

            def forward(self, xs):
                def body(x):
                    z.append(x)
                    z.append(x)
                    z.pop()
                    return x + z[-1].sum()

                return control_flow.map(body, xs)

        mod = Module()

        mod_for_compile = torch.compile(mod, backend=cnt, dynamic=True, fullgraph=False)
        mod_for_eager = Module()

        res = mod_for_compile(torch.Tensor([[6, 4, 5], [3, 4, 5], [6, 6, 6]]))
        res = mod_for_compile(torch.Tensor([[6, 4, 5], [3, 4, 5], [6, 6, 6]]))

        eager = mod_for_eager(torch.Tensor([[6, 4, 5], [3, 4, 5], [6, 6, 6]]))
        eager = mod_for_eager(torch.Tensor([[6, 4, 5], [3, 4, 5], [6, 6, 6]]))

        self.assertEqual(len(backend.graphs), 0)
        self.assertEqual(res, eager)

    def test_wrap_subgraph_name_is_valid(self):
        backend = EagerAndRecordGraphs()
        cnt = CompileCounterWithBackend(backend)

        x = torch.randn(3, 3)
        y = torch.randn(3, 3)

        def inner(x, y):
            z = x + y
            return wrap(lambda x: wrap(lambda x: x + z, x), x)

        @torch.compile(backend=cnt, fullgraph=True)
        def f(x, y):
            return wrap(inner, x, y)

        result = f(x, y)

        self.assertEqual(result, x + y + x)
        wrap_gm = backend.graphs[0]
        names = set()
        for mod_name, _ in wrap_gm.named_modules():
            names.add(mod_name)
        self.assertEqual(
            names,
            {
                "",
                "wrap_body_2",
                "wrap_body_2.wrap_body_1",
                "wrap_body_2.wrap_body_1.wrap_body_0",
            },
        )

    def test_wrap_allow_local_assign_in_body_fn(self):
        def f(arg1, arg2):
            def inner_f(arg1, arg2):
                a = arg1
                b = arg2
                ret = []
                for x in a:
                    ret.append(x + 1)
                for x in b:
                    ret.append(x + 1)
                return ret

            return wrap(inner_f, arg1, arg2)

        x = torch.ones(3)

        def my_args_generator():
            yield [x], [x.sin()]
            yield (x,), (x.sin(),)

        actual_graph = self._test_wrap_simple(
            f,
            my_args_generator(),
            3,
            3,
            return_graph=True,
        )

        # Dynamic shapes produce a slightly different graph.
        if check_dynamic_shape_capture():
            return

        self.assertExpectedInline(
            actual_graph,
            """\
class GraphModule(torch.nn.Module):
    def forward(self, L_arg1_0_ : torch.Tensor, L_arg2_0_ : torch.Tensor):
        l_arg1_0_ = L_arg1_0_
        l_arg2_0_ = L_arg2_0_

        wrap_body_0 = self.wrap_body_0
        wrap = torch._higher_order_ops.wrap.wrap(wrap_body_0, l_arg1_0_, l_arg2_0_);  wrap_body_0 = l_arg1_0_ = l_arg2_0_ = None
        getitem = wrap[0]
        getitem_1 = wrap[1];  wrap = None
        return (getitem, getitem_1)

    class GraphModule(torch.nn.Module):
        def forward(self, l_arg1_0_, l_arg2_0_):
            add = l_arg1_0_ + 1;  l_arg1_0_ = None

            add_1 = l_arg2_0_ + 1;  l_arg2_0_ = None
            return (add, add_1)
""",
        )

    def test_capture_global_num(self):
        def f(x):
            return wrap(lambda x: x + global_num, x)

        x = torch.zeros([])
        # Numbers don't get lifted, so args is still 2.
        self._test_wrap_simple(f, default_args_generator((x,)), 2)

    def test_capture_global_num_adds_guard(self):
        @torch.compile(backend="eager", fullgraph=True)
        def f(x):
            return wrap(lambda x: x + global_num, x)

        global global_num
        x = torch.zeros([])
        result = f(x)
        self.assertEqual(result, x + global_num)

        global_num = torch.randn([]).item()
        result = f(x)
        self.assertEqual(result, x + global_num)

    def test_capture_input_num(self):
        def f(x, y):
            return wrap(lambda x: x + y, x)

        x = torch.zeros([])
        y = 3.14
        # Numbers don't get lifted, so args is still 2.
        self._test_wrap_simple(f, default_args_generator((x, y)), 2)

    def test_side_effect_in_body(self):
        counters.clear()
        backend = EagerAndRecordGraphs()

        x = torch.randn([])
        y = torch.randn([])

        def inner(x):
            nonlocal y
            y = x
            return x.clone()

        @torch.compile(backend=backend)
        def f(x):
            return wrap(inner, x)

        f(x)
        self.assertEqual(y, x)
        assert_dict_matches_regex(
            self,
            dict(counters["graph_break"]),
            {
                r".*HigherOrderOperator: Mutating a variable not in the current scope \(SideEffects\)": 1
            },
        )

    def test_fallback_on_graph_break_simple(self):
        # In the future, there should be a per-HigherOrderOperator switch
        # on whether or not to fallback or raise a loud error.
        # For now we just fallback by default.
        cnt = CompileCounter()
        x = torch.randn([])

        def inner(x):
            y = x.sin()
            torch._dynamo.graph_break()
            z = y.sin()
            return z

        @torch.compile(backend=cnt)
        def f(x):
            return wrap(inner, x)

        result = f(x)
        self.assertEqual(result, inner(x))
        self.assertEqual(cnt.frame_count, 0)

    def test_fallback_on_graph_break_complicated(self):
        cnt = CompileCounter()
        x = torch.randn([])

        def inner(x):
            y = x.sin()
            y = y * global_var
            torch._dynamo.graph_break()
            z = y.sin()
            return z

        @torch.compile(backend=cnt)
        def f(x):
            x = x.clone()
            result = wrap(inner, x)
            return result.clone()

        result = f(x)
        self.assertEqual(result, inner(x))
        self.assertEqual(cnt.frame_count, 2)

    def test_modules(self):
        counters.clear()
        backend = EagerAndRecordGraphs()
        cnt = CompileCounterWithBackend(backend)
        mod = torch.nn.Linear(3, 3)
        x = torch.randn(3, 3)

        @torch.compile(backend=cnt, fullgraph=True)
        def f(x):
            return wrap(lambda x: mod(x), x)

        result = f(x)

        self.assertEqual(result, mod(x))
        self.assertEqual(cnt.frame_count, 1)

        self.assertEqual(len(backend.graphs), 1)
        wrap_node = find_first_node(backend.graphs[0], wrap)
        # 3 args - 1 for input, and other 2 for the weight and bias
        self.assertTrue(len(wrap_node.args), 3)

        # Check that the linear bias and weight are getattr in the outer graph
        self.assertTrue(len(dict(backend.graphs[0].named_parameters())) == 2)

        # Check that the inner function has one op and its a linear op
        body_function = getattr(backend.graphs[0], wrap_node.args[0].name)
        self.assertEqual(op_count(body_function), 1)
        linear_node = find_first_node(body_function, torch._C._nn.linear)
        self.assertTrue(linear_node is not None)

        # Check that the innermost graph does not have any params
        self.assertTrue(len(dict(body_function.named_parameters())) == 0)
        self.assertTrue(len(dict(body_function.named_children())) == 0)

    def test_flat_list_output(self):
        def f(x):
            return wrap(lambda x: [torch.sin(x), torch.cos(x)], x)

        x = torch.randn(3)
        self._test_wrap_simple(f, default_args_generator((x,)), 2, expected_opcount=3)

    def test_fallback_on_python_primitives_output(self):
        counters.clear()
        cnt = CompileCounter()

        @torch.compile(backend=cnt)
        def f(x):
            return wrap(lambda x: [1, torch.sin(x), 2.0], x)

        x = torch.randn(3)
        result = f(x)
        self.assertEqual(result, [1, torch.sin(x), 2.0])
        self.assertEqual(cnt.frame_count, 0)
        assert_dict_matches_regex(
            self,
            dict(counters["graph_break"]),
            {".*HigherOrderOperator body's output must consist of tensors only": 1},
        )

    def test_nested_tuple_output(self):
        def f(x):
            ((a, b),) = wrap(lambda x: ((x.sin(), x.cos()),), x)
            return a + b

        x = torch.randn(2, 3)

        counters.clear()
        graph = self._test_wrap_simple(
            f, default_args_generator((x,)), 2, 4, return_graph=True
        )
        self.assertEqual(len(counters["graph_break"]), 0)

        if check_dynamic_shape_capture():
            return

        self.assertExpectedInline(
            graph,
            """\
class GraphModule(torch.nn.Module):
    def forward(self, L_x_ : torch.Tensor):
        l_x_ = L_x_

        wrap_body_0 = self.wrap_body_0
        wrap = torch._higher_order_ops.wrap.wrap(wrap_body_0, l_x_);  wrap_body_0 = l_x_ = None
        a = wrap[0]
        b = wrap[1];  wrap = None

        add = a + b;  a = b = None
        return (add,)

    class GraphModule(torch.nn.Module):
        def forward(self, l_x_):
            sin = l_x_.sin()
            cos = l_x_.cos();  l_x_ = None
            return (sin, cos)
""",
        )

    def test_output_with_dict(self):
        def f(x):
            return wrap(lambda x: [{"a": -x}], x)

        x = torch.randn(3)

        counters.clear()
        graph = self._test_wrap_simple(
            f, default_args_generator((x,)), 2, 2, return_graph=True
        )
        self.assertEqual(len(counters["graph_break"]), 0)

        if check_dynamic_shape_capture():
            return

        self.assertExpectedInline(
            graph,
            """\
class GraphModule(torch.nn.Module):
    def forward(self, L_x_ : torch.Tensor):
        l_x_ = L_x_

        wrap_body_0 = self.wrap_body_0
        wrap = torch._higher_order_ops.wrap.wrap(wrap_body_0, l_x_);  wrap_body_0 = l_x_ = None
        getitem = wrap[0];  wrap = None
        return (getitem,)

    class GraphModule(torch.nn.Module):
        def forward(self, l_x_):
            neg = -l_x_;  l_x_ = None
            return (neg,)
""",
        )

    def test_access_module_attr(self):
        counters.clear()
        backend = EagerAndRecordGraphs()
        cnt = CompileCounterWithBackend(backend)
        mod = torch.nn.Linear(3, 3)
        x = torch.randn(3, 3)

        @torch.compile(backend=cnt, fullgraph=True)
        def f(x):
            y = mod(x)
            return wrap(lambda y: y - mod.bias, y)

        result = f(x)
        self.assertEqual(result, mod(x) - mod.bias)
        self.assertEqual(cnt.frame_count, 1)

        self.assertEqual(len(backend.graphs), 1)
        wrap_node = find_first_node(backend.graphs[0], wrap)
        self.assertTrue(len(wrap_node.args), 3)

        # Check that the linear bias and weight are getattr in the outer graph
        self.assertTrue(len(dict(backend.graphs[0].named_parameters())) == 2)

        # Check that the inner function has one op and its a linear op
        body_function = getattr(backend.graphs[0], wrap_node.args[0].name)
        self.assertEqual(op_count(body_function), 1)

        # Check that the innermost graph does not have any params
        self.assertTrue(len(dict(body_function.named_parameters())) == 0)
        self.assertTrue(len(dict(body_function.named_children())) == 0)

    def test_make_closure(self):
        def f(x, y):
            def g(x):
                return x + y

            return g(x)

        def h(x, y):
            return wrap(f, x, y)

        x = torch.randn(3, 3)
        y = torch.randn(3, 3)
        self._test_wrap_simple(h, default_args_generator((x, y)), 3)

    def test_internal_nonlocal(self):
        def f(x, y):
            w = 1

            def g(x):
                nonlocal w
                w = x
                return x

            def h(x):
                nonlocal w
                w = w + 1
                return x

            g(x)
            h(x)
            return w + y

        def h(x, y):
            return wrap(f, x, y)

        x = torch.randn(3, 3)
        y = torch.randn(3, 3)
        self._test_wrap_simple(h, default_args_generator((x, y)), 3)

    def test_capture_numpy_number(self):
        import numpy as np

        y = np.float32(1.0)

        def f(x):
            return wrap(lambda x: x + y, x)

        x = torch.randn(3)
        # np.number are lifted to graph inputs
        self._test_wrap_simple(f, default_args_generator((x,)), 3)

    def test_freevars_as_inputs_to_wrap(self):
        y = torch.randn(3)

        def f(x):
            return wrap(lambda x, y: x + y, x, y)

        x = torch.randn(3)
        self._test_wrap_simple(f, default_args_generator((x,)), 3)

    def test_lift_tensor_constant(self):
        def f(x):
            y = torch.tensor(1.0)
            return wrap(lambda x: x + y, x)

        x = torch.randn(3)
        self._test_wrap_simple(f, default_args_generator((x,)), 3, expected_opcount=3)

    def test_nested_wrap(self):
        class MockModule(torch.nn.Module):
            def __init__(self):
                super().__init__()
                self.linear = torch.nn.Linear(10, 10)

            def forward(self, x):
                return self.linear(x)

        mod = MockModule()

        # Two levels of wrap ops
        def gn(x):
            return torch.cos(x) + wrap(mod, x)

        def fn(x):
            return wrap(gn, x)

        self._test_wrap_simple(fn, default_args_generator((torch.randn(10, 10),)), 4)

    def test_fn_with_kwargs_in_torch_ops(self):
        def fn(x):
            return wrap(lambda z: torch.cos(input=z), x)

        x = torch.randn(3)
        self._test_wrap_simple(fn, default_args_generator((x,)), 2)

    def test_hooks(self):
        class ToyModel(torch.nn.Module):
            def __init__(self):
                super().__init__()
                self.net = torch.nn.Linear(10, 10)

            def forward(self, x):
                return self.net(x)

        model = ToyModel()
        forward_handles = {}
        activations = dict()

        def save_activations(mod, inp, out):
            activations[name] = inp

        for name, module in model.named_children():
            forward_handles[name] = module.register_forward_hook(save_activations)

        @torch.compile(backend="eager")
        def fn(x):
            return wrap(lambda x: model(x), x)

        for i in range(2):
            # second iteration is key, hooks would have fired during aot trace
            # on first iter
            activations.clear()
            x = torch.randn((10, 10))
            pred = fn(x)
            loss = pred.sum()
            loss.backward()

        self.assertTrue(activations.keys() == forward_handles.keys())

    def _get_source_fn_stack(self, gm, node_names):
        ret = {}
        for mod in gm.modules():
            for node in mod.graph.nodes:
                if node.name in node_names:
                    actual_stack = [
                        name for name, _ in node.meta.get("source_fn_stack", [])
                    ]
                    ret[node.name] = actual_stack
        return ret

    def test_wrap_source_fn_stack(self):
        class MockModule(torch.nn.Module):
            def __init__(self):
                super().__init__()
                self.linear = torch.nn.Linear(4, 4)

            def forward(self, x):
                return self.linear(x)

        mod = MockModule()

        def gn(x):
            return torch.cos(x) + wrap(mod, x)

        def fn(x):
            return wrap(gn, x)

        backend = EagerAndRecordGraphs()
        inp = torch.randn((4, 4))
        torch.compile(fn, backend=backend, fullgraph=True)(inp)

        gm = backend.graphs[0]
        actual_stack = self._get_source_fn_stack(gm, {"cos", "add", "linear"})
        self.assertExpectedInline(
            pprint.pformat(actual_stack),
            """\
{'add': ['wrap', 'add'],
 'cos': ['wrap', 'cos'],
 'linear': ['wrap', 'wrap', 'linear']}""",
        )

    def test_cond_source_fn_stack(self):
        backend = EagerAndRecordGraphs()

        @torch.compile(backend=backend, fullgraph=True)
        def cond_f(pred, pred2, x, y):
            def true_fn(pred2, x, y):
                return x + y

            def false_fn(pred2, x, y):
                def true_fn2(x, y):
                    return x.sin() - y.cos()

                def false_fn2(x, y):
                    return x.cos() - y.sin()

                return control_flow.cond(pred2, true_fn2, false_fn2, [x, y])

            return control_flow.cond(pred, true_fn, false_fn, [pred2, x, y])

        pred = torch.tensor(True)
        pred2 = torch.tensor(False)
        xs = torch.randn(2, 3, 3)
        y = torch.randn(3, 3)
        cond_f(pred, pred2, xs, y)

        gm = backend.graphs[0]
        actual_stack = self._get_source_fn_stack(gm, {"cos", "add", "sin", "sub"})
        self.assertExpectedInline(
            pprint.pformat(actual_stack),
            """\
{'add': ['cond', 'add'],
 'cos': ['cond', 'cond', 'cos'],
 'sin': ['cond', 'cond', 'sin'],
 'sub': ['cond', 'cond', 'sub']}""",
        )

    def test_map_source_fn_stack(self):
        backend = EagerAndRecordGraphs()

        xs = torch.randn(2, 3, 3)
        y = torch.randn(3)

        @torch.compile(backend=backend, fullgraph=True)
        def map_f(xs, y):
            def inner(x, y):
                def inner2(x, y):
                    return x + y

                return control_flow.map(inner2, x, y) * y.cos()

            return control_flow.map(inner, xs, y).sin()

        result = map_f(xs, y)

        gm = backend.graphs[0]
        actual_stack = self._get_source_fn_stack(gm, {"cos", "add", "sin"})
        self.assertExpectedInline(
            pprint.pformat(actual_stack),
            """{'add': ['map', 'map', 'add'], 'cos': ['map', 'cos'], 'sin': ['sin']}""",
        )

    @config.patch(capture_func_transforms=True)
    def test_grad_source_fn_stack(self):
        backend = EagerAndRecordGraphs()

        def fn(x):
            return x.sin().sum()

        @torch.compile(backend=backend, fullgraph=False)
        def wrapper_fn(x):
            return torch.func.grad(torch.func.grad(fn))(x)

        x = torch.randn(())

        wrapper_fn(x)
        gm = backend.graphs[0]
        actual_stack = self._get_source_fn_stack(gm, {"sum_1", "sin"})
        self.assertExpectedInline(
            pprint.pformat(actual_stack),
            """{'sin': ['sin']}""",
        )

    @config.patch(capture_func_transforms=True)
    def test_vmap_source_fn_stack(self):
        backend = EagerAndRecordGraphs()

        def inner_fn(x):
            return torch.func.vmap(lambda x: x.sum(0) + x.sum(1))(x)

        @torch.compile(backend=backend, fullgraph=True)
        def fn(x):
            return torch.func.vmap(lambda x: inner_fn(x.cos()))(x)

        x = torch.randn(3, 3, 3, 3)
        fn(x)
        gm = backend.graphs[0]
        actual_stack = self._get_source_fn_stack(
            gm, {"sum_1", "sum_2", "batched_output"}
        )
        self.assertExpectedInline(
            pprint.pformat(actual_stack),
            """\
{'batched_output': ['add'], 'sum_1': ['sum_1'], 'sum_2': ['sum_2']}""",
        )

    def test_cond_pytree_operands(self):
        def _construct_pytree():
            a = torch.randn(3, 3)
            b = torch.randn(3, 3)
            c = torch.randn(3, 3)
            d = torch.randn(3, 3)
            e = torch.randn(3, 3)
            f = torch.randn(3, 3)
            g = torch.randn(3, 3)
            return (a, [[[b]]], c, (d, (e,), f), {"g": g})

        pred = torch.tensor(True)
        inp = _construct_pytree()

        def _reduce_sum(flattened):
            init = 0
            for val in flattened:
                init += val
            return init

        def _reduce_max(flattened):
            init = flattened[0]
            for val in flattened:
                init = max(val, init)
            return init

        def true_fn(pytree_in):
            flattened, spec = pytree.tree_flatten(pytree_in)
            return _reduce_sum(flattened)

        def false_fn(pytree_in):
            flattened, spec = pytree.tree_flatten(pytree_in)
            return _reduce_max(flattened)

        def fn(pred, pytree_in):
            return torch.cond(pred, true_fn, false_fn, [pytree_in])

        backend = EagerAndRecordGraphs()
        cnt = CompileCounterWithBackend(backend)
        compiled_res = torch.compile(fn, backend=backend)(pred, inp)
        eager_res = fn(pred, inp)
        self.assertEqual(compiled_res, eager_res)
        graph = backend.graphs[0]

        # Dynamic shapes produce a slightly different graph.
        if check_dynamic_shape_capture():
            return

        self.assertExpectedInline(
            graph.code.strip(),
            """\
def forward(self, L_pred_ : torch.Tensor, L_pytree_in_0_ : torch.Tensor, L_pytree_in_1_0_0_0_ : torch.Tensor, L_pytree_in_2_ : torch.Tensor, L_pytree_in_3_0_ : torch.Tensor, L_pytree_in_3_1_0_ : torch.Tensor, L_pytree_in_3_2_ : torch.Tensor, L_pytree_in_4_g_ : torch.Tensor):
    l_pred_ = L_pred_
    l_pytree_in_0_ = L_pytree_in_0_
    l_pytree_in_1_0_0_0_ = L_pytree_in_1_0_0_0_
    l_pytree_in_2_ = L_pytree_in_2_
    l_pytree_in_3_0_ = L_pytree_in_3_0_
    l_pytree_in_3_1_0_ = L_pytree_in_3_1_0_
    l_pytree_in_3_2_ = L_pytree_in_3_2_
    l_pytree_in_4_g_ = L_pytree_in_4_g_
    cond_true_0 = self.cond_true_0
    cond_false_0 = self.cond_false_0
    cond = torch.ops.higher_order.cond(l_pred_, cond_true_0, cond_false_0, [l_pytree_in_0_, l_pytree_in_1_0_0_0_, l_pytree_in_2_, l_pytree_in_3_0_, l_pytree_in_3_1_0_, l_pytree_in_3_2_, l_pytree_in_4_g_]);  l_pred_ = cond_true_0 = cond_false_0 = l_pytree_in_0_ = l_pytree_in_1_0_0_0_ = l_pytree_in_2_ = l_pytree_in_3_0_ = l_pytree_in_3_1_0_ = l_pytree_in_3_2_ = l_pytree_in_4_g_ = None
    getitem = cond[0];  cond = None
    return (getitem,)""",  # noqa: B950
        )

    def test_cond_pytree_operands_with_non_tensor_leaves(self):
        def fn(pred, pytree_in):
            return torch.cond(
                pred, lambda x: x[0] + 1, lambda x: x[0] * 2, (pytree_in,)
            )

        pred = torch.tensor(True)
        for pytree_in in [(1,), ("string",), (1.0,)]:
            with self.assertRaisesRegex(
                RuntimeError,
                r"Expect operands to be a tuple of possibly nested dict/list/tuple",
            ):
                fn(pred, pytree_in)

        for pytree_in in [(1,), ("string",), (1.0,)]:
            with self.assertRaisesRegex(
                torch._dynamo.exc.UncapturedHigherOrderOpError,
                r"Cond doesn't work unless it is captured completely with torch.compile",
            ):
                torch.compile(fn, backend="eager")(pred, pytree_in)


class HigherOrderOpVmapGuardTests(LoggingTestCase):
    @config.patch(capture_func_transforms=True)
    @make_logging_test(recompiles=True)
    def test_vmap_grad_guard_ok(self, records):
        vmap = torch.vmap
        grad = torch.func.grad

        def g(x):
            return vmap(grad(torch.sin))(x)

        @torch.compile(backend="eager")
        def fn(x):
            return vmap(g)(x)

        x = torch.randn(4, 5)
        y = fn(x)
        # sanity check
        self.assertEqual(len(records), 0)
        self.assertEqual(x.cos(), y)

        # Calling the same function again won't have any effect on guards
        fn(x)
        self.assertEqual(len(records), 0)

    @xfailIfTorchDynamo
    @config.patch(capture_func_transforms=True)
    @make_logging_test(recompiles=True)
    def test_grad_guard_fail(self, records):
        grad = torch.func.grad

        @torch.compile(backend="eager")
        def fn(x):
            return grad(torch.sin)(x.sum())

        x = torch.randn([])
        fn(x)
        self.assertEqual(len(records), 0)

        # calling again should not invalidate the graph
        fn(x)
        self.assertEqual(len(records), 0)

        # call grad should retrigger compilation
        x = torch.randn(3)
        grad(fn)(x)
        self.assertGreater(len(records), 0)
        record = self.getRecord(records, "pyfunctorch")
        self.assertIn(
            """\
    triggered by the following guard failure(s):
    - torch._functorch.pyfunctorch.compare_functorch_state([])      # with grad_increment_nesting() as level:  # _functorch/eager_transforms.py:N in grad_and_value_impl""",
            munge_exc(record.getMessage()),
        )

    @config.patch(capture_func_transforms=True)
    @make_logging_test(recompiles=True)
    def test_vmap_guard_ok(self, records):
        @torch.compile(backend="eager")
        def fn(x):
            return torch.vmap(lambda x: x.sin())(x)

        x = torch.randn(3, 3, 4, 5)
        y = fn(x)
        # sanity check
        self.assertEqual(len(records), 0)
        self.assertEqual(x.sin(), y)

        # Calling the same function again won't have any effect on guards
        z = fn(x)
        self.assertEqual(len(records), 0)
        self.assertEqual(x.sin(), z)

        # calling with a different object will also not affect guards
        w = fn(z)
        self.assertEqual(len(records), 0)
        self.assertEqual(z.sin(), w)

    @xfailIfTorchDynamo
    @config.patch(capture_func_transforms=True)
    @make_logging_test(recompiles=True)
    def test_vmap_guard_fail_different_state(self, records):
        @torch.compile(backend="eager")
        def fn(x):
            return torch.vmap(lambda x: x.sin())(x)

        x = torch.zeros(3, 4)
        y = torch.vmap(fn, randomness="same")(x)
        self.assertEqual(x.sin(), y)
        self.assertEqual(len(records), 0)

        # call vmap(vmap(fn))(x) should retrigger compilation
        y = torch.vmap(fn, randomness="different")(x)
        self.assertEqual(x.sin(), y)
        self.assertGreater(len(records), 0)
        record = self.getRecord(records, "pyfunctorch")
        self.assertIn(
            """\
    triggered by the following guard failure(s):
<<<<<<< HEAD
    - torch._functorch.pyfunctorch.compare_functorch_state([('Vmap', 1, 'same')])  # with vmap_increment_nesting(batch_size, randomness) as vmap_level:  # _functorch/vmap.py:N in _flat_vmap""",
            munge_exc(record.getMessage()),
=======
    - torch._functorch.pyfunctorch.compare_functorch_state([('Vmap', 1, 'same')])""",
            record.getMessage(),
>>>>>>> 5b5c167a
        )

    @xfailIfTorchDynamo
    @config.patch(capture_func_transforms=True)
    @make_logging_test(recompiles=True)
    def test_vmap_guard_fail(self, records):
        @torch.compile(backend="eager")
        def fn(x):
            return torch.vmap(lambda x: x.sin())(x)

        x = torch.zeros(3, 3, 4, 5)
        y = torch.vmap(fn)(x)
        self.assertEqual(x.sin(), y)
        self.assertEqual(len(records), 0)

        # call vmap(vmap(fn))(x) should retrigger compilation as
        # _functorch.current_level() is not the same
        x = torch.zeros(3, 3, 3, 4, 5)
        y = torch.vmap(torch.vmap(fn))(x)
        self.assertEqual(x.sin(), y)
        self.assertGreater(len(records), 0)
        record = self.getRecord(records, "pyfunctorch")
        self.assertIn(
            """\
    triggered by the following guard failure(s):
<<<<<<< HEAD
    - torch._functorch.pyfunctorch.compare_functorch_state([('Vmap', 1, 'error')])  # with vmap_increment_nesting(batch_size, randomness) as vmap_level:  # _functorch/vmap.py:N in _flat_vmap""",
            munge_exc(record.getMessage()),
        )

    @xfailIfTorchDynamo
    @config.patch(capture_func_transforms=True)
    @make_logging_test(recompiles=True)
    def test_vmap_grad_vmap_guard_fail(self, records):
        vmap = torch.vmap
        grad = torch.func.grad

        def g(x):
            y = vmap(torch.sin, randomness="same")(x)
            return y.sum(0)

        @torch.compile(backend="eager")
        def fn(x):
            return grad(g)(x)

        x = torch.randn(3, 3)
        y = vmap(fn, randomness="error")(x)
        self.assertEqual(x.cos(), y)

        # previous FX graph should be invalidated
        x = torch.randn(3, 3, 4)
        y = vmap(vmap(fn, randomness="different"))(x)
        self.assertGreater(len(records), 0)
        record = self.getRecord(records, "pyfunctorch")
        self.assertIn(
            """\
    triggered by the following guard failure(s):
    - torch._functorch.pyfunctorch.compare_functorch_state([('Vmap', 1, 'error')])  # with grad_increment_nesting() as level:  # _functorch/eager_transforms.py:N in grad_and_value_impl""",
            munge_exc(record.getMessage()),
        )

    @xfailIfTorchDynamo
    @config.patch(capture_func_transforms=True)
    @make_logging_test(recompiles=True)
    def test_vmap_recompile_different_states(self, records):
        @torch.compile(backend="eager")
        def fn(x):
            return torch.vmap(lambda x: x.sin())(x)

        x = torch.zeros(3, 3, 4, 5)
        y = torch.vmap(fn, randomness="same")(x)
        self.assertEqual(len(records), 0)  # sanity check

        y = torch.vmap(fn, randomness="different")(x)
        self.assertGreater(len(records), 0)
        record = self.getRecord(records, "pyfunctorch")
        self.assertIn(
            """\
    triggered by the following guard failure(s):
    - torch._functorch.pyfunctorch.compare_functorch_state([('Vmap', 1, 'same')])  # with vmap_increment_nesting(batch_size, randomness) as vmap_level:  # _functorch/vmap.py:N in _flat_vmap""",
            munge_exc(record.getMessage()),
=======
    - torch._functorch.pyfunctorch.compare_functorch_state([('Vmap', 1, 'error')])""",
            record.getMessage(),
>>>>>>> 5b5c167a
        )


class FuncTorchHigherOrderOpTests(torch._dynamo.test_case.TestCase):
    def tearDown(self):
        # Ensure that in the case of a test failure, the next test won't fail
        # because of a previous call to _vmap_increment_nesting that wasn't undone
        # i.e. test_vmap_free_tensor fails when PYTORCH_TEST_WITH_DYNAMO=1
        # and the call to increment nesting is not undone
        if not TEST_WITH_TORCHDYNAMO:
            return

        warn = False
        while ci := torch._C._functorch.peek_interpreter_stack():
            if ci.key() == torch._C._functorch.TransformType.Vmap:
                warn = True
                torch._C._functorch._vmap_decrement_nesting()
            else:
                break

        if warn:
            msg = (
                "Interpreter stack is not empty. Test should have called "
                "'torch._C._functorch._vmap_decrement_nesting()'"
            )
            warnings.warn(msg)

    def _compile_check(self, fn, inputs, fullgraph=True, graph_idx=0):
        backend = EagerAndRecordGraphs()
        actual = fn(*inputs)
        expected = torch.compile(fn, backend=backend, fullgraph=fullgraph)(*inputs)

        self.assertEqual(actual, expected)

        wrapped_gm = backend.graphs[graph_idx]
        return wrapped_gm

    @config.patch(capture_func_transforms=True)
    def test_grad(self):
        counters.clear()

        def fn(x):
            return x.sin().sum()

        def wrapper_fn(x):
            return torch.func.grad(fn)(x)

        x = torch.randn(3, 3, 3)
        wrapped_gm = self._compile_check(wrapper_fn, (x,))

        # Dynamic shapes produce a slightly different graph.
        if check_dynamic_shape_capture():
            return

        actual = normalize_gm(wrapped_gm.print_readable(print_output=False))
        self.assertExpectedInline(
            actual,
            """\
class GraphModule(torch.nn.Module):
    def forward(self, L_x_ : torch.Tensor):
        child = L_x_

        _saved_tensors_hooks_disable = torch._C._autograd._saved_tensors_hooks_disable("torch.func transforms don't yet support saved tensor hooks. Please open an issue with your use case.")
        _grad_increment_nesting = torch._C._functorch._grad_increment_nesting()

        diff_args = torch._C._functorch._wrap_for_grad(child, 1);  child = None

        set_inplace_requires_grad_allowed = torch._C._functorch.set_inplace_requires_grad_allowed(True)

        _tensor_requires_grad = torch._functorch.eager_transforms._tensor_requires_grad(diff_args)

        set_inplace_requires_grad_allowed_1 = torch._C._functorch.set_inplace_requires_grad_allowed(False)

        sin = diff_args.sin()
        output = sin.sum();  sin = None

        _autograd_grad = torch._functorch.eager_transforms._autograd_grad((output,), [diff_args], create_graph = True);  diff_args = None
        grad_input = _autograd_grad[0];  _autograd_grad = None

        grad = torch._C._functorch._unwrap_for_grad(grad_input, 1);  grad_input = None

        _ = torch._C._functorch._unwrap_for_grad(output, 1);  output = None

        _grad_decrement_nesting = torch._C._functorch._grad_decrement_nesting()
        _saved_tensors_hooks_enable = torch._C._autograd._saved_tensors_hooks_enable()
        return (grad,)
""",
        )

    @config.patch(capture_func_transforms=True)
    def test_grad_freevar_tensor(self):
        counters.clear()
        y = torch.randn(3, 3)

        def fn(x):
            return (x.sin() + y).sum()

        def wrapper_fn(x):
            return torch.func.grad(fn)(x)

        x = torch.randn(3, 3, 3)
        expected = wrapper_fn(x)
        actual = torch.compile(wrapper_fn, backend="aot_eager", fullgraph=True)(x)
        self.assertEqual(actual, expected)

    @config.patch(capture_func_transforms=True)
    def test_grad_freevar_python_scalar(self):
        counters.clear()
        y = 3

        def fn(x):
            return (x.sin() + y).sum()

        def wrapper_fn(x):
            return torch.func.grad(fn)(x)

        x = torch.randn(3, 3, 3)
        wrapped_gm = self._compile_check(wrapper_fn, (x,))

        # Dynamic shapes produce a slightly different graph.
        if check_dynamic_shape_capture():
            return

        actual = normalize_gm(wrapped_gm.print_readable(print_output=False))
        self.assertExpectedInline(
            actual,
            """\
class GraphModule(torch.nn.Module):
    def forward(self, L_x_ : torch.Tensor):
        child = L_x_

        _saved_tensors_hooks_disable = torch._C._autograd._saved_tensors_hooks_disable("torch.func transforms don't yet support saved tensor hooks. Please open an issue with your use case.")
        _grad_increment_nesting = torch._C._functorch._grad_increment_nesting()

        diff_args = torch._C._functorch._wrap_for_grad(child, 1);  child = None

        set_inplace_requires_grad_allowed = torch._C._functorch.set_inplace_requires_grad_allowed(True)

        _tensor_requires_grad = torch._functorch.eager_transforms._tensor_requires_grad(diff_args)

        set_inplace_requires_grad_allowed_1 = torch._C._functorch.set_inplace_requires_grad_allowed(False)

        sin = diff_args.sin()
        add = sin + 3;  sin = None
        output = add.sum();  add = None

        _autograd_grad = torch._functorch.eager_transforms._autograd_grad((output,), [diff_args], create_graph = True);  diff_args = None
        grad_input = _autograd_grad[0];  _autograd_grad = None

        grad = torch._C._functorch._unwrap_for_grad(grad_input, 1);  grad_input = None

        _ = torch._C._functorch._unwrap_for_grad(output, 1);  output = None

        _grad_decrement_nesting = torch._C._functorch._grad_decrement_nesting()
        _saved_tensors_hooks_enable = torch._C._autograd._saved_tensors_hooks_enable()
        return (grad,)
""",
        )

    @config.patch(capture_func_transforms=True)
    def test_grad_capture_tensor(self):
        counters.clear()

        def wrapper_fn(x):
            y = torch.randn(3)

            def fn(x):
                return (x.sin() + y).sum()

            return torch.func.grad(fn)(x)

        x = torch.randn(3, 3, 3)

        wrapped_gm = self._compile_check(wrapper_fn, (x,))

        # Dynamic shapes produce a slightly different graph.
        if check_dynamic_shape_capture():
            return

        actual = normalize_gm(wrapped_gm.print_readable(print_output=False))
        self.assertExpectedInline(
            actual,
            """\
class GraphModule(torch.nn.Module):
    def forward(self, L_x_ : torch.Tensor):
        child = L_x_

        y = torch.randn(3)

        _saved_tensors_hooks_disable = torch._C._autograd._saved_tensors_hooks_disable("torch.func transforms don't yet support saved tensor hooks. Please open an issue with your use case.")
        _grad_increment_nesting = torch._C._functorch._grad_increment_nesting()

        diff_args = torch._C._functorch._wrap_for_grad(child, 1);  child = None

        set_inplace_requires_grad_allowed = torch._C._functorch.set_inplace_requires_grad_allowed(True)

        _tensor_requires_grad = torch._functorch.eager_transforms._tensor_requires_grad(diff_args)

        set_inplace_requires_grad_allowed_1 = torch._C._functorch.set_inplace_requires_grad_allowed(False)

        sin = diff_args.sin()
        add = sin + y;  sin = None
        output = add.sum();  add = None

        _autograd_grad = torch._functorch.eager_transforms._autograd_grad((output,), [diff_args], create_graph = True);  diff_args = None
        grad_input = _autograd_grad[0];  _autograd_grad = None

        grad = torch._C._functorch._unwrap_for_grad(grad_input, 1);  grad_input = None

        _ = torch._C._functorch._unwrap_for_grad(output, 1);  output = None

        _grad_decrement_nesting = torch._C._functorch._grad_decrement_nesting()
        _saved_tensors_hooks_enable = torch._C._autograd._saved_tensors_hooks_enable()
        return (grad, y)
""",
        )

    @config.patch(capture_func_transforms=True)
    def test_grad_closure_scalar(self):
        counters.clear()

        def wrapper_fn(x):
            y = 3.14

            def fn(x):
                return (x.sin() + y).sum()

            return torch.func.grad(fn)(x)

        x = torch.randn(3, 3, 3)

        # Graph break because dynamo is unable to get source `fn` and
        # functools.wraps in `grad` leads to graph-break
        wrapped_gm = self._compile_check(wrapper_fn, (x,), fullgraph=False)

        # Dynamic shapes produce a slightly different graph.
        if check_dynamic_shape_capture():
            return

        actual = normalize_gm(wrapped_gm.print_readable(print_output=False))
        self.assertExpectedInline(
            actual,
            """\
class GraphModule(torch.nn.Module):
    def forward(self, L_x_ : torch.Tensor):
        child = L_x_

        _saved_tensors_hooks_disable = torch._C._autograd._saved_tensors_hooks_disable("torch.func transforms don't yet support saved tensor hooks. Please open an issue with your use case.")
        _grad_increment_nesting = torch._C._functorch._grad_increment_nesting()

        diff_args = torch._C._functorch._wrap_for_grad(child, 1);  child = None

        set_inplace_requires_grad_allowed = torch._C._functorch.set_inplace_requires_grad_allowed(True)

        _tensor_requires_grad = torch._functorch.eager_transforms._tensor_requires_grad(diff_args)

        set_inplace_requires_grad_allowed_1 = torch._C._functorch.set_inplace_requires_grad_allowed(False)

        sin = diff_args.sin()
        add = sin + 3.14;  sin = None
        output = add.sum();  add = None

        _autograd_grad = torch._functorch.eager_transforms._autograd_grad((output,), [diff_args], create_graph = True);  diff_args = None
        grad_input = _autograd_grad[0];  _autograd_grad = None

        grad = torch._C._functorch._unwrap_for_grad(grad_input, 1);  grad_input = None

        _ = torch._C._functorch._unwrap_for_grad(output, 1);  output = None

        _grad_decrement_nesting = torch._C._functorch._grad_decrement_nesting()
        _saved_tensors_hooks_enable = torch._C._autograd._saved_tensors_hooks_enable()
        return (grad,)
""",
        )

    @config.patch(capture_func_transforms=True)
    def test_grad_has_aux(self):
        counters.clear()

        y = 3.14

        def fn(x):
            return ((x.sin() + y).sum(), x.cos())

        def wrapper_fn(x):
            return torch.func.grad(fn, has_aux=True)(x)

        x = torch.randn(3, 3, 3)
        wrapped_gm = self._compile_check(wrapper_fn, (x,))

        # Dynamic shapes produce a slightly different graph.
        if check_dynamic_shape_capture():
            return

        actual = normalize_gm(wrapped_gm.print_readable(print_output=False))
        self.assertExpectedInline(
            actual,
            """\
class GraphModule(torch.nn.Module):
    def forward(self, L_x_ : torch.Tensor):
        child = L_x_

        _saved_tensors_hooks_disable = torch._C._autograd._saved_tensors_hooks_disable("torch.func transforms don't yet support saved tensor hooks. Please open an issue with your use case.")
        _grad_increment_nesting = torch._C._functorch._grad_increment_nesting()

        diff_args = torch._C._functorch._wrap_for_grad(child, 1);  child = None

        set_inplace_requires_grad_allowed = torch._C._functorch.set_inplace_requires_grad_allowed(True)

        _tensor_requires_grad = torch._functorch.eager_transforms._tensor_requires_grad(diff_args)

        set_inplace_requires_grad_allowed_1 = torch._C._functorch.set_inplace_requires_grad_allowed(False)

        sin = diff_args.sin()
        add = sin + 3.14;  sin = None
        output = add.sum();  add = None
        aux = diff_args.cos()

        _autograd_grad = torch._functorch.eager_transforms._autograd_grad((output,), [diff_args], create_graph = True);  diff_args = None
        grad_input = _autograd_grad[0];  _autograd_grad = None

        grad = torch._C._functorch._unwrap_for_grad(grad_input, 1);  grad_input = None

        _ = torch._C._functorch._unwrap_for_grad(output, 1);  output = None

        aux_2 = torch._C._functorch._unwrap_for_grad(aux, 1);  aux = None

        _grad_decrement_nesting = torch._C._functorch._grad_decrement_nesting()
        _saved_tensors_hooks_enable = torch._C._autograd._saved_tensors_hooks_enable()
        return (grad, aux_2)
""",
        )

    @config.patch(capture_func_transforms=True)
    def test_grad_two_tensor_has_aux(self):
        counters.clear()

        def fn(x, y):
            return ((x.sin() + y).sum(), x.cos())

        def wrapper_fn(x, y):
            return torch.func.grad(fn, has_aux=True)(x, y)

        y = torch.randn(3, 3, 3)
        x = torch.randn(3, 3, 3)
        wrapped_gm = self._compile_check(wrapper_fn, (x, y))

        # Dynamic shapes produce a slightly different graph.
        if check_dynamic_shape_capture():
            return

        actual = normalize_gm(wrapped_gm.print_readable(print_output=False))
        self.assertExpectedInline(
            actual,
            """\
class GraphModule(torch.nn.Module):
    def forward(self, L_x_ : torch.Tensor, L_y_ : torch.Tensor):
        child = L_x_
        child_1 = L_y_

        _saved_tensors_hooks_disable = torch._C._autograd._saved_tensors_hooks_disable("torch.func transforms don't yet support saved tensor hooks. Please open an issue with your use case.")
        _grad_increment_nesting = torch._C._functorch._grad_increment_nesting()

        diff_args = torch._C._functorch._wrap_for_grad(child, 1);  child = None
        _wrap_for_grad_1 = torch._C._functorch._wrap_for_grad(child_1, 1);  child_1 = None

        set_inplace_requires_grad_allowed = torch._C._functorch.set_inplace_requires_grad_allowed(True)

        _tensor_requires_grad = torch._functorch.eager_transforms._tensor_requires_grad(diff_args)

        set_inplace_requires_grad_allowed_1 = torch._C._functorch.set_inplace_requires_grad_allowed(False)

        sin = diff_args.sin()
        add = sin + _wrap_for_grad_1;  sin = _wrap_for_grad_1 = None
        output = add.sum();  add = None
        aux = diff_args.cos()

        _autograd_grad = torch._functorch.eager_transforms._autograd_grad((output,), [diff_args], create_graph = True);  diff_args = None
        grad_input = _autograd_grad[0];  _autograd_grad = None

        grad = torch._C._functorch._unwrap_for_grad(grad_input, 1);  grad_input = None

        _ = torch._C._functorch._unwrap_for_grad(output, 1);  output = None

        aux_2 = torch._C._functorch._unwrap_for_grad(aux, 1);  aux = None

        _grad_decrement_nesting = torch._C._functorch._grad_decrement_nesting()
        _saved_tensors_hooks_enable = torch._C._autograd._saved_tensors_hooks_enable()
        return (grad, aux_2)
""",
        )

    @config.patch(capture_func_transforms=True)
    def test_grad_two_tensor_all_grad_has_aux(self):
        counters.clear()

        nums = (0, 1)

        def fn(x, y):
            return ((x.sin() + y).sum(), x.cos())

        def wrapper_fn_const_var(x, y):
            return torch.func.grad(fn, argnums=(0, 1), has_aux=True)(x, y)

        def wrapper_fn_tuple_var(x, y):
            return torch.func.grad(fn, argnums=nums, has_aux=True)(x, y)

        y = torch.randn(3, 3, 3)
        x = torch.randn(3, 3, 3)
        wrapped_gm_const_var = self._compile_check(wrapper_fn_const_var, (x, y))
        wrapped_gm_tuple_var = self._compile_check(wrapper_fn_tuple_var, (x, y))

        # Dynamic shapes produce a slightly different graph.
        if check_dynamic_shape_capture():
            return

        actual_const_var = normalize_gm(
            wrapped_gm_const_var.print_readable(print_output=False)
        )
        actual_tuple_var = normalize_gm(
            wrapped_gm_tuple_var.print_readable(print_output=False)
        )
        self.assertExpectedInline(
            actual_const_var,
            """\
class GraphModule(torch.nn.Module):
    def forward(self, L_x_ : torch.Tensor, L_y_ : torch.Tensor):
        child = L_x_
        child_1 = L_y_

        _saved_tensors_hooks_disable = torch._C._autograd._saved_tensors_hooks_disable("torch.func transforms don't yet support saved tensor hooks. Please open an issue with your use case.")
        _grad_increment_nesting = torch._C._functorch._grad_increment_nesting()

        child_4 = torch._C._functorch._wrap_for_grad(child, 1);  child = None
        child_5 = torch._C._functorch._wrap_for_grad(child_1, 1);  child_1 = None

        set_inplace_requires_grad_allowed = torch._C._functorch.set_inplace_requires_grad_allowed(True)

        _tensor_requires_grad = torch._functorch.eager_transforms._tensor_requires_grad(child_4)

        set_inplace_requires_grad_allowed_1 = torch._C._functorch.set_inplace_requires_grad_allowed(False)
        set_inplace_requires_grad_allowed_2 = torch._C._functorch.set_inplace_requires_grad_allowed(True)

        _tensor_requires_grad_1 = torch._functorch.eager_transforms._tensor_requires_grad(child_5)

        set_inplace_requires_grad_allowed_3 = torch._C._functorch.set_inplace_requires_grad_allowed(False)

        sin = child_4.sin()
        add = sin + child_5;  sin = None
        output = add.sum();  add = None
        aux = child_4.cos()

        _autograd_grad = torch._functorch.eager_transforms._autograd_grad((output,), [child_4, child_5], create_graph = True);  child_4 = child_5 = None
        child_6 = _autograd_grad[0]
        child_7 = _autograd_grad[1];  _autograd_grad = None

        _unwrap_for_grad = torch._C._functorch._unwrap_for_grad(child_6, 1);  child_6 = None
        _unwrap_for_grad_1 = torch._C._functorch._unwrap_for_grad(child_7, 1);  child_7 = None

        _ = torch._C._functorch._unwrap_for_grad(output, 1);  output = None

        aux_2 = torch._C._functorch._unwrap_for_grad(aux, 1);  aux = None

        _grad_decrement_nesting = torch._C._functorch._grad_decrement_nesting()
        _saved_tensors_hooks_enable = torch._C._autograd._saved_tensors_hooks_enable()
        return (_unwrap_for_grad, _unwrap_for_grad_1, aux_2)
""",
        )
        self.assertExpectedInline(
            actual_tuple_var,
            """\
class GraphModule(torch.nn.Module):
    def forward(self, L_x_ : torch.Tensor, L_y_ : torch.Tensor):
        child = L_x_
        child_1 = L_y_

        _saved_tensors_hooks_disable = torch._C._autograd._saved_tensors_hooks_disable("torch.func transforms don't yet support saved tensor hooks. Please open an issue with your use case.")
        _grad_increment_nesting = torch._C._functorch._grad_increment_nesting()

        child_4 = torch._C._functorch._wrap_for_grad(child, 1);  child = None
        child_5 = torch._C._functorch._wrap_for_grad(child_1, 1);  child_1 = None

        set_inplace_requires_grad_allowed = torch._C._functorch.set_inplace_requires_grad_allowed(True)

        _tensor_requires_grad = torch._functorch.eager_transforms._tensor_requires_grad(child_4)

        set_inplace_requires_grad_allowed_1 = torch._C._functorch.set_inplace_requires_grad_allowed(False)
        set_inplace_requires_grad_allowed_2 = torch._C._functorch.set_inplace_requires_grad_allowed(True)

        _tensor_requires_grad_1 = torch._functorch.eager_transforms._tensor_requires_grad(child_5)

        set_inplace_requires_grad_allowed_3 = torch._C._functorch.set_inplace_requires_grad_allowed(False)

        sin = child_4.sin()
        add = sin + child_5;  sin = None
        output = add.sum();  add = None
        aux = child_4.cos()

        _autograd_grad = torch._functorch.eager_transforms._autograd_grad((output,), [child_4, child_5], create_graph = True);  child_4 = child_5 = None
        child_6 = _autograd_grad[0]
        child_7 = _autograd_grad[1];  _autograd_grad = None

        _unwrap_for_grad = torch._C._functorch._unwrap_for_grad(child_6, 1);  child_6 = None
        _unwrap_for_grad_1 = torch._C._functorch._unwrap_for_grad(child_7, 1);  child_7 = None

        _ = torch._C._functorch._unwrap_for_grad(output, 1);  output = None

        aux_2 = torch._C._functorch._unwrap_for_grad(aux, 1);  aux = None

        _grad_decrement_nesting = torch._C._functorch._grad_decrement_nesting()
        _saved_tensors_hooks_enable = torch._C._autograd._saved_tensors_hooks_enable()
        return (_unwrap_for_grad, _unwrap_for_grad_1, aux_2)
""",
        )

    @config.patch(capture_func_transforms=True)
    def test_grad_over_grad(self):
        counters.clear()

        def fn(x):
            return x.sin().sum()

        def wrapper_fn(x):
            return torch.func.grad(torch.func.grad(fn))(x)

        x = torch.randn(())
        wrapped_gm = self._compile_check(wrapper_fn, (x,), fullgraph=False)

        if check_dynamic_shape_capture():
            return

        actual = normalize_gm(wrapped_gm.print_readable(print_output=False))
        self.assertExpectedInline(
            actual,
            """\
class GraphModule(torch.nn.Module):
    def forward(self, L_x_ : torch.Tensor):
        child = L_x_

        _saved_tensors_hooks_disable = torch._C._autograd._saved_tensors_hooks_disable("torch.func transforms don't yet support saved tensor hooks. Please open an issue with your use case.")
        _grad_increment_nesting = torch._C._functorch._grad_increment_nesting()

        child_1 = torch._C._functorch._wrap_for_grad(child, 1);  child = None

        set_inplace_requires_grad_allowed = torch._C._functorch.set_inplace_requires_grad_allowed(True)

        _tensor_requires_grad = torch._functorch.eager_transforms._tensor_requires_grad(child_1)

        set_inplace_requires_grad_allowed_1 = torch._C._functorch.set_inplace_requires_grad_allowed(False)
        _saved_tensors_hooks_disable_1 = torch._C._autograd._saved_tensors_hooks_disable("torch.func transforms don't yet support saved tensor hooks. Please open an issue with your use case.")
        _grad_increment_nesting_1 = torch._C._functorch._grad_increment_nesting()

        diff_args_1 = torch._C._functorch._wrap_for_grad(child_1, 2)

        set_inplace_requires_grad_allowed_2 = torch._C._functorch.set_inplace_requires_grad_allowed(True)

        _tensor_requires_grad_1 = torch._functorch.eager_transforms._tensor_requires_grad(diff_args_1)

        set_inplace_requires_grad_allowed_3 = torch._C._functorch.set_inplace_requires_grad_allowed(False)

        sin = diff_args_1.sin()
        output = sin.sum();  sin = None

        _autograd_grad = torch._functorch.eager_transforms._autograd_grad((output,), [diff_args_1], create_graph = True);  diff_args_1 = None
        grad_input = _autograd_grad[0];  _autograd_grad = None

        output_2 = torch._C._functorch._unwrap_for_grad(grad_input, 2);  grad_input = None

        _ = torch._C._functorch._unwrap_for_grad(output, 2);  output = None

        _grad_decrement_nesting = torch._C._functorch._grad_decrement_nesting()
        _saved_tensors_hooks_disable_2 = torch._C._autograd._saved_tensors_hooks_disable("torch.func transforms don't yet support saved tensor hooks. Please open an issue with your use case.")

        _autograd_grad_1 = torch._functorch.eager_transforms._autograd_grad((output_2,), [child_1], create_graph = True);  child_1 = None
        grad_input_2 = _autograd_grad_1[0];  _autograd_grad_1 = None

        grad_1 = torch._C._functorch._unwrap_for_grad(grad_input_2, 1);  grad_input_2 = None

        __1 = torch._C._functorch._unwrap_for_grad(output_2, 1);  output_2 = None

        _grad_decrement_nesting_1 = torch._C._functorch._grad_decrement_nesting()
        _saved_tensors_hooks_enable = torch._C._autograd._saved_tensors_hooks_enable()
        return (grad_1,)
""",
        )

    @config.patch(capture_func_transforms=True)
    def test_grad_with_graph_break(self):
        counters.clear()

        def fn(x):
            torch._dynamo.graph_break()
            return x.sin().sum()

        def wrapper_fn(x):
            return torch.func.grad(fn)(x)

        x = torch.randn(3, 3, 3)
        actual = wrapper_fn(x)
        expected = torch.compile(wrapper_fn, backend="aot_eager", fullgraph=False)(x)
        self.assertEqual(len(counters["graph_break"]), 1)
        self.assertEqual(actual, expected)

    @config.patch(capture_func_transforms=True)
    def test_grad_with_side_effect(self):
        counters.clear()

        foo = [1, 2]

        def fn(x):
            foo.append(3)
            return x.sin().sum()

        def wrapper_fn(x):
            return torch.func.grad(fn)(x)

        x = torch.randn(3, 3, 3)
        actual = wrapper_fn(x)
        expected = torch.compile(wrapper_fn, backend="aot_eager", fullgraph=False)(x)
        self.assertEqual(len(counters["graph_break"]), 0)
        self.assertEqual(actual, expected)

    @config.patch(capture_func_transforms=True)
    def test_grad_pytree(self):
        counters.clear()

        def fn(x):
            x1, x2 = x
            return x1.sin().sum() + x2

        def wrapper_fn(x):
            return torch.func.grad(fn)(x)

        x1 = torch.randn(3, 3, 3)
        x2 = torch.randn(())
        actual = wrapper_fn((x1, x2))
        expected = torch.compile(wrapper_fn, backend="aot_eager", fullgraph=False)(
            (x1, x2)
        )
        self.assertEqual(len(counters["graph_break"]), 0)
        self.assertEqual(actual, expected)

    @config.patch(capture_func_transforms=True)
    def test_grad_non_tensor_input(self):
        counters.clear()

        def fn(x, y):
            return x.sin().sum() + y

        def wrapper_fn(x, y):
            return torch.func.grad(fn)(x, y)

        x = torch.randn(3, 3, 3)
        y = 3.0
        wrapped_gm = self._compile_check(wrapper_fn, (x, y))

        # Dynamic shapes produce a slightly different graph.
        if check_dynamic_shape_capture():
            return

        actual = normalize_gm(wrapped_gm.print_readable(print_output=False))
        self.assertExpectedInline(
            actual,
            """\
class GraphModule(torch.nn.Module):
    def forward(self, L_x_ : torch.Tensor):
        child = L_x_

        _saved_tensors_hooks_disable = torch._C._autograd._saved_tensors_hooks_disable("torch.func transforms don't yet support saved tensor hooks. Please open an issue with your use case.")
        _grad_increment_nesting = torch._C._functorch._grad_increment_nesting()

        diff_args = torch._C._functorch._wrap_for_grad(child, 1);  child = None

        set_inplace_requires_grad_allowed = torch._C._functorch.set_inplace_requires_grad_allowed(True)

        _tensor_requires_grad = torch._functorch.eager_transforms._tensor_requires_grad(diff_args)

        set_inplace_requires_grad_allowed_1 = torch._C._functorch.set_inplace_requires_grad_allowed(False)

        sin = diff_args.sin()
        sum_1 = sin.sum();  sin = None
        output = sum_1 + 3.0;  sum_1 = None

        _autograd_grad = torch._functorch.eager_transforms._autograd_grad((output,), [diff_args], create_graph = True);  diff_args = None
        grad_input = _autograd_grad[0];  _autograd_grad = None

        grad = torch._C._functorch._unwrap_for_grad(grad_input, 1);  grad_input = None

        _ = torch._C._functorch._unwrap_for_grad(output, 1);  output = None

        _grad_decrement_nesting = torch._C._functorch._grad_decrement_nesting()
        _saved_tensors_hooks_enable = torch._C._autograd._saved_tensors_hooks_enable()
        return (grad,)
""",
        )

    @config.patch(capture_func_transforms=True)
    def test_grad_disable_capture(self):
        counters.clear()

        with config.patch(capture_func_transforms=False):
            # We have verified above that this
            # function compiles
            def fn(x):
                return x.sin().sum()

            def wrapper_fn(x):
                return torch.func.grad(fn)(x)

            x = torch.randn(3, 3)
            actual = wrapper_fn(x)
            expected = torch.compile(wrapper_fn, backend="aot_eager", fullgraph=False)(
                x
            )
            self.assertEqual(len(counters["graph_break"]), 1)
            self.assertEqual(
                dict(counters["graph_break"]),
                {
                    "torch.func.grad capture is disabled, it can be turned "
                    "on by setting `torch._dynamo.config.capture_func_transforms=True`": 2
                },
            )
            self.assertEqual(actual, expected)

    @config.patch(capture_func_transforms=True)
    def test_grad_fn_with_kwargs(self):
        def fn(x, y):
            return (x + y).sum()

        def wrapper_fn(x, y):
            return torch.func.grad(fn)(x, y=y)

        x = torch.randn(3, 3)
        y = torch.randn(3, 3)
        actual = wrapper_fn(x, y)
        expected = torch.compile(wrapper_fn, backend="aot_eager", fullgraph=False)(x, y)
        self.assertEqual(len(counters["graph_break"]), 0)
        self.assertEqual(actual, expected)

    @config.patch(capture_func_transforms=True)
    @config.patch(error_on_recompile=True)
    def test_vmap_recompile(self):
        @torch.compile(backend="eager")
        def fn(x):
            return torch.vmap(lambda x: x.sin())(x)

        x = torch.zeros(3, 3, 4, 5)
        y = torch.vmap(fn)(x)
        # should not recompile on second call. See Pytorch issue #118493
        y = torch.vmap(fn)(x)

    @xfailIfTorchDynamo
    @config.patch(capture_func_transforms=True)
    @config.patch(error_on_recompile=True)
    def test_vmap_recompile_different_config(self):
        @torch.compile(backend="eager")
        def fn(x):
            return torch.vmap(lambda x: x.sin())(x)

        x = torch.zeros(3, 3, 4, 5)
        y = torch.vmap(fn)(x)
        with self.assertRaises(torch._dynamo.exc.RecompileError):
            fn(x)

    @config.patch(capture_func_transforms=True)
    @config.patch(error_on_recompile=True)
    def test_vmap_recompile_same_config(self):
        @torch.compile(backend="eager")
        def fn(x):
            return torch.vmap(lambda x: x.sin())(x)

        x = torch.zeros(3, 3, 4, 5)
        torch.vmap(torch.vmap(fn, randomness="same"), randomness="same")(x)
        with self.assertRaises(torch._dynamo.exc.RecompileError):
            torch.vmap(torch.vmap(fn, randomness="same"), randomness="error")(x)

    @config.patch(capture_func_transforms=True)
    @config.patch(error_on_recompile=True)
    def test_vmap_recompile_with_randomness(self):
        @torch.compile(backend="eager")
        def fn(x):
            return torch.vmap(lambda x: x.sin())(x)

        x = torch.zeros(3, 3, 4, 5)
        torch.vmap(fn, randomness="same")(x)
        with self.assertRaises(torch._dynamo.exc.RecompileError):
            torch.vmap(fn, randomness="different")(x)

    @config.patch(capture_func_transforms=True)
    def test_vmap_get_wrapped(self):
        counters.clear()

        def g(x):
            return x.sin()

        @torch.compile(backend="aot_eager", fullgraph=True)
        def fn():
            return torch.vmap(g)

        x = torch.randn(3, 4)
        expected = torch.vmap(g)(x)
        wrapper = fn()
        got = wrapper(x)
        self.assertEqual(expected, got)

    @config.patch(capture_func_transforms=True)
    def test_vmap_with_conditional_graph_break(self):
        def g(x):
            if len(x.shape) < 2:
                torch._dynamo.graph_break()
                return x.sin()
            else:
                return x.cos()

        @torch.compile(backend="aot_eager")
        def fn(x):
            return torch.vmap(g)(x)

        counters.clear()
        x = torch.randn(2, 3)
        expected = x.sin()
        got = fn(x)
        self.assertEqual(expected, got)
        self.assertEqual(len(counters["graph_break"]), 1)

        counters.clear()
        y = torch.randn(2, 3, 4)
        expected = y.cos()
        got = fn(y)
        self.assertEqual(expected, got)
        self.assertEqual(len(counters["graph_break"]), 0)

    @config.patch(capture_func_transforms=True)
    def test_vmap_with_graph_break(self):
        counters.clear()

        def g(x):
            y = x.cos()
            print("hi")
            return y.sin()

        def fn(x):
            return torch.vmap(g)(x)

        x = torch.randn(3, 4)
        opt = torch.compile(fn, backend="aot_eager", fullgraph=False)
        expected = fn(x)
        got = opt(x)
        self.assertEqual(len(counters["graph_break"]), 1)
        self.assertEqual(expected, got)

    @config.patch(capture_func_transforms=True)
    def test_vmap_with_graph_break_2(self):
        counters.clear()

        def cos(x):
            print("cos")
            return x.cos()

        def sin(x):
            print("sin")
            return x.sin()

        def g(x):
            y = cos(x)
            return sin(y)

        def fn(x):
            return torch.vmap(g, randomness="same")(x)

        x = torch.randn(3, 4)
        opt = torch.compile(fn, backend="aot_eager", fullgraph=False)
        expected = fn(x)
        got = opt(x)
        self.assertEqual(len(counters["graph_break"]), 1)
        self.assertEqual(expected, got)

    def test_vmap_with_graph_break_lambda(self):
        counters.clear()

        def sin(x):
            print("sin")
            return x.sin()

        def fn(x):
            return torch.vmap(lambda x: sin(x))(x)

        x = torch.randn(3, 4)
        opt = torch.compile(fn, backend="aot_eager", fullgraph=False)
        expected = fn(x)
        got = opt(x)
        self.assertEqual(len(counters["graph_break"]), 1)
        self.assertEqual(expected, got)

    @config.patch(capture_func_transforms=True)
    def test_vmap(self):
        def fn(x):
            return torch.func.vmap(lambda x: x.sum(0) + x.sum(1))(x)

        x = torch.randn(3, 3, 3)
        wrapped_gm = self._compile_check(fn, (x,))

        # Dynamic shapes produce a slightly different graph.
        if check_dynamic_shape_capture():
            return

        actual = normalize_gm(wrapped_gm.print_readable(print_output=False))
        self.assertExpectedInline(
            actual,
            """\
class GraphModule(torch.nn.Module):
    def forward(self, L_x_ : torch.Tensor):
        arg = L_x_

        lazy_load_decompositions = torch._functorch.vmap.lazy_load_decompositions()

        _saved_tensors_hooks_disable = torch._C._autograd._saved_tensors_hooks_disable("torch.func transforms don't yet support saved tensor hooks. Please open an issue with your use case.")
        _vmap_increment_nesting = torch._C._functorch._vmap_increment_nesting(3, 'error')

        _add_batch_dim = torch._C._functorch._add_batch_dim(arg, 0, 1);  arg = None

        sum_1 = _add_batch_dim.sum(0)
        sum_2 = _add_batch_dim.sum(1);  _add_batch_dim = None
        batched_output = sum_1 + sum_2;  sum_1 = sum_2 = None

        _remove_batch_dim = torch._C._functorch._remove_batch_dim(batched_output, 1, 3, 0);  batched_output = None

        _vmap_decrement_nesting = torch._C._functorch._vmap_decrement_nesting()
        _saved_tensors_hooks_enable = torch._C._autograd._saved_tensors_hooks_enable()
        return (_remove_batch_dim,)
""",
        )

    @config.patch(capture_func_transforms=True)
    def test_vmap_free_const(self):
        y = 3

        def fn(x):
            return torch.func.vmap(lambda x: x.sum(0) + x.sum(1) + y)(x)

        x = torch.randn(3, 3, 3)
        wrapped_gm = self._compile_check(fn, (x,))

        # Dynamic shapes produce a slightly different graph.
        if check_dynamic_shape_capture():
            return

        actual = normalize_gm(wrapped_gm.print_readable(print_output=False))
        self.assertExpectedInline(
            actual,
            """\
class GraphModule(torch.nn.Module):
    def forward(self, L_x_ : torch.Tensor):
        arg = L_x_

        lazy_load_decompositions = torch._functorch.vmap.lazy_load_decompositions()

        _saved_tensors_hooks_disable = torch._C._autograd._saved_tensors_hooks_disable("torch.func transforms don't yet support saved tensor hooks. Please open an issue with your use case.")
        _vmap_increment_nesting = torch._C._functorch._vmap_increment_nesting(3, 'error')

        _add_batch_dim = torch._C._functorch._add_batch_dim(arg, 0, 1);  arg = None

        sum_1 = _add_batch_dim.sum(0)
        sum_2 = _add_batch_dim.sum(1);  _add_batch_dim = None
        add = sum_1 + sum_2;  sum_1 = sum_2 = None
        batched_output = add + 3;  add = None

        _remove_batch_dim = torch._C._functorch._remove_batch_dim(batched_output, 1, 3, 0);  batched_output = None

        _vmap_decrement_nesting = torch._C._functorch._vmap_decrement_nesting()
        _saved_tensors_hooks_enable = torch._C._autograd._saved_tensors_hooks_enable()
        return (_remove_batch_dim,)
""",
        )

    @config.patch(capture_func_transforms=True)
    def test_vmap_free_tensor(self):
        y = torch.randn(3, 3)

        def fn(x):
            return torch.func.vmap(lambda x: x.sum(0) + x.sum(1) + y)(x)

        x = torch.randn(3, 3, 3)
        wrapped_gm = self._compile_check(fn, (x,))

        # Dynamic shapes produce a slightly different graph.
        if check_dynamic_shape_capture():
            return

        actual = normalize_gm(wrapped_gm.print_readable(print_output=False))
        self.assertExpectedInline(
            actual,
            """\
class GraphModule(torch.nn.Module):
    def forward(self, L_x_ : torch.Tensor, L_y_ : torch.Tensor):
        arg = L_x_
        l_y_ = L_y_

        lazy_load_decompositions = torch._functorch.vmap.lazy_load_decompositions()

        _saved_tensors_hooks_disable = torch._C._autograd._saved_tensors_hooks_disable("torch.func transforms don't yet support saved tensor hooks. Please open an issue with your use case.")
        _vmap_increment_nesting = torch._C._functorch._vmap_increment_nesting(3, 'error')

        _add_batch_dim = torch._C._functorch._add_batch_dim(arg, 0, 1);  arg = None

        sum_1 = _add_batch_dim.sum(0)
        sum_2 = _add_batch_dim.sum(1);  _add_batch_dim = None
        add = sum_1 + sum_2;  sum_1 = sum_2 = None
        batched_output = add + l_y_;  add = l_y_ = None

        _remove_batch_dim = torch._C._functorch._remove_batch_dim(batched_output, 1, 3, 0);  batched_output = None

        _vmap_decrement_nesting = torch._C._functorch._vmap_decrement_nesting()
        _saved_tensors_hooks_enable = torch._C._autograd._saved_tensors_hooks_enable()
        return (_remove_batch_dim,)
""",
        )

    @config.patch(capture_func_transforms=True)
    def test_vmap_two_inputs(self):
        def fn(x, y):
            return torch.func.vmap(
                lambda x, y: x.sum(0) + x.sum(1) + y, in_dims=(0, 1)
            )(x, y)

        x = torch.randn(3, 3, 3)
        y = torch.randn(3, 3)
        wrapped_gm = self._compile_check(fn, (x, y))

        # Dynamic shapes produce a slightly different graph.
        if check_dynamic_shape_capture():
            return

        actual = normalize_gm(wrapped_gm.print_readable(print_output=False))
        self.assertExpectedInline(
            actual,
            """\
class GraphModule(torch.nn.Module):
    def forward(self, L_x_ : torch.Tensor, L_y_ : torch.Tensor):
        arg = L_x_
        arg_3 = L_y_

        lazy_load_decompositions = torch._functorch.vmap.lazy_load_decompositions()

        _saved_tensors_hooks_disable = torch._C._autograd._saved_tensors_hooks_disable("torch.func transforms don't yet support saved tensor hooks. Please open an issue with your use case.")
        _vmap_increment_nesting = torch._C._functorch._vmap_increment_nesting(3, 'error')

        _add_batch_dim = torch._C._functorch._add_batch_dim(arg, 0, 1);  arg = None
        _add_batch_dim_1 = torch._C._functorch._add_batch_dim(arg_3, 1, 1);  arg_3 = None

        sum_1 = _add_batch_dim.sum(0)
        sum_2 = _add_batch_dim.sum(1);  _add_batch_dim = None
        add = sum_1 + sum_2;  sum_1 = sum_2 = None
        batched_output = add + _add_batch_dim_1;  add = _add_batch_dim_1 = None

        _remove_batch_dim = torch._C._functorch._remove_batch_dim(batched_output, 1, 3, 0);  batched_output = None

        _vmap_decrement_nesting = torch._C._functorch._vmap_decrement_nesting()
        _saved_tensors_hooks_enable = torch._C._autograd._saved_tensors_hooks_enable()
        return (_remove_batch_dim,)
""",
        )

    @config.patch(capture_func_transforms=True)
    def test_vmap_two_inputs_tuple_in_dims(self):
        in_dims = (0, 1)

        def fn(x, y):
            return torch.func.vmap(
                lambda x, y: x.sum(0) + x.sum(1) + y, in_dims=in_dims
            )(x, y)

        x = torch.randn(3, 3, 3)
        y = torch.randn(3, 3)
        wrapped_gm = self._compile_check(fn, (x, y))

        # Dynamic shapes produce a slightly different graph.
        if check_dynamic_shape_capture():
            return

        actual = normalize_gm(wrapped_gm.print_readable(print_output=False))
        self.assertExpectedInline(
            actual,
            """\
class GraphModule(torch.nn.Module):
    def forward(self, L_x_ : torch.Tensor, L_y_ : torch.Tensor):
        arg = L_x_
        arg_3 = L_y_

        lazy_load_decompositions = torch._functorch.vmap.lazy_load_decompositions()

        _saved_tensors_hooks_disable = torch._C._autograd._saved_tensors_hooks_disable("torch.func transforms don't yet support saved tensor hooks. Please open an issue with your use case.")
        _vmap_increment_nesting = torch._C._functorch._vmap_increment_nesting(3, 'error')

        _add_batch_dim = torch._C._functorch._add_batch_dim(arg, 0, 1);  arg = None
        _add_batch_dim_1 = torch._C._functorch._add_batch_dim(arg_3, 1, 1);  arg_3 = None

        sum_1 = _add_batch_dim.sum(0)
        sum_2 = _add_batch_dim.sum(1);  _add_batch_dim = None
        add = sum_1 + sum_2;  sum_1 = sum_2 = None
        batched_output = add + _add_batch_dim_1;  add = _add_batch_dim_1 = None

        _remove_batch_dim = torch._C._functorch._remove_batch_dim(batched_output, 1, 3, 0);  batched_output = None

        _vmap_decrement_nesting = torch._C._functorch._vmap_decrement_nesting()
        _saved_tensors_hooks_enable = torch._C._autograd._saved_tensors_hooks_enable()
        return (_remove_batch_dim,)
""",
        )

    @config.patch(capture_func_transforms=True)
    def test_vmap_over_vmap_two_inputs(self):
        def fn(x, y):
            return torch.func.vmap(torch.func.vmap(lambda x, y: x + y, in_dims=1))(x, y)

        x = torch.randn(3, 3, 3)
        y = torch.randn(3, 3, 3)
        wrapped_gm = self._compile_check(fn, (x, y))

        # Dynamic shapes produce a slightly different graph.
        if check_dynamic_shape_capture():
            return

        actual = normalize_gm(wrapped_gm.print_readable(print_output=False))
        self.assertExpectedInline(
            actual,
            """\
class GraphModule(torch.nn.Module):
    def forward(self, L_x_ : torch.Tensor, L_y_ : torch.Tensor):
        arg = L_x_
        arg_3 = L_y_

        lazy_load_decompositions = torch._functorch.vmap.lazy_load_decompositions()

        _saved_tensors_hooks_disable = torch._C._autograd._saved_tensors_hooks_disable("torch.func transforms don't yet support saved tensor hooks. Please open an issue with your use case.")
        _vmap_increment_nesting = torch._C._functorch._vmap_increment_nesting(3, 'error')

        arg_8 = torch._C._functorch._add_batch_dim(arg, 0, 1);  arg = None
        arg_9 = torch._C._functorch._add_batch_dim(arg_3, 0, 1);  arg_3 = None

        lazy_load_decompositions_1 = torch._functorch.vmap.lazy_load_decompositions()

        _saved_tensors_hooks_disable_1 = torch._C._autograd._saved_tensors_hooks_disable("torch.func transforms don't yet support saved tensor hooks. Please open an issue with your use case.")
        _vmap_increment_nesting_1 = torch._C._functorch._vmap_increment_nesting(3, 'error')

        _add_batch_dim_2 = torch._C._functorch._add_batch_dim(arg_8, 1, 2);  arg_8 = None
        _add_batch_dim_3 = torch._C._functorch._add_batch_dim(arg_9, 1, 2);  arg_9 = None

        batched_output = _add_batch_dim_2 + _add_batch_dim_3;  _add_batch_dim_2 = _add_batch_dim_3 = None

        batched_output_1 = torch._C._functorch._remove_batch_dim(batched_output, 2, 3, 0);  batched_output = None

        _vmap_decrement_nesting = torch._C._functorch._vmap_decrement_nesting()
        _saved_tensors_hooks_disable_2 = torch._C._autograd._saved_tensors_hooks_disable("torch.func transforms don't yet support saved tensor hooks. Please open an issue with your use case.")

        _remove_batch_dim_1 = torch._C._functorch._remove_batch_dim(batched_output_1, 1, 3, 0);  batched_output_1 = None

        _vmap_decrement_nesting_1 = torch._C._functorch._vmap_decrement_nesting()
        _saved_tensors_hooks_enable = torch._C._autograd._saved_tensors_hooks_enable()
        return (_remove_batch_dim_1,)
""",
        )

    @config.patch(capture_func_transforms=True)
    def test_vmap_over_vmap_captured(self):
        x = torch.ones(2, 3)
        y = torch.ones(5, 3)

        def fn(x):
            return torch.func.vmap(torch.func.vmap(lambda y: x * y))(y)

        wrapped_gm = self._compile_check(fn, (x,))

        # Dynamic shapes produce a slightly different graph.
        if check_dynamic_shape_capture():
            return

        actual = normalize_gm(wrapped_gm.print_readable(print_output=False))
        self.assertExpectedInline(
            actual,
            """\
class GraphModule(torch.nn.Module):
    def forward(self, L_y_ : torch.Tensor, L_x_ : torch.Tensor):
        arg = L_y_
        l_x_ = L_x_

        lazy_load_decompositions = torch._functorch.vmap.lazy_load_decompositions()

        _saved_tensors_hooks_disable = torch._C._autograd._saved_tensors_hooks_disable("torch.func transforms don't yet support saved tensor hooks. Please open an issue with your use case.")
        _vmap_increment_nesting = torch._C._functorch._vmap_increment_nesting(5, 'error')

        arg_3 = torch._C._functorch._add_batch_dim(arg, 0, 1);  arg = None

        lazy_load_decompositions_1 = torch._functorch.vmap.lazy_load_decompositions()

        _saved_tensors_hooks_disable_1 = torch._C._autograd._saved_tensors_hooks_disable("torch.func transforms don't yet support saved tensor hooks. Please open an issue with your use case.")
        _vmap_increment_nesting_1 = torch._C._functorch._vmap_increment_nesting(3, 'error')

        _add_batch_dim_1 = torch._C._functorch._add_batch_dim(arg_3, 0, 2);  arg_3 = None

        batched_output = l_x_ * _add_batch_dim_1;  l_x_ = _add_batch_dim_1 = None

        batched_output_1 = torch._C._functorch._remove_batch_dim(batched_output, 2, 3, 0);  batched_output = None

        _vmap_decrement_nesting = torch._C._functorch._vmap_decrement_nesting()
        _saved_tensors_hooks_disable_2 = torch._C._autograd._saved_tensors_hooks_disable("torch.func transforms don't yet support saved tensor hooks. Please open an issue with your use case.")

        _remove_batch_dim_1 = torch._C._functorch._remove_batch_dim(batched_output_1, 1, 5, 0);  batched_output_1 = None

        _vmap_decrement_nesting_1 = torch._C._functorch._vmap_decrement_nesting()
        _saved_tensors_hooks_enable = torch._C._autograd._saved_tensors_hooks_enable()
        return (_remove_batch_dim_1,)
""",
        )

    @config.patch(capture_func_transforms=True)
    def test_vmap_multiple_outputs(self):
        x = torch.ones(2, 4, 3)

        def fn(x):
            return torch.vmap(lambda x: (x.sum(0), x.sum(1)))(x)

        wrapped_gm = self._compile_check(fn, (x,))

        # Dynamic shapes produce a slightly different graph.
        if check_dynamic_shape_capture():
            return

        actual = normalize_gm(wrapped_gm.print_readable(print_output=False))
        self.assertExpectedInline(
            actual,
            """\
class GraphModule(torch.nn.Module):
    def forward(self, L_x_ : torch.Tensor):
        arg = L_x_

        lazy_load_decompositions = torch._functorch.vmap.lazy_load_decompositions()

        _saved_tensors_hooks_disable = torch._C._autograd._saved_tensors_hooks_disable("torch.func transforms don't yet support saved tensor hooks. Please open an issue with your use case.")
        _vmap_increment_nesting = torch._C._functorch._vmap_increment_nesting(2, 'error')

        _add_batch_dim = torch._C._functorch._add_batch_dim(arg, 0, 1);  arg = None

        batched_output = _add_batch_dim.sum(0)
        batched_output_1 = _add_batch_dim.sum(1);  _add_batch_dim = None

        _remove_batch_dim = torch._C._functorch._remove_batch_dim(batched_output, 1, 2, 0);  batched_output = None
        _remove_batch_dim_1 = torch._C._functorch._remove_batch_dim(batched_output_1, 1, 2, 0);  batched_output_1 = None

        _vmap_decrement_nesting = torch._C._functorch._vmap_decrement_nesting()
        _saved_tensors_hooks_enable = torch._C._autograd._saved_tensors_hooks_enable()
        return (_remove_batch_dim, _remove_batch_dim_1)
""",
        )

    @config.patch(capture_func_transforms=True)
    def test_vmap_multiple_outputs_diff_dims(self):
        x = torch.ones(2, 4, 3)

        def fn(x):
            return torch.vmap(lambda x: (x.sum(0), x.sum(1)), out_dims=(1, 0))(x)

        wrapped_gm = self._compile_check(fn, (x,))

        # Dynamic shapes produce a slightly different graph.
        if check_dynamic_shape_capture():
            return

        actual = normalize_gm(wrapped_gm.print_readable(print_output=False))
        self.assertExpectedInline(
            actual,
            """\
class GraphModule(torch.nn.Module):
    def forward(self, L_x_ : torch.Tensor):
        arg = L_x_

        lazy_load_decompositions = torch._functorch.vmap.lazy_load_decompositions()

        _saved_tensors_hooks_disable = torch._C._autograd._saved_tensors_hooks_disable("torch.func transforms don't yet support saved tensor hooks. Please open an issue with your use case.")
        _vmap_increment_nesting = torch._C._functorch._vmap_increment_nesting(2, 'error')

        _add_batch_dim = torch._C._functorch._add_batch_dim(arg, 0, 1);  arg = None

        batched_output = _add_batch_dim.sum(0)
        batched_output_1 = _add_batch_dim.sum(1);  _add_batch_dim = None

        _remove_batch_dim = torch._C._functorch._remove_batch_dim(batched_output, 1, 2, 1);  batched_output = None
        _remove_batch_dim_1 = torch._C._functorch._remove_batch_dim(batched_output_1, 1, 2, 0);  batched_output_1 = None

        _vmap_decrement_nesting = torch._C._functorch._vmap_decrement_nesting()
        _saved_tensors_hooks_enable = torch._C._autograd._saved_tensors_hooks_enable()
        return (_remove_batch_dim, _remove_batch_dim_1)
""",
        )

    @config.patch(capture_func_transforms=True)
    def test_vmap_multiple_outputs_out_dims_tuple(self):
        x = torch.ones(2, 4, 3)
        out_dims = (1, 0)

        def fn(x):
            return torch.vmap(lambda x: (x.sum(0), x.sum(1)), out_dims=out_dims)(x)

        wrapped_gm = self._compile_check(fn, (x,))

        # Dynamic shapes produce a slightly different graph.
        if check_dynamic_shape_capture():
            return

        actual = normalize_gm(wrapped_gm.print_readable(print_output=False))
        self.assertExpectedInline(
            actual,
            """\
class GraphModule(torch.nn.Module):
    def forward(self, L_x_ : torch.Tensor):
        arg = L_x_

        lazy_load_decompositions = torch._functorch.vmap.lazy_load_decompositions()

        _saved_tensors_hooks_disable = torch._C._autograd._saved_tensors_hooks_disable("torch.func transforms don't yet support saved tensor hooks. Please open an issue with your use case.")
        _vmap_increment_nesting = torch._C._functorch._vmap_increment_nesting(2, 'error')

        _add_batch_dim = torch._C._functorch._add_batch_dim(arg, 0, 1);  arg = None

        batched_output = _add_batch_dim.sum(0)
        batched_output_1 = _add_batch_dim.sum(1);  _add_batch_dim = None

        _remove_batch_dim = torch._C._functorch._remove_batch_dim(batched_output, 1, 2, 1);  batched_output = None
        _remove_batch_dim_1 = torch._C._functorch._remove_batch_dim(batched_output_1, 1, 2, 0);  batched_output_1 = None

        _vmap_decrement_nesting = torch._C._functorch._vmap_decrement_nesting()
        _saved_tensors_hooks_enable = torch._C._autograd._saved_tensors_hooks_enable()
        return (_remove_batch_dim, _remove_batch_dim_1)
""",
        )

    @config.patch(capture_func_transforms=True)
    def test_vmap_kwargs(self):
        counters.clear()
        x = torch.ones(2, 3)
        y = torch.randn(2, 3)

        def fn(x, y):
            return torch.func.vmap(lambda x, y: x + y)(x, y=y)

        actual = fn(x, y)
        expected = torch.compile(fn, backend="aot_eager", fullgraph=False)(x, y)
        self.assertEqual(len(counters["graph_break"]), 0)
        self.assertEqual(actual, expected)

    @config.patch(capture_func_transforms=True)
    def test_vmap_pytree_inputs(self):
        counters.clear()
        x = torch.ones(2, 3)
        y = torch.randn(2, 3)

        def vmap_fn(inps):
            x = inps["x"]
            y = inps["y"]
            return x + y

        def fn(x, y):
            return torch.func.vmap(vmap_fn)({"x": x, "y": y})

        actual = fn(x, y)
        expected = torch.compile(fn, backend="aot_eager", fullgraph=False)(x, y)
        self.assertEqual(len(counters["graph_break"]), 0)
        self.assertEqual(actual, expected)

    @config.patch(capture_func_transforms=True)
    def test_vmap_side_effects(self):
        counters.clear()
        x = torch.ones(2, 3)
        y = torch.randn(2, 3)

        some_list = []

        def f(x, y):
            some_list.append(1)
            return x + y

        def wrapper_fn(x, y):
            return torch.func.vmap(f)(x, y)

        actual = wrapper_fn(x, y)
        expected = torch.compile(wrapper_fn, backend="aot_eager", fullgraph=False)(x, y)
        self.assertEqual(len(counters["graph_break"]), 0)
        self.assertEqual(actual, expected)
        self.assertEqual(some_list, [1, 1])

    @unittest.expectedFailure
    @config.patch(capture_func_transforms=True)
    def test_vmap_side_effects_append_input(self):
        counters.clear()
        x = torch.ones(2, 3)
        y = torch.randn(2, 3)

        some_list = []

        def f(x, y):
            some_list.append(x)
            return x + y

        def wrapper_fn(x, y):
            return torch.func.vmap(f)(x, y)

        actual = wrapper_fn(x, y)
        expected = torch.compile(wrapper_fn, backend="aot_eager", fullgraph=False)(x, y)
        self.assertEqual(len(counters["graph_break"]), 0)
        self.assertEqual(actual, expected)

    @config.patch(capture_func_transforms=True)
    def test_vmap_previous_illegal_op_no_graph_break(self):
        counters.clear()

        # calling .stride() would previously graph break
        def bad_fn(x):
            y = x.view((4, 3))
            y.stride()
            return y

        def wrapper_fn(x):
            return torch.func.vmap(bad_fn)(x)

        x = torch.randn(2, 3, 4)
        actual = wrapper_fn(x)
        expected = torch.compile(wrapper_fn, backend="aot_eager", fullgraph=False)(x)
        self.assertEqual(len(counters["graph_break"]), 0)
        self.assertEqual(actual, expected)

    @config.patch(capture_func_transforms=True)
    def test_vmap_disable_capture(self):
        counters.clear()

        with config.patch(capture_func_transforms=False):
            # We have verified above that this
            # function compiles
            def wrapper_fn(x):
                return torch.func.vmap(lambda x: x.sum(0) + x.sum(1))(x)

            x = torch.randn(3, 3, 3)
            actual = wrapper_fn(x)
            expected = torch.compile(wrapper_fn, backend="aot_eager", fullgraph=False)(
                x
            )
            self.assertEqual(len(counters["graph_break"]), 1)
            self.assertEqual(
                dict(counters["graph_break"]),
                {
                    "torch.func.vmap capture is disabled, it can be "
                    "turned on by setting `torch._dynamo.config.capture_func_transforms=True`": 2
                },
            )
            self.assertEqual(actual, expected)

    @config.patch(capture_func_transforms=True)
    def test_vmap_multiple_invocation_in_dims(self):
        counters.clear()

        def wrapper_fn(x, in_dims):
            return torch.func.vmap(torch.sum, in_dims)(x)

        x = torch.randn(3, 3, 3, 3)
        cnt = CompileCounter()
        opt = torch.compile(wrapper_fn, backend=cnt, fullgraph=False, dynamic=True)
        expected = wrapper_fn(x, 0), wrapper_fn(x, 1), wrapper_fn(x, 2)
        # Third invocation of `opt` makes `in_dims` as SymInt.
        actual = opt(x, 0), opt(x, 1), opt(x, 2)
        self.assertEqual(expected, actual)
        self.assertEqual(cnt.frame_count, 3)
        self.assertEqual(cnt.op_count, 33)

    @config.patch(capture_func_transforms=True)
    def test_vmap_multiple_invocation_out_dims(self):
        counters.clear()

        def wrapper_fn(x, out_dims):
            return torch.func.vmap(lambda x: torch.sum(x, 0), out_dims=out_dims)(x)

        x = torch.randn(3, 3, 3, 3)
        cnt = CompileCounter()
        opt = torch.compile(wrapper_fn, backend=cnt, fullgraph=False, dynamic=True)
        expected = wrapper_fn(x, 0), wrapper_fn(x, 1), wrapper_fn(x, 2)
        # Third invocation of `opt` makes `in_dims` as SymInt.
        actual = opt(x, 0), opt(x, 1), opt(x, 2)
        self.assertEqual(expected, actual)
        self.assertEqual(cnt.frame_count, 3)
        self.assertEqual(cnt.op_count, 30)

    @config.patch(capture_func_transforms=True)
    def test_vmap_new_tensor_in_body(self):
        def fn(x):
            return x + torch.ones(3)

        def wrapper_fn(x):
            return torch.func.vmap(fn)(x)

        x = torch.randn(
            3,
        )
        opt = torch.compile(wrapper_fn, backend="aot_eager", fullgraph=True)
        expected = wrapper_fn(x)
        actual = opt(x)
        self.assertEqual(expected, actual)

    @config.patch(capture_func_transforms=True)
    def test_vmap_new_tensor_unused_in_body(self):
        def fn(x):
            return torch.tensor(0.5)

        def wrapper_fn(x):
            return torch.func.vmap(fn)(x)

        x = torch.randn(3)
        opt = torch.compile(wrapper_fn, backend="aot_eager", fullgraph=True)
        expected = wrapper_fn(x)
        actual = opt(x)
        self.assertEqual(expected, actual)

    @config.patch(capture_func_transforms=True)
    def test_vmap_new_tensor_implicit_via_op(self):
        def wrapper_fn(x):
            return torch.func.vmap(lambda t: torch.add(t, 0.5))(x)

        x = torch.randn(3)
        opt = torch.compile(wrapper_fn, backend="aot_eager", fullgraph=True)
        expected = wrapper_fn(x)
        actual = opt(x)
        self.assertEqual(expected, actual)


class ActivationCheckpointingTests(torch._dynamo.test_case.TestCase):
    def _validate(self, fn, backend, *args, skip_check=False, fullgraph=True):
        cloned_args = []
        for arg in args:
            cloned_args.append(arg.clone().detach().requires_grad_(arg.requires_grad))

        torch.manual_seed(0)
        expected = fn(*args)
        expected.sum().backward()

        opt_fn = torch.compile(fn, fullgraph=fullgraph, backend=backend)
        torch.manual_seed(0)
        result = opt_fn(*cloned_args)
        result.sum().backward()

        if not skip_check:
            self.assertEqual(result, expected)
            for arg, cloned_arg in zip(args, cloned_args):
                self.assertEqual(arg.grad, cloned_arg.grad)

    @requires_cuda
    @torch._functorch.config.patch(functionalize_rng_ops=True)
    def test_function(self):
        def gn(x, y):
            return torch.sigmoid(torch.matmul(x, y))

        def fn(x, y):
            return torch.utils.checkpoint.checkpoint(
                gn, torch.sin(x), y, use_reentrant=True
            )

        x = torch.randn(4, 4, requires_grad=True)
        y = torch.randn(4, 4, requires_grad=True)

        fw_compiler = functools.partial(count_ops, freq=1, op=torch.ops.aten.mm.default)
        bw_compiler = functools.partial(
            count_ops, freq=3, op=torch.ops.aten.mm.default
        )  # mm recomputed in the bwd
        backend = aot_autograd(fw_compiler=fw_compiler, bw_compiler=bw_compiler)
        self._validate(fn, backend, x, y)

    @requires_cuda
    @torch._functorch.config.patch(functionalize_rng_ops=True)
    def test_function_with_kwargs(self):
        def gn(x, y):
            return torch.sigmoid(torch.matmul(x, y))

        def fn(x, y):
            return torch.utils.checkpoint.checkpoint(
                gn,
                torch.sin(x),
                y,
                use_reentrant=True,
                preserve_rng_state=False,
            )

        x = torch.randn(4, 4, requires_grad=True)
        y = torch.randn(4, 4, requires_grad=True)

        fw_compiler = functools.partial(count_ops, freq=1, op=torch.ops.aten.mm.default)
        bw_compiler = functools.partial(
            count_ops, freq=3, op=torch.ops.aten.mm.default
        )  # mm recomputed in the bwd
        backend = aot_autograd(fw_compiler=fw_compiler, bw_compiler=bw_compiler)
        self._validate(fn, backend, x, y)

    @requires_cuda
    @torch._functorch.config.patch(functionalize_rng_ops=True)
    def test_dropout(self):
        def gn(x, y):
            return torch.nn.functional.dropout(torch.matmul(x, y), p=0.2)

        def fn(x, y):
            return torch.utils.checkpoint.checkpoint(
                gn, torch.sin(x), y, use_reentrant=True
            )

        x = torch.randn(4, 4, device="cuda", requires_grad=True)
        y = torch.randn(4, 4, device="cuda", requires_grad=True)

        fw_compiler = functools.partial(
            count_ops, freq=1, op=torch.ops.rngprims.philox_rand.default
        )
        bw_compiler = functools.partial(
            count_ops, freq=1, op=torch.ops.rngprims.philox_rand.default
        )
        backend = aot_autograd(fw_compiler=fw_compiler, bw_compiler=bw_compiler)
        self._validate(
            fn, backend, x, y, skip_check=True
        )  # dropout decomp is known to diverge with eager

    @requires_cuda
    @torch._functorch.config.patch(functionalize_rng_ops=True)
    def test_dropout_inductor(self):
        def gn(x, y):
            return torch.nn.functional.dropout(torch.matmul(x, y), p=0.2)

        def fn(x, y):
            return torch.utils.checkpoint.checkpoint(
                gn, torch.sin(x), y, use_reentrant=True
            )

        x = torch.randn(4, 4, device="cuda", requires_grad=True)
        y = torch.randn(4, 4, device="cuda", requires_grad=True)

        backend = "inductor"
        self._validate(
            fn, backend, x, y, skip_check=True
        )  # dropout decomp is known to diverge with eager

    @requires_cuda
    @torch._functorch.config.patch(functionalize_rng_ops=True)
    def test_fallback(self):
        def gn(x, y):
            torch._dynamo.graph_break()
            return torch.sigmoid(torch.matmul(x, y))

        def fn(x, y):
            return torch.cos(
                torch.utils.checkpoint.checkpoint(
                    gn, torch.sin(x), y, use_reentrant=True
                ),
            )

        x = torch.randn(4, 4, requires_grad=True)
        y = torch.randn(4, 4, requires_grad=True)
        args = (x, y)

        backend = EagerAndRecordGraphs()
        cnt = CompileCounterWithBackend(backend)

        expected = fn(*args)
        result = torch.compile(fn, backend=cnt)(*args)

        self.assertEqual(result, expected)

        # One graph for torch.sin on the input, and other for torch.cos.
        self.assertEqual(cnt.frame_count, 2)
        self.assertEqual(cnt.op_count, 2)
        self.assertEqual(len(backend.graphs), 2)

    @requires_cuda
    @torch._functorch.config.patch(functionalize_rng_ops=True)
    def test_module(self):
        class MockModule(torch.nn.Module):
            def __init__(self):
                super().__init__()
                self.linear = torch.nn.Linear(10, 10)

            def forward(self, x):
                return torch.sigmoid(self.linear(x))

        mod = MockModule()

        def fn(x):
            return torch.utils.checkpoint.checkpoint(
                mod, torch.sin(x), use_reentrant=True
            )

        x = torch.randn(10, 10, requires_grad=True)

        fw_compiler = functools.partial(
            count_ops, freq=1, op=torch.ops.aten.sigmoid.default
        )
        bw_compiler = functools.partial(
            count_ops, freq=1, op=torch.ops.aten.sigmoid.default
        )
        backend = aot_autograd(fw_compiler=fw_compiler, bw_compiler=bw_compiler)
        self._validate(fn, backend, x)

    def test_override_fallthrough_dispatch_key(self):
        test_op = torch._ops.HigherOrderOperator("_fallthrough_test_only")
        default_keys = torch._ops._HIGHER_ORDER_OP_DEFAULT_FALLTHROUGH_DISPATCH_KEYS
        self.assertTrue(
            not any(test_op.non_fallthrough_keys.has(key) for key in default_keys)
        )

        foos = [lambda x=i: x for i, k in enumerate(default_keys)]
        for foo, fallthrough_key in zip(foos, default_keys):
            test_op.py_impl(fallthrough_key)(foo)

        self.assertTrue(
            all(test_op.non_fallthrough_keys.has(key) for key in default_keys)
        )
        self.assertEqual(
            list(range(len(default_keys))),
            [test_op.py_kernels[key]() for key in default_keys],
        )

    def test_cond_with_kwargs(self):
        from torch._higher_order_ops.cond import cond_op

        def test(pred, x):
            def true_fn(x):
                return x

            def false_fn(x):
                return -x

            return cond_op(pred=pred, true_fn=true_fn, false_fn=false_fn, operands=[x])

        cnt = CompileCounter()
        opt_test = torch.compile(test, backend=cnt)
        inp = torch.ones(3, 3)
        self.assertTrue(torch.allclose(test(True, inp), opt_test(True, inp)))
        self.assertEqual(cnt.frame_count, 1)
        self.assertTrue(torch.allclose(test(False, inp), opt_test(False, inp)))
        self.assertEqual(cnt.frame_count, 2)

    def test_cond_with_invalid_kwargs(self):
        from torch._higher_order_ops.cond import cond_op

        def test(pred, mode, x):
            def true_fn(x):
                return x

            def false_fn(x):
                return -x

            if mode:
                return cond_op(
                    pred=pred,
                    true_fn=true_fn,
                    false_fn=false_fn,
                    operands=[x],
                    invalid=True,
                )
            else:
                return cond_op(
                    pred,
                    pred=pred,
                    true_fn=true_fn,
                    false_fn=false_fn,
                    operands=[x],
                )

        cnt = CompileCounter()
        opt_test = torch.compile(test, backend=cnt)
        inp = torch.ones(3, 3)
        with self.assertRaises(torch._dynamo.exc.UncapturedHigherOrderOpError):
            opt_test(True, True, inp)

        with self.assertRaises(AssertionError):
            opt_test(True, False, inp)

    def test_non_aliasing_util(self):
        from torch._dynamo.variables.higher_order_ops import _assert_tensors_nonaliasing

        a = [torch.tensor(1), {"a": torch.tensor(1)}]
        b = (torch.tensor(1),)
        _assert_tensors_nonaliasing(a, b)

        with self.assertRaisesRegex(
            AssertionError, "inputs to function body cannot alias outputs"
        ):
            _assert_tensors_nonaliasing(a, a)


if __name__ == "__main__":
    from torch._dynamo.test_case import run_tests

    run_tests()<|MERGE_RESOLUTION|>--- conflicted
+++ resolved
@@ -2425,7 +2425,7 @@
         self.assertIn(
             """\
     triggered by the following guard failure(s):
-    - torch._functorch.pyfunctorch.compare_functorch_state([])      # with grad_increment_nesting() as level:  # _functorch/eager_transforms.py:N in grad_and_value_impl""",
+    - torch._functorch.pyfunctorch.compare_functorch_state([])""",
             munge_exc(record.getMessage()),
         )
 
@@ -2473,13 +2473,8 @@
         self.assertIn(
             """\
     triggered by the following guard failure(s):
-<<<<<<< HEAD
-    - torch._functorch.pyfunctorch.compare_functorch_state([('Vmap', 1, 'same')])  # with vmap_increment_nesting(batch_size, randomness) as vmap_level:  # _functorch/vmap.py:N in _flat_vmap""",
-            munge_exc(record.getMessage()),
-=======
     - torch._functorch.pyfunctorch.compare_functorch_state([('Vmap', 1, 'same')])""",
             record.getMessage(),
->>>>>>> 5b5c167a
         )
 
     @xfailIfTorchDynamo
@@ -2505,9 +2500,8 @@
         self.assertIn(
             """\
     triggered by the following guard failure(s):
-<<<<<<< HEAD
-    - torch._functorch.pyfunctorch.compare_functorch_state([('Vmap', 1, 'error')])  # with vmap_increment_nesting(batch_size, randomness) as vmap_level:  # _functorch/vmap.py:N in _flat_vmap""",
-            munge_exc(record.getMessage()),
+    - torch._functorch.pyfunctorch.compare_functorch_state([('Vmap', 1, 'error')])""",
+            record.getMessage(),
         )
 
     @xfailIfTorchDynamo
@@ -2537,7 +2531,7 @@
         self.assertIn(
             """\
     triggered by the following guard failure(s):
-    - torch._functorch.pyfunctorch.compare_functorch_state([('Vmap', 1, 'error')])  # with grad_increment_nesting() as level:  # _functorch/eager_transforms.py:N in grad_and_value_impl""",
+    - torch._functorch.pyfunctorch.compare_functorch_state([('Vmap', 1, 'error')])""",
             munge_exc(record.getMessage()),
         )
 
@@ -2559,12 +2553,8 @@
         self.assertIn(
             """\
     triggered by the following guard failure(s):
-    - torch._functorch.pyfunctorch.compare_functorch_state([('Vmap', 1, 'same')])  # with vmap_increment_nesting(batch_size, randomness) as vmap_level:  # _functorch/vmap.py:N in _flat_vmap""",
+    - torch._functorch.pyfunctorch.compare_functorch_state([('Vmap', 1, 'same')])""",
             munge_exc(record.getMessage()),
-=======
-    - torch._functorch.pyfunctorch.compare_functorch_state([('Vmap', 1, 'error')])""",
-            record.getMessage(),
->>>>>>> 5b5c167a
         )
 
 
