"""
PYTEST_DONT_REWRITE (prevents pytest from rewriting assertions, which interferes
with test_rewrite_assert_with_msg and test_rewrite_assert_without_msg)
"""

# Owner(s): ["module: dynamo"]
import collections
import contextlib
import copy
import dataclasses
import functools
import gc
import importlib
import inspect
import itertools
import logging
import os
import random
import sys
import types
import typing
import unittest
import warnings
import weakref
from abc import ABC
from collections import defaultdict, namedtuple
from collections.abc import Iterator
from copy import deepcopy
from enum import Enum, IntEnum
from functools import wraps
from typing import Any, Literal, TypedDict
from unittest import mock

import numpy as np

import torch
import torch._dynamo.test_case
import torch._dynamo.testing
import torch._dynamo.utils
import torch._functorch.config
import torch.distributed as dist
import torch.library
import torch.utils._pytree as pytree
from torch import nn
from torch._dynamo.backends.debugging import ExplainWithBackend
from torch._dynamo.debug_utils import same_two_models
from torch._dynamo.testing import (
    CompileCounter,
    EagerAndRecordGraphs,
    rand_strided,
    same,
    skipIfNotPy312,
    skipIfPy312,
)
from torch._inductor.utils import fresh_cache
from torch.nn import functional as F
from torch.profiler import profile, ProfilerActivity
from torch.testing._internal.common_cuda import (
    PLATFORM_SUPPORTS_FLASH_ATTENTION,
    PLATFORM_SUPPORTS_FP8,
    SM70OrLater,
    TEST_CUDA,
)
from torch.testing._internal.common_device_type import (
    E4M3_MAX_POS,
    e4m3_type,
    instantiate_device_type_tests,
)
from torch.testing._internal.common_utils import (
    instantiate_parametrized_tests,
    parametrize,
    serialTest,
    skipIfHpu,
    skipIfWindows,
    TEST_WITH_ROCM,
)
from torch.testing._internal.logging_utils import LoggingTestCase, make_logging_test
from torch.testing._internal.two_tensor import TwoTensor
from torch.utils._python_dispatch import TorchDispatchMode


_orig_module_call = torch.nn.Module.__call__

# Custom operator that only supports CPU and Meta
lib = torch.library.Library("test_sample", "DEF")  # noqa: TOR901
lib.define("foo(Tensor self) -> Tensor")
lib.impl("foo", torch.sin, "CPU")


requires_cuda = unittest.skipUnless(torch.cuda.is_available(), "requires cuda")


_GLOBAL_CPU_TENSOR = torch.randn(3)

HAS_MSGSPEC = importlib.util.find_spec("msgspec")
if HAS_MSGSPEC:
    import msgspec


HAS_OMEGACONG = importlib.util.find_spec("omegaconf")
if HAS_OMEGACONG:
    from omegaconf import OmegaConf


def exists(val):
    return val is not None


def maybe(fn):
    @wraps(fn)
    def inner(x, *args, **kwargs):
        if not exists(x):
            return x
        return fn(x, *args, **kwargs)

    return inner


def is_fx_tracing_test() -> bool:
    """
    Copied from the hpc trainer codebase
    """
    return torch.nn.Module.__call__ is not _orig_module_call


def has_detectron2():
    try:
        from detectron2.layers.mask_ops import _paste_masks_tensor_shape

        return _paste_masks_tensor_shape is not None
    except ImportError:
        return False


def _do_paste_mask(masks, boxes, img_h: int, img_w: int, skip_empty: bool = True):
    # from detectron2 mask_ops.py

    device = masks.device

    if skip_empty and not torch.jit.is_scripting():
        x0_int, y0_int = torch.clamp(boxes.min(dim=0).values.floor()[:2] - 1, min=0).to(
            dtype=torch.int32
        )
        x1_int = torch.clamp(boxes[:, 2].max().ceil() + 1, max=img_w).to(
            dtype=torch.int32
        )
        y1_int = torch.clamp(boxes[:, 3].max().ceil() + 1, max=img_h).to(
            dtype=torch.int32
        )
    else:
        x0_int, y0_int = 0, 0
        x1_int, y1_int = img_w, img_h
    x0, y0, x1, y1 = torch.split(boxes, 1, dim=1)  # each is Nx1

    N = masks.shape[0]

    img_y = torch.arange(y0_int, y1_int, device=device, dtype=torch.float32) + 0.5
    img_x = torch.arange(x0_int, x1_int, device=device, dtype=torch.float32) + 0.5
    img_y = (img_y - y0) / (y1 - y0) * 2 - 1
    img_x = (img_x - x0) / (x1 - x0) * 2 - 1
    # img_x, img_y have shapes (N, w), (N, h)

    gx = img_x[:, None, :].expand(N, img_y.size(1), img_x.size(1))
    gy = img_y[:, :, None].expand(N, img_y.size(1), img_x.size(1))
    grid = torch.stack([gx, gy], dim=3)

    if not torch.jit.is_scripting():
        if not masks.dtype.is_floating_point:
            masks = masks.float()
    img_masks = F.grid_sample(masks, grid.to(masks.dtype), align_corners=False)

    if skip_empty and not torch.jit.is_scripting():
        return img_masks[:, 0], (slice(y0_int, y1_int), slice(x0_int, x1_int))
    else:
        return img_masks[:, 0], ()


def global_fn(x):
    return torch.sin(x)


def cat(tensors, dim=0):
    # from detectron2 wrappers.py
    assert isinstance(tensors, (list, tuple))
    if len(tensors) == 1:
        return tensors[0]
    return torch.cat(tensors, dim)


def shapes_to_tensor(x, device=None):
    # from detectron2 wrappers.py
    if torch.jit.is_scripting():
        return torch.as_tensor(x, device=device)
    if torch.jit.is_tracing():
        assert all(isinstance(t, torch.Tensor) for t in x), (
            "Shape should be tensor during tracing!"
        )
        # as_tensor should not be used in tracing because it records a constant
        ret = torch.stack(x)
        if ret.device != device:  # avoid recording a hard-coded device if not necessary
            ret = ret.to(device=device)
        return ret
    return torch.as_tensor(x, device=device)


fw_graph = [None]
bw_graph = [None]


def aot_graph_capture_backend(gm, args):
    from functorch.compile import min_cut_rematerialization_partition
    from torch._functorch.aot_autograd import aot_module_simplified

    def fw_compiler(gm, _):
        fw_graph[0] = gm
        return gm

    def bw_compiler(gm, _):
        bw_graph[0] = gm
        return gm

    return aot_module_simplified(
        gm,
        args,
        fw_compiler,
        bw_compiler,
        partition_fn=min_cut_rematerialization_partition,
        keep_inference_input_mutations=True,
    )


class Boxes:
    # from detectron2 poolers.py
    def __init__(self, tensor: torch.Tensor):
        """
        Args:
            tensor (Tensor[float]): a Nx4 matrix.  Each row is (x1, y1, x2, y2).
        """
        device = (
            tensor.device if isinstance(tensor, torch.Tensor) else torch.device("cpu")
        )
        tensor = torch.as_tensor(tensor, dtype=torch.float32, device=device)
        if tensor.numel() == 0:
            # Use reshape, so we don't end up creating a new tensor that does not depend on
            # the inputs (and consequently confuses jit)
            tensor = tensor.reshape((-1, 4)).to(dtype=torch.float32, device=device)
        assert tensor.dim() == 2 and tensor.size(-1) == 4, tensor.size()
        self.tensor = tensor

    def __len__(self) -> int:
        return self.tensor.shape[0]

    @property
    def device(self):
        return self.tensor.device


def convert_boxes_to_pooler_format(box_lists):
    # from detectron2 structures.py
    boxes = torch.cat([x.tensor for x in box_lists], dim=0)
    # __len__ returns Tensor in tracing.
    sizes = shapes_to_tensor([x.__len__() for x in box_lists], device=boxes.device)
    indices = torch.repeat_interleave(
        torch.arange(len(box_lists), dtype=boxes.dtype, device=boxes.device), sizes
    )
    return cat([indices[:, None], boxes], dim=1)


ReformerBackwardOutput = namedtuple(
    "ReformerBackwardOutput",
    ["attn_output", "hidden_states", "grad_attn_output", "grad_hidden_states"],
)
ReformerEncoderOutput = namedtuple(
    "ReformerEncoderOutput",
    ["hidden_states", "all_hidden_states", "all_attentions", "past_buckets_states"],
)


class _ReversibleFunction(torch.autograd.Function):
    # taken from modeling_reformer.py in huggingface
    @staticmethod
    def forward(
        ctx,
        hidden_states,
        layers,
        attention_mask,
        head_mask,
        num_hashes,
        all_hidden_states,
        all_attentions,
        past_buckets_states,
        use_cache,
        orig_sequence_length,
        output_hidden_states,
        output_attentions,
    ):
        all_buckets = ()

        # split duplicated tensor
        hidden_states, attn_output = torch.chunk(hidden_states, 2, dim=-1)

        for layer in layers:
            if output_hidden_states is True:
                all_hidden_states.append(hidden_states)

            attn_output = layer(attn_output)
            all_buckets = all_buckets + (attn_output,)

        # Add last layer
        if output_hidden_states is True:
            all_hidden_states.append(hidden_states)

        # attach params to ctx for backward
        ctx.save_for_backward(attn_output.detach(), hidden_states.detach())
        ctx.layers = layers
        ctx.all_buckets = all_buckets
        ctx.head_mask = head_mask
        ctx.attention_mask = attention_mask

        # Concatenate 2 RevNet outputs
        return torch.cat([attn_output, hidden_states], dim=-1)

    @staticmethod
    def backward(ctx, grad_hidden_states):
        grad_attn_output, grad_hidden_states = torch.chunk(
            grad_hidden_states, 2, dim=-1
        )

        # free memory
        del grad_attn_output

        # num of return vars has to match num of forward() args
        # return gradient for hidden_states arg and None for other args
        return (
            grad_hidden_states,
            None,
            None,
            None,
            None,
            None,
            None,
            None,
            None,
            None,
            None,
            None,
        )


class ReformerEncoder(torch.nn.Module):
    def __init__(self) -> None:
        super().__init__()
        self.dropout = 0.5
        self.layer_norm = torch.nn.LayerNorm(512, eps=1.0e-12)
        self.layers = [torch.nn.Linear(256, 256)]

    def forward(
        self,
        hidden_states,
        attention_mask=None,
        head_mask=[None] * 6,
        num_hashes=None,
        use_cache=False,
        orig_sequence_length=64,
        output_hidden_states=False,
        output_attentions=False,
    ):
        # hidden_states and attention lists to be filled if wished
        all_hidden_states = []
        all_attentions = []
        past_buckets_states = [((None), (None)) for i in range(len(self.layers))]

        # concat same tensor for reversible ResNet
        hidden_states = torch.cat([hidden_states, hidden_states], dim=-1)
        hidden_states = _ReversibleFunction.apply(
            hidden_states,
            self.layers,
            attention_mask,
            head_mask,
            num_hashes,
            all_hidden_states,
            all_attentions,
            past_buckets_states,
            use_cache,
            orig_sequence_length,
            output_hidden_states,
            output_attentions,
        )

        # Apply layer norm to concatenated hidden states
        hidden_states = self.layer_norm(hidden_states)

        # Apply dropout
        hidden_states = torch.nn.functional.dropout(
            hidden_states, p=self.dropout, training=self.training
        )

        return ReformerEncoderOutput(
            hidden_states=hidden_states,
            all_hidden_states=all_hidden_states,
            all_attentions=all_attentions,
            past_buckets_states=past_buckets_states,
        )


class ListConfig:
    class ValueNode:
        def __init__(self, value):
            self.value = value

        def _dereference_node(self):
            return self

        def _is_missing(self):
            return False

        def _value(self):
            return self.value

    # Based on an example from omegaconfig.listconfig
    class ListIterator(Iterator[Any]):
        def __init__(self, lst: Any, resolve: bool) -> None:
            self.resolve = resolve
            self.iterator = iter(lst.__dict__["_content"])
            self.index = 0

        def __next__(self) -> Any:
            x = next(self.iterator)
            if self.resolve:
                x = x._dereference_node()
                if x._is_missing():
                    raise AssertionError

            self.index = self.index + 1
            if isinstance(x, ListConfig.ValueNode):
                return x._value()
            raise AssertionError

    def __iter__(self):
        return self._iter_ex(True)

    def _iter_ex(self, resolve: bool) -> Iterator[Any]:
        try:
            return ListConfig.ListIterator(self, resolve)
        except Exception:
            raise AssertionError from None

    def __init__(self) -> None:
        self._content = [
            ListConfig.ValueNode(1),
            ListConfig.ValueNode(3),
            ListConfig.ValueNode(torch.tensor([7.0])),
        ]


def longformer_chunk(hidden_states, window_overlap=256):
    """convert into overlapping chunks. Chunk size = 2w, overlap size = w"""

    # non-overlapping chunks of size = 2w
    hidden_states = hidden_states.view(
        hidden_states.size(0),
        hidden_states.size(1) // (window_overlap * 2),
        window_overlap * 2,
        hidden_states.size(2),
    )

    # use `as_strided` to make the chunks overlap with an overlap size = window_overlap
    chunk_size = list(hidden_states.size())
    chunk_size[1] = chunk_size[1] * 2 - 1

    chunk_stride = list(hidden_states.stride())
    chunk_stride[1] = chunk_stride[1] // 2
    return hidden_states.as_strided(size=chunk_size, stride=chunk_stride)


class PartialT5(torch.nn.Module):
    # Highly simplified T5Attention prefix
    def __init__(self) -> None:
        super().__init__()
        self.q = torch.nn.Linear(512, 512)
        self.k = torch.nn.Linear(512, 512)
        self.v = torch.nn.Linear(512, 512)

    def forward(
        self,
        hidden_states,
        key_value_states=None,
        past_key_value=None,
        query_length=None,
    ):
        batch_size, seq_length = hidden_states.shape[:2]

        real_seq_length = seq_length

        if past_key_value is not None:
            assert len(past_key_value) == 2, (
                f"past_key_value should have 2 past states: keys and values. Got {len(past_key_value)} past states"
            )
            real_seq_length += (
                past_key_value[0].shape[2] if query_length is None else query_length
            )

        def shape(states):
            """projection"""
            return states.view(batch_size, -1, 8, 64).transpose(1, 2)

        def project(hidden_states, proj_layer, key_value_states, past_key_value):
            """projects hidden states correctly to key/query states"""
            if key_value_states is None:
                # self-attn
                # (batch_size, n_heads, seq_length, dim_per_head)
                hidden_states = shape(proj_layer(hidden_states))
            elif past_key_value is None:
                # cross-attn
                # (batch_size, n_heads, seq_length, dim_per_head)
                hidden_states = shape(proj_layer(key_value_states))

            if past_key_value is not None:
                if key_value_states is None:
                    # self-attn
                    # (batch_size, n_heads, key_length, dim_per_head)
                    hidden_states = torch.cat([past_key_value, hidden_states], dim=2)
                else:
                    # cross-attn
                    hidden_states = past_key_value
            return hidden_states

        # get query states
        query_states = shape(
            self.q(hidden_states)
        )  # (batch_size, n_heads, seq_length, dim_per_head)

        # get key/value states
        key_states = project(
            hidden_states,
            self.k,
            key_value_states,
            past_key_value[0] if past_key_value is not None else None,
        )
        value_states = project(
            hidden_states,
            self.v,
            key_value_states,
            past_key_value[1] if past_key_value is not None else None,
        )

        # compute scores
        scores = torch.matmul(query_states, key_states.transpose(3, 2))

        # (truncated here )
        return scores, value_states


class ChunkReformerFeedForward(torch.nn.Module):
    # simplified from HF modeling_reformer.py
    def __init__(self) -> None:
        super().__init__()
        self.layer_norm = torch.nn.LayerNorm(256, eps=1e-12)
        self.dense = torch.nn.Linear(256, 256)
        self.output = torch.nn.Linear(256, 256)

    def forward(self, attention_output):
        return apply_chunking_to_forward(
            self.forward_chunk,
            attention_output + 1,
        )

    def forward_chunk(self, hidden_states):
        hidden_states = self.layer_norm(hidden_states)
        hidden_states = self.dense(hidden_states)
        return self.output(hidden_states)


def apply_chunking_to_forward(forward_fn, *input_tensors):
    # simplified from HF model_utils.py
    assert len(input_tensors) > 0
    tensor_shape = input_tensors[0].shape[1]
    assert all(input_tensor.shape[1] == tensor_shape for input_tensor in input_tensors)
    num_args_in_forward_chunk_fn = len(inspect.signature(forward_fn).parameters)
    if num_args_in_forward_chunk_fn != len(input_tensors):
        raise ValueError

    return forward_fn(*input_tensors)


def _validate_model_kwargs(fn, model_kwargs):
    # simplified from transformers.generation.utils._validate_model_kwargs
    unused_model_args = []
    model_args = set(inspect.signature(fn).parameters)
    for key, value in model_kwargs.items():
        if value is not None and key not in model_args:
            unused_model_args.append(key)
    if unused_model_args:
        raise ValueError(
            f"The following `model_kwargs` are not used by the model: {unused_model_args} (note: typos in the"
            " generate arguments will also show up in this list)"
        )


class FakeMamlInner(torch.nn.Module):
    def __init__(self) -> None:
        super().__init__()
        self.linear = torch.nn.Linear(784, 5)

    def forward(self, x, ignored=None, bn_training=False):
        return self.linear(x.view(x.shape[0], -1))


class PartialMaml(torch.nn.Module):
    # Highly simplified version of maml.meta.Meta.finetuning
    def __init__(self) -> None:
        super().__init__()
        self.net = FakeMamlInner()
        self.update_step_test = 10
        self.update_lr = 0.4

    def forward(self, x_spt, y_spt, x_qry, y_qry):
        querysz = x_qry.size(0)

        corrects = [0 for _ in range(self.update_step_test + 1)]

        # in order to not ruin the state of running_mean/variance and bn_weight/bias
        # we finetuning on the copied model instead of self.net
        net = deepcopy(self.net)

        # 1. run the i-th task and compute loss for k=0
        logits = net(x_spt)
        loss = F.cross_entropy(logits, y_spt)
        grad = torch.autograd.grad(loss, net.parameters())
        fast_weights = [
            p[1] - self.update_lr * p[0] for p in zip(grad, net.parameters())
        ]

        # this is the loss and accuracy before first update
        with torch.no_grad():
            # [setsz, nway]
            logits_q = net(x_qry, net.parameters(), bn_training=True)
            # [setsz]
            pred_q = F.softmax(logits_q, dim=1).argmax(dim=1)
            # scalar
            correct = torch.eq(pred_q, y_qry).sum().item()
            corrects[0] = corrects[0] + correct

        # this is the loss and accuracy after the first update
        with torch.no_grad():
            # [setsz, nway]
            logits_q = net(x_qry, fast_weights, bn_training=True)
            # [setsz]
            pred_q = F.softmax(logits_q, dim=1).argmax(dim=1)
            # scalar
            correct = torch.eq(pred_q, y_qry).sum().item()
            corrects[1] = corrects[1] + correct

        del net

        accs = torch.tensor(corrects) / querysz

        return accs


def softmax_backward_data(parent, grad_output, output, dim, self):
    from torch import _softmax_backward_data

    return _softmax_backward_data(grad_output, output, parent.dim, self.dtype)


class XSoftmax(torch.autograd.Function):
    # transformers.models.deberta.modeling_deberta.XSoftmax
    @staticmethod
    def forward(self, input, mask, dim):
        self.dim = dim
        rmask = ~(mask.to(torch.bool))
        output = input.masked_fill(rmask, torch.tensor(torch.finfo(input.dtype).min))
        output = torch.softmax(output, self.dim)
        output.masked_fill_(rmask, 0)
        self.save_for_backward(output, rmask)
        return output

    @staticmethod
    def backward(self, grad_output):
        output, _ = self.saved_tensors
        inputGrad = softmax_backward_data(self, grad_output, output, self.dim, output)
        return inputGrad, None, None


class ModelOutput(collections.OrderedDict):
    """based on file_utils.py in HuggingFace"""

    def __getitem__(self, k):
        if isinstance(k, str):
            inner_dict = dict(self.items())
            return inner_dict[k]
        else:
            return self.to_tuple()[k]

    def __setattr__(self, name, value):
        if name in self.keys() and value is not None:
            # Don't call self.__setitem__ to avoid recursion errors
            super().__setitem__(name, value)
        super().__setattr__(name, value)

    def __setitem__(self, key, value):
        # Will raise a KeyException if needed
        super().__setitem__(key, value)
        # Don't call self.__setattr__ to avoid recursion errors
        super().__setattr__(key, value)

    def to_tuple(self):
        return tuple(self[k] for k in self.keys())


def create_rand_mask_from_inputs(
    from_blocked_mask,
    to_blocked_mask,
    rand_attn,
    num_attention_heads,
    num_rand_blocks,
    batch_size,
    from_seq_length,
    from_block_size,
):
    """taken from HF modeling_big_bird.py"""
    num_windows = from_seq_length // from_block_size - 2
    rand_mask = torch.stack(
        [p1[i1.flatten()] for p1, i1 in zip(to_blocked_mask, rand_attn)]
    )
    rand_mask = rand_mask.view(
        batch_size, num_attention_heads, num_windows, num_rand_blocks * from_block_size
    )
    rand_mask = torch.einsum("blq,bhlk->bhlqk", from_blocked_mask[:, 1:-1], rand_mask)
    return rand_mask


class SequentialAppendList(torch.nn.Sequential):
    """from timm/models/vovnet.py"""

    def forward(self, x: torch.Tensor, concat_list: list[torch.Tensor]) -> torch.Tensor:
        for i, module in enumerate(self):
            if i == 0:
                concat_list.append(module(x))
            else:
                concat_list.append(module(concat_list[-1]))
        x = torch.cat(concat_list, dim=1)
        return x, concat_list


class BatchNormAct2d(torch.nn.BatchNorm2d):
    """Taken from timm"""

    def __init__(
        self,
        num_features,
        eps=1e-5,
        momentum=0.1,
        affine=True,
        track_running_stats=True,
        act_layer=torch.nn.ReLU,
        inplace=True,
    ):
        super().__init__(
            num_features,
            eps=eps,
            momentum=momentum,
            affine=affine,
            track_running_stats=track_running_stats,
        )
        self.act = act_layer(inplace=inplace)

    @torch.jit.ignore
    def _forward_python(self, x):
        return super().forward(x)

    def forward(self, x):
        if torch.jit.is_scripting():
            x = self._forward_jit(x)
        else:
            x = self._forward_python(x)
        x = self.act(x)
        return x


def get_parameter_dtype(parameter):
    """from huggingface model_utils.py"""
    try:
        return next(parameter.parameters()).dtype
    except StopIteration:
        # For nn.DataParallel compatibility in PyTorch 1.5

        def find_tensor_attributes(module):
            tuples = [(k, v) for k, v in module.__dict__.items() if torch.is_tensor(v)]
            return tuples

        gen = parameter._named_members(get_members_fn=find_tensor_attributes)
        first_tuple = next(gen)
        return first_tuple[1].dtype


class DummyConfig:
    attn_layers = ["local", "lsh", "local", "lsh", "local", "lsh"]
    lsh_attn_chunk_length = 64
    local_attn_chunk_length = 64


def _get_min_chunk_len(config):
    """from hf_Reformer"""
    attn_types = config.attn_layers
    attn_types_set = set(attn_types)
    if len(attn_types_set) == 1 and attn_types[0] == "lsh":
        return config.lsh_attn_chunk_length
    elif len(attn_types_set) == 1 and attn_types[0] == "local":
        return config.local_attn_chunk_length
    elif len(attn_types_set) == 2 and attn_types_set == {"lsh", "local"}:
        return min(config.lsh_attn_chunk_length, config.local_attn_chunk_length)
    else:
        raise NotImplementedError(
            f"Only attn layer types 'lsh' and 'local' exist, but `config.attn_layers`: {config.attn_layers}. Select "
            "attn layer types from ['lsh', 'local'] only."
        )


def _stable_argsort(vector, dim):
    """from hf_Reformer"""
    # this function scales the vector so that torch.argsort is stable.
    # torch.argsort is not stable on its own
    scale_offset = torch.arange(vector.shape[dim], device=vector.device).view(1, 1, -1)
    scale_offset = scale_offset.expand(vector.shape)
    scaled_vector = vector.shape[dim] * vector + (scale_offset % vector.shape[dim])
    return torch.argsort(scaled_vector, dim=dim)


def _get_sorted_bucket_idx_and_undo_sorted_bucket_idx(buckets):
    """from hf_Reformer"""
    # no gradients are needed
    with torch.no_grad():
        # hash-based sort
        sorted_bucket_idx = _stable_argsort(buckets, dim=-1)

        # create simple indices to scatter to, to have undo sort
        indices = (
            torch.arange(sorted_bucket_idx.shape[-1], device=buckets.device)
            .view(1, 1, -1)
            .expand(sorted_bucket_idx.shape)
        )

        # get undo sort
        undo_sorted_bucket_idx = sorted_bucket_idx.new(*sorted_bucket_idx.size())
        undo_sorted_bucket_idx.scatter_(-1, sorted_bucket_idx, indices)

    return sorted_bucket_idx, undo_sorted_bucket_idx


class CustomList1(list):
    def __call__(self, x):
        for processor in self:
            x = processor(x)
        return x

    def clear(self):
        pass  # this prevents RestrictedListSubclassVariable from kicking in


class CustomList2(list):
    def __call__(self, x):
        for processor in self:
            x = processor(x)
        return x

    def length_times_10(self):
        return len(self) * 10

    def append_twice(self, x):
        self.extend([x, x])


def _merge_criteria_processor_list(default_list, custom_list):
    # simplified transformers/generation/utils.py
    if len(custom_list) == 0:
        return default_list
    for default in default_list:
        for custom in custom_list:
            if type(custom) is type(default):
                raise ValueError
    default_list.extend(custom_list)
    return default_list


class FeedForwardLayer(nn.Module):
    def __init__(self, d_model, dim_feedforward, activation, dropout) -> None:
        super().__init__()
        self.linear1 = nn.Linear(d_model, dim_feedforward)
        self.activation = activation
        self.dropout1 = nn.Dropout(dropout)
        self.linear2 = nn.Linear(dim_feedforward, d_model)
        self.dropout2 = nn.Dropout(dropout)

    def forward(self, x):
        return self.dropout2(
            self.linear2(self.dropout1(self.activation(self.linear1(x))))
        )


class TransformerEncoderLayer(nn.Module):
    def __init__(
        self,
        d_model,
        nhead,
        dim_feedforward=2048,
        dropout=0.1,
        activation=nn.ReLU(),
        layer_norm_eps=1e-5,
    ):
        super().__init__()
        self.self_attn = nn.MultiheadAttention(d_model, nhead, dropout=dropout)
        self.norm1 = nn.LayerNorm(d_model, eps=layer_norm_eps)
        self.norm2 = nn.LayerNorm(d_model, eps=layer_norm_eps)
        self.dropout = nn.Dropout(dropout)
        self.ff_block = FeedForwardLayer(d_model, dim_feedforward, activation, dropout)

    def forward(self, src, src_mask=None, src_key_padding_mask=None):
        x = src
        x = self.norm1(x + self._sa_block(x, src_mask, src_key_padding_mask))
        x = self.norm2(x + self._ff_block(x))
        return x

    # self-attention block
    def _sa_block(self, x, attn_mask, key_padding_mask):
        x = self.self_attn(
            x,
            x,
            x,
            attn_mask=attn_mask,
            key_padding_mask=key_padding_mask,
            need_weights=False,
        )[0]
        return self.dropout(x)

    # feed forward block
    def _ff_block(self, x):
        return self.ff_block(x)


class MockModule(torch.nn.Module):
    def inner_fn(self, left, right):
        return tuple(left) == tuple(right)

    def fn(self, tensor):
        if type(tensor) is int:
            return False

        torch.add(tensor, tensor)
        return self.inner_fn(tensor.shape, (1, 2, 3))


class IncByOne:
    def __init__(self, x):
        self.x = x + 1


class IncByTwo:
    def __init__(self, x):
        self.x = x + 2


class LRUCacheWarningTests(LoggingTestCase):
    @requires_cuda
    @make_logging_test(dynamo=logging.DEBUG)
    def test_lru_cache_warning_issued_during_tracing(self, records):
        torch.set_default_device("cuda")

        @torch.compile(backend="eager")
        def f(x):
            torch.get_device_module()
            x = x.cos().sin()
            return x

        result = f(torch.randn(1024))
        self.assertIsInstance(result, torch.Tensor)

        for record in records:
            if "call to a lru_cache wrapped function at:" in record.getMessage():
                self.fail("lru_cache warning was incorrectly logged")


class ReproTests(torch._dynamo.test_case.TestCase):
    def setUp(self) -> None:
        try:
            from .utils import install_guard_manager_testing_hook
        except ImportError:
            from utils import install_guard_manager_testing_hook

        self.exit_stack = contextlib.ExitStack()
        self.exit_stack.enter_context(
            install_guard_manager_testing_hook(self.guard_manager_clone_hook_fn)
        )
        super().setUp()

    def tearDown(self) -> None:
        self.exit_stack.close()
        super().tearDown()

    def guard_manager_clone_hook_fn(self, guard_manager_wrapper, f_locals, builder):
        root = guard_manager_wrapper.root
        cloned_root = root.clone_manager(lambda x: True)
        cloned_wrapper = torch._dynamo.guards.GuardManagerWrapper(cloned_root)
        self.assertEqual(str(guard_manager_wrapper), str(cloned_wrapper))
        self.assertTrue(cloned_root.check(f_locals))
        if guard_manager_wrapper.diff_guard_root:
            self.assertTrue(guard_manager_wrapper.diff_guard_root.check(f_locals))

    def test_do_paste_mask(self):
        torch._dynamo.utils.counters.clear()
        cnt = torch._dynamo.testing.CompileCounter()
        opt__do_paste_mask = torch.compile(_do_paste_mask, backend=cnt)
        opt__do_paste_mask(
            torch.randn(1, 1, 28, 28),
            torch.tensor([[0.0, 1, 2, 4]]) * 1,
            427,
            640,
            True,
        )
        opt__do_paste_mask(
            torch.randn(1, 1, 28, 28),
            torch.tensor([[0.0, 1, 2, 4]]) * 2,
            427,
            640,
            True,
        )
        opt__do_paste_mask(
            torch.randn(1, 1, 28, 28),
            torch.tensor([[0.0, 1, 2, 4]]) * 3,
            612,
            612,
            True,
        )
        opt__do_paste_mask(
            torch.randn(1, 1, 28, 28),
            torch.tensor([[0.0, 1, 2, 4]]) * 4,
            612,
            612,
            True,
        )
        opt__do_paste_mask(
            torch.randn(1, 1, 28, 28),
            torch.tensor([[0.0, 1, 2, 4]]) * 2,
            427,
            640,
            False,
        )
        # (dynamic shapes, static shapes)
        self.assertIn(cnt.frame_count, (5, 7))
        self.assertIn(cnt.op_count, (92, 106, 119))

    def test_convert_boxes_to_pooler_format(self):
        boxes1 = [
            Boxes(torch.arange(0, 8).reshape((2, 4))),
            Boxes(torch.arange(8, 16).reshape((2, 4))),
        ]
        boxes2 = [
            Boxes(torch.arange(16, 20).reshape((1, 4))),
            Boxes(torch.arange(20, 24).reshape((1, 4))),
        ]
        correct1 = convert_boxes_to_pooler_format(boxes1)
        correct2 = convert_boxes_to_pooler_format(boxes2)
        fn = convert_boxes_to_pooler_format
        cnt = torch._dynamo.testing.CompileCounter()
        opt_fn = torch.compile(fn, backend=cnt)
        self.assertTrue(same(opt_fn(boxes1), correct1))
        self.assertTrue(same(opt_fn(boxes2), correct2))

        # repeat_interleave is a dynamic shape operator we do not execute/
        # In the future, we could reduce the frame_count down to 1
        # by guarding on the exact values of `Tensor repeats` arg
        if torch._dynamo.config.assume_static_by_default:
            self.assertExpectedInline(cnt.frame_count, """4""")
            self.assertExpectedInline(cnt.op_count, """10""")
        else:
            self.assertExpectedInline(cnt.frame_count, """4""")
            self.assertExpectedInline(cnt.op_count, """14""")

    def test_boxes_len(self):
        def fn(boxes):
            return len(boxes) + boxes.__len__() + boxes.tensor

        boxes1 = Boxes(torch.arange(0, 8).reshape((2, 4)))
        cnt = torch._dynamo.testing.CompileCounter()
        opt_fn = torch._dynamo.optimize_assert(cnt)(fn)
        self.assertTrue(same(opt_fn(boxes1), boxes1.tensor + 4.0))

        if torch._dynamo.config.assume_static_by_default:
            self.assertExpectedInline(cnt.frame_count, """1""")
            self.assertExpectedInline(cnt.op_count, """1""")
        else:
            self.assertExpectedInline(cnt.frame_count, """1""")
            self.assertExpectedInline(cnt.op_count, """2""")

    def _reformer(self, nopython):
        input = torch.randn([1, 64, 256])
        model = ReformerEncoder()
        torch.manual_seed(1337)
        correct = copy.deepcopy(model)(input)
        cnt = torch._dynamo.testing.CompileCounter()
        torch.manual_seed(1337)
        opt_model = torch.compile(model, backend=cnt, fullgraph=nopython)
        self.assertTrue(same(opt_model(input), correct))
        return cnt

    # https://github.com/pytorch/pytorch/issues/113010
    def test_out_overload_non_contiguous(self):
        def f(x, y):
            return torch.abs(x, out=y.T)

        f_compiled = torch.compile(f, backend="aot_eager")

        x_ref = torch.arange(4, dtype=torch.float32).reshape(2, 2)
        y_ref = torch.arange(4, dtype=torch.float32).reshape(2, 2)
        x_test = torch.arange(4, dtype=torch.float32).reshape(2, 2)
        y_test = torch.arange(4, dtype=torch.float32).reshape(2, 2)

        out_ref = f(x_ref, y_ref)
        out_test = f_compiled(x_test, y_test)
        self.assertEqual(out_ref, out_test)
        self.assertEqual(y_ref, y_test)

    # https://github.com/pytorch/pytorch/issues/109053
    def test_view_dtype_overload(self):
        def f(x):
            return x.view(torch.int32)

        f_compiled = torch.compile(f, backend="aot_eager")

        x1 = torch.ones(4, requires_grad=True)
        out_ref = f(x1)
        out_test = f_compiled(x1)
        self.assertEqual(out_ref, out_test)

        x2 = torch.ones(4, requires_grad=False)
        out_ref = f(x2)
        out_test = f_compiled(x2)
        self.assertEqual(out_ref, out_test)

    # https://github.com/pytorch/pytorch/issues/90552
    def test_intermediate_leaf_requires_grad(self):
        def f(x):
            leaf = torch.ones(2, requires_grad=True)
            return leaf, leaf * 2

        f_compiled = torch.compile(f, backend="aot_eager")
        x = torch.arange(4, dtype=torch.float32).reshape(2, 2)

        leaf, out = f(x)
        leaf_test, out_test = f_compiled(x)
        out.sum().backward()
        out_test.sum().backward()
        self.assertEqual(leaf.grad, leaf_test.grad)

    # https://github.com/pytorch/pytorch/issues/113263
    def test_unpack_hooks_dont_run_during_tracing(self):
        def f(x, y):
            return x * y

        f_compiled = torch.compile(f, backend="aot_eager")

        pack_count = 0
        unpack_count = 0

        def pack_hook(x):
            nonlocal pack_count
            pack_count += 1
            return x

        # unpack hook shouldn't run during compilation, while we trace the forward
        def unpack_hook(x):
            nonlocal unpack_count
            unpack_count += 1
            return x

        x = torch.ones(4, requires_grad=True)
        y = torch.ones(4, requires_grad=False)
        with torch.autograd.graph.saved_tensors_hooks(pack_hook, unpack_hook):
            out_test = f_compiled(x, y)
            self.assertEqual(pack_count, 1)
            self.assertEqual(unpack_count, 0)
            out_test.sum().backward()
            self.assertEqual(pack_count, 1)
            self.assertEqual(unpack_count, 1)

    # https://github.com/pytorch/pytorch/issues/113263
    def test_unpack_hooks_can_be_disabled(self):
        def f(x, y):
            return x * y

        f_compiled = torch.compile(f, backend="aot_eager")

        x = torch.ones(4, requires_grad=True)
        y = torch.ones(4, requires_grad=False)
        with torch.autograd.graph.disable_saved_tensors_hooks("hooks are disabled"):
            out_test = f_compiled(x, y)
            out_test.sum().backward()

    # https://github.com/pytorch/pytorch/issues/113263
    def test_disabling_unpack_hooks_within_compiled_region(self):
        def g(z):
            with torch.autograd.graph.disable_saved_tensors_hooks("hooks are disabled"):
                return z + 5

        def f(x, y):
            z = x * y
            return g(z)

        f_compiled = torch.compile(f, backend="aot_eager")

        x = torch.ones(4, requires_grad=True)
        y = torch.ones(4, requires_grad=False)
        out_test = f_compiled(x, y)
        out_test.sum().backward()

    # See https://github.com/pytorch/pytorch/issues/97745
    def test_gan_repro_trying_to_backward_through_the_graph_a_second_time(self):
        def f(a, b):
            c = torch.ones(2, 2)
            d = torch.ones(2, 2)
            e = torch.matmul(a, c)
            g_loss = torch.abs(e - d).mean()
            g_loss.backward()
            fake_d_pred = torch.matmul(b, e.detach())
            d_loss = fake_d_pred.mean()
            d_loss.backward()

        a_ref = torch.randn(2, 2, requires_grad=True)
        b_ref = torch.randn(2, 2, requires_grad=True)
        out_ref = f(a_ref, b_ref)

        a_test = a_ref.detach().clone().requires_grad_(True)
        b_test = b_ref.detach().clone().requires_grad_(True)
        out_test = torch.compile(f, backend="aot_eager")(a_test, b_test)

        self.assertEqual(out_ref, out_test)
        self.assertEqual(a_ref.grad, a_test.grad)
        self.assertEqual(b_ref.grad, b_test.grad)

    # https://github.com/pytorch/pytorch/issues/111603
    def test_tuple_enum_as_key_dict(self):
        class MyEnum(Enum):
            A = "a"

        class SomeModel(torch.nn.Module):
            def __init__(self) -> None:
                super().__init__()
                self.linear = torch.nn.Linear(1, 1)

            def forward(self, x) -> torch.Tensor:
                return self.linear(x[MyEnum.A])

        x = {MyEnum.A: torch.rand(8, 1)}
        model_pytorch = SomeModel()
        model = torch.compile(model_pytorch)
        # Executing twice works
        model(x)
        y = model(x)
        self.assertEqual(y, model_pytorch(x))

    def test_embedding_backward_broadcasting_decomp(self):
        def f(grad_output, indices):
            num_weights = 10
            padding_idx = 1
            scale_grad_by_freq = True
            return torch.ops.aten.embedding_dense_backward(
                grad_output, indices, num_weights, padding_idx, scale_grad_by_freq
            )

        f_compiled = torch.compile(f, backend="aot_eager")

        grad_output = torch.ones(2, 4, 3, dtype=torch.float16)
        indices = torch.ones(2, 4, dtype=torch.int64)

        out_ref = f(grad_output, indices)
        out_test = f_compiled(grad_output, indices)

        self.assertEqual(out_ref, out_test)

    def test_reformer_eval(self):
        with torch.no_grad():
            cnt = self._reformer(nopython=True)
        self.assertEqual(cnt.frame_count, 1)
        self.assertEqual(cnt.op_count, 10)

    def test_reformer_train(self):
        with torch.enable_grad():
            cnt = self._reformer(nopython=False)
        expected_op_count = (
            """10""" if torch._dynamo.config.inline_inbuilt_nn_modules else """4"""
        )

        self.assertExpectedInline(cnt.frame_count, """1""")
        self.assertExpectedInline(cnt.op_count, expected_op_count)

    def test_longformer_chunk(self):
        input1 = torch.randn([1, 4096, 1])
        input2 = torch.randn([12, 4096, 64])
        correct1 = longformer_chunk(input1)
        correct2 = longformer_chunk(input2)
        fn = longformer_chunk
        cnt = torch._dynamo.testing.CompileCounter()
        opt_fn = torch._dynamo.optimize_assert(cnt)(fn)
        self.assertTrue(same(opt_fn(input1), correct1))
        self.assertTrue(same(opt_fn(input2), correct2))
        self.assertTrue(same(opt_fn(input1), correct1))
        self.assertTrue(same(opt_fn(input2), correct2))

        if torch._dynamo.config.assume_static_by_default:
            if torch._dynamo.config.automatic_dynamic_shapes:
                self.assertExpectedInline(cnt.frame_count, """2""")
                self.assertExpectedInline(cnt.op_count, """8""")
            else:
                self.assertExpectedInline(cnt.frame_count, """2""")
                self.assertExpectedInline(cnt.op_count, """4""")
        else:
            self.assertExpectedInline(cnt.frame_count, """2""")
            self.assertExpectedInline(cnt.op_count, """19""")

    def test_hf_t5_forward(self):
        input = torch.randn([1, 2048, 512])
        model = PartialT5()
        correct = model(input)
        cnt = torch._dynamo.testing.CompileCounter()
        opt_model = torch._dynamo.optimize_assert(cnt)(model)
        self.assertTrue(same(opt_model(input), correct))

        if torch._dynamo.config.assume_static_by_default:
            self.assertExpectedInline(cnt.frame_count, """1""")
            self.assertExpectedInline(cnt.op_count, """11""")
        else:
            self.assertExpectedInline(cnt.frame_count, """1""")
            self.assertExpectedInline(cnt.op_count, """11""")

    def test_module_in_skipfiles(self):
        model = nn.Linear(10, 10)
        cnt = torch._dynamo.testing.CompileCounter()
        torch.compile(model, backend=cnt, fullgraph=True)(torch.randn([5, 10]))
        self.assertEqual(cnt.frame_count, 1)
        self.assertEqual(cnt.op_count, 1)

    def test_function_in_skipfiles(self):
        cnt = torch._dynamo.testing.CompileCounter()
        torch.compile(torch.sin, backend=cnt, fullgraph=True)(torch.randn([5, 10]))
        self.assertEqual(cnt.frame_count, 1)
        self.assertEqual(cnt.op_count, 1)

    def test_slicing_dynamic_shape(self):
        def fn(y):
            x = torch.ones(8)
            idx = y[0]
            out = x[idx:]
            return (out + 3) * 5

        counter = torch._dynamo.testing.CompileCounter()
        opt_fn = torch.compile(fn, backend=counter)
        out = opt_fn(torch.ones(10, dtype=torch.long))
        # idx should be 1 -> slicing off [1:] of 8 elem tensor
        self.assertEqual(list(out.shape), [7])

        self.assertEqual(counter.op_count, 2)
        self.assertEqual(counter.frame_count, 1)

        self.assertEqual(list(opt_fn(torch.tensor([4])).shape), [4])

    def test_slicing_dynamic_shape_setitem(self):
        def fn(input_lengths: torch.Tensor, new_ones_1):
            getitem_13 = input_lengths[3]
            new_ones_1[(3, slice(getitem_13, None, None))] = 0
            setitem_13 = new_ones_1
            return (setitem_13,)

        x = torch.randn(10).to(dtype=torch.int64)
        y = torch.randn(10, 204)
        ref = fn(x, y)
        opt_fn = torch.compile(fn, backend="aot_eager")
        res = opt_fn(x, y)
        self.assertTrue(same(ref, res))

    @torch._dynamo.config.patch(error_on_recompile=True)
    @torch.fx.experimental._config.patch(use_duck_shape=False)
    def test_dynamic_shape_disable_duck_size(self):
        # noqa: F841

        class TestModel(nn.Module):
            def __init__(
                self,
            ):
                super().__init__()

            def forward(self, x: torch.Tensor, val: int) -> torch.Tensor:
                return x + val

        main_model = TestModel().to(memory_format=torch.channels_last)
        opt_model = torch.compile(main_model, backend="eager", dynamic=True)

        x1 = torch.rand(2, 5, 10, 10).to(memory_format=torch.channels_last)
        x2 = torch.rand(2, 5, 4, 8).to(memory_format=torch.channels_last)

        main_model(x1, 4)
        opt_model(x1, 4)

        main_model(x2, 20)
        opt_model(x2, 20)

    def test_chunk_reformer_ff(self):
        input = torch.randn([1, 4096, 256])
        model = ChunkReformerFeedForward()
        correct = model(input)
        cnt = torch._dynamo.testing.CompileCounter()
        opt_model = torch._dynamo.optimize_assert(cnt)(model)
        self.assertTrue(same(opt_model(input), correct))

        self.assertEqual(cnt.frame_count, 1)
        self.assertLessEqual(cnt.op_count, 10)

    # see: https://github.com/pytorch/pytorch/issues/80067
    # NB: When you remove the expectedFailure, don't forget to
    # uncomment/adjust the assertEqual below
    @unittest.expectedFailure
    @torch._dynamo.config.patch(
        fake_tensor_propagation=True, capture_scalar_outputs=True
    )
    def test_maml_item_capture(self):
        a = torch.randn(5, 1, 28, 28)
        b = torch.zeros(5, dtype=torch.int64)
        c = torch.randn(75, 1, 28, 28)
        d = torch.zeros(75, dtype=torch.int64)
        model = PartialMaml()
        correct = model(a, b, c, d)
        cnt = torch._dynamo.testing.CompileCounter()
        opt_model = torch.compile(model, backend=cnt)
        for _ in range(10):
            self.assertTrue(same(opt_model(a, b, c, d), correct))

        # if torch._dynamo.config.assume_static_by_default:
        #     self.assertExpectedInline(cnt.frame_count, """2""")
        # else:
        #     self.assertExpectedInline(cnt.frame_count, """3""")
        # TODO(jansel): figure out why op count depends on imports
        self.assertIn(cnt.op_count, (36, 35, 34, 29, 28, 27))

    # see: https://github.com/pytorch/pytorch/issues/80067
    @torch._dynamo.config.patch(capture_scalar_outputs=False)
    def test_maml_no_item_capture(self):
        a = torch.randn(5, 1, 28, 28)
        b = torch.zeros(5, dtype=torch.int64)
        c = torch.randn(75, 1, 28, 28)
        d = torch.zeros(75, dtype=torch.int64)
        model = PartialMaml()
        correct = model(a, b, c, d)
        cnt = torch._dynamo.testing.CompileCounter()
        opt_model = torch.compile(model, backend=cnt)
        for _ in range(10):
            self.assertTrue(same(opt_model(a, b, c, d), correct))

        if torch._dynamo.config.assume_static_by_default:
            self.assertExpectedInline(cnt.frame_count, """2""")
        else:
            self.assertExpectedInline(cnt.frame_count, """3""")

    def test_hf_model_output(self):
        ex = ModelOutput(a=torch.randn(10), b=torch.randn(10), c=torch.randn(10))

        def fn1(x):
            return x["a"] + 1

        def fn2(x):
            return x.a + 1

        def fn3(x):
            return x.to_tuple()[0] + 1

        def fn4(x):
            return x[0] + 1

        cnt = torch._dynamo.testing.CompileCounter()
        for fn in (fn1, fn2, fn3, fn4):
            cnt.clear()
            opt_fn = torch._dynamo.optimize_assert(cnt)(fn)
            self.assertTrue(same(opt_fn(ex), ex.a + 1))
            self.assertEqual(cnt.frame_count, 1)
            self.assertEqual(cnt.op_count, 1)

    def test_create_rand_mask_from_inputs(self):
        args = [
            torch.randn([1, 64, 64]),
            torch.randn([1, 64, 64]),
            torch.zeros([1, 12, 62, 3], dtype=torch.int64),
            12,
            3,
            1,
            4096,
            64,
        ]
        correct = create_rand_mask_from_inputs(*args)
        fn = create_rand_mask_from_inputs

        cnt = torch._dynamo.testing.CompileCounter()
        opt_fn = torch._dynamo.optimize_assert(cnt)(fn)
        self.assertTrue(same(opt_fn(*args), correct))
        if torch._dynamo.config.assume_static_by_default:
            self.assertExpectedInline(cnt.frame_count, """1""")
            self.assertExpectedInline(cnt.op_count, """8""")
        else:
            self.assertExpectedInline(cnt.frame_count, """1""")
            self.assertExpectedInline(cnt.op_count, """11""")

    def test_rng_state(self):
        def fn():
            state = torch.get_rng_state()
            before = torch.rand(1000)
            torch.set_rng_state(state)
            after = torch.rand(1000)
            return before, after

        cnt = torch._dynamo.testing.CompileCounter()
        opt_fn = torch.compile(fn, backend=cnt)

        before, after = opt_fn()
        self.assertTrue(same(before, after))
        self.assertEqual(cnt.frame_count, 2)
        self.assertEqual(cnt.op_count, 2)  # rand, rand
        try:
            _, _ = torch._dynamo.export(fn)()
            # See https://github.com/pytorch/pytorch/pull/87490
            self.fail("unexpected export success")
        except torch._dynamo.exc.Unsupported:
            pass

    def test_threading_local(self):
        import threading

        foo = threading.local()
        foo.x = torch.rand(1)

        def f(x):
            return torch.cat([x, foo.x])

        cnt = torch._dynamo.testing.CompileCounter()
        opt_f = torch.compile(f, backend=cnt, fullgraph=True)

        inp = torch.ones(1)
        out = f(inp)
        opt_out = opt_f(inp)
        self.assertEqual(opt_out, out)
        self.assertEqual(cnt.frame_count, 1)

    def test_seq_append_list(self):
        x = torch.randn(4, 10)
        model = SequentialAppendList(
            torch.nn.Linear(10, 10),
            torch.nn.ReLU(),
            torch.nn.Linear(10, 10),
            torch.nn.ReLU(),
        )
        # this one is tricky because it mutates the list provided as an input
        l1 = [x]
        l2 = [x]
        correct, _ = model(x, l1)
        cnt = torch._dynamo.testing.CompileCounter()
        opt_model = torch._dynamo.optimize_assert(cnt)(model)
        result, l3 = opt_model(x, l2)
        self.assertTrue(same(result, correct))
        self.assertTrue(same(l1, l2))
        self.assertIs(l2, l3)
        self.assertEqual(cnt.frame_count, 1)
        self.assertEqual(cnt.op_count, 5)

    def test_batch_norm_act(self):
        a = torch.randn(5, 1, 28, 28)
        model = BatchNormAct2d(1).eval()
        correct = model(a)
        cnt = torch._dynamo.testing.CompileCounter()
        if not torch._dynamo.config.specialize_int:
            # _local_scalar_dense causes graph break w 0-dim tensor
            opt_model = torch.compile(model, backend=cnt)
            self.assertTrue(same(opt_model(a), correct))
            return

        opt_model = torch._dynamo.optimize_assert(cnt)(model)
        self.assertTrue(same(opt_model(a), correct))
        self.assertEqual(cnt.frame_count, 1)
        self.assertEqual(cnt.op_count, 2)

    def test_get_parameter_dtype(self):
        model = SequentialAppendList(
            torch.nn.Linear(10, 10),
            torch.nn.ReLU(),
        )

        def fn(model, x):
            return x + torch.randn(10, dtype=get_parameter_dtype(model))

        cnt = torch._dynamo.testing.CompileCounter()
        opt_fn = torch._dynamo.optimize_assert(cnt)(fn)
        self.assertEqual(opt_fn(model, torch.randn(10)).dtype, torch.float32)
        self.assertEqual(cnt.frame_count, 1)
        self.assertEqual(cnt.op_count, 2)

    def test_nn_parameter(self):
        def test_fn():
            a = torch.nn.Parameter(torch.randn(5, 5))
            # Checks that TensorVariable stores the type information correctly
            self.assertTrue(isinstance(a, torch.nn.Parameter))
            return a

        cnt = torch._dynamo.testing.CompileCounter()
        opt_test_fn = torch.compile(test_fn, backend=cnt)
        out = opt_test_fn()
        self.assertTrue(isinstance(out, torch.nn.Parameter))

    def test_Size(self):
        def test_fn():
            a = torch.randn(4)
            x = torch.Size([1, 2, 3])
            # Checks that SizeVariable return torch.Size object
            assert isinstance(x, torch.Size)
            # Causes graph breaks and checks reconstruction of SizeVariable
            # object
            self.assertIsInstance(x, torch.Size)
            return a

        cnt = torch._dynamo.testing.CompileCounter()
        opt_test_fn = torch.compile(test_fn, backend=cnt)
        opt_test_fn()

    # See https://github.com/pytorch/pytorch/issues/100067
    def test_copy_weird_strides(self):
        # This test requires inductor's copy() decomp to preserve strides properly.
        def test_fn(a):
            b = torch.zeros(48, 4, 256, 513)
            b[:, 0, 1:256, 1:256] = a
            c = b.view(4, 12, 1024, 513)
            d = c.transpose(2, 1)
            d.add_(1)
            return d

        sh, st, dt, dev, rg = (
            (48, 255, 255),
            (787968, 513, 1),
            torch.float16,
            "cpu",
            True,
        )
        a = rand_strided(sh, st, dt, dev).requires_grad_(rg)
        compiled_f = torch.compile(test_fn, backend="aot_eager_decomp_partition")
        out1 = test_fn(a)
        out2 = compiled_f(a)
        self.assertEqual(out1, out2)

    def test_indexing_with_list(self):
        def test_fn():
            def run_test(tensor, *idx):
                npt = tensor.numpy()
                assert npt[idx].shape == tensor[idx].shape

            x = torch.arange(0, 10)
            cases = [
                [None, None],
                [1, None],
            ]

            for case in cases:
                run_test(x, *case)

            return torch.randn(4)

        cnt = torch._dynamo.testing.CompileCounter()
        opt_test_fn = torch.compile(test_fn, backend=cnt)
        opt_test_fn()

    def test_foreach_decomp_arg_names(self):
        # https://github.com/pytorch/pytorch/issues/138698

        @torch.compile(fullgraph=True)
        def foreach_pow(**kwargs):
            return torch._foreach_pow(**kwargs)

        foreach_pow(self=[torch.ones(2, 2, device="cpu")], exponent=2.7)

        @torch.compile(fullgraph=True)
        def foreach_lerp_(**kwargs):
            return torch._foreach_lerp_(**kwargs)

        foreach_lerp_(
            self=[torch.ones(2, 2, device="cpu")],
            tensors1=[torch.ones(2, 2, device="cpu")],
            weights=[torch.ones(2, 2, device="cpu")],
        )

    def test_reformer_min_chunk_len(self):
        def fn(cfg):
            t = torch.empty(10)
            t.fill_(_get_min_chunk_len(cfg))
            return t[0]

        cfg = DummyConfig()
        cnt = torch._dynamo.testing.CompileCounter()
        opt_fn = torch._dynamo.optimize_assert(cnt)(fn)
        self.assertEqual(opt_fn(cfg), 64)
        # With unspec int, maximum computation is preserved
        self.assertExpectedInline(cnt.frame_count, """1""")
        if torch._dynamo.config.automatic_dynamic_shapes:
            if not torch._dynamo.config.assume_static_by_default:
                self.assertExpectedInline(cnt.op_count, """4""")
            else:
                self.assertExpectedInline(cnt.op_count, """3""")
        else:
            self.assertExpectedInline(cnt.op_count, """3""")

    def test_reformer_sorting(self):
        x = torch.zeros([1, 12, 4096], dtype=torch.int64)
        correct = _get_sorted_bucket_idx_and_undo_sorted_bucket_idx(x)
        fn = _get_sorted_bucket_idx_and_undo_sorted_bucket_idx

        cnt = torch._dynamo.testing.CompileCounter()
        opt_fn = torch._dynamo.optimize_assert(cnt)(fn)
        self.assertTrue(same(opt_fn(x), correct))
        if torch._dynamo.config.assume_static_by_default:
            self.assertExpectedInline(cnt.frame_count, """1""")
            self.assertExpectedInline(cnt.op_count, """14""")
        else:
            self.assertExpectedInline(cnt.frame_count, """1""")
            self.assertExpectedInline(cnt.op_count, """16""")

    def test_recursive_map(self):
        # https://github.com/pytorch/torchdynamo/issues/132
        def _recursive_map(struct, batch_dim=0):
            for k, v in struct.items():
                if v is not None:
                    if isinstance(v, dict):
                        _recursive_map(v)
                    else:
                        struct[k] = v

        def toy_example(a, b, v):
            x = a / (torch.abs(a) + 1)
            if v is not None:
                _recursive_map(v)
            return x * b

        cnt = torch._dynamo.testing.CompileCounter()
        opt_toy_example = torch.compile(toy_example, backend=cnt)
        opt_toy_example(
            torch.randn(10),
            torch.randn(10),
            {"layer0": {"memory_keys": torch.randn(10)}},
        )
        self.assertEqual(cnt.frame_count, 1)
        self.assertEqual(cnt.op_count, 4)

    def test_issue114171(self):
        device = torch.device("cpu")

        def fcnn(in_dim, out_dim, hidden_dim, activation=torch.nn.GELU):
            layers = [
                torch.nn.Linear(in_dim, hidden_dim, device=device),
                activation(),
                torch.nn.Linear(hidden_dim, out_dim, device=device),
            ]
            return torch.nn.Sequential(*layers)

        class testmodel(torch.nn.Module):
            def __init__(self) -> None:
                super().__init__()
                self.interaction_networks = torch.nn.ModuleList(
                    [fcnn(262, 1174, 400) for _ in range(4)]
                )

            def interact(self, x, cycle):
                return self.interaction_networks[cycle](x)

        model = testmodel()
        forward_aot = torch.compile(
            model.interact, fullgraph=True, dynamic=True, backend="eager"
        )

        x = torch.rand([111, 262], device=device)
        forward_aot(x, 2)  # previously failed

    def test_issue175(self):
        n_heads = 2
        d_model = 64
        model = TransformerEncoderLayer(d_model, n_heads)
        inp = torch.randn(1, d_model)
        cnt = torch._dynamo.testing.CompileCounter()
        opt_model = torch.compile(model, backend=cnt, fullgraph=True)
        opt_model(inp)
        opt_model(inp)
        self.assertEqual(cnt.frame_count, 1)
        self.assertEqual(12, cnt.op_count)

    def test_exec_import(self):
        def fn1():
            exec("import math")

        def fn2():
            try:
                math.sqrt(4)
                return False
            except NameError:
                return True

        def fn3():
            fn1()
            return fn2()

        self.assertTrue(fn3())
        opt_fn3 = torch.compile(fn3, backend="eager")
        self.assertTrue(opt_fn3())

    def test_exec_wildcard_import(self):
        # Test that globals are not carried over from frame to frame
        def fn1():
            exec("from torch import *")

        def fn2():
            x = torch.zeros(4)
            for i in range(5):
                x = x + i
            return x

        def fn3():
            fn1()
            return fn2()

        ref = fn3()
        opt_fn3 = torch.compile(fn3, backend="eager")
        res = opt_fn3()
        self.assertTrue(same(ref, res))

    def test_with_on_graph_break_inst(self):
        def reversible(x):
            print("Hello world")  # Cause graph break so inline fails
            return torch.sin(torch.cos(x))

        def fn(x):
            with torch.enable_grad():
                a = torch.sin(x)
                b = reversible(a)
                c = torch.sigmoid(b)
                c.sum().backward()
                return x.grad

        x = torch.randn(3, requires_grad=True)
        x.grad = None
        with torch.no_grad():
            ref = fn(x)

        x.grad = None
        opt_fn = torch.compile(fn, backend="eager")
        with torch.no_grad():
            res = opt_fn(x)
        self.assertTrue(same(ref, res))

    def test_with_on_graph_break_nested(self):
        def reversible(x):
            torch._dynamo.graph_break()  # Cause graph break so inline fails
            return torch.sin(torch.cos(x))

        def fn(x):
            # nested context manager failed previously
            with torch.no_grad():
                with torch.enable_grad():
                    a = torch.sin(x)
                    b = reversible(a)
                    c = torch.sigmoid(b)
                    c.sum().backward()
                    return x.grad

        x = torch.randn(3, requires_grad=True)
        x.grad = None
        with torch.no_grad():
            ref = fn(x)

        x.grad = None
        opt_fn = torch.compile(fn, backend="eager")
        with torch.no_grad():
            res = opt_fn(x)
        self.assertTrue(same(ref, res))

    # https://github.com/pytorch/torchdynamo/issues/1446
    def test_grad_mode_carrying_correct_state_after_graph_break(self):
        def fn(x):
            with torch.no_grad():
                y = x * 3
                print("Break")
                z = x + 2
            return y, z

        x = torch.randn(3, requires_grad=True)
        opt_fn = torch.compile(fn, backend="eager")
        y, z = opt_fn(x)
        self.assertFalse(y.requires_grad)
        self.assertFalse(z.requires_grad)

    def test_abc_setattr(self):
        # tests that we correctly bail out of __setattr__ calls

        # TODO: does not ensure ABC classes are correctly inferred as ClassVariables
        # (doesn't test the fix for 'super()')

        class BaseModule(torch.nn.Module, ABC):
            def blah(self, x):
                return x + 1

        class Derived(BaseModule):
            def __setattr__(self, name, value) -> None:
                super().__setattr__(name, value)

            def forward(self, x):
                # expect a graph break on __setattr__
                self.foo = 0
                return self.blah(x)

            def blah(self, x):
                return super().blah(x)

        x = torch.randn(3, requires_grad=True)
        mod = Derived()
        opt_mod = torch.compile(mod, backend="eager")
        opt_mod(x)

        # Not sure what this test is testing. It was earlier graph breaking on
        # __dict__, so the counter >= 2. With __dict__ support, there is no
        # graph break.
        self.assertGreaterEqual(torch._dynamo.utils.counters["frames"]["ok"], 1)
        self.assertGreaterEqual(torch._dynamo.utils.counters["frames"]["total"], 1)

    @torch._dynamo.config.patch("suppress_errors", True)
    def test_guard_fail_tensor_bool(self):
        @torch._dynamo.disable(recursive=False)
        def fn():
            condition_shape = (5, 5)
            dtypes = (torch.bool,)
            shapes = (
                (),
                (5,),
                (1, 5),
            )

            tensors = [
                torch.empty(shape, dtype=dtype).fill_(17)
                for shape, dtype in itertools.product(shapes, dtypes)
            ]

            x_vals = (5.0, *tensors)
            y_vals = (6.0, *tensors)

            @torch._dynamo.disable
            def get_expected(condition, x, y):
                x_np = x.cpu().numpy() if isinstance(x, torch.Tensor) else x
                y_np = y.cpu().numpy() if isinstance(y, torch.Tensor) else y
                return torch.from_numpy(
                    np.where(condition.cpu().numpy(), x_np, y_np)
                ).to(common_dtype)

            for x, y in zip(x_vals, y_vals):
                condition = torch.empty(*condition_shape, dtype=torch.bool).bernoulli_()
                common_dtype = torch.result_type(x, y)

                def check_equal(condition, x, y):
                    # NumPy aggressively promotes to double, hence cast to output to correct dtype
                    expected = get_expected(condition, x, y)
                    result = torch.where(condition, x, y)
                    assert torch.allclose(expected, result)

                check_equal(condition, x, y)
                check_equal(condition, y, x)

        fn()
        opt_fn = torch.compile(fn, backend="eager")
        opt_fn()

    def test_guard_fail_nested_tuple(self):
        def fn(args):
            return torch.ones(()), args[0] * 2

        # This adds a tensor check on args[1][0] and args[1][1]
        args1 = (torch.ones(1), (torch.ones(1), torch.ones(1)))
        args2 = (torch.ones(1), torch.ones(1))
        opt_fn = torch.compile(fn, backend="eager")
        ref = opt_fn(args1)
        res = opt_fn(args2)

        self.assertTrue(same(ref, res))

    def test_nullcontext1(self):
        @torch.compile(fullgraph=True, backend="eager")
        def fn(x, ctx):
            x = x.sin()
            with ctx:
                x = x.cos()
            x = x.sin()
            return x

        y = torch.randn(10)
        self.assertTrue(same(fn(y, contextlib.nullcontext()), y.sin().cos().sin()))

    def test_nullcontext2(self):
        @torch.compile(fullgraph=True, backend="eager")
        def fn(x, ctx):
            x = x.sin()
            with ctx():
                x = x.cos()
            x = x.sin()
            return x

        y = torch.randn(10)
        self.assertTrue(same(fn(y, contextlib.nullcontext), y.sin().cos().sin()))

    def test_no_grad_inline(self):
        @torch.no_grad()
        def a(x):
            return x.sin()

        @torch.compile(backend="eager", fullgraph=True)
        def b(x):
            return a(x).cos()

        y = torch.randn(10)
        self.assertTrue(same(b(y), y.sin().cos()))

    @skipIfWindows(
        msg="torch._dynamo.exc.TorchRuntimeError: Failed running call_function <class 'torch.LongTensor'>(*(FakeTensor(..., size=(10,), dtype=torch.int32),), **{}):"  # noqa: B950
    )
    def test_longtensor_list(self):
        for partition in [0, 5, 10]:

            @torch._dynamo.disable
            def rand_gen():
                rand_vals = [random.randint(5, 10) for _ in range(10)]
                # List of tensors mixed with np.arrays
                return list(np.array(rand_vals[:partition])) + [
                    torch.tensor(val) for val in rand_vals[partition:]
                ]

            def fn(x):
                random_list = rand_gen()
                z = torch.LongTensor(random_list)
                return x * z

            x = torch.ones(10) * 2

            random.seed(0)
            ref0 = fn(x)
            ref1 = fn(x)

            opt_fn = torch.compile(fn, backend="eager")
            # Especially for internal usage, there are many calls to random functions
            # on first compile, e.g., from various library initializations. Run once
            # to get that out of the way before resetting the seed:
            opt_fn(x)

            random.seed(0)
            res0 = opt_fn(x)
            res1 = opt_fn(x)

            self.assertTrue(same(ref0, res0))
            self.assertTrue(same(ref1, res1))

    def test_primtorch(self):
        @torch.compile(backend="eager")
        def fn(x):
            torch._refs.abs(x)

        fn(torch.randn(3))

    @unittest.expectedFailure
    # inline_call [('inline in skipfiles: bind ...python3.10/inspect.py', 1)]
    def test_primtorch_no_graph_break(self):
        @torch.compile(backend="eager", fullgraph=True)
        def fn(x):
            torch._refs.abs(x)

        fn(torch.randn(3))

    def test_torch_tensor_ops_no_graph_break(self):
        @torch.compile(backend="eager", fullgraph=True)
        def fn(x):
            torch.Tensor.abs_(x)

        fn(torch.randn(3))

    @unittest.skipIf(
        not isinstance(torch.ops.aten.abs, torch._ops.OpOverloadPacket),
        "old pt doesn't work",
    )
    def test_torch_ops_aten(self):
        # Picked an op that doesn't show up in the default list
        @torch.compile(backend="eager", fullgraph=True)
        def fn(x):
            return torch.ops.aten.absolute(x)

        fn(torch.randn(3))

    def test_hf_gelu_inline(self):
        class GELUActivation(nn.Module):
            def __init__(self) -> None:
                super().__init__()
                self.act = nn.functional.gelu

            def forward(self, input):
                return self.act(input)

        @torch.compile(backend="eager", fullgraph=True)
        def fn(x):
            return GELUActivation()(x)

        y = torch.randn(10)
        self.assertTrue(same(fn(y), nn.functional.gelu(y)))

        @torch.compile(backend="eager", fullgraph=True)
        def fn_returns(x):
            return GELUActivation(), x + 1

        act, _ = fn_returns(y)
        self.assertIsInstance(act, GELUActivation)
        self.assertIs(act.act, nn.functional.gelu)
        self.assertTrue(hasattr(act, "_buffers"))  # check that __init__ got called

    def test_dropout_inline(self):
        @torch.compile(backend="eager")
        def fn(x):
            return torch.nn.Dropout(0.1)(x)

        y = torch.randn(10)
        torch.manual_seed(1337)
        ref = nn.functional.dropout(y, 0.1)
        torch.manual_seed(1337)
        res = fn(y)
        self.assertTrue(same(ref, res))

    def test_setitem_boolean_mask_diff(self):
        def fn(x, b, y):
            x = x.clone()
            x[b] = y
            return x

        opt_fn = torch.compile(fn, backend="aot_eager")
        x = torch.randn(4, requires_grad=True)
        b = torch.tensor([True, False, True, False])
        y = torch.randn(2, requires_grad=True)
        opt_fn(x, b, y)

    def test_setitem_tuple_boolean_mask_diff(self):
        def fn(x, b, y):
            x = x.clone()
            x[:, b] = y
            return x

        opt_fn = torch.compile(fn, backend="aot_eager")
        x = torch.randn(8, 4, requires_grad=True)
        b = torch.tensor([True, False, True, False])
        y = torch.randn(2, requires_grad=True)
        opt_fn(x, b, y)

    def test_torch_tensor_ops(self):
        def fn(x):
            return torch.Tensor.abs_(x)

        x = torch.randn(3)
        opt_fn = torch.compile(fn, backend="eager", fullgraph=True)
        y = fn(x)
        y_ = opt_fn(x)
        self.assertTrue(same(y, y_))

    def test_guard_ordering_shape_fail(self):
        # If a function which takes a tensor has an inner function which
        # is compiled and generates a guard on its shape,
        # they are evaluated in the wrong order. So if on a subsequent call
        # an int is passed instead of a tensor, guard evaluation will crash
        # with a "no attribute: shape" error
        m = MockModule()
        opt_m = torch.compile(m, backend="eager")
        opt_m.fn(torch.ones((5, 5)))
        opt_m.fn(-3)

    def test_tensor_isinstance_tuple(self):
        @torch.compile(backend="eager")
        def fn():
            t = torch.ones(5, 5)
            if not isinstance(t, (int, torch.Tensor)):
                msg = str.format(
                    "{0} is not an instance of {1}",
                    type(t),
                    (int, torch.Tensor),
                )
                raise ValueError(msg)
            return True

        fn()

    def test_isinstance_dtype(self):
        @torch.compile(backend="eager", fullgraph=True)
        def fn(x):
            isinstance(torch.bfloat16, torch.dtype)
            return x

        fn(torch.randn(3))

    def test_isinstance_storage(self):
        @torch.compile(backend="eager")
        def fn(x):
            f = bytearray([0x00, 0x01, 0x02, 0x03, 0x04, 0x05, 0x10, 0x40])
            bools = torch.BoolStorage.from_buffer(f, "big")
            assert isinstance(bools, torch.BoolStorage)
            return x

        fn(torch.randn(3))

    def test_issue111522(self):
        @torch.compile(backend="eager", fullgraph=True)
        def f(x, y):
            return x + y.a

        class A:
            a = 2

        self.assertEqual(f(torch.zeros(2), A()), torch.full([2], 2.0))

        del A.a

        # graph break on missing attr
        with self.assertRaises(torch._dynamo.exc.Unsupported):
            f(torch.zeros(2), A())

    def test_sort_out(self):
        dtype = torch.float32
        device = "cpu"

        def fn():
            tensor = torch.randn((3, 5), dtype=dtype, device=device)[:, 0]
            values1 = torch.tensor(0, dtype=dtype, device=device)
            indices1 = torch.tensor(0, dtype=torch.long, device=device)
            torch.sort(tensor, out=(values1, indices1))
            self.assertEqual(values1.stride(), (1,))
            self.assertEqual(indices1.stride(), (1,))

        fn()
        opt_fn = torch.compile(fn, backend="eager")
        opt_fn()

    def test_sort_out2(self):
        class MyModule(torch.nn.Module):
            def __init__(self) -> None:
                super().__init__()
                self.sorted = torch.nn.Buffer(torch.ones(4, 4))
                self.indices = torch.nn.Buffer(torch.ones(4, 4, dtype=torch.long))

            def forward(self, x):
                torch.sort(x, out=(self.sorted, self.indices))
                return (x + 1, self.sorted, self.indices)

        x = torch.randn(4, 4)
        m = MyModule()
        ref = m(x)
        opt_m = torch.compile(m, backend="eager")
        res = opt_m(x)
        self.assertTrue(same(ref, res))

    def test_sigmoid_out(self):
        dtype = torch.float32
        device = "cpu"

        def fn():
            inp = torch.randn((3, 5), dtype=dtype, device=device)
            out1 = torch.tensor(0, dtype=dtype, device=device)
            torch.sigmoid(inp, out=out1)
            self.assertEqual(out1.numel(), 15)

        fn()
        opt_fn = torch.compile(fn, backend="eager")
        opt_fn()

    def test_sigmoid_out2(self):
        class MyModule(torch.nn.Module):
            def __init__(self) -> None:
                super().__init__()
                self.base = torch.nn.Buffer(torch.ones(4, 4))

            def forward(self, x):
                torch.sigmoid(x, out=self.base)
                return x + self.base

        x = torch.randn(4, 4)
        m = MyModule()
        ref = m(x)
        opt_m = torch.compile(m, backend="eager")
        res = opt_m(x)
        self.assertTrue(same(ref, res))

    def test_out_root_cell_shape_change(self):
        @torch.compile(backend="eager")
        def fn():
            out = torch.empty(0)

            def run():
                x = torch.zeros(3, 5)
                torch.sigmoid(x, out=out)
                return out.size()

            return run()

        res = fn()
        self.assertEqual((3, 5), res)

    def test_out_nested_cell_shape_change(self):
        @torch.compile(backend="eager")
        def fn():
            def run():
                x = torch.zeros(3, 5)
                out = torch.empty(0)

                def capture():
                    return out  # Force `out` to be a nested cell

                torch.sigmoid(x, out=out)
                return out.size()

            return run()

        res = fn()
        self.assertEqual((3, 5), res)

    def test_out_root_cell_tuple_shape_change(self):
        @torch.compile(backend="eager")
        def fn():
            out1 = torch.empty(0)
            out2 = torch.empty(0, dtype=torch.long)

            def run():
                x = torch.zeros(3, 5)
                torch.sort(x, out=(out1, out2))
                return out1.size(), out2.size()

            return run()

        res = fn()
        self.assertEqual(((3, 5), (3, 5)), res)

    def test_out_nested_cell_tuple_shape_change(self):
        @torch.compile(backend="eager")
        def fn():
            def run():
                x = torch.zeros(3, 5)
                out1 = torch.empty(0)
                out2 = torch.empty(0, dtype=torch.long)

                def capture():
                    # Force `out1` and `out2` to be nested cells
                    return out1, out2

                torch.sort(x, out=(out1, out2))
                return out1.size(), out2.size()

            return run()

        res = fn()
        self.assertEqual(((3, 5), (3, 5)), res)

    def test_slice_into_list_mutable(self):
        class Mod(torch.nn.Module):
            def forward(self, listy):
                x = listy[3:5]
                for _ in range(10):
                    z = torch.abs(torch.randn(10)) + 1
                    x[0] = z
                return x

        m = Mod()
        listy = [torch.randn(10)] * 10

        cnt = torch._dynamo.testing.CompileCounter()
        opt_m = torch.compile(m, backend=cnt, fullgraph=True)
        opt_m.forward(listy)

        self.assertEqual(cnt.frame_count, 1)

    @torch._dynamo.config.patch(capture_scalar_outputs=True)
    def test_issue111918(self):
        cnt = CompileCounter()

        @torch.compile(backend=cnt, dynamic=True)
        def fn(x):
            x = x + 1
            y = x.item()
            if y > 2:
                return x * 2
            else:
                return x * 3

        x = torch.tensor([3.0])
        fn(x)
        self.assertEqual(cnt.frame_count, 2)
        self.assertEqual(cnt.op_count, 4)

        torch._dynamo.reset()
        fn = torch.compile(fn, fullgraph=True, backend="eager")
        with self.assertRaises(torch._dynamo.exc.UserError):
            fn(x)

    def test_vdd_duplicate_error(self):
        def fn(a, dt):
            keys = list(dt._jt_dict.keys())
            p = torch.cos(dt._jt_dict[keys[0]]._value)
            q = torch.sin(a)
            r = torch.sigmoid(dt._jt_dict[keys[0]]._value)
            return p + q + r

        class Value:
            def __init__(self) -> None:
                self._value = torch.randn(4)

        class Sample:
            def __init__(self) -> None:
                self._jt_dict = {}
                self._jt_dict["POSITION_ID"] = Value()

        a = torch.randn(4)
        sample = Sample()

        ref = fn(a, sample)

        optimized_fn = torch.compile(fn, backend="eager", fullgraph=True)
        res = optimized_fn(a, sample)

        self.assertTrue(same(ref, res))

    def test_specialized_stride(self):
        def f():
            e = torch.empty(4)
            x = e[::2]
            return x.stride()

        self.assertEqual(f(), torch.compile(f, backend="eager")())

    def test_out_none(self):
        # https://github.com/pytorch/pytorch/issues/92814
        def fn(input):
            return torch.nn.functional.normalize(input, dim=0, out=None)

        x = torch.rand([1])
        self.assertEqual(fn(x), torch.compile(fn, backend="eager")(x))

    def test_multi_import(self):
        if not has_detectron2():
            raise unittest.SkipTest("requires detectron2")

        @torch.compile(backend="eager", fullgraph=True)
        def to_bitmasks(boxes):
            from detectron2.layers.mask_ops import (
                _paste_masks_tensor_shape,
                paste_masks_in_image,
            )

            if (
                paste_masks_in_image is not None
                and _paste_masks_tensor_shape is not None
            ):
                return boxes + 1

        self.assertTrue((to_bitmasks(torch.zeros(10)) == torch.ones(10)).all())

    def test_multi_dot_import(self):
        def fn1(x):
            return torch.sin(x)

        def fn(x):
            import torch.fx

            _ = torch.fx.symbolic_trace(fn1)
            return x * 2

        x = torch.randn(10)
        fn(x)
        cnt = torch._dynamo.testing.CompileCounter()
        opt_fn = torch.compile(fn, backend=cnt)
        opt_fn(x)
        self.assertEqual(cnt.frame_count, 1)

    def test_relative_import(self):
        try:
            from . import utils as _  # noqa: F401

            def fn(x):
                from .utils import tensor_for_import_testing

                return x * 2 * tensor_for_import_testing

        except ImportError:

            def fn(x):
                from utils import tensor_for_import_testing

                return x * 2 * tensor_for_import_testing

        x = torch.randn(10)
        fn(x)
        cnt = torch._dynamo.testing.CompileCounter()
        opt_fn = torch.compile(fn, backend=cnt, fullgraph=True)
        opt_fn(x)
        self.assertEqual(cnt.frame_count, 1)

    def test_relative_import_no_modulename(self):
        try:
            from . import utils as _  # noqa: F401

            def fn(x):
                from . import utils

                return x * 2 * utils.tensor_for_import_testing

        except ImportError:

            def fn(x):
                import utils

                return x * 2 * utils.tensor_for_import_testing

        x = torch.randn(10)
        fn(x)
        cnt = torch._dynamo.testing.CompileCounter()
        opt_fn = torch.compile(fn, backend=cnt, fullgraph=True)
        opt_fn(x)
        self.assertEqual(cnt.frame_count, 1)

    def test_bigbird_unsqueeze_inplace(self):
        def fn(reshape_2):
            view_2 = reshape_2.clone()
            view_2.unsqueeze_(2)
            cat_11 = torch.cat([view_2], dim=2)
            view_13 = cat_11.view((2, 12, 64, -1))
            return (view_13,)

        x = torch.randn(2, 12, 64, 64, requires_grad=True)
        ref = fn(x)
        opt_fn = torch.compile(fn, backend="aot_eager")
        res = opt_fn(x)
        self.assertTrue(same(ref, res))

    def test_issue1466_size_aot_autograd(self):
        def fn(x):
            # do a tensor op and a size compute
            y = x * 2
            x_size = x.size()
            # trigger a graph break
            print("arf")
            # use the tensor op and size compute
            z = y.view(x_size) + 1
            return z

        x = torch.randn(2, 3, requires_grad=True)
        ref = fn(x)
        opt_fn = torch.compile(fn, backend="aot_eager")
        res = opt_fn(x)
        self.assertTrue(same(ref, res))

    def test_ellipsis(self):
        class Repro(torch.nn.Module):
            def __init__(self) -> None:
                super().__init__()
                self.lnorm = torch.nn.LayerNorm(
                    (256,), eps=1e-06, elementwise_affine=True
                )
                self.linear = torch.nn.Linear(
                    in_features=256, out_features=256, bias=True
                )

            def forward(self, cat_10):
                lnorm = self.lnorm(cat_10)
                getitem_64 = lnorm[
                    (slice(None, None, None), slice(0, 1, None), Ellipsis)
                ]
                linear = self.linear(getitem_64)
                return (linear,)

        args = [torch.randn(2, 197, 256)]

        mod = Repro()
        opt_mod = torch.compile(mod, backend="eager", fullgraph=True)

        self.assertTrue(same(mod(*args), opt_mod(*args)))

    def test_reinplacing(self):
        class MockModule(torch.nn.Module):
            def __init__(self) -> None:
                super().__init__()
                self.self_layoutlm_embeddings_x_position_embeddings = (
                    torch.nn.Embedding(1024, 768)
                )
                self.self_layoutlm_embeddings_y_position_embeddings = (
                    torch.nn.Embedding(1024, 768)
                )

            def forward(self, getitem_1, getitem_2, add):
                self_layoutlm_embeddings_x_position_embeddings = (
                    self.self_layoutlm_embeddings_x_position_embeddings(getitem_1)
                )
                self_layoutlm_embeddings_y_position_embeddings = (
                    self.self_layoutlm_embeddings_y_position_embeddings(getitem_2)
                )
                add_1 = add + self_layoutlm_embeddings_x_position_embeddings
                add_2 = add_1 + self_layoutlm_embeddings_y_position_embeddings
                return (add_2,)

        mod = MockModule()
        opt_mod = torch.compile(mod, backend="aot_eager_decomp_partition")

        args = [
            ((2, 512), (2048, 4), torch.int64, "cpu", False),
            ((2, 512), (2048, 4), torch.int64, "cpu", False),
            ((2, 512, 768), (393216, 768, 1), torch.float32, "cpu", True),
        ]
        args = [
            rand_strided(sh, st, dt, dev).requires_grad_(rg)
            for (sh, st, dt, dev, rg) in args
        ]
        self.assertTrue(same_two_models(mod, opt_mod, args))

    def test_optimized_deepcopy(self):
        # See https://github.com/pytorch/pytorch/pull/88629
        class Foo(torch.nn.Module):
            def __init__(self) -> None:
                super().__init__()
                self.fc = torch.nn.Linear(in_features=2, out_features=3, bias=True)

            def forward(self, x):
                return self.fc(x)

        mod = Foo()
        opt_mod = torch.compile(mod, backend="eager")
        args = [torch.randn(1, 2)]
        self.assertTrue(same_two_models(mod, opt_mod, args))

    def test_class_member(self):
        class Foo(torch.nn.Module):
            a = 4
            b = torch.ones(3, 4)

            def __init__(self) -> None:
                super().__init__()
                self.c = 4

            def forward(self, x):
                return x.cos() + self.a + self.b + self.c

        mod = Foo()
        opt_mod = torch.compile(mod, backend="eager", fullgraph=True)
        args = (torch.randn(3, 4),)
        self.assertTrue(same(mod(*args), opt_mod(*args)))

    def test_named_buffers(self):
        class Foo(torch.nn.Module):
            def __init__(self) -> None:
                super().__init__()
                self.x = torch.nn.Buffer(torch.ones(3))
                self.y = torch.nn.Buffer(torch.ones(3))

            def forward(self, inp):
                res = 0
                for _, buffer in self.named_buffers():
                    res += buffer.sum()

                return inp.cos() + res

        mod = Foo()
        opt_mod = torch.compile(mod, backend="eager", fullgraph=True)
        args = (torch.randn(3, 4),)
        self.assertTrue(same(mod(*args), opt_mod(*args)))

    def test_requires_grad_guards_with_grad_mode1(self):
        def f(x):
            if x.requires_grad:
                return x + 1
            else:
                return x + 2

        x = torch.ones(2, requires_grad=True)

        f_compiled = torch.compile(f)
        with torch.no_grad():
            # compile an inference graph
            f_compiled(x)

        # Test: we should fail guards and recompile (even though it's still an inference graph)
        out_ref = f(x.detach())
        out = f_compiled(x.detach())

        self.assertEqual(out_ref, out)
        self.assertEqual(out_ref.requires_grad, out.requires_grad)

    def test_requires_grad_guards_with_grad_mode2(self):
        x = torch.ones(2, requires_grad=True)
        x_ref = x.detach().clone().requires_grad_(True)

        m = torch.nn.Linear(2, 2)
        m_compiled = torch.compile(m)

        with torch.no_grad():
            # compile an inference graph
            m_compiled(x)

        # Test: we should fail guards and recompile a training graph
        out_ref = m(x_ref)
        out = m_compiled(x)
        self.assertEqual(out_ref, out)
        self.assertEqual(out_ref.requires_grad, out.requires_grad)

    def test_is_symbolic_tracing(self):
        # Ensure no graph break here
        def fn(x):
            if is_fx_tracing_test():
                return x * 2
            return x * 4

        a = torch.randn(4)
        ref = fn(a)
        opt_fn = torch.compile(fn, backend="eager", fullgraph=True)
        res = opt_fn(a)
        self.assertTrue(same(ref, res))

    def test_tokenization(self):
        from collections import UserDict

        class BatchEncoding(UserDict):
            """
            Copied from tokenization
            """

            def __init__(
                self,
                data,
            ):
                super().__init__(data)

            def __getattr__(self, item: str):
                try:
                    return self.data[item]
                except KeyError as e:
                    raise AttributeError from e

        def tokenization(x):
            encoding = BatchEncoding({"key": x})
            return encoding["key"]

        opt_fn = torch.compile(tokenization, backend="eager")
        x = torch.rand((1, 4))
        ref = tokenization(x)
        res = opt_fn(x)
        self.assertTrue(same(ref, res))

    def test_modules(self):
        class Foo(torch.nn.Module):
            def __init__(self) -> None:
                super().__init__()
                self.fc = torch.nn.Linear(4, 3)

            def forward(self, inp):
                res = torch.zeros(3, 3)
                for _ in self.modules():
                    res += self.fc(inp)
                return res

        mod = Foo()
        args = (torch.ones(3, 4),)
        cnt = torch._dynamo.testing.CompileCounter()
        opt_mod = torch.compile(mod, backend=cnt, fullgraph=True)
        self.assertTrue(same(mod(*args), opt_mod(*args)))
        self.assertEqual(cnt.op_count, 5)
        self.assertEqual(cnt.frame_count, 1)

    def test_omegaconf_listconfig_iter(self):
        obj = ListConfig()
        x = torch.zeros(2)

        def fn():
            y = x
            for i in obj:
                y += i
            return y

        expected = fn()
        actual = torch.compile(fn, fullgraph=True, backend="eager")()
        self.assertEqual(actual, expected)

    def test_user_defined_iter(self):
        class MyIter:
            def __init__(self) -> None:
                self.i = 0

            def __iter__(self):
                return self

            def __next__(self):
                if self.i < 3:
                    self.i += 1
                    return self.i
                raise StopIteration

        @torch.compile(backend="eager", fullgraph=True)
        def fn(x):
            for i in MyIter():
                x += i
            return x

        self.assertEqual(fn(torch.zeros(1)), torch.full([1], 6.0))

    def test_stop_iteration_reconstruct(self):
        @torch.compile(backend="eager", fullgraph=True)
        def fn(x):
            return x.sin(), StopIteration(1, 2, 3)

        _, res = fn(torch.ones(1))
        self.assertEqual(str(res), str(StopIteration(1, 2, 3)))

    def test_tensor_data_kwarg(self):
        # https://github.com/pytorch/pytorch/issues/96278
        def f():
            return torch.tensor(data=[[1.0, -1.0]])

        cnt = torch._dynamo.testing.CompileCounter()
        opt_fn = torch.compile(f, backend=cnt, fullgraph=True)
        self.assertTrue(same(f(), opt_fn()))
        self.assertEqual(cnt.frame_count, 1)

    def test_for_loop_graph_break(self):
        def inner(x):
            return torch.sin(x)

        def fn(x):
            for _ in range(100):
                inner(x)
                torch._dynamo.graph_break()
            return x

        cnt = torch._dynamo.testing.CompileCounter()
        opt_fn = torch.compile(fn, backend=cnt)
        x = torch.randn(4)
        opt_fn(x)
        self.assertEqual(cnt.frame_count, 1)
        self.assertEqual(cnt.op_count, 1)

    def test_for_loop_graph_break_before(self):
        # Checks that the backedge is calculated correctly
        def inner(x):
            return torch.sin(x)

        def fn(x):
            torch._dynamo.graph_break()
            for _ in range(100):
                inner(x)
            return x

        cnt = torch._dynamo.testing.CompileCounter()
        opt_fn = torch.compile(fn, backend=cnt)
        x = torch.randn(4)
        opt_fn(x)
        self.assertEqual(cnt.frame_count, 1)
        self.assertEqual(cnt.op_count, 100)

    def test_avoid_dupe_specialization(self):
        def f(x, y):
            return (x + y) * 1

        opt_f = torch.compile(f, backend="aot_eager")

        for b in [True, False]:
            x = torch.randn(4, requires_grad=b)
            y = torch.randn(4, requires_grad=b)
            self.assertEqual(f(x, x), opt_f(x, x))
            self.assertEqual(f(x, y), opt_f(x, y))

    def test_validate_model_kwargs(self):
        cnt = CompileCounter()

        def f1(a, b):
            return torch.sin(a) + torch.cos(b)

        @torch.compile(backend=cnt, fullgraph=True)
        def f2(**kwargs):
            _validate_model_kwargs(f1, kwargs)
            return f1(**kwargs)

        x = torch.randn(10)
        y = torch.randn(10)

        self.assertEqual(f2(a=x, b=y), f1(x, y))
        self.assertEqual(cnt.frame_count, 1)
        self.assertEqual(cnt.op_count, 3)

    def test_swin_base_tensor_attr(self):
        class Foo(torch.nn.Module):
            def __init__(self) -> None:
                super().__init__()
                # NB: not a parameter or buffer
                self.t = torch.randn(3)

            def forward(self, x):
                return x + torch.cat((self.t, self.t))

        mod = Foo()
        opt_mod = torch.compile(mod, backend="eager")
        args = [torch.randn(6)]
        self.assertTrue(same_two_models(mod, opt_mod, args))
        opt_mod(*args)

    def test_pointless_graph_removal(self):
        cnt = torch._dynamo.testing.CompileCounter()

        @torch.compile(backend=cnt)
        def fn(x):
            with torch.no_grad():
                torch._dynamo.graph_break()
                return x + 1

        fn(torch.randn(4))
        self.assertEqual(cnt.frame_count, 1)
        self.assertEqual(cnt.op_count, 3)

    def test_output_aliases_intermediate(self):
        def f(x):
            intermediate = x.mul(2)
            return intermediate.view(-1), intermediate

        opt_f = torch.compile(f, backend="aot_eager")

        for b in [True, False]:
            x = torch.randn(4, requires_grad=b)
            out = f(x)
            out_test = opt_f(x)
            self.assertEqual(out[0], out_test[0])
            self.assertEqual(out[1], out_test[1])
            self.assertEqual(out[0].requires_grad, out_test[0].requires_grad)
            self.assertEqual(out[1].requires_grad, out_test[1].requires_grad)
            # test that the aliasing relationship of outputs is preserved
            out[0].mul_(2)
            out_test[0].mul_(2)
            self.assertEqual(out[0], out_test[0])
            self.assertEqual(out[1], out_test[1])

    def test_while_loop_graph_break(self):
        # Repro of tacotron2 cache_size_recompilation
        def inner(x):
            return torch.sin(x)

        def fn(x):
            i = 20
            while i > 10:
                x = inner(x)
                i -= 1
                torch._dynamo.graph_break()
            return x

        cnt = torch._dynamo.testing.CompileCounter()
        opt_fn = torch.compile(fn, backend=cnt)
        x = torch.randn(4)
        opt_fn(x)
        self.assertEqual(cnt.frame_count, 1)
        self.assertEqual(cnt.op_count, 1)

    def test_nested_while_loop_graph_break(self):
        def inner_loop(x):
            i = 3
            while i > 0:
                i -= 1
                x += 1
                torch._dynamo.graph_break()
            return x

        def inner(x):
            inner_loop(x)
            return torch.sin(x)

        def fn(x):
            i = 20
            while i > 10:
                x = inner(x)
                i -= 1
                torch._dynamo.graph_break()
            return x

        cnt = torch._dynamo.testing.CompileCounter()
        opt_fn = torch.compile(fn, backend=cnt)
        x = torch.randn(4)
        opt_fn(x)
        self.assertEqual(cnt.frame_count, 1)
        self.assertEqual(cnt.op_count, 1)

    def test_while_loop_graph_break_inside_call_function(self):
        # Repro of huggingface graph break inside loop in `get_parameter_dtype`.
        # Skip only the inner frame that has loop that contains graph break.
        def inner(x):
            for _ in range(3):
                x += 1
                torch._dynamo.graph_break()
            return x

        def fn(x):
            x += 2
            inner(x)
            x += 3
            return x

        cnt = torch._dynamo.testing.CompileCounter()
        opt_fn = torch.compile(fn, backend=cnt)
        x = torch.randn(4)
        opt_fn(x)
        self.assertEqual(cnt.frame_count, 2)
        self.assertEqual(cnt.op_count, 2)

    def test_exception_in_dynamo_handling(self):
        hit_handler = False

        # See https://github.com/pytorch/pytorch/pull/96488
        @contextlib.contextmanager
        def ctx():
            try:
                yield
            except RuntimeError:
                nonlocal hit_handler
                hit_handler = True

        @torch.compile(backend="eager")
        def f():
            with ctx():
                h()

        def h():
            raise RuntimeError("boof")

        # Should not error
        f()
        self.assertTrue(hit_handler)

    def test_generator_dealloc(self):
        # See https://github.com/pytorch/pytorch/pull/96488
        #
        # NB: yes, [(...)] is intentional, this is a list containing a
        # generator
        generator_box = [(x for x in [1, 2, 3])]

        counter = torch._dynamo.testing.CompileCounter()

        def g(x):
            return x + 2

        # TODO: This test is pretty delicate.  To test if it's actually doing
        # anything, rebuild eval_frame.c with '#define TORCHDYNAMO_DEBUG 1'
        # and then look at the logs for:
        #
        # TRACE[_custom_eval_frame:650] begin <genexpr> test_repros.py 2276 -1 0 0
        # TRACE[_custom_eval_frame:664] throw <genexpr>
        #
        # This means we're actually hitting the relevant codepath

        # NB: Make sure we don't actually Dynamo this frame; if we do Dynamo
        # this frame, Dynamo actually DOES understand list.clear and will
        # arrange for the generator deallocation to happen when the eval frame
        # handler is disabled, which will prevent the bug from happening (we
        # specifically want to trigger the generator deallocation WHILE the
        # dynamo eval frame handler is active), as that will cause the
        # generator to become exhausted and trigger the throw_flag == TRUE
        # case.
        @torch._dynamo.disable(recursive=False)
        def f(x):
            generator_box.clear()
            return g(x)

        self.assertNoUnraisable(
            lambda: torch.compile(f, backend=counter)(torch.randn(3))
        )

        # Make sure the x + 2 is captured (a previous incorrect implementation
        # of this fix would have disabled the eval frame callback, which means
        # g wouldn't get traced
        self.assertEqual(counter.op_count, 1)

    def test_error_return_without_exception_set(self):
        # https://github.com/pytorch/pytorch/issues/93781
        @torch.compile
        def f():
            _generator_type = type(_ for _ in ())

        self.assertNoUnraisable(f)

    def common_merge_criteria_processor_list(self, list_cls, fullgraph):
        cnt = CompileCounter()

        @torch.compile(backend=cnt, fullgraph=fullgraph)
        def f(x, left, right):
            combined = _merge_criteria_processor_list(left, right)
            return combined(x)

        l1 = list_cls([torch.nn.ReLU(), torch.nn.Sigmoid()])
        l2 = list_cls([])
        input = torch.randn(16)
        result = f(input, l1, l2)
        self.assertEqual(result, l1(input))
        self.assertEqual(cnt.frame_count, 1)
        self.assertEqual(cnt.op_count, 2)

        cnt.clear()
        l3 = list_cls([torch.nn.SiLU()])
        expected = l3(l1(input))
        result = f(input, l1, l3)
        self.assertEqual(len(l1), 3)
        self.assertEqual(result, expected)
        self.assertEqual(cnt.frame_count, 1)
        self.assertEqual(cnt.op_count, 3)

    def test_merge_criteria_processor_list1(self):
        self.common_merge_criteria_processor_list(CustomList1, False)

    def test_merge_criteria_processor_list2(self):
        self.common_merge_criteria_processor_list(CustomList2, True)

    def test_restricted_list_subclass1(self):
        cnt = CompileCounter()

        @torch.compile(backend=cnt, fullgraph=True)
        def fn(a, b):
            l = CustomList2()
            l.extend([True])
            l.append(a)
            l.extend([b])
            l.pop(0)
            l.append(l.length_times_10())
            return sum(l)

        x = torch.randn(10)
        y = torch.randn(10)
        self.assertEqual(fn(x, y), x + y + 20)
        self.assertEqual(cnt.op_count, 3)

    def test_restricted_list_subclass2(self):
        cnt = CompileCounter()

        @torch.compile(backend=cnt, fullgraph=True)
        def fn(a, b):
            l1 = CustomList2([a + 1])
            l2 = CustomList2([b + 2])
            l1.extend(l2)
            return l1

        x = torch.randn(10)
        y = torch.randn(10)
        z = fn(x, y)
        self.assertEqual(type(z), CustomList2)
        self.assertEqual(len(z), 2)
        self.assertEqual(z.length_times_10(), 20)
        self.assertEqual(list(z), [x + 1, y + 2])

    def test_restricted_list_subclass3(self):
        cnt = CompileCounter()

        @torch.compile(backend=cnt, fullgraph=True)
        def fn(a: CustomList2, b: CustomList2):
            a.extend(b)
            a.append_twice(b[2] + 1)
            a.append(b[3] + 2)
            return b

        x = torch.randn(10)
        y = torch.randn(10)
        l = CustomList2([x, y])
        self.assertIs(fn(l, l), l)
        self.assertEqual(len(l), 7)
        self.assertIs(l[0], x)
        self.assertIs(l[1], y)
        self.assertIs(l[2], x)
        self.assertIs(l[3], y)
        self.assertEqual(l[4], x + 1)
        self.assertIs(l[5], l[4])
        self.assertEqual(l[6], y + 2)

    def test_rewrite_assert_with_msg(self):
        def f(x):
            b = x.sin()
            assert x[0] == 3, "First dim need to be 3"
            return x.cos() + b

        args = (torch.Tensor([3, 4, 5]),)
        cnt = torch._dynamo.testing.CompileCounter()

        opt_f = torch.compile(f, backend=cnt, fullgraph=True)
        self.assertTrue(same(f(*args), opt_f(*args)))
        self.assertEqual(cnt.op_count, 6)
        self.assertEqual(cnt.frame_count, 1)

        exported, _ = torch._dynamo.export(f)(torch.Tensor([3, 4, 5]))
        self.assertTrue(same(exported(*args), f(*args)))

    def test_list_aliasing(self):
        cnt = CompileCounter()

        @torch.compile(backend=cnt, fullgraph=True)
        def fn(a):
            a.append(torch.sin(a[0]))
            return a

        x = torch.randn(10)
        l = [x]
        self.assertIs(fn(l), l)
        self.assertEqual(len(l), 2)
        self.assertIs(l[0], x)
        self.assertEqual(l[1], torch.sin(x))
        self.assertEqual(cnt.frame_count, 1)
        self.assertEqual(cnt.op_count, 1)

    def test_not_rewrite_assert_for_other_errors(self):
        def f(x):
            b = x.sin()
            if not x.sum() <= 3:
                raise ValueError("input sum needs to be 3")
            return x.cos() + b

        args = (torch.Tensor([3, 4, 5]),)
        opt_fn = torch.compile(f, backend="eager")
        with self.assertRaisesRegex(ValueError, "input sum needs to be 3"):
            opt_fn(*args)

    def test_rewrite_assert_dont_change_bytecode(self):
        def fn(x):
            with torch.no_grad():
                assert x.max() < 5, f"invalid max {x.max()}"
                x = torch.sin(x)
            return x

        x = torch.ones(4)
        opt_fn = torch.compile(fn, backend="eager")
        self.assertTrue(same(fn(x), opt_fn(x)))

    def test_rewrite_assert_without_msg(self):
        def f(x):
            b = x.sin()
            assert x[0] == 3
            return x.cos() + b

        args = (torch.Tensor([3, 4, 5]),)
        exported, _ = torch._dynamo.export(f)(torch.Tensor([3, 4, 5]))
        self.assertTrue(same(exported(*args), f(*args)))

        with self.assertRaisesRegex(RuntimeError, "assertion error"):
            exported(torch.Tensor([5, 6, 7]))

    def test_rewrite_assert_with_non_string_msg(self):
        def f(x):
            b = x.sin()
            assert x[0] == 2, f"Error {x}: {x.size()}"
            return x.cos() + b

        torch._dynamo.utils.counters.clear()
        args = torch.Tensor([3, 4, 5])
        opt_f = torch.compile(f, backend="eager")
        with self.assertRaisesRegex(AssertionError, "torch.Size"):
            opt_f(args)
        for gb, cnt in torch._dynamo.utils.counters["graph_break"].items():
            if "assert with non-string message" in gb:
                self.assertEqual(cnt, 1)
                break
        else:
            # graph break not found
            self.assertTrue(False)

    def test_rewrite_assert_noop(self):
        def f(x):
            b = x.sin()
            assert True
            assert x.dtype == torch.float32
            return x.cos() + b

        args = (torch.Tensor([3, 4, 5]),)
        exported, _ = torch._dynamo.export(f)(torch.Tensor([3, 4, 5]))
        self.assertTrue(same(exported(*args), f(*args)))

        cnt = torch._dynamo.testing.CompileCounter()
        opt_f = torch.compile(f, backend=cnt, fullgraph=True)
        self.assertTrue(same(f(*args), opt_f(*args)))
        # torch._assert shouldn't be in the graph
        self.assertEqual(cnt.op_count, 3)
        self.assertEqual(cnt.frame_count, 1)

        exported, _ = torch._dynamo.export(f)(torch.Tensor([4, 4, 5]))
        self.assertTrue(same(exported(*args), f(*args)))

    def test_size_typematch(self):
        def f(x, y):
            if isinstance(x, torch.Size):
                return y + 1
            else:
                return y + 2

        y = torch.zeros(1)
        x1 = torch.Size((3,))
        x2 = (3,)

        cnt = torch._dynamo.testing.CompileCounter()
        opt_f = torch.compile(f, backend=cnt, fullgraph=True)
        self.assertTrue(same(f(x1, y), opt_f(x1, y)))
        self.assertTrue(same(f(x2, y), opt_f(x2, y)))
        self.assertEqual(cnt.frame_count, 2)

    def test_hf_classinstantier(self):
        # hf activations.py
        class ClassInstantier(collections.OrderedDict):
            def __getitem__(self, key):
                content = super().__getitem__(key)
                cls, kwargs = content if isinstance(content, tuple) else (content, {})
                return cls(**kwargs)

        ACT2CLS = ClassInstantier(
            {
                "relu": (nn.ReLU, {"inplace": False}),
                "tanh": nn.Tanh,
            }
        )

        @torch.compile(fullgraph=True, backend="eager")
        def f(x, act):
            return ACT2CLS[act](x)

        y = torch.randn(10)
        self.assertTrue(same(f(y, "tanh"), torch.tanh(y)))
        self.assertTrue(same(f(y, "relu"), torch.relu(y)))

    def test_ephemeral_module(self):
        # hf activations.py
        class ReLUSquaredActivation(nn.Module):
            def forward(self, input):
                relu_applied = torch.nn.functional.relu(input)
                squared = torch.square(relu_applied)
                return squared

        @torch.compile(fullgraph=True, backend="eager")
        def f(x):
            x = x + 0.2
            x = ReLUSquaredActivation()(x)
            x = x + 1
            return x

        y = torch.randn(10)
        self.assertTrue(same(f(y), ReLUSquaredActivation()(y + 0.2) + 1))

    def test_inplace_unsqueeze_input(self):
        def backend(gm, example_inputs):
            self.assertEqual(example_inputs[-1].size(), torch.Size([1, 3, 4]))
            return gm

        @torch.compile(backend=backend)
        def fn(x):
            x.unsqueeze_(0)
            return x + 1

        inputs = [torch.randn(3, 4)]
        self.assertEqual(fn(*inputs).size(), torch.Size([1, 3, 4]))
        self.assertEqual(inputs[0].size(), torch.Size([1, 3, 4]))

    def test_batchnorm_e2e(self):
        class Repro(torch.nn.Module):
            def __init__(self) -> None:
                super().__init__()
                self.bn = torch.nn.BatchNorm2d(
                    64, eps=1e-05, momentum=0.1, affine=True, track_running_stats=True
                )
                self.conv1 = torch.nn.Conv2d(
                    64,
                    64,
                    kernel_size=(3, 3),
                    stride=(1, 1),
                    padding=(1, 1),
                    bias=False,
                )

            def forward(self, x):
                x1 = self.bn(x)
                x2 = self.conv1(x1)
                out = torch.nn.functional.relu(x2)
                return (out,)

        torch.manual_seed(1337)

        m_ref = Repro()
        m_test = deepcopy(m_ref)

        @torch.compile(backend="aot_eager_decomp_partition")
        def compiled_fn(x):
            return m_test(x)

        x_ref = torch.randn(2, 64, 32, 32, requires_grad=True)
        x_test = x_ref.clone()

        # Loop multiple times: each iteration the running_mean/var on batchnorm will update,
        # which changes the output of the next iteration
        for _ in range(3):
            ref = m_ref(x_ref)
            res = compiled_fn(x_test)

            self.assertTrue(same(ref, res))

            for r in ref:
                if r.requires_grad:
                    r.sum().backward()
            for r in res:
                if r.requires_grad:
                    r.sum().backward()

            for param_ref, param_test in zip(m_ref.parameters(), m_test.parameters()):
                self.assertTrue(same(param_ref, param_test))
            # Assert running_mean/var
            for buffer_ref, buffer_test in zip(m_ref.buffers(), m_test.buffers()):
                self.assertTrue(same(buffer_ref, buffer_test))

    @torch._dynamo.config.patch("assume_static_by_default", False)
    def test_dynamic_shapes_right_side(self):
        def f(x):
            return torch.ones(5 * x.shape[0])

        inp = torch.randn(6, 5)

        gm, _ = torch._dynamo.export(f, aten_graph=True)(torch.randn(4, 5))
        self.assertEqual(gm(inp).shape, f(inp).shape)

    @torch._dynamo.config.patch("specialize_int", False)
    def test_maybe_multiply_symint(self):
        # https://github.com/pytorch/pytorch/issues/97346
        from torch._functorch.aot_autograd import aot_module_simplified

        def my_aot_compiler(gm, example_inputs):
            def my_compiler(gm, example_inputs):
                return gm.forward

            # Invoke AOTAutograd
            return aot_module_simplified(gm, example_inputs, fw_compiler=my_compiler)

        def my_example(t1, t2, d):
            out = torch.add(t1, t2, alpha=d)
            return out

        compiled_fn = torch.compile(backend=my_aot_compiler, dynamic=True)(my_example)

        t1 = torch.arange(3, dtype=torch.float32).requires_grad_(True)
        t2 = torch.arange(3, dtype=torch.float32).requires_grad_(True)

        ra = compiled_fn(t1, t2, 5)
        self.assertEqual(ra, torch.tensor([0.0, 6.0, 12.0]))

        ra = compiled_fn(t1, t2, 6)
        self.assertEqual(ra, torch.tensor([0.0, 7.0, 14.0]))

    def test_build_map_unpack_with_call(self):
        def forward_with_cond_scale(x, t, cond_scale, self_cond, other1, other2):
            return x.sin() + t + cond_scale + self_cond + other1 + other2

        @torch.compile(backend="eager", fullgraph=True)
        def fn(x):
            d1 = dict(other1=5)
            d2 = dict(other2=4)
            text_cond = {**d1, **d2}
            return forward_with_cond_scale(x, 1, cond_scale=2, self_cond=3, **text_cond)

        self.assertTrue(same(fn(torch.ones(4)), torch.ones(4).sin() + 15))

    @torch._dynamo.config.patch(verbose=True)
    def test_graph_break_unsupported_fake(self):
        counter = torch._dynamo.testing.CompileCounter()

        @torch.compile(backend=counter)
        def f(x):
            return torch.ops.test_sample.foo(x + 1) + 1

        f(torch.randn(3))

        self.assertEqual(counter.op_count, 2)
        self.assertEqual(counter.frame_count, 2)

    def test_delattr(self):
        class MyObj:
            def __init__(self, a, b):
                self.a = a
                self.b = b

        @torch.compile(backend="eager", fullgraph=True)
        def fn(x, obj):
            del obj.a
            obj.c = x + 1
            del obj.c
            tmp = MyObj(x + 2, x + 3)
            del tmp.b
            if hasattr(obj, "a"):
                return x + 1
            return tmp

        x = torch.zeros([])
        obj1 = MyObj(x, x)
        obj2 = fn(x, obj1)
        self.assertFalse(hasattr(obj1, "a"))
        self.assertFalse(hasattr(obj1, "c"))
        self.assertFalse(hasattr(obj2, "b"))
        self.assertEqual(obj1.b.item(), 0)
        self.assertEqual(obj2.a.item(), 2)

    def test_delattr_return(self):
        class MyObject:
            def __init__(self, val):
                self.val = val
                self.deletion_attempted = False

            def __delattr__(self, attr):
                if attr == "val":
                    self.deletion_attempted = True
                else:
                    super().__delattr__(attr)

        @torch.compile(fullgraph=True, backend="eager")
        def test_delattr(input_tensor):
            instance_a = MyObject(1)
            instance_b = MyObject(2)
            del instance_a.val
            del instance_b.val
            exists_a = hasattr(instance_a, "val")
            exists_b = hasattr(instance_b, "val")
            deletion_attempted_a = instance_a.deletion_attempted
            deletion_attempted_b = instance_b.deletion_attempted
            return (
                input_tensor + 1,
                exists_a,
                exists_b,
                deletion_attempted_a,
                deletion_attempted_b,
            )

        result = test_delattr(torch.ones(1))
        self.assertEqual(result[0], torch.tensor([2.0]))
        self.assertEqual(result[1:], (True, True, True, True))

    def test_delattr_raises(self):
        class MyObj:
            def __init__(self, a, b):
                self.a = a
                self.b = b

        @torch.compile(backend="eager")
        def fn(x, obj):
            del obj.a
            x = x + 1
            obj.a  # will raise
            return x

        x = torch.zeros([])
        obj1 = MyObj(x, x)
        self.assertRaises(AttributeError, lambda: fn(x, obj1))

    def test_delsubscr(self):
        @torch.compile(backend="eager")
        def fn(x):
            del x["a"]
            y = x["b"] + 1
            return y

        x = {"a": torch.tensor([1]), "b": torch.tensor([1])}
        result = fn(x)
        self.assertFalse(hasattr(x, "a"))
        self.assertEqual(result.item(), 2)

    def test_delsubscr_raises(self):
        @torch.compile(backend="eager")
        def fn(x):
            del x["a"]
            y = x["a"] + 1  # should raise KeyError
            return y

        x = {"a": torch.tensor([1]), "b": torch.tensor([1])}
        self.assertRaises(KeyError, lambda: fn(x))

    def test_attached_attribute_in_dir(self):
        class MyModule(torch.nn.Module):
            def __init__(self) -> None:
                super().__init__()
                self.linear = torch.nn.Linear(16, 16)
                self.relu = torch.nn.ReLU()

            def forward(self, x):
                return self.relu(self.linear(x))

        mod = torch.compile(MyModule(), backend="eager")
        mod.is_compiled = True
        self.assertTrue("is_compiled" in dir(mod))

    @torch._dynamo.config.patch("automatic_dynamic_shapes", False)
    def test_dynamic_shapes_implicit_guard(self):
        def f(x):
            y = x * x.size(x.shape[0])
            torch.sum(y, [y.shape[0]])
            return y

        cnt = torch._dynamo.testing.CompileCounter()
        opt_fn = torch.compile(f, backend=cnt, fullgraph=True)
        opt_fn(torch.randn(3, 1, 1, 1, 1))
        self.assertEqual(cnt.frame_count, 1)

    def test_dalle2_maybe(self):
        def normalize(x):
            return x.cos()

        @torch.compile(backend="eager", fullgraph=True)
        def fn(x, normalize_img):
            lowres_cond_img = x.sin()
            lowres_cond_img = maybe(normalize_img)(lowres_cond_img)
            return lowres_cond_img

        self.assertEqual(fn(torch.ones([]), normalize), torch.ones([]).sin().cos())

    def test_functools_wraps(self):
        def cool_name(x):
            return x.sin()

        @torch.compile(backend="eager", fullgraph=True)
        def fn(x):
            y = x.cos()

            @functools.wraps(cool_name)
            def uncool_name():
                return cool_name(y)

            return uncool_name

        result = fn(torch.ones([]))
        self.assertEqual(result.__name__, "cool_name")
        self.assertEqual(result(), torch.ones([]).cos().sin())

    def test_dynamic_shapes_float_guard(self):
        def f(x):
            return torch.nn.functional.dropout(x, x.shape[0] / 6)

        cnt = torch._dynamo.testing.CompileCounter()
        opt_fn = torch.compile(f, backend=cnt, fullgraph=True)
        opt_fn(torch.randn(3))
        self.assertEqual(cnt.frame_count, 1)

    @torch._dynamo.config.patch(capture_scalar_outputs=True)
    def test_tensor_item(self):
        def f(x, y):
            val = y.item()
            return x.sum() + val

        gm, _ = torch._dynamo.export(
            f,
            aten_graph=True,
        )(
            torch.zeros(6, 4),
            torch.tensor(1),
        )
        self.assertEqual(
            f(torch.zeros(6, 4), torch.tensor(1)),
            gm(torch.zeros(6, 4), torch.tensor(1)),
        )
        self.assertEqual(
            f(torch.zeros(6, 4), torch.tensor(2)),
            gm(torch.zeros(6, 4), torch.tensor(2)),
        )

    def test_dataclass_init_with_default_factory_with_inputs(self):
        @dataclasses.dataclass
        class DClass:
            sharding_contexts: Any = dataclasses.field(default_factory=list)
            a: int = 1

        def fn(x, inp_list):
            d = DClass(inp_list)
            d.sharding_contexts.append(x.sin() + d.a)
            return d

        x = torch.randn(4)
        inp_list1 = [1, 2, 3]
        inp_list2 = [2, 3, 4]
        inp_list3 = [1, 2]
        ref1 = fn(x, inp_list1)
        ref2 = fn(x, inp_list2)
        ref3 = fn(x, inp_list3)

        opt_fn = torch.compile(fn, fullgraph=True)

        opt_ret1 = opt_fn(x, inp_list1)
        opt_ret2 = opt_fn(x, inp_list2)
        opt_ret3 = opt_fn(x, inp_list3)
        self.assertEqual(ref1.sharding_contexts, opt_ret1.sharding_contexts)
        self.assertEqual(ref2.sharding_contexts, opt_ret2.sharding_contexts)
        self.assertEqual(ref3.sharding_contexts, opt_ret3.sharding_contexts)

    def test_list_index(self):
        for i, list_type in enumerate(
            (
                list,
                tuple,
                torch.Size,
                collections.deque,
                namedtuple("FourElems", "one two three four", defaults=[0, 0, 0, 0]),
            )
        ):
            torch._dynamo.reset()
            for index in ([], [2], [0, 3]):

                def f(t):
                    if i == 4:  # namedtuple
                        xs = list_type(1, 2, 3, 4)
                    else:
                        xs = list_type([1, 2, 3, 4])
                    res = xs.index(3, *index)
                    return t + res

                res = torch.compile(f, backend="eager", fullgraph=True)(torch.zeros(1))

                self.assertEqual(res, torch.tensor([2.0]))

    def test_list_index_not_found(self):
        def f(t):
            xs = ["bar", "foo", "baz", "buzz"]
            res = xs.index("non-existent")
            return t + res

        # Raising ValueError from item not found is unsupported
        with self.assertRaises(
            torch._dynamo.exc.Unsupported,
        ):
            torch.compile(f, backend="eager", fullgraph=True)(torch.zeros(1))

    def test_list_index_tensor_unsupported(self):
        for index in ([], [2], [0, 3]):

            def f(t):
                xs = [torch.tensor([i]) for i in range(4)]
                res = xs.index(torch.tensor([2]), *index)
                return t + res

            with self.assertRaisesRegex(
                torch._dynamo.exc.Unsupported,
                "Data-dependent branching",
            ):
                torch.compile(f, backend="eager", fullgraph=True)(torch.zeros(1))

    def test_hf_xsoftmax_inference(self):
        def fn(input, mask):
            return XSoftmax.apply(input + 1, mask, 1) + 2

        fn_opt = torch.compile(fn, backend="eager", fullgraph=True)

        inputs = [
            torch.randn(4, 10),
            torch.randn(4, 10) < 0,
        ]
        expected = fn(*inputs)
        actual = fn_opt(*inputs)
        self.assertTrue(same(actual, expected))

    @mock.patch("torch._dynamo.config.guard_nn_modules", True)
    def test_hf_xsoftmax_training(self):
        from torch._dynamo.utils import counters

        counters.clear()

        def fn(input, mask):
            return XSoftmax.apply(input, mask, 1)

        cnt = torch._dynamo.testing.CompileCounter()
        fn_opt = torch.compile(fn, backend=cnt, fullgraph=False)

        torch.manual_seed(1234)
        inputs1 = [
            torch.randn(4, 10, requires_grad=True),
            torch.randn(4, 10) < 0,
        ]
        torch.manual_seed(1234)
        inputs2 = [
            torch.randn(4, 10, requires_grad=True),
            torch.randn(4, 10) < 0,
        ]

        expected = fn(*inputs1)
        actual = fn_opt(*inputs2)
        self.assertTrue(same(actual, expected))
        self.assertEqual(cnt.op_count, 1)
        self.assertEqual(cnt.frame_count, 1)
        cnt.clear()
        counters.clear()

        expected.sum().backward()
        actual.sum().backward()
        self.assertTrue(same(inputs1[0].grad, inputs2[0].grad))

        # currently we don't capture the backwards frame
        self.assertEqual(cnt.frame_count, 0)
        self.assertEqual(cnt.op_count, 0)
        self.assertEqual(dict(counters["frames"]), {})
        self.assertEqual(dict(counters["graph_break"]), {})

    def test_autograd_function_graph_break(self):
        class MySin(torch.autograd.Function):
            @staticmethod
            def forward(ctx, x):
                torch._dynamo.graph_break()
                ctx.save_for_backward(x)
                return x.sin()

            @staticmethod
            def backward(ctx, gx):
                (x,) = ctx.saved_tensors
                return gx * x.cos()

        x = torch.randn([], requires_grad=True)

        @torch.compile(backend="eager")
        def fn(x):
            return MySin.apply(x)

        y = fn(x)
        self.assertEqual(y, x.sin())

        (gx,) = torch.autograd.grad(y, x)
        self.assertEqual(gx, x.cos())

    def test_jit_trace_errors(self):
        @torch.compile(backend="eager", dynamic=True)
        def f(x):
            return x + 1

        with self.assertRaises(RuntimeError):
            torch.jit.trace(f, torch.randn(3))

    @torch._dynamo.config.patch("assume_static_by_default", False)
    def test_tensor_split(self):
        def f(x):
            return torch.split(x, x.shape[0] // 2, dim=0)[0]

        gm, _ = torch._dynamo.export(
            f,
            aten_graph=True,
        )(
            torch.zeros(6, 4),
        )

        self.assertEqual(f(torch.ones(8, 4)), gm(torch.ones(8, 4)))

    @skipIfWindows(
        msg="TODO: (xuhancn) fix, AssertionError: tensor([[0.1000, 0.1000, 0.1000,  ..., 0.1000, 0.1000, 0.1000],"
    )
    def test_optim_state_references_cleared(self):
        model = torch.nn.Linear(2048, 2048, bias=False)
        x = torch.ones(2048)
        state_ref = 0

        optimizer = torch.optim.Adadelta(model.parameters(), lr=0.01)

        def opt_step():
            optimizer.step()

        compiled_opt_step = torch.compile(opt_step, backend="eager")

        def compiled_model_step(x):
            optimizer.zero_grad()
            y = model(x)
            torch.sum(y).backward()
            compiled_opt_step()

        compiled_model_step(x)

        # Picked "square_avg" arbitrarily to check that
        # optimizer state tensors are deallocated
        state_ref = weakref.ref(
            optimizer.state[optimizer.param_groups[0]["params"][0]]["square_avg"]
        )
        optimizer = None

        self.assertIsNone(state_ref())

    def test_grad_references_cleared(self):
        model = torch.nn.Linear(2048, 2048, bias=False)
        x = torch.ones(2048)
        optimizer = torch.optim.Adadelta(model.parameters(), lr=0.01)

        def opt_step():
            optimizer.step()

        compiled_opt_step = torch.compile(opt_step, backend="eager")

        def compiled_model_step(x):
            optimizer.zero_grad(True)
            y = model(x)
            torch.sum(y).backward()
            compiled_opt_step()

        compiled_model_step(x)
        param_grad_ref = weakref.ref(next(iter(model.parameters())).grad)
        optimizer.zero_grad(True)
        self.assertIsNone(param_grad_ref())

    def test_batch_encoding_clone_inputs(self):
        class BatchEncoding(dict):
            """
            Copied from test_tokenization
            """

            def __init__(
                self,
                data,
            ):
                super().__init__(data)

            def __getattr__(self, item: str):
                try:
                    return self.data[item]
                except KeyError as e:
                    raise AttributeError from e

        encoding = BatchEncoding({"key": torch.rand((1, 4))})
        cloned_encoding = torch._dynamo.utils.clone_inputs(encoding)
        self.assertTrue(type(cloned_encoding) is not dict)

    def test_iadd_graph_break(self):
        def fn(x):
            a = ()
            x = torch.sin(x)
            a += (x,)
            return a

        x = torch.randn(4)
        ref = fn(x)

        opt_fn = torch.compile(fn, backend="eager", fullgraph=True)
        res = opt_fn(x)
        self.assertTrue(same(ref, res))

    def test_odict_get_item_index_name(self):
        d = {float: torch.float32, np.float16: torch.float16}

        @torch.compile(backend="eager")
        def f(x, y1, y2):
            return torch.zeros(5, dtype=d[y1]), torch.zeros(5, dtype=d[y2])

        f(torch.zeros(4), float, np.float16)

    def test_dedup_global(self):
        @torch.compile()
        def f():
            return _GLOBAL_CPU_TENSOR + _GLOBAL_CPU_TENSOR

        self.assertEqual(f(), _GLOBAL_CPU_TENSOR + _GLOBAL_CPU_TENSOR)

    def test_randint_out_dynamic(self):
        def randint_fn(high, size, out):
            return torch.randint(high, size, out=out)

        opt_model = torch.compile(randint_fn)

        out1 = torch.empty(10, dtype=torch.int32)
        opt_model(17, (10,), out1)

        out2 = torch.empty(12, dtype=torch.int32)
        opt_model(17, (12,), out2)

    @requires_cuda
    @serialTest()
    def test_mem_leak_guards(self):
        def gn(x0, x):
            return x0 * x

        class MyMod(torch.nn.Module):
            def __init__(self):
                super().__init__()

            @torch._dynamo.disable(recursive=False)
            def forward(self, running_x):
                # This line creates an temp tensor, which should not be leaked
                running_x = torch.sin(running_x)
                x = running_x
                # This creates a TENSOR_ALIASING guard
                x = gn(running_x, running_x)
                # This creates a NO_TENSOR_ALIASING guard which was leaking memory
                x = gn(running_x, x)
                return x

        mod = MyMod().cuda()

        fn = torch.compile(mod, backend="eager")
        x = torch.randn(10, 10, device="cuda")
        torch.cuda.reset_peak_memory_stats()

        fn(x)
        peak_mem1 = torch.cuda.max_memory_allocated()

        for _ in range(1000):
            fn(x)
        peak_mem2 = torch.cuda.max_memory_allocated()
        self.assertTrue(peak_mem1 == peak_mem2)

    @requires_cuda
    def test_guard_default_device(self):
        try:
            torch.set_default_device("cuda")

            counter = torch._dynamo.testing.CompileCounter()

            @torch.compile(backend=counter)
            def f():
                x = torch.randn(3)
                return x * 2

            self.assertEqual(f().device.type, "cuda")
            self.assertEqual(counter.frame_count, 1)

            torch.set_default_device("cpu")

            self.assertEqual(f().device.type, "cpu")
            self.assertEqual(counter.frame_count, 2)

        finally:
            torch.set_default_device(None)

    def test_list_self_reference(self):
        # Issue - https://github.com/pytorch/pytorch/issues/100150
        root = []
        root[:] = [root, root, None, None]

        @torch.compile(fullgraph=False, backend="eager")
        def test_bug():
            return root[0]

        test_bug()

    def test_hf_bigbird_unsqueeze(self):
        def torch_bmm_nd(inp_1, inp_2, ndim=None):
            torch._dynamo.graph_break()
            return torch.bmm(inp1, inp2)

        def fn(inp1, inp2, inp3, inp4, c):
            a = torch_bmm_nd(inp1, inp2, 4)
            a.unsqueeze_(2)
            a = a * 2

            b = torch_bmm_nd(inp3, inp4, 4)
            b.unsqueeze_(2)
            l = a + b

            out = torch.cat([a, b, c], dim=2)
            return out, l

        inp1 = torch.rand(1, 64, 448)
        inp2 = torch.rand(1, 448, 64)
        inp3 = torch.rand(1, 64, 448)
        inp4 = torch.rand(1, 448, 64)
        c = torch.rand(1, 64, 1, 64)

        cnt = torch._dynamo.testing.CompileCounter()
        opt_fn = torch.compile(fn, backend=cnt)
        opt_fn(inp1, inp2, inp3, inp4, c)
        self.assertEqual(cnt.frame_count, 3)

    def test_torch_variable_type(self):
        # from torchvision
        def check_type(obj, types_or_checks):
            for type_or_check in types_or_checks:
                if (
                    isinstance(obj, type_or_check)
                    if isinstance(type_or_check, type)
                    else type_or_check(obj)
                ):
                    return True
            return False

        opt_check_type = torch.compile(check_type, backend="eager")
        ref = check_type(torch.randn(4), [torch.Tensor])
        res = opt_check_type(torch.randn(4), [torch.Tensor])
        self.assertEqual(ref, res)

    # Test for https://github.com/pytorch/pytorch/issues/103132
    @torch._dynamo.config.patch("assume_static_by_default", False)
    def test_inference_mode_dynamic_shapes(self):
        class Repro(torch.nn.Module):
            def __init__(self) -> None:
                super().__init__()

            def forward(self, param):
                z = torch.matmul(param, param)
                return z

        model = Repro()
        # Need a 3d tensor to actually cause the error:
        # we go down a path of the C++ matmul decomp that calls sizes().
        inp = torch.randn(4, 4, 4, requires_grad=True)
        model = torch.compile(model, backend="aot_eager", dynamic=True)
        with torch.inference_mode():
            model(inp)

    def test_kwargs_out_list_variable(self):
        class Repro(torch.nn.Module):
            def __init__(self) -> None:
                super().__init__()

            def forward(self, param):
                z = torch.frexp(**param)
                return z

        model = Repro()
        params = {"input": torch.tensor([[0.0, 1, 2, 4]])}
        params["out"] = [
            torch.empty(0, dtype=torch.float32),  # mantissa
            torch.empty(0, dtype=torch.int32),  # exponent
        ]

        model = torch.compile(model, backend="eager")
        mantissa, exponent = model(params)
        ref_mantissa = torch.tensor([[0.0000, 0.5000, 0.5000, 0.5000]])
        ref_exponent = torch.tensor([[0, 1, 2, 3]], dtype=torch.int32)
        self.assertEqual(ref_mantissa, mantissa)
        self.assertEqual(ref_exponent, exponent)

    @torch._dynamo.config.patch(capture_scalar_outputs=True)
    def test_split_with_sizes_aot_autograd(self):
        def fn(result, split_sizes):
            rs = torch.ops.aten.split_with_sizes(result, split_sizes.tolist())
            return rs

        example_inputs = (
            torch.randn(32, requires_grad=True),
            torch.tensor((7, 16, 9)),
        )
        actual = torch.compile(fn, fullgraph=True, backend="aot_eager")(*example_inputs)
        expected = fn(*example_inputs)
        self.assertEqual(actual, expected)

    def test_unspecialized_nn_module_with_torch_variable_attribute(self):
        """
        In this case self.fn = something that should be a TorchVariable.
        When it's not a TorchVariable, dynamo tries to trace through and fails.
        This makes sure that the self.fn is handled as a TorchVariable.
        """

        class UserModule(torch.nn.Module):
            torchdynamo_force_dynamic = True  # forced to be a UnspecializedNNModule

            def __init__(self, fn):
                super().__init__()
                self.fn = fn

            def forward(self, **inp):
                return self.fn(**inp)

        inputs = {
            "input": torch.randn([2, 9]).uniform_(0, 1),
            "target": torch.randn([2, 9]).uniform_(0, 1),
            "reduction": "mean",
        }

        mod = UserModule(torch.nn.functional.binary_cross_entropy)
        ref = mod(**inputs)
        res = torch.compile(mod, backend="eager", fullgraph=True)(**inputs)
        self.assertEqual(ref, res)

    def test_string_format(self):
        s = "temp{i}"

        @torch.compile(backend="eager", fullgraph=True)
        def fn(x):
            if s.format(i=4) == "temp4":
                return torch.sin(x)
            return torch.cos(x)

        x = torch.randn(4)
        self.assertEqual(fn(x), torch.sin(x))

    @unittest.skip("Fails with incorrect result with fullgraph constraints")
    def test_int_format(self):
        def fn(num: int):
            return format(num, "b")

        opt_fn = torch.compile(fn, backend="eager", fullgraph=True, dynamic=False)
        self.assertEqual(fn(10), opt_fn(10))

    # Repro of torch._dynamo.exc.InternalTorchDynamoError: 'NoneType' object has no attribute 'guards'
    # due to bad empty list handling
    def test_empty_list_contains_with_jump(self):
        def fn(x, l):
            if x in l:
                return x.cos()
            return x.sin()

        counter = CompileCounter()
        torch.compile(fn, backend=counter)(torch.randn([2, 2]), [])
        self.assertEqual(counter.frame_count, 1)

    def test_get_type_hints(self):
        class Foo:
            pass

        def fn(x):
            typing.get_type_hints(Foo, include_extras=True)
            return torch.sin(x)

        x = torch.randn(4)
        ref = fn(x)

        opt_fn = torch.compile(fn, backend="eager", fullgraph=True)
        res = opt_fn(x)
        self.assertEqual(ref, res)

    def test_graph_break_on_jit_isinstance(self):
        @torch.compile(backend="eager")
        def fn(x):
            if torch.jit.isinstance(x, typing.List[str]):  # noqa: UP006
                return x * 2
            return x

        opt_fn = torch.compile(fn, backend="eager")
        x = torch.rand(4)
        self.assertTrue(same(fn(x), opt_fn(x)))

    def test_graph_break_on_jit_isinstance_pep585(self):
        @torch.compile(backend="eager")
        def fn(x):
            if torch.jit.isinstance(x, list[str]):
                return x * 2
            return x

        opt_fn = torch.compile(fn, backend="eager")
        x = torch.rand(4)
        self.assertTrue(same(fn(x), opt_fn(x)))

    def test_add_sub_alpha_out(self):
        inp = torch.randn(2, 3, 4)
        other = 1
        alpha = 2
        for op in [torch.add, torch.sub]:
            out = torch.zeros(2, 3, 4)
            compile_out = torch.zeros(2, 3, 4)
            op(inp, other, alpha=alpha, out=out)
            compiled_fn = torch.compile(op, dynamic=True)
            compiled_fn(inp, other, alpha=alpha, out=compile_out)
            self.assertTrue(same(out, compile_out))

    def test_negative_shape_guard(self):
        def fn(x):
            if x.size() != (5, 1, 2, 3):
                return x.cos()
            return x.sin()

        counter = torch._dynamo.testing.CompileCounter()
        opt_fn = torch.compile(fn, backend=counter, dynamic=True)

        x = torch.ones(5, 1, 3, 4)
        x2 = torch.ones(5, 1, 2, 3)
        self.assertEqual(fn(x), opt_fn(x))
        self.assertEqual(fn(x2), opt_fn(x2))
        self.assertEqual(counter.frame_count, 2)

    @torch._dynamo.config.patch(capture_scalar_outputs=True)
    def test_deferred_runtime_asserts(self):
        @torch.compile(fullgraph=True)
        def f(x):
            y = x.item()
            torch._check(y >= 0)
            if y >= 0:
                return x * 2
            else:
                return x * 3

        f(torch.tensor([3]))
        self.assertRaises(RuntimeError, lambda: f(torch.tensor([-2])))

    def test_addr_alpha_beta_out(self):
        inp = torch.randn(2, 3)
        vec1 = torch.randn(2)
        vec2 = torch.randn(3)
        alpha = 2
        beta = 5

        out = torch.zeros(2, 3)
        compile_out = torch.zeros(2, 3)

        torch.addr(inp, vec1, vec2, alpha=alpha, beta=beta, out=out)
        compiled_fn = torch.compile(torch.addr, dynamic=True)
        compiled_fn(inp, vec1, vec2, alpha=alpha, beta=beta, out=compile_out)
        self.assertTrue(same(out, compile_out))

    def test_setattr_requires_grad_graph_breaks(self):
        def fn(x):
            z = x + 4
            x.requires_grad = True
            y = x * z
            return y

        for backend in ["count", "eager", "aot_eager"]:
            if backend == "count":
                backend = CompileCounter()
            opt_fn = torch.compile(fn, backend=backend)

            eager = torch.zeros(5)
            compiled = eager.clone()

            out_eager = fn(eager)
            out_opt = opt_fn(compiled)

            self.assertEqual(out_eager, out_opt)

            out_eager.sum().backward()
            out_opt.sum().backward()

            self.assertEqual(eager, compiled)
            if isinstance(backend, CompileCounter):
                self.assertEqual(backend.frame_count, 2)  # graph breaks

    def test_dynamic_shapes_double_not_equal(self):
        # https://github.com/pytorch/pytorch/issues/113393
        def fn(x):
            if x.size() != (5, 1, 2, 3):
                return x.cos()
            return x.sin()

        opt_fn = torch.compile(fn, backend="eager")

        x = torch.ones(5, 1, 2, 3)
        x2 = torch.ones(5, 1, 3, 4)
        self.assertEqual(fn(x), opt_fn(x))
        self.assertEqual(fn(x2), opt_fn(x2))

    def test_inductor_no_recursionerror_on_for_loops(self):
        def forward(x):
            for _ in range(10000):
                x = 1.0 * x
            return x

        self.assertTrue(
            same(torch.compile(forward)(torch.tensor([1.0])), torch.tensor([1.0]))
        )

    def test_user_defined_object_callable(self):
        # https://github.com/pytorch/pytorch/issues/114019
        class MyCallable:
            def __call__(self, x):
                return x + 1

        def fn(x):
            # Create in graph - will not have source
            return MyCallable()(x)

        fn_opt = torch.compile(fn, backend="eager", fullgraph=True)
        self.assertEqual(fn_opt(torch.zeros(1)), fn(torch.zeros(1)))

    @torch._dynamo.config.patch(log_compilation_metrics=True)
    def test_many_views_with_mutation(self):
        # When symbolic storage offsets were added in #113734, tensors_definitely_do_not_overlap
        # began adding shape guards - a quadratic amount relative to the number of inputs.
        # Test this configuration, and test that a reasonable number of guards are added.
        # Note, when dynamic shapes are turned on, this test fails and we still get quadratic guards.
        def fn(x):
            x[0].relu_()
            return torch.cat(x).sum()

        AMT = 32
        src = torch.rand(16 * (AMT + 1))

        x = [src.as_strided((4, 4), (4, 1), 3 + 16 * i) for i in range(AMT)]

        torch._dynamo.reset()
        torch._dynamo.utils.clear_compilation_metrics()

        torch.compile(fn, backend="aot_eager")(x)

        all_metrics = torch._dynamo.utils.get_compilation_metrics()

        total_guards = sum(metric.guard_count for metric in all_metrics)
        self.assertLess(total_guards, AMT * 8)

        total_shape_env_guards = sum(
            metric.shape_env_guard_count for metric in all_metrics
        )
        self.assertLess(total_shape_env_guards, AMT * 8)

    # https://github.com/pytorch/pytorch/issues/118799
    def test_subclass_graph_output_repro(self):
        @torch._dynamo.allow_in_graph
        def to_subclass(x):
            return TwoTensor(x.clone(), x.clone())

        def f(x):
            tmp_subclass = to_subclass(x)
            return tmp_subclass.view(-1)

        x = torch.ones(2)
        out_ref = f(x)
        out_test = torch.compile(f, backend="aot_eager")(x)
        self.assertEqual(out_ref, out_test)

    def test_numpy_tobytes_no_error(self):
        def fn(x):
            x += 1
            z = x.tobytes()
            x += 1
            return z

        cnt = torch._dynamo.testing.CompileCounter()
        opt_fn = torch.compile(fn, backend=cnt)
        opt_arg, arg = np.array([1, 2]), np.array([1, 2])
        self.assertEqual(opt_fn(opt_arg), fn(arg))
        self.assertEqual(cnt.frame_count, 2)

    def test_numpy_not_ndarray_recompiles(self):
        import torch

        def fn(x=None):
            if x is None:
                x = np.ones(3)
            elif isinstance(x, int):
                x = np.ones(6)
            elif isinstance(x, str):
                x = np.ones(9)
            return x**2

        cnt = torch._dynamo.testing.CompileCounter()
        opt_fn = torch.compile(fn, backend=cnt)

        x = np.zeros((2, 2))

        self.assertEqual(opt_fn(x), fn(x))
        self.assertEqual(cnt.frame_count, 1)
        self.assertEqual(opt_fn(), fn())
        self.assertEqual(cnt.frame_count, 2)
        self.assertEqual(opt_fn(10), fn(10))
        self.assertEqual(cnt.frame_count, 3)
        self.assertEqual(opt_fn("10"), fn("10"))
        self.assertEqual(cnt.frame_count, 4)

    @parametrize(
        "backend",
        ["eager", "aot_eager", "inductor"],
    )
    @parametrize(
        "func_name",
        ["func1", "func2", "func3"],
    )
    def test_tensor_set_data(self, backend, func_name):
        # https://github.com/pytorch/pytorch/issues/113030
        def func1(x, y):
            x.data = y
            x.add_(1)
            return x

        def func2(x, y):
            x.data = y
            y.data = torch.zeros([0])
            return x

        def func3(x, y):
            z = x
            x.data = y
            y.data = torch.zeros([0])
            return torch.tensor(x is z)

        funcs = {"func1": func1, "func2": func2, "func3": func3}
        func = funcs[func_name]

        if backend != "eager" and func is func1:
            # add_ not working w/ aot_autograd?
            return

        torch._dynamo.reset()
        cnt = torch._dynamo.testing.CompileCounterWithBackend(backend)

        compiled_fn = torch.compile(func, backend=cnt, fullgraph=True)
        requires_grad = func is not func1
        for _ in range(0, 5):
            # Inputs
            eager_a = torch.ones([6], requires_grad=requires_grad)
            compiled_a = torch.ones([6], requires_grad=requires_grad)

            eager_b = torch.ones([6], requires_grad=requires_grad)
            compiled_b = torch.ones([6], requires_grad=requires_grad)

            # Eager
            out_eager = func(eager_a, eager_b)
            # Compiled
            out_compiled = compiled_fn(compiled_a, compiled_b)
            self.assertEqual(eager_a, compiled_a)
            self.assertEqual(eager_b, compiled_b)
            self.assertTrue(torch.equal(out_eager, out_compiled))

            # func1 hits a leaf Variable that requires grad is being used in an in-place operation
            if requires_grad:
                bwd_inp_eager = torch.randn([6])
                bwd_inp_compiled = torch.clone(bwd_inp_eager)
                eager_a.backward(bwd_inp_eager)
                compiled_a.backward(bwd_inp_compiled)
                self.assertEqual(eager_a.grad, compiled_a.grad)

        # Prove guarding works - we run the compiled_fn 5 times
        # frame_count should stay at 1.
        self.assertEqual(cnt.frame_count, 1)

    def test_tensor_set_data_mismatched_dtype(self):
        def func(x, y):
            x.data = y.to(dtype=torch.bfloat16)

        x1 = torch.tensor([], dtype=torch.float32)
        x2 = torch.tensor([], dtype=torch.float32)
        y1 = torch.tensor([1, 2, 3], dtype=torch.float32)
        y2 = torch.tensor([1, 2, 3], dtype=torch.float32)
        func(x1, y1)
        torch.compile(func, backend="eager")(x2, y2)
        self.assertEqual(x1, x2)
        self.assertEqual(x1.data, x2.data)
        self.assertEqual(y1, y2)

    def test_user_ctor_ctx_manager(self):
        class UserCtxManager:
            def __enter__(self):
                return 1

            def __exit__(self, exc_type, exc_val, exc_tb):
                pass

        def fn(x, y):
            ucm = UserCtxManager()  # noqa: F841
            return x * x

        cnt = torch._dynamo.testing.CompileCounter()
        opt_fn = torch.compile(fn, backend=cnt, fullgraph=True)
        x = torch.rand([2, 2])
        opt_fn(x, x)
        self.assertExpectedInline(cnt.frame_count, """1""")

    @torch._dynamo.config.patch(capture_scalar_outputs=True)
    def test_unbacked_arange_in_bounds(self):
        # see https://github.com/pytorch/pytorch/issues/113002
        class PaddingNet(nn.Module):
            def __init__(self) -> None:
                super().__init__()

            def forward(self, lengths):
                max_seq_len = lengths.max().item()
                row_vector = torch.arange(0, max_seq_len, 1)
                matrix = torch.unsqueeze(lengths, dim=-1)
                mask = row_vector < matrix
                mask = mask.type(torch.float32)
                mask_3d_btd = mask[:, :, None]
                return mask_3d_btd

        model = PaddingNet()
        lengths = torch.tensor([5, 4, 4, 4], dtype=torch.int32)

        cnt = torch._dynamo.testing.CompileCounter()
        opt_fn = torch.compile(model, backend=cnt, fullgraph=True)
        opt_fn(lengths)
        self.assertEqual(cnt.frame_count, 1)

    def test_overlapping_inputs_with_dynamic_shapes_error(self):
        @torch.compile(backend="aot_eager")
        def fn(a, b, c, d, e, f):
            a.mul_(2)
            b.mul_(2)
            c.mul_(2)
            d.mul_(2)
            e.mul_(2)
            f.mul_(2)

            base = torch.ones(2, 20)
            a = base[:, 0:2]
            b = base[:, 2:4]
            c = base[:, 4:6]
            d = base[:, 6:8]
            e = base[:, 8:10]
            f = base[:, 10:12]
            f2 = base[:, 10:14]
            fn(a, b, c, d, e, f)
            with self.assertRaisesRegex(
                AssertionError, "is being compiled with dynamic shapes"
            ):
                fn(a, b, c, d, e, f2)

    def test_user_ctor_ctx_manager_custom_init(self):
        class UserCtxManager:
            def __init__(self, x):
                x[0] = 10

            def __enter__(self):
                return 1

            def __exit__(self, exc_type, exc_val, exc_tb):
                pass

        def fn(x, y):
            ucm = UserCtxManager(y)  # noqa: F841
            return x * y[0]

        cnt = torch._dynamo.testing.CompileCounter()
        opt_fn = torch.compile(fn, backend=cnt, fullgraph=True)
        x = torch.rand([2, 2])
        self.assertEqual(opt_fn(x, [5]), fn(x, [5]))
        self.assertExpectedInline(cnt.frame_count, """1""")

    def test_user_ctor_ctx_manager_custom_init_graph_break(self):
        counter = [0]

        class UserCtxManager:
            def __init__(self, k):
                k[0] += 1

            def __enter__(self):
                return 1

            def __exit__(self, exc_type, exc_val, exc_tb):
                pass

        def fn(x, counter):
            x = x * x
            ucm = UserCtxManager(counter)  # noqa: F841
            return x * x

        cnt = torch._dynamo.testing.CompileCounter()
        opt_fn = torch.compile(fn, backend=cnt)
        x = torch.rand([2, 2])
        self.assertEqual(opt_fn(x, counter), fn(x, counter))
        self.assertEqual(counter[0], 2)
        for _ in range(0, 10):
            opt_fn(x, counter)
        self.assertEqual(counter[0], 12)
        if torch._dynamo.config.assume_static_by_default:
            self.assertExpectedInline(cnt.frame_count, """2""")
        else:
            self.assertExpectedInline(cnt.frame_count, """1""")

    def test_many_overlapping_inputs_does_not_explode_guards(self):
        from torch._dynamo.backends.common import aot_autograd

        # Before, this was (9702, 0)
        num_shape_guards = None
        num_aot_guards = None
        num_compiles = 0

        def guard_count_backend(gm, *args):
            nonlocal num_shape_guards
            nonlocal num_aot_guards
            nonlocal num_compiles
            num_shape_guards = len(
                torch._guards.TracingContext.try_get().fake_mode.shape_env.guards
            )
            num_aot_guards = len(
                torch._guards.TracingContext.try_get().guards_context.aotautograd_guards
            )
            num_compiles += 1
            return gm

        aot_guard_counter = aot_autograd(fw_compiler=guard_count_backend)

        @torch.compile(backend=aot_guard_counter, dynamic=True)
        def f(*args):
            for a in args:
                a.add_(1)

        x = torch.ones(1000, requires_grad=True)
        args = x.split(10)

        with torch.no_grad():
            f(*args)
        # In this example, there were 4950 guards (roughly (# tensors) ^ 2 // 2),
        # because every pair of aliased inputs needs a guard.
        self.assertTrue(num_aot_guards < 5000)
        # But there are no dynamic shape guards.
        self.assertEqual(num_shape_guards, 0)
        # don't recompile
        with torch.no_grad():
            f(*args)
        self.assertEqual(num_compiles, 1)

    def test_issue134451(self):
        class BoundingBox2DIndex(IntEnum):
            _X = 0
            _Y = 1
            _HEADING = 2
            _LENGTH = 3
            _WIDTH = 4

            @classmethod
            def size(cls):
                return 5

            @classmethod
            @property
            def X(cls):
                return cls._X

            @classmethod
            @property
            def Y(cls):
                return cls._Y

            @classmethod
            @property
            def HEADING(cls):
                return cls._HEADING

            @classmethod
            @property
            def LENGTH(cls):
                return cls._LENGTH

            @classmethod
            @property
            def WIDTH(cls):
                return cls._WIDTH

            @classmethod
            @property
            def POINT(cls):
                # assumes X, Y have subsequent indices
                return slice(cls._X, cls._Y + 1)

            @classmethod
            @property
            def STATE_SE2(cls):
                # assumes X, Y, HEADING have subsequent indices
                return slice(cls._X, cls._HEADING + 1)

        class SimpleModel(nn.Module):
            def __init__(self):
                super().__init__()
                self._mlp_states = nn.Sequential(
                    nn.Linear(10, 20),
                    nn.ReLU(),
                    nn.Linear(20, BoundingBox2DIndex.size()),
                )

            def forward(self, x):
                agent_states = self._mlp_states(x)
                agent_states[..., BoundingBox2DIndex.POINT] = (
                    agent_states[..., BoundingBox2DIndex.POINT].tanh() * 32
                )
                agent_states[..., BoundingBox2DIndex.HEADING] = (
                    agent_states[..., BoundingBox2DIndex.HEADING].tanh() * torch.pi
                )
                return agent_states

        model = SimpleModel().eval()
        input_tensor = torch.randn(1, 10, dtype=torch.float32)
        opt = torch.compile(model.eval(), backend="eager", fullgraph=True)
        actual = opt(input_tensor)
        try:
            expected = model(input_tensor)
        except Exception as e:
            raise unittest.SkipTest("eager failed, requires Python>=3.12") from e
        self.assertEqual(actual, expected)

    def test_invalid_seq_unpack(self):
        def myfn(arg):
            (a, b) = arg  # noqa: F841

        def fn():
            return myfn((1, 2, 3))

        try:
            torch.compile(fn)()
        except ValueError:
            pass
        else:
            self.fail("expected exception")

    def test_udf_classes_reconstruction(self):
        def fn(x):
            o = T(5)
            return o.x + x

        opt_fn = torch.compile(fn, backend="eager")
        T = IncByOne

        x = torch.randn(4)
        self.assertEqual(fn(x), opt_fn(x))

        # This should recompile
        T = IncByTwo
        self.assertEqual(fn(x), opt_fn(x))

    def test_contains_range_constprop(self):
        def fn(x):
            # dynamo should const prop to False
            if 3 in range(0, 10):
                return x + 1
            else:
                return x + 2

        opt_fn = torch.compile(fn, backend="eager")
        x = torch.zeros(4)
        self.assertEqual(fn(x), opt_fn(x))

    # https://github.com/pytorch/pytorch/issues/104505
    def test_as_strided_on_base_with_mutation_works(self):
        def foo(a):
            f = a.as_strided((2,), (1,), 0)
            f.add_(1.0)
            return a

        a = torch.randn(2, 4)
        a_ref = a.clone()
        out_ref = foo(a_ref)
        f_compiled = torch.compile(foo, backend="aot_eager")
        out = f_compiled(a)
        self.assertEqual(out_ref, out)
        self.assertEqual(a_ref, a)

    # https://github.com/pytorch/pytorch/issues/104505
    def test_as_strided_on_existing_view_banned(self):
        def foo(a):
            e = a.diagonal()
            f = e.as_strided((2,), (1,), 0)
            f.add_(1.0)
            return a

        a = torch.randn(2, 4)
        a_ref = a.clone()
        foo(a_ref)
        f_compiled = torch.compile(foo, backend="aot_eager")
        with self.assertRaisesRegex(
            RuntimeError,
            "encountered a mutation on a view chain of length 2, where view 1 was an as_strided",
        ):
            f_compiled(a)
        # See https://github.com/pytorch/pytorch/issues/161010

    def test_preserve_stride_with_clone(self) -> None:
        A = torch.rand(5, 5, device="cuda" if torch.cuda.is_available() else "cpu")
        B = torch.rand(5, 5, device="cuda" if torch.cuda.is_available() else "cpu")

        def fn(
            src: torch.Tensor, count: torch.Tensor
        ) -> tuple[tuple[int, ...], tuple[int, ...]]:
            Q, R = torch.linalg.qr(src)
            rhs = torch.ones(Q.shape[0], 1, device=src.device)
            a = torch.linalg.solve_triangular(R, Q.T @ rhs, upper=True)
            cloned = a.clone(memory_format=torch.preserve_format)
            return a.stride(), cloned.stride()

        a_stride, cloned_stride = fn(A, torch.zeros(1))
        self.assertEqual(
            a_stride,
            cloned_stride,
            f"Strides should match in eager: {a_stride} against {cloned_stride}",
        )

        compiled_a_stride, compiled_cloned_stride = torch.compile(fn, backend="eager")(
            B, torch.zeros(1)
        )
        self.assertEqual(
            compiled_a_stride,
            compiled_cloned_stride,
            f"Strides should match in eager: {compiled_a_stride} against {compiled_cloned_stride}",
        )

    # Extension of https://github.com/pytorch/pytorch/issues/161010
    # in the non memory dense case
    def test_clone_not_memory_dense(self):
        def foo() -> torch.Tensor:
            x = torch.randn(10, 8).t()[::2, ::2]
            y = x.clone()
            return y

        y = foo()
        self.assertEqual(
            y.stride(),
            (1, 4),
            "Reference eager implementation should have stride (1, 4)",
        )
        y = torch.compile(foo, backend="eager")()
        self.assertEqual(
            y.stride(), (1, 4), "Compile with eager backend should have stride (1, 4)"
        )
        y = torch.compile(foo, backend="aot_eager")()
        self.assertEqual(
            y.stride(),
            (1, 4),
            "Compile with aot_eager backend should have stride (1, 4)",
        )
        y = torch.compile(foo, backend="inductor")()
        self.assertEqual(
            y.stride(),
            (1, 4),
            "Compile with inductor backend should have stride (1, 4)",
        )

    # https://github.com/pytorch/pytorch/issues/146598
    @unittest.expectedFailure
    def test_lru_cache_tracing(self):
        from functools import lru_cache

        counter = 0

        @lru_cache
        def cached_fn(x):
            nonlocal counter
            counter += 1
            return x + 1

        compiled_fn = torch.compile(cached_fn, backend="eager")

        t = torch.randn(2, 2)
        result1 = compiled_fn(t)
        self.assertEqual(counter, 1)

        result2 = compiled_fn(t)
        self.assertEqual(counter, 1)
        self.assertEqual(result1, result2)

    def test_dont_aggressively_write_assert(self):
        record_graph = torch._dynamo.testing.EagerAndRecordGraphs()

        @torch.compile(dynamic=True, backend=record_graph)
        def f(x):
            assert x.shape[0] > 3
            assert x[0].sum() > 0
            assert 1 % (x.shape[0] // 2) != 0
            assert 32 * (x.shape[0] // 2) ** 2 - 16 * (x.shape[0] // 2) != 0
            return x.cos()

        f(torch.ones(6, 4))
        graph = record_graph.graphs[0]
        # It is bit annoying that we generate useless statements for
        # shape guards, but DCE should be able to remove them since t
        # there is no backed assert on them. The reason this is ok is
        # because dynamo will only skip the assert statement, but not
        # the instructions before it.
        self.assertExpectedInline(
            str(graph.code).strip(),
            """\
def forward(self, s77 : torch.SymInt, s27 : torch.SymInt, L_x_ : torch.Tensor):
    l_x_ = L_x_
    getitem_2 = l_x_[0]
    sum_1 = getitem_2.sum();  getitem_2 = None
    gt_1 = sum_1 > 0;  sum_1 = None
    _assert_async = torch._assert_async(gt_1, 'assertion error');  gt_1 = _assert_async = None
    cos = l_x_.cos();  l_x_ = None
    return (cos,)""",
        )
        for node in graph.graph.nodes:
            if "example_value" in node.meta and isinstance(
                node.meta["example_value"], torch._subclasses.fake_tensor.FakeTensor
            ):
                shape_env = node.meta["example_value"].fake_mode.shape_env
                lower_ranges = [val.lower for val in shape_env.var_to_range.values()]
                self.assertTrue(lower_ranges == [4, 2])

        @torch.compile(dynamic=True, backend=record_graph)
        def f_fail(x):
            assert x.shape[0] < 3

        # We graph-break here, so the failure should be eager
        with self.assertRaisesRegex(AssertionError, ""):
            f_fail(torch.ones(6, 4))

    def test_detectron2_instances_cat(self):
        class Instances:
            def __init__(self, image_size: tuple[int, int], **kwargs: Any):
                self._image_size = image_size
                self._fields: dict[str, Any] = {}
                for k, v in kwargs.items():
                    self.set(k, v)

            @property
            def image_size(self) -> tuple[int, int]:
                return self._image_size

            def __setattr__(self, name: str, val: Any) -> None:
                if name.startswith("_"):
                    super().__setattr__(name, val)
                else:
                    self.set(name, val)

            def __getattr__(self, name: str) -> Any:
                if name == "_fields" or name not in self._fields:
                    raise AttributeError(
                        f"Cannot find field '{name}' in the given Instances!"
                    )
                return self._fields[name]

            def __len__(self) -> int:
                for v in self._fields.values():
                    # use __len__ because len() has to be int and is not friendly to tracing
                    return v.__len__()
                raise NotImplementedError("Empty Instances does not support __len__!")

            def set(self, name: str, value: Any) -> None:
                with warnings.catch_warnings(record=True):
                    data_len = len(value)
                if len(self._fields):
                    assert len(self) == data_len, (
                        f"Adding a field of length {data_len} to a Instances of length {len(self)}"
                    )
                self._fields[name] = value

            def get(self, name: str) -> Any:
                return self._fields[name]

            @staticmethod
            def cat(instance_lists: list["Instances"]) -> "Instances":
                assert all(isinstance(i, Instances) for i in instance_lists)
                assert len(instance_lists) > 0
                if len(instance_lists) == 1:
                    return instance_lists[0]

                image_size = instance_lists[0].image_size
                if not isinstance(
                    image_size, torch.Tensor
                ):  # could be a tensor in tracing
                    for i in instance_lists[1:]:
                        assert i.image_size == image_size
                ret = Instances(image_size)
                for k in instance_lists[0]._fields.keys():
                    values = [i.get(k) for i in instance_lists]
                    v0 = values[0]
                    if isinstance(v0, torch.Tensor):
                        values = torch.cat(values, dim=0)
                    elif isinstance(v0, list):
                        values = list(itertools.chain(*values))
                    elif hasattr(type(v0), "cat"):
                        values = type(v0).cat(values)
                    else:
                        raise ValueError(
                            f"Unsupported type {type(v0)} for concatenation"
                        )
                    ret.set(k, values)
                return ret

        instances = [
            Instances((16, 16), a=torch.randn(16, 16), b=torch.randn(16, 16))
            for _ in range(3)
        ]

        @torch.compile(backend="eager", fullgraph=True)
        def fn(instances):
            return instances[0].cat(instances)

        actual = fn(instances)
        expected = instances[0].cat(instances)
        self.assertEqual(type(actual), type(expected))
        self.assertEqual(actual.__dict__, expected.__dict__)

    def test_weakref_construction(self):
        def fn(x, y):
            x_weak = weakref.ref(x)
            return x_weak() * y

        x = torch.randn(4)
        y = torch.randn(4)

        ref = fn(x, y)

        opt_fn = torch.compile(fn, backend="eager", fullgraph=True)
        res = opt_fn(x, y)
        self.assertEqual(ref, res)

    def test_weakref(self):
        def fn(x_weak, weight, y):
            if x_weak is not None and x_weak() is not weight:
                return torch.sin(y)
            return torch.cos(y)

        weight = torch.randn(4)
        y = torch.randn(4)
        x_weak = weakref.ref(weight)

        ref = fn(x_weak, weight, y)

        opt_fn = torch.compile(fn, backend="eager", fullgraph=True)
        res = opt_fn(x_weak, weight, y)
        self.assertEqual(ref, res)

    # https://github.com/pytorch/pytorch/issues/159258
    def test_weakref_proxy(self):
        class DummyTrainer:
            def __init__(self, x):
                self.foo = x

        class DummyModel(nn.Module):
            def __init__(self):
                super().__init__()
                self.trainer = None

            def foo(self):
                return self.trainer.foo

        x = torch.randn(4)
        model = DummyModel()
        trainer = DummyTrainer(x)
        model.trainer = weakref.proxy(trainer)
        compiled_foo = torch.compile(model.foo, backend="eager", fullgraph=True)
        self.assertEqual(compiled_foo(), x)

    def test_weakref_reconstruct(self):
        def fn(x_weak, weight, y):
            y = torch.sin(y)
            referent = x_weak()
            torch._dynamo.graph_break()
            if referent is not weight:
                return torch.sin(y)
            return torch.cos(y)

        weight = torch.randn(4)
        y = torch.randn(4)
        x_weak = weakref.ref(weight)

        ref = fn(x_weak, weight, y)

        cnt = torch._dynamo.testing.CompileCounter()
        opt_fn = torch.compile(fn, backend=cnt)
        res = opt_fn(x_weak, weight, y)
        self.assertEqual(ref, res)
        self.assertEqual(cnt.frame_count, 2)

    def test_return_weakref(self):
        def f(t):
            t = t * 2
            wr = weakref.ref(t)
            return wr, t

        ref_t = torch.randn(2, 2, requires_grad=True)
        ref_y = f(ref_t)

        t = ref_t.detach().clone().requires_grad_()
        y = torch.compile(f, backend="eager", fullgraph=True)(t)
        self.assertEqual(ref_y[0](), y[0]())

    def test_weakref_del(self):
        def fn(x_weak, y):
            x = x_weak()
            if x is not None:
                return torch.sin(y)
            return torch.cos(y)

        weight = torch.randn(4)
        x_weak = weakref.ref(weight)
        y = torch.randn(4)

        opt_fn = torch.compile(fn, backend="eager", fullgraph=True)

        ref = fn(x_weak, y)
        res = opt_fn(x_weak, y)
        self.assertEqual(ref, res)

        del weight
        gc.collect()
        ref = fn(x_weak, y)
        res = opt_fn(x_weak, y)
        self.assertEqual(ref, res)

    # The programming model around (weak)references is that we DO NOT guarantee
    # any behavior that depends on deallocation order. We do guarantee "eventual consistency",
    # that is, after the torch.compile'd function is finished running (including any graph breaks),
    # refcount semantics will match eager's.
    @skipIfWindows(msg="TODO: (xuhancn) fix, AssertionError: False is not true")
    def test_weakref_callback(self):
        called1 = False

        def callback1(ref):
            nonlocal called1
            called1 = True
            if not torch.compiler.is_compiling():
                raise RuntimeError("callback1 expected to be compiled")

        # weakref callbacks that should be called in the compiled region will be compiled.
        # But the exact place in the compiled code that the callback is made is undefined.
        @torch.compile(backend="eager")
        def fn(x):
            y = x + 1
            ref = weakref.ref(y, callback1)
            torch._dynamo.graph_break()
            return ref

        fn(torch.ones(3))
        self.assertTrue(called1)

        called2 = False

        def callback2(ref):
            nonlocal called2
            called2 = True
            if torch.compiler.is_compiling():
                raise RuntimeError("callback2 expected to not be compiled")

        # weakref callbacks that fire outside the compiled region work
        @torch.compile(backend="eager")
        def gn(x):
            y = x + 1
            ref = weakref.ref(y, callback2)
            torch._dynamo.graph_break()
            return y, ref

        y, _ = gn(torch.ones(3))
        del y
        self.assertTrue(called2)

        def callback3(ref):
            raise RuntimeError("callback3 should not be called")

        # The callback will NOT be called if both the weakref and the referrent are
        # deleted in the same compiled region (graph breaks act like a "memory sync"
        # and thus make things tricky - the callback is actually expected to be called).
        # This test does NOT mean that this behavior is part of the (weak)ref programming
        # model, but rather reminds us that this is an intentionally allowed weakref-Dynamo behavior.
        @torch.compile(backend="eager")
        def hn(x):
            y = x + 1
            _ = weakref.ref(y, callback3)

        hn(torch.ones(3))

    #     @torch._functorch.config.patch(
    #         recompute_views=True,
    #     )
    #     def test_storage_resize_forward_full_graph(self):
    #         class TestModule(torch.nn.Module):
    #             def __init__(self) -> None:
    #                 super().__init__()
    #                 self.param = torch.nn.Parameter(torch.randn(4, 4))

    #             def forward(self, x):
    #                 self.param.untyped_storage().resize_(
    #                     self.param.numel() * self.param.itemsize
    #                 )
    #                 with torch.no_grad():
    #                     torch._foreach_copy_([self.param], [x])
    #                 out = torch.matmul(self.param, self.param)
    #                 self.param.untyped_storage().resize_(0)
    #                 return out

    #         def post_accumulate_grad_hook(param):
    #             param.untyped_storage().resize_(0)

    #         # Beginning of backward, resize and put data into the param
    #         def pre_backward_hook(module, grad) -> None:
    #             module.param.untyped_storage().resize_(
    #                 self.param.numel() * self.param.itemsize
    #             )
    #             with torch.no_grad():
    #                 # simulates loading data into param from allgather
    #                 module.param.fill_(2)

    #         def post_forward_hook(module, args, output):
    #             output.register_hook(functools.partial(pre_backward_hook, module))

    #         x = torch.randn(4, 4)

    #         mod_ref = TestModule()
    #         mod_test = deepcopy(mod_ref)

    #         # Start the param off with zero storage size to mimic fsdp
    #         mod_ref.param.untyped_storage().resize_(0)
    #         mod_test.param.untyped_storage().resize_(0)

    #         # Resize storage at beginning of backward
    #         # Free storage at end of backward
    #         mod_ref.register_forward_hook(post_forward_hook, prepend=False)
    #         mod_ref.param.register_post_accumulate_grad_hook(post_accumulate_grad_hook)
    #         mod_test.register_forward_hook(post_forward_hook, prepend=False)
    #         mod_test.param.register_post_accumulate_grad_hook(post_accumulate_grad_hook)

    #         mod_test = torch.compile(mod_test, backend=aot_graph_capture_backend)

    #         out_ref = mod_ref(x)
    #         out_test = mod_test(x)
    #         self.assertExpectedInline(
    #             str(fw_graph[0].code.strip()),
    #             """\
    # def forward(self, primals_1, primals_2):
    #     _foreach_copy = torch.ops.aten._foreach_copy.default([primals_1], [primals_2]);  primals_1 = primals_2 = None
    #     getitem = _foreach_copy[0];  _foreach_copy = None
    #     mm = torch.ops.aten.mm.default(getitem, getitem)
    #     return [mm, getitem]""",
    #         )
    #         self.assertEqual(out_ref, out_test)

    def test_super_in_staticmethod(self):
        class A:
            @staticmethod
            def foo():
                return super().__init__()

        def fn(obj):
            return obj.foo()

        obj = A()

        try:
            fn(obj)
        except Exception as e:
            orig_str = str(e)
        self.assertIn("no arguments", orig_str)

        try:
            torch.compile(backend="eager")(fn)(obj)
        except Exception as e:
            compiled_str = str(e)
        self.assertEqual(orig_str, compiled_str)

    def test_super_staticmethod(self):
        class Parent:
            @staticmethod
            def greet():
                return 5

        class Child(Parent):
            @staticmethod
            def greet(x):
                return x * super(Child, Child).greet()

        child = Child()

        def fn(x):
            return child.greet(x)

        opt_fn = torch.compile(fn, backend="eager", fullgraph=True)
        x = torch.ones(4)
        ref = fn(x)
        res = opt_fn(x)
        self.assertEqual(ref, res)

    def test_super_classmethod(self):
        class Parent:
            @classmethod
            def greet(cls):
                if cls == Parent:
                    return 4
                if cls == Child:
                    return 3
                if cls == GrandChild:
                    return 5
                return 2

        class Child(Parent):
            def greet(self, x):
                return x * super().greet()

        class GrandChild(Child):
            pass

        grand_child = GrandChild()

        def fn(x):
            return grand_child.greet(x)

        opt_fn = torch.compile(fn, backend="eager", fullgraph=True)
        x = torch.ones(4)
        ref = fn(x)
        res = opt_fn(x)
        self.assertEqual(ref, res)

    def test_super_classmethod_inheritance(self):
        class GrandParent:
            @classmethod
            def greet(cls, x):
                return cls.A * x

        class Parent(GrandParent):
            @classmethod
            def greet(cls, x):
                return super().greet(x)

        class Child(Parent):
            A = 5

            @classmethod
            def greet(cls, x):
                return super().greet(x)

        child = Child()

        def fn(x):
            return child.greet(x)

        opt_fn = torch.compile(fn, backend="eager", fullgraph=True)
        x = torch.ones(4)
        ref = fn(x)
        res = opt_fn(x)
        self.assertEqual(ref, res)

    def test_super_diamond(self):
        class A:
            def __init__(self):
                super().__init__()
                self.a = 5

        class Nothing:
            pass

        class B(Nothing, A):
            def __init__(self):
                super().__init__()
                self.b = 10

            def run(self, x):
                return self.a * self.b * x

        def fn(x):
            b = B()
            return b.run(x)

        opt_fn = torch.compile(fn, backend="eager", fullgraph=True)
        x = torch.randn(4)
        ref = fn(x)
        res = opt_fn(x)
        self.assertEqual(ref, res)

    def test_vc_bumped_in_inference_graph(self):
        @torch.compile
        def f(x):
            return x.mul_(2)

        x = torch.randn(4)
        vc_before = x._version
        f(x)
        vc_after = x._version
        self.assertTrue(vc_after > vc_before)

    def test_nn_module_callable(self):
        class M(nn.Module):
            def forward(self, x):
                return x.sin()

        def f(m):
            return callable(m)

        res = torch.compile(f, fullgraph=True)(M())
        self.assertTrue(res)

    def test_stk_sdd_is_transposed(self):
        def _is_transposed(x):
            return (
                not x.is_contiguous()
                and x.stride()[0] == 1
                and x.stride()[1] == x.size()[0]
            )

        class SDD(torch.autograd.Function):
            @staticmethod
            def forward(ctx, lhs, rhs):
                ctx.save_for_backward(lhs, rhs)
                out = torch.full_like(lhs, 1.0, dtype=lhs.dtype, device=lhs.device)
                return out

            @staticmethod
            def backward(ctx, dy):
                saved_tensors = ctx.saved_tensors
                lhs, rhs = saved_tensors[:2]
                trans_a = _is_transposed(lhs)
                trans_b = _is_transposed(rhs)
                dlhs = None
                if ctx.needs_input_grad[0]:
                    dlhs = torch.full_like(lhs, 1.0 if trans_a else 2.0)
                drhs = None
                if ctx.needs_input_grad[1]:
                    drhs = torch.full_like(rhs, 1.0 if trans_b else 2.0)
                return dlhs, drhs, None, None

        x1 = torch.randn((8, 8), requires_grad=True)
        y1 = torch.randn((8, 8)).transpose(0, 1).requires_grad_(True)
        x2 = torch.randn((8, 8), requires_grad=True)
        y2 = torch.randn((8, 8)).transpose(0, 1).requires_grad_(True)

        SDD.apply(x1, y1).sum().backward()

        @torch.compile(backend="eager", fullgraph=True)
        def fn():
            return SDD.apply(x2, y2)

        fn().sum().backward()

        self.assertEqual(x1.grad, x2.grad)
        self.assertEqual(y1.grad, y2.grad)

    def test_partially_initialized_module_property(self):
        class Matrix(torch.nn.Module):
            def __init__(self, data):
                super().__init__()
                self._data = data
                self.foo = 10 * self.blocking

            @property
            def data(self):
                return self._data

            @property
            def blocking(self):
                return self.data.shape[1]

        @torch.compile(backend="eager", fullgraph=True)
        def fn():
            return Matrix(torch.randn(10, 20))

        v = fn()
        self.assertEqual(v.foo, 200)
        self.assertEqual(v.data.shape, (10, 20))
        self.assertEqual(type(v), Matrix)

    def test_classmethod_with_slots(self):
        class Mock:
            __slots__ = ("_a",)

            def __init__(self):
                self._a = 2

            @classmethod
            def _m(cls):
                return 3

            def run(self, x):
                return torch.sin(x) * self._a * self._m()

        def fn(x):
            mock = Mock()
            return mock.run(x)

        opt_fn = torch.compile(fn, backend="eager", fullgraph=True)
        x = torch.randn(4)
        self.assertEqual(fn(x), opt_fn(x))

    def test_nn_parametrize(self):
        class Module(nn.Module):
            def __init__(self) -> None:
                super().__init__()
                self.param = torch.nn.Parameter(torch.randn(10, 10))

            def forward(self, x):
                return self.param @ x

        class Parametrization(torch.nn.Module):
            def forward(self, x):
                return torch.sin(x)

        m = Module()
        torch.nn.utils.parametrize.register_parametrization(
            m, "param", Parametrization()
        )

        sin_found = False

        def backend(gm, _):
            nonlocal sin_found
            for node in gm.graph.nodes:
                if node.target is torch.sin:
                    sin_found = True
            return gm

        opt_m = torch.compile(m, backend=backend, fullgraph=True)
        inp = torch.randn(10, 10)
        self.assertEqual(m(inp), opt_m(inp))
        self.assertTrue(sin_found)

        torch.nn.utils.parametrize.remove_parametrizations(m, "param")
        sin_found = False
        self.assertEqual(m(inp), opt_m(inp))
        self.assertFalse(sin_found)

    def test_nn_module_property_closure(self):
        x = torch.randn(10, 10)

        class Mod(torch.nn.Module):
            @property
            def y(self):
                return torch.ones(10, 10) + x

            def forward(self, x):
                return x @ self.y

        mod = Mod()

        def fn(x):
            return mod(x)

        opt_fn = torch.compile(fn, backend="eager", fullgraph=True)

        inp = torch.randn(10, 10)
        self.assertEqual(fn(inp), opt_fn(inp))

    def test_global_fn_mutation(self):
        def foo(x, y):
            return global_fn(x) + y

        x = torch.ones(1)
        y = torch.ones(1)

        opt = torch.compile(foo, fullgraph=True, backend="eager")
        self.assertEqual(opt(x, y), foo(x, y))

        # Change global_fn
        global global_fn

        def new_fn(x):
            return torch.cos(x)

        global_fn = new_fn
        self.assertEqual(opt(x, y), foo(x, y))

    # ref https://github.com/pytorch/pytorch/issues/123974
    def test_list_reverse(self):
        def ladder(x):
            trail = x.size(-1)
            assert trail > 2
            weights = []
            for s in [trail, trail - 1, trail - 2]:
                weights.append(torch.ones(s, s - 1))

            for w in weights:
                x = x @ w

            weights.reverse()

            for w in weights:
                x = x @ w.t()

            return x

        data = torch.randn(3, 4)
        opt_ladder = torch.compile(ladder, fullgraph=True, backend="eager")
        self.assertEqual(opt_ladder(data), ladder(data))

    def test_trace_functional_tensor_with(self):
        from torch._subclasses.fake_tensor import FakeTensorMode
        from torch._subclasses.functional_tensor import (
            FunctionalTensor,
            FunctionalTensorMode,
        )

        def f(a, tmp):
            a_view = a.view(-1)
            with torch.no_grad():
                a.set_(tmp)
                a_view.mul_(2)
            return a + tmp

        fake_mode = FakeTensorMode()
        with FunctionalTensorMode():
            inp = torch.ones(3, 3, requires_grad=True)
            inp = fake_mode.from_tensor(inp, static_shapes=True)
            inp = FunctionalTensor.to_functional(inp)

            tmp = torch.ones(3, 3, requires_grad=True)
            tmp = fake_mode.from_tensor(tmp, static_shapes=True)
            tmp = FunctionalTensor.to_functional(tmp)

            opt_f = torch.compile(f, backend="eager")
            with self.assertRaisesRegex(
                RuntimeError, "cannot mutate tensors with frozen storage"
            ):
                opt_f(inp, tmp)

    def test_const_dict_keyerror(self):
        d = {}

        def fn(x):
            try:
                y = d[0]
            except KeyError:
                y = 1
            return x + y

        opt_fn = torch.compile(fn, backend="eager")
        inp = torch.randn(3, 3)
        self.assertEqual(fn(inp), opt_fn(inp))

    def test_nonconst_issubclass(self):
        def fn(x):
            if issubclass(x.__class__, np.ndarray):
                return 1
            return 0

        opt_fn = torch.compile(fn, backend="eager")
        opt_fn(np.ones([3, 3]))

    def test_issue126128(self):
        def fn():
            x = torch.randn(1, 10)
            y = torch.randn(10, 1)
            return torch.mm(x, y).sum()

        def fn2():
            x = torch.randn(10, 100)
            y = torch.randn(100, 10)
            return torch.mm(x, y).sum()

        with fresh_cache():
            torch.compile(fn)()

        torch.compile(fn2)()

    def test_jit_script_defaults(self):
        @torch.jit.script
        def fast_cos(x, c: float = 2.0):
            return torch.cos(x) * c

        class Mod(torch.nn.Module):
            def __init__(self) -> None:
                super().__init__()
                self.fast_cos = fast_cos

            def forward(self, x):
                return self.fast_cos(x)

        mod = Mod()
        opt_mod = torch.compile(mod, backend="eager", fullgraph=True)
        x = torch.randn(4)

        self.assertEqual(mod(x), opt_mod(x))

    def test_enum(self):
        class ExplicitEnum(str, Enum):
            @classmethod
            def _missing_(cls, value):
                raise ValueError(
                    f"{value} is not a valid {cls.__name__}, please select one of {list(cls._value2member_map_.keys())}"
                )

        class PaddingStrategy(ExplicitEnum):
            LONGEST = "longest"
            MAX_LENGTH = "max_length"
            DO_NOT_PAD = "do_not_pad"

        def fn(x):
            a = PaddingStrategy("longest")
            if a == PaddingStrategy.LONGEST:
                return torch.sin(x)
            return torch.cos(x)

        x = torch.randn(3, 3)
        opt_fn = torch.compile(fn, backend="eager", fullgraph=True)
        self.assertEqual(fn(x), opt_fn(x))

    def test_hasattr_builtin(self):
        class MyClass:
            foo: int = 1

        def func(x, m):
            if getattr(type(m), "foo", 0):
                return x + MyClass.foo
            return x

        opt_func = torch.compile(func, backend="eager", fullgraph=True)
        m = MyClass()
        x = torch.zeros(())
        self.assertEqual(func(x, m), opt_func(x, m))
        self.assertEqual(func(x, 0), opt_func(x, 0))

    def test_grad(self):
        # Write to `grad` or `_grad` should reflecte in reading from the other,
        # and should be codegen-ed.
        def fn(x, y):
            x._grad = y + 1
            y.grad = x + 2
            return x.grad.data, y._grad.data

        x0 = torch.randn(4, requires_grad=True)
        y0 = torch.randn(4, requires_grad=True)
        x1 = x0.clone()
        y1 = y0.clone()
        opt_fn = torch.compile(fn, backend="eager")
        self.assertEqual(fn(x0, y0), opt_fn(x1, y1))
        self.assertEqual(x0.grad, x1.grad)
        self.assertEqual(y0.grad, y1.grad)

    def test_nn_module_stack_bc(self):
        from torch._dynamo.mutation_guard import GenerationTracker

        def compiler(gm, *args):
            module_stacks = [
                node.meta.get("nn_module_stack", None) for node in gm.graph.nodes
            ]
            module_stacks, _ = pytree.tree_flatten(module_stacks)
            module_stacks = [x for x in module_stacks if isinstance(x, str)]
            for stack in module_stacks:
                self.assertTrue("_module" not in stack)
            return gm.forward

        class SubMod(torch.nn.Module):
            def __init__(self) -> None:
                super().__init__()
                self.linear = torch.nn.Linear(2, 2)

            def forward(self, x):
                return self.linear(x)

        class Mod(torch.nn.Module):
            def __init__(self) -> None:
                super().__init__()
                self.submod1 = SubMod()
                self.submod2 = SubMod()

            def forward(self, x):
                return self.submod1(x) + self.submod2(x)

        mod = Mod()
        opt_mod = torch.compile(mod, backend=compiler)
        opt_mod(torch.randn(2, 2))

        with torch._dynamo.config.patch(inline_inbuilt_nn_modules=True):
            mod = Mod()
            opt_mod = torch.compile(mod, backend=compiler)
            opt_mod(torch.randn(2, 2))

        # an example similar to Pippy usecase
        mod = Mod()
        GenerationTracker.tag(mod.submod1)
        GenerationTracker.mark_class_dynamic(type(mod.submod1))
        mod = Mod()
        opt_mod = torch.compile(mod, backend=compiler)
        opt_mod(torch.randn(2, 2))

    def test_is_make_fx_tracing(self):
        @torch.compile(backend="eager", fullgraph=True)
        def fn(x):
            torch.nn.modules.activation._is_make_fx_tracing()
            return torch.sin(x)

        fn(torch.rand(4))

    def test_export_vs_dynamo_for_multiheadattention(self):
        # More details at https://github.com/pytorch/pytorch/issues/164062

        # Ensure that both dynamo and export do not take the fast path.
        with torch.no_grad():
            inp = torch.randn(1, 2, 64)
            mha = nn.MultiheadAttention(64, 2, dropout=0.1, batch_first=True)
            mha.eval()

            backend = EagerAndRecordGraphs()
            mha_compile = torch.compile(mha, backend=backend, fullgraph=True)
            mha_compile(inp, inp, inp)
            torch.compiler.reset()

            mha_export = torch._dynamo.export(mha)(inp, inp, inp)

            compile_nodes = backend.graphs[0].graph.find_nodes(
                op="call_function", target=torch._native_multi_head_attention
            )
            export_nodes = mha_export.graph_module.graph.find_nodes(
                op="call_function", target=torch._native_multi_head_attention
            )
            self.assertEqual(len(compile_nodes), 0)
            self.assertEqual(len(export_nodes), 0)

    def test_negative_floor_div_solve(self):
        class CompiledClass(nn.Module):
            def __init__(self) -> None:
                super().__init__()
                self.nums = torch.tensor([1, 2, 3, 4, 5, 6, 7, 8, 9, 10])
                self.t = 5

            def forward(self):
                self.num = self.nums[self.t // 12]
                self.t += 1
                return self.num

        m = CompiledClass()
        m = torch.compile(m, backend="eager")

        # the first call works
        m()
        # the second call causes a failure
        m()

    # https://github.com/pytorch/pytorch/issues/121621
    def test_tensor_random(self):
        def random_op(tensor, args, kwargs):
            res = tensor.random_(*args, **kwargs)
            return res

        random_op = torch.compile(random_op)
        tensor = torch.randn([2, 3])
        random_op(tensor, [], {"from": -10, "to": 10})
        random_op(tensor, [-10], {"to": 10})
        random_op(tensor, [-10, 10], {})

    # https://github.com/pytorch/pytorch/issues/131019
    def test_tensor_uniform(self):
        def uniform_op(tensor, args, kwargs):
            res = tensor.uniform_(*args, **kwargs)
            return res

        uniform_op = torch.compile(uniform_op)
        tensor = torch.randn([2, 3])
        uniform_op(tensor, [], {"from": -10, "to": 10})
        uniform_op(tensor, [-10], {"to": 10})
        uniform_op(tensor, [-10, 10], {})

    def test_data_attr_mutation_after_saved_for_bw(self):
        def f(x):
            out = x.sin()
            x.data.mul_(2)
            return out

        x = torch.randn(4, requires_grad=True)
        x_test = x.detach().clone().requires_grad_(True)

        out = f(x)
        out_test = torch.compile(f, backend="aot_eager")(x_test)
        self.assertEqual(out, out_test)

        out.sum().backward()
        out_test.sum().backward()
        self.assertEqual(x.grad, x_test.grad)

    # https://github.com/pytorch/pytorch/issues/128072
    def test_map_with_multiple_args(self):
        def f(a, b):
            return a[0] * b[0] + a[1] * b[1]

        def gen_inps(len_x, len_y):
            x = [torch.randn(5) for _ in range(len_x)]
            y = [torch.randn(5) for _ in range(len_y)]
            return x, y

        def g(x, y):
            return map(f, x, y)

        opt_g = torch.compile(g, fullgraph=True, backend="eager")

        inps = gen_inps(3, 3)
        self.assertEqual(type(g(*inps)), type(opt_g(*inps)))
        self.assertEqual(tuple(g(*inps)), tuple(opt_g(*inps)))

        inps = gen_inps(3, 5)
        self.assertEqual(type(g(*inps)), type(opt_g(*inps)))
        self.assertEqual(tuple(g(*inps)), tuple(opt_g(*inps)))

    def test_staticmethod_allow_in_graph(self):
        class MyClass:
            i = 3

            @staticmethod
            def foo_inner(x):
                return torch.mul(x, MyClass.i)

            # if dynamo inlines with fullgraph, will error
            # verify that dynamo doesn't inline
            @staticmethod
            @torch._dynamo.allow_in_graph
            def foo1(x):
                torch._dynamo.graph_break()
                return MyClass.foo_inner(x)

        @torch.compile(backend="eager", fullgraph=True)
        def f_bad(x):
            return MyClass.foo1(x)

        f_bad(torch.ones(2, 2))

    def test_guard_with_tuple_mutation(self):
        class Foo:
            def __init__(self) -> None:
                self.x = 10

        foo = Foo()
        d = {
            "a": 2,
            "b": (foo,),
        }

        def fn(x, d):
            return x * d["a"] * d["b"][0].x

        opt_fn = torch.compile(fn, backend="eager")
        inp = torch.randn(3, 3)
        self.assertEqual(fn(inp, d), opt_fn(inp, d))
        d["b"][0].x = 12
        self.assertEqual(fn(inp, d), opt_fn(inp, d))

    def test_compile_complex_conj(self):
        def f(x):
            return torch.mul(x, 2j)

        x_ref = torch.randn(4, 2, requires_grad=True)
        x_test = x_ref.detach().clone().requires_grad_(True)

        out_ref = f(torch.view_as_complex(x_ref))
        out_test = torch.compile(f, backend="aot_eager")(torch.view_as_complex(x_test))
        self.assertEqual(out_ref, out_test)

        torch.view_as_real(out_ref).sum().backward()
        torch.view_as_real(out_test).sum().backward()
        self.assertEqual(x_ref.grad, x_test.grad)

    @unittest.skipIf(
        not SM70OrLater,
        "Triton only supports devices of CUDA capability >= 7.0",
    )
    def test_add_complex_conj(self):
        def f(x):
            return x + x.conj()

        x = torch.randn(4, dtype=torch.complex64, requires_grad=True)
        out = torch.compile(f)(x)
        expected_complex = (2 * x.real).to(dtype=out.dtype)

        self.assertTrue(out.dtype == torch.complex64)
        self.assertEqual(out, expected_complex)

    # https://github.com/pytorch/pytorch/issues/132200
    def test_partitioner_cse_respects_mutation_boundaries(self):
        set_available = hasattr(torch.ops, "fsdp") and hasattr(torch.ops.fsdp, "set_")
        if not set_available:
            return

        @torch.compile(backend="aot_eager_decomp_partition")
        def f(x, l):
            # z0 and z1 can be CSEd
            z0 = x.sin()
            z1 = x.sin()
            y = x + 1
            torch.ops.fsdp.copy_.default(x, y)
            # z3 and z3 can be CSEd with each other,
            # but *not* with z0/z1 (they cross a mutation boundary)
            z2 = x.sin()
            z3 = x.sin()
            return z0, z1, z2, z3, l**2

        x = torch.randn(3)
        x_clone = x.clone()
        l = torch.randn(3, requires_grad=True)
        z0, z1, z2, z3, _ = f(x, l)

        # the partitioner runs CSE. We expect that of the 4 sin() ops above:
        # - the first 2 are CSE'd
        # - the last 2 are CSE'd
        # - the set_() op in the middle is a mutation barrier, preventing CSE
        self.assertEqual(z0, (x_clone).sin())
        self.assertEqual(z1, (x_clone).sin())
        self.assertEqual(z2, (x_clone + 1).sin())
        self.assertEqual(z3, (x_clone + 1).sin())

    # https://github.com/pytorch/pytorch/issues/132197
    def test_fsdp_set_input_mutation_applied_when_input_gets_no_gradients(self):
        set_available = hasattr(torch.ops, "fsdp") and hasattr(torch.ops.fsdp, "set_")
        if not set_available:
            return

        @torch.compile(backend="aot_eager_decomp_partition")
        def f(x, l):
            z = x.sin()  # noqa: F841
            y = x + 1
            # graph input has its storage mutated
            torch.ops.fsdp.copy_.default(x, y)
            z2 = x.sin()
            return z2, l**2

        x = torch.randn(3)
        x_test = x.clone()
        l = torch.randn(3, requires_grad=True)
        result, _ = f(x, l)
        result_test, _ = torch.compile(f, backend="aot_eager_decomp_partition")(
            x_test, l
        )

        self.assertEqual(result, result_test)
        self.assertEqual(x, x_test)

    def test_aot_autograd_runtime_wrapper_prologue_profiled(self):
        # Names for prologue profiling event
        prologue_name = "AOTDispatcher Runtime Wrapper Prologue"

        # Simple linear op to compile
        mod = torch.nn.Linear(4, 4)
        opt_mod = torch.compile(mod)
        x = torch.randn(4, 4)

        # Run this test with grad and no-grad to test both boolean cases trace_joint
        for c in [contextlib.nullcontext, torch.no_grad]:
            # Run compiled op with profiling
            with c():
                # warmup before profiling
                opt_mod(x)
                with profile(activities=[ProfilerActivity.CPU]) as prof:
                    opt_mod(x)

            # Make sure events are populated then find prologue event and last start time
            events = prof.events()
            self.assertTrue(events is not None)

            prologue_event = None
            last_start_time = 0
            for event in events:
                if hasattr(event, "name") and prologue_name in event.name:
                    prologue_event = event
                if event.time_range.start > last_start_time:
                    last_start_time = event.time_range.start

            # Make sure prologue event exist
            self.assertTrue(prologue_event is not None)

            # Make sure there is at least one other event (compiled function) that starts
            # after prologue starts
            self.assertLess(prologue_event.time_range.end, last_start_time)

    def test_changing_stride(self):
        cnt = torch._dynamo.testing.CompileCounter()

        @torch.compile(backend=cnt)
        def fn(x, y):
            return x * y

        for i in range(1, 4):
            x = torch.randn(4, i)

            # create a view for i > 1
            if i == 1:
                x1 = x
            else:
                x1 = x[:, 0:1]

            y = torch.randn(4, 1)
            print(x1.shape, y.shape)
            fn(x1, y)

        self.assertTrue(cnt.frame_count <= 2)

    def test_unsqueeze_mul_strides(self):
        # This is a case where we had an input that was marked unbacked:
        # size=[2, u0], stride=[1, 1] which is bad. We want it to actually
        # be size=[2, u0], stride=[u0, 1]. See more in the issue below:
        # https://github.com/pytorch/pytorch/issues/142024

        @torch.compile(backend="eager", fullgraph=True)
        def fn(aot6_sub_58, aot6_mul_170):
            aot6_unsqueeze_14 = torch.ops.aten.unsqueeze.default(aot6_mul_170, 1)
            return torch.ops.aten.mul.Tensor(aot6_sub_58, aot6_unsqueeze_14)

        aot6_sub_58 = torch.randn(2, 1)
        torch._dynamo.decorators.mark_unbacked(aot6_sub_58, 1)
        aot6_mul_170 = torch.randn(2)

        # No assert necessary since this used to crash.
        fn(aot6_sub_58, aot6_mul_170)

    @torch._dynamo.config.patch(guard_nn_modules=False)
    @torch._dynamo.config.patch(inline_inbuilt_nn_modules=False)
    def test_inlining_cornercase(self):
        """
        nn.Modules can be mapped to either NNModuleVariable or UnspecializedNNModuleVariable. For NNModuleVariable, the
        tensor attributes become part of the Dynamo graph. For unspecialized, they are lifted as inputs.

        But there is a cornercase. Suppose you have NNModuleVariable with a submodule that is
        UnspecializedNNModuleVariable. Today, Dynamo will still consider the submodule as specialized (courtesy of
        guard.source().is_nn_module()). In retrospect, this is a mistake but there are dependencies of export and also
        cudagraphs which make it harder to fix the corner case right away. The long term solution is
        inline_inbuilt_nn_modules anyways, so we might have to live with this cornercase in the short term.

        We are starting to annotate the source of each nn module more precisely - NNModuleVariable attribute is marked
        as NNModuleSource, UnspecilaizedNNModuleVariable attribute is marked as UnspecializedNNModuleSource. But this
        changes the behavior for the cornercase. And fails some tests which have unfortunately relied on this behavior.


        To solve this, we tag the source only when inline_inbuilt_nn_module flag is turned on.

        In this test, we purposely turn the flag off, testing that the tagging is disabled.
        """

        class SubMod(torch.nn.Module):
            def __init__(self):
                super().__init__()
                self.linear = torch.nn.Linear(1, 1)
                self.a = torch.randn(1, 1)
                self.counter = 0
                self.multipliers = [2.2, 3.3]

            def forward(self, x):
                self.counter += 1
                return (
                    self.linear(x) * self.a * self.multipliers[0] * self.multipliers[1]
                )

        class Mod(torch.nn.Module):
            def __init__(self):
                super().__init__()
                self.submod = SubMod()

            def forward(self, x):
                return self.submod(x)

        mod = Mod()
        opt_mod = torch.compile(mod, backend="eager")

        x = torch.randn(1, 1)
        ref = mod(x)  # noqa: F841
        res = opt_mod(x)  # noqa: F841

        mod.submod.multipliers = [3.3, 4.4]
        # Since guard_nn_modules is False, this will not recompile
        with torch._dynamo.config.patch(error_on_recompile=True):
            ref = mod(x)  # noqa: F841
            res = opt_mod(x)  # noqa: F841

    def test_optimized_module_training(self):
        mod = torch.nn.Linear(3, 3)
        mod.eval()

        opt_mod = torch.compile(mod, backend="eager")
        self.assertFalse(opt_mod.training)

        opt_mod.train()
        self.assertTrue(opt_mod.training)
        self.assertTrue(mod.training)

        mod.eval()
        self.assertFalse(opt_mod.training)

    def test_optimized_module_patched_init(self):
        # A regression test for #138157, and the pattern acame from deepspeed.
        class MyModule(torch.nn.Module):
            def __init__(self):
                super().__init__()

            def forward(self, x):
                return x.mul(5.0)

        def patch_init(init):
            @functools.wraps(init)
            def wrapper(module, *args, **kwargs):
                if not hasattr(module, "_ds_child_entered"):
                    # child's __init__ was called, since parents all see the same object they can now skip post_init
                    module._ds_child_entered = True
                init(module, *args, **kwargs)

            return wrapper

        def patch_init_for_class(cls):
            if "__init__" in cls.__dict__:
                cls._old_init = cls.__init__
                cls.__init__ = patch_init(cls.__init__)

        patch_init_for_class(MyModule)
        mod = MyModule()
        opt_mod = torch.compile(mod)

        x = torch.rand(10)
        ref = mod(x)
        res = opt_mod(x)

        self.assertEqual(ref, res)

    def test_os_fspath(self):
        @torch.compile(backend="eager", fullgraph=True)
        def fn(x):
            os.fspath(".")
            return torch.sin(x)

        fn(torch.randn(4))

    @requires_cuda
    # test involves custom ops that return unbacked symints
    @torch._dynamo.config.patch(capture_dynamic_output_shape_ops=True)
    # test requires the activation memory budget code to think
    # that j() is banned from recompute
    @torch._functorch.config.patch(activation_memory_budget=0.5)
    def test_partitioner_activation_memory_budget_with_unbacked_symints(self):
        @torch.library.custom_op("test_partitioner::f", mutates_args=[])
        def f(x: torch.Tensor) -> torch.Tensor:
            return x.new_zeros(512, 1)

        @f.register_fake
        def _(x: torch.Tensor) -> torch.Tensor:
            ctx = torch.library.get_ctx()
            s = ctx.new_dynamic_size()
            return torch.empty(s, 1, device=x.device, dtype=x.dtype)

        @torch.library.custom_op("test_partitioner::g", mutates_args=[])
        def g(x: torch.Tensor) -> torch.Tensor:
            return torch.cat([x, x[0].unsqueeze(-1)])

        @g.register_fake
        def _(x: torch.Tensor) -> torch.Tensor:
            return torch.cat([x, x[0].unsqueeze(-1)])

        @torch.library.custom_op("test_partitioner::i", mutates_args=[])
        def i(x: torch.Tensor, sz: int) -> torch.Tensor:
            return torch.ones(sz, 1, dtype=x.dtype, device=x.device)

        @i.register_fake
        def _(x: torch.Tensor, sz: int) -> torch.Tensor:
            return torch.empty(sz, 1, dtype=x.dtype, device=x.device)

        @torch.library.custom_op("test_partitioner::j", mutates_args=[])
        def j(x: torch.Tensor, y: torch.Tensor) -> torch.Tensor:
            return x + 1

        @j.register_fake
        def _(x: torch.Tensor, y: torch.Tensor) -> torch.Tensor:
            sz1 = x.shape[0] - 1
            sz2 = y.numel()
            torch._check(sz1 == sz2)
            # make this a reduction so partitioner bans recompute of it
            return x.sum()

        def f(x, param):
            y = torch.ops.test_partitioner.f(x)
            z = torch.ops.test_partitioner.g(y)
            z2 = torch.ops.test_partitioner.i(x, z.shape[0] - 1)
            z2 = torch.ops.test_partitioner.j(z, z2)
            return torch.matmul(x, param).sin() * z2.sum()

        x = torch.randn(512, 512, device="cuda")
        param = torch.randn(512, 512, device="cuda", requires_grad=True)
        out_ref = f(x, param)
        out_test = torch.compile(f, backend="aot_eager_decomp_partition")(x, param)
        self.assertEqual(out_ref, out_test)

    @requires_cuda
    # This test will fail as flip in combination with particular input lengths
    # produces weird results.
    # This is under investigations in
    # https://github.com/pytorch/pytorch/issues/131805
    @unittest.skip("Skip this flip test for the moment. It is under investigation")
    def test_flip_bad_accuracy(self):
        import torch
        import torch._dynamo.config
        import torch._functorch.config
        import torch._inductor.config
        import torch._inductor.inductor_prims
        import torch.fx.experimental._config

        class Repro(torch.nn.Module):
            def __init__(self):
                super().__init__()

            def forward(self, arg0_1):
                rev = torch.ops.prims.rev.default(arg0_1, [0])
                arg0_1 = None
                slice_1 = torch.ops.aten.slice.Tensor(rev, 0, 0, -1, 2)
                slice_2 = torch.ops.aten.slice.Tensor(rev, 0, 1, 9223372036854775807, 2)
                add_1 = torch.ops.aten.add.Tensor(slice_1, slice_2)
                slice_1 = slice_2 = None
                slice_3 = torch.ops.aten.slice.Tensor(add_1, 0, 0, -1, 2)
                slice_4 = torch.ops.aten.slice.Tensor(
                    add_1, 0, 1, 9223372036854775807, 2
                )
                add_2 = torch.ops.aten.add.Tensor(slice_3, slice_4)
                slice_3 = slice_4 = None
                slice_5 = torch.ops.aten.slice.Tensor(add_2, 0, 0, -1, 2)
                slice_6 = torch.ops.aten.slice.Tensor(
                    add_2, 0, 1, 9223372036854775807, 2
                )
                add_3 = torch.ops.aten.add.Tensor(slice_5, slice_6)
                slice_5 = slice_6 = None
                slice_9 = torch.ops.aten.slice.Tensor(add_2, 0, 0, 1)
                add_2 = None
                unsqueeze = torch.ops.aten.unsqueeze.default(slice_9, 1)
                slice_9 = None
                unsqueeze_1 = torch.ops.aten.unsqueeze.default(add_3, 1)
                add_3 = None
                cat = torch.ops.aten.cat.default([unsqueeze, unsqueeze_1], 1)
                unsqueeze = unsqueeze_1 = None
                view = torch.ops.aten.view.default(cat, [2])
                cat = None
                slice_10 = torch.ops.aten.slice.Tensor(view, 0, 0, -1)
                slice_11 = torch.ops.aten.slice.Tensor(
                    add_1, 0, 2, 9223372036854775807, 2
                )
                add_5 = torch.ops.aten.add.Tensor(slice_10, slice_11)
                slice_10 = slice_11 = None
                slice_12 = torch.ops.aten.slice.Tensor(add_1, 0, 0, 1)
                add_1 = None
                cat_1 = torch.ops.aten.cat.default([slice_12, add_5])
                slice_12 = add_5 = None
                unsqueeze_2 = torch.ops.aten.unsqueeze.default(cat_1, 1)
                cat_1 = None
                unsqueeze_3 = torch.ops.aten.unsqueeze.default(view, 1)
                view = None
                cat_2 = torch.ops.aten.cat.default([unsqueeze_2, unsqueeze_3], 1)
                unsqueeze_2 = unsqueeze_3 = None
                view_1 = torch.ops.aten.view.default(cat_2, [4])
                cat_2 = None
                slice_13 = torch.ops.aten.slice.Tensor(
                    rev, 0, 2, 9223372036854775807, 2
                )
                add_6 = torch.ops.aten.add.Tensor(view_1, slice_13)
                slice_13 = None
                slice_14 = torch.ops.aten.slice.Tensor(rev, 0, 0, 1)
                rev = None
                cat_3 = torch.ops.aten.cat.default([slice_14, add_6])
                slice_14 = add_6 = None
                constant_pad_nd = torch.ops.aten.constant_pad_nd.default(
                    view_1, [0, 1], 0.0
                )
                view_1 = None
                unsqueeze_4 = torch.ops.aten.unsqueeze.default(cat_3, 1)
                cat_3 = None
                unsqueeze_5 = torch.ops.aten.unsqueeze.default(constant_pad_nd, 1)
                constant_pad_nd = None
                cat_4 = torch.ops.aten.cat.default([unsqueeze_4, unsqueeze_5], 1)
                unsqueeze_4 = unsqueeze_5 = None
                view_2 = torch.ops.aten.view.default(cat_4, [10])
                cat_4 = None
                slice_15 = torch.ops.aten.slice.Tensor(view_2, 0, 0, 9)
                view_2 = None
                rev_1 = torch.ops.prims.rev.default(slice_15, [0])
                slice_15 = None
                return (rev_1,)

        mod = Repro()
        x = torch.arange(9, device=torch.device("cuda"))

        @torch.compile
        def f(x):
            return mod(x)

        out = f(x)
        self.assertEqual(torch.flip(torch.cumsum(torch.flip(x, [0]), 0), [0]), out[0])

    # https://github.com/pytorch/pytorch/issues/88813
    def test_return_value_duplication_tensor(self) -> None:
        def fn(val: torch.Tensor) -> tuple[torch.Tensor, torch.Tensor]:
            return val * 2, val * 2

        x = torch.randn(2, requires_grad=True)

        expect = fn(x)
        self.assertNotEqual(
            expect[0].untyped_storage().data_ptr(),
            expect[1].untyped_storage().data_ptr(),
        )

        actual = torch.compile(fn, backend="aot_eager")(x)
        self.assertNotEqual(
            actual[0].untyped_storage().data_ptr(),
            actual[1].untyped_storage().data_ptr(),
        )

    # https://github.com/pytorch/pytorch/issues/114344
    def test_return_value_duplication_mixed_grad(self) -> None:
        def fn(val: torch.Tensor) -> tuple[torch.Tensor, torch.Tensor]:
            with torch.no_grad():
                out0 = val + 1
            out1 = val + 1
            return out0, out1

        x = torch.randn(2, requires_grad=True)

        with torch.enable_grad():
            expect = fn(x)
            actual = torch.compile(fn, backend="aot_eager")(x)

            self.assertEqual(expect[0].requires_grad, actual[0].requires_grad)
            self.assertEqual(expect[1].requires_grad, actual[1].requires_grad)

    # https://github.com/pytorch/pytorch/pull/134726#discussion_r1738774371
    def test_return_value_duplication_scalar(self) -> None:
        def fn(val: torch.Tensor) -> tuple[torch.Tensor, torch.Tensor]:
            x, y = val * 2, val * 2
            return x[0], y[0]

        x = torch.randn(2, requires_grad=True)

        expect = fn(x)
        self.assertNotEqual(
            expect[0].untyped_storage().data_ptr(),
            expect[1].untyped_storage().data_ptr(),
        )

        actual = torch.compile(fn, backend="aot_eager")(x)
        self.assertNotEqual(
            actual[0].untyped_storage().data_ptr(),
            actual[1].untyped_storage().data_ptr(),
        )

    def test_torch_compile_in_compile_frame(self):
        def gn(x, c=None):
            if c is None:
                c = 2
            return c * x

        def outer_func(x):
            return torch.compile(gn, backend="eager")(x)

        compile_outer = torch.compile(outer_func, backend="eager", fullgraph=True)
        x = torch.randn(4)
        ref = outer_func(x)
        res = compile_outer(x)
        self.assertEqual(ref, res)

    # https://github.com/pytorch/pytorch/issues/136640
    def test_inductor_dynamic_shapes_broadcasting(self) -> None:
        def fn(x, y):
            x_view = x.view(-1, 4)
            y_view = y.view(-1, 4)
            return x_view * y_view

        x = torch.randn(4)
        y = torch.randn(8)
        out_ref = fn(x, y)
        out_test = torch.compile(fn, dynamic=True)(x, y)
        self.assertEqual(out_ref, out_test)

    # https://github.com/pytorch/pytorch/issues/119162
    def test_inductor_rng_default_dtype(self) -> None:
        @torch.compile
        def fn():
            tmp = torch.randn(4, 4, dtype=torch.bfloat16)
            return tmp

        try:
            old = torch.get_default_dtype()
            torch.set_default_dtype(torch.bfloat16)
            out = fn()
        finally:
            torch.set_default_dtype(old)
        # output dtype should be float32
        self.assertEqual(out.dtype, torch.bfloat16)

    @unittest.skipIf(not HAS_MSGSPEC, "missing msgspec package")
    def test_c_defined_metaclass(self):
        class User(msgspec.Struct):
            """A new type describing a User"""

            name: str
            value: int

        def fn(x):
            u = User("alice", 10)
            return x * u.value

        x = torch.randn(4)
        opt_fn = torch.compile(fn, backend="eager")
        self.assertEqual(fn(x), opt_fn(x))

    @unittest.skipIf(not HAS_OMEGACONG, "missing omegaconf package")
    def test_omegaconf_dictconfig(self):
        def fn(cfg, x):
            a = cfg["foo"].a * x
            b = cfg.bar["b"] * a
            cfg.__dict__["baz"] = 4
            return b * cfg.baz

        config = OmegaConf.create({"foo": {"a": 3}, "bar": {"b": 5}})

        x = torch.randn(4)
        opt_fn = torch.compile(fn, backend="eager", fullgraph=True)

        fn(config, x)
        cloned_config = copy.deepcopy(config)
        opt_fn(cloned_config, x)

        self.assertEqual(fn(config, x), opt_fn(config, x))
        self.assertEqual(cloned_config.baz, 4)

    @unittest.skipIf(not HAS_OMEGACONG, "missing omegaconf package")
    def test_omegaconf_listconfig_contains(self):
        def fn(cfg, x):
            if 1 in cfg:
                return torch.sin(x)
            return torch.cos(x)

        config = OmegaConf.create([1, 2, 3, {"key": "value"}])

        x = torch.randn(4)
        opt_fn = torch.compile(fn, backend="eager", fullgraph=True)
        self.assertEqual(fn(config, x), opt_fn(config, x))

    # https://github.com/pytorch/pytorch/issues/136257
    def test_overwriting_params(self):
        class M(torch.nn.Module):
            def __init__(self):
                super().__init__()
                self.fc1 = torch.nn.Linear(2, 2)
                self.fc2 = torch.nn.Linear(2, 2)

            def forward(self, x):
                x = self.fc1(x)
                x = self.fc2(x)
                return x

        class ZeROOrderedDict(collections.OrderedDict):
            def __init__(self, parent_module=None, *args, **kwargs):
                """A replacement for ``collections.OrderedDict`` to detect external ZeRO params.

                Args:
                    parent_module (``collections.OrderedDict``): the collection to replace
                """

                super().__init__(*args, **kwargs)
                self._parent_module = parent_module

            def __getitem__(self, key):
                param = super().__getitem__(key)

                # Params can be registered as None (e.g., bias)
                if param is None:
                    return param

                # do something here
                return param

        def inject_parameters(module, cls):
            for module in module.modules():  # noqa: B020
                if cls == ZeROOrderedDict:
                    new_param = cls(parent_module=module)
                else:
                    new_param = cls()

                for key, param in module._parameters.items():
                    new_param[key] = param
                module._parameters = new_param

        model = M()

        inject_parameters(model, ZeROOrderedDict)

        model = torch.compile(model, backend="eager", fullgraph=True)

        x = torch.ones(2)
        with torch.no_grad():
            model(x)

    def test_typed_dict(self):
        class LlavaImagePixelInputs(TypedDict):
            type: Literal["pixel_values"]
            data: torch.Tensor
            """Shape: `(batch_size, num_channels, height, width)`"""

        def fn(x, y):
            obj = LlavaImagePixelInputs(type=int, data=y)
            out = x * obj["data"]
            obj["data"] = 3
            return out * obj["data"]

        x, y = torch.randn(4), torch.randn(4)
        ref = fn(x, y)

        opt_fn = torch.compile(fn, backend="eager", fullgraph=True)
        res = opt_fn(x, y)

        self.assertEqual(ref, res)

    def test_typed_dict_total(self):
        class LlavaImagePixelInputs(TypedDict):
            type: Literal["pixel_values"]
            data: torch.Tensor
            """Shape: `(batch_size, num_channels, height, width)`"""

        def fn(x, y):
            obj = LlavaImagePixelInputs(data=y, total=False)
            return x * obj["data"]

        x, y = torch.randn(4), torch.randn(4)
        ref = fn(x, y)

        opt_fn = torch.compile(fn, backend="eager", fullgraph=True)
        res = opt_fn(x, y)

        self.assertEqual(ref, res)

    @skipIfPy312  # listcomp bytecode is optimized
    @skipIfWindows(msg="TODO: (xuhancn) fix, AssertionError: Scalars are not equal!")
    def test_listcomp(self):
        class Module(torch.nn.Module):
            def __init__(self):
                super().__init__()
                self._num = 4

            @torch._dynamo.disable(recursive=False)
            def forward(self, x):
                values = [i * torch.cos(x) for i in range(self._num)]
                return sum(values)

        mod = Module()

        def fn(x):
            return mod(x)

        cnt = torch._dynamo.testing.CompileCounter()
        opt_fn = torch.compile(fn, backend=cnt)
        x = torch.randn(4)

        ref = fn(x)
        res = opt_fn(x)
        self.assertEqual(ref, res)
        self.assertEqual(cnt.frame_count, 1)
        # Ensure that the listcomp is fully compiled
        self.assertEqual(cnt.op_count, 8)

    # https://github.com/pytorch/pytorch/issues/140266
    def test_distributions_subclass(self):
        import torch
        from torch.distributions import Categorical

        class SubCateg(Categorical):
            pass

        @torch.compile(backend="eager", fullgraph=True)
        def make_dist_and_execute(t, d):
            categ = d(logits=t)
            a = categ.log_prob(categ.sample()) + categ.probs + categ.logits
            return a

        for _ in range(2):
            make_dist_and_execute(torch.randn(10), SubCateg)

    def test_bitwise_print_precedence(self):
        import math

        @torch.compile(fullgraph=True, dynamic=True)
        def f(x):
            torch._check(math.floor((x.size(0) | 3) * 4) == 12)
            return x.sin()

        f(torch.randn(2))

    def test_tensor_split_within_device_cm(self):
        @torch.compile(fullgraph=True)
        def split(x):
            return x.split(4, 0)

        x = torch.zeros(12)
        res = split(x)

        with torch.device("cpu"):
            self.assertEqual(res, split(x))

    def test_method_overriding(self):
        class DilateConv(torch.nn.Module):
            def __init__(
                self,
                dilate_func=None,
            ):
                super().__init__()
                self.dilate_func = dilate_func

            def forward(self, x):
                return self.dilate_func() * torch.sin(x)

        class MainModule(torch.nn.Module):
            def __init__(self):
                super().__init__()
                self.mod = DilateConv(self.dilate_func)
                self.a = 4

            def dilate_func(self):
                return self.a

            def forward(self, x):
                return self.mod(x)

        mod = MainModule()

        opt_mod = torch.compile(mod, backend="eager", fullgraph=True)
        x = torch.randn(4)
        ref = mod(x)
        res = opt_mod(x)
        self.assertEqual(ref, res)

    def test_symnode_is_op(self):
        @torch.compile(backend="eager", fullgraph=True, dynamic=True)
        def f(x, xs):
            if x.size(0) is xs:
                return x + 1
            else:
                return x * 2

        t = torch.randn(2)
        res = f(t, [1, 2])
        self.assertEqual(t * 2, res)

    def test_compile_copy__int_overload(self):
        @torch.compile(backend="aot_eager", fullgraph=True)
        def f(x):
            return x.copy_(1)

        t = torch.zeros(2)
        res = f(t)
        self.assertEqual(torch.ones_like(t), res)

    def test_symnode_is_not_op(self):
        @torch.compile(backend="eager", fullgraph=True, dynamic=True)
        def f(x, xs):
            if x.size(0) is not xs:
                return x + 1
            else:
                return x * 2

        t = torch.randn(2)
        res = f(t, [1, 2])
        self.assertEqual(t + 1, res)

    def test_symint_bitwise(self):
        def fn(x):
            z = x.shape[0]
            z |= z >> 1
            z |= z << 1
            z &= z | (z > 1)
            y = (z > 1) | (z <= 1)
            # test composition with non-bitwise ops
            z = (z | z) % 6
            return y, z

        opt_fn = torch.compile(fn, backend="eager", dynamic=True, fullgraph=True)
        inp = torch.randn(3, 3)
        self.assertEqual(fn(inp), opt_fn(inp))

    def test_bitwise_op_guard(self):
        # attempt evaluating a guard with BitwiseFn_bitwise_[and/or]
        def fn(x):
            if x.shape[0] | x.shape[1] > 4:
                x = x + 1
            if x.shape[0] & x.shape[1] > 2:
                return x + 1
            return x - 1

        opt_fn = torch.compile(fn, backend="eager", dynamic=True, fullgraph=True)
        inp = torch.randn(3, 3)
        self.assertEqual(fn(inp), opt_fn(inp))

    def test_ones_out_dynamic(self):
        def ones_fn(size, out):
            return torch.ones(size, out=out)

        opt_model = torch.compile(ones_fn)

        out1 = torch.empty(2, 3)
        opt_model((2, 3), out1)

        out2 = torch.empty(3, 4)
        opt_model((3, 4), out2)

    def test_zeros_out_dynamic(self):
        def zeros_fn(size, out):
            return torch.zeros(size, out=out)

        opt_model = torch.compile(zeros_fn)

        out1 = torch.empty(2, 3)
        opt_model((2, 3), out1)

        out2 = torch.empty(3, 4)
        opt_model((3, 4), out2)

    def test_empty_out_dynamic(self):
        def empty_fn(size, out):
            return torch.empty(size, out=out)

        opt_model = torch.compile(empty_fn)

        out1 = torch.empty(2, 3)
        opt_model((2, 3), out1)

        out2 = torch.empty(3, 4)
        opt_model((3, 4), out2)

    def test_dataclass_in_module(self):
        @dataclasses.dataclass
        class MyData:
            value: float

        class MyModel(nn.Module):
            def __init__(self):
                super().__init__()
                self.my_data = MyData(value=3.14)

            def forward(self, x):
                # Make sure to use the scalar 'value' correctly in tensor operations
                value_tensor = torch.tensor(self.my_data.value)
                return x + value_tensor

        model = MyModel()
        inputs = torch.randn(2, 2)
        expected = model(inputs)
        compiled_model = torch.compile(model)
        actual = compiled_model(inputs)
        self.assertEqual(actual, expected)

    def test_no_tracing_into_eval_frame(self):
        # test that dynamo doesn't trace into nested calls from eval_frame
        @torch.compile(backend="eager", fullgraph=True)
        def fn(x):
            return x + 1

        orig_fn = torch._dynamo.eval_frame._maybe_set_eval_frame

        def bad(*args, **kwargs):
            torch._dynamo.graph_break()
            return orig_fn(*args, **kwargs)

        with mock.patch("torch._dynamo.eval_frame._maybe_set_eval_frame", bad):
            fn(torch.ones(3))

    @torch._dynamo.config.patch(raise_on_ctx_manager_usage=False)
    def test_no_tracing_into_eval_frame_ctx_manager(self):
        # Test that dynamo doesn't trace into nested calls from eval_frame
        # when using a context manager.
        # Even though we don't officially support Dynamo context managers, we still
        # have tests that use them, so we should still make sure the eval_frame callback
        # is set at the correct places in these cases.
        def fn(x):
            return x + 1

        orig_fn = torch._dynamo.eval_frame._maybe_set_eval_frame

        def bad(*args, **kwargs):
            torch._dynamo.graph_break()
            return orig_fn(*args, **kwargs)

        with mock.patch("torch._dynamo.eval_frame._maybe_set_eval_frame", bad):
            with torch._dynamo.optimize_assert("eager"):
                fn(torch.ones(3))

    @torch._dynamo.config.patch(allow_empty_graphs=True)
    @parametrize("fullgraph", [True, False])
    def test_empty_graph_nested_calls(self, fullgraph):
        def k(x):
            return x

        def g(x):
            return k(x)

        def f(x):
            return g(x)

        # TODO clear this on all tests
        torch._dynamo.eval_frame.clear_dynamo_tls()

        opt_f = torch.compile(f, backend="eager", fullgraph=fullgraph, dynamic=False)
        opt_f(torch.randn(3))
        # we should not be compiling g or h as top-level functions
        self.assertEqual(len(torch._dynamo.eval_frame.dynamo_tls.traced_frame_infos), 1)
        # no recompilation
        opt_f(torch.randn(3))
        self.assertEqual(len(torch._dynamo.eval_frame.dynamo_tls.traced_frame_infos), 1)
        # recompilation
        opt_f(torch.randn(4))
        self.assertEqual(len(torch._dynamo.eval_frame.dynamo_tls.traced_frame_infos), 2)

    def test_torchname(self):
        def fn(obj):
            return torch.typename(obj)

        opt_fn = torch.compile(fn, backend="eager")
        self.assertEqual(fn(typing.Any), opt_fn(typing.Any))

    @unittest.skipIf(not TEST_CUDA, "test requires CUDA")
    @unittest.skipIf(not dist.is_available(), "test requires distributed")
    # TODO: Remoe this skip once nccl issue if fixed
    @unittest.skip(
        "Failing with ncc update 2.25.1 : https://github.com/pytorch/pytorch/issues/147141"
    )
    def test_ddp_checkpoint(self):
        # https://github.com/pytorch/pytorch/issues/144035
        DIM = 256
        SEQ_LEN = 32

        @torch.compile(backend="eager", fullgraph=True)
        def mlp_forward(x, w1, w2, b1, b2):
            y = F.linear(x, w1, b1)
            y = F.relu(y)
            y = F.linear(y, w2, b2)
            return y

        class MLP(nn.Module):
            def __init__(
                self,
                in_features: int,
                hidden_features: int,
                out_features: int,
            ):
                super().__init__()
                self.w_in = nn.Parameter(torch.randn(hidden_features, in_features))
                self.w_out = nn.Parameter(torch.randn(out_features, hidden_features))
                self.b_in = nn.Parameter(torch.randn(hidden_features))
                self.b_out = nn.Parameter(torch.randn(out_features))

            def forward(self, x):
                result = torch.utils.checkpoint.checkpoint(
                    mlp_forward,
                    x,
                    self.w_in,
                    self.w_out,
                    self.b_in,
                    self.b_out,
                    use_reentrant=False,
                )
                assert isinstance(result, torch.Tensor)
                return result

        x = torch.randn(100, SEQ_LEN, DIM)
        y = torch.zeros(100)
        dataset = torch.utils.data.TensorDataset(x, y)
        dataloader = torch.utils.data.DataLoader(dataset, batch_size=10)
        model = MLP(DIM, 4 * DIM, DIM)

        try:
            # required for DDP wrapper initialization
            prior_master_addr = os.environ.get("MASTER_ADDR", None)
            prior_master_port = os.environ.get("MASTER_PORT", None)
            os.environ["MASTER_ADDR"] = "localhost"
            os.environ["MASTER_PORT"] = "12355"
            dist.init_process_group(backend="nccl", world_size=1, rank=0)
            model = model.to("cuda")
            model = nn.parallel.DistributedDataParallel(model)

            for batch in dataloader:
                x, y = batch
                x = x.to("cuda")
                output = model(x)
                loss = output.sum()
                loss.backward()
        finally:
            dist.destroy_process_group()
            if prior_master_addr:
                os.environ["MASTER_ADDR"] = prior_master_addr
            else:
                del os.environ["MASTER_ADDR"]

            if prior_master_port:
                os.environ["MASTER_PORT"] = prior_master_port
            else:
                del os.environ["MASTER_PORT"]

    @torch._dynamo.config.patch(
        recompile_limit=1,
        fail_on_recompile_limit_hit=True,
    )
    def test_compilation_metrics_on_error(self):
        torch._dynamo.utils.clear_compilation_metrics()

        @torch.compile(backend="eager")
        def fn(x):
            # force a recompile in a way friendly to test_dynamic_shapes
            if x.numel() == 100:
                return x.sum()
            elif x.numel() == 10000:
                return x.sum()

        x = torch.randn(10, 10)
        y = torch.randn(100, 100)
        metrics = torch._dynamo.utils._compilation_metrics
        self.assertEqual(len(metrics), 0)

        fn(x)
        self.assertTrue(metrics is torch._dynamo.utils._compilation_metrics)
        self.assertEqual(len(metrics), 1)
        latest_metrics = metrics[-1]
        self.assertTrue(latest_metrics.dynamo_config is not None)
        self.assertTrue(latest_metrics.recompile_reason is None)

        with self.assertRaises(torch._dynamo.exc.FailOnRecompileLimitHit):
            fn(y)
        self.assertTrue(metrics is torch._dynamo.utils._compilation_metrics)
        self.assertEqual(len(metrics), 2)
        latest_metrics = metrics[-1]
        self.assertTrue(latest_metrics.dynamo_config is not None)
        self.assertTrue(latest_metrics.recompile_reason is not None)

        torch._dynamo.utils.clear_compilation_metrics()

    # https://github.com/pytorch/pytorch/issues/156580
    @serialTest()
    def test_dont_dce_rand(self):
        # https://github.com/pytorch/pytorch/issues/143431
        def f(image_latent):
            B = 2
            num_ref = 3
            num_tar = 3
            x = torch.rand(B, 12)
            indices = torch.argsort(torch.rand(*x.shape), dim=-1)[
                :, : num_ref + num_tar
            ]
            return image_latent[torch.arange(B).unsqueeze(-1), indices][:, :num_ref]

        torch.manual_seed(54321)
        torch.cuda.manual_seed_all(54321)
        expected = f(torch.randn((2, 12, 16, 32, 32))).sum()

        # https://github.com/pytorch/pytorch/issues/147171
        torch._inductor.config.fallback_random = True

        for backend in ["eager", "aot_eager"]:
            torch.manual_seed(54321)
            torch.cuda.manual_seed_all(54321)
            actual = torch.compile(backend=backend, fullgraph=True)(f)(
                torch.randn((2, 12, 16, 32, 32))
            ).sum()
            self.assertEqual(actual, expected)

    def test_incompatible_configs(self):
        with torch._dynamo.config.patch(
            suppress_errors=False, fail_on_recompile_limit_hit=False
        ):
            torch.compile(lambda: None)

        with torch._dynamo.config.patch(
            suppress_errors=True, fail_on_recompile_limit_hit=False
        ):
            torch.compile(lambda: None)

        with torch._dynamo.config.patch(
            suppress_errors=False, fail_on_recompile_limit_hit=True
        ):
            torch.compile(lambda: None)

        with (
            torch._dynamo.config.patch(
                suppress_errors=True, fail_on_recompile_limit_hit=True
            ),
            self.assertRaises(AssertionError),
        ):
            torch.compile(lambda: None)

    def test_str_isalnum(self):
        def f(x, c):
            str.isalnum(c)
            return x.sin()

        opt_f = torch.compile(f, backend="eager", fullgraph=True)
        x = torch.randn(3)
        c = "foobar"
        self.assertEqual(f(x, c), opt_f(x, c))

    def test_nn_param_freevar_codegen(self):
        class Model2(nn.Module):
            def __init__(self) -> None:
                super().__init__()
                self.conv = nn.Conv2d(in_channels=3, out_channels=5, kernel_size=3)
                self.batchnorm = nn.BatchNorm2d(num_features=5)
                self.conv_weight = torch.randn(5, 3, 3, 3)
                self.conv_bias = torch.randn(5)

            def forward(self, x):
                self.conv.weight = nn.Parameter(self.conv_weight)
                self.conv.bias = nn.Parameter(self.conv_bias, requires_grad=False)
                self.conv.eval()
                x = self.conv(x)
                x = self.batchnorm(x)
                x = F.relu(x)
                return x

        input_tensor = torch.randn(1, 3, 10, 10)
        func = Model2().to("cpu")

        @functools.wraps(func)
        def wrapper(*args, **kwargs):
            return func(*args, **kwargs)

        with torch.no_grad():
            func.train(False)
            v1 = func(input_tensor)
            jit_func = torch.compile(wrapper, backend="eager", fullgraph=True)
            v2 = jit_func(input_tensor)
            self.assertEqual(v1, v2)

    def test_amp_foreach_fake_impl(self):
        inv_scale = torch.full((1,), 0.25)
        found_inf = torch.full((1,), 0.0)
        grads = [torch.ones(10), torch.ones(10)]

        def f():
            res = torch._amp_foreach_non_finite_check_and_unscale_(
                grads, found_inf, inv_scale
            )
            return res

        ref = f()
        res = torch.compile(f, backend="aot_eager")()
        self.assertEqual(ref, res)

    def test_deleted_compile_wrapper_segfault(self):
        def fn(x):
            return x + 1

        opt_fn = torch.compile(fn, backend="eager")
        # This calls cached_backend.clear() which removes any strong references
        # to the callback
        torch._dynamo.reset()
        opt_fn(torch.randn(3))
        opt_fn = torch.compile(fn, backend="eager")
        opt_fn(torch.randn(3))  # possible segfault due to first opt_fn deletion

    def test_delete_local_error(self):
        @torch.compile(backend="eager", fullgraph=True)
        def fn(x):
            y = x + 1
            del y
            z = y + 1  # noqa: F821
            return z

        with self.assertRaises(torch._dynamo.exc.Unsupported):
            fn(torch.ones(3))

    def test_nanmean_out(self):
        def f(x, out):
            torch.nanmean(x, out=out)

        x = torch.randn(4)
        out_ref = torch.tensor(0.0)
        out_res = torch.tensor(0.0)

        f(x, out_ref)
        torch.compile(f, backend="eager", fullgraph=True)(x, out_res)
        self.assertEqual(out_ref, out_res)

    @skipIfNotPy312
    def test_sys_monitoring(self):
        found_dynamo = False
        found_compiled_graph = False
        compiled_graph = None

        def backend(gm, _):
            nonlocal compiled_graph
            compiled_graph = gm
            return gm

        def callback(code, offset):
            nonlocal found_dynamo
            nonlocal found_compiled_graph
            torch._dynamo.graph_break()
            if (
                code
                is torch._dynamo.symbolic_convert.InstructionTranslator.run.__code__
            ):
                found_dynamo = True
            elif compiled_graph and code is compiled_graph.__call__.__code__:
                found_compiled_graph = True

        sys.monitoring.use_tool_id(0, "test")
        old_callback = sys.monitoring.register_callback(
            0, sys.monitoring.events.PY_START, callback
        )
        sys.monitoring.set_events(0, sys.monitoring.events.PY_START)
        try:

            @torch.compile(backend=backend, fullgraph=True)
            def fn(x):
                return x + 1

            fn(torch.ones(3))
            # sys.monitoring should still run in Python dynamo
            self.assertTrue(found_dynamo)
            # sys.monitoring should still run on the compiled graph
            self.assertTrue(found_compiled_graph)
        finally:
            sys.monitoring.register_callback(
                0, sys.monitoring.events.PY_START, old_callback
            )

    def test_312_local_cell_overlap(self):
        keys = range(10)
        allowed = [0, 1, 2, 3]

        def fn(x):
            x = x + 1
            torch._dynamo.graph_break()
            key = [key for key in keys if key in allowed]

            def inner():
                nonlocal key

            return x + key[0]

        self.assertEqual(
            fn(torch.ones(3)), torch.compile(fn, backend="eager")(torch.ones(3))
        )

    def test_311_resume_block_keyerror(self):
        # https://github.com/pytorch/pytorch/issues/162313
        flag = True

        def fn(x):
            x = x + 1
            torch._dynamo.graph_break()
            x = x + 2
            if flag:
                with torch.no_grad():
                    torch._dynamo.graph_break()
                x = x + 4
            else:
                with torch.no_grad():
                    torch._dynamo.graph_break()
                x = x + 8
            return x + 16

        inp = torch.ones(3)
        opt_fn = torch.compile(fn, backend="eager")
        self.assertEqual(fn(inp), opt_fn(inp))
        flag = False
        self.assertEqual(fn(inp), opt_fn(inp))

    def test_cells_unsupported_step_exception(self):
        # This error happened because:
        #  - we were generating cells into a list on the stack
        #  - we encountered an unsupported step, resulting in a step graph break
        #  - we encounter an exception, which pops the stack until it reaches a certain length;
        #    the presence of the list of cells then messes things up.

        cell = 0

        @torch.compile(backend="eager")
        def fn(x):
            x = x + 1 + 2
            torch._dynamo.step_unsupported()
            with contextlib.nullcontext():
                print(cell)
                raise AssertionError

        with self.assertRaises(AssertionError):
            fn(torch.ones(3))

    def test_unbind_copy_out(self):
        def f(eye, out):
            torch.unbind_copy(eye, out=out)

        eye = torch.eye(3)
        out_ref = (torch.zeros(3), torch.zeros(3), torch.zeros(3))
        out_res = (torch.zeros(3), torch.zeros(3), torch.zeros(3))

        f(eye, out_ref)
        torch.compile(f, backend="eager", fullgraph=True)(eye, out_res)
        self.assertEqual(out_ref, out_res)

    def test_setitem_tensor_prop(self):
        # Using the composite implicit of the forward would be incorrect
        class MyFn(torch.autograd.Function):
            @staticmethod
            def forward(ctx, x):
                return torch.matmul(x, x.t())

            @staticmethod
            def backward(ctx, grad_out):
                return grad_out

        def fn(x, y):
            x[0] = y[0]
            return MyFn.apply(x)

        def inputs():
            torch.manual_seed(123)
            x = torch.randn(10, 10)
            y = torch.randn(10, 10, requires_grad=True)
            return x, y

        x1, y1 = inputs()
        fn(x1, y1).sum().backward()
        self.assertTrue(x1.requires_grad)

        x2, y2 = inputs()
        torch.compile(fn, backend="eager")(x2, y2).sum().backward()
        self.assertTrue(x2.requires_grad)

        self.assertEqual(y1.grad, y2.grad)

    def test_nn_parameter_ctor_graph_breaks(self):
        def fn():
            param = torch.nn.Parameter(torch.ones(10))
            return param * 2

        self.maxDiff = None
        eb = ExplainWithBackend("eager")
        optimized_fn = torch.compile(fn, backend=eb)
        _ = optimized_fn()
        explain_output = eb.output()
        self.assertEqual(explain_output.graph_break_count, 1)
        expected_msg = (
            "Attempted to use `torch.nn.Parameter()` constructor with Dynamo\n"
            "  Explanation: Dynamo does not support this\n"
            "  Hint: Try to construct `torch.nn.Parameter()` outside the compiled region.\n"
            "  Hint: If this is not possible, turn `graph_break_on_nn_param_ctor` off\n"
            "  Hint: It may be possible to write Dynamo tracing rules for this code. "
            "Please report an issue to PyTorch if you encounter this graph break often and it is causing performance issues.\n\n"
            "  Developer debug context: \n\n"
            " For more details about this graph break, please visit: "
            "https://meta-pytorch.github.io/compile-graph-break-site/gb/gb0264.html"
        )
        self.assertEqual(explain_output.break_reasons[0].reason, expected_msg)

<<<<<<< HEAD
    # https://github.com/pytorch/pytorch/issues/164990
    def test_guard_same_frame_fail_message(self):
        import torch._dynamo.guards as g

        # deterministically fail check on the same frame to verify error message correctness
        # the other example of fail might be datetime.now() until patched - see issue #164990
        compile_check_fn = g.CheckFunctionManager.compile_check_fn

        def wrapper(self, builder, sorted_guards, guard_fail_fn):
            compile_check_fn(self, builder, sorted_guards, guard_fail_fn)

            def check(x):
                return False

            self.guard_manager.check = check

        with mock.patch.object(g.CheckFunctionManager, "compile_check_fn", new=wrapper):

            class Model(nn.Module):
                def forward(self, x):
                    return x + 1

            model = Model()
            x = torch.randn(5)

            with self.assertRaises(AssertionError) as e:
                torch.compile(model)(x)

        msg = str(e.exception)
        self.assertIn(
            "Guard failed on the same frame it was created. This is a bug - please create an issue."
            "Guard fail reason: ",
            msg,
        )

    @parametrize("backend", ["eager", "inductor"])
    def test_issue164247(self, backend: str):
        if backend == "inductor" and torch._dynamo.config.dynamic_shapes:
            raise unittest.SkipTest(
                "Skip only in dynamic-shapes wrapper (known issue #157612)"
            )

        class MixedFakeModeModel(nn.Module):
            def __init__(self, dim=64):
                super().__init__()
                self.dim = dim
                self.lin = torch.nn.Linear(64, 64)

            def forward(self, x):
                batch_size, seq_len, _ = x.shape

                # Process input first - this creates fake tensors in export's fake mode
                processed = self.lin(x)

                # Create some computation that depends on processed tensor
                intermediate = processed.sum(dim=-1).detach()  # Shape: (batch, seq_len)

                def dynamic_mask_function(batch_idx, head_idx, q_idx, kv_idx):
                    threshold = intermediate[
                        batch_idx, q_idx % seq_len
                    ]  # Access the captured tensor
                    return (kv_idx <= q_idx) & (threshold > 0)

                block_mask = create_block_mask(
                    mask_mod=dynamic_mask_function,
                    B=batch_size,
                    H=None,
                    Q_LEN=seq_len,
                    KV_LEN=seq_len,
                    device=x.device,
                    _compile=False,
                )
                q = processed.view(batch_size, 1, seq_len, self.dim)
                k = processed.view(batch_size, 1, seq_len, self.dim)
                v = processed.view(batch_size, 1, seq_len, self.dim)

                out = torch.compile(flex_attention)(q, k, v, block_mask=block_mask)
                out = flex_attention(q, k, v, block_mask=block_mask)

                return out

        backend_counter = CompileCounterWithBackend(backend)
        model = MixedFakeModeModel()
        compiled = torch.compile(model, backend=backend_counter, fullgraph=True)

        if backend == "inductor":
            # A known InductorError Issue https://github.com/pytorch/pytorch/issues/157612
            with self.assertRaises(RuntimeError):
                compiled(torch.randn(2, 128, 64))
        else:
            compiled(torch.randn(2, 128, 64))

        # One graph, so no graph breaks
        self.assertEqual(backend_counter.frame_count, 1)
        self.assertEqual(len(backend_counter.graphs), 1)

=======
>>>>>>> 0c14f55d

class ReproTestsDevice(torch._dynamo.test_case.TestCase):
    def test_sub_alpha_scalar_repro(self, device):
        @torch.compile(backend="aot_eager")
        def f(x):
            return x.sub(1, alpha=2)

        f(torch.ones(2, device=device, dtype=torch.float64))

    @requires_cuda
    def test_norm_dtype(self, device):
        def foo(_stack0):
            getitem = _stack0[(slice(None, None, None), -1)]
            _stack0 = None
            normalize = torch.nn.functional.normalize(getitem, p=2, dim=1)
            getitem = None
            return (normalize,)

        args = [((2, 50, 256), (1, 256, 1), torch.float16, device, False)]
        args = [
            rand_strided(sh, st, dt, dev).requires_grad_(rg)
            for (sh, st, dt, dev, rg) in args
        ]

        torch.compile(foo, backend="aot_eager_decomp_partition")
        with torch.cuda.amp.autocast(enabled=True):
            ref = foo(*args)[0]
            res = foo(*args)[0]
            self.assertEqual(ref.dtype, res.dtype)

            self.assertTrue(same(res, ref))

    def test_guard_default_device(self, device):
        try:
            torch.set_default_device(device)

            counter = torch._dynamo.testing.CompileCounter()

            @torch._dynamo.optimize(counter)
            def f():
                x = torch.randn(3)
                return x * 2

            self.assertEqual(f().device.type + ":0", device)
            self.assertEqual(counter.frame_count, 1)

            torch.set_default_device("cpu")

            self.assertEqual(f().device.type, "cpu")
            self.assertEqual(counter.frame_count, 2)

        finally:
            torch.set_default_device(None)

    @skipIfHpu
    @unittest.skipIf(
        TEST_WITH_ROCM or not PLATFORM_SUPPORTS_FLASH_ATTENTION,
        "flash attention not supported",
    )
    def test_flash_attn_backward_mixed_strides(self, device):
        # in this repro, "grad_out" and "value" are transposed tensors,
        # but "key" and "value" are contiguous
        def gen_inputs(device):
            return (
                torch.randn(
                    2, 513, 16, 64, dtype=torch.float16, device=device
                ).transpose(1, 2),
                torch.randn(2, 16, 513, 64, dtype=torch.float16, device=device),
                torch.randn(2, 16, 513, 64, dtype=torch.float16, device=device),
                torch.randn(
                    2, 513, 16, 64, dtype=torch.float16, device=device
                ).transpose(1, 2),
                torch.randn(2, 16, 513, 64, dtype=torch.float16, device=device),
                torch.randn(2, 16, 513, device=device),
                None,
                None,
                513,
                513,
                0.0,
                False,
                torch.tensor(1, dtype=torch.int64),
                torch.tensor(1, dtype=torch.int64),
            )

        inps_device = gen_inputs(device)
        inps_meta = gen_inputs("meta")
        (
            out1_ref,
            out2_ref,
            out3_ref,
        ) = torch.ops.aten._scaled_dot_product_flash_attention_backward(
            *inps_device, scale=0.125
        )
        from torch._meta_registrations import meta__scaled_dot_product_flash_backward

        out1_test, out2_test, out3_test = meta__scaled_dot_product_flash_backward(
            *inps_meta, scale=0.125
        )

        self.assertEqual(out1_ref.shape, out1_test.shape)
        self.assertEqual(out1_ref.stride(), out1_test.stride())
        self.assertEqual(out2_ref.shape, out2_test.shape)
        self.assertEqual(out2_ref.stride(), out2_test.stride())
        self.assertEqual(out3_ref.shape, out3_test.shape)
        self.assertEqual(out3_ref.stride(), out3_test.stride())

    def test_megablocks_moe(self, device):
        try:
            from megablocks.layers import moe
            from megablocks.layers.arguments import Arguments
        except ImportError as e:
            raise unittest.SkipTest("requires megablocks") from e
        bs, sl, hs, num_experts, top_k = (16, 1024, 512, 1, 1)
        args = Arguments(
            hidden_size=hs,
            ffn_hidden_size=hs * 2,
            moe_num_experts=num_experts,
            moe_capacity_factor=1,
            moe_top_k=top_k,
        )
        moe_mlp = moe.MoE(args)
        # moe_mlp.cuda(torch.cuda.current_device()).half()
        moe_mlp.device(torch.device.current_device()).half()
        x = torch.randn(sl, bs, hs).device().half()
        out1, _ = moe_mlp(x)
        out2, _ = torch.compile(moe_mlp, backend="eager")(x)
        self.assertEqual(out1, out2)

    def test_tensor_size_hasattr(self):
        def fn(x):
            if hasattr(x, "size"):
                x = x * 2
            if hasattr(x, "stride"):
                x = x * 3
            return x * 5

        x = torch.ones(4)

        opt_fn = torch.compile(fn, backend="eager", fullgraph=True)
        self.assertEqual(fn(x), opt_fn(x))

    @requires_cuda
    def test_memleak_when_graph_input_has_tensor_attr(self, device):
        @torch.compile(backend="eager")
        def f(x):
            x.add_(1)

        mem_before = torch.cuda.memory_allocated()

        x = torch.ones(2, device=device)
        x.foo = torch.zeros(2, device=device)
        f(x)
        del x.foo
        del x
        mem_after = torch.cuda.memory_allocated()
        self.assertEqual(mem_before, mem_after)

        # check when non-tensor data structure attribute contains a tensor
        @torch.compile(backend="eager")
        def f(x):
            x.add_(1)

        mem_before = torch.cuda.memory_allocated()
        x = torch.ones(2, device=device)
        x.foo = [torch.zeros(2, device=device) for _ in range(5)]
        f(x)
        del x.foo
        del x
        mem_after = torch.cuda.memory_allocated()
        self.assertEqual(mem_before, mem_after)

        # check with tensor refcycle
        @torch.compile(backend="eager")
        def g(x, y):
            return x + y

        mem_before = torch.cuda.memory_allocated()
        x = torch.ones(2, device=device)
        y = torch.zeros(2, device=device)
        x.foo = [y]
        y.foo = [x]
        g(x, y)
        del x.foo
        del y.foo
        del x
        del y
        mem_after = torch.cuda.memory_allocated()
        self.assertEqual(mem_before, mem_after)

    def test_udf_class_source(self):
        class Foo:
            pass

        def fn(x):
            foo = Foo()
            bar = type(foo)()  # noqa: F841
            return torch.cos(x)

        opt_fn = torch.compile(fn, backend="eager", fullgraph=True)
        x = torch.randn(4)
        self.assertEqual(fn(x), opt_fn(x))

    def test_truthiness_of_symints_no_recompiles(self, device):
        def f(x):
            numel = x.numel()
            if numel:
                return x + 1
            else:
                return x + 2

        cnt = torch._dynamo.testing.CompileCounter()
        f_compiled = torch.compile(f, backend=cnt, dynamic=True)

        x1 = torch.randn(4)
        _ = f_compiled(x1)
        x2 = torch.randn(5)
        _ = f_compiled(x2)

        self.assertEqual(cnt.frame_count, 1)

    @requires_cuda
    def test_sdpa_dynamic_shapes(self, device):
        def f(x, s0, s1, s2):
            q = x.view(2, s0, s2, s0)
            return torch._C._nn.scaled_dot_product_attention(
                q, q, q, attn_mask=None, dropout_p=0.0, is_causal=True
            )

        x = torch.randn(2, 32, 4096, dtype=torch.bfloat16, device=device)
        x_ref = x.clone().detach().requires_grad_()
        s0 = 32
        s1 = 64
        s2 = 128

        f_compiled = torch.compile(f, dynamic=True)

        with torch._dynamo.config.patch(assume_static_by_default=False):
            out_ref = f(x_ref, s0, s1, s2)
            out = f_compiled(x, s0, s1, s2)
            self.assertEqual(out_ref, out)

    @unittest.skipIf(not PLATFORM_SUPPORTS_FP8, "requires gpu with fp8 support")
    @requires_cuda
    def test_partitioner_saves_weights_for_bw(self):
        def mul_tiled(a, *bs):
            for b in bs:
                a = a.unflatten(0, (b.shape[0], -1)).unflatten(-1, (b.shape[-1], -1))
                a = a * b[:, None, :, None]
                a = a.flatten(end_dim=1).flatten(start_dim=-2)
            return a

        def scale(t, amax_t):
            max_v = E4M3_MAX_POS
            scale_t = torch.clamp(amax_t.float(), min=1e-12) / max_v
            t_fp8 = mul_tiled(t, scale_t.reciprocal()).to(e4m3_type)
            return t_fp8, scale_t

        def matmul(first, amax_first, second_t, amax_second_t, bias):
            first_fp8, scale_first = scale(first, amax_first)
            second_t_fp8, scale_second_t = scale(second_t, amax_second_t)
            post_scales = []
            post_bias = None
            post_scales = [scale_first, scale_second_t.t()]
            scale_first = scale_first.new_ones((1, 1))
            scale_second_t = scale_second_t.t().new_ones((1, 1))
            post_bias, bias = bias, None
            res = torch._scaled_mm(
                first_fp8,
                second_t_fp8.t(),
                scale_a=scale_first,
                scale_b=scale_second_t.t(),
                bias=bias,
                out_dtype=torch.bfloat16,
                use_fast_accum=False,
            )
            res = mul_tiled(res, *post_scales).to(torch.bfloat16)
            if post_bias is not None:
                res += post_bias
            return res

        @torch.compiler.allow_in_graph
        class Fp8LinearFn(torch.autograd.Function):
            @staticmethod
            def forward(ctx, a, b_t, bias):
                amax_a = a.abs().unflatten(-1, (1, -1)).amax(dim=-1)
                amax_b_t = b_t.abs().unflatten(-1, (1, -1)).amax(dim=-1)
                out = matmul(a, amax_a, b_t, amax_b_t, bias)
                ctx.a_requires_grad = a.requires_grad
                ctx.b_requires_grad = b_t.requires_grad
                ctx.bias_requires_grad = (
                    bias.requires_grad if bias is not None else False
                )
                ctx.save_for_backward(a, b_t, amax_b_t)
                return out

            @staticmethod
            def backward(ctx, grad_out):
                a, b_t, amax_b_t = ctx.saved_tensors
                # Workaround for https://github.com/pytorch/pytorch/issues/141881.
                # The partitioner would pre-compute the transposed scaling of the weight
                # in the forward (as it's most efficient, but it actually uses too much
                # memory). We prevent that by making the scaling depend on the gradient
                # in a way that has no effect and will be optimized away later.
                # Care is needed to support tensor parallelism and circumvent bugs.
                #        b_t = b_t + grad_out[:1, :, None].squeeze(0) * 0
                if ctx.a_requires_grad:
                    b = b_t.t().contiguous()
                    amax_grad_out = grad_out.abs().unflatten(-1, (1, -1)).amax(dim=-1)
                    amax_b = amax_b_t.t().unflatten(-1, (1, -1)).amax(dim=-1)
                    amax_b = amax_b.repeat_interleave(
                        b.shape[0] // amax_b.shape[0], dim=0, output_size=b.shape[0]
                    )
                    grad_a = matmul(grad_out, amax_grad_out, b, amax_b, None)
                else:
                    grad_a = None
                if ctx.b_requires_grad:
                    grad_b = grad_out.t() @ a
                else:
                    grad_b = None
                if ctx.bias_requires_grad:
                    grad_bias = grad_out.sum(dim=0)
                else:
                    grad_bias = None
                return grad_a, grad_b, grad_bias

        class Mod(torch.nn.Module):
            def __init__(self):
                super().__init__()
                self.a = torch.nn.Parameter(
                    torch.randn(
                        64, 64, dtype=torch.bfloat16, device="cuda", requires_grad=True
                    )
                )
                self.b = torch.nn.Parameter(
                    torch.randn(
                        64, 64, dtype=torch.bfloat16, device="cuda", requires_grad=True
                    )
                )
                self.bias = torch.nn.Parameter(
                    torch.randn(
                        64, dtype=torch.bfloat16, device="cuda", requires_grad=True
                    )
                )

        class CustomLinear(torch.nn.Linear):
            def forward(self, input: torch.Tensor) -> torch.Tensor:
                out = Fp8LinearFn.apply(
                    input.flatten(end_dim=-2), self.weight, self.bias
                )
                out = out.unflatten(0, input.shape[:-1])
                return out

        m = CustomLinear(64, 64, dtype=torch.bfloat16, device="cuda")
        m = torch.compile(m, backend="aot_eager")

        # simple mode to track how many collective ops we saw in the backward
        class TrackingMode(TorchDispatchMode):
            def __init__(self):
                super().__init__()
                self.ops_counter = defaultdict(int)

            def __torch_dispatch__(self, func, types, args=(), kwargs=None):
                if kwargs is None:
                    kwargs = {}
                rs = func(*args, **kwargs)
                self.ops_counter[func] += 1
                return rs

        a = torch.randn(64, 64, dtype=torch.bfloat16, device="cuda", requires_grad=True)
        out = m(a)
        with TrackingMode() as mode:
            out.sum().backward()
        # If you print out the AOT fw and bw graphs,
        # the main thing to look for is that both weights (primals_1/primals_2)
        # *are* saved for backward, and become back inputs.
        # The easier-to-test thing I'm checking for here is that the recompute
        # on primals_2 happens in the backward. With the recompute,
        # there are 5 _to_copy ops in the backward. Without it, there are 4
        # (aka if you set torch._functorch.config.treat_parameters_as_free_to_save = False)
        self.assertEqual(mode.ops_counter[torch.ops.aten._to_copy.default], 5)

    def test_getattr_return(self):
        _WrapperDescriptor = type(type.__call__)
        _MethodWrapper = type(all.__call__)
        _ClassMethodWrapper = type(int.__dict__["from_bytes"])

        _NonUserDefinedCallables = (
            _WrapperDescriptor,
            _MethodWrapper,
            _ClassMethodWrapper,
            types.BuiltinFunctionType,
        )

        def _signature_get_user_defined_method(cls, method_name):
            try:
                meth = getattr(cls, method_name)
            except AttributeError:
                return
            else:
                if not isinstance(meth, _NonUserDefinedCallables):
                    # Once '__signature__' will be added to 'C'-level
                    # callables, this check won't be necessary
                    return meth

        def fn(x):
            s = _signature_get_user_defined_method(type(torch.nn.Linear), "__call__")
            if s is None:
                return torch.cos(x)

            return torch.sin(x)

        opt_fn = torch.compile(fn, backend="eager", fullgraph=True)
        x = torch.randn(4)
        self.assertEqual(fn(x), opt_fn(x))

    def test_data_dependent_error_log_no_print(self):
        # This is a regression test case for
        # https://github.com/pytorch/pytorch/pull/149831
        from io import StringIO

        capturedOutput = StringIO()
        sys.stderr = capturedOutput

        @torch.compile(fullgraph=True)
        def func(a):
            if a.sum() > 0:
                return a + 1
            return a + 2

        a = torch.rand(10, 10)
        try:
            func(a)
        except Exception:
            pass
        sys.stderr = sys.__stderr__

        # Make sure we don't _print_ out the graph module.
        output = capturedOutput.getvalue()
        self.assertNotIn("class GraphModule", output)

    def test_deepcopy_constant_tensor_in_aot_bwd(self):
        class Fn(torch.autograd.Function):
            @staticmethod
            def forward(ctx, x):
                return x + 1

            @staticmethod
            def backward(ctx, grad_out):
                return grad_out * torch.tensor(2) * grad_out.shape[0]

        def f(x):
            return Fn.apply(x)

        x = torch.randn(8, requires_grad=True)
        out = f(x)  # should not raise
        c_out = torch.compile(f, backend="aot_eager", dynamic=True)(x)
        expected = torch.autograd.grad(out.sum(), inputs=(x,))
        actual = torch.autograd.grad(c_out.sum(), inputs=(x,))
        self.assertEqual(expected, actual)

    def test_module_attribute_error(self):
        @torch.compile(backend="eager")
        def f1(x):
            return torch._bar(x)

        @torch.compile(backend="eager")
        def f2(x):
            try:
                return torch._bar(x)
            except AttributeError:
                return x + 1

        with self.assertRaises(AttributeError):
            f1(torch.ones(3))

        self.assertEqual(f2(torch.ones(3)), torch.ones(3) + 1)

    def test_torch_cuda_is_initialized(self):
        @torch.compile(fullgraph=True, backend="eager")
        def f(x):
            if torch.cuda.is_initialized():
                return x + 1
            return x + 2

        inp = torch.randn(3)
        self.assertEqual(f(inp), inp + 1)

        with mock.patch("torch.cuda.is_initialized", lambda: False):
            self.assertEqual(f(inp), inp + 2)

    def test_named_tuple_vt_clone(self):
        # https://github.com/pytorch/pytorch/issues/157945
        class SVDCompressor(nn.Module):
            def __init__(self, k=10):
                super().__init__()
                self.k = k

            def forward(self, x):
                U, S = torch.linalg.svd(x)[:2]
                reduced = U[:, :, : self.k] @ torch.diag_embed(S[:, : self.k])
                return reduced

        input = torch.randn(4, 8, 6)
        model = SVDCompressor(k=5)

        out1 = model(input.clone())
        out2 = torch.compile(model, backend="eager")(input.clone())
        self.assertEqual(out1, out2)

    @requires_cuda
    def test_zero_dim_param_mixed_device_grad(self):
        # cpu 0-dim params with cuda grads
        # https://github.com/pytorch/pytorch/issues/160084
        class RegressionModel(torch.nn.Module):
            def __init__(self, a=0, b=0):
                super().__init__()
                self.a = torch.nn.Parameter(torch.tensor(a).float())
                self.b = torch.nn.Parameter(torch.tensor(b).float())

            def forward(self, x):
                return x * self.a + self.b

        model = RegressionModel()
        model.forward = torch.compile(
            model.forward, backend="aot_eager", fullgraph=True
        )
        inputs = torch.randn(4, 10).to("cuda")
        out = model(inputs)
        out.sum().backward()
        self.assertIsNotNone(model.a.grad)
        self.assertIsNotNone(model.b.grad)
        self.assertEqual(model.a.grad.device, torch.device("cpu"))
        self.assertEqual(model.b.grad.device, torch.device("cpu"))

    @unittest.skipIf(not TEST_CUDA, "test requires CUDA")
    def test_cuda_sync(self):
        def fn(x):
            y = x + 1
            torch.cuda.synchronize()
            return y * 2

        x = torch.ones(2, device="cuda")
        cnt = torch._dynamo.testing.CompileCounter()
        opt_fn = torch.compile(fn, backend=cnt)
        self.assertEqual(fn(x), opt_fn(x))
        self.assertEqual(cnt.frame_count, 2)

    def test_filter_warnings(self):
        x = torch.ones(2, 2, requires_grad=True)

        def call_foobar(x):
            warnings.warn("foobar")

        @torch.compile(backend="eager")
        def f(x):
            call_foobar(x)
            call_foobar(x)
            call_foobar(x)
            call_foobar(x)
            return call_foobar(x)

        with warnings.catch_warnings(record=True) as w:
            f(x)
            self.assertEqual(len(w), 1)
            self.assertEqual(str(w[0].message), "foobar")

    def test_filter_safe_grad_warning(self):
        x = torch.ones(2, 2, requires_grad=True)
        y = x * 5  # non-leaf, .grad should warn
        torch._subclasses.meta_utils.safe_grad(y)  # filters out warning

        def unsafe_grad(y):
            return y.grad

        with warnings.catch_warnings(record=True) as w:
            unsafe_grad(y)  # should still warn, different callsite
            self.assertEqual(len(w), 1)
            self.assertTrue("The .grad attribute of a Tensor" in str(w[0].message))

            unsafe_grad(y)  # should not warn
            self.assertEqual(len(w), 1)

    def test_filter_user_warnings(self):
        x = torch.ones(2, 2, requires_grad=True)
        y = x * 5  # non-leaf, .grad should warn

        @torch._dynamo.eval_frame.TorchPatcher.suppress_torch_distributed_warnings
        def mute_warn(y):
            return y.grad

        mute_warn(y)  # filters out warning

        def unsafe_grad(y):
            return y.grad

        with warnings.catch_warnings(record=True) as w:
            unsafe_grad(y)  # should still warn, different callsite
            self.assertEqual(len(w), 1)
            self.assertTrue("The .grad attribute of a Tensor" in str(w[0].message))

            unsafe_grad(y)  # should not warn
            self.assertEqual(len(w), 1)

    @torch._dynamo.config.patch(install_free_tensors=True)
    def test_partial_export(self):
        class Foo(torch.nn.Module):
            def __init__(self):
                super().__init__()

            def parallelize(self):
                fn = self._call_impl

                def wrapped_fn(fn, *args, **kwargs):
                    new_args_0 = args[0].to(torch.bfloat16)
                    new_args_1 = args[1].to(torch.bfloat16)
                    return fn(new_args_0, new_args_1)

                fn = functools.partial(wrapped_fn, fn)
                self._call_impl = fn

            def forward(self, a, b):
                return a + b

        from torch._dynamo.functional_export import _dynamo_graph_capture_for_export

        foo = Foo()
        foo.parallelize()
        x = torch.randn(4, 4, dtype=torch.float32)
        y = torch.randn(4, 4, dtype=torch.float32)
        ref = foo(x, y)
        gm = _dynamo_graph_capture_for_export(foo)(x, y)
        res = gm(x, y)
        self.assertEqual(res, ref)


instantiate_parametrized_tests(ReproTests)

devices = ["cuda", "hpu"]
instantiate_device_type_tests(ReproTestsDevice, globals(), only_for=devices)
if __name__ == "__main__":
    from torch._dynamo.test_case import run_tests

    run_tests()<|MERGE_RESOLUTION|>--- conflicted
+++ resolved
@@ -7369,7 +7369,6 @@
         )
         self.assertEqual(explain_output.break_reasons[0].reason, expected_msg)
 
-<<<<<<< HEAD
     # https://github.com/pytorch/pytorch/issues/164990
     def test_guard_same_frame_fail_message(self):
         import torch._dynamo.guards as g
@@ -7405,69 +7404,6 @@
             msg,
         )
 
-    @parametrize("backend", ["eager", "inductor"])
-    def test_issue164247(self, backend: str):
-        if backend == "inductor" and torch._dynamo.config.dynamic_shapes:
-            raise unittest.SkipTest(
-                "Skip only in dynamic-shapes wrapper (known issue #157612)"
-            )
-
-        class MixedFakeModeModel(nn.Module):
-            def __init__(self, dim=64):
-                super().__init__()
-                self.dim = dim
-                self.lin = torch.nn.Linear(64, 64)
-
-            def forward(self, x):
-                batch_size, seq_len, _ = x.shape
-
-                # Process input first - this creates fake tensors in export's fake mode
-                processed = self.lin(x)
-
-                # Create some computation that depends on processed tensor
-                intermediate = processed.sum(dim=-1).detach()  # Shape: (batch, seq_len)
-
-                def dynamic_mask_function(batch_idx, head_idx, q_idx, kv_idx):
-                    threshold = intermediate[
-                        batch_idx, q_idx % seq_len
-                    ]  # Access the captured tensor
-                    return (kv_idx <= q_idx) & (threshold > 0)
-
-                block_mask = create_block_mask(
-                    mask_mod=dynamic_mask_function,
-                    B=batch_size,
-                    H=None,
-                    Q_LEN=seq_len,
-                    KV_LEN=seq_len,
-                    device=x.device,
-                    _compile=False,
-                )
-                q = processed.view(batch_size, 1, seq_len, self.dim)
-                k = processed.view(batch_size, 1, seq_len, self.dim)
-                v = processed.view(batch_size, 1, seq_len, self.dim)
-
-                out = torch.compile(flex_attention)(q, k, v, block_mask=block_mask)
-                out = flex_attention(q, k, v, block_mask=block_mask)
-
-                return out
-
-        backend_counter = CompileCounterWithBackend(backend)
-        model = MixedFakeModeModel()
-        compiled = torch.compile(model, backend=backend_counter, fullgraph=True)
-
-        if backend == "inductor":
-            # A known InductorError Issue https://github.com/pytorch/pytorch/issues/157612
-            with self.assertRaises(RuntimeError):
-                compiled(torch.randn(2, 128, 64))
-        else:
-            compiled(torch.randn(2, 128, 64))
-
-        # One graph, so no graph breaks
-        self.assertEqual(backend_counter.frame_count, 1)
-        self.assertEqual(len(backend_counter.graphs), 1)
-
-=======
->>>>>>> 0c14f55d
 
 class ReproTestsDevice(torch._dynamo.test_case.TestCase):
     def test_sub_alpha_scalar_repro(self, device):
