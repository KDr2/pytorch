--- conflicted
+++ resolved
@@ -45,14 +45,9 @@
         suffix,
         (config, "assume_static_by_default", False),
         (config, "specialize_int", False),
-<<<<<<< HEAD
-        (config, "translation_validation", TEST_Z3),
-        (config, "check_shape_env_recorded_events", True),
-        (config, "validate_shape_env_verison_key", True),
-=======
         (fx_config, "translation_validation", TEST_Z3),
         (fx_config, "check_shape_env_recorded_events", True),
->>>>>>> d261b601
+        (fx_config, "validate_shape_env_verison_key", True),
         xfail_prop="_expected_failure_dynamic",
     )
 
