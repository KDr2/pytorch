# Owner(s): ["module: dynamo"]
# ruff: noqa: F841
import abc
import builtins
import collections
import collections.abc
import copy
import dataclasses
import dis
import enum
import functools
import gc
import importlib
import itertools
import json
import logging
import math
import operator
import os
import pickle
import random
import sys
import tempfile
import threading
import traceback
import types
import typing
import unittest
import unittest.mock as mock
import warnings
import weakref
from unittest.mock import patch

import numpy as np

import torch
import torch._dynamo.testing
import torch._inductor.config
import torch._inductor.test_case
import torch.onnx.operators
import torch.utils._pytree as python_pytree
import torch.utils.cpp_extension
from torch import Tensor
from torch._C import FileCheck
from torch._dynamo import allow_in_graph
from torch._dynamo.eval_frame import _debug_get_cache_entry_list
from torch._dynamo.exc import Unsupported
from torch._dynamo.source import ConstantSource, GetItemSource, LocalSource
from torch._dynamo.testing import (
    CompileCounter,
    CompileCounterWithBackend,
    expectedFailureDynamic,
    same,
    skipIfNotPy311,
    unsupported,
)
from torch._dynamo.utils import call_size, counters, ifdynstaticdefault
from torch._dynamo.variables import builder
from torch._inductor.codecache import WritableTempFile
from torch._inductor.utils import fresh_cache, run_and_get_code
from torch.ao.quantization import MinMaxObserver
from torch.ao.quantization.fake_quantize import FakeQuantize
from torch.ao.quantization.qconfig import QConfig
from torch.ao.quantization.quantize_fx import prepare_qat_fx
from torch.fx.experimental.recording import NotEqualError, replay_shape_env_events
from torch.fx.experimental.symbolic_shapes import (
    _constrain_range_for_size,
    constrain_range,
    constrain_unify,
    ConstraintViolationError,
    expect_true,
    guard_size_oblivious,
    ShapeEnv,
)
from torch.nn import functional as F
from torch.testing import make_tensor
from torch.testing._internal.common_cuda import (
    PLATFORM_SUPPORTS_FLASH_ATTENTION,
    SM80OrLater,
    TEST_CUDA,
    TEST_MULTIGPU,
)
from torch.testing._internal.common_device_type import instantiate_device_type_tests
from torch.testing._internal.common_methods_invocations import (
    sample_inputs_take_along_dim,
)
from torch.testing._internal.common_utils import (
    freeze_rng_state,
    instantiate_parametrized_tests,
    IS_FBCODE,
    parametrize,
    scoped_load_inline,
    set_default_dtype,
    skipIfHpu,
    skipIfNNModuleInlined,
    skipIfWindows,
    subtest,
    TEST_HPU,
    TEST_XPU,
    wrapDeterministicFlagAPITest,
)
from torch.testing._internal.jit_utils import JitTestCase
from torch.testing._internal.logging_utils import logs_to_string


pytree_modules = {
    "python": python_pytree,
}
if python_pytree._cxx_pytree_dynamo_traceable:
    import torch.utils._cxx_pytree as cxx_pytree

    pytree_modules["cxx"] = cxx_pytree
else:
    cxx_pytree = None

parametrize_pytree_module = parametrize(
    "pytree",
    [subtest(module, name=name) for name, module in pytree_modules.items()],
)

MyTuple = collections.namedtuple("MyTuple", ["a", "b", "ab"])
T = typing.TypeVar("T")


# Defined in CPython's Include/object.h
TPFLAGS_MAPPING = 1 << 6

GLOBAL_INT = 1


# Specializes a test to run only if translation validation is set.
def onlyIfTranslationValidation(fn: typing.Callable) -> typing.Callable:
    @functools.wraps(fn)
    def wrapper(*args, **kwargs):
        import torch.fx.experimental.validator

        if torch.fx.experimental.validator.translation_validation_enabled():
            return fn(*args, **kwargs)
        raise unittest.SkipTest(f"only works when TV is True.")

    return wrapper


class MyPickledModule(torch.nn.Module):
    def __init__(self, z):
        super().__init__()
        self.z = z

    def forward(self, x, y):
        return x * x * x + y + self.z


# These are used for test_{cond/map}_with_quantization
default_symmetric_fake_quant = FakeQuantize.with_args(
    observer=MinMaxObserver, qscheme=torch.per_tensor_symmetric, dtype=torch.quint8
)
default_weight_symmetric_fake_quant = FakeQuantize.with_args(
    observer=MinMaxObserver, qscheme=torch.per_tensor_symmetric, dtype=torch.qint8
)
uniform_qconfig_8bit = QConfig(
    activation=default_symmetric_fake_quant,
    weight=default_weight_symmetric_fake_quant.with_args,
)
qconfig_dict = {"object_type": [(torch.nn.Linear, uniform_qconfig_8bit)]}


def closure_adder(val):
    def inner(x):
        return torch.sin(x + val)

    return inner


class UserDefineSetAttr:
    setup = False

    def __setattr__(self, key, value):
        assert torch.compiler.is_dynamo_compiling() or UserDefineSetAttr.setup
        super().__setattr__(f"pfx_{key}", value)

    def __getattr__(self, key, c=1):
        assert torch.compiler.is_dynamo_compiling() or UserDefineSetAttr.setup
        # c is added to force a guard on __defaults__ and checks the source for __getattr__
        if c:
            return self.__dict__[f"pfx_{key}"]
        else:
            return None


class MiscTests(torch._inductor.test_case.TestCase):
    def test_get_cache_entry(self):
        def f(x):
            return x + 1

        torch.compile(f)(torch.randn(5, 5, 5))
        entries = _debug_get_cache_entry_list(f)
        self.assertTrue(len(entries) > 0)

        def g(x):
            return x + 2

        entries = _debug_get_cache_entry_list(g)
        self.assertTrue(len(entries) == 0)

        try:
            _debug_get_cache_entry_list(1)
        except TypeError as e:
            self.assertIn("expected a code object!", str(e))

        # test get cache entry on skipped code object
        def h(x):
            x = x + 1
            torch._dynamo.graph_break()
            return x + 1

        torch.compile(h)(torch.randn(3, 3))

        entries = _debug_get_cache_entry_list(torch._dynamo.graph_break)
        self.assertEqual(len(entries), 0)

    def test_boolarg(self):
        def boolarg(aa, bb, flag):
            if flag:
                return aa - bb
            else:
                return bb - aa

        a = torch.randn(10, 10)
        b = torch.randn(10, 10)
        correct1 = boolarg(a, b, True)
        correct2 = boolarg(a, b, False)
        correct3 = boolarg(a, b, None)
        counter = CompileCounter()
        opt_boolarg = torch._dynamo.optimize_assert(counter)(boolarg)
        val1 = opt_boolarg(a, b, True)
        val2 = opt_boolarg(a, b, False)
        val3 = opt_boolarg(a, b, None)
        val4 = opt_boolarg(a, b, True)
        self.assertTrue(same(val1, correct1))
        self.assertTrue(same(val2, correct2))
        self.assertTrue(same(val3, correct3))
        self.assertTrue(same(val4, correct1))
        self.assertEqual(counter.frame_count, 3)

    @torch._dynamo.config.patch(accumulated_recompile_limit=1)
    def test_dynamo_disabled_in_custom_op_kernels(self):
        counters.clear()

        @torch.library.custom_op("mylib::foo9", mutates_args={})
        def foo(x: torch.Tensor) -> torch.Tensor:
            torch._dynamo.graph_break()
            return x.clone()

        foo.register_fake(torch.clone)

        @torch.compile(backend="eager")
        def f(x):
            return foo._opoverload(x)

        x = torch.randn(2)
        f(x)
        x = torch.randn(3)
        # Recompile hits the cache size limit, which will cause Dynamo to
        # recurse into the frames. The only frame is the implementation
        # of foo. If Dynamo was not turned off correctly, then
        # we'll see a graph break
        f(x)
        self.assertEqual(len(counters["graph_break"]), 0)

        counters.clear()

        called = 0

        # test register_kernel
        @foo.register_kernel("cpu")
        def _(x):
            nonlocal called
            called += 1
            torch._dynamo.graph_break()
            return x.clone()

        f(x)
        self.assertEqual(called, 1)
        self.assertEqual(len(counters["graph_break"]), 0)

        # test torch.library.register_kernel
        counters.clear()
        with torch.library._scoped_library("mylib", "FRAGMENT") as m:
            m.define("foo2(Tensor x) -> Tensor")

            @torch.library.register_fake("mylib::foo2", lib=m)
            def _(x):
                return x.clone()

            @torch.library.register_kernel("mylib::foo2", "cpu", lib=m)
            def _(x):
                torch._dynamo.graph_break()
                return x.clone()

            @torch.compile(backend="eager")
            def g(x):
                return torch.ops.mylib.foo2.default(x)

            x = torch.randn(2)
            g(x)  # compiles
            x = torch.randn(3)
            g(x)  # dynamo falls back on the outermost frame
            self.assertEqual(len(counters["graph_break"]), 0)

    def test_invalid_args_builtin(self):
        @torch.compile(backend="eager")
        def fn(x):
            x = x.sin()
            if isinstance(x, torch.Tensor, invalid=True):
                x = x.sin()
            return x

        with self.assertRaises(TypeError):
            fn(torch.randn(16))

    def test_scalar_device_movement(self):
        if not torch._dynamo.config.assume_static_by_default:
            self.skipTest("Doesn't work with symints")

        def add_fn(a, b, out):
            res = torch.add(a, b, out=out)
            return res

        res = add_fn(2, 3, torch.tensor(0.0))
        add_fn = torch.compile(add_fn, backend="eager", fullgraph=True)
        res_compiled = add_fn(2, 3, torch.tensor(0.0))
        self.assertEqual(res, res_compiled)

    def test_callpacked(self):
        def call_packed(args):
            a, b, c = args
            return a - b * c

        counter = CompileCounter()
        a = torch.randn(10, 10)
        b = torch.randn(10, 10)
        c = torch.randn(10, 10)
        correct = call_packed([a, b, c])
        opt_call_packed = torch._dynamo.optimize_assert(counter)(call_packed)
        val1 = opt_call_packed([a, b, c])
        val2 = opt_call_packed((a, b, c))
        val3 = opt_call_packed([a, b, c])
        val4 = opt_call_packed((a, b, c))
        self.assertTrue(same(val1, correct))
        self.assertTrue(same(val2, correct))
        self.assertTrue(same(val3, correct))
        self.assertTrue(same(val4, correct))
        self.assertEqual(counter.frame_count, 2)

    def test_raises(self):
        def fn(a, b, c, cls):
            x = a + b - c * 10
            raise cls(str(x))

        counter = CompileCounter()
        a = torch.randn(10, 10)
        b = torch.randn(10, 10)
        c = torch.randn(10, 10)
        opt_fn = torch.compile(fn, backend=counter)
        self.assertRaises(AssertionError, lambda: opt_fn(a, b, c, AssertionError))
        self.assertEqual(counter.frame_count, 1)
        self.assertEqual(counter.op_count, 3)

    def test_module_not_callable(self):
        def fn(x):
            return torch.fft(x)

        counter = CompileCounter()
        a = torch.randn(10, 10)
        opt_fn = torch.compile(fn, backend=counter)
        self.assertRaisesRegex(
            TypeError, "'module' object is not callable", lambda: opt_fn(a)
        )

    def test_inplace(self):
        def inplace1(a, b):
            o = torch.empty((10, 10))
            o.copy_(a)
            o -= b
            return o

        torch._dynamo.testing.standard_test(self, inplace1, 2, expected_ops=3)

    def test_inplace_desugaring(self):
        def inplace_on_literals(y):
            x0 = 1
            x0 += y
            x1 = 1
            x1 -= y
            return x0, x1

        torch._dynamo.testing.standard_test(
            self, inplace_on_literals, 1, expected_ops=2
        )

    def test_unpack4(self):
        def unpack4(a, b):
            a = a[:5, :]
            b = b[:5, :]
            x, y = a.size()
            o = torch.empty((x, y))
            o.copy_(a / b)
            return o

        torch._dynamo.testing.standard_test(
            self,
            unpack4,
            2,
            expected_ops=5,
        )

    def test_unpack5(self):
        def unpack5(a, b):
            a = a[:5, :]
            b = b[:5, :]
            x, y = a.shape
            o = torch.empty((x, y))
            o.copy_(a / b)
            return o

        torch._dynamo.testing.standard_test(
            self,
            unpack5,
            2,
            expected_ops=5,
        )

    def test_matmul1(self):
        def matmul_op1(a, b):
            return a @ b

        # TODO(jansel): FX doesn't support this, should add upstream support
        torch._dynamo.testing.standard_test(self, matmul_op1, 2, expected_ops=1)

    def test_int_shape_binops(self):
        def fn(x):
            # Test reversal by putting int arg first.
            y = 15 - x.shape[0]
            y = 4 + y
            y = 5 * y
            y = 2 % y
            y = 3**y
            y = 10 // y
            y = pow(2, y)
            y = 10 / y
            return x + y

        torch._dynamo.testing.standard_test(
            self, fn, 1, expected_ops=1, expected_ops_dynamic=ifdynstaticdefault(1, 9)
        )

    @torch._dynamo.config.patch(only_allow_pt2_compliant_ops=True)
    def test_pt2_compliant_ops_are_allowed(self):
        with torch.library._scoped_library("mylib", "FRAGMENT") as lib:
            torch.library.define(
                "mylib::bar",
                "(Tensor x) -> Tensor",
                lib=lib,
                tags=(torch.Tag.pt2_compliant_tag,),
            )
            torch.library.impl(
                "mylib::bar", "CompositeImplicitAutograd", torch.sin, lib=lib
            )
            assert torch.Tag.pt2_compliant_tag in torch.ops.mylib.bar.default.tags

            def f(x):
                return torch.ops.mylib.bar(x)

            overload = torch.ops.mylib.bar.default

            def g(x):
                return overload(x)

            x = torch.randn(3)

            counts = torch._dynamo.testing.CompileCounter()
            optimized_f = torch.compile(f, backend=counts, fullgraph=True)
            _ = optimized_f(x)

            optimized_g = torch.compile(f, backend=counts, fullgraph=True)
            _ = optimized_g(x)

    @torch._dynamo.config.patch(only_allow_pt2_compliant_ops=True)
    def test_non_pt2_compliant_ops_graph_break(self):
        with torch.library._scoped_library("mylib", "FRAGMENT") as lib:
            torch.library.define("mylib::bar2", "(Tensor x) -> Tensor", lib=lib)
            torch.library.impl(
                "mylib::bar2", "CompositeImplicitAutograd", torch.sin, lib=lib
            )
            assert torch.Tag.pt2_compliant_tag not in torch.ops.mylib.bar2.default.tags

            def f(x):
                return torch.ops.mylib.bar2(x)

            overload = torch.ops.mylib.bar2.default

            def g(x):
                return overload(x)

            x = torch.randn(3)

            counts = torch._dynamo.testing.CompileCounter()
            with self.assertRaisesRegex(
                torch._dynamo.exc.Unsupported, "not PT2 compliant"
            ):
                optimized_f = torch.compile(f, backend=counts, fullgraph=True)
                y = optimized_f(x)

            with self.assertRaisesRegex(
                torch._dynamo.exc.Unsupported, "not PT2 compliant"
            ):
                optimized_g = torch.compile(f, backend=counts, fullgraph=True)
                y = optimized_g(x)

    @torch._dynamo.config.patch(only_allow_pt2_compliant_ops=True)
    def test_pt2_compliant_overload(self):
        with torch.library._scoped_library("mylib", "FRAGMENT") as lib:
            torch.library.define(
                "mylib::bar3.tensor",
                "(Tensor x) -> Tensor",
                tags=torch.Tag.pt2_compliant_tag,
                lib=lib,
            )
            torch.library.define(
                "mylib::bar3.int", "(Tensor x, int dim) -> Tensor", lib=lib
            )

            torch.library.impl(
                "mylib::bar3.tensor",
                "CompositeImplicitAutograd",
                torch.sin,
                lib=lib,
            )
            torch.library.impl(
                "mylib::bar3.int", "CompositeImplicitAutograd", torch.sum, lib=lib
            )

            def f(x):
                return torch.ops.mylib.bar3(x)

            def g(x):
                return torch.ops.mylib.bar3(x, 1)

            def h(x):
                return torch.ops.mylib.bar3(x, x, x)

            x = torch.randn(3)

            counts = torch._dynamo.testing.CompileCounter()
            optimized_f = torch.compile(f, backend=counts, fullgraph=True)
            optimized_g = torch.compile(g, backend=counts, fullgraph=True)
            optimized_h = torch.compile(h, backend=counts, fullgraph=True)

            # No error: the overload is PT2 compliant
            optimized_f(x)

            with self.assertRaisesRegex(
                torch._dynamo.exc.Unsupported, "not PT2 compliant"
            ):
                y = optimized_g(x)

            # graph break on incorrect parsing
            with self.assertRaisesRegex(torch._dynamo.exc.Unsupported, "failed to"):
                y = optimized_h(x)

    def test_user_defined_setattr1(self):
        @torch.compile(backend="eager", fullgraph=True)
        def fn(obj):
            obj.y = obj.x + 1

        obj = UserDefineSetAttr()
        with patch.object(UserDefineSetAttr, "setup", True):
            obj.x = torch.randn(8)
        fn(obj)
        with patch.object(UserDefineSetAttr, "setup", True):
            self.assertEqual(obj.y, obj.x + 1)
        self.assertEqual(obj.__dict__.keys(), {"pfx_x", "pfx_y"})

    def test_user_defined_setattr2(self):
        @torch.compile(backend="eager", fullgraph=True)
        def fn(x):
            obj = UserDefineSetAttr()
            obj.x = x
            obj.y = obj.x + 1
            return obj

        x = torch.randn(8)
        obj = fn(x)
        with patch.object(UserDefineSetAttr, "setup", True):
            self.assertIs(obj.x, x)
            self.assertEqual(obj.y, x + 1)
        self.assertEqual(obj.__dict__.keys(), {"pfx_x", "pfx_y"})

    @torch._dynamo.config.patch(capture_scalar_outputs=True)
    def test_unbacked_repeat_cat(self):
        def f(x, n):
            m = x.item()
            x = torch.empty(x).repeat(n)  # s0*u0
            return torch.cat([x, x], dim=0)

        fn = torch.compile(f, backend="eager", dynamic=True, fullgraph=True)
        fn(torch.tensor([5]), 5)

    def test_tensor_setattr_getset_descriptor(self):
        # Tensor attribute `real` has special getter/setter for complex dtype.
        def f(x):
            x.real = 10
            return x + 1

        opt_f = torch.compile(f, backend="eager", fullgraph=False)
        x = torch.ones(5, dtype=torch.cfloat)

        res = opt_f(x)
        ref = f(x)
        self.assertEqual(res, ref)

    def test_newly_constructed_tensor_attr_mutation(self):
        def f(x):
            y = x + 10
            y.grad = x
            y.foo = 42
            return y

        opt_f = torch.compile(f, backend="eager", fullgraph=True)
        x = torch.ones(5)

        res = opt_f(x)
        ref = f(x)
        self.assertEqual(res, ref)
        self.assertEqual(res.grad, ref.grad)
        self.assertEqual(res.foo, ref.foo)

    def test_closure_recompiles(self):
        cnt = CompileCounter()

        def fn(x, other_fn):
            return other_fn(x + 1) - 1

        opt = torch.compile(fn, backend=cnt, fullgraph=True)

        x = torch.randn(8)
        for f in (
            closure_adder(5),
            closure_adder(5),
            closure_adder(torch.randn(8)),
            closure_adder(torch.randn(8)),
        ):
            self.assertEqual(opt(x, f), fn(x, f))

        self.assertEqual(cnt.frame_count, 2)

    def test_generate_trivial_abstract_impl(self):
        with torch.library._scoped_library("mylib", "FRAGMENT") as lib:
            torch.library.define(
                "mylib::foo",
                "(Tensor x, Tensor[] y, Tensor(a!)? z, SymInt w) -> ()",
                tags=torch.Tag.pt2_compliant_tag,
                lib=lib,
            )

            @torch.library.impl("mylib::foo", "cpu", lib=lib)
            @torch._dynamo.disable
            def foo_impl(x, y, z, w):
                x + y[0] + w
                return

            def f(x, y, z, w):
                return torch.ops.mylib.foo(x, y, z, 2)

            x = torch.randn(3)
            y = (torch.randn(3), torch.randn(3))
            z = torch.randn(3)
            w = torch.randn(3)
            args = (x, y, z, w)

            output = torch.compile(f, backend="eager", fullgraph=True)(*args)
            self.assertEqual(output, None)

    def test_shape_int_inplace_binops(self):
        def fn(x):
            p = x.shape[0]
            p += 2
            p -= 2
            p **= 2
            p /= 2
            p *= 2
            p //= 2
            p %= 2
            return x + p

        torch._dynamo.testing.standard_test(
            self, fn, 1, expected_ops=1, expected_ops_dynamic=ifdynstaticdefault(1, 6)
        )

    def test_int_shape_inplace_binops(self):
        def fn(x):
            p = x.shape[0]
            # Test reversal by putting constant first
            y = 2
            y += p
            y = 2
            y -= p
            y = 2
            y **= p
            y = 2
            y /= p
            y = 2
            y *= p
            y = 2
            y //= p
            y = 2
            y %= p
            return x + y

        torch._dynamo.testing.standard_test(
            self, fn, 1, expected_ops=1, expected_ops_dynamic=ifdynstaticdefault(1, 2)
        )

    def test_int_int_comparisons(self):
        def fn(x):
            if 2 != 2:
                out = 1
            elif 2 < 1:
                out = 1
            elif 1 > 2:
                out = 1
            elif 1 >= 2:
                out = 1
            elif 2 <= 1:
                out = 1
            elif 2 == 2:
                out = 2
            else:
                out = 1
            return x + out

        torch._dynamo.testing.standard_test(self, fn, 1, expected_ops=1)

    def test_shape_int_comparisons(self):
        def fn(x):
            a = x.shape[0]
            # Ensure support for constant on right side
            if a != 10:
                out = 1
            elif a < 2:
                out = 1
            elif a > 12:
                out = 1
            elif a >= 12:
                out = 1
            elif a <= 2:
                out = 1
            elif a == 10:
                out = 2
            else:
                out = 1
            return x + out

        # TODO: Test the guards maybe?
        torch._dynamo.testing.standard_test(self, fn, 1, expected_ops=1)

    def test_int_shape_comparisons(self):
        def fn(x):
            a = x.shape[0]
            # Ensure support for constant on left side
            if 10 != a:
                out = 1
            elif 12 < a:
                out = 1
            elif 2 > a:
                out = 1
            elif 2 >= a:
                out = 1
            elif 12 <= a:
                out = 1
            elif 10 == a:
                out = 2
            else:
                out = 1
            return x + out

        # TODO: Test the guards maybe?
        torch._dynamo.testing.standard_test(self, fn, 1, expected_ops=1)

    def test_param_shape_binops(self):
        class MyModule(torch.nn.Module):
            def __init__(self) -> None:
                super().__init__()
                self.param = torch.nn.Parameter(torch.randn(15))

            def forward(self, x):
                # Test reversal by putting param shape arg first.
                p = self.param.shape[0]
                y = p - x.shape[0]
                y = p + y
                y = p * y
                y = p % y
                y = p**y
                y = p // y
                y = pow(p, y)
                y = p / y
                return x + y

        counts = torch._dynamo.testing.CompileCounter()
        mod = MyModule()
        optimized_mod = torch.compile(mod, backend=counts, fullgraph=True)

        x = torch.randn(3)
        ref = mod(x)
        res = optimized_mod(x)

        self.assertTrue(same(ref, res))
        self.assertEqual(counts.frame_count, 1)

        if torch._dynamo.config.assume_static_by_default:
            self.assertExpectedInline(counts.op_count, """1""")
        else:
            self.assertExpectedInline(counts.op_count, """9""")

    def test_user_defined_binop(self):
        class MyClass:
            def __init__(self, value):
                self.value = value

            def __radd__(self, other):
                return self.value + other

        def fn(x, c):
            y = x.shape[0] + c
            return x + y

        counts = torch._dynamo.testing.CompileCounter()
        opt_fn = torch.compile(fn, backend=counts)

        x = torch.randn(3)
        c = MyClass(4)
        ref = fn(x, c)
        res = opt_fn(x, c)

        self.assertTrue(same(ref, res))
        self.assertEqual(counts.frame_count, 1)
        if torch._dynamo.config.assume_static_by_default:
            self.assertExpectedInline(counts.op_count, """1""")
        else:
            self.assertExpectedInline(counts.op_count, """2""")

    def test_user_defined_iter(self):
        class Mod:
            def __init__(self) -> None:
                self.a = [torch.randn(2, 2), torch.randn(2, 2)]

            def __iter__(self):
                return iter(self.a)

        def f(mod):
            ret = []
            for x in mod:
                ret.append(x + 1)
            return ret

        mod = Mod()
        counts = torch._dynamo.testing.CompileCounter()
        opt_fn = torch.compile(f, backend=counts, fullgraph=True)
        ref = f(mod)
        res = opt_fn(mod)
        res = opt_fn(mod)
        res = opt_fn(mod)
        res = opt_fn(mod)
        self.assertTrue(same(ref, res))
        self.assertEqual(counts.frame_count, 1)

        mod.a.append(torch.randn(2, 2))
        # `for x in mod` is inlined, where iter(m.a) creates a guard on the list length of m.a
        # Mutating length of mod.a causes a re-compilation.
        ref2 = f(mod)
        res2 = opt_fn(mod)
        res2 = opt_fn(mod)
        res2 = opt_fn(mod)
        res2 = opt_fn(mod)
        self.assertTrue(same(ref2, res2))
        self.assertEqual(counts.frame_count, 2)

    def test_compare_shapes_eq(self):
        def compare_shapes(a, b, to_list):
            x = list(a.unsqueeze(-1).shape) if to_list else a.shape
            y = list(b.unsqueeze(-1).shape) if to_list else b.shape
            if x == y:
                return a + 1
            else:
                return a + 2

        # Test both ListVariable and ShapeVariable
        torch._dynamo.testing.standard_test(
            self, lambda a, b: compare_shapes(a, b, to_list=True), 2
        )
        torch._dynamo.testing.standard_test(
            self, lambda a, b: compare_shapes(a, b, to_list=False), 2
        )

    def test_compare_shapes_tuple_eq(self):
        def compare_shapes(a, b):
            x = tuple(a.unsqueeze(-1).shape)
            y = tuple(b.unsqueeze(-1).shape)
            if x == y:
                return a + 1
            else:
                return a + 2

        torch._dynamo.testing.standard_test(self, lambda a, b: compare_shapes(a, b), 2)

    def test_compare_shapes_tuple_neq(self):
        def compare_shapes(a, b):
            x = tuple(a.unsqueeze(-1).shape)
            y = tuple(b.unsqueeze(-1).shape)
            if x != y:
                return a + 1
            else:
                return a + 2

        torch._dynamo.testing.standard_test(self, lambda a, b: compare_shapes(a, b), 2)

    def test_compare_shapes_neq(self):
        def compare_shapes(a, b, to_list):
            x = list(a.unsqueeze(-1).shape) if to_list else a.shape
            y = list(b.unsqueeze(-1).shape) if to_list else b.shape
            if x != y:
                return a + 1
            else:
                return a + 2

        # Test both ListVariable and ShapeVariable
        torch._dynamo.testing.standard_test(
            self, lambda a, b: compare_shapes(a, b, to_list=True), 2
        )
        torch._dynamo.testing.standard_test(
            self, lambda a, b: compare_shapes(a, b, to_list=False), 2
        )

    def test_compare_shapes_with_constant(self):
        def compare_shapes(a):
            x = a.shape
            if x[0] != 3:
                return a * 4
            return a * 3

        guard_failure = None

        def guard_failures(failure):
            nonlocal guard_failure
            guard_failure = failure

        opt_fn = torch._dynamo.optimize(
            "eager", nopython=True, guard_fail_fn=guard_failures
        )(compare_shapes)
        opt_fn(torch.randn([3, 4]))
        opt_fn(torch.randn([4, 3]))
        self.assertIn(
            """tensor 'a' size mismatch at index 0. expected 3, actual 4""",
            guard_failure.reason,
        )

    def test_recompile_message_on_parameter(self):
        def guard_failures(failure):
            self.assertIn("torch._dynamo.config.force_parameter_static_shapes", failure)

        @torch._dynamo.optimize("eager", guard_fail_fn=guard_failures)
        def fn(x):
            return torch.cos(x)

        x1 = torch.nn.Parameter(torch.rand(32, 16))
        x2 = torch.nn.Parameter(torch.rand(8, 4, 3, 3))
        x3 = torch.nn.Parameter(torch.rand(8, 8, 3, 3))
        fn(x1)
        fn(x2)
        fn(x3)

    def test_builtin_abs(self):
        def fn(x, y):
            return abs(x) + abs(y)

        sample = torch.randn(10, 10)
        opt_fn = torch.compile(fn, backend="eager", fullgraph=True)

        for sample in [
            (torch.randn(10, 10), torch.randn(10, 10)),
            (-10, make_tensor(10, dtype=torch.int64, device="cpu")),
            (-0.1, torch.randn(10)),
        ]:
            expect = fn(*sample)
            actual = opt_fn(*sample)
            self.assertEqual(expect, actual)

    def test_builtin_isinstance(self):
        def fn(x):
            t = torch.arange(1, 3)
            a = isinstance(x, torch.Tensor)
            b = isinstance(t, torch.Tensor)
            c = isinstance(x, int)
            d = isinstance(3, int)
            e = isinstance([1, 2, 3], list)
            f = isinstance({"foo": 1, "bar": 2}, dict)
            res = [a, b, c, d, e, f]
            # Can't run yet due to other unimplemented instructions
            # res += [isinstance(torch.nn.LazyLinear(2, 3), torch.nn.Linear)]
            return res

        torch._dynamo.testing.standard_test(self, fn, 1, expected_ops=1)

    def test_os_environ_get(self):
        cnts = torch._dynamo.testing.CompileCounter()

        @torch.compile(backend=cnts, fullgraph=True)
        def fn(x):
            if os.environ.get("OS_ENVIRON_TEST") == "1":
                return x + 1
            else:
                return x - 1

        x = torch.ones(2, 3)
        try:
            original = os.environ.get("OS_ENVIRON_TEST", None)

            os.environ["OS_ENVIRON_TEST"] = "1"
            res1 = fn(x)
            self.assertEqual(res1, x + 1)
            self.assertEqual(cnts.frame_count, 1)
            os.environ["OS_ENVIRON_TEST"] = "0"
            res2 = fn(x)
            self.assertEqual(res2, x - 1)
            # Ensure re-compile if os.environ items updated
            self.assertEqual(cnts.frame_count, 2)
        finally:
            if original is None:
                del os.environ["OS_ENVIRON_TEST"]
            else:
                os.environ["OS_ENVIRON_TEST"] = original

    def test_os_environ_set_graph_break(self):
        cnts = torch._dynamo.testing.CompileCounter()

        @torch.compile(backend=cnts, fullgraph=False)
        def fn(x):
            x = x + 1
            os.environ["OS_ENVIRON_TEST"] = "0"
            return torch.sin(x)

        x = torch.ones(2, 3)
        try:
            original = os.environ.get("OS_ENVIRON_TEST", None)

            os.environ["OS_ENVIRON_TEST"] = "1"
            res1 = fn(x)
            self.assertEqual(res1, torch.sin(x + 1))
            self.assertEqual(os.environ["OS_ENVIRON_TEST"], "0")
            # Ensure we graph break on os.environ.__setitem__
            self.assertEqual(cnts.frame_count, 2)
        finally:
            if original is None:
                del os.environ["OS_ENVIRON_TEST"]
            else:
                os.environ["OS_ENVIRON_TEST"] = original

    def test_sys_modules(self):
        def fn(x, y):
            mod_a = sys.modules.get("aaaaaaaa")
            assert mod_a is None
            assert "bbbbbbbb" not in sys.modules

            assert "operator" in sys.modules
            operator = sys.modules["operator"]
            builtins = sys.modules.get("builtins")
            operator2 = sys.modules.get("cccccccc", operator)

            return operator.add(x, y), operator2.neg(builtins.abs(x))

        torch._dynamo.testing.standard_test(self, fn, 2, expected_ops=3)

        x = torch.randn(10, 10)
        _, guards = torch._dynamo.export(fn, x, x)
        guard_code = []
        for guard in guards:
            if guard.code_list:
                guard_code += guard.code_list

        # Filter out id-matches that won't reproduce run to run
        guard_code = filter(
            lambda line: "id" not in line and "lookup_backend" not in line,
            sorted(guard_code),
        )
        guard_code_str = "\n".join(guard_code)

        for line in """\
2 <= L['x'].size()[0]
L['x'] is L['y']
L['x'].ndimension() == 2
L['x'].requires_grad == False
L['x'].size()[1] == L['x'].size()[0]
L['x'].storage_offset() == 0
___dict_contains('operator', G['sys'].modules)
___dict_contains('operator', G['sys'].modules)
hasattr(L['x'], '_dynamo_dynamic_indices') == False
not ___dict_contains('aaaaaaaa', G['sys'].modules)
not ___dict_contains('bbbbbbbb', G['sys'].modules)
not ___dict_contains('cccccccc', G['sys'].modules)
str(L['x'].device) == 'cpu'
str(L['x'].dtype) == 'torch.float32'
utils_device.CURRENT_DEVICE == None""".split("\n"):
            self.assertIn(
                line,
                guard_code_str,
            )

    def test_fold(self):
        def fn(a):
            return a + math.sqrt(63)

        torch._dynamo.testing.standard_test(self, fn, 1, expected_ops=1)

    def test_getattr_dict(self):
        def fn(x):
            from torch.masked.maskedtensor._ops_refs import _MASKEDTENSOR_FUNCTION_TABLE

            return x * len(_MASKEDTENSOR_FUNCTION_TABLE)

        i = torch.randn(5)
        r1 = fn(i)
        opt_fn = torch.compile(fn, backend="eager", fullgraph=True)
        r2 = opt_fn(i)
        self.assertEqual(r1, r2)

    def test_tensor_hasattr(self):
        @torch.compile(fullgraph=True)
        def fn(x):
            if hasattr(x, "test"):
                return x + 2
            else:
                return x + 1

        self.assertEqual(torch.ones(2, 2) + 1, fn(torch.ones(2, 2)))

        inp = torch.ones(2, 2)
        inp.test = None
        self.assertEqual(torch.ones(2, 2) + 2, fn(inp))

    def test_mro_type_tensor_no_source(self):
        @torch.compile(fullgraph=True)
        def fn(x):
            z = []
            input_type = type(torch.ones(2, 2))
            for cls in input_type.__mro__:
                z.append(cls.__name__)

            return x, input_type, z

        inp = torch.ones(2, 2)
        fn(inp)

    def test_tensor_dynamic_method(self):
        def add_one(x):
            return x + 1

        t = torch.nn.Parameter(torch.ones(1))
        t.add_one = add_one

        @torch.compile(fullgraph=True)
        def fn(x):
            return t.add_one(t) + x

        result = fn(torch.ones(1))
        self.assertEqual(torch.ones(1) + 2, result)

    def test_shape_unpack(self):
        def fn(x):
            a, b = x.size()
            return x * b

        i = torch.randn(5, 10)
        r1 = fn(i)
        opt_fn = torch.compile(fn, backend="eager")
        r2 = opt_fn(i)
        self.assertTrue(same(r1, r2))

    def test_typing_dict(self):
        def fn(d):
            return d[T]

        d = {T: torch.randn(3)}
        r1 = fn(d)
        opt_fn = torch.compile(fn, backend="eager", fullgraph=True)
        r2 = opt_fn(d)
        self.assertEqual(r1, r2)

    def test_tensor_iter(self):
        def fn(x):
            for y in x:
                y.add_(1.0)
            return y

        torch._dynamo.testing.standard_test(
            self,
            fn,
            1,
            expected_ops=20,
        )

    def test_empty_list(self):
        def fn(x, ll):
            if len(ll) == 0 and not ll and ll is not None:
                return x + 1

        i = torch.randn(5, 10)
        r1 = fn(i, [])
        opt_fn = torch.compile(fn, backend="eager")
        r2 = opt_fn(i, [])
        r3 = opt_fn(i, ())
        self.assertTrue(same(r1, r2))
        self.assertTrue(same(r1, r3))

    def test_min_max_over_iterable(self):
        def get_test_fn(func):
            def _fn(a, b, func=func):
                # try all of list, iterator, tuple, vararg.
                lst = [a.shape[0] + 1, 8, a.shape[0]]
                x = func(lst)
                y = func(iter(lst))
                z = func(tuple(lst))
                w = func(*lst)
                return a + (x + y + z + w)

            return _fn

        torch._dynamo.testing.standard_test(
            self,
            get_test_fn(func=min),
            2,
            expected_ops=1,
            expected_ops_dynamic=ifdynstaticdefault(1, 7),
        )
        torch._dynamo.testing.standard_test(
            self,
            get_test_fn(func=max),
            2,
            expected_ops=1,
            expected_ops_dynamic=ifdynstaticdefault(1, 7),
        )

    @torch._dynamo.config.patch(capture_scalar_outputs=True)
    def test_bound_shape_checks(self):
        def f1(x, y):
            b = x.item()
            torch._check_is_size(b)
            torch._check(b < y.shape[0])
            return y[:b]

        fn1 = torch.compile(f1, fullgraph=True, backend="eager")
        fn1(torch.tensor(4), torch.ones(10))

        def f2(x, index):
            idx = index.item()
            torch._check(idx >= 0)
            torch._check(idx < x.size(0))
            return x[idx]

        A = torch.tensor([[1, 2, 3], [4, 5, 6], [7, 8, 9]])
        index = torch.tensor(1, dtype=torch.int64)
        fn2 = torch.compile(f2, fullgraph=True, backend="eager")
        fn2(A, index)

    @torch._dynamo.config.patch(capture_scalar_outputs=True)
    def test_arange_length_with_float32_dtype(self):
        @torch.compile(fullgraph=True)
        def f(x):
            y = x.item()
            torch._check_is_size(y)
            r = torch.arange(y, dtype=torch.float32)

            if r.size(0) == y:
                return r + 1

            return r

        x = torch.tensor([300])
        r = f(x)

    @torch._dynamo.config.patch(capture_scalar_outputs=True)
    def test_torch_check(self):
        cnts = torch._dynamo.testing.CompileCounter()

        @torch.compile(backend=cnts, fullgraph=True)
        def f(x):
            y = x.item()
            torch._check(y >= 0)
            return torch.arange(0, y)

        f(torch.tensor([3]))
        f(torch.tensor([4]))
        self.assertEqual(cnts.frame_count, 1)

    @torch._dynamo.config.patch(capture_scalar_outputs=True)
    def test_torch_check_symbolic_shape_rel(self):
        cnts = torch._dynamo.testing.CompileCounter()

        @torch.compile(backend=cnts, fullgraph=True)
        def f(x):
            y = x.item()
            torch._check(x.shape[0] == 1)
            torch._check(x.shape[0] != 2)
            torch._check(x.shape[0] >= 0)
            torch._check(x.shape[0] > 0)
            torch._check(x.shape[0] < 4)
            torch._check(x.shape[0] <= 3)
            return torch.arange(0, y)

        f(torch.tensor([3]))
        f(torch.tensor([4]))
        self.assertEqual(cnts.frame_count, 1)

    @torch._dynamo.config.patch(capture_scalar_outputs=True)
    # Translation validation changes the exception type, don't run with it
    @torch.fx.experimental._config.patch(translation_validation=False)
    def test_torch_check_is_size(self):
        cnts = torch._dynamo.testing.CompileCounter()

        @torch.compile(backend=cnts, fullgraph=True)
        def f(x):
            y = x.item()
            torch._check_is_size(y)
            # Cannot conditional on unbacked SymInt
            if y == 0:
                assert False
            else:
                return torch.arange(0, y)

        self.assertRaises(torch._dynamo.exc.UserError, lambda: f(torch.tensor([3])))

    def test_assert(self):
        @torch.compile
        def fn1(x):
            assert x.shape != x.shape

        with self.assertRaises(AssertionError):
            a = torch.randn(10)
            fn1(a)

        def fn2(x):
            assert x.shape == x.shape
            return x.abs()

        torch._dynamo.testing.standard_test(self, fn=fn2, nargs=1, expected_ops=1)

    # When we unspecialize float, we wobble this test by changing
    # the op count since previously we would just specialize and constant
    # fold floats into the graph, whereas when we unspecialize we will have
    # ops for item, add, and all other tensorified operations. Since this
    # test really isn't testing that, we purposely specialize floats here.
    @torch._dynamo.config.patch(specialize_float=True)
    def test_config_obj(self):
        class Cfg:
            def __init__(self) -> None:
                self.val = 0.5
                self.count = 3

        def fn(x, cfg):
            for i in range(cfg.count):
                x = x + cfg.val
            return x

        cfg1 = Cfg()
        cfg1.val = 1.0
        cfg2 = Cfg()
        v = torch.zeros(1)
        cnts = torch._dynamo.testing.CompileCounter()
        opt_fn = torch.compile(fn, backend=cnts)
        v = opt_fn(v, cfg1)  # 3
        v = opt_fn(v, cfg2)  # 4.5
        cfg2.count = 1
        v = opt_fn(v, cfg2)  # 5
        cfg2.val = 2.0
        v = opt_fn(v, cfg2)  # 7
        self.assertEqual(v[0], 7)
        self.assertEqual(cnts.op_count, 8)

    def test_config_getattr_default(self):
        class Cfg:
            def __init__(self) -> None:
                self.val = 0.5
                self.count = 10

        def fn(x, cfg):
            if getattr(cfg, "just_add_7", False):
                return x + 7
            for i in range(cfg.count):
                x = x + cfg.val
            return x

        cfg1 = Cfg()
        v = torch.zeros(1)
        cnts = torch._dynamo.testing.CompileCounter()
        opt_fn = torch.compile(fn, backend=cnts)
        self.assertEqual(opt_fn(v, cfg1)[0], 5)
        self.assertEqual(opt_fn(v, cfg1)[0], 5)
        cfg1.just_add_7 = True
        self.assertEqual(opt_fn(v, cfg1)[0], 7)
        self.assertEqual(opt_fn(v, cfg1)[0], 7)
        cfg1.just_add_7 = False
        self.assertEqual(opt_fn(v, cfg1)[0], 5)
        self.assertEqual(opt_fn(v, cfg1)[0], 5)
        self.assertEqual(cnts.frame_count, 3)

    def test_size_input(self):
        def fn(x, s):
            a, b = s
            return x + (a - b)

        v = torch.zeros(10, 20)
        cnts = torch._dynamo.testing.CompileCounter()
        opt_fn = torch.compile(fn, backend=cnts)
        self.assertEqual(opt_fn(v, v.size())[0, 0], -10)
        self.assertEqual(opt_fn(v, (10, 20))[0, 0], -10)
        self.assertEqual(opt_fn(v, [10, 20])[0, 0], -10)
        # One recompile per differing input type
        self.assertEqual(cnts.frame_count, 3)

    def test_cell_output1(self):
        out = None

        def fn(a, b):
            nonlocal out
            out = a + b * 10

        v = torch.Tensor([100])
        cnts = torch._dynamo.testing.CompileCounter()
        opt_fn = torch.compile(fn, backend=cnts)
        self.assertIsNone(opt_fn(v, v))
        self.assertEqual(out[0], 1100)
        self.assertEqual(cnts.op_count, 2)

    def test_cell_output2(self):
        out = None

        def fn(a, b):
            nonlocal out
            c = unsupported(a, b)
            out = a + b * 10 + c

        v = torch.Tensor([100])
        cnts = torch._dynamo.testing.CompileCounter()
        opt_fn = torch.compile(fn, backend=cnts)
        self.assertIsNone(opt_fn(v, v))
        self.assertEqual(out[0], 1200)
        self.assertEqual(cnts.op_count, 3)

    def test_return_nested_function(self):
        out = None

        def fn(a, b):
            nonlocal out
            c = a + b
            d = a + 1.0

            def fn2(f: int = 7, g: float = 9.0):
                nonlocal out
                out = a + b * 10
                return c * f - d * g

            return fn2

        v1 = torch.Tensor([100])
        v2 = torch.Tensor([200])
        cnts = torch._dynamo.testing.CompileCounter()
        opt_fn = torch.compile(fn, backend=cnts)
        opt_fn_ret = torch.compile(opt_fn(v1, v2), backend=cnts)
        self.assertEqual(opt_fn_ret(1.5)[0], -459)
        self.assertEqual(out[0], 2100)
        self.assertEqual(cnts.frame_count, 2)
        self.assertEqual(cnts.op_count, 7)

    def test_tensor_dict1(self):
        def fn(inputs):
            return inputs["a"] - inputs["b"] * 1.5

        v1 = torch.Tensor([100])
        v2 = torch.Tensor([200])
        cnts = torch._dynamo.testing.CompileCounter()
        opt_fn = torch.compile(fn, backend=cnts, fullgraph=True)
        self.assertEqual(opt_fn({"a": v1, "b": v2})[0], -200)
        self.assertEqual(cnts.frame_count, 1)
        self.assertEqual(cnts.op_count, 2)

    def test_tensor_dict3(self):
        def fn(inputs_a, inputs_b):
            total = torch.zeros(1)
            input_keys = inputs_a.keys() | inputs_b.keys()
            for k in input_keys:
                if k in inputs_a:
                    total += inputs_a[k]
                if k in inputs_b:
                    total += inputs_b[k]
            return total

        v1 = torch.Tensor([100])
        v2 = torch.Tensor([200])
        cnts = torch._dynamo.testing.CompileCounter()
        opt_fn = torch.compile(fn, backend=cnts, fullgraph=True)
        self.assertEqual(
            opt_fn({"a": v1, "b": v2}, {"b": v1, "c": v2}),
            fn({"a": v1, "b": v2}, {"b": v1, "c": v2}),
        )
        self.assertEqual(cnts.frame_count, 1)
        self.assertEqual(cnts.op_count, 5)

    def test_tensor_dict2(self):
        def fn1(inputs):
            total = torch.zeros(1)
            for k, v in inputs.items():
                total += v
            return total

        def fn2(inputs):
            total = torch.zeros(1)
            for v in inputs.values():
                total += v
            return total

        def fn3(inputs):
            total = torch.zeros(1)
            for k in inputs.keys():
                total += inputs[k]
            return total

        v1 = torch.Tensor([100])
        v2 = torch.Tensor([200])
        cnts = torch._dynamo.testing.CompileCounter()
        opt_fn1 = torch.compile(fn1, backend=cnts, fullgraph=True)
        opt_fn2 = torch.compile(fn2, backend=cnts, fullgraph=True)
        opt_fn3 = torch.compile(fn3, backend=cnts, fullgraph=True)
        self.assertEqual(opt_fn1({"a": v1, "b": v2})[0], 300)
        self.assertEqual(opt_fn2({"a": v1, "b": v2})[0], 300)
        self.assertEqual(opt_fn3({"a": v1, "b": v2})[0], 300)
        self.assertEqual(cnts.frame_count, 3)
        self.assertEqual(cnts.op_count, 9)

    @patch.object(torch._dynamo.config, "capture_scalar_outputs", True)
    def test_user_code_statically_known(self):
        from torch.fx.experimental.symbolic_shapes import (
            has_static_value,
            statically_known_true,
        )

        @torch.compile(fullgraph=True, backend="eager")
        def f(x):
            # At this point, this isn't statically known, only the hint says so.
            if statically_known_true(x.shape[0] > 9):
                raise Exception()
            torch._check(x.shape[0] >= 10)
            # But now it is.
            return statically_known_true(x.shape[0] > 9), has_static_value(x.shape[0])

        x = torch.zeros(10)
        torch._dynamo.mark_dynamic(x, 0)
        self.assertEqual(f(x), (True, False))

        @torch.compile(fullgraph=True, dynamic=True, backend="eager")
        def g(x, y):
            n = x.item()
            torch._check(n == 3)
            return has_static_value(4.0), has_static_value(n)

        out = g(torch.tensor([3]), torch.zeros(1))
        self.assertEqual(out, (True, True))

    def test_dictcomp(self):
        def fn1(inputs):
            return {k: v + 1 for k, v in inputs.items()}

        v1 = torch.Tensor([100])
        v2 = torch.Tensor([200])
        cnts = torch._dynamo.testing.CompileCounter()
        opt_fn1 = torch.compile(fn1, backend=cnts)
        self.assertEqual(opt_fn1({"a": v1, "b": v2})["a"], 101)
        self.assertEqual(opt_fn1({"a": v1, "b": v2})["b"], 201)
        self.assertEqual(cnts.frame_count, 1)
        self.assertEqual(cnts.op_count, 2)

    def test_listcomp(self):
        def fn2(inputs):
            return torch.sum(torch.cat([v + 1 for k, v in inputs.items()], 0))

        v1 = torch.Tensor([100])
        v2 = torch.Tensor([200])
        cnts = torch._dynamo.testing.CompileCounter()
        opt_fn2 = torch.compile(fn2, backend=cnts)
        self.assertEqual(opt_fn2({"a": v1, "b": v2}), 302)
        self.assertEqual(cnts.frame_count, 1)
        self.assertEqual(cnts.op_count, 4)

    def test_is_floating_point(self):
        def fn(a, b):
            x = a + 1.0
            if torch.is_floating_point(b):
                x = x + b
            return x + 2.0

        return torch._dynamo.testing.standard_test(self, fn=fn, nargs=2, expected_ops=3)

    def test_is_floating_point2(self):
        def fn(a, b):
            x = a + 1.0
            if b.is_floating_point():
                x = x + b
            return x + 2.0

        return torch._dynamo.testing.standard_test(self, fn=fn, nargs=2, expected_ops=3)

    def test_is_tensor(self):
        def fn(a, b):
            x = a + 1.0
            if torch.is_tensor(b):
                x = x + b
            return x + 2.0

        return torch._dynamo.testing.standard_test(self, fn=fn, nargs=2, expected_ops=3)

    def test_is_tensor2(self):
        def fn(x):
            if torch.is_tensor(x):
                return x + 1
            else:
                return torch.ones([2, 3])

        x1 = {"input": torch.rand(2, 3)}
        x2 = torch.rand(2, 3)
        ref1 = fn(x1)
        ref2 = fn(x2)
        opt_fn = torch.compile(fn, backend="eager")
        res1 = opt_fn(x1)
        res2 = opt_fn(x2)
        self.assertEqual(ref1, res1)
        self.assertEqual(ref2, res2)

    def test_numel(self):
        def fn(a):
            return (a + a.numel() + torch.numel(a), a + a.nelement())

        return torch._dynamo.testing.standard_test(
            self,
            fn=fn,
            nargs=1,
            expected_ops=3,
            expected_ops_dynamic=ifdynstaticdefault(3, 4),
        )

    def test_pair(self):
        def fn(a):
            return (
                torch.zeros(torch.nn.modules.utils._pair(a.size()))
                + a
                + torch.ones(torch.nn.modules.utils._ntuple(3)(3)).sum()
            )

        return torch._dynamo.testing.standard_test(
            self,
            fn=fn,
            nargs=1,
            expected_ops=5,
            expected_ops_dynamic=5,
        )

    @patch.object(torch._dynamo.config, "capture_scalar_outputs", True)
    def test_tensor_item_capture(self):
        def fn(a, b):
            return (a + b).sum().item()

        v1 = torch.randn((10, 10))
        v2 = torch.randn((10, 10))
        correct = fn(v1, v2)
        cnts = torch._dynamo.testing.CompileCounter()
        opt_fn = torch.compile(fn, backend=cnts)
        self.assertEqual(opt_fn(v1, v2), correct)
        self.assertEqual(cnts.frame_count, 1)
        self.assertEqual(cnts.op_count, 4)

    @patch.object(torch._dynamo.config, "capture_scalar_outputs", False)
    def test_tensor_item_no_capture(self):
        def fn(a, b):
            return (a + b).sum().item()

        v1 = torch.randn((10, 10))
        v2 = torch.randn((10, 10))
        correct = fn(v1, v2)
        cnts = torch._dynamo.testing.CompileCounter()
        opt_fn = torch.compile(fn, backend=cnts)
        self.assertEqual(opt_fn(v1, v2), correct)
        self.assertEqual(cnts.frame_count, 1)
        self.assertEqual(cnts.op_count, 2)

    def test_namedtuple1(self):
        def fn(a, b):
            tmp = MyTuple(a, b, a + b)
            return MyTuple(tmp.a, tmp[1], tmp.ab + b)

        v1 = torch.Tensor([10])
        v2 = torch.Tensor([20])
        cnts = torch._dynamo.testing.CompileCounter()
        opt_fn = torch.compile(fn, backend=cnts)
        self.assertEqual(opt_fn(v1, v2).ab, 50)
        self.assertEqual(cnts.frame_count, 1)
        self.assertEqual(cnts.op_count, 2)

    def test_namedtuple2(self):
        def fn(packed):
            a, b, c = packed
            if hasattr(packed, "b"):
                b = packed.b + 1
            c = packed[2]
            d = len(packed._fields)
            return a + b + c + d

        v1 = torch.Tensor([1])
        v2 = torch.Tensor([2])
        v3 = torch.Tensor([3])
        cnts = torch._dynamo.testing.CompileCounter()
        opt_fn = torch.compile(fn, backend=cnts)
        self.assertEqual(opt_fn(MyTuple(v1, v2, v3))[0], 10)
        self.assertEqual(cnts.frame_count, 1)
        self.assertEqual(cnts.op_count, 4)

    def test_namedtuple3(self):
        def fn(x, packed):
            if isinstance(packed, MyTuple):
                return x + 1
            else:
                return x - 1

        x = torch.rand([2, 3])
        packed = MyTuple(1, 2, 3)
        ref = fn(x, packed)
        opt_fn = torch.compile(fn, backend="eager")
        res = opt_fn(x, packed)
        self.assertTrue(same(ref, res))

    def test_namedtuple_with_custom_getitem(self):
        @torch.compile(fullgraph=True, backend="eager")
        def f(my_tuple):
            return my_tuple.a + 1

        class MyTuple(typing.NamedTuple):
            a: torch.Tensor
            b: torch.Tensor

            def __getitem__(self, index):
                return MyTuple(a[index], b[index])

        a = torch.randn(2)
        b = torch.randn(2)

        out = f(MyTuple(a, b))
        self.assertTrue(same(a + 1, out))

        # Test guard evaluation in the second call
        out = f(MyTuple(a, b))
        self.assertTrue(same(a + 1, out))

    def test_namedtuple_source_dynamic_attributes(self):
        class MyNamedTuple(typing.NamedTuple):
            a: torch.Tensor
            b: torch.Tensor

        class MyNamedTupleSubclass(MyNamedTuple):
            pass

        @torch.compile(fullgraph=True, backend="eager")
        def f(tup):
            c = torch.tensor(3.0)
            tup.c = c  # Add dynamic attribute
            return tup

        extended_tup = MyNamedTupleSubclass(a=torch.tensor([1.0]), b=torch.tensor(2.0))
        result = f(extended_tup)
        # Verify the tuple has the expected structure
        self.assertEqual(result.a, torch.tensor([1.0]))
        self.assertEqual(result.b, torch.tensor(2.0))
        self.assertTrue(hasattr(result, "c"))
        self.assertEqual(result.c, torch.tensor(3.0))

    def test_namedtuple_sourceless_dynamic_attributes(self):
        class MyNamedTuple(typing.NamedTuple):
            a: torch.Tensor
            b: torch.Tensor

        class MyNamedTupleSubclass(MyNamedTuple):
            pass

        @torch.compile(backend="eager")
        def f():
            # Create namedtuple inside function (sourceless)
            tup = MyNamedTupleSubclass(a=torch.tensor([1.0]), b=torch.tensor(2.0))
            # Add dynamic attribute
            tup.c = torch.tensor(3.0)
            return tup

        result = f()
        # Verify the tuple has the expected structure
        self.assertEqual(result.a, torch.tensor([1.0]))
        self.assertEqual(result.b, torch.tensor(2.0))
        # Verify the dynamic attribute is preserved
        self.assertTrue(hasattr(result, "c"))
        self.assertEqual(result.c, torch.tensor(3.0))

    def test_structseq1(self):
        def fn(x, y):
            return torch.return_types.max((x, y))

        x = torch.randn(3, 2)
        y = torch.randn(2, 4)
        expected = fn(x, y)
        fn_opt = torch.compile(fullgraph=True)(fn)
        actual = fn_opt(x, y)

        self.assertEqual(actual, expected)

    def test_structseq2(self):
        def fn(x, y):
            return tuple(torch.return_types.qr((2 * x, y - 1)))

        x = torch.randn(3, 2)
        y = torch.randn(2, 4)
        expected = fn(x, y)
        fn_opt = torch.compile(fullgraph=True)(fn)
        actual = fn_opt(x, y)

        self.assertEqual(actual, expected)

    def test_range_input(self):
        def fn(a, rng):
            x = a
            for i in rng:
                x = x + i
            return x

        def fn1(a):
            return fn(a, rng=range(3))

        return torch._dynamo.testing.standard_test(
            self, fn=fn1, nargs=1, expected_ops=3
        )

    def test_range_with_shape(self):
        def fn(a):
            for i in range(1, a.shape[0]):
                a += 1
            return a

        return torch._dynamo.testing.standard_test(
            self,
            fn=fn,
            nargs=1,
            expected_ops=9,
        )

    def test_range_iter_guards(self):
        @torch.compile()
        def func():
            @torch._dynamo.disable(recursive=False)
            def run(n):
                # For python <= 3.11, list comprehension is implemented by
                # desugaring to:
                # 1. creation of an iterator object
                # 2. calling a new `listcomp` function with (1)
                #
                # In this test we force Dynamo to trace through (2) as the root
                # frame, thereby ensuring we have the right guards for range
                # iterators.
                xs = [torch.ones(1) for i in range(n)]
                return torch.concat(xs)

            return run(2), run(3)

        res2, res3 = func()
        self.assertTrue(same(res2, torch.ones(2)))
        self.assertTrue(same(res3, torch.ones(3)))

    def test_range_iter_side_effects(self):
        @torch.compile(backend="eager", fullgraph=True)
        def run(x, it):
            n = next(it)
            return x + n

        it = iter(range(1, 3))
        res = run(torch.zeros(1), it)
        self.assertTrue(same(res, torch.ones(1)))
        self.assertEqual(next(it), 2)

    def test_build_tuple_unpack(self):
        def fn1(a, b, c):
            return a - b / c

        def fn2(a, b, c):
            tmp1 = (a,)
            tmp2 = (b, c)
            args = (*tmp1, *tmp2)
            return fn1(*args)

        def fn3(a, *args):
            return fn1(a, *args)

        torch._dynamo.testing.standard_test(self, fn=fn2, nargs=3, expected_ops=2)
        torch._dynamo.testing.standard_test(self, fn=fn3, nargs=3, expected_ops=2)

    def test_list_mul(self):
        def fn(count):
            head_mask = count * [None] * count
            return head_mask

        cnts = torch._dynamo.testing.CompileCounter()
        opt_fn = torch.compile(fn, backend=cnts)
        self.assertEqual(opt_fn(2), [None] * 4)
        # TODO: the captured frame here is a bit goofy, because we don't
        # output anything and none of the traced operations have side
        # effects.  Probably need better heuristic for bailing on
        # dynamo if there are no outputs
        if torch._dynamo.config.assume_static_by_default:
            self.assertExpectedInline(cnts.frame_count, """0""")
            self.assertExpectedInline(cnts.op_count, """0""")
        else:
            self.assertExpectedInline(cnts.frame_count, """1""")
            self.assertExpectedInline(cnts.op_count, """2""")

    def test_list_slice_mul(self):
        def fn(count):
            a = [1, 2, 3]
            head_mask = count * a[1:] * count
            return head_mask

        cnts = torch._dynamo.testing.CompileCounter()
        opt_fn = torch.compile(fn, backend=cnts)
        self.assertEqual(opt_fn(2), [2, 3] * 4)
        if torch._dynamo.config.assume_static_by_default:
            self.assertExpectedInline(cnts.frame_count, """0""")
            self.assertExpectedInline(cnts.op_count, """0""")
        else:
            self.assertExpectedInline(cnts.frame_count, """1""")
            self.assertExpectedInline(cnts.op_count, """2""")

    def test_tuple_mul(self):
        def fn(count):
            head_mask = count * (2, 3) * count
            return head_mask

        cnts = torch._dynamo.testing.CompileCounter()
        opt_fn = torch.compile(fn, backend=cnts)
        self.assertEqual(opt_fn(2), (2, 3) * 4)
        if torch._dynamo.config.assume_static_by_default:
            self.assertExpectedInline(cnts.frame_count, """0""")
            self.assertExpectedInline(cnts.op_count, """0""")
        else:
            self.assertExpectedInline(cnts.frame_count, """1""")
            self.assertExpectedInline(cnts.op_count, """2""")

    def test_tuple_mul_with_shape(self):
        def fn(a):
            x = a.shape[0]
            y = 2 * (x, 3) * 2
            return a + y[4]

        # expect 3 ops post folding for dynamic case: size, index, add
        torch._dynamo.testing.standard_test(
            self, fn, 1, expected_ops=1, expected_ops_dynamic=1
        )

    def test_tuple_iadd_with_shape(self):
        def fn(a):
            output = (a + a.shape[0], a - a.shape[0])
            # tuple += tuple
            output += (a - a.shape[0], a + a.shape[0])
            # tuple += constant tuple
            output += (2, 3)
            return output

        # expect 4 add / subs for static
        torch._dynamo.testing.standard_test(
            self, fn, 1, expected_ops=4, expected_ops_dynamic=4
        )

    def test_list_iadd_with_shape(self):
        def fn(a):
            output = [a + a.shape[0], a - a.shape[0]]
            # list += list
            output += [a - a.shape[0], a + a.shape[0]]
            # list += tuple
            output += (a + a.shape[0], a - a.shape[0])
            return output

        # expect 6 add / subs for static

        torch._dynamo.testing.standard_test(
            self, fn, 1, expected_ops=6, expected_ops_dynamic=6
        )

    def test_list_iadd_side_effect(self):
        def fn(a, b):
            a += [b]
            torch._dynamo.graph_break()
            return a

        a = [1, 2, 3]
        b = torch.ones(2, 2)

        opt_fn = torch.compile(fn, backend="eager")

        exp = fn(a, b)

        a = [1, 2, 3]
        b = torch.ones(2, 2)
        act = opt_fn(a, b)

        self.assertEqual(exp, act)

    def test_class_binop(self):
        class Foo:
            def __init__(self, x):
                self.x = x

            def __add__(self, other):
                return Foo(self.x + other.x)

        def fn(a, b):
            return a + b

        x = torch.randn(2)
        a, b = Foo(x), Foo(x + 1)
        cnts = torch._dynamo.testing.CompileCounter()
        opt_fn = torch.compile(fn, backend=cnts)
        self.assertEqual(opt_fn(a, b).x, 2 * x + 1)
        self.assertEqual(cnts.frame_count, 1)
        self.assertEqual(cnts.op_count, 1)

        def fn(a, b):
            return a - b

        opt_fn = torch.compile(fn, backend=cnts, fullgraph=True)
        self.assertRaises(torch._dynamo.exc.Unsupported, opt_fn, a, b)

    def test_user_getattr1(self):
        class MyConfig(dict):
            def __getattr__(self, name):
                return self[name]

        def fn(cfg, x, y):
            return x + y + cfg.offset

        x = torch.randn(10)
        cfg = MyConfig(offset=5)
        cnts = torch._dynamo.testing.CompileCounter()
        opt_fn = torch.compile(fn, backend=cnts)
        self.assertTrue(same(opt_fn(cfg, x, x), 2 * x + 5))
        self.assertEqual(cnts.frame_count, 1)
        self.assertEqual(cnts.op_count, 2)

    def test_user_getattr2(self):
        class MyConfig:
            defined_on_class = 1

            def __init__(self) -> None:
                self.defined_on_object = 2

            def __getattr__(self, name):
                return 3

        def fn(cfg, x):
            return x + cfg.defined_on_class - cfg.defined_on_object + cfg.not_defined

        x = torch.randn(10)
        cfg = MyConfig()
        cnts = torch._dynamo.testing.CompileCounter()
        opt_fn = torch.compile(fn, backend=cnts)
        self.assertTrue(same(opt_fn(cfg, x), x + 1 - 2 + 3))
        self.assertEqual(cnts.frame_count, 1)
        self.assertEqual(cnts.op_count, 3)

    def test_getset_descriptor(self):
        def fn(g, x):
            # Just to make Dynamo not skip the frame
            torch.sin(x)
            return g.__get__(x)

        cnts = torch._dynamo.testing.CompileCounter()
        opt_fn = torch.compile(fullgraph=True, backend="eager")(fn)
        g = torch.Tensor.shape

        res = opt_fn(g, torch.ones(2, 2))
        exp_res = fn(g, torch.ones(2, 2))
        self.assertEqual(res, exp_res)

        with unittest.mock.patch("torch._dynamo.config.error_on_recompile", True):
            res = opt_fn(g, torch.ones(2, 2))

    def test_set_descriptor(self):
        class Field:
            def __set__(self, obj, value):
                obj.__dict__["field"] += value * 2

        class Foo:
            field = Field()

            def __init__(self):
                self.__dict__["field"] = 0

        def fn(x, foo):
            foo.field = 10
            return x + foo.field

        opt_fn = torch.compile(fn, fullgraph=True, backend="eager")
        x = torch.zeros(2)
        foo1, foo2 = Foo(), Foo()

        ref = fn(x, foo1)
        res = opt_fn(x, foo2)
        self.assertEqual(ref, res)
        self.assertEqual(foo1.field, foo2.field)

    def test_get_attr_function(self):
        def fn(g, x):
            return g(x)

        cnts = torch._dynamo.testing.CompileCounter()
        opt_fn = torch.compile(fn, backend=cnts)
        g = torch.Tensor.shape.__get__

        res = opt_fn(g, torch.ones(2, 2))
        exp_res = fn(g, torch.ones(2, 2))
        self.assertEqual(res, exp_res)

    def test_user_getattribute(self):
        class MyObject:
            def __init__(self) -> None:
                self.custom_dict = {"a": torch.rand((2, 2))}
                self.my_number = 42

            def __getattribute__(self, name):
                custom_dict = super().__getattribute__("custom_dict")
                if name in custom_dict:
                    return custom_dict[name]
                return super().__getattribute__(name)

            def run(self, x):
                return self.my_number * x + self.a * x

        def fn(obj, x):
            return obj.run(x)

        obj = MyObject()
        x = torch.rand((2, 2))
        cnts = torch._dynamo.testing.CompileCounter()
        opt_fn = torch.compile(fn, backend=cnts)
        self.assertTrue(same(opt_fn(obj, x), fn(obj, x)))

    def test_nn_module_getattr(self):
        class MyMod(torch.nn.Module):
            def __init__(self) -> None:
                super().__init__()
                self.custom_dict = {"queue": [torch.rand((2, 2)) for _ in range(3)]}
                self.other_attr = torch.rand((2, 2))

            def __getattr__(self, name):
                custom_dict = self.custom_dict
                if name in custom_dict:
                    return custom_dict[name]
                return super().__getattr__(name)

            def forward(self, x):
                return x @ self.other_attr + self.queue[-1]

        x = torch.rand((2, 2))
        mod = MyMod()
        cnts = torch._dynamo.testing.CompileCounter()
        opt_mod = torch.compile(mod, backend=cnts)
        self.assertTrue(same(opt_mod(x), mod(x)))
        self.assertTrue(cnts.frame_count, 1)
        self.assertTrue(cnts.op_count, 2)

    def test_nn_module_getattribute(self):
        class MyMod(torch.nn.Module):
            def __init__(self) -> None:
                super().__init__()
                self.my_number = 42

            def __getattribute__(self, name):
                if name == "special_attr":
                    return torch.tensor([[1, 2], [3, 4]])
                return super().__getattribute__(name)

            def forward(self, x):
                return self.my_number * x + self.special_attr * x

        def fn(mod, x):
            return mod(x)

        mod = MyMod()
        x = torch.rand((2, 2))
        cnts = torch._dynamo.testing.CompileCounter()
        opt_fn = torch.compile(fn, backend=cnts)
        self.assertTrue(same(opt_fn(mod, x), fn(mod, x)))

    def test_constant_getattr(self):
        # https://github.com/pytorch/pytorch/issues/97480
        def fn():
            return getattr(None, "arg", 3)

        cnt = torch._dynamo.testing.CompileCounter()
        optimized_fn = torch.compile(fn, backend=cnt)
        res = optimized_fn()
        self.assertTrue(same(res, 3))

    def test_user_property(self):
        class MyConfig:
            @property
            def prop5(self):
                return 5

        def fn(cfg, x, y):
            return x + y + cfg.prop5

        x = torch.randn(10)
        cfg = MyConfig()
        cnts = torch._dynamo.testing.CompileCounter()
        opt_fn = torch.compile(fn, backend=cnts)
        self.assertTrue(same(opt_fn(cfg, x, x), 2 * x + 5))
        self.assertEqual(cnts.frame_count, 1)
        self.assertEqual(cnts.op_count, 2)

    def test_data_access_in_inference_mode(self):
        @torch.compile(fullgraph=True)
        def f(x):
            y = x.data
            return y

        with torch.inference_mode():
            x = torch.randn(3)
            y = f(x)
        self.assertEqual(y, x)

    def test_dataclass_fields(self):
        @dataclasses.dataclass
        class MyDataClass:
            a: torch.Tensor
            b: torch.Tensor = None
            c: torch.Tensor = None
            d: torch.Tensor = None
            e: torch.Tensor = None

        def fn(obj):
            class_fields = dataclasses.fields(obj)
            assert len(class_fields)
            assert all(field.default is None for field in class_fields[1:])
            other_fields_are_none = all(
                getattr(obj, field.name) is None for field in class_fields[1:]
            )
            assert not other_fields_are_none

            if not hasattr(obj, "a"):
                return -1
            if hasattr(obj, "z"):
                return -2

            total = getattr(obj, class_fields[0].name)
            for field in class_fields[1:]:
                v = getattr(obj, field.name)
                if v is not None:
                    total += v

            return total

        obj1 = MyDataClass(torch.randn(10), torch.randn(10), torch.randn(10))
        obj2 = MyDataClass(torch.randn(10), e=torch.randn(10))
        correct1 = fn(obj1)
        correct2 = fn(obj2)

        cnts = torch._dynamo.testing.CompileCounter()
        opt_fn = torch.compile(fn, backend=cnts)
        self.assertTrue(same(opt_fn(obj1), correct1))
        self.assertEqual(cnts.frame_count, 1)
        self.assertEqual(cnts.op_count, 2)

        torch._dynamo.reset()
        cnts = torch._dynamo.testing.CompileCounter()
        opt_fn = torch.compile(fn, backend=cnts)
        self.assertTrue(same(opt_fn(obj2), correct2))
        self.assertEqual(cnts.frame_count, 1)
        self.assertEqual(cnts.op_count, 1)

        # guard failure
        obj2.z = True
        self.assertEqual(opt_fn(obj2), -2)

    def test_dataclass_local_hasattr(self):
        cnt = CompileCounter()
        x = torch.randn(10)

        @dataclasses.dataclass
        class MyDataClass:
            a: torch.Tensor
            b: torch.Tensor

        @torch.compile(backend=cnt, fullgraph=True)
        def fn():
            obj = MyDataClass(x + 1, x - 1)
            if not hasattr(obj, "a"):
                return -1
            if hasattr(obj, "z"):
                return -2
            return obj

        result = fn()
        self.assertIsInstance(result, MyDataClass)
        self.assertEqual(result.a, x + 1)
        self.assertEqual(result.b, x - 1)
        self.assertEqual(cnt.frame_count, 1)
        self.assertEqual(cnt.op_count, 2)

    def test_catch_watchings1(self):
        cnt = CompileCounter()

        @torch.compile(backend=cnt, fullgraph=True)
        def fn(x):
            with warnings.catch_warnings(record=True):
                return x.sin()

        x = torch.randn(8)
        self.assertEqual(fn(x), x.sin())
        self.assertEqual(cnt.frame_count, 1)

    def test_catch_watchings2(self):
        cnt = CompileCounter()

        @torch.compile(backend=cnt, fullgraph=True)
        def fn(x):
            return x.sin(), warnings.catch_warnings(record=True)

        x = torch.randn(8)
        _, a = fn(x)
        _, b = fn(x)
        self.assertEqual(cnt.frame_count, 1)
        self.assertIsInstance(a, warnings.catch_warnings)
        self.assertIsInstance(b, warnings.catch_warnings)
        self.assertIsNot(a, b)

    def test_tensor_build_list_unpack(self):
        def fn(x):
            # seen in fastNLP_Bert
            return torch.cat([*x], dim=-1)

        val = torch.randn([1, 1, 473, 768])
        correct = fn(val)
        cnts = torch._dynamo.testing.CompileCounter()
        opt_fn = torch.compile(fn, backend=cnts)
        self.assertTrue(same(opt_fn(val), correct))
        self.assertEqual(cnts.frame_count, 1)
        self.assertEqual(cnts.op_count, 2)

    def test_numpy_int_constant(self):
        def fn(x, a, b):
            return x + (a % b)

        args = [torch.randn(10), 4096, np.int64(8)]
        correct = fn(*args)
        cnts = torch._dynamo.testing.CompileCounter()
        opt_fn = torch.compile(fn, backend=cnts, dynamic=True, fullgraph=True)
        self.assertTrue(same(opt_fn(*args), correct))
        self.assertTrue(same(opt_fn(*args), correct))
        self.assertEqual(cnts.frame_count, 1)
        self.assertEqual(cnts.op_count, 2)

    def test_numpy_subdtype(self):
        def fn(x, n):
            return np.issubdtype(type(n), np.integer) + x

        args = [torch.randn(10), 4096]
        correct = fn(*args)
        cnts = torch._dynamo.testing.CompileCounter()
        opt_fn = torch.compile(fn, backend=cnts, fullgraph=True)
        self.assertEqual(opt_fn(*args), correct)
        self.assertEqual(cnts.frame_count, 1)

    def test_numpy_take_along_axis(self):
        def fn(x, i, a):
            return np.take_along_axis(x, i, a)

        def sample_to_args(s):
            args = (s.input, *sample.args)
            return tuple(a.numpy() if isinstance(a, torch.Tensor) else a for a in args)

        samples = list(
            sample_inputs_take_along_dim(
                None, "cpu", torch.float32, requires_grad=False
            )
        )
        cnts = torch._dynamo.testing.CompileCounter()
        opt_fn = torch.compile(fn, backend=cnts)
        i = 1
        for sample in samples:
            args = sample_to_args(sample)
            if len(args) < 3:
                # if axis is None, second argument is treated as 1d array
                args = (args[0], np.ravel(args[1]), None)
            self.assertEqual(fn(*args), opt_fn(*args))
            self.assertEqual(cnts.frame_count, i)
            i += 1

    def test_numpy_torch_operators(self):
        def fn(op, t1, t2):
            return op(t1, t2)

        from torch._dynamo.variables.builtin import BuiltinVariable

        operators = BuiltinVariable._fx_graph_functions()

        for op, t1_np, t2_np in itertools.product(
            operators, (True, False), (True, False)
        ):
            if op in [operator.eq, operator.ne]:
                # returns equivalent of torch.eq/ne
                continue
            if op is operator.getitem:
                # skip
                # Did you know that tensor[ndarray_of_floats] works?
                continue
            if op is operator.imatmul and (t1_np or t2_np):
                # skip
                # in numpy, in place matmul does not work single
                # dimensional arrays
                continue
            t1 = torch.rand(5)
            if t1_np:
                t1 = t1.numpy()
            t2 = torch.rand(5)
            if t2_np:
                t2 = t2.numpy()
            try:
                # TODO try a bit harder
                result = op(t1, t2)
            except (RuntimeError, TypeError, IndexError):
                continue
            cnts = torch._dynamo.testing.CompileCounter()
            opt_fn = torch.compile(fn, backend=cnts)
            self.assertEqual(result, opt_fn(op, t1, t2), msg=f"{op=} {t1_np=} {t2_np=}")
            self.assertEqual(cnts.frame_count, 1, msg=f"{op=} {t1_np=} {t2_np=}")
            torch._dynamo.reset()

    def test_numpy_ndarray_graph_break(self):
        def fn(x):
            a = x.numpy()
            b = a.real
            torch._dynamo.graph_break()
            c = np.multiply(b, 2.0)
            return c

        cnts = torch._dynamo.testing.CompileCounter()
        opt_fn = torch.compile(fn, backend=cnts)
        for _ in range(10):
            x = torch.randn(3)
            ref = fn(x)
            res = opt_fn(x)
            self.assertEqual(ref, res)
        self.assertEqual(cnts.frame_count, 2)

    def test_numpy_ndarray_graph_break_with_multiple_outputs(self):
        def fn(x, y):
            a = x.numpy()
            b = y.numpy()
            torch._dynamo.graph_break()
            return np.add(a, 1), np.add(b, 1)

        cnts = torch._dynamo.testing.CompileCounter()
        opt_fn = torch.compile(fn, backend=cnts)
        for _ in range(10):
            x = torch.randn([1, 3])
            y = torch.randn([1, 3])
            ref = fn(x, y)
            res = opt_fn(x, y)
            self.assertEqual(ref, res)
        self.assertEqual(cnts.frame_count, 2)

    def test_numpy_force(self):
        def fn(x):
            return x.numpy(force=False)

        cnts = torch._dynamo.testing.CompileCounter()
        opt_fn = torch.compile(fn, backend=cnts)
        x = torch.randn(3)
        res = opt_fn(x)
        self.assertEqual(type(res), np.ndarray)
        self.assertEqual(cnts.frame_count, 1)

        def fn(x):
            return x.numpy(force=True)

        cnts = torch._dynamo.testing.CompileCounter()
        opt_fn = torch.compile(fn, backend=cnts)
        x = torch.randn(3, requires_grad=True)
        res = opt_fn(x)
        self.assertEqual(type(res), np.ndarray)
        self.assertEqual(cnts.frame_count, 1)

    def test_numpy_recompilation_scalar(self):
        def fn(x, a):
            return np.where(x < 0.5, a, x)

        x = np.random.randn(8)
        cnts = torch._dynamo.testing.CompileCounter()
        opt_fn = torch.compile(fn, backend=cnts, dynamic=True)

        ref = fn(x, 3)
        res = opt_fn(x, 3)
        self.assertEqual(ref, res)

        ref = fn(x, 4)
        res = opt_fn(x, 4)
        self.assertEqual(ref, res)

        self.assertEqual(cnts.frame_count, 1)

    def test_tensor_interacts_with_numpy_ndarray(self):
        def fn(x, y):
            a = x.numpy()
            b = y.numpy()
            c = np.ones_like(a)
            d = np.ones_like(b)
            torch._dynamo.graph_break()
            return np.add(a, c), np.add(b, d)

        cnts = torch._dynamo.testing.CompileCounter()
        opt_fn = torch.compile(fn, backend=cnts)
        for _ in range(10):
            x = torch.randn([1, 3])
            y = torch.randn([1, 3])
            ref = fn(x, y)
            res = opt_fn(x, y)
            self.assertEqual(ref, res)
        self.assertEqual(cnts.frame_count, 2)

    def test_numpy_ndarray_works_with_builtin_function(self):
        def fn(x):
            v = x.sum() / len(x)
            return v

        cnts = torch._dynamo.testing.CompileCounter()
        opt_fn = torch.compile(fn, backend=cnts, fullgraph=True)
        for _ in range(10):
            x = np.random.randn(2, 3)
            ref = fn(x)
            res = opt_fn(x)
            self.assertEqual(ref, res)
        self.assertEqual(cnts.frame_count, 1)

    def test_numpy_array_of_arrays(self):
        def fn(x, y):
            return np.array([x, y])

        cnts = torch._dynamo.testing.CompileCounter()
        opt_fn = torch.compile(fn, backend=cnts, fullgraph=True)

        x, y = np.float64(1), np.float64(2)
        res = opt_fn(x, y)
        self.assertEqual(res, np.array([1, 2], dtype=float))
        self.assertEqual(type(res), np.ndarray)
        self.assertEqual(cnts.frame_count, 1)

        x, y = np.arange(2), np.arange(2) + 2
        res = opt_fn(x, y)
        self.assertEqual(res, np.array([[0, 1], [2, 3]]))
        self.assertEqual(type(res), np.ndarray)
        self.assertEqual(cnts.frame_count, 2)

    def test_numpy_readonly(self):
        @torch.compile(fullgraph=True)
        def fn(x):
            return x

        x = np.broadcast_to(np.arange(3), (2, 3))
        self.assertFalse(x.flags.writeable)

        with warnings.catch_warnings():
            warnings.simplefilter("error")
            warnings.simplefilter("ignore", category=DeprecationWarning)  # from asyncio
            y = fn(x)
        self.assertTrue(y.flags.writeable)  # XXX: differs from numpy

    @torch._dynamo.config.patch(capture_scalar_outputs=True)
    def test_numpy_tolist(self):
        def fn(x):
            return x.tolist()

        cnts = torch._dynamo.testing.CompileCounter()
        opt_fn = torch.compile(fn, backend=cnts, fullgraph=True)

        x = np.arange(5)
        r = opt_fn(x)

        self.assertEqual(r, [0, 1, 2, 3, 4])
        self.assertEqual(type(r), list)
        self.assertEqual(cnts.frame_count, 1)

    def test_numpy_size_attr(self):
        def fn(x):
            return x.size + x

        cnts = torch._dynamo.testing.CompileCounter()
        opt_fn = torch.compile(fn, backend=cnts, fullgraph=True)

        x = np.arange(5)
        r = opt_fn(x)

        self.assertEqual(r, fn(x))
        self.assertEqual(type(r), np.ndarray)
        self.assertEqual(cnts.frame_count, 1)

    def test_numpy_no_raise(self):
        def _inf_nan_preprocess(t, t_np):
            t_np = np.nan_to_num(t_np)
            return t, t_np

        def fn():
            # shape, dims format
            test_cases = (
                (3, 3),
                (4, 4),
                (5, 5),
            )

            for shape in test_cases:
                t = torch.randn(shape, dtype=torch.complex64)
                t_np = np.random.randn(*shape).astype(np.complex64)

                _, t_np = _inf_nan_preprocess(t, t_np)
                print(t, t_np)  # Just a side effect so that compilation kicks in

        cnt = CompileCounterWithBackend("inductor")
        fn = torch.compile(fn, backend=cnt)
        fn()
        self.assertEqual(cnt.frame_count, ifdynstaticdefault(2, 1))

    def test_mandelbrot_numpy(self):
        def mandelbrot_numpy(max_iter):
            # Define the boundaries of the complex plane
            xn = 450
            yn = 375
            xmin = -2.25
            xmax = 0.75
            ymin = -1.25
            ymax = 1.25

            # Create the grid of complex numbers
            x_values = np.linspace(xmin, xmax, xn, dtype=np.float64)
            y_values = np.linspace(ymin, ymax, yn, dtype=np.float64)
            rx, iy = np.meshgrid(x_values, y_values, indexing="xy")

            x = rx.copy()
            y = iy.copy()
            mask = np.zeros_like(x)
            for i in range(max_iter):
                x_prev = x
                y_prev = y
                x = x_prev**2 - y_prev**2 + rx
                y = 2 * x_prev * y_prev + iy
                inside = np.sqrt(x**2 + y**2) <= 2
                mask += inside
            return mask

        cnts = torch._dynamo.testing.CompileCounter()
        opt_fn = torch.compile(mandelbrot_numpy, backend=cnts, fullgraph=True)
        n_iter = torch._dynamo.config.recompile_limit - 2
        for i in range(n_iter):
            x = i + 3
            ref = mandelbrot_numpy(x)
            res = opt_fn(x)
            self.assertEqual(ref, res)
        # We need to specialise the number as it's in a forloop
        self.assertEqual(cnts.frame_count, n_iter)

    def test_numpy_as_global(self):
        global x
        x = np.arange(10)

        @torch.compile(fullgraph=True)
        def fn(y):
            return y + x + x

        r = fn(np.arange(10))
        self.assertEqual(type(r), np.ndarray)
        self.assertEqual(r, x * 3)
        del x

    def test_numpy_gt(self):
        x = np.arange(10)

        @torch.compile
        def fn(y):
            return y >= 3

        r = fn(x)
        self.assertEqual(type(r), np.ndarray)
        self.assertEqual(r, x >= 3)

    def test_numpy_min(self):
        x = np.arange(10)

        @torch.compile
        def fn(y):
            return min(y, 3), min(y, y - 1)

        r1, r2 = fn(x)
        self.assertEqual(type(r1), np.ndarray)
        self.assertEqual(type(r2), np.ndarray)
        self.assertEqual(r1, np.minimum(x, 3))
        self.assertEqual(r2, np.minimum(x, x - 1))

    def test_graph_break_correctly_when_passing_numpy_ndarray_to_torch_function(self):
        # from transformers/models/big_bird/modeling_big_bird.py
        def fn(x: int, y: torch.Tensor):
            ndarray_list = [np.ones([2, x])]
            ndarray = np.stack(ndarray_list, axis=0)
            tensor = torch.tensor(ndarray, dtype=torch.long)
            tensor.unsqueeze_(0)
            return tensor + y

        cnts = torch._dynamo.testing.CompileCounter()
        opt_fn = torch.compile(fn, backend=cnts)
        for x in range(1, 10):
            y = torch.randn([1, 2, x])
            ref = fn(x, y)
            res = opt_fn(x, y)
            self.assertEqual(ref, res)
        # It's all traced once with x = 1 and then x = ks0
        # For dynamic it's x=ks0
        if torch._dynamo.config.assume_static_by_default:
            self.assertExpectedInline(str(cnts.frame_count), """2""")
        else:
            self.assertExpectedInline(str(cnts.frame_count), """2""")

    @skipIfWindows(
        msg="AssertionError: Object comparison failed: dtype('int64') != <class 'int'>"
    )
    def test_numpy_with_builtin_type(self):
        x = np.random.rand(5)

        def fn(x):
            return (x * 5).astype(bool).astype(float).astype(int) + 8

        cnts = torch._dynamo.testing.CompileCounter()
        opt_fn = torch.compile(fn, backend=cnts)

        r = opt_fn(x)
        self.assertEqual(r.dtype, int)
        self.assertEqual(cnts.frame_count, 1)

    def test_with_builtin_type(self):
        x = torch.randn(5)

        def fn(x):
            return (x * 5).to(bool).to(float).to(int) + 8

        cnts = torch._dynamo.testing.CompileCounter()
        opt_fn = torch.compile(fn, backend=cnts)

        r = opt_fn(x)
        self.assertEqual(r.dtype, torch.int64)
        self.assertEqual(cnts.frame_count, 1)

    @torch._dynamo.config.patch(capture_dynamic_output_shape_ops=True)
    def test_unique_consecutive(self):
        x = torch.tensor([1, 1, 2, 2, 1, 3])

        def fn(x):
            return torch.unique_consecutive(x)

        expected = fn(x)
        opt_fn = torch.compile(fn, fullgraph=True, backend="eager")
        result = opt_fn(x)
        self.assertEqual(result, expected)

    def test_numpy_unique_f16(self):
        def fn():
            x = np.asarray([1, 1, 2, 2, 3], dtype=np.float16)
            return np.unique(x)

        cnts = torch._dynamo.testing.CompileCounter()
        opt_fn = torch.compile(fn, backend=cnts)

        r = opt_fn()
        self.assertEqual(r.dtype, np.float16)
        self.assertEqual(cnts.frame_count, 1)

    def test_numpy_fallback_on_eager(self):
        def fn():
            return np.asarray(["L", "U"])

        cnts = torch._dynamo.testing.CompileCounter()
        opt_fn = torch.compile(fn, backend=cnts)

        r = opt_fn()
        self.assertEqual(cnts.frame_count, 0)  # graph break
        self.assertEqual(r, np.asarray(["L", "U"]))

        # repeat with a different function
        def fn2():
            return np.random.choice(["L", "U"])

        cnts2 = torch._dynamo.testing.CompileCounter()
        opt_fn2 = torch.compile(fn2, backend=cnts2)

        r2 = fn2()
        self.assertEqual(cnts.frame_count, 0)
        assert r2 in ("L", "U")

    def test_trace_ndarray_frame(self):
        def fn(x):
            x = x**2
            print("graph break.")
            return 2 * x

        counter = CompileCounter()
        compiled_fn = torch.compile(fn, backend=counter)

        x = np.arange(8)
        self.assertEqual(fn(x), compiled_fn(x))
        self.assertEqual(counter.frame_count, 2)

    @skipIfWindows(
        msg="AssertionError: The values for attribute 'dtype' do not match: torch.int32 != torch.int64."
    )
    def test_trace_ndarray_frame_2(self):
        # no tensors/ndarray as inputs in the frame
        def fn(x):
            print("graph break.")
            return 2 * np.arange(x)

        counter = CompileCounter()
        compiled_fn = torch.compile(fn, backend=counter)

        x = 8
        self.assertEqual(fn(x), compiled_fn(x))
        self.assertEqual(counter.frame_count, 1)

    def test_numpy_non_torch_dtype(self):
        # test that we gracefully graph break on dtypes
        # that do not have pytorch equivalents.
        def fn(x):
            return isinstance(x, torch.Tensor)

        cnts = torch._dynamo.testing.CompileCounter()
        opt_fn = torch.compile(fn, backend=cnts)

        # torch does not have the `uint16` dtype
        for x in [np.array([42], dtype=np.uint16), np.uint16(42), np.dtype("uint16")]:
            r = opt_fn(x)

            self.assertEqual(r, False)
            self.assertEqual(cnts.frame_count, 0)  # graph break

    def test_numpy_iter(self):
        # test that iteration over an ndarray produces ndarrays not bare tensors
        def fn(x):
            return [bm for bm in x]

        cnts = torch._dynamo.testing.CompileCounter()
        opt_fn = torch.compile(fn, backend=cnts)

        proba_map = np.arange(3)[:, None]
        res = opt_fn(proba_map)

        self.assertEqual([type(r) for r in res], [np.ndarray, np.ndarray, np.ndarray])
        self.assertEqual(res, [np.array([0]), np.array([1]), np.array([2])])
        self.assertEqual(cnts.frame_count, 1)

    # cache size limit needs to be larger than the `dtypes` list size
    @torch._dynamo.config.patch(recompile_limit=12)
    def test_dtypes_no_graphbreaks(self):
        dtypes = [
            # floats
            float,
            np.float64,
            "float64",
            np.float32,
            "float32",
            # np.dtype('float64')   # XXX: this is not supported, yet
            # integers
            int,
            "int",
            np.intp,
            np.int32,
            np.uint8,
            # np.dtype('int')       # XXX: as above
        ]

        def fn(dt):
            return np.arange(5, dtype=dt)

        for dtyp in dtypes:
            cnts = torch._dynamo.testing.CompileCounter()
            opt_fn = torch.compile(fn, backend=cnts)

            val = fn(dtyp)
            opt_val = opt_fn(dtyp)

            self.assertEqual(cnts.frame_count, 1)  # no graph break

    # setting the config value makes the PRNG identical to numpy's
    # NB this may involve a graph break
    @torch._dynamo.config.patch(use_numpy_random_stream=True)
    def test_numpy_random_config_to_numpy(self):
        @torch.compile
        def fn():
            return np.random.uniform(size=13)

        self.assertEqual(fn().shape, (13,))

    def test_inplace_view_on_graph_input(self):
        # graph break when calling methods with inplace_view tag on graph input
        func_args_map = {
            lambda x: x.resize_(6).mul_(2): torch.ones(4),
            lambda x: x.t_().mul_(2): torch.rand(2, 3),
            lambda x: x.transpose_(0, 1).mul_(2): torch.rand(2, 3),
            lambda x: x.squeeze_().mul_(2): torch.rand(1, 2, 3),
            lambda x: x.unsqueeze_(0).mul_(2): torch.rand(2, 3),
            lambda x: x.resize_as_(torch.rand(200, 300)): torch.rand(2, 3),
            lambda x: x.swapaxes_(0, 1).mul_(2): torch.rand(2, 3),
            lambda x: x.swapdims_(0, 1).mul_(2): torch.rand(2, 3),
            lambda x: x.rename_("N", "C").mul_(2): torch.zeros(2, 3),
            lambda x: x.as_strided_((3, 2), (2, 1)).mul_(2): torch.zeros(2, 3),
            lambda x: x.detach_().mul_(2): torch.zeros(2, 3),
        }
        for func, args in func_args_map.items():
            args_clone = args.clone()
            cnts = torch._dynamo.testing.CompileCounter()
            opt_f = torch.compile(func, backend=cnts)
            self.assertTrue(same(func(args).shape, opt_f(args_clone).shape))
            self.assertEqual(cnts.frame_count, 1)
            self.assertEqual(cnts.op_count, 1)  # mul_

    def test_out_variants_with_resizing_on_graph_inputs(self):
        def fn(x, y):
            return torch.cosh(x, out=y) + 1

        x = torch.rand(2, 3)
        y = torch.rand(4)

        cnts = torch._dynamo.testing.CompileCounter()
        opt_fn = torch.compile(fn, backend=cnts)
        self.assertTrue(same(fn(x, y), opt_fn(x.clone(), y.clone())))
        self.assertEqual(cnts.frame_count, 1)

    def test_out_variants_with_resizing_on_graph_inputs_with_dynamic(self):
        # https://github.com/pytorch/pytorch/issues/120482
        class CustomModel(torch.nn.Module):
            def __init__(self) -> None:
                super().__init__()

            def forward(self, inputs):
                return torch.outer(**inputs)

        compile_fn = torch.compile(CustomModel(), backend="eager", fullgraph=True)

        shapes = [(2, 1), (6, 1), (4, 1)]
        for shape in shapes:
            vec1, vec2 = shape
            input_tensor1 = torch.randn(vec1)
            input_tensor2 = torch.randn(vec2)
            out_tensor = torch.empty(shape)
            args = {"input": input_tensor1, "vec2": input_tensor2, "out": out_tensor}
            res = compile_fn(args)
            opt_res = res.clone()  # cuz this is out and we mutate it
            res = CustomModel()(args)
            self.assertEqual(res, opt_res)

    def test_out_variants_with_resizing_on_graph_inputs_with_dynamic1(self):
        mv_op = torch.mv

        def mv_out_op(a, b, c):
            torch.mv(b, c, out=a)
            return a

        def fn(op, *args):
            return op(*args)

        opt_fn = torch.compile(fn, backend="eager")

        ref = fn(mv_op, torch.ones(3, 3), torch.ones(3))
        res = opt_fn(mv_op, torch.ones(3, 3), torch.ones(3))
        self.assertEqual(ref, res)

        ref = fn(mv_out_op, torch.empty(0), torch.ones(3, 3), torch.ones(3))
        res = opt_fn(mv_out_op, torch.empty(0), torch.ones(3, 3), torch.ones(3))
        self.assertEqual(ref, res)

    def test_mutable_mapping_multiple_inheritance(self):
        class MyWeirdDict(collections.abc.MutableMapping, torch.nn.Module):
            def __init__(self, **kwargs):
                super().__init__()
                self._items = kwargs

            def keys(self):
                return self._items.keys()

            def __getitem__(self, item):
                return self._items[item]

            def __setitem__(self, key, value):
                self._items[key] = value

            def __delitem__(self, item):
                del self._items[item]

            def __len__(self):
                return len(self._items)

            def __iter__(self):
                yield from self._items

            def __hash__(self):
                return hash(id(self))

            def items(self):
                for k, v in self._items.items():
                    yield (k, v)

        @torch.compile(fullgraph=True)
        def to_weird_dict(td):
            return MyWeirdDict(**td)

        d = MyWeirdDict(a=1, b=2, c=3)
        res = to_weird_dict(d)
        self.assertEqual(tuple(d.items()), tuple(res.items()))

    def test_dunder_new_function_inlining(self):
        # https://github.com/pytorch/pytorch/issues/107460

        counters.clear()

        class ModelA(torch.nn.Module):
            def __init__(self) -> None:
                super().__init__()

            def forward(self, x):
                return torch.tanh(x + 1)

        class ModelB(torch.nn.Module):
            def __new__(cls):
                return ModelA()

        class Model(torch.nn.Module):
            def __init__(self) -> None:
                super().__init__()
                self.layer = torch.nn.Linear(2, 2)

            def forward(self, x):
                other = ModelB()
                return self.layer(x) + other(x)

        x = torch.rand(2, 2)
        m = Model()

        opt_m = torch.compile(backend="eager", fullgraph=True)(m)
        ref = m(x)
        res = opt_m(x)
        self.assertTrue(same(ref, res))

    def test_dunder_new_function_inlining1(self):
        class Mock:
            def __new__(cls):
                return super().__new__(cls)

            def __init__(self):
                self.c = 5

            def run(self, x):
                return x * self.c

        def fn(x):
            mock = Mock()
            return mock.run(x)

        opt_fn = torch.compile(fn, backend="eager", fullgraph=True)
        x = torch.randn(4)

        self.assertEqual(fn(x), opt_fn(x))

    def test_dunder_new_function_inlining2(self):
        class Vehicle:
            def __new__(cls, *args, **kwargs):
                return super(Vehicle, cls).__new__(cls)

            def __init__(self, make, model, year):
                self.make = make
                self.model = model
                self.year = year

        class Car(Vehicle):
            def __new__(cls, *args, **kwargs):
                return super(Car, cls).__new__(cls)

            def __init__(self, make, model, year, num_doors):
                super(Car, self).__init__(make, model, year)
                self.num_doors = num_doors

        class ElectricCar(Car):
            def __new__(cls, *args, **kwargs):
                return super(ElectricCar, cls).__new__(cls)

            def __init__(self, make, model, year, num_doors, battery_capacity):
                super(ElectricCar, self).__init__(make, model, year, num_doors)
                self.battery_capacity = battery_capacity

            def run(self, x):
                return torch.sin(x)

        def fn(x):
            ev = ElectricCar("Tesla", "Model S", 2022, 4, "100 kWh")
            return ev.run(x)

        opt_fn = torch.compile(fn, backend="eager", fullgraph=True)

        x = torch.randn(4)

        self.assertEqual(fn(x), opt_fn(x))

    def test_dunder_new_function_inlining3(self):
        class Foo:
            def __new__(cls):
                instance = object.__new__(cls)
                instance.a = 3
                return instance

            def __init__(self):
                self.a = 5

            def run(self, x):
                return torch.sin(x) * self.a

        class Bar:
            def __new__(cls):
                instance = object.__new__(Foo)  # not returning a new instance of Bar
                instance.a = 7
                return instance

            def __init__(self):
                self.a = 11  # not called in Bar()

            def run(self, x):
                return torch.sin(x) * self.a

        def fn(x):
            bar = Bar()
            return bar.run(x)

        opt_fn = torch.compile(fn, backend="eager", fullgraph=True)
        x = torch.randn(4)
        ref = fn(x)
        res = opt_fn(x)
        self.assertEqual(ref, res)

    def test_dunder_new_function_inlining4(self):
        class Mock(object):
            def __new__(cls, *args):
                return object.__new__(cls)

            def __init__(self):
                self.a = 5

            def run(self, x):
                return torch.sin(x) * self.a

        def fn(x):
            mock = Mock()
            return mock.run(x)

        opt_fn = torch.compile(fn, backend="eager", fullgraph=True)
        x = torch.randn(4)
        ref = fn(x)
        res = opt_fn(x)
        self.assertEqual(ref, res)

    def test_user_defined_object_class_interaction(self):
        class Foo:
            x = 5

        class Mock:
            # This is a class variable
            class_variable = Foo()

            @classmethod
            def get_class_variable(cls):
                # Accessing the class variable using the cls parameter
                return cls.class_variable.x

            def run(self, x):
                return self.get_class_variable() * x

        def fn(x):
            mock = Mock()
            return mock.run(x)

        x = torch.randn(4)
        opt_fn = torch.compile(fn, backend="eager", fullgraph=True)
        self.assertEqual(fn(x), opt_fn(x))

    def test_multiple_inheritance(self):
        class Base1:
            def __new__(cls):
                return super().__new__(cls)

            def __init__(self):
                super().__init__()
                if not hasattr(self, "base2"):
                    raise ValueError("Wrong MRO tracing")
                self.base1 = 3

        class Base2:
            def __new__(cls):
                return super().__new__(cls)

            def __init__(self):
                super().__init__()
                self.base2 = 5

        class Derived(Base1, Base2):
            def __new__(cls):
                return super().__new__(cls)

            def __init__(self):
                super().__init__()
                self.derived = 7

            def run(self, x):
                return self.base1 * self.base2 * self.derived * x

        def fn(x):
            o = Derived()
            return o.run(x)

        opt_fn = torch.compile(fn, backend="eager", fullgraph=True)
        x = torch.randn(4)
        self.assertEqual(fn(x), opt_fn(x))

    def test_class_duner_mro(self):
        class ModuleA(torch.nn.Module):
            pass

        class ModuleB(ModuleA):
            pass

        def fn(x, mod):
            if ModuleA in type(mod).__mro__:
                return x + 1
            else:
                return x - 1

        x = torch.rand(2, 3)
        mod = ModuleB()
        opt_fn = torch.compile(backend="eager", fullgraph=True)(fn)
        ref = fn(x, mod)
        res = opt_fn(x, mod)
        self.assertTrue(same(ref, res))

    def test_class_duner_flags(self):
        class ModuleA(torch.nn.ModuleDict, collections.abc.MutableMapping):
            def __hash__(self):
                return id(self)

        def fn(x, mod_class):
            if mod_class.__flags__ & TPFLAGS_MAPPING:
                return x + 1
            else:
                return x - 1

        x = torch.rand(2, 3)
        mod_class = ModuleA
        opt_fn = torch.compile(backend="eager", fullgraph=True)(fn)
        ref = fn(x, mod_class)
        res = opt_fn(x, mod_class)
        self.assertTrue(same(ref, res))

        def fn(x, mod):
            if type(mod).__flags__ & TPFLAGS_MAPPING:
                return x + 1
            else:
                return x - 1

        x = torch.rand(2, 3)
        mod = ModuleA()
        opt_fn = torch.compile(backend="eager", fullgraph=True)(fn)
        ref = fn(x, mod)
        res = opt_fn(x, mod)
        self.assertTrue(same(ref, res))

    def test_nested_wraps(self):
        def foo(x, y):
            def add(x, y):
                return x + y

            @functools.wraps(add)
            def wrapped_call(x, y):
                return add(x, y)

            return wrapped_call(x, y)

        x = torch.randn(3, 3)
        y = torch.randn(3, 3)

        o = torch.compile(foo, fullgraph=True, backend="eager")(x, y)
        self.assertEqual(o, x + y)

        def foo(x, y):
            def nested_call(x, y):
                def mul(x, y):
                    return x * y

                @functools.wraps(mul)
                def double_nested_call(x, y):
                    return mul(x, y)

                return double_nested_call(x, y)

            return nested_call(x, y)

        o = torch.compile(foo, fullgraph=True, backend="eager")(x, y)
        self.assertEqual(o, x * y)

    def test_module_deepcopy(self):
        m1 = torch.nn.Sequential(
            torch.nn.Linear(10, 10),
            torch.nn.ReLU(),
            torch.nn.Linear(10, 10),
            torch.nn.ReLU(),
        )
        m2 = torch.nn.Sequential(
            torch.nn.Linear(10, 10),
            torch.nn.ReLU(),
            torch.nn.Linear(10, 10),
            torch.nn.ReLU(),
        )

        def fn(m, x):
            m_copy = copy.deepcopy(m)
            return m_copy(x)

        v = torch.randn(10)
        correct1 = fn(m1, v)
        correct2 = fn(m2, v)
        cnts = torch._dynamo.testing.CompileCounter()
        opt_fn = torch.compile(fn, backend=cnts)
        for _ in range(10):
            self.assertTrue(same(opt_fn(m1, v), correct1))
        for _ in range(10):
            self.assertTrue(same(opt_fn(m2, v), correct2))
        self.assertEqual(cnts.frame_count, 1)
        self.assertEqual(cnts.op_count, 4)

    def test_global_state_guard_serialization(self):
        GlobalStateGuard = torch._C._dynamo.guards.GlobalStateGuard
        guards = GlobalStateGuard()
        serialized_guards = guards.__getstate__()
        json_guards = json.loads(serialized_guards)

        samples = []
        # Test on non autocast state and autocast cache states.
        self.assertIn("autocast_state", json_guards)
        for key, value in json_guards.items():
            if type(value) == int:
                variant = value + 1
            elif type(value) == bool:
                variant = not value
            elif isinstance(value, dict) and key == "autocast_state":
                variant = value.copy()
                variant["cached_enabled"] = not variant["cached_enabled"]
                continue
            else:
                self.fail(f"Unknown global state type {key}: {value}")
            new_dict = json_guards.copy()
            new_dict[key] = variant
            samples.append(new_dict)

        for sample in samples:
            guards.__setstate__(json.dumps(sample))
            self.assertFalse(guards.check())

        guards.__setstate__(json.dumps(json_guards))
        self.assertTrue(guards.check())

        # Test on autocast states.
        def _test_autocast(dtype):
            with torch.autocast("cpu", dtype):
                guards = GlobalStateGuard()
                serialized_guards = guards.__getstate__()
                json_guards = json.loads(serialized_guards)

                for i, enabled in enumerate(json_guards["autocast_state"]["enabled"]):
                    if enabled:
                        self.assertEqual(
                            type(json_guards["autocast_state"]["dtype"][i]), int
                        )
                        json_guards["autocast_state"]["dtype"][i] += 1
                        guards.__setstate__(json.dumps(json_guards))
                        self.assertFalse(guards.check())

        _test_autocast(torch.float16)
        _test_autocast(torch.float32)
        _test_autocast(torch.float64)
        _test_autocast(torch.bfloat16)

    def test_type_copy(self):
        def fn(seq):
            a, b = seq
            return type(seq)([a + 1, b + 2, a + b])

        args1 = [torch.randn(10), torch.randn(10)]
        args2 = (torch.randn(10), torch.randn(10))
        correct1 = fn(args1)
        correct2 = fn(args2)
        cnts = torch._dynamo.testing.CompileCounter()
        opt_fn = torch.compile(fn, backend=cnts)
        self.assertTrue(same(opt_fn(args1), correct1))
        self.assertTrue(same(opt_fn(args2), correct2))
        self.assertIsInstance(opt_fn(args1), list)
        self.assertIsInstance(opt_fn(args2), tuple)
        self.assertEqual(cnts.frame_count, 2)
        self.assertEqual(cnts.op_count, 6)

    def test_setattr_mutation1(self):
        class MyObj:  # noqa: B903
            def __init__(self, a, b):
                self.a = a
                self.b = b

        def fn(obj):
            obj.c = obj.a * obj.b + 1
            obj.b = obj.a * obj.c + 2
            obj.a = obj.b * obj.c + 3
            obj.c = obj.a * obj.b + 4
            obj.b = obj.a * obj.c + 5
            obj.a = obj.b * obj.c + 6
            return obj

        x1 = torch.randn(10)
        x2 = torch.randn(10)
        obj1 = MyObj(x1, x2)
        obj2 = MyObj(x1, x2)
        fn(obj2)
        cnts = torch._dynamo.testing.CompileCounter()
        opt_fn = torch.compile(fn, backend=cnts)
        self.assertIs(opt_fn(obj1), obj1)
        self.assertTrue(same(obj1.a, obj2.a))
        self.assertTrue(same(obj1.b, obj2.b))
        self.assertTrue(same(obj1.c, obj2.c))
        self.assertEqual(cnts.frame_count, 1)
        self.assertEqual(cnts.op_count, 12)

    def test_setattr_mutation2(self):
        class MyObj:
            def __init__(self, x):
                self.a = x + 1
                self.b = x + 2

        def fn(x):
            x = x / 3.0
            obj = MyObj(x)
            obj.c = obj.a * obj.b + 1
            obj.b = obj.a * obj.c + 2
            obj.a = obj.b * obj.c + 3
            return obj

        x1 = torch.randn(10)
        obj2 = fn(x1)

        cnts = torch._dynamo.testing.CompileCounter()
        opt_fn = torch.compile(fn, backend=cnts)
        obj1 = opt_fn(x1)
        self.assertTrue(same(obj1.a, obj2.a))
        self.assertTrue(same(obj1.b, obj2.b))
        self.assertTrue(same(obj1.c, obj2.c))
        self.assertEqual(cnts.frame_count, 1)
        self.assertEqual(cnts.op_count, 9)

    def test_setattr_mutation3(self):
        # TODO(jansel): dead code eliminate the object creation
        class MyObj:
            def __init__(self, x):
                super().__init__()
                self.a = x + 1
                self.b = x + 2

        def fn(x):
            x = x / 3.0
            obj = MyObj(x)
            obj.c = obj.a * obj.b + 1
            obj.b = obj.a * obj.c + 2
            obj.a = obj.b * obj.c + 3
            return obj.a, obj.b, obj.c

        x1 = torch.randn(10)
        obj2 = fn(x1)

        cnts = torch._dynamo.testing.CompileCounter()
        opt_fn = torch.compile(fn, backend=cnts)
        obj1 = opt_fn(x1)
        self.assertTrue(same(obj1, obj2))
        self.assertEqual(cnts.frame_count, 1)
        self.assertEqual(cnts.op_count, 9)

    def test_nesteduserfunction_setattr(self):
        x = 0

        def update(y):
            def wrapper():
                x += y

            return wrapper

        @torch.compile(backend="eager", fullgraph=True)
        def fn(t):
            w = update(123)
            w.__wrapped__ = x
            return t.sin(), w

        t = torch.randn(2)
        y, w = fn(t)
        self.assertEqual(y, t.sin())
        self.assertEqual(w.__wrapped__, x)

    def test_object_setattr(self):
        @dataclasses.dataclass
        class A:
            x: torch.Tensor

        def fn1(x) -> None:
            a = A(x)
            object.__setattr__(a, "x", x + 2)
            return a

        x1 = torch.randn(10)
        obj11 = fn1(x1.clone())

        cnts = torch._dynamo.testing.CompileCounter()
        opt_fn1 = torch.compile(fn1, backend=cnts, fullgraph=True)
        obj12 = opt_fn1(x1.clone())
        self.assertTrue(same(obj11.x, x1 + 2))
        self.assertTrue(same(obj12.x, x1 + 2))
        self.assertTrue(same(obj11.x, obj12.x))
        self.assertEqual(cnts.frame_count, 1)

        @dataclasses.dataclass(frozen=True)
        class B:
            x: torch.Tensor

        def fn2(x) -> None:
            b = B(x)
            return b

        x2 = torch.randn(10)
        obj21 = fn2(x2.clone())

        cnts = torch._dynamo.testing.CompileCounter()
        opt_fn2 = torch.compile(fn2, backend=cnts, fullgraph=True)
        obj22 = opt_fn2(x2.clone())
        self.assertTrue(same(obj21.x, x2))
        self.assertTrue(same(obj22.x, x2))
        self.assertTrue(same(obj21.x, obj22.x))
        self.assertEqual(cnts.frame_count, 0)

        @dataclasses.dataclass(frozen=True)
        class C:
            x: torch.Tensor

        def fn3(x) -> None:
            c = C(x)
            object.__setattr__(c, "x", x + 2)
            return c

        x3 = torch.randn(10)
        obj31 = fn3(x3.clone())

        cnts = torch._dynamo.testing.CompileCounter()
        opt_fn3 = torch.compile(fn3, backend=cnts, fullgraph=True)
        obj32 = opt_fn3(x3.clone())
        self.assertTrue(same(obj31.x, x3 + 2))
        self.assertTrue(same(obj32.x, x3 + 2))
        self.assertTrue(same(obj31.x, obj32.x))
        self.assertEqual(cnts.frame_count, 1)

        @dataclasses.dataclass(frozen=True)
        class D:
            x: torch.Tensor

            def __post_init__(self):
                object.__setattr__(self, "y", self.x + 2)

        def fn4(x) -> None:
            d = D(x)
            return d

        x4 = torch.randn(10)
        obj41 = fn4(x4.clone())

        cnts = torch._dynamo.testing.CompileCounter()
        opt_fn4 = torch.compile(fn4, backend=cnts, fullgraph=True)
        obj42 = opt_fn4(x4.clone())
        self.assertTrue(same(obj41.x, x4))
        self.assertTrue(same(obj42.x, x4))
        self.assertTrue(same(obj41.x, obj42.x))
        self.assertTrue(same(obj41.y, x4 + 2))
        self.assertTrue(same(obj42.y, x4 + 2))
        self.assertTrue(same(obj41.y, obj42.y))
        self.assertEqual(cnts.frame_count, 1)

    def test_thread_local_setattr(self):
        from threading import local

        loc = local()

        @torch.compile(fullgraph=True)
        def fn(x, l):
            l.x = x
            return x + 1

        x = torch.ones(2, 2)
        fn(x, loc)

        self.assertTrue(loc.x is x)

    def test_user_defined_class_name(self):
        class MyClassFoo:
            pass

        def fn1(a, b, c):
            tmp = MyClassFoo()
            if tmp.__class__.__name__ == "MyClassFoo":
                return a - b / c

        torch._dynamo.testing.standard_test(self, fn=fn1, nargs=3)

    def test_user_defined_class_python_type(self):
        class MyClass1:
            pass

        class ExampleMeta(type):
            pass

        class MyClass2(metaclass=ExampleMeta):
            pass

        def fn(x, c):
            if isinstance(c, MyClass1):
                return x + 1
            elif isinstance(c, MyClass2):
                return x + 2
            else:
                return x + 3

        x = torch.rand(3)
        opt_fn = torch.compile(fn, backend="eager")
        for c in [MyClass1, MyClass2]:
            ref = fn(x, c)
            res = opt_fn(x, c)
            self.assertTrue(same(ref, res))

    def test_super_calling_with_metaclass(self):
        class ExampleMeta(type):
            pass

        class MyClass1(metaclass=ExampleMeta):
            coeff = 4  # Force the constant guard to test source in guards

            @classmethod
            def add(cls, x):
                return x + 1

        class MyClass2(MyClass1):
            @classmethod
            def add(cls, x):
                torch._dynamo.graph_break()
                return x + super().add(x) + super().coeff

        def fn(x, obj):
            return x + obj.add(x)

        x = torch.rand(3)
        obj = MyClass2()
        opt_fn = torch.compile(fn, backend="eager")
        ref = fn(x, obj)
        res = opt_fn(x, obj)
        self.assertTrue(same(ref, res))

    def test_usr_cls_staticmethod(self):
        class Foo:
            @staticmethod
            def bar(a, b):
                return a + b

        def fn(a, b):
            return Foo.bar(a, b) - 1

        torch._dynamo.testing.standard_test(self, fn=fn, nargs=2)

    def test_usr_cls_classmethod(self):
        class Foo:
            @classmethod
            def bar(cls, a, b):
                return a + b

        def fn(a, b):
            return Foo.bar(a, b) - 1

        torch._dynamo.testing.standard_test(self, fn=fn, nargs=2)

    def test_dunder_methods(self):
        class Foo:
            def __init__(self, val):
                super().__init__()
                self.val = val

            def __add__(self, other):
                return Foo(self.val + other.val)

            def __mul__(self, other):
                return Foo(self.val * other.val)

            def __truediv__(self, other):
                return Foo(self.val / other.val)

            def __sub__(self, other):
                return Foo(self.val - other.val)

        def fn(a, b, c):
            return Foo(a) + Foo(b) * Foo(c) / Foo(a) - Foo(b)

        torch._dynamo.testing.standard_test(self, fn=fn, nargs=3, expected_ops=4)

    def test_function_annotation(self):
        class Variable:
            pass

        def fn(x):
            x = x / 3.0

            def inner(y: typing.List[Variable]):
                return x + 1

            return inner

        x1 = torch.randn(10)
        obj2 = fn(x1)([])

        cnts = torch._dynamo.testing.CompileCounter()
        opt_fn = torch._dynamo.optimize_assert(cnts)(fn)
        opt_fn_inner = torch._dynamo.optimize_assert(cnts)(opt_fn(x1))
        obj1 = opt_fn_inner([])
        self.assertTrue(same(obj1, obj2))
        self.assertEqual(cnts.frame_count, 2)
        self.assertEqual(cnts.op_count, 2)

    def test_function_generic_alias_annotation(self):
        class Variable:
            pass

        def fn(x):
            x = x / 3.0

            def inner(y: list[Variable]):
                return x + 1

            return inner

        x1 = torch.randn(10)
        obj2 = fn(x1)([])

        cnts = torch._dynamo.testing.CompileCounter()
        opt_fn = torch._dynamo.optimize_assert(cnts)(fn)
        opt_fn_inner = torch._dynamo.optimize_assert(cnts)(opt_fn(x1))
        obj1 = opt_fn_inner([])
        self.assertTrue(same(obj1, obj2))
        self.assertEqual(cnts.frame_count, 2)
        self.assertEqual(cnts.op_count, 2)

    def test_nested_closure(self):
        v0 = torch.randn(10)

        def fn1():
            v1 = torch.randn(10)

            def fn2(*args, **kwargs):
                assert len(args) == 1
                assert len(kwargs) == 1
                v2 = torch.randn(10) + args[0] + kwargs["b"]

                def fn3(v3=torch.randn(10)):
                    def fn4():
                        return v0 + v1 + v2 + v3 + 1

                    return fn4

                return fn3

            return fn2(1, b=2)()

        cnts = torch._dynamo.testing.CompileCounter()
        opt_fn1 = torch._dynamo.optimize_assert(cnts)(fn1)
        tmp1 = torch._dynamo.optimize_assert(cnts)(opt_fn1())
        tmp2 = torch._dynamo.optimize_assert(cnts)(opt_fn1())
        self.assertTrue(tmp1().shape, (10,))
        self.assertTrue(same(tmp1(), tmp1()))
        self.assertFalse(same(tmp1(), tmp2()))
        self.assertEqual(cnts.frame_count, 2)
        self.assertEqual(cnts.op_count, 9)

    def test_nested_closure_mutation(self):
        def fn1():
            v1 = torch.randn(10)

            def fn2():
                v2 = torch.randn(10)

                def fn3():
                    nonlocal v1, v2
                    v1 += 1
                    v2 += 2
                    return v1 + v2

                return fn3

            rv = fn2()
            rv()
            rv()
            return rv

        torch.manual_seed(9000)
        counter1 = fn1()
        result1 = [counter1(), counter1(), counter1()]

        torch.manual_seed(9000)
        cnts = torch._dynamo.testing.CompileCounter()
        opt_fn1 = torch._dynamo.optimize_assert(cnts)(fn1)
        counter2 = torch._dynamo.optimize_assert(cnts)(opt_fn1())
        result2 = [counter2(), counter2(), counter2()]
        result1.append(counter1())
        result2.append(counter2())

        self.assertTrue(same(result1, result2))
        self.assertEqual(cnts.frame_count, 2)
        self.assertEqual(cnts.op_count, 11)

    def test_write_to_closures_in_inlining(self):
        out = []
        for use_dynamo in [False, True]:

            def make_counter():
                x = torch.randn(10)

                def counter():
                    nonlocal x
                    x = x + 1
                    return x

                return counter

            torch.manual_seed(0)
            counter = make_counter()
            if not use_dynamo:
                out.append(counter() + counter())
            else:
                cnts = torch._dynamo.testing.CompileCounter()

                @torch.compile(backend=cnts, fullgraph=True)
                def fn(counter):
                    return counter() + counter()

                out.append(fn(counter))
                self.assertEqual(cnts.frame_count, 1)
                self.assertEqual(cnts.op_count, 3)
                self.assertFalse(same(counter() + counter(), out[-1]))

        self.assertTrue(same(out[0], out[1]))

    # When we unspecialize float, we wobble this test by changing
    # the op count since previously we would just specialize and constant
    # fold floats into the graph, whereas when we unspecialize we will have
    # ops for item, add, and all other tensorified operations. Since this
    # test really isn't testing that, we purposely specialize floats here.
    @torch._dynamo.config.patch(specialize_float=True)
    def test_closure_out_of_scope_cell(self):
        cell1 = torch.rand(1).item()
        cell2 = torch.rand(3, 3)

        def indirect():
            return direct()

        def direct():
            def inner():
                return cell1 + 1, cell2 + 3

            return inner()

        cnts = torch._dynamo.testing.CompileCounter()
        opt_fn = torch.compile(indirect, backend=cnts)
        result1, result2 = opt_fn()
        self.assertAlmostEqual(cell1 + 1, result1)
        self.assertTrue(torch.allclose(cell2 + 3, result2))
        self.assertEqual(cnts.frame_count, 1)
        self.assertEqual(cnts.op_count, 1)

    # When we unspecialize float, we wobble this test by changing
    # the op count since previously we would just specialize and constant
    # fold floats into the graph, whereas when we unspecialize we will have
    # ops for item, add, and all other tensorified operations. Since this
    # test really isn't testing that, we purposely specialize floats here.
    @torch._dynamo.config.patch(specialize_float=True)
    def test_closure_out_of_scope_cell_with_mutation(self):
        cell1 = torch.rand(1).item()
        orig1 = cell1
        cell2 = torch.rand(3, 3)
        orig2 = cell2.clone()

        def indirect():
            return direct()

        def direct():
            def inner():
                nonlocal cell1, cell2
                x = cell2 + 1
                cell1 += 1
                cell2 += 10
                x = x + cell2
                return cell1, cell2, x

            return inner()

        cnts = torch._dynamo.testing.CompileCounter()
        opt_fn = torch.compile(indirect, backend=cnts, fullgraph=True)
        for i in range(1, 4):
            result1, result2, _ = opt_fn()
            self.assertAlmostEqual(orig1 + 1 * i, result1)
            self.assertTrue(torch.allclose(orig2 + 10 * i, result2))
            self.assertEqual(cnts.frame_count, 1)
            self.assertEqual(cnts.op_count, 3)
            cnts.clear()

    def test_closure_with_mutation_and_graph_break(self):
        def fn():
            x = torch.zeros(1)

            def subfunc():
                x[0] = backup

            if x[0] >= -1e5:
                pass

            backup = 1
            subfunc()
            return x

        cnts = torch._dynamo.testing.CompileCounter()
        opt_fn = torch.compile(fn, backend=cnts)
        expected = fn()
        actual = opt_fn()
        self.assertTrue(same(expected, actual))
        self.assertEqual(cnts.frame_count, 2)

    def test_closure_out_of_scope_cell_with_cond(self):
        # Test closure with out-of-scope cell variable, used in a cond
        # where the two branches read different closure variables
        from functorch.experimental.control_flow import cond

        def g(x):
            return x

        class ModuleCondDeep(torch.nn.Module):
            def forward(self, pred, x):
                return self._indirection(pred, x)

            def _indirection(self, pred, x):
                return self.indirection(pred, x)

            def indirection(self, pred, x):
                def true_fn(y):
                    return y + 2

                def false_fn(y):
                    return y - 2

                def shallow(x):
                    return x * 2

                def deep(x):
                    # y = g(x)
                    y = x
                    return cond(
                        x[0][0] > 0,
                        true_fn,
                        false_fn,
                        [y],
                    )

                return cond(pred, shallow, deep, [x])

        mod = ModuleCondDeep()
        opt_mod = torch.compile(mod, backend="eager")
        inp = torch.randn(3, 3)
        exp1 = mod(torch.tensor(False), inp)
        actual1 = opt_mod(torch.tensor(False), inp)
        exp2 = mod(torch.tensor(True), inp)
        actual2 = opt_mod(torch.tensor(True), inp)
        self.assertTrue(torch.allclose(exp1, actual1))
        self.assertTrue(torch.allclose(exp2, actual2))

    def test_closure_write_across_functions(self):
        z = 1
        k = 2

        def create_fn():
            def fn(x):
                nonlocal k, z
                k = z

            return fn

        def update_z_and_run_fn(fn, x):
            nonlocal z
            z = 3
            fn(x)
            return x.cos()

        @torch.compile(backend="eager")
        def foo(x):
            fn = create_fn()
            return update_z_and_run_fn(fn, x)

        x = torch.randn(1)
        foo(x)
        self.assertEqual(3, z)
        self.assertEqual(3, k)

    def test_free_var_and_local_name_collision(self):
        x = 10

        def make_func():
            def func():
                return x

            return func

        @torch.compile(backend="eager")
        def root(t):
            x = 0
            func = make_func()
            res = func()
            return t + 1, x, res

        res = root(torch.ones(1))
        self.assertTrue(torch.allclose(torch.ones(1) + 1, res[0]))
        self.assertEqual(0, res[1])
        self.assertEqual(10, res[2])

    def test_cell_captured_by_existing_func_but_not_root_frame(self):
        x = torch.ones(1)

        def get_inner():
            def inner():
                return x + x

            # Calling `inner` so Dynamo won't skip this frame.
            return inner(), inner

        @torch.compile
        def root():
            return get_inner()

        res, inner = root()
        self.assertTrue(torch.allclose(x + x, res))
        self.assertTrue(torch.allclose(inner(), res))

    def test_writes_to_cells_across_frames1(self):
        # This regression test was added when Dynamo accidentally had both
        # unboxed and normal modeling for pre-existing cells, and failed to
        # account for buffered writes when we read from the unboxed value.
        x = 0

        def inc_x():
            nonlocal x
            x += 1

        class MyObj:
            def inc_x_then_return_x(self, fn):
                fn()
                return x

        @torch.compile(backend="eager")
        def root(t):
            obj = MyObj()
            res = obj.inc_x_then_return_x(inc_x)
            return t + 1, res

        res = root(torch.zeros(1))
        self.assertTrue(torch.allclose(res[0], torch.ones(1)))
        self.assertEqual(res[1], 1)
        self.assertEqual(x, 1)

    def test_writes_to_cells_across_frames2(self):
        # This regression test was added when Dynamo didn't fully account for
        # already established `CellVariable` instance for pre-existing cell,
        # while encountering the same cell again (we should reuse the instance
        # rather than creating a new one). This caused buffered writes to escape
        # the newly created `CellVariable`.
        x = 0

        def inc_x_and_get_x(obj):
            nonlocal x
            x += 1
            return obj.get_x()

        class MyObj:
            def get_x(self):
                return x

        @torch.compile(backend="eager")
        def root(t):
            obj = MyObj()
            res = inc_x_and_get_x(obj)
            return t + 1, res

        res = root(torch.zeros(1))
        self.assertTrue(torch.allclose(res[0], torch.ones(1)))
        self.assertEqual(res[1], 1)
        self.assertEqual(x, 1)

    def test_write_to_cells_with_name_shadowing(self):
        x = 0
        y = x

        def make_x_get_set():
            # NOTE: this `x` is a different cell object than the outer `x`.
            x = y

            def set_x(v):
                nonlocal x
                x = v

            def get_x():
                return x

            return get_x, set_x

        get_x, set_x = make_x_get_set()

        @torch.compile(fullgraph=True)
        def fn(t):
            set_x(42)  # This sets the `x` created within `make_x_get_set`
            res = t + x  # This uses the `x` outside `make_x_get_set`.
            return res

        result = fn(torch.ones(1))
        inner_x = get_x()
        self.assertTrue(torch.allclose(result, torch.ones(1)))
        self.assertEqual(inner_x, 42)

    def test_existing_func_that_creates_capturing_nested_func(self):
        x = 0  # Captured by both `make_get_x` and `root`

        def make_get_x():
            def get_x():
                return x

            return get_x

        @torch.compile(backend="eager", fullgraph=True)
        def root(t):
            get_x = make_get_x()
            res = t + x
            return res, get_x

        res, get_x = root(torch.ones(1))
        self.assertTrue(torch.allclose(res, torch.ones(1)))
        self.assertEqual(0, get_x())
        x += 1
        self.assertEqual(1, get_x())

    def test_input_cell_mutation(self):
        def fn(x):
            x = x.cos()

            def inner():
                return x.sin()

            return inner()

        x = torch.ones(10)
        opt_fn = torch.compile(fn, fullgraph=True, backend="eager")
        ref = fn(x)
        res = opt_fn(x)
        self.assertEqual(res, ref)

    def test_top_package_import(self):
        def fn(x):
            import torch.fx

            assert not isinstance(x, torch.fx.Proxy)
            return torch.sin(x)

        x = torch.randn(4, 5)
        ref = fn(x)
        cnts = torch._dynamo.testing.CompileCounter()
        opt_fn = torch._dynamo.optimize_assert(cnts)(fn)
        res = opt_fn(x)
        self.assertTrue(same(ref, res))

    def test_typing_typevar(self):
        def fn(x):
            def sumt(y: torch.Tensor) -> torch.Tensor:
                return torch.sum(y)

            def foo(c: typing.Callable[[T], T], y: T) -> T:
                return c(y)

            return foo(sumt, x)

        x = torch.randn(3)
        ref = fn(x)
        cnts = torch._dynamo.testing.CompileCounter()
        opt_fn = torch._dynamo.optimize_assert(cnts)(fn)
        res = opt_fn(x)
        self.assertTrue(same(ref, res))
        self.assertEqual(cnts.frame_count, 1)

    def test_typing_union_and_optional(self):
        def fn(x):
            a = torch.jit.annotate(typing.Dict[str, typing.Optional[torch.Tensor]], {})
            b = torch.jit.annotate(
                typing.Dict[str, typing.Union[torch.Tensor, None]], {}
            )
            return a, b, x + 1

        x = torch.randn(3)
        ref = fn(x)
        opt_fn = torch.compile(fn, backend="eager", fullgraph=False)
        res = opt_fn(x)
        self.assertTrue(same(ref, res))

    def test_optimize_on_module(self):
        class MockModule(torch.nn.Module):
            def __init__(self) -> None:
                super().__init__()
                self.relu = torch.nn.ReLU()

            def custom_member(self):
                # Just for checking that Dynamo returned mod object can redirect
                # to this method
                pass

            def forward(self, x):
                return self.relu(x)

        cnts1 = torch._dynamo.testing.CompileCounter()
        mod = MockModule()
        optimized_mod = torch.compile(mod, backend=cnts1, fullgraph=True)

        a = torch.randn(10)
        ref = mod(a)
        res = optimized_mod(a)

        optimized_mod.custom_member()

        self.assertTrue(same(ref, res))

    def test_nested_optimize_decorator(self):
        cnts2 = torch._dynamo.testing.CompileCounter()
        cnts3 = torch._dynamo.testing.CompileCounter()

        @torch._dynamo.run()
        def fn1(x):
            return torch.sin(x) * 10

        @torch.compile(backend=cnts2, fullgraph=True)
        def fn2(x):
            return fn1(x) + 1

        @torch.compile(backend=cnts3, fullgraph=True)
        def fn3(x):
            return torch.relu(fn2(x))

        fn3(torch.randn(4, 5))
        self.assertEqual(cnts2.frame_count, 0)
        self.assertEqual(cnts3.frame_count, 1)
        self.assertEqual(cnts3.op_count, 4)

    def test_nested_optimize_run(self):
        cnts = torch._dynamo.testing.CompileCounter()

        @torch.compile(backend=cnts, fullgraph=True)
        def fn(x):
            return torch.relu(torch.cos(x) + torch.sin(x))

        fn(torch.randn(4))
        self.assertEqual(cnts.frame_count, 1)

        fn(torch.randn(4, 4))
        self.assertEqual(cnts.frame_count, 2)

        # Test that run works on a decorated fn
        fn = torch._dynamo.run(fn)
        fn(torch.randn(4, 4, 4))
        self.assertEqual(cnts.frame_count, 2)

    def test_nested_optimize(self):
        cnts1 = torch._dynamo.testing.CompileCounter()
        cnts2 = torch._dynamo.testing.CompileCounter()

        def fn(x):
            return torch.relu(torch.cos(x) + torch.sin(x))

        fn1 = torch.compile(fn, backend=cnts1, fullgraph=True)
        fn2 = torch.compile(fn1, backend=cnts2, fullgraph=True)

        # The first optimize in the nesting should be ignored
        fn2(torch.randn(4))
        self.assertEqual(cnts2.frame_count, 1)
        self.assertEqual(cnts1.frame_count, 0)

        # Since the fn code object is already compiled, calling fn1 should
        # directly call the compiled_fn callable.
        torch._dynamo.run()(fn1)(torch.randn(4))
        self.assertEqual(cnts1.frame_count, 0)

        # Test same behavior by reversing the calls
        torch._dynamo.reset()
        cnts1 = torch._dynamo.testing.CompileCounter()
        cnts2 = torch._dynamo.testing.CompileCounter()
        fn1 = torch.compile(fn, backend=cnts1, fullgraph=True)
        fn2 = torch.compile(fn1, backend=cnts2, fullgraph=True)
        fn1(torch.randn(4))
        self.assertEqual(cnts1.frame_count, 1)
        torch._dynamo.run()(fn2)(torch.randn(4))
        self.assertEqual(cnts2.frame_count, 0)

    def test_torch_size(self):
        cnts = torch._dynamo.testing.CompileCounter()

        def fn(x):
            output_size = torch.Size([10, 10])
            x = x.view(*output_size)
            return (x,)

        x = torch.randn(100, requires_grad=True)
        x_clone = x.clone()
        ref = fn(x)

        opt_fn = torch.compile(fn, backend=cnts, fullgraph=True)
        res = opt_fn(x_clone)

        self.assertTrue(same(ref, res))

    def test_torch_size_numel(self):
        cnts = torch._dynamo.testing.CompileCounter()

        def fn():
            return torch.Size([10, 8]).numel()

        opt_fn = torch.compile(fn, backend=cnts, fullgraph=True)
        num = torch.Size([10, 8]).numel()
        self.assertEqual(opt_fn(), num)

    def test_torch_size_numel_dynamic(self):
        cnts = torch._dynamo.testing.CompileCounter()

        def fn(x):
            return x.size().numel()

        opt_fn = torch.compile(fn, backend=cnts, fullgraph=True)
        x = torch.rand(10, 1, 8, 1)
        expect = fn(x)
        self.assertEqual(opt_fn(x), expect)

    def test_shape_type(self):
        cnts = torch._dynamo.testing.CompileCounter()

        def fn(x):
            return x + (type(x.shape) == torch.Size)

        opt_fn = torch.compile(fn, backend=cnts, fullgraph=True)
        x = torch.zeros(())
        self.assertEqual(opt_fn(x), fn(x))

    def test_size_dim(self):
        cnts = torch._dynamo.testing.CompileCounter()

        def fn(x, dim):
            return x.size(dim=dim)

        opt_fn = torch.compile(fn, backend=cnts, fullgraph=True)
        x = torch.empty([4, 9, 8])
        self.assertEqual(opt_fn(x, 1), 9)
        self.assertEqual(opt_fn(x, -2), 9)

    def test_stride_dim(self):
        cnts = torch._dynamo.testing.CompileCounter()

        def fn(x, dim):
            return x.stride(dim=dim)

        opt_fn = torch.compile(fn, backend=cnts, fullgraph=True)
        x = torch.empty([4, 9, 8])
        self.assertEqual(opt_fn(x, 0), 72)
        self.assertEqual(opt_fn(x, -2), 8)

    def test_torch_seed(self):
        from torch._dynamo.utils import counters

        cnts = torch._dynamo.testing.CompileCounter()
        counters.clear()

        def fn(x):
            attention_seed = int(torch.seed() % sys.maxsize)
            torch.manual_seed(attention_seed)
            return (x,)

        x = torch.randn(10, requires_grad=True)
        ref = fn(x)

        # Python code is needed here, since torch.manual_seed graph-breaks.
        # Refs: https://github.com/pytorch/pytorch/issues/107187
        opt_fn = torch.compile(fn, backend=cnts, fullgraph=False)
        res = opt_fn(x)

        self.assertTrue(same(ref, res))
        # Only the torch.seed call is turned into an FX graph.
        self.assertEqual(cnts.op_count, 1)
        self.assertEqual(cnts.frame_count, 1)
        # Graph breaks at manual_seed.
        self.assertEqual(len(counters["graph_break"]), 1)

    def test_is_tensor_like(self):
        cnts = torch._dynamo.testing.CompileCounter()

        def f(x):
            if torch.overrides.is_tensor_like(x):
                return (x * 2,)
            return (torch.ones(10) + x,)

        x = torch.randn(10)
        ref0 = f(x)
        ref1 = f(4)
        opt_f = torch.compile(f, backend=cnts, fullgraph=True)
        res0 = opt_f(x)
        res1 = opt_f(4)
        self.assertTrue(same(ref0, res0))
        self.assertTrue(same(ref1, res1))

    def test_is_tensor_like2(self):
        class MyTensor:
            @classmethod
            def __torch_function__(cls, func, types, args=(), kwargs=None):
                if kwargs is None:
                    kwargs = {}

                if func is torch.max:
                    return torch.tensor(123)
                return func(*args, **kwargs)

        def fn(x):
            if torch.overrides.is_tensor_like(x):
                return torch.max(x)
            else:
                return torch.zeros(1)

        x = MyTensor()
        ref0 = fn(x)
        ref1 = fn(4)
        opt_fn = torch.compile(fn, backend="eager")
        res0 = opt_fn(x)
        res1 = opt_fn(4)
        self.assertTrue(same(ref0, res0))
        self.assertTrue(same(ref1, res1))

    def test_tensor_data(self):
        def fn(x, y):
            return x[y.data]

        x = torch.rand(8)
        y = torch.ones(8).to(torch.int)
        ref = fn(x, y)
        opt_fn = torch.compile(fn, backend="eager", fullgraph=True)
        res = opt_fn(x, y)
        self.assertTrue(same(ref, res))

    def test_tensor_layout(self):
        def fn(x):
            return torch.zeros(
                [x.size()[0], x.size()[1]],
                dtype=x.dtype,
                layout=x.layout,
                device=x.device,
            )

        x = torch.rand(2, 3)
        ref = fn(x)
        opt_fn = torch.compile(fn, backend="eager", fullgraph=True)
        res = opt_fn(x)
        self.assertTrue(same(ref, res))

    def test_version_ci(self):
        # temporary test to check that the ci torch version is set correctly
        self.assertTrue(hasattr(torch, "_subclasses"))

    def test_slice_input(self):
        cnts = torch._dynamo.testing.CompileCounter()

        def getitem(a, idx):
            if isinstance(idx, slice):
                return (
                    torch.zeros(1),
                    a[idx]
                    + [
                        100,
                    ],
                )
            else:
                return (torch.zeros(1), a[idx])

        layers = list(range(10))
        ref0 = getitem(layers, slice(0, 2, 1))
        ref1 = getitem(layers, 2)
        ref2 = getitem(layers, slice(3, 8, 2))
        opt_getitem = torch.compile(getitem, backend=cnts, fullgraph=True)
        res0 = opt_getitem(layers, slice(0, 2, 1))
        res1 = opt_getitem(layers, 2)
        res2 = opt_getitem(layers, slice(3, 8, 2))

        self.assertTrue(ref0 == res0)
        self.assertTrue(ref1 == res1)
        self.assertTrue(ref2 == res2)

    def test_grad(self):
        cnts = torch._dynamo.testing.CompileCounter()

        def fn(a, b):
            out = a * b
            out.sum().backward()
            real_out = torch.sigmoid(a.grad + b)
            return real_out

        inps = [torch.randn(4, requires_grad=True) for _ in range(2)]
        for inp in inps:
            inp.grad = None
        ref = fn(*inps)

        for inp in inps:
            inp.grad = None
        opt_fn = torch.compile(fn, backend=cnts)
        res = opt_fn(*inps)

        self.assertTrue(same(ref, res))

    @torch._dynamo.config.patch(guard_nn_modules=True)
    def test_source_non_input_grad_access(self):
        # This test creates a model, and accesses the grads
        # from its parameter. This means that within dynamo,
        # the tensor we are reading the grad from HAS a source,
        # but is not known to graphargs.
        cnts = torch._dynamo.testing.CompileCounter()

        class TrivialModel(torch.nn.Module):
            def __init__(self) -> None:
                super(TrivialModel, self).__init__()
                self.linear = torch.nn.Linear(2, 1)

            def forward(self, x):
                return self.linear(x)

        def fn(a, b):
            outs = []
            for param in model.parameters():
                outs.append(torch.ones(param.grad.size()))
            return outs, param.grad + 1

        model = TrivialModel()
        # Eager
        a = torch.ones([2, 2], requires_grad=True)
        b = torch.ones([2, 2])
        out = model(a)
        out_sum = out.sum()
        out_sum.backward()
        ref = fn(a, b)

        # Compiled
        model = TrivialModel()
        a = torch.ones([2, 2], requires_grad=True)
        b = torch.ones([2, 2])
        out = model(a)
        out_sum = out.sum()
        out_sum.backward()

        opt_fn = torch.compile(fn, backend=cnts, fullgraph=True)
        res = opt_fn(a, b)

        self.assertTrue(same(ref, res))
        self.assertEqual(cnts.frame_count, 1)
        self.assertEqual(cnts.op_count, 3)

    def test_intermediary_tensor_grad_access(self):
        # This test creates a model, and accesses the grads
        # from its parameters and an entirely intermediary tensor.
        cnts = torch._dynamo.testing.CompileCounter()

        def fn(a, b):
            intermediary = torch.ones(2, 2)
            c = a + intermediary
            outs = []
            outs.append(intermediary.grad)
            return outs

        # Eager
        a = torch.ones([2, 2], requires_grad=True)
        b = torch.ones([2, 2])
        ref = fn(a, b)

        # Compiled
        a = torch.ones([2, 2], requires_grad=True)
        b = torch.ones([2, 2])
        opt_fn = torch.compile(fn, backend=cnts, fullgraph=True)
        res = opt_fn(a, b)
        self.assertTrue(same(ref, res))
        self.assertEqual(cnts.frame_count, 1)
        self.assertEqual(cnts.op_count, 2)

    def test_clone_sparse_input(self):
        for layout in [
            torch.sparse_coo,
            torch.sparse_csr,
            torch.sparse_csc,
            torch.sparse_bsr,
            torch.sparse_bsc,
        ]:
            for sparse_input in self.generate_simple_inputs(
                layout,
                device="cpu",
                dtype=torch.float64,
                index_dtype=torch.int64,
            ):
                # Invoke the dynamo clone input method directly.
                sparse_copy = torch._dynamo.utils.clone_input(sparse_input)
                # Make sure sparse clone is successful.
                self.assertEqual(sparse_input, sparse_copy)

    def test_tensor_is_contiguous(self):
        def fn(x):
            input = torch.randn((1, 16, 1, 1))
            weight = torch.randn((8, 16, 3, 3))
            weight = weight.to(memory_format=x)
            output = torch.conv2d(input, weight, None, (2, 1), (1, 1), (1, 1), 1)
            return output.is_contiguous(memory_format=x)

        opt_fn = torch.compile(fn, backend="eager")
        for x in [torch.contiguous_format, torch.channels_last]:
            self.assertEqual(fn(x), opt_fn(x))

    def test_python_slice(self):
        def f1(input):
            y = 0
            for i, x in enumerate(input[2:], 1):
                y = y + x
            return y

        def f2(input):
            y = 0
            for i, x in enumerate(input.shape[2:], 1):
                y = y + x
            return y

        cnts = torch._dynamo.testing.CompileCounter()
        opt_f1 = torch.compile(f1, backend=cnts)
        opt_f2 = torch.compile(f2, backend=cnts)
        res1 = opt_f1([1, 2, 3, 5])
        res2 = opt_f2(torch.rand([2, 3, 4, 5]))

        self.assertEqual(res1, 8)
        self.assertEqual(res2, 9)

    def test_enum_as_dict_key(self):
        class MyEnum(enum.Enum):
            FOO = 10
            BAR = 20

        def fn(x):
            y = x + 2
            z = {
                MyEnum.FOO: torch.tensor(1),
                MyEnum.BAR: 10,
                "MyEnum.BAR": torch.tensor(8),
                5: torch.rand(3),
            }
            torch._dynamo.graph_break()
            a = z[MyEnum.FOO] + z["MyEnum.BAR"]
            b = y * 2
            return a, b

        cnts = torch._dynamo.testing.CompileCounter()
        opt_fn = torch.compile(fn, backend=cnts)
        for _ in range(10):
            x = torch.rand(3)
            ref = fn(x)
            res = opt_fn(x)
            self.assertTrue(same(ref, res))
        self.assertEqual(cnts.frame_count, 2)

    def test_enum_as_dict_key_with_overloaded_str(self):
        class MyEnum(enum.Enum):
            FOO = 10
            BAR = 20

            def __str__(self):
                return self.value

        def fn(x):
            y = x + 2
            z = {
                MyEnum.FOO: torch.tensor(1),
                MyEnum.BAR: 10,
                "MyEnum.BAR": torch.tensor(8),
                5: torch.rand(3),
            }
            torch._dynamo.graph_break()
            a = z[MyEnum.FOO] + z["MyEnum.BAR"]
            b = y * 2
            return a, b

        cnts = torch._dynamo.testing.CompileCounter()
        opt_fn = torch.compile(fn, backend=cnts)
        for _ in range(10):
            x = torch.rand(3)
            ref = fn(x)
            res = opt_fn(x)
            self.assertTrue(same(ref, res))
        self.assertEqual(cnts.frame_count, 2)

    def test_const_dict_variable_python_type(self):
        from torch._dynamo.variables import ConstantVariable, ConstDictVariable

        make_key = ConstantVariable.create

        d1 = {
            make_key("a"): ConstantVariable.create(10),
            make_key("b"): ConstantVariable.create(20),
        }
        d2 = collections.OrderedDict(
            [
                (make_key("x"), ConstantVariable.create(12)),
                (make_key("y"), ConstantVariable.create(22)),
            ]
        )
        self.assertEqual(ConstDictVariable(d1).python_type(), dict)
        self.assertEqual(
            ConstDictVariable(d2, collections.OrderedDict).python_type(),
            collections.OrderedDict,
        )

    def test_builtin_subclasses_as_method_on_class_type(self):
        class Foo:
            def __init__(self, name):
                self.ame_ = name

            def get_name(self):
                return "Foo " + self.name_

        class Bar(Foo):
            def __init__(self, name):
                self.name_ = name

            def get_name(self):
                return "Bar " + self.name_

        class Baz(Foo):
            def __init__(self, name):  # noqa: B903
                self.name_ = name

            def get_name(self):
                return "Baz " + self.name_

        subs_of_foo_reg = Foo.__subclasses__()

        counter = CompileCounter()

        @torch._dynamo.optimize_assert(counter)
        def fn():
            return Foo.__subclasses__()

        subs_of_foo_optim = fn()

        self.assertEqual(len(subs_of_foo_reg), 2)
        self.assertEqual(subs_of_foo_reg, subs_of_foo_optim)

    def test_builtin_subclasses_as_method_on_var(self):
        class Foo:
            def __init__(self, name):
                self.name_ = name

            def get_name(self):
                return "Foo " + self.name_

        class Bar(Foo):
            def __init__(self, name):
                self.name_ = name

            def get_name(self):
                return "Bar " + self.name_

        class Baz(Bar):
            def __init__(self, name):
                self.name_ = name

            def get_name(self):
                return "Baz " + self.name_

        subs_of_foo_reg = Foo.__subclasses__()
        sub_of_foo_subclass_var_reg = subs_of_foo_reg[0].__subclasses__()

        sub_of_foo_subclass_var_optim = []
        counter = CompileCounter()

        @torch._dynamo.optimize_assert(counter)
        def fn():
            return Foo.__subclasses__()

        @torch._dynamo.optimize_assert(counter)
        def fn_single(subs_of_foo_optim):
            return subs_of_foo_optim[0].__subclasses__()

        subs_of_foo_optim = fn()
        sub_of_foo_subclass_var_optim = fn_single(subs_of_foo_optim)

        self.assertEqual(len(sub_of_foo_subclass_var_optim), 1)
        self.assertEqual(sub_of_foo_subclass_var_optim, sub_of_foo_subclass_var_reg)

    def test_builtin_str_on_user_defined_function(self):
        def another_fn():
            pass

        def fn():
            return "another_fn" in str(another_fn)

        opt_fn = torch.compile(fn, fullgraph=True)
        self.assertTrue(opt_fn())

    def test_enum_no_graphbreaks(self):
        class Foo(enum.Enum):
            FOO = 0
            BAR = 1

        def fn(x, foo):
            if foo is Foo.FOO:
                x = torch.add(x, 1.0)
            x = torch.mul(x, 1.0)
            return x

        x = torch.randn(1)
        cnts = torch._dynamo.testing.CompileCounter()
        opt_fn = torch.compile(fn, backend=cnts, fullgraph=True)
        opt_fn(x, Foo.FOO)
        self.assertEqual(cnts.op_count, 2)

        torch._dynamo.reset()
        cnts = torch._dynamo.testing.CompileCounter()
        opt_fn = torch.compile(fn, backend=cnts, fullgraph=True)
        opt_fn(x, Foo.BAR)
        self.assertEqual(cnts.op_count, 1)

    def test_repeat_interleave_graphbreaks(self):
        def fn_no_breaks(x):
            # no breaks on self_int
            x += 1
            x = torch.repeat_interleave(x, 2, 3)
            x += 1
            return x

        def fn_has_breaks(x):
            # breaks on self_Tensor
            x += 1
            x = torch.repeat_interleave(x, torch.tensor(2), 3)
            x += 1
            return x

        x = torch.randn([4, 16, 1, 64])

        cnts = torch._dynamo.testing.CompileCounter()
        opt_fn = torch.compile(fn_no_breaks, backend=cnts)
        opt_fn(x)
        self.assertEqual(cnts.frame_count, 1)

        torch._dynamo.reset()
        cnts = torch._dynamo.testing.CompileCounter()
        opt_fn = torch.compile(fn_has_breaks, backend=cnts)
        opt_fn(x)
        self.assertEqual(cnts.frame_count, 2)

    def test_id_guarded_class(self):
        class MyClass1:
            pass

        class MyClass2:
            pass

        def fn(x, y):
            return x + id(y) // 100000

        cnts = torch._dynamo.testing.CompileCounter()
        compiled_fn = torch.compile(backend=cnts, fullgraph=True)(fn)
        x = torch.randn(3)
        y = MyClass1
        self.assertEqual(fn(x, y), compiled_fn(x, y))
        self.assertEqual(cnts.frame_count, 1)

        # No recompile if still pass in the original class (MyClass1)
        x = torch.randn(3)
        y = MyClass1
        self.assertEqual(fn(x, y), compiled_fn(x, y))
        self.assertEqual(cnts.frame_count, 1)

        # Have to recompile if pass in new class (MyClass2)
        x = torch.randn(3)
        y = MyClass2
        self.assertEqual(fn(x, y), compiled_fn(x, y))
        self.assertEqual(cnts.frame_count, 2)

    def test_id_guarded_object(self):
        class UserDefinedObject:
            @torch.compile(backend="eager")
            def call(self, x, ref_id):
                self_id = id(self)
                if self_id == ref_id:
                    x = torch.mul(x, 1.0)
                else:
                    x = torch.mul(x, 0)
                return x

        # Make sure we do recompile when id(self) is executed on
        # different self objects.
        x = torch.ones(2)
        obj1 = UserDefinedObject()
        obj1_id = id(obj1)
        self.assertEqual(obj1.call(x, obj1_id), torch.ones(2))

        obj2 = UserDefinedObject()
        # if we do not install ID_MATCH: ___check_obj_id(L['self'], xxx) this fails.
        self.assertEqual(obj2.call(x, obj1_id), torch.zeros(2))

    def test_id_guarded_module(self):
        class M(torch.nn.Module):
            def forward(self, x, ref_id):
                self_id = id(self)
                if self_id == ref_id:
                    x = torch.mul(x, 1.0)
                else:
                    x = torch.mul(x, 0)
                return x

        cnts = torch._dynamo.testing.CompileCounter()

        # Make sure we do recompile when id(self) is executed on
        # different self objects.
        x = torch.ones(2)
        m1 = M()
        m1_id = id(m1)
        opt_m1 = torch.compile(m1, backend=cnts, fullgraph=True)
        self.assertEqual(opt_m1(x, m1_id), torch.ones(2))
        self.assertEqual(opt_m1(x, m1_id), torch.ones(2))

        self.assertEqual(cnts.frame_count, 1)
        self.assertEqual(cnts.op_count, 1)

        m2 = M()
        opt_m2 = torch.compile(m2, backend=cnts, fullgraph=True)
        # if we do not install ID_MATCH: ___check_obj_id(L['self'], xxx) this fails.
        self.assertEqual(opt_m2(x, m1_id), torch.zeros(2))
        self.assertEqual(cnts.frame_count, 2)
        self.assertEqual(cnts.op_count, 2)

    def test_id_tensor(self):
        class M(torch.nn.Module):
            def __init__(self):
                super().__init__()
                self.y1 = torch.ones(2)
                self.y2 = torch.zeros(2)
                self.ref_y1_id = id(self.y1)
                self.ref_y2_id = id(self.y2)

            def forward(self, x, ref_id):
                if ref_id == id(self.y1):
                    x = torch.mul(x, self.y1)
                else:
                    x = torch.mul(x, self.y2)
                return x

        cnts = torch._dynamo.testing.CompileCounter()

        x = torch.ones(2)
        m = M()
        opt_m = torch.compile(m, backend=cnts, fullgraph=True)

        self.assertEqual(opt_m(x, m.ref_y1_id), torch.ones(2))
        self.assertEqual(cnts.frame_count, 1)

        self.assertEqual(opt_m(x, m.ref_y2_id), torch.zeros(2))
        self.assertEqual(cnts.frame_count, 2)

    def test_id_of_nn_module(self):
        class M(torch.nn.Module):
            def forward(self, x, ref_id):
                self_id = id(self)
                if self_id == ref_id:
                    x = torch.mul(x, 1.0)
                x = torch.add(x, 1.0)
                return x

        m = M().eval()
        data = torch.randn(1)
        cnts = torch._dynamo.testing.CompileCounter()
        correct_ref_id = id(m)
        opt_m = torch.compile(m, backend=cnts, fullgraph=True)
        opt_m(data, correct_ref_id)
        # Extra op is the recorded equality test (although once
        # the trace is flattened this is dead!)
        if torch._dynamo.config.assume_static_by_default:
            self.assertExpectedInline(cnts.op_count, """2""")
        else:
            self.assertExpectedInline(cnts.op_count, """2""")

        torch._dynamo.reset()
        cnts = torch._dynamo.testing.CompileCounter()
        incorrect_ref_id = id(m) + 1
        opt_m = torch.compile(m, backend=cnts, fullgraph=True)
        opt_m(data, incorrect_ref_id)
        if torch._dynamo.config.assume_static_by_default:
            self.assertExpectedInline(cnts.op_count, """1""")
        else:
            self.assertExpectedInline(cnts.op_count, """1""")

    def test_inline_func_jump_on_tensor_condition(self):
        def f1(input):
            if input == 0:
                return input + 1
            else:
                return input + 2

        def f2(input):
            return f1(input)

        cnts = torch._dynamo.testing.CompileCounter()
        opt_f2 = torch.compile(f2, backend=cnts)
        res1 = opt_f2(torch.tensor([1.0]))
        res2 = opt_f2(torch.tensor([0.0]))

        self.assertEqual(res1, 3)
        self.assertEqual(res2, 1)

    def test_set_discard(self):
        def fn(y):
            x = set(["bar"])
            x.discard("bar")
            x.discard("foo")
            return y + len(x)

        cnts = torch._dynamo.testing.CompileCounter()
        opt_fn = torch.compile(fn, backend=cnts, fullgraph=True)
        x = torch.randn(3)
        self.assertEqual(opt_fn(x), x)
        self.assertEqual(cnts.op_count, 1)

    def test_set_update(self):
        @torch.compile(backend="eager", fullgraph=True)
        def run(x, int_set, int_list):
            int_set.update(map(int, int_list))
            return x + 1

        int_set = set()
        int_list = [1, 2, 1]
        res = run(torch.ones(1), int_set, int_list)
        self.assertTrue(same(res, torch.ones(1) + 1))
        self.assertEqual(int_set, set([1, 2]))
        self.assertEqual(int_list, [1, 2, 1])

    def test_frozenset_torch_func_contains(self):
        funcs = frozenset([torch.add])

        def fn(x, func):
            if func in funcs:
                x = torch.add(x, 1.0)
            x = torch.mul(x, 1.0)
            return x

        x = torch.randn(1)
        cnts = torch._dynamo.testing.CompileCounter()
        opt_fn = torch.compile(fn, backend=cnts, fullgraph=True)
        opt_fn(x, torch.add)
        self.assertEqual(cnts.op_count, 2)

        torch._dynamo.reset()
        cnts = torch._dynamo.testing.CompileCounter()
        opt_fn = torch.compile(fn, backend=cnts, fullgraph=True)
        opt_fn(x, torch.mul)
        self.assertEqual(cnts.op_count, 1)

    def test_inline_list_mutation(self):
        def f1(x):
            x.append(torch.ones(8))
            return x

        def f2():
            x = [torch.ones(6)]
            f1(x)
            return x

        res1 = f2()
        cnts = torch._dynamo.testing.CompileCounter()
        opt_f2 = torch.compile(f2, backend=cnts)
        res2 = opt_f2()
        self.assertTrue(same(res1, res2))

    def test_inline_dict_mutation(self):
        def f1(d):
            d["c"] = d["a"] + d.pop("b")
            return d

        def f2():
            d = {"a": torch.ones(5), "b": torch.ones(5)}
            f1(d)
            return d

        res1 = f2()
        cnts = torch._dynamo.testing.CompileCounter()
        opt_f2 = torch.compile(f2, backend=cnts)
        res2 = opt_f2()
        self.assertTrue(same(res1, res2))

    def test_inline_local_dict_clear(self):
        def f(d):
            d.clear()
            return d

        inp = {"a": torch.randn(2, 2), "b": torch.randn(2, 2)}
        out = torch.compile(f, backend="eager", fullgraph=True)(inp)
        self.assertEqual(len(out), 0)
        self.assertEqual(len(inp), 0)

    def test_inline_module_attr_dict_clear(self):
        class MyMod(torch.nn.Module):
            def __init__(self) -> None:
                super().__init__()
                self.a = {"a": torch.randn(2, 2), "b": torch.randn(2, 2)}

            def forward(self):
                self.a.clear()
                return self.a

        m = MyMod()
        out = torch.compile(m, backend="eager", fullgraph=True)()
        self.assertEqual(len(out), 0)
        self.assertEqual(len(m.a), 0)

    def test_inline_user_defined_dict_attr_clear(self):
        class MyMod:
            def __init__(self) -> None:
                self.a = {"a": torch.randn(2, 2), "b": torch.randn(2, 2)}

        def f(obj, inp):
            ret = len(obj.a) + inp
            obj.a.clear()
            return obj.a, ret

        m = MyMod()
        before_len = len(m.a)
        t_inp = torch.ones(1)
        d, ret = torch.compile(f, backend="eager", fullgraph=True)(m, t_inp)
        self.assertEqual(len(m.a), 0)
        self.assertEqual(len(d), 0)
        self.assertEqual(ret, t_inp + before_len)

    def test_recursive_inline_list_mutation(self):
        def f1(x, y):
            x.append(torch.tensor([1.1]))
            y.append(torch.tensor([1.2]))
            return x, y

        def f2(x, y):
            x.append(torch.tensor([2.1]))
            y.append(torch.tensor([2.2]))
            f1(x, y)
            return x, y

        def f3(x):
            x.append(torch.tensor([3.1]))
            y = [torch.tensor([3.2])]
            f2(x, y)
            return x, y

        def f4():
            x = [torch.tensor([4.1])]
            return f3(x)

        res1 = f4()
        cnts = torch._dynamo.testing.CompileCounter()
        opt_f4 = torch.compile(f4, backend=cnts)
        res2 = opt_f4()
        self.assertTrue(same(res1, res2))

    def test_sample_input(self):
        from torch.testing._internal.common_methods_invocations import SampleInput

        def fn(sample):
            if isinstance(sample.input, torch.Tensor):
                return sample.input * 2
            return torch.zeros(())

        sample = SampleInput(torch.ones(2))
        ref = fn(sample)

        opt_fn = torch.compile(fn, backend="eager")
        res = opt_fn(sample)

        self.assertTrue(same(ref, res))

    @skipIfWindows(
        msg="TODO(xuhancn): confirm, AssertionError: tensor([0.0290, 0.4019, 0.2598, 0.3666]) is not None"
    )
    def test_release_input_memory(self):
        x = torch.rand([4])
        x_ref = weakref.ref(x)

        cnts = torch._dynamo.testing.CompileCounter()

        @torch.compile(backend=cnts)
        def foo(x):
            return x + x

        out = foo(x)
        self.assertTrue(same(out, x + x))
        del x
        self.assertIs(x_ref(), None)

    @skipIfWindows(
        msg="TODO: (xuhancn) conform, AssertionError: Linear(in_features=10, out_features=10, bias=True) is not None"
    )
    def test_release_module_memory(self):
        mod = torch.nn.Linear(10, 10)
        x = torch.rand([10, 10])
        mod_weight_ref = weakref.ref(mod.weight)
        mod_ref = weakref.ref(mod)

        # Modules that are passed into torch._dynamo optimized functions
        # will normally be held onto through the generated GraphModule,
        # which contains the modules. remove the reference in this backend
        # and test that no additional references are being held.
        class NoLeakBackend:
            def __call__(self, gm: torch.fx.GraphModule, example_inputs):
                gm.mod = None

                def foo(*args, **kwargs):
                    return (1,)

                return foo

        no_leak_backend = NoLeakBackend()

        @torch.compile(backend=no_leak_backend)
        def foo(mod, x):
            return mod(x)

        foo(mod, x)
        del mod
        del x
        self.assertIsNone(mod_ref(), None)
        self.assertIsNone(mod_weight_ref(), None)

    @skipIfWindows(msg="TODO: (xuhancn) conform, AssertionError: False is not true")
    def test_release_scope_memory(self):
        def inner(y):
            y

        inner = torch.compile(inner, backend="eager")

        p_ref = None

        x = torch.randn((10, 10))
        inner(x)

        p_ref = weakref.ref(x)
        self.assertTrue(p_ref() is not None)
        del x
        self.assertTrue(p_ref() is None)

    def test_update_locals_and_stack_uses_shared_cache(self):
        def fn(x):
            perm = [0, 3, 5]
            perm = list(range(min(perm))) + perm
            perm.extend(i for i in range(x.dim()) if i not in perm)
            return perm

        x = torch.rand([2, 2, 2, 2, 2, 2])
        res1 = fn(x)
        cnts = torch._dynamo.testing.CompileCounter()
        opt_fn = torch.compile(fn, backend=cnts)
        res2 = opt_fn(x)
        self.assertTrue(same(res1, res2))

    def test_side_effects_codegen_update_mutated(self):
        # codegen to update mutated variables with side effect
        # should after stack value's codegen
        def f1(x):
            alist = [x]
            alist.append(x + 1)
            alist[0].sum().item()  # graph break
            res = alist.pop()
            res.sum().item()  # graph break
            return res

        def f2(a, b):
            d = {"a": a + 1, "b": b + 2}
            x = d.pop("b")
            x.sum().item()  # graph break
            y = d["a"] + x
            y.sum().item()  # graph break
            d["c"] = y
            return d

        x = torch.rand([2, 3])
        a = torch.rand([5, 6])
        b = torch.rand([5, 6])
        res11 = f1(x)
        res21 = f2(a, b)
        cnts = torch._dynamo.testing.CompileCounter()
        opt_f1 = torch.compile(f1, backend=cnts)
        opt_f2 = torch.compile(f2, backend=cnts)
        res12 = opt_f1(x)
        res22 = opt_f2(a, b)
        self.assertTrue(same(res11, res12))
        self.assertTrue(same(res21, res22))

    def test_list_append_return_none(self):
        def fn(x):
            alist = []
            blist = alist.append(x + 1)
            return alist, blist

        x = torch.tensor([2.3])
        res = fn(x)
        cnts = torch._dynamo.testing.CompileCounter()
        opt_fn = torch.compile(fn, backend=cnts)
        res2 = opt_fn(x)
        self.assertEqual(res, res2)

    @patch.object(torch._dynamo.config, "capture_scalar_outputs", True)
    def test_tensor_ctor_list_of_tensor(self):
        def fn(x):
            return torch.tensor([x], dtype=torch.int64)

        x = torch.tensor(20)
        res = fn(x)
        cnts = torch._dynamo.testing.CompileCounter()
        opt_fn = torch.compile(fn, backend=cnts)
        res2 = opt_fn(x)
        self.assertEqual(res, res2)
        self.assertEqual(cnts.frame_count, 1)

    def test_tensor_types(self):
        def fn(dtype, tensor_type):
            x = torch.empty(4, dtype=dtype)
            assert isinstance(x, tensor_type)

        opt_fn = torch.compile(fn, backend="eager")
        opt_fn(torch.float32, torch.FloatTensor)
        opt_fn(torch.float64, torch.DoubleTensor)
        opt_fn(torch.float16, torch.HalfTensor)
        opt_fn(torch.bfloat16, torch.BFloat16Tensor)
        opt_fn(torch.uint8, torch.ByteTensor)
        opt_fn(torch.int8, torch.CharTensor)
        opt_fn(torch.int64, torch.LongTensor)
        opt_fn(torch.int, torch.IntTensor)
        opt_fn(torch.int16, torch.ShortTensor)
        opt_fn(torch.bool, torch.BoolTensor)

    def test_nan(self):
        def f(x, n):
            return x * 2 + n

        x = torch.randn(4)
        n = float("nan")

        cnts = torch._dynamo.testing.CompileCounter()
        opt_f = torch.compile(f, backend=cnts)
        opt_f(x, n)
        opt_f(x, n)
        self.assertEqual(cnts.frame_count, 1)

    @patch.object(torch._dynamo.config, "capture_scalar_outputs", True)
    def test_item(self):
        class MyMod(torch.nn.Module):
            def forward(self, x):
                z = torch.max(x)
                return z.int().item()

        x = torch.tensor([[10.6763, 11.7445, -2.2369]])
        model = MyMod()
        y = torch.compile(model, backend="eager", fullgraph=True)(x)

        self.assertEqual(y, 11)

    @patch.object(torch._dynamo.config, "capture_scalar_outputs", True)
    def test_item_changes(self):
        class MyMod(torch.nn.Module):
            def forward(self, x):
                z = torch.max(x)
                return z.int().item()

        x = torch.tensor([[10.6763, 11.7445, -2.2369]])
        model = MyMod()
        opt_model = torch.compile(model, backend="eager", fullgraph=True)
        y = opt_model(x)
        z = opt_model(torch.tensor([[y - 5, y + 10, y + 50]]))

        self.assertEqual(y, 11)
        self.assertEqual(z, 61)

    @patch.object(torch._dynamo.config, "capture_scalar_outputs", True)
    def test_item_changes_new_shape(self):
        class MyMod(torch.nn.Module):
            def forward(self, x):
                z = torch.max(x)
                return z.int().item()

        x = torch.tensor([[10.6763, 11.7445, -2.2369]])
        model = MyMod()
        opt_model = torch.compile(model, backend="eager", fullgraph=True)
        y = opt_model(x)
        z = opt_model(torch.tensor([[y - 5, y + 50], [y + 5, y - 50]]))

        self.assertEqual(y, 11)
        self.assertEqual(z, 61)

    @unittest.skip("https://github.com/pytorch/pytorch/issues/99726")
    def test_cross_entropy_loss_fancy_ctor1(self):
        rand_5 = torch.randn(5)
        rand_3_5 = torch.randn(3, 5)
        target = torch.empty(3, dtype=torch.long).random_(5)

        loss = torch.nn.CrossEntropyLoss(
            weight=rand_5, reduce=False, label_smoothing=0.5
        )
        opt_loss = torch.compile(loss, backend="eager", fullgraph=True)
        input = rand_3_5
        dynamo_output = opt_loss(input, target)

        loss = torch.nn.CrossEntropyLoss(
            weight=rand_5, reduce=False, label_smoothing=0.5
        )
        input = rand_3_5
        output = loss(input, target)

        self.assertTrue(torch.allclose(dynamo_output, output))

    def test_cross_entropy_loss_fancy_ctor2(self):
        rand_3_5 = torch.randn(3, 5)
        target = torch.empty(3, dtype=torch.long).random_(5)

        loss = torch.nn.CrossEntropyLoss(reduce=False, label_smoothing=0.5)
        opt_loss = torch.compile(loss, backend="eager", fullgraph=True)
        input = rand_3_5
        dynamo_output = opt_loss(input, target)

        loss = torch.nn.CrossEntropyLoss(reduce=False, label_smoothing=0.5)
        input = rand_3_5
        output = loss(input, target)

        self.assertTrue(torch.allclose(dynamo_output, output))

    def test_cross_entropy_loss_simple_ctor(self):
        output = None
        rand_3_5 = torch.randn(3, 5)
        target = torch.empty(3, dtype=torch.long).random_(5)

        loss = torch.nn.CrossEntropyLoss()
        opt_loss = torch.compile(loss, backend="eager", fullgraph=True)
        input = rand_3_5
        dynamo_output = opt_loss(input, target)

        loss = torch.nn.CrossEntropyLoss()
        input = rand_3_5
        output = loss(input, target)

        self.assertTrue(torch.allclose(dynamo_output, output))

    def test_nn_functional_reduction(self):
        def fn(loss, reduction):
            reduction_enum = F._Reduction.get_enum(reduction)
            if reduction_enum == 0:
                return loss
            elif reduction_enum == 1:
                return loss.mean()
            elif reduction_enum == 2:
                return loss.sum()

        x = torch.rand([3, 5])
        y = "mean"
        ref = fn(x, y)
        opt_fn = torch.compile(fn, backend="eager", fullgraph=True)
        res = opt_fn(x, y)
        self.assertTrue(torch.allclose(ref, res))

    def test_large_reduction_list(self):
        dtype = torch.float32
        device = "cpu"

        def check_sum_all(tensor: torch.Tensor) -> None:
            pylist = tensor.reshape(-1).tolist()
            self.assertTrue(same(tensor.sum(), torch.tensor(sum(pylist))))

        check_sum_all(torch.randn(200000, dtype=dtype, device=device))

    def test_raise_on_backend_error(self):
        def my_compiler(gm, _):
            raise RuntimeError("duck!")

        @torch.compile(backend=my_compiler)
        def fn(a, b):
            return a + b / (a - b)

        self.assertRaises(
            torch._dynamo.exc.BackendCompilerFailed,
            lambda: fn(torch.randn(10), torch.randn(10)),
        )

    def test_named_parameters(self):
        n_embd = 768
        block_size = 128
        vocab_size = 65
        embd_pdrop = 0.1

        class MyModel2(torch.nn.Module):
            def __init__(self) -> None:
                super().__init__()
                self.tok_emb = torch.nn.Embedding(vocab_size, n_embd)
                self.pos_emb = torch.nn.Parameter(torch.zeros(1, block_size, n_embd))
                self.drop = torch.nn.Dropout(embd_pdrop)

            def forward(self, x):
                return x

        class MyModel(torch.nn.Module):
            def __init__(self) -> None:
                super().__init__()
                self.tok_emb = torch.nn.Embedding(vocab_size, n_embd)
                self.pos_emb = torch.nn.Parameter(torch.zeros(1, block_size, n_embd))
                self.drop = torch.nn.Dropout(embd_pdrop)
                self.submod2 = MyModel2()

            def forward(self, x):
                return x

        # Regular
        params = []
        mod = MyModel()
        actual_params = list(mod.named_parameters())

        @torch.compile(backend="eager", fullgraph=True)
        def fn():
            return list(mod.named_parameters())

        params = fn()

        self.assertEqual(len(actual_params), len(params))
        for idx in range(len(params)):
            k_a, v_a = actual_params[idx]
            k, v = params[idx]
            self.assertEqual(k_a, k)
            self.assertTrue(torch.allclose(v_a, v))

        # Prefix
        params = []
        mod = MyModel()
        actual_params = list(mod.named_parameters(prefix="foo"))

        @torch.compile(backend="eager", fullgraph=True)
        def fn1():
            return list(mod.named_parameters(prefix="foo"))

        params = fn1()

        self.assertEqual(len(actual_params), len(params))
        for idx in range(len(params)):
            k_a, v_a = actual_params[idx]
            k, v = params[idx]
            self.assertEqual(k_a, k)
            self.assertTrue(torch.allclose(v_a, v))

    @torch._dynamo.config.patch(guard_nn_modules=True)
    def test_module_complex_iter(self):
        n_embd = 768
        block_size = 128
        vocab_size = 65
        embd_pdrop = 0.1

        class FakeGPT(torch.nn.Module):
            def __init__(self) -> None:
                super().__init__()
                self.tok_emb = torch.nn.Embedding(vocab_size, n_embd)
                self.pos_emb = torch.nn.Parameter(torch.zeros(1, block_size, n_embd))
                self.drop = torch.nn.Dropout(embd_pdrop)
                self.ln_f = torch.nn.LayerNorm(n_embd)
                self.head = torch.nn.Linear(n_embd, vocab_size, bias=False)

                self.block_size = block_size
                self.names = []

            def forward(self, idx, targets=None):
                b, t = idx.size()
                assert t <= self.block_size, (
                    "Cannot forward, model block size is exhausted."
                )

                # forward the GPT model
                token_embeddings = self.tok_emb(
                    idx
                )  # each index maps to a (learnable) vector
                position_embeddings = self.pos_emb[
                    :, :t, :
                ]  # each position maps to a (learnable) vector
                x = self.drop(token_embeddings + position_embeddings)
                x = self.blocks(x)
                x = self.ln_f(x)
                logits = self.head(x)

                # if we are given some desired targets also calculate the loss
                loss = None
                if targets is not None:
                    loss = F.cross_entropy(
                        logits.view(-1, logits.size(-1)), targets.view(-1)
                    )

                return logits, loss

            def foo(self, memo=None, prefix="", remove_duplicate=False):
                for mn, m in self.named_modules(
                    memo=memo, prefix=prefix, remove_duplicate=remove_duplicate
                ):
                    for pn, p in self.named_parameters():
                        fpn = f"{mn}.{pn}" if mn else pn
                        self.names.append(fpn)

        # Test plain recurse
        model_a = FakeGPT()
        model_a.foo()
        a_names = model_a.names

        model_b = FakeGPT()
        opt_model_b = torch.compile(model_b, backend="eager", fullgraph=True)
        opt_model_b.foo()

        self.assertEqual(a_names, model_b.names)

        # Test with prefix
        model_a = FakeGPT()
        model_a.foo(prefix="abc")
        a_names = model_a.names

        model_b = FakeGPT()
        opt_model_b = torch.compile(model_b, backend="eager", fullgraph=True)
        opt_model_b.foo(prefix="abc")

        self.assertEqual(a_names, model_b.names)

    def test_numpy_variable_isinstance(self):
        def fn(x, m):
            if isinstance(m, np.ndarray):
                return x + 1
            else:
                return x - 1

        x = torch.tensor([2.3])
        m = np.array([1, 2, 3])
        ref = fn(x, m)
        cnts = torch._dynamo.testing.CompileCounter()
        opt_fn = torch.compile(fn, backend=cnts)
        res = opt_fn(x, m)
        self.assertEqual(ref, res)

        # Test now the other path
        ref = fn(x, x)
        res = opt_fn(x, x)
        self.assertEqual(ref, res)

    def test_tensor_dot_grad_no_graph_break(self):
        def fn(a, b):
            y = 3 * a**3 - b**2
            y.backward(gradient=torch.tensor([1.0, 1.0]))
            b.grad.zero_()
            return a.grad, b.grad

        a = torch.tensor([2.0, 3.0], requires_grad=True)
        b = torch.tensor([6.0, 4.0], requires_grad=True)
        cnts = torch._dynamo.testing.CompileCounter()
        opt_fn = torch.compile(fn, backend=cnts)
        _, b_grad = opt_fn(a, b)
        self.assertTrue(same(b_grad, torch.tensor([0.0, 0.0])))
        self.assertEqual(cnts.frame_count, 2)

    def test_torch_nn_parameter_isinstance(self):
        def fn(x):
            a = torch.nn.Parameter(torch.rand(2, 3))
            if isinstance(a, torch.Tensor):
                return x + 1
            else:
                return x - 1

        x = torch.tensor([2.5])
        ref = fn(x)
        opt_fn = torch.compile(fn, backend="eager")
        res = opt_fn(x)
        self.assertEqual(ref, res)

    def _optimize_then_check_exp(
        self, foo, args, cnt, exp_out, exp_frame_count, exp_n_cached_backend
    ):
        opt_out = torch.compile(foo, backend=cnt)(*args)
        self.assertEqual(exp_out, opt_out)
        self.assertEqual(cnt.frame_count, exp_frame_count)

    def test_backend_match_guard(self):
        x = torch.randn([3, 4])

        def foo(x):
            return x.sin() + x.cos()

        def foo_graph_break(x):
            a = x.sin()
            torch._dynamo.graph_break()
            b = x.cos()
            return a + b

        eager_record_backend = torch._dynamo.testing.EagerAndRecordGraphs()
        backends = [eager_record_backend, "eager"]

        # We intentionally don't reset dynamo for each backend so that we can test
        # 1. dynamo doesn't recompile when backend stays the same, i.e. frame_count doesn't increase
        # 2. dynamo recompiles when backend changes, i.e. frame_count is non-zero for next backend
        def test_recompile(foo, *, exp_frame_count):
            eager_result = foo(x)
            for i, backend in enumerate(backends):
                cnt = torch._dynamo.testing.CompileCounterWithBackend(backend)
                # Run opt_f multiple times to make sure dynamo doesn't recompile.
                # Specifically, frame_count doesn't increase
                # the number of cached backends is i + 2 because we have the optimizing backend + None
                self._optimize_then_check_exp(
                    foo, (x,), cnt, eager_result, exp_frame_count, i + 2
                )
                self._optimize_then_check_exp(
                    foo, (x,), cnt, eager_result, exp_frame_count, i + 2
                )
                self._optimize_then_check_exp(
                    foo, (x,), cnt, eager_result, exp_frame_count, i + 2
                )

        test_recompile(foo, exp_frame_count=1)
        torch._dynamo.reset()
        test_recompile(foo_graph_break, exp_frame_count=2)

    def test_backend_match_guard_multi_threads(self):
        x = torch.randn([3, 4])

        def foo(x):
            return x.sin() + x.cos()

        def compile_then_check_exp(foo, args, cnt, eager_result, exp_frame_count):
            for i in range(3):
                opt_out = torch.compile(foo, backend=cnt)(*args)
                self.assertEqual(opt_out, eager_result)
            self.assertEqual(cnt.frame_count, exp_frame_count)
            thread_success[threading.current_thread()] = True

        eager_record_backend = torch._dynamo.testing.EagerAndRecordGraphs()
        backends = [eager_record_backend, "eager"]

        # Test dynamo recompiles but only caches a single backend for each thread
        eager_result = foo(x)
        # cnt and None
        exp_frame_count = 1
        threads = []
        thread_success = {}
        for i, backend in enumerate(backends):
            cnt = torch._dynamo.testing.CompileCounterWithBackend(backend)
            thread = threading.Thread(
                target=compile_then_check_exp,
                args=(
                    foo,
                    (x,),
                    cnt,
                    eager_result,
                    exp_frame_count,
                ),
            )
            threads.append(thread)
            thread.start()

        # Wait for all threads to finish
        for thread in threads:
            thread.join()

        self.assertEqual(len(thread_success), len(threads))

    def test_dynamo_min_operator_with_shape(self):
        @torch.compile(backend="eager", fullgraph=True)
        def f(x, a):
            return min(x.shape[0], a)

        result = f(torch.ones(6), 3)
        self.assertEqual(result, 3)

    def test_onnx_shape_as_tensor(self):
        @torch.compile(backend="eager", fullgraph=True)
        def f(x):
            return 1 + torch._shape_as_tensor(x)[0]

        gm, _ = torch._dynamo.export(f)(torch.ones(6))

        input_one_dim = torch.ones(6)
        input_two_dims = torch.ones(7, 4)
        self.assertEqual(f(input_one_dim), 7)
        self.assertEqual(f(input_two_dims), 8)
        self.assertEqual(f(input_two_dims), 8)

        @torch.compile(backend="eager", fullgraph=True)
        def f_onnx(x):
            return 1 + torch.onnx.operators.shape_as_tensor(x)[0]

        self.assertEqual(f_onnx(input_one_dim), 7)
        self.assertEqual(f_onnx(input_two_dims), 8)
        self.assertEqual(f_onnx(input_two_dims), 8)

    def test_cond(self):
        from functorch.experimental.control_flow import cond

        def true_fn(x):
            return x.sin()

        def false_fn(x):
            return x.cos()

        def f(pred, x):
            return cond(pred, true_fn, false_fn, [x])

        opt_fn = torch.compile(f, backend="eager")
        a = opt_fn(torch.tensor(False), torch.tensor([0.25, 0.25]))
        self.assertTrue(same(torch.cos(torch.tensor([0.25, 0.25])), a))
        b = opt_fn(torch.tensor(True), torch.tensor([0.25, 0.25]))
        self.assertTrue(same(torch.sin(torch.tensor([0.25, 0.25])), b))

    def test_cond_with_quantization(self):
        from functorch.experimental.control_flow import cond

        class MyModule(torch.nn.Module):
            def __init__(self) -> None:
                super().__init__()
                example_inputs = (torch.randn(5, 5),)
                self.model = torch.nn.Linear(5, 5)
                self.quantized_model = prepare_qat_fx(
                    self.model, qconfig_dict, example_inputs=example_inputs
                )

            def forward(self, pred, x):
                def true_fn(x):
                    return x.sin() + self.quantized_model(x)

                def false_fn(x):
                    return x.cos() + self.model(x)

                return cond(pred, true_fn, false_fn, [x])

        module = MyModule()
        opt_m = torch.compile(module, backend="eager", fullgraph=True)
        x = torch.rand((5, 5))
        pred = torch.tensor(True)
        self.assertTrue(same(module(pred, x), opt_m(pred, x)))
        pred = torch.tensor(False)
        self.assertTrue(same(module(pred, x), opt_m(pred, x)))

    def test_map_with_quantization(self):
        from functorch.experimental.control_flow import map

        class MyModule(torch.nn.Module):
            def __init__(self) -> None:
                super().__init__()
                example_inputs = (torch.randn(5, 5),)
                self.model = torch.nn.Linear(5, 5)
                self.quantized_model = prepare_qat_fx(
                    self.model, qconfig_dict, example_inputs=example_inputs
                )

            def forward(self, x):
                def body(x):
                    return x.sin() + self.quantized_model(x)

                return map(body, x)

        module = MyModule()
        opt_m = torch.compile(module, backend="eager", fullgraph=True)
        x = torch.rand((5, 5))
        self.assertTrue(same(module(x), opt_m(x)))

    def test_cond_side_effects(self):
        from functorch.experimental.control_flow import cond

        c = 0

        def true_fn(x):
            return x - c

        def false_fn(x):
            return x + c

        def f(pred, x):
            nonlocal c
            c = 1
            return cond(pred, true_fn, false_fn, [x])

        opt_fn = torch.compile(f, backend="eager")
        c = 0
        a = opt_fn(torch.tensor(False), torch.tensor([0.25, 0.25]))
        self.assertTrue(same(torch.tensor([1.25, 1.25]), a))

    def test_map_side_effects(self):
        from functorch.experimental.control_flow import map

        class Module(torch.nn.Module):
            def __init__(self) -> None:
                super().__init__()
                self.w = torch.tensor(1)

            def forward(self, xs):
                def body(x):
                    self.w += 1
                    return x

                return map(body, xs)

        mod = Module()

        error_message = ""
        if torch._dynamo.config.inline_inbuilt_nn_modules:
            error_message = (
                "map doesn't work unless it is captured completely with torch.compile"
            )
        else:
            error_message = "Can't inplace modify module params/buffers"

        with self.assertRaisesRegex(
            torch._dynamo.exc.UncapturedHigherOrderOpError, error_message
        ):
            opt_fn = torch.compile(mod, backend="eager", fullgraph=True)
            opt_fn(torch.randn(3, 2))

    def test_cond_nested(self):
        from functorch.experimental.control_flow import cond

        def true_fn_nested(x):
            return x * 10

        def false_fn_nested(x):
            return x * -1

        def true_fn(pred2, x):
            return x.sin()

        def false_fn(pred2, x):
            return x + cond(pred2, true_fn_nested, false_fn_nested, [x])

        def f(pred, pred2, x):
            return cond(pred, true_fn, false_fn, [pred2, x])

        cc = torch._dynamo.testing.CompileCounter()
        opt_fn = torch.compile(f, backend=cc)
        true_true_sin = opt_fn(
            torch.tensor(True), torch.tensor(True), torch.tensor([0.25, 0.25])
        )
        self.assertTrue(same(torch.sin(torch.tensor([0.25, 0.25])), true_true_sin))

        true_false_sin = opt_fn(
            torch.tensor(True), torch.tensor(False), torch.tensor([0.25, 0.25])
        )
        self.assertTrue(same(torch.sin(torch.tensor([0.25, 0.25])), true_false_sin))

        false_true_sum_mult = opt_fn(
            torch.tensor(False), torch.tensor(True), torch.tensor([0.25, 0.25])
        )
        self.assertTrue(
            same(torch.tensor([2.75, 2.75]), false_true_sum_mult)
        )  # * 10 then add x

        false_false_sum_neg = opt_fn(
            torch.tensor(False), torch.tensor(False), torch.tensor([0.25, 0.25])
        )
        self.assertTrue(
            same(torch.tensor([0.0, 0.0]), false_false_sum_neg)
        )  # * -1 then add x
        self.assertTrue(cc.frame_count, 2)

    def test_cond_export(self):
        from functorch.experimental.control_flow import cond

        def true_fn_nested(x):
            return x * 10

        def false_fn_nested(x):
            return x * -1

        def true_fn(pred2, x):
            return x.sin()

        def false_fn(pred2, x):
            return x + cond(pred2, true_fn_nested, false_fn_nested, [x])

        def f(pred, pred2, x):
            return cond(pred, true_fn, false_fn, [pred2, x])

        graph, guard = torch._dynamo.export(f)(
            torch.tensor(False), torch.tensor(True), torch.tensor([0.25, 0.25])
        )
        true_true_sin = graph(
            torch.tensor(True), torch.tensor(True), torch.tensor([0.25, 0.25])
        )
        self.assertTrue(same(torch.sin(torch.tensor([0.25, 0.25])), true_true_sin))

        true_false_sin = graph(
            torch.tensor(True), torch.tensor(False), torch.tensor([0.25, 0.25])
        )
        self.assertTrue(same(torch.sin(torch.tensor([0.25, 0.25])), true_false_sin))

        false_true_sum_mult = graph(
            torch.tensor(False), torch.tensor(True), torch.tensor([0.25, 0.25])
        )
        self.assertTrue(
            same(torch.tensor([2.75, 2.75]), false_true_sum_mult)
        )  # * 10 then add x

        false_false_sum_neg = graph(
            torch.tensor(False), torch.tensor(False), torch.tensor([0.25, 0.25])
        )
        self.assertTrue(
            same(torch.tensor([0.0, 0.0]), false_false_sum_neg)
        )  # * -1 then add x

    def test_cond_export_single_arg(self):
        from functorch.experimental.control_flow import cond

        def true_fn(x):
            return x.clone()

        def false_fn(x):
            return x.sin()

        def f(pred, x):
            return cond(pred, true_fn, false_fn, [x])

        graph, guard = torch._dynamo.export(f)(
            torch.tensor(False), torch.tensor([0.25, 0.25])
        )
        true_mirror = graph(torch.tensor(True), torch.tensor([0.25, 0.25]))
        self.assertTrue(same(torch.tensor([0.25, 0.25]), true_mirror))
        true_mirror_2 = graph(torch.tensor(True), torch.tensor([0.33, 0.33, 0.33]))
        self.assertTrue(same(torch.tensor([0.33, 0.33, 0.33]), true_mirror_2))

        false_sin = graph(torch.tensor(False), torch.tensor([0.5, 0.5]))
        self.assertTrue(same(torch.sin(torch.tensor([0.5, 0.5])), false_sin))

    def test_enum_guards(self):
        class MyEnum(enum.Enum):
            FOO = 10
            BAR = 20

        def fn(x, y):
            if y == MyEnum.FOO:
                return x + 1
            else:
                return x - 1

        x = torch.rand(3)
        y = MyEnum.BAR
        ref = fn(x, y)
        opt_fn = torch.compile(backend="eager")(fn)
        res = opt_fn(x, y)
        self.assertTrue(same(ref, res))

    def test_enum_method(self):
        class Bool(enum.IntEnum):
            TRUE = enum.auto()
            FALSE = enum.auto()

            def is_true(self, x):
                # Return `x + 1` to make sure Dynamo actually traced into this,
                # rather than invoking it.
                return self == Bool.TRUE, x + 1

        def f(x, e):
            cond, y = e.is_true(x)
            if cond:
                return y + 2
            else:
                return y - 2

        opt_f = torch.compile(fullgraph=True)(f)
        args = [torch.zeros(1), Bool.TRUE]
        ref_out = f(*args)
        opt_out = opt_f(*args)
        self.assertTrue(same(ref_out, opt_out))

    def test_enum_subclass(self):
        # Copied from inspect.py

        class _ParameterKind(enum.IntEnum):
            POSITIONAL_ONLY = "positional-only"

            def __new__(cls, description):
                value = len(cls.__members__)
                member = int.__new__(cls, value)
                member._value_ = value
                member.description = description
                return member

            def __str__(self):
                return self.name

        _POSITIONAL_ONLY = _ParameterKind.POSITIONAL_ONLY

        def fn(x):
            _ParameterKind(_POSITIONAL_ONLY)
            return torch.cos(x)

        opt_fn = torch.compile(fn, backend="eager", fullgraph=True)
        x = torch.randn(4)
        self.assertEqual(fn(x), opt_fn(x))

    def test_duplicate_graph_break_log(self):
        torch._logging.set_logs(graph_breaks=True)

        @torch.compile(backend="eager")
        def f1(a, b):
            f2(a, b)

        def f2(a, b):
            c = a + b
            print("break")
            return a + b + c

        @torch.compile(backend="eager")
        def g1(a, b):
            g2(a, b)

        def g2(a, b):
            c = a + b
            print("break")
            return a + b + c

        def count_graph_break_msgs(msgs):
            return sum("Graph break in user code" in msg for msg in msgs)

        with (
            self.assertLogs(logger="torch._dynamo", level=logging.DEBUG) as log,
            torch._dynamo.config.patch(verbose=True),
        ):
            f1(torch.randn(10), torch.randn(10))
            self.assertGreater(count_graph_break_msgs(log.output), 1)

        with (
            self.assertLogs(logger="torch._dynamo", level=logging.DEBUG) as log,
            torch._dynamo.config.patch(verbose=False),
        ):
            g1(torch.randn(10), torch.randn(10))
            self.assertEqual(count_graph_break_msgs(log.output), 1)

        # reset logging state
        torch._logging.set_logs()

    def test_inplace_param_update(self):
        def fn(param, y):
            prev_grad = torch.is_grad_enabled()
            try:
                torch.set_grad_enabled(False)
                torch.set_grad_enabled(True)
                torch.set_grad_enabled(False)
                param.add_(y)
            finally:
                torch.set_grad_enabled(prev_grad)

        y = torch.randn(4)
        x = torch.nn.Parameter(torch.randn(4))
        fn(x, y)

        cnts = torch._dynamo.testing.CompileCounter()
        opt_fn = torch.compile(fn, backend=cnts, fullgraph=True)
        opt_fn(x, y)
        self.assertEqual(cnts.frame_count, 1)
        self.assertEqual(cnts.op_count, 3)

    def test_generate_tensor_from_list_of_numpy_primitive_type(self):
        # Test sth like torch.LongTensor(list(np.int64, np.int64, ...))
        def fn():
            x = np.array([1, 2, 3, 4, 5, 6], dtype=np.int64)
            y = [x[0], x[2], x[4]]
            return torch.LongTensor(y)

        ref = fn()
        res = torch.compile(fullgraph=True)(fn)()
        self.assertEqual(ref, res)

    def test_object_classmethod(self):
        class C:
            @classmethod
            def fn(cls, x):
                return x + x

        @torch.compile(backend="eager", fullgraph=True)
        def f():
            return C().fn(torch.ones(2, 3))

        self.assertTrue(torch.allclose(f(), torch.tensor([2.0])))

    def test_object_staticmethod(self):
        class C:
            @staticmethod
            def fn(x):
                return x + x

        @torch.compile(backend="eager", fullgraph=True)
        def f():
            return C().fn(torch.ones(2, 3))

        self.assertTrue(torch.allclose(f(), torch.tensor([2.0])))

    def test_user_function_variable_supports_enum_argument(self):
        class Foo(enum.Enum):
            FOO = 0
            BAR = 1

        def gn(x, y=Foo.FOO):
            if y is Foo.FOO:
                return x
            else:
                return x + 1

        def fn(x):
            return gn(x)

        x = torch.randn(2, 3)
        ref = fn(x)
        opt_fn = torch.compile(fn, backend="eager", fullgraph=True)
        res = opt_fn(x)
        self.assertTrue(torch.allclose(ref, res))

    def test_user_function_variable_supports_type_abcmeta_argument(self):
        class Foo(metaclass=abc.ABCMeta):
            @abc.abstractclassmethod
            def read(self):  # noqa: B027
                pass

        class Bar(Foo):
            def read(self):
                return "Hello World!"

        class Baz:
            pass

        def gn(x, tys=(Bar, Baz)):
            if Bar in tys:
                return x - 1
            else:
                return x + 1

        def fn(x):
            return gn(x)

        x = torch.randn(2, 3)
        ref = fn(x)
        opt_fn = torch.compile(fn, backend="eager", fullgraph=True)
        res = opt_fn(x)
        self.assertTrue(torch.allclose(ref, res))

    def test_user_function_variable_supports_function_argument(self):
        # Test user defined function default arguments can be:
        # 1, user defined functions (e.g, add1)
        # 2, torch functions (e.g, torch.sin)
        # 3, python builtin functions (e.g, operator.neg)
        def add1(x):
            return x + 1

        def gn(x, f1=add1, f2=torch.sin, f3=operator.neg):
            return f3(f2(f1(x)))

        def fn(x):
            return gn(x)

        x = torch.randn(2, 3)
        ref = fn(x)
        opt_fn = torch.compile(fn, backend="eager", fullgraph=True)
        res = opt_fn(x)
        self.assertTrue(torch.allclose(ref, res))

    def test_typing_variable_isinstance(self):
        def fn(x, m):
            if isinstance(m, typing.Mapping):
                return x + 1
            else:
                return x - 1

        x = torch.randn(2, 3)
        m = {"x": torch.randn(3)}
        ref = fn(x, m)
        opt_fn = torch.compile(fn, backend="eager")
        res = opt_fn(x, m)
        self.assertTrue(torch.allclose(ref, res))

    @torch._dynamo.config.patch(guard_nn_modules=True)
    def test_repro_graph_breaks_in__get_item_by_idx(self):
        class Mod(torch.nn.Module):
            def __init__(self) -> None:
                super().__init__()
                self.mod = torch.nn.Sequential(
                    torch.nn.Linear(3, 3), torch.nn.Linear(3, 3)
                )

            def forward(self, x):
                return self.mod[0](x)

        m = Mod()
        graph, _ = torch._dynamo.export(m)(torch.randn(3, 3))

    @torch._dynamo.config.patch(guard_nn_modules=True)
    def test_nn_sequential_invocation(self):
        with freeze_rng_state():

            class TestModel(torch.nn.Module):
                def __init__(self) -> None:
                    super().__init__()
                    self.linears = torch.nn.Sequential(
                        torch.nn.Linear(2, 2),
                        torch.nn.Linear(2, 2),
                        torch.nn.Linear(2, 2),
                        torch.nn.Linear(2, 2),
                    )

                def forward(self, x):
                    all_but_last = self.linears[:-1]
                    return all_but_last(x)

            m = TestModel()
            x = torch.rand((2, 2))
            real = m(x)
            graph, _ = torch._dynamo.export(m)(x)
            dynamo_result = graph(x)
            self.assertTrue(same(real, dynamo_result))

    @torch._dynamo.config.patch(guard_nn_modules=True)
    def test_nn_sequential_invocation_reposition_indices(self):
        with freeze_rng_state():

            class TestModel(torch.nn.Module):
                def __init__(self) -> None:
                    super().__init__()
                    self.linears = torch.nn.Sequential(
                        torch.nn.Linear(2, 2),
                        torch.nn.Linear(2, 2),
                        torch.nn.Linear(2, 2),
                        torch.nn.Linear(2, 2),
                    )

                def forward(self, x):
                    all_but_last = self.linears[1:3]
                    return all_but_last(x)

            m = TestModel()
            x = torch.rand((2, 2))
            real = m(x)
            graph, _ = torch._dynamo.export(m)(x)
            dynamo_result = graph(x)
            self.assertTrue(same(real, dynamo_result))

    def test_error_on_nested_fx_trace(self):
        input = torch.rand(2, 3)

        def f(x):
            x + x

        real = f(input)

        optimized = torch.compile(f, backend="eager")
        self.assertTrue(same(optimized(input), real))

        with self.assertRaisesRegex(RuntimeError, "Detected that you are using FX"):
            gm = torch.fx.symbolic_trace(optimized)

    @patch.object(torch._dynamo.config, "error_on_nested_fx_trace", False)
    def test_no_error_on_nested_fx_trace(self):
        input = torch.rand(2, 3)

        def f(x):
            x + x

        real = f(input)

        optimized = torch.compile(f, backend="eager")
        self.assertTrue(same(optimized(input), real))

        # should not error
        gm = torch.fx.symbolic_trace(optimized)
        self.assertTrue(same(gm(input), real))

    def test_not_dynamic_scope(self):
        def f(y):
            x = 1

            def g():
                x = 2
                return lambda: x

            return y + g()()

        input = torch.zeros(1)
        real = f(input)
        optimized = torch.compile(f, backend="eager")
        opt = optimized(input)
        self.assertTrue(same(opt, real))

    def test_inference_mode(self):
        @torch.inference_mode()
        def func(x, y):
            return x.add(1.0) + y

        x = torch.ones(4, requires_grad=True)
        y = torch.ones(4, requires_grad=True)
        ref = func(x, y)
        opt_func = torch.compile(func, backend="eager")

        x1 = torch.ones(4, requires_grad=True)
        res = opt_func(x1, y)
        self.assertTrue(same(ref, res))
        self.assertTrue(same(x, x1))

    def test_inference_mode_param(self):
        def fn(x):
            p = torch.nn.Parameter(x, requires_grad=False)
            return x * p

        opt_fn = torch.compile(fn, backend="eager", fullgraph=True)

        with torch.inference_mode():
            x = torch.rand(4)
            ref = fn(x)
            res = opt_fn(x)
            self.assertEqual(ref, res)

    def test_if_cond_nn_mod1(self):
        class MockModule(torch.nn.Module):
            def __init__(self, output_relu=True):
                super().__init__()
                self.relu = torch.nn.ReLU() if output_relu else None

            def forward(self, x):
                x = torch.sin(x)
                if self.relu:
                    x = self.relu(x)
                return x

        model = MockModule()
        opt_model = torch.compile(model, backend="eager", fullgraph=True)

        x = torch.rand(4)
        ref = model(x)
        res = opt_model(x)
        self.assertTrue(same(ref, res))

        model = MockModule(output_relu=False)
        opt_model = torch.compile(model, backend="eager", fullgraph=True)

        x = torch.rand(4)
        ref = model(x)
        res = opt_model(x)
        self.assertTrue(same(ref, res))

    def test_if_cond_nn_mod2(self):
        class MockModule(torch.nn.Module):
            def __init__(self) -> None:
                super().__init__()
                self.layer = torch.nn.Sequential()

            def forward(self, x):
                if self.layer:
                    return x + 1
                else:
                    return x - 1

        model = MockModule()
        x = torch.rand(4)
        ref = model(x)
        opt_model = torch.compile(backend="eager")(model)
        res = opt_model(x)
        self.assertTrue(same(ref, res))

    def test_if_cond_nn_mod3(self):
        def fn(x):
            if torch.nn.ModuleList():
                return x + 1
            else:
                return x - 1

        x = torch.rand(4)
        ref = fn(x)
        opt_fn = torch.compile(backend="eager")(fn)
        res = opt_fn(x)
        self.assertTrue(same(ref, res))

    def test_if_cond_user_defined_object(self):
        # obj.__bool__ is not existed
        class A:  # noqa: B903
            def __init__(self, x):
                self.x = x

        # obj.__bool__ is function and returns bool type
        class B:
            def __init__(self, x):
                self.x = x

            def __bool__(self):
                return self.x > 0

        # obj.__bool__ is non-function
        class C:
            def __init__(self, x):
                self.x = x
                self.__bool__ = False

        def fn(x, obj):
            if not obj:
                return x + 1
            else:
                return x - 1

        x = torch.rand(4)
        cnts = torch._dynamo.testing.CompileCounter()
        opt_fn = torch.compile(fn, backend=cnts, fullgraph=True)
        obj1 = A(0.5)
        obj2 = B(0.5)
        obj3 = B(-0.5)
        obj4 = C(0.5)
        for obj in [obj1, obj2, obj3, obj4, obj3, obj2]:
            ref = fn(x, obj)
            res = opt_fn(x, obj)
            self.assertTrue(same(ref, res))
        self.assertEqual(cnts.frame_count, 4)

    def test_if_cond_user_defined_object2(self):
        # obj.__bool__ is function and returns non-bool type
        class MyObj:
            def __init__(self, x):
                self.x = x

            def __bool__(self):
                self.x = 1.2
                return self.x

        def fn(a, obj):
            if not obj:
                return a + obj.x
            else:
                return a - obj.x

        x = torch.rand(4)
        obj = MyObj(0.5)
        opt_fn = torch.compile(fn, backend="eager")
        try:
            opt_fn(x, obj)
            self.assertFalse(True)
        except TypeError as e:
            self.assertIn("__bool__ should return bool, returned float", str(e))

    def test_unpack_tensor_shape_mismatch(self):
        @torch.compile(backend="eager")
        def f1(x):
            a, b = x
            return torch.sin(a + b)

        x = torch.tensor(2.0)
        with self.assertRaisesRegex(AssertionError, "Can't unpack scalar tensors"):
            f1(x)

        x = torch.tensor([2.0])
        with self.assertRaisesRegex(
            AssertionError, "Can't unpack a tensor of 1 rows into a tuple of 2 elements"
        ):
            f1(x)

        @torch.compile(backend="eager")
        def f2(x):
            (a,) = x
            return torch.sin(a + 1)

        x = torch.tensor(2.0)
        with self.assertRaisesRegex(AssertionError, "Can't unpack scalar tensors"):
            f2(x)

        x = torch.tensor([2.0])
        self.assertTrue(same(f2(x), torch.sin(x[0] + 1)))

    def test_if_cond_user_defined_object3(self):
        # obj.__bool__ is not existed, but obj.__len__ exists
        class A:  # noqa: B903
            def __init__(self, x):
                self.x = x

            def __len__(self):
                return len(self.x)

        # obj.__bool__ takes precedence over obj.__len__
        class B:
            def __init__(self, x):
                self.x = x

            def __bool__(self):
                return False

            def __len__(self):
                return len(self.x)

        def fn(x, obj):
            if not obj:
                return x + 1
            else:
                return x - 1

        x = torch.rand(4)
        opt_fn = torch.compile(backend="eager", fullgraph=True)(fn)
        obj1 = A([1, 2, 3])
        obj2 = A([])
        obj3 = B([1, 2, 3])
        obj4 = B([])
        for obj in [obj1, obj2, obj3, obj4]:
            ref = fn(x, obj)
            res = opt_fn(x, obj)
            self.assertTrue(same(ref, res))

    def test_class_has_instancecheck_method(self):
        class A:
            pass

        class ExampleMeta(type):
            def __instancecheck__(cls, instance):
                return True

        class B(metaclass=ExampleMeta):
            pass

        def fn(x, obj):
            if isinstance(obj, B):
                return x + 1
            else:
                return x - 1

        x = torch.rand(4)
        obj = A()
        ref = fn(x, obj)
        opt_fn = torch.compile(fn, backend="eager", fullgraph=True)
        res = opt_fn(x, obj)
        self.assertTrue(same(ref, res))

    def test_variable_tracker_recursively_contains(self):
        # VariableTracker.recursively_contains should be updated correctly when mutation happens
        def fn(x):
            data = [[None] * 3] * 3
            for i in range(3):
                if i == 0:
                    data[0][i] = x
                else:
                    data[0][i] = data[0][i - 1] + 1
            return data[0][-1]

        x = torch.rand(4)
        ref = fn(x)
        opt_fn = torch.compile(fn, backend="eager", fullgraph=True)
        res = opt_fn(x)
        self.assertTrue(same(ref, res))

    def test_disable_flag(self):
        cnt = torch._dynamo.testing.CompileCounter()

        with patch.dict(os.environ, {"TORCH_COMPILE_DISABLE": "1"}):

            def fn(x, y):
                x = x + 1
                y = y + 1

            opt_fn = torch.compile(backend=cnt)

        self.assertEqual(cnt.frame_count, 0)

    def test_is_compiling(self):
        def f1():
            if torch._dynamo.is_compiling():
                return torch.ones(2, 2)
            else:
                return torch.zeros(2, 2)

        def f2():
            if torch._utils.is_compiling():
                return torch.ones(2, 2)
            else:
                return torch.zeros(2, 2)

        def f3():
            if torch.compiler.is_compiling():
                return torch.ones(2, 2)
            else:
                return torch.zeros(2, 2)

        def f4():
            if torch.compiler.is_dynamo_compiling():
                return torch.ones(2, 2)
            else:
                return torch.zeros(2, 2)

        for f in [f1, f2, f3, f4]:
            opt_f = torch.compile(f, backend="eager")

            self.assertEqual(f(), torch.zeros(2, 2))
            self.assertEqual(opt_f(), torch.ones(2, 2))

    def test_torch_generator_set_state(self):
        def fn():
            default_state = torch.default_generator.get_state()
            x = torch.rand([2, 3])
            if default_state.dtype != "float32":
                x = x * 2
            torch._dynamo.graph_break()
            torch.default_generator.set_state(default_state)
            y = torch.rand([2, 3])
            return x, y

        opt_fn = torch.compile(fn, backend="eager")
        x, y = opt_fn()
        self.assertEqual(x, y * 2)

    def test_torch_distributions_lazy_property(self):
        def fn(x):
            return torch.distributions.Categorical(probs=x).entropy()

        opt_fn = torch.compile(fn, backend="eager")
        x = torch.rand([4, 4])
        self.assertEqual(opt_fn(x), fn(x))

    def test_guard_failure_fn(self):
        def fn(x, y, k):
            x = x + 1
            y = y + 1
            return x * y * k

        x = torch.tensor([0.5, 0.5])
        y = torch.tensor([1.0, 1.0])

        guard_failure = None

        def guard_failures(failure):
            nonlocal guard_failure
            guard_failure = failure

        opt_fn = torch._dynamo.optimize(
            "eager", nopython=True, guard_fail_fn=guard_failures
        )(fn)

        x2 = torch.tensor([0.5, 0.5, 1.0])
        y2 = torch.tensor([0.5, 0.5, 0.5])

        opt_fn(x, y, 3)
        opt_fn(x2, y2, 5)

        if (
            not torch._dynamo.config.specialize_int
            and not torch._dynamo.config.assume_static_by_default
        ):
            # we didn't actually test guard_failure_fn here but whatever,
            # nice to see no guard failure on the test
            self.assertTrue(guard_failure is None)
        else:
            self.assertTrue(guard_failure is not None)

    def test_guard_failure_fn_shape_control(self):
        def fn(x, y):
            if x.shape[0] < 4:
                if y.shape[0] < 3:
                    return x * y
                else:
                    return x + y
            else:
                return -1

        x = torch.randn([2, 2])
        y = torch.randn([2, 2])

        guard_failure = None

        def guard_failures(failure):
            nonlocal guard_failure
            guard_failure = failure

        opt_fn = torch._dynamo.optimize(
            "eager", nopython=True, guard_fail_fn=guard_failures
        )(fn)

        x2 = torch.randn([5, 5])
        y2 = torch.randn([5, 5])

        opt_fn(x, y)
        opt_fn(x2, y2)

        self.assertTrue(guard_failure is not None)
        first_guard_failure = guard_failure[0].partition("\n")[0]
        if torch._dynamo.config.assume_static_by_default:
            self.assertIn(
                """tensor 'x' size mismatch at index 0. expected 2, actual 5""",
                first_guard_failure,
            )
        else:
            self.assertIn("""x.size()[0] < 3""", first_guard_failure)

    def test_guard_failure_fn2(self):
        def fn(x, y):
            x = x + 1
            y = y + 1
            return x * y

        x = torch.tensor([0.5, 0.5])
        y = torch.tensor([1.0, 1.0])

        guard_failure = None

        def guard_failures(failure):
            nonlocal guard_failure
            guard_failure = failure

        opt_fn = torch._dynamo.optimize(
            "eager", nopython=True, guard_fail_fn=guard_failures
        )(fn)

        x2 = torch.tensor([0.5, 0.5, 1.0])
        y2 = torch.tensor([0.5, 0.5, 0.5])

        opt_fn(x, y)
        opt_fn(x2, y2)

        if torch._dynamo.config.assume_static_by_default:
            self.assertIn(
                """tensor 'x' size mismatch at index 0. expected 2, actual 3""",
                guard_failure[0],
            )
        else:
            self.assertTrue(guard_failure is None)

    def test_guard_failure_fn_tensor_iter(self):
        def fn(x):
            for y in x:
                y.add_(1.0)
            return y

        guard_failure = None

        def guard_failures(failure):
            nonlocal guard_failure
            guard_failure = failure

        opt_fn = torch._dynamo.optimize(
            "eager", nopython=True, guard_fail_fn=guard_failures
        )(fn)

        args1 = torch.randn(10, 10)
        out = fn(args1)
        opt_out = opt_fn(args1)
        self.assertTrue(same(out, opt_out))

        args2 = torch.randn(9, 10)
        out = fn(args2)
        opt_out = opt_fn(args2)
        self.assertTrue(same(out, opt_out))

        # guard is expected for both static and dynamic shapes
        self.assertTrue(guard_failure is not None)
        self.assertIn(
            """len(x) == 10""",
            guard_failure[0],
        )

    def test_no_guard_for_unused_sym_node_fstring(self):
        def fn(x):
            f"{x.shape[0]}"
            return x.sin()

        guard_failure = None

        def guard_failures(failure):
            nonlocal guard_failure
            guard_failure = failure

        opt_fn = torch._dynamo.optimize(
            "eager", guard_fail_fn=guard_failures, dynamic=True
        )(fn)
        args1 = torch.randn(10, 11)
        out = fn(args1)
        opt_out = opt_fn(args1)
        self.assertEqual(out, opt_out)

        # We change x.shape[0] to test whether it's guarded
        args2 = torch.randn(9, 11)
        out = fn(args2)
        opt_out = opt_fn(args2)
        self.assertEqual(out, opt_out)
        self.assertEqual(guard_failure, None)

    def test_guard_sym_node_fstring_when_used(self):
        def fn(x):
            # assign fstring to a variable causes the fstring to be used,
            # which realizes the variable tracker.
            f_str = f"{x.shape[0]}"
            return x.sin(), f_str

        guard_failure = None

        def guard_failures(failure):
            nonlocal guard_failure
            guard_failure = failure

        opt_fn = torch._dynamo.optimize(
            "eager", guard_fail_fn=guard_failures, dynamic=True
        )(fn)
        args1 = torch.randn(10, 11)
        out = fn(args1)
        opt_out = opt_fn(args1)
        self.assertEqual(out, opt_out)

        # We change x.shape[0] to test whether it's guarded
        args2 = torch.randn(9, 11)
        out = fn(args2)
        opt_out = opt_fn(args2)
        self.assertEqual(out, opt_out)
        self.assertTrue(guard_failure is not None)
        self.assertIn("""tensor 'x' size mismatch at index 0""", guard_failure[0])

    def test_restore_graphstate(self):
        # This function does some guard accumulation,
        # and then rolls back due to control flow.
        # The idea is that if one were printing guards as they appear,
        # they would see this insert a guard that does not show up in the final set of
        # guards as we rolled back from it.
        def nested_fn(s):
            if x[0] < 10:
                return s * s
            return s

        def fn(x, y):
            x = x + 1
            y = nested_fn(y)
            y = y + 10
            return x * y

        all_guards = []

        def guard_export_print(guards):
            nonlocal all_guards
            all_guards.extend(guards)

        opt_fn = torch._dynamo.optimize("eager", guard_export_fn=guard_export_print)(fn)

        x = torch.tensor([0.5, 0.5])
        y = torch.tensor([1.0, 1.0])
        opt_fn(x, y)

        for guard in all_guards:
            # This guard was created
            self.assertTrue(guard.name != "nested_fn.__closure__[0].cell_contents")

    @unittest.skipIf(not TEST_MULTIGPU, "need multiple GPU")
    def test_symint_as_device_kwarg_multi_gpu(self):
        def fn(rank):
            # -2 to make device id smaller for easier testing on CI
            return torch.ones(10, device=rank.size(0) - 2)

        x = torch.randn(2)
        out = fn(torch.randn(2))

        guard_failure = None

        def guard_failures(failure):
            nonlocal guard_failure
            guard_failure = failure

        opt_fn = torch._dynamo.optimize(
            "eager", guard_fail_fn=guard_failures, dynamic=True
        )(fn)
        self.assertEqual(out, opt_fn(x))

        x = torch.randn(3)
        self.assertEqual(fn(x), opt_fn(x))
        self.assertTrue(guard_failure is not None)
        self.assertIn("""tensor 'rank' size mismatch at index 0""", guard_failure[0])

    @unittest.skipIf(not TEST_CUDA and not TEST_XPU, "Test requires CUDA or XPU.")
    def test_symint_as_device_kwarg_non_strict_export(self):
        class Mod(torch.nn.Module):
            def forward(self, x):
                # -2 to make device id 0 for easier testing on CI
                return torch.ones(10, device=x.size(0) - 2)

        x = torch.randn(2)
        m = Mod()
        d1 = torch.export.Dim("d1", max=2048)
        with self.assertRaisesRegex(
            torch._dynamo.exc.UserError, r"Constraints violated \(d1\)"
        ):
            ep = torch.export.export(
                m, (x,), dynamic_shapes={"x": {0: d1}}, strict=False
            )

    def test_call_parent_non_class_methods_from_child(self):
        class A:
            a = 4

            def add(self, x):
                return x + 10

            def mul(self, x):
                return x * 0.1

        class B(A):
            coeff = 4

            def add(self, x):
                return x + 20

            @classmethod
            def cube(cls, x):
                return cls.coeff * x * x * x

            def mul(self, x):
                return super().mul(x) * x * 0.2

        class C(B):
            def add(self, x):
                b = super().cube(x)
                c = A.add(self, x)
                d = B.mul(self, x)
                e = super(B, self).add(x)
                f = super().a * x
                return b + c + d + e + f

        x = torch.rand(4)
        fn = C().add
        ref = fn(x)
        cnt = torch._dynamo.testing.CompileCounter()
        opt_fn = torch.compile(fn, backend=cnt, fullgraph=True)
        res = opt_fn(x)
        self.assertTrue(same(ref, res))
        self.assertEqual(cnt.frame_count, 1)

        # Check recompilation
        A.a = 5
        ref = fn(x)
        res = opt_fn(x)
        self.assertTrue(same(ref, res))
        # Ensure that super guard checks are working as expected
        res = opt_fn(x)
        self.assertEqual(cnt.frame_count, 2)

    def test_builder_for_class_with_metaclass(self):
        class ExampleMeta(type):
            pass

        class MyClass(metaclass=ExampleMeta):
            pass

        def fn(x, y):
            if isinstance(y, MyClass):
                return x + 1
            else:
                return x - 1

        x = torch.rand([4, 4])
        y = MyClass()
        ref = fn(x, y)
        opt_fn = torch.compile(fn, backend="eager")
        res = opt_fn(x, y)
        self.assertTrue(same(ref, res))

    def test_tuple_from_tuple_iter(self):
        def inner_fn(*args):
            acc = torch.ones(10, 10)
            for arg in args:
                acc.add_(arg)

            return acc

        @torch.compile(backend="eager")
        def fn(inputs, params):
            y = tuple(inputs) + tuple(params)
            return inner_fn(*y)

        inputs = [torch.randn(10, 10) for _ in range(3)]

        fn(inputs, iter(tuple(inputs)))

        def fn(params):
            y = tuple(params)
            return inner_fn(*y)

        opt_fn = torch.compile(fn, backend="eager")
        inputs = [torch.randn(10, 10) for _ in range(3)]
        self.assertTrue(same(fn(iter(tuple(inputs))), opt_fn(iter(tuple(inputs)))))

        # Force recompilation
        inputs = [torch.randn(10, 10) for _ in range(4)]
        self.assertTrue(same(fn(iter(tuple(inputs))), opt_fn(iter(tuple(inputs)))))

    @torch._dynamo.config.patch(capture_dynamic_output_shape_ops=True)
    def test_argwhere_with_dynamic_shapes(self):
        def fn(
            tensor: torch.Tensor,
            mapping: torch.Tensor,
        ) -> torch.Tensor:
            xx, yy = torch.meshgrid(mapping, tensor, indexing="ij")
            indices = torch.argwhere(xx == yy)

            mapped_values = torch.zeros_like(tensor)
            mapped_values[indices[:, 1]] = indices[:, 0]

            return mapped_values

        tensor = torch.tensor([1, 2, 3, 5, 6, 7])
        mapping = torch.tensor([0, 3, 4, 5, 7])
        opt = torch.compile(fn, fullgraph=True)
        self.assertEqual(fn(tensor, mapping), opt(tensor, mapping))

    def test_torch_package_working_with_trace(self):
        # from torch._dynamo.test_case import run_tests

        inputs = [torch.randn([2, 2]), torch.randn([2, 2])]

        optimized_model = torch.compile(
            MyPickledModule(torch.randn([2, 2])), backend="eager"
        )
        from torch import package

        tmp_root = tempfile.gettempdir()
        path = os.path.join(tmp_root, "MyPickledModule.pt")
        package_name = "MyPickledModule"
        resource_name = "MyPickledModule.pkl"

        model = MyPickledModule(torch.randn([2, 2]))

        with package.PackageExporter(path) as exp:
            exp.extern("**")
            exp.save_pickle(package_name, resource_name, model)

        imp = package.PackageImporter(path)
        loaded_model = imp.load_pickle(package_name, resource_name)

        optimized_loaded_model = torch.compile(loaded_model, backend="eager")(*inputs)

    def test_precompile_entry_hit(self):
        from torch._C._dynamo.eval_frame import (
            _load_precompile_entry,
            _reset_precompile_entries,
        )

        def fn(x):
            return x + 1

        def injected(x):
            return x + 42

        args = (torch.randn(3, 2),)

        compiled_fn = torch.compile(fn)
        _load_precompile_entry(
            fn.__code__,
            torch._dynamo.guards.GuardManagerWrapper(),
            injected.__code__,
        )
        self.assertEqual(compiled_fn(*args), injected(*args))
        _reset_precompile_entries(fn.__code__)

        self.assertEqual(compiled_fn(*args), fn(*args))

    def test_precompile_entry_miss(self):
        from torch._C._dynamo.eval_frame import _load_precompile_entry

        def fn(x):
            return x + 1

        guard_manager = torch._dynamo.guards.RootGuardManager()
        guard_manager.add_lambda_guard(lambda L: isinstance(L["x"], int), [])

        def injected(x):
            return x + 42

        args = (torch.randn(3, 2),)

        compiled_fn = torch.compile(fn)
        _load_precompile_entry(
            fn.__code__,
            torch._dynamo.guards.GuardManagerWrapper(guard_manager),
            injected.__code__,
        )
        self.assertEqual(compiled_fn(*args), fn(*args))

    def test_precompile_entries(self):
        from torch._C._dynamo.eval_frame import (
            _load_precompile_entry,
            _reset_precompile_entries,
        )

        def fn(x):
            return x + 1

        guard_manager_bool = torch._dynamo.guards.RootGuardManager()
        guard_manager_bool.add_lambda_guard(lambda L: isinstance(L["x"], bool), [])

        def injected_bool(x: bool):
            return x + 102

        guard_manager_int = torch._dynamo.guards.RootGuardManager()
        guard_manager_int.add_lambda_guard(lambda L: isinstance(L["x"], int), [])

        def injected_int(x: int):
            return x + 42

        guard_manager_tensor = torch._dynamo.guards.RootGuardManager()
        guard_manager_tensor.add_lambda_guard(
            lambda L: isinstance(L["x"], torch.Tensor), []
        )

        def injected_tensor(x: torch.Tensor):
            return x + 100

        guard_manager_str = torch._dynamo.guards.RootGuardManager()
        guard_manager_str.add_lambda_guard(lambda L: isinstance(L["x"], str), [])

        def injected_str(x: str):
            return x + "1"

        args = (torch.randn(3, 2),)

        compiled_fn = torch.compile(fn)
        _load_precompile_entry(
            fn.__code__,
            torch._dynamo.guards.GuardManagerWrapper(guard_manager_bool),
            injected_bool.__code__,
        )

        _load_precompile_entry(
            fn.__code__,
            torch._dynamo.guards.GuardManagerWrapper(guard_manager_int),
            injected_int.__code__,
        )

        _load_precompile_entry(
            fn.__code__,
            torch._dynamo.guards.GuardManagerWrapper(guard_manager_tensor),
            injected_tensor.__code__,
        )

        _load_precompile_entry(
            fn.__code__,
            torch._dynamo.guards.GuardManagerWrapper(guard_manager_str),
            injected_str.__code__,
        )

        self.assertEqual(compiled_fn(*args), injected_tensor(*args))
        self.assertEqual(compiled_fn(True), injected_bool(True))
        self.assertEqual(compiled_fn(10), injected_int(10))
        self.assertEqual(compiled_fn("10"), injected_str("10"))
        _reset_precompile_entries(fn.__code__)

        self.assertEqual(compiled_fn(*args), fn(*args))

    def test_precompile_fail_on_recompile(self):
        from torch._C._dynamo.eval_frame import _load_precompile_entry

        @torch.compiler.disable
        def graph(x, s0):
            return x + s0

        def fn(x):
            nonlocal graph  # Forcing fn and injected to have the same closure.
            return x - 1

        def injected(x):
            s0 = call_size(x, 0)
            return graph(x, s0)

        args = (torch.randn(3, 2),)

        compiled_fn = torch.compile(fn)
        _load_precompile_entry(
            fn.__code__,
            torch._dynamo.guards.GuardManagerWrapper(),
            injected.__code__,
        )
        with torch.compiler.set_stance("fail_on_recompile"):
            self.assertEqual(compiled_fn(*args), injected(*args))

    def test_fail_on_recompile_error_message(self):
        from torch._C._dynamo.eval_frame import (
            _load_precompile_entry,
            _reset_precompile_entries,
        )

        def fn(x):
            return x + 1

        guard_manager_bool = torch._dynamo.guards.RootGuardManager()
        guard_manager_bool.add_lambda_guard(
            lambda L: isinstance(L["x"], bool), ["isinstance(L['x'], bool)"]
        )

        def injected_bool(x: bool):
            return x + 102

        args = (torch.randn(3, 2),)

        compiled_fn = torch.compile(fn)
        _load_precompile_entry(
            fn.__code__,
            torch._dynamo.guards.GuardManagerWrapper(guard_manager_bool),
            injected_bool.__code__,
        )

        try:
            with torch.compiler.set_stance("fail_on_recompile"):
                with self.assertRaisesRegex(
                    RuntimeError, "Failed on the following precompiled guards:"
                ):
                    compiled_fn(*args)
        finally:
            _reset_precompile_entries(fn.__code__)

    def test_shape_and_tuple_equality(self):
        def fn(x, y, t):
            z = x * y
            if x.size() == t:
                return z.cos()
            return z.sin()

        torch.compile(fn, backend="eager", fullgraph=True)(
            torch.randn([4, 4]), torch.randn([4, 4]), (4, 4)
        )

    def test_int_list(self):
        # if assume_static_by_default == True: spec int list
        # otherwise: unspec int list
        def fn(x, y):
            return torch.sin(x + y[1] % 2)

        x = torch.randn(6)
        cnt = torch._dynamo.testing.CompileCounter()
        opt_fn = torch.compile(fn, backend=cnt)
        for i in range(10, 25, 3):
            y = [i, i + 1, i + 2]
            ref = fn(x, y)
            res = opt_fn(x, y)
            self.assertTrue(same(ref, res))
        if torch._dynamo.config.assume_static_by_default:
            if torch._dynamo.config.automatic_dynamic_shapes:
                self.assertExpectedInline(cnt.frame_count, """2""")
            else:
                self.assertExpectedInline(cnt.frame_count, """5""")
        else:
            self.assertExpectedInline(cnt.frame_count, """1""")

    def test_patched_builtin_functions(self):
        import builtins

        # Cache the original builtin function ids
        torch._dynamo.trace_rules._builtin_function_ids()

        class MyClass:
            pass

        builtin_isinstance = builtins.isinstance

        def patched_isinstance(obj, classinfo) -> bool:
            if builtin_isinstance(obj, MyClass):
                return False
            else:
                return builtin_isinstance(obj, classinfo)

        def fn(x, y):
            if isinstance(y, MyClass):
                return x + 1
            else:
                return x - 1

        x = torch.ones(2, 3)
        y = MyClass()

        try:
            ref = fn(x, y)
            # Monkey patch builtin function
            builtins.isinstance = patched_isinstance
            opt_fn = torch.compile(backend="eager", fullgraph=True)(fn)
            res = opt_fn(x, y)
            self.assertTrue(same(ref, x + 1))
            self.assertTrue(same(res, x - 1))
        finally:
            builtins.isinstance = builtin_isinstance

        # check recompilation because builtins is now unpatched
        opt_fn = torch.compile(backend="eager", fullgraph=True)(fn)
        res = opt_fn(x, y)
        self.assertTrue(same(res, x + 1))

    # specifically test for tensor.attribute -> torch.something()
    def test_real_imag_tensor_attribute(self):
        def fn(x, y):
            a = x.real
            b = x.imag
            return torch.mul(torch.add(a, y), b)

        x_real = torch.rand((4, 4))
        x_imag = torch.rand((4, 4))
        x = torch.complex(x_real, x_imag)
        y = torch.rand((4, 4))

        ref = fn(x, y)
        opt_fn = torch.compile(fn, backend="eager")
        res = opt_fn(x, y)
        self.assertTrue(same(ref, res))

    def test_cast(self):
        from typing import cast

        def fn(x):
            return cast(torch.Tensor, torch.add(x, 1.0))

        opt_fn = torch.compile(backend="eager", fullgraph=True)(fn)

        ref = fn(torch.ones(2, 2))
        res = opt_fn(torch.ones(2, 2))

        self.assertTrue(same(ref, res))

    def test_T_tensor_attribute(self):
        def fn(x, y):
            a = x.T
            return torch.add(a, y)

        x = torch.rand((4, 4))
        y = torch.rand((4, 4))

        ref = fn(x, y)
        opt_fn = torch.compile(fn, backend="eager")
        res = opt_fn(x, y)
        self.assertTrue(same(ref, res))

    def test_recursive_tensor_attribute(self):
        def fn(x, y):
            a = x.real.T
            b = x.imag
            return torch.mul(torch.add(a, y), b)

        x_real = torch.rand((4, 4))
        x_imag = torch.rand((4, 4))
        x = torch.complex(x_real, x_imag)
        y = torch.rand((4, 4))

        ref = fn(x, y)
        opt_fn = torch.compile(fn, backend="eager")
        res = opt_fn(x, y)
        self.assertTrue(same(ref, res))

    def test_assigning_function_to_object_attribute(self):
        # user-defined functions which are object's attributes are not converted to bound methods
        def my_add(*args):
            a, b = args
            return a + b

        class MyClass:
            def __init__(self, func):
                self.add = func

        obj = MyClass(my_add)

        def fn(x):
            return obj.add(x, 2)

        x = torch.rand(2, 3)
        ref = fn(x)
        opt_fn = torch.compile(backend="eager")(fn)
        res = opt_fn(x)
        self.assertTrue(same(ref, res))

    def test_assigning_function_to_class_attribute(self):
        # user-defined functions which are class's attributes are converted to bound methods
        def my_add(*args):
            obj, a, b = args
            return obj.x + a + b

        class MyClass:
            add = my_add

            def __init__(self, x):
                self.x = x

        obj = MyClass(0.5)

        def fn(x):
            return obj.add(x, 2)

        x = torch.rand(2, 3)
        ref = fn(x)
        opt_fn = torch.compile(backend="eager")(fn)
        res = opt_fn(x)
        self.assertTrue(same(ref, res))

    def test_tagging_tensors_simple(self):
        def foo(x, y):
            return x * y, x, y

        a = torch.randn([3, 3])
        a.tag = "a"
        b = torch.randn([3, 3])
        b.tag = "b"

        exported = torch._dynamo.export(foo)(a, b)
        out_graph = exported[0]

        nodes = list(out_graph.graph.nodes)
        placeholders = [node for node in nodes if node.op == "placeholder"]
        all_tags = []
        for placeholder in placeholders:
            if "tensor_dict" in placeholder.meta:
                all_tags.append(placeholder.meta["tensor_dict"]["tag"])

        self.assertEqual(all_tags, ["a", "b"])

    def test_tagging_tensors_mix_used_unused_structure(self):
        def pre_attention_state_ops(input, mems, state):
            lc_key = state[0]
            lc_val = state[1]
            bar = []
            for i in range(0, 4):
                bar2 = []
                for j in range(0, 3):
                    bar2.append(
                        lc_key + lc_val + torch.tensor([0.1, 0.25, 0.4, 0.5, 0.1])
                    )
                bar.append(bar2)

            return bar

        mems = torch.tensor([[[1.8364, 0.2724, -1.4917, -0.4367, 0.8640]]])
        state = [
            torch.tensor([[[1.0517, 0.3848, -0.6472, 0.0823, 0.9116]]]),
            torch.tensor([[[1.0517, 0.3848, -0.6472, 0.0823, 0.9116]]]),
        ]
        i = torch.tensor(
            [
                [0.0313, -0.1487, -0.3846, -0.5321],
                [-1.7073, 1.3331, -0.0890, -1.4935],
                [-0.8314, -0.1862, -0.5935, 1.5232],
            ]
        )

        mems.tag = "MEMS"
        i.tag = "FOO"
        state[0].tag = "STATE_0"
        state[1].tag = "HMMM"

        exported = torch._dynamo.export(pre_attention_state_ops)(i, mems, state)
        out_graph = exported[0]

        nodes = list(out_graph.graph.nodes)
        placeholders = [node for node in nodes if node.op == "placeholder"]
        all_tags = []
        for placeholder in placeholders:
            if "tensor_dict" in placeholder.meta:
                all_tags.append(placeholder.meta["tensor_dict"]["tag"])

        self.assertEqual(all_tags, ["STATE_0", "HMMM"])

    def test_get_custom_tensor_attribute(self):
        def fn(x):
            return x.custom_attr * x

        x = torch.rand((2, 2))
        x.custom_attr = 3.14
        ref = fn(x)
        opt_fn = torch.compile(fn, backend="eager")
        res = opt_fn(x)
        self.assertTrue(same(ref, res))

    def test_set_custom_tensor_attribute(self):
        def fn(x):
            x.custom_attr = 3.14
            return x.custom_attr * x

        x = torch.rand((2, 2))
        ref = fn(x)
        opt_fn = torch.compile(fn, backend="eager")
        res = opt_fn(x)
        self.assertTrue(same(ref, res))

    def test_unhandled_exception_in_dynamo(self):
        # traceback.format_exc() approximates an unhandled exception
        def f(a):
            a += 1
            raise RuntimeError("smoge")
            return a

        opt_fn = torch.compile(f, backend="eager")
        try:
            opt_fn(torch.ones(2))
        except RuntimeError as e:
            self.assertIn("smoge", traceback.format_exc())

    def test_unhandled_exception_in_dynamo2(self):
        # segfaults in python 3.11 if shadow frame is freed improperly
        from torch.testing import make_tensor

        def fn():
            # test that the errors are the same for dense and sparse versions
            def test1(*, is_sparse):
                # shapes must be compatible for matrix multiplication
                a = make_tensor((2, 3), dtype=torch.float32, device="cpu")
                if is_sparse:
                    a_sparse = a.to_sparse_csr()
                    return torch.addmm(a, a_sparse, a)
                else:
                    return torch.addmm(a, a, a)

            try:
                test1(is_sparse=False)
            except RuntimeError as msg:
                try:
                    test1(is_sparse=True)
                except RuntimeError as msg2:
                    raise RuntimeError("smoge")

        opt_fn = torch.compile(fn, backend="eager")
        try:
            opt_fn()
        except RuntimeError:
            self.assertIn("smoge", traceback.format_exc())

    def test_variable_access_in_exception(self):
        def fn():
            x = torch.ones(1)
            try:
                raise RuntimeError("bad")
            except RuntimeError:
                x += 1
            return x

        opt_fn = torch.compile(fn, backend="eager", fullgraph=True)
        self.assertEqual(opt_fn(), torch.tensor([2.0]))

    def test_nested_sequential_with(self):
        def fn(x):
            with torch.set_grad_enabled(True):
                with torch.set_grad_enabled(False):
                    x = x + 1
                with torch.set_grad_enabled(True):
                    x = x + 1
                return x

        opt_fn = torch.compile(fn, backend="eager")
        self.assertEqual(opt_fn(torch.ones(1)), torch.tensor([3.0]))

    def test_nested_sequential_try(self):
        def fn(x):
            try:
                try:
                    x = x + 1
                except:
                    pass
                try:
                    try:
                        x = x + 1
                    except:
                        pass
                except:
                    pass
            except:
                pass
            return x

        opt_fn = torch.compile(fn, backend="eager")
        self.assertEqual(opt_fn(torch.ones(1)), torch.tensor([3.0]))

    def test_nested_sequential_try_with(self):
        def fn(x):
            with torch.set_grad_enabled(True):
                try:
                    x = x + 1
                except:
                    pass
                try:
                    with torch.set_grad_enabled(False):
                        x = x + 1
                except:
                    pass
            return x

        opt_fn = torch.compile(fn, backend="eager")
        self.assertEqual(opt_fn(torch.ones(1)), torch.tensor([3.0]))

    def test_nested_sequential_try_with_graph_break(self):
        def fn(x, n):
            with torch.set_grad_enabled(True):
                with torch.set_grad_enabled(False):
                    x = x + 1
                    torch._dynamo.graph_break()
                try:
                    with torch.set_grad_enabled(False):
                        x = x + 1
                        if n == 0:
                            torch._dynamo.graph_break()
                except:
                    pass
                with torch.set_grad_enabled(False):
                    x = x + 1
                    torch._dynamo.graph_break()
                x = x + 1
            return x

        counter = CompileCounter()
        opt_fn = torch.compile(fn, backend=counter)
        self.assertEqual(opt_fn(torch.ones(1), 0), torch.tensor([5.0]))
        self.assertEqual(counter.frame_count, 1)

        torch._dynamo.reset()
        counter = CompileCounter()
        opt_fn = torch.compile(fn, backend=counter)
        self.assertEqual(opt_fn(torch.ones(1), 1), torch.tensor([5.0]))
        self.assertEqual(counter.frame_count, 3)

    def test_ordered_dict_alias_reconstruct(self):
        od = collections.OrderedDict

        def fn():
            d1 = dict()  # noqa: C408
            d1["a"] = 1
            d2 = od(d1)
            d2["b"] = 2
            torch._dynamo.graph_break()
            if isinstance(d2, od):
                return d2["a"] + d2["b"]
            else:
                return 0

        dis.dis(fn)
        self.assertEqual(torch.compile(fn, backend="eager")(), 3)

    # NOTE this test can be removed once multiline errors are in Python.
    # See https://github.com/python/cpython/issues/106922
    # Covered by test_logging.py:test_trace_call* tests in 3.13+
    @skipIfNotPy311
    @unittest.skipIf(sys.version_info >= (3, 13), "feature landed in 3.13")
    def test_get_instruction_source_311(self):
        def f():
            # flake8: noqa
            # fmt: off
            # test binary ops
            a = ( b   )   +   c
            a = (a + b) // (c - d)
            a = b    \
         +\
               c  # test
            a = (
                (b  # test +
                    )  \
                # +
            << (

                c  # test
                \
            )  # test
            )

            # test slice
            a = bbb   [  ccc    ]
            b = bbbbb \
                [  ccc # test

                 + ddd  \

                ] # test
            a = bbb[ccc][ddd][eee]

            # test nested and multiline function calls
            a = g(g(g(b)))
            a = g(h(
                g(b),
                c
            ))

            # test chained function calls
            a = (g(x).y)(
                z
            )(1)(2)

            # test unicode (match traceback behavior)
            a = ("🔥🔥🔥" +
                + "🔥🔥") + b

        from torch._dynamo.utils import get_instruction_source_311

        if sys.version_info >= (3, 12):
            # Offsets changed in 3.12, e.g. due to removal of PRECALL inst
            offsets = (3, 11, 15, 19, 23, 29, 35, 44, 53, 65)
        else:
            offsets = (3, 11, 15, 19, 23, 29, 35, 46, 58, 74)
        insts = list(dis.get_instructions(f))
        # uncomment to determine offsets
        # print(*enumerate(insts), sep="\n")
        all_sources = "\n".join(
            get_instruction_source_311(f.__code__, insts[offset]) for offset in offsets
        )
        self.assertExpectedInline(
            all_sources,
            """\
            a = ( b   )   +   c
                ~~~~~~~~~~^~~~~

            a = (a + b) // (c - d)
                ~~~~~~~~^^~~~~~~~~

            a = b    \\
                ~~~~~~
         +\\
         ^~
               c  # test
               ~

                (b  # test +
                ~~~~~~~~~~~~
                    )  \\
                    ~~~~
                # +
                ~~~
            << (
            ^^~~


                c  # test
                ~~~~~~~~~
                \\
                ~
            )  # test
            ~

            a = bbb   [  ccc    ]
                ~~~~~~^^^^^^^^^^^

            b = bbbbb \\
                ~~~~~~~
                [  ccc # test
                ^^^^^^^^^^^^^


                 + ddd  \\
                 ^^^^^^^^


                ] # test
                ^

            a = bbb[ccc][ddd][eee]
                ~~~~~~~~^^^^^

            a = g(g(g(b)))
                  ~^^^^^^

            a = g(h(
                  ~^
                g(b),
                ^^^^^
                c
                ^
            ))
            ^

            a = (g(x).y)(
                ~~~~~~~~~
                z
                ~
            )(1)(2)
            ~^^^
""",
        )
        # test unicode (since assertExpectedInline doesn't support unicode)
        op_offset = 74 if sys.version_info >= (3, 12) else 84
        self.assertEqual(
            get_instruction_source_311(f.__code__, insts[op_offset]),
            """\
            a = ("🔥🔥🔥" +
                ~~~~~~~~
                + "🔥🔥") + b
                ~~~~~~~~^~~
""",
        )

    def test_float_speculation_log_divergence(self):
        def fn(x, y, z):
            a = F.interpolate(x, scale_factor=z, mode="bilinear", align_corners=False)
            b = F.interpolate(y, scale_factor=z, mode="bilinear", align_corners=False)
            return a * b

        cnt = CompileCounterWithBackend("inductor")
        fn_opt = torch.compile(fn, backend=cnt)
        y = torch.randn(3, 3, 3, 4)

        self.assertEqual(fn(y, y, 1.0), fn_opt(y, y, 1.0))
        self.assertEqual(fn(y, y, 2.0), fn_opt(y, y, 2.0))

    def test_raise_guard_full_constraint(self):
        y = torch.randn([3, 3, 3])

        def my_dyn_fn(x):
            if x.shape[0] == 3:
                return x.sin()
            return x.cos()

        torch._dynamo.mark_dynamic(y, 0)
        with self.assertRaises(ConstraintViolationError):
            torch.compile(my_dyn_fn, backend="eager")(y)

    def test_raise_guard_indirect_full_constraint(self):
        y = torch.randn([3, 3, 3])

        def dyn_fn(x):
            if x.shape[0] > 3:
                return x.cos()
            if x.shape[0] < 3:
                return x * 2
            return x.sin()

        torch._dynamo.mark_dynamic(y, 0)
        with self.assertRaises(ConstraintViolationError):
            torch.compile(dyn_fn, backend="eager")(y)

    @torch._dynamo.config.patch(capture_scalar_outputs=True)
    def test_unbacked_empty_tensor(self):
        @torch.compile(backend="eager", fullgraph=True)
        def fn(x):
            n = x.item()
            return torch.empty((n - 1) // 2)

        self.assertEqual(fn(torch.tensor([4])).size(0), 1)
        self.assertEqual(fn(torch.tensor([1])).size(0), 0)

    @torch._dynamo.config.patch(capture_scalar_outputs=True)
    def test_sym_and_terms(self):
        from torch.fx.experimental.symbolic_shapes import sym_and

        @torch.compile(fullgraph=True, dynamic=True, backend="eager")
        def fn(xs):
            u0, u1 = xs.tolist()
            torch._check(sym_and(u0 >= 3, u0 <= 10, u1 >= 2))

            # test individual checks
            n = 0
            if u0 >= 3:
                n += 1
            if u0 <= 11:
                n += 1
            if u1 >= 1:
                n += 1
            return u0 + u1 + n

        fn(torch.tensor([5, 6]))
        fn(torch.tensor([8, 7]))
        with self.assertRaises(RuntimeError):
            fn(torch.tensor([9, 0]))

    def test_unbacked_2d_expand(self):
        @torch.compile(fullgraph=True, dynamic=True, backend="inductor")
        def func(a, b):
            a.expand(b.shape)
            return a * 10

        a = torch.rand(1, 1)
        b = torch.rand(1, 1)

        torch._dynamo.decorators.mark_unbacked(a, 0)
        torch._dynamo.decorators.mark_unbacked(a, 1)
        torch._dynamo.decorators.mark_unbacked(b, 0)
        torch._dynamo.decorators.mark_unbacked(b, 1)
        func(a, b)
        func(torch.rand(4, 5), torch.rand(4, 5))
        # This does not raise an error right now because of a recompilation.
        # https://github.com/pytorch/pytorch/issues/163785
        # with self.assertRaises(AssertionError):
        #     func(torch.rand(1, 1), torch.rand(2, 1))
        func(torch.rand(1, 1), torch.rand(2, 1))

    @torch._dynamo.config.patch(capture_scalar_outputs=True)
    def test_sym_constrain_range_on_replaced_unbacked_symbol(self):
        # Tests the following case:
        # Deferred runtime asserts adds sym_constrain_range(u0).
        # However, u0 is replaced with s0 + s1.
        # So, now we have sym_constrain_range(s0 + s1).
        def fn(x, y, z):
            z += 7  # to avoid creating unspecified symbol instead of unbacked symbol
            u0 = z.item()
            s0 = x.size(0)
            s1 = y.size(0)
            torch._check(s0 < 100)
            torch._check(s1 < 100)
            torch._check(u0 == s0 + s1)
            return x, y, z

        inputs = (
            x := torch.randn(16, 10),
            y := torch.randn(16, 10),
            torch.tensor(32 - 7),
        )
        torch._dynamo.mark_dynamic(x, 0)
        torch._dynamo.mark_dynamic(y, 0)
        opt = torch.compile(fn, fullgraph=True)
        opt(*inputs)
        with self.assertRaises(RuntimeError):
            inputs = (
                x := torch.randn(16, 10),
                y := torch.randn(16, 10),
                torch.tensor(32),
            )
            opt(*inputs)

    @torch._dynamo.config.patch(capture_scalar_outputs=True)
    @torch._dynamo.config.patch(assume_static_by_default=True)
    def test_symint_copy_into_unbacked_slice(self):
        @torch.compile()
        def fn(a, x):
            u0 = torch.tensor(x[0].to(torch.int64).item()).item()
            B, H, T, D = a.shape
            a_padding = torch.zeros((B, H, u0, D), dtype=torch.float64)
            b = torch.cat([a, a_padding], dim=2)
            c = torch.randn(B, H, 152, D)
            b[:, :, :152, :] = c
            return b

        x = torch.tensor([0])
        torch._dynamo.decorators.mark_unbacked(x, 0)
        a = torch.zeros((1, 16, 152, 96))

        # Previously would crash with guard on data dependent error
        fn(a, x)

    @torch._dynamo.config.patch(capture_scalar_outputs=True)
    def test_symint_fold_nontrivial_product_modulo(self):
        @torch.compile(fullgraph=True)
        def f(x):
            u0, u1 = x.tolist()
            torch._check_is_size(u0)
            # The condition should fold to true.
            if ((u0 + 10) * (u0 + 10)) % (u0 + 10) == 0:
                return torch.tensor(True)
            return torch.tensor(False)

        res = f(torch.tensor([20, 21]))
        self.assertEqual(torch.tensor(True), res)

    # Translation validation changes the exception type, don't run with it
    @torch.fx.experimental._config.patch(translation_validation=False)
    def test_mark_dynamic_with_ranges(self):
        y = torch.randn([8, 3, 3])

        def my_dyn_fn(x):
            if x.shape[0] == 3:
                return x.sin()
            return x.cos()

        torch._dynamo.mark_dynamic(y, 0, min=2, max=5)
        with self.assertRaises(ConstraintViolationError):
            torch.compile(my_dyn_fn, backend="eager")(y)

    def test_mark_static(self):
        counter = CompileCounter()

        def my_dyn_fn(x):
            return x.cos()

        y = torch.randn([3])
        torch._dynamo.mark_static(y, 0)
        torch.compile(my_dyn_fn, backend=counter)(y)

        z = torch.randn([4])
        torch.compile(my_dyn_fn, backend=counter)(z)

        self.assertEqual(counter.frame_count, 2)

    def test_no_raise_guard_partial_constraint(self):
        y = torch.randn([3, 3, 3])

        def my_dyn_fn(x):
            if x.shape[0] > 3:
                return x.sin()
            return x.cos()

        torch.compile(my_dyn_fn, backend="eager")(y)
        torch._dynamo.mark_dynamic(y, 0)
        torch._dynamo.reset()
        torch.compile(my_dyn_fn, backend="eager")(y)

    def test_no_raise_guard_partial_constraint_across_break(self):
        y = torch.randn([3, 3, 3])

        def my_dyn_fn(x, y):
            z = x * y

            torch._dynamo.graph_break()
            if z.shape[0] > 2:
                return z.cos()

            return x.cos()

        torch.compile(my_dyn_fn, backend="eager")(y, y)
        torch._dynamo.mark_dynamic(y, 0)
        torch._dynamo.reset()
        torch.compile(my_dyn_fn, backend="eager")(y, y)

    def test_tolist(self):
        # This should compile with no faluire.
        cnt = CompileCounterWithBackend("inductor")

        @torch.compile(fullgraph=False, backend=cnt)
        def func(a):
            a = a * 100
            u0, u1, u2, u3, u4 = a.tolist()
            return a * u0 * u1

        func(torch.tensor([1, 2, 3, 4, 5]))
        self.assertEqual(cnt.frame_count, 2)

    # Sadly, this does not throw - we do not prop correctly across the graph break
    @unittest.expectedFailure
    def test_raise_guard_partial_constraint_across_break(self):
        y = torch.randn([3, 3, 3])

        def my_dyn_fn(x, y):
            z = x * y

            torch._dynamo.graph_break()
            if z.shape[0] == 3:
                return z.cos()

            return x.cos()

        torch.compile(my_dyn_fn, backend="eager")(y, y)
        torch._dynamo.mark_dynamic(y, 0)
        torch._dynamo.reset()
        with self.assertRaisesRegex(
            Exception,
        ):
            torch.compile(my_dyn_fn, backend="eager")(y, y)

    def test_raise_guard_partial_constraint_no_graph_break(self):
        y = torch.randn([3, 3, 3])

        def my_dyn_fn(x, y):
            z = x * y

            if z.shape[0] == 3:
                return z.cos()

            return x.cos()

        torch._dynamo.mark_dynamic(y, 0)
        with self.assertRaises(ConstraintViolationError):
            torch.compile(my_dyn_fn, backend="eager")(y, y)

    @torch._dynamo.config.patch(force_parameter_static_shapes=True)
    @torch._dynamo.config.patch(force_nn_module_property_static_shapes=True)
    @torch.compiler.config.patch(
        dynamic_sources="L['x'],L['y'],L['self']._modules['y'].x,L['self']._modules['y']._modules['c']._parameters['weight'],L['self']._modules['y']._modules['c']._parameters['bias']"
    )
    def test_dynamic_sources_force_parameter_static_shapes_and_property_static_shapes_override(
        self,
    ):
        builder._DYNAMIC_SOURCES = None

        counter = CompileCounter()

        class Y(torch.nn.Module):
            def __init__(self, n_input, n_output):
                super().__init__()
                self.c = torch.nn.Linear(n_input, n_output)
                self.x = n_input

            def forward(self, x):
                return self.c(x) * self.x

        class M(torch.nn.Module):
            def __init__(self, n_input, n_output):
                self.n_input = n_input
                self.n_output = n_output
                super().__init__()
                self.y = Y(n_input, n_output)

            @torch.compile(backend=counter)
            def forward(self, x, y):
                return self.y(x) * y

        model = M(3210, 30)
        model(torch.randn(1, 3210), 2)
        model = M(3211, 30)
        model(torch.randn(1, 3211), 3)
        model = M(3212, 30)
        model(torch.randn(1, 3212), 4)

        self.assertEqual(counter.frame_count, 1)

    @torch.compiler.config.patch(dynamic_sources="L['self']._modules['inner'].x")
    def test_dynamic_sources_precedence_over_int_specialization(self):
        builder._DYNAMIC_SOURCES = None

        counter = CompileCounter()

        class Model(torch.nn.Module):
            def __init__(self, x) -> None:
                super().__init__()
                self.inner = torch.nn.Linear(10, 10)
                # attach attribute to builtin nn module.
                self.inner.x = x

            @torch.compile(fullgraph=True, backend=counter)
            def forward(self, a):
                return a * self.inner.x

        m1 = Model(50)
        m2 = Model(60)
        with fresh_cache():
            m1(torch.rand(1, 2, 3))
            m2(torch.rand(1, 2, 3))

        self.assertEqual(counter.frame_count, 1)

    @torch.compiler.config.patch(dynamic_sources="L['x']")
    def test_dynamic_sources_int(self):
        counter = CompileCounter()

        @torch.compile(backend=counter)
        def fn(x):
            return torch.randn(5) * x

        fn(1)
        fn(2)
        fn(3)

        self.assertEqual(counter.frame_count, 1)

    @torch.compiler.config.patch(dynamic_sources="L['x']")
    def test_dynamic_sources_tensor(self):
        counter = CompileCounter()

        @torch.compile(backend=counter)
        def fn(x):
            return x * x

        fn(torch.randn(2))
        fn(torch.randn(3))
        fn(torch.randn(4))

        self.assertEqual(counter.frame_count, 1)

    @torch.compiler.config.patch(unbacked_sources="L['x']")
    def test_unbacked_sources_tensor(self):
        counter = CompileCounter()

        @torch.compile(backend=counter)
        def fn(x):
            return x * x

        fn(torch.randn(0))
        fn(torch.randn(1))
        fn(torch.randn(2))

        self.assertEqual(counter.frame_count, 1)

    @torch.compiler.config.patch(unbacked_sources="L['x']")
    def test_unbacked_sources_scalar(self):
        counter = CompileCounter()

        @torch.compile(backend=counter)
        def fn(x):
            return x * x

        fn(0)
        fn(1)
        fn(2)

        self.assertEqual(counter.frame_count, 1)

    @torch.compiler.config.patch(dynamic_sources="L['x']")
    def test_dynamic_sources_graph_break(self):
        counter = CompileCounter()

        def foo(x):
            return x * x

        @torch.compile(backend=counter)
        def fn(x):
            x = x * x
            torch._dynamo.graph_break()
            return foo(x)

        fn(torch.randn(2))
        fn(torch.randn(3))
        fn(torch.randn(4))

        # 2 since graph break produces 2 graphs. NB: there are no recompiles
        self.assertEqual(counter.frame_count, 2)

    @torch.compiler.config.patch(dynamic_sources="L['x'], L['y']")
    def test_dynamic_sources_dynamic_override(self):
        counter = CompileCounter()

        @torch.compile(dynamic=False, backend=counter)
        def fn(x, y):
            return x * y

        fn(2, torch.randn(2))
        fn(3, torch.randn(3))
        fn(4, torch.randn(4))

        self.assertEqual(counter.frame_count, 1)

    @torch.compiler.config.patch(dynamic_sources="L\\['x.*'\\], L\\['y.*'\\]")
    def test_dynamic_sources_dynamic_override_regex(self):
        counter = CompileCounter()

        @torch.compile(dynamic=False, backend=counter)
        def fn(x1, y1):
            return x1 * y1

        fn(2, torch.randn(2))
        fn(3, torch.randn(3))
        fn(4, torch.randn(4))

        self.assertEqual(counter.frame_count, 1)

    def test_cannot_trace_mark_dynamic(self):
        y = torch.randn([3, 3, 3])

        def my_dyn_fn(x):
            torch._dynamo.mark_dynamic(x, 0)
            return x * x

        with self.assertRaisesRegex(
            AssertionError, "Attempt to trace forbidden callable"
        ):
            torch.compile(my_dyn_fn, backend="eager")(y)

    def test_cannot_trace_mark_dynamic_safe_unreached(self):
        y = torch.randn([3, 3, 3])

        def my_dyn_fn(x):
            if x.shape[0] == 3:
                return x
            print("Running", torch._dynamo.mark_dynamic(x, 0))
            return x * x

        torch.compile(my_dyn_fn, backend="eager")(y)

    def test_anomaly_aot_autograd(self):
        def fail():
            raise AssertionError("fail")

        @allow_in_graph
        def h(a):
            r = a.sum()
            # Trigger an exception in backwards
            r.register_hook(lambda x: fail())
            return r

        @torch.compile(backend="aot_eager")
        def f(a):
            return h(a)

        with (
            warnings.catch_warnings(record=True) as w,
            self.assertRaises(torch._dynamo.exc.BackendCompilerFailed),
        ):
            f(torch.randn(2, 2, requires_grad=True))

        # Suppress unrelated pkg_resources warnings
        self.assertIn("forward call that caused the error", str(w[-1].message))

    def test_py_guards_mark_dynamic(self):
        def my_dyn_fn(a):
            if a.shape[0] > 2:
                return a.cos()
            return a.sin()

        counter = CompileCounter()

        # Run with dynamic
        x0 = torch.randn([3, 3, 3])
        torch._dynamo.mark_dynamic(x0, 0)
        torch.compile(my_dyn_fn, backend=counter)(x0)
        self.assertEqual(counter.frame_count, 1)

        # Run without dynamic, no recompile
        x = torch.randn([3, 3, 3])
        torch.compile(my_dyn_fn, backend=counter)(x)
        self.assertEqual(counter.frame_count, 1)

        # Mark a new dim, 1, as dynamic
        x1 = torch.randn([3, 3, 3])
        torch._dynamo.mark_dynamic(x1, 1)
        torch.compile(my_dyn_fn, backend=counter)(x1)
        # Recompile triggered because we marked a new dym as dynamic
        self.assertEqual(counter.frame_count, 2)

        # Reset
        torch._dynamo.reset()
        # Reset counter
        counter = CompileCounter()

        # Run with dynamic 1
        torch.compile(my_dyn_fn, backend=counter)(x1)
        self.assertEqual(counter.frame_count, 1)

        # Run with dynamic 0, not subset
        torch.compile(my_dyn_fn, backend=counter)(x0)
        self.assertEqual(counter.frame_count, 2)

        # Run with dynamic 0, 1, 2, not subset
        x012 = torch.randn([3, 3, 3])
        torch._dynamo.mark_dynamic(x012, 0)
        torch._dynamo.mark_dynamic(x012, 1)
        torch._dynamo.mark_dynamic(x012, 2)
        torch.compile(my_dyn_fn, backend=counter)(x012)
        self.assertEqual(counter.frame_count, 3)

    def test_recompile_on_global_state_change(self):
        last_state = []
        cnt = 0

        def my_compiler(gm, _):
            nonlocal cnt
            cnt += 1
            state = read_state()

            def inner(*args):
                last_state[:] = state
                return gm(*args)

            return inner

        def read_state():
            return [
                torch.is_grad_enabled(),
                torch.are_deterministic_algorithms_enabled(),
                torch._C._get_cublas_allow_tf32(),
            ]

        def write_state(state):
            torch.set_grad_enabled(state[0])
            torch.use_deterministic_algorithms(state[1])
            torch._C._set_cublas_allow_tf32(state[2])

        @torch.compile(backend=my_compiler)
        def fn(x):
            return x + 1

        initial_state = read_state()
        y = torch.randn(10)
        try:
            for round in range(3):
                for i in range(len(initial_state)):
                    new_state = [False] * len(initial_state)
                    new_state[i] = True
                    write_state(new_state)
                    assert read_state() == new_state
                    last_state.clear()
                    fn(y)
                    assert last_state == new_state
                    if round == 0:
                        assert cnt == i + 1
                    else:
                        assert cnt == len(initial_state)
        finally:
            write_state(initial_state)

    def test_grad_state_mutated(self):
        prior = torch.is_grad_enabled()
        value = None
        cnt = CompileCounter()

        @torch._dynamo.allow_in_graph
        def check_state():
            nonlocal value
            value = torch.is_grad_enabled()

        @torch.compile(backend=cnt, fullgraph=True)
        def fn(x):
            check_state()
            torch.set_grad_enabled(False)
            return x + 1

        try:
            torch.set_grad_enabled(True)
            fn(torch.randn(10))
            assert value is True
            assert torch.is_grad_enabled() is False

            value = None
            torch.set_grad_enabled(True)
            fn(torch.randn(10))
            assert value is True
            assert torch.is_grad_enabled() is False

            assert cnt.frame_count == 1
        finally:
            torch.set_grad_enabled(prior)

    def test_deterministic_algorithms_mutated(self):
        prior = torch.are_deterministic_algorithms_enabled()
        prior_warn_only = torch.is_deterministic_algorithms_warn_only_enabled()
        value = None
        warn_only = None
        cnt = CompileCounter()

        @torch._dynamo.allow_in_graph
        def check_state():
            nonlocal value
            nonlocal warn_only
            value = torch.are_deterministic_algorithms_enabled()
            warn_only = torch.is_deterministic_algorithms_warn_only_enabled()

        @torch.compile(backend=cnt, fullgraph=True)
        def fn(x):
            check_state()
            torch.use_deterministic_algorithms(False, warn_only=False)
            return x + 1

        def run_fn():
            torch.use_deterministic_algorithms(True, warn_only=True)
            fn(torch.randn(10))
            assert value is True
            assert warn_only is True
            assert torch.are_deterministic_algorithms_enabled() is False
            assert torch.is_deterministic_algorithms_warn_only_enabled() is False

        try:
            run_fn()
            value, warn_only = None, None
            run_fn()
            assert cnt.frame_count == 1
        finally:
            torch.use_deterministic_algorithms(prior, warn_only=prior_warn_only)

    def test_torch_compile_ctx_on_forward_and_training_step(self):
        class MyModel(torch.nn.Module):
            def forward(self): ...

            def training_step(self):
                self()

        model = MyModel()
        compiled_model = torch.compile(model)

        model.forward = compiled_model.dynamo_ctx(model.forward)
        model.training_step = compiled_model.dynamo_ctx(model.training_step)

        model.training_step()

    def test_torch_guards_stack_frame_register_inlining(self):
        x = torch.tensor([0.5, 0.5])
        y = torch.tensor([0.75, 0.75, 0.75, 0.75])
        z = torch.tensor([0.25, 0.25, 0.25, 0.25, 0.25, 0.25, 0.25, 0.25])

        def uwu_inline_me(x, y, z):
            r = torch.cat((x, x)) + y
            r2 = torch.cat((y, y)) + z
            return r, r2

        def fn(x, y, z):
            r, r2 = uwu_inline_me(x, y, z)
            return torch.mul(r, r), torch.mul(r2, r2)

        seen_frames = []
        import contextlib

        @contextlib.contextmanager
        def global_context_capture_fn(frame_summary):
            if frame_summary is not None:
                seen_frames.append(frame_summary)
            yield

        with mock.patch(
            "torch._guards.TracingContext.current_frame",
            side_effect=global_context_capture_fn,
        ):
            torch.compile(fn, backend="eager")(x, y, z)

        self.assertEqual(len(seen_frames), 1)
        self.assertEqual(seen_frames[0].name, "fn")
        self.assertEqual(seen_frames[0].line, "r, r2 = uwu_inline_me(x, y, z)")

    def test_fullgraph_capture(self):
        from torch._dynamo.convert_frame import fullgraph_capture
        from torch._dynamo.utils import dynamo_timed, get_metrics_context

        def foo(x):
            if x.shape[1] >= 3:
                return x + x.shape[0]
            else:
                return x - x.shape[0]

        x = torch.randn(4, 3)
        with (
            get_metrics_context(),
            dynamo_timed(""),
        ):
            capture_output = fullgraph_capture(foo, (x,))
            graph_capture_output = capture_output.graph_capture_output
            fn = graph_capture_output.build_guards(foo.__code__)

            for guard in graph_capture_output.output_graph.guards:
                if guard.source == torch._guards.GuardSource.SHAPE_ENV:
                    dynamic = guard.code_list is not None
                    if dynamic:
                        self.assertEqual(
                            guard.code_list,
                            [
                                "L['x'].stride()[0] == L['x'].size()[1]",
                                "2 <= L['x'].size()[0]",
                                "3 <= L['x'].size()[1]",
                            ],
                        )
                        self.assertTrue(
                            fn.guard_manager.check({"x": torch.randn(3, 3)})
                        )
                        self.assertTrue(
                            fn.guard_manager.check({"x": torch.randn(4, 4)})
                        )
                    else:
                        self.assertFalse(
                            fn.guard_manager.check({"x": torch.randn(3, 3)})
                        )
                        self.assertFalse(
                            fn.guard_manager.check({"x": torch.randn(4, 4)})
                        )
                    self.assertFalse(fn.guard_manager.check({"x": torch.randn(4, 2)}))
                    self.assertFalse(fn.guard_manager.check({"x": torch.randn(1, 3)}))
                    break

            backend_input = capture_output.backend_input
            self.assertTrue(fn.guard_manager.check({"x": x}))
        import_sources = {
            alias: importlib.import_module(module_name)
            for alias, module_name in graph_capture_output.import_sources.items()
        }
        self.assertEqual(
            foo(x),
            types.FunctionType(
                graph_capture_output.bytecode,
                {
                    **import_sources,
                    backend_input.backend_id: backend_input.graph_module,
                },
            )(x),
        )

    def test_torch_guards_stack_frame_register_inlining_deep(self):
        x = torch.tensor([0.5, 0.5])
        y = torch.tensor([0.75, 0.75, 0.75, 0.75])
        z = torch.tensor([0.25, 0.25, 0.25, 0.25, 0.25, 0.25, 0.25, 0.25])

        def uwu_inline_me_deep(x, y):
            return torch.cat((x, x)) + y

        def uwu_inline_me(x, y, z):
            r = uwu_inline_me_deep(x, y)
            r2 = uwu_inline_me_deep(y, z)
            return r, r2

        def fn(x, y, z):
            r, r2 = uwu_inline_me(x, y, z)
            return torch.mul(r, r), torch.mul(r2, r2)

        seen_frames = []
        import contextlib

        @contextlib.contextmanager
        def global_context_capture_fn(frame_summary):
            if frame_summary is not None:
                seen_frames.append(frame_summary)
            yield

        with mock.patch(
            "torch._guards.TracingContext.current_frame",
            side_effect=global_context_capture_fn,
        ):
            torch.compile(fn, backend="eager")(x, y, z)

        self.assertEqual(len(seen_frames), 3)
        self.assertEqual(seen_frames[0].name, "fn")
        self.assertEqual(seen_frames[1].name, "uwu_inline_me")
        self.assertEqual(seen_frames[2].line, "r2 = uwu_inline_me_deep(y, z)")

    def test_recompile_on_disable_1(self):
        # fix https://github.com/pytorch/pytorch/issues/157399
        @torch.compile(backend="eager")
        def fn(x):
            @torch._dynamo.disable
            def inner(x):
                return x + 10

            return inner(x) + 1

        with unittest.mock.patch("torch._dynamo.config.error_on_recompile", True):
            try:
                for i in range(5):
                    fn(torch.rand(2, 3))
            except torch._dynamo.exc.RecompileError as e:
                self.fail("RecompileError raised unexpectedly: " + str(e))

    def test_recompile_on_disable_2(self):
        def outer(x, cond):
            @torch._dynamo.disable()
            def fn0(y):
                return y + 1

            @torch._dynamo.disable()
            def fn1(y):
                return y + 2

            if cond:
                f = fn0
            else:
                f = fn1

            torch._dynamo.graph_break()
            # there will be a resume function here
            return f(x)

    def test_error_on_recompile(self):
        @torch.compile(backend="eager")
        def fn(a, b):
            return a + b

        with unittest.mock.patch("torch._dynamo.config.error_on_recompile", True):
            with self.assertRaises(torch._dynamo.exc.RecompileError):
                fn(torch.rand(2, 3), torch.rand(2, 3))
                fn(torch.rand(2, 3), (1, 2, 3))

    def test_guards_strip_function_call(self):
        from torch._dynamo.guards import strip_function_call

        test_case = [
            ("___odict_getitem(a, 1)", "a"),
            ("a.layers[slice(2)][0]._xyz", "a"),
            ("getattr(a.layers[slice(2)][0]._abc, '0')", "a"),
            ("getattr(getattr(a.x[3], '0'), '3')", "a"),
            ("a.layers[slice(None, -1, None)][0]._xyz", "a"),
            ("a.layers[func('offset', -1, None)][0]._xyz", "a"),
        ]
        # strip_function_call should extract the object from the string.
        for name, expect_obj in test_case:
            self.assertEqual(strip_function_call(name), expect_obj)

    def test_int_neg(self):
        def int_neg(a, b):
            x = a.shape[0]
            y = b.shape[0]
            return -x * -y * a * b

        torch._dynamo.testing.standard_test(self, int_neg, 2)

    def test_hash_getitem_slice(self):
        s = GetItemSource(LocalSource("foo"), slice(None, -1, None))
        s2 = GetItemSource(LocalSource("foo"), slice(None, -1, None))
        s3 = GetItemSource(LocalSource("foo"), slice(None, -1, 2))
        some_set = set()

        self.assertTrue(s not in some_set)
        self.assertTrue(s2 not in some_set)
        self.assertTrue(s3 not in some_set)

        some_set.add(s)

        self.assertTrue(s in some_set)
        # s and s2 should hash the  same
        self.assertTrue(s2 in some_set)
        # s3 should be different
        self.assertTrue(s3 not in some_set)

        self.assertTrue(s == s2)
        self.assertTrue(s != s3)

    def test_inline_dict_function(self):
        def _result_type_dict(dtype):
            return {bool: torch.float32}[dtype]

        @torch.compile
        def f():
            return torch.ones(3, dtype=_result_type_dict(bool))

        self.assertEqual(f(), torch.ones(3, dtype=torch.float32))

    def test_inline_dict_function_passed_as_arg(self):
        @torch.compile
        def fn(d, x, y):
            if d[x] is torch.float32:
                return y.cos()
            else:
                return y.sin()

        dd = {bool: torch.float32, int: torch.int64}
        self.assertEqual(fn(dd, bool, torch.ones(4)), torch.ones(4).cos())
        self.assertEqual(fn(dd, int, torch.ones(4)), torch.ones(4).sin())

    def test_add_sizes(self):
        def func(x):
            y = x.size()
            return y + y

        eager_out = func(torch.ones(10, 10, 3))
        compile_out = torch.compile(func, backend="eager")(torch.ones(10, 10, 3))
        self.assertTrue(isinstance(compile_out, torch.Size))
        self.assertEqual(eager_out, compile_out)

    def test_nested_function_resuming_with_correct_globals(self):
        # https://github.com/pytorch/pytorch/issues/99665
        try:
            from .utils import outer_func
        except ImportError:
            from utils import outer_func

        def gn(x, y):
            return x + y

        def fn(x, y):
            return outer_func(gn)(x, y)

        x = torch.rand([3])
        y = torch.rand([3])
        opt_fn = torch.compile(backend="eager")(fn)
        ref = fn(x, y)
        res = opt_fn(x, y)
        self.assertTrue(same(ref, res))

    def test_recursion_depth_guards(self):
        @torch.compile(dynamic=True)
        def foo(*args, **kwargs):
            if sum(args) == 0:
                return 0
            return 1

        args = list(range(2000))
        foo(*args)
        # Previously would have crashed

    @dataclasses.dataclass
    class CSETestCase:
        expr: str
        preface: typing.List[str] = dataclasses.field(default_factory=list)
        expected: typing.Optional[str] = None

    def test_guards_cse_pass_single(self):
        from torch._dynamo.guards import PyExprCSEPass

        testcase = self.CSETestCase
        testcases = [
            # Nothing gets CSE-d, since the only repeated sub-expression is 'x'.
            # i.e. not a node type we are interested on.
            testcase(expr="x[0].a"),
            testcase(expr="x[1].a"),
            testcase(expr="x[2].a"),
            # 'a.b.c' gets CSE-d, since it's a sub-expression used more than 'PyExprCSEPass.USE_THRESHOLD'.
            testcase(
                expr="a.b.c[0].d.e",
                preface=["_var0 = a.b", "_var1 = _var0.c"],
                expected="_var1[0].d.e",
            ),
            testcase(expr="a.b.c[1].d.e", expected="_var1[1].d.e"),
            testcase(expr="a.b.c[2].d.e", expected="_var1[2].d.e"),
            # 'm.n[0]' gets CSE-d, since it is a sub-expression used more than 'PyExprCSEPass.USE_THRESHOLD'.
            testcase(
                expr="f(m.n[0], '0').x.y.z",
                preface=["_var2 = m.n", "_var3 = _var2[0]"],
                expected="f(_var3, '0').x.y.z",
            ),
            testcase(expr="f(m.n[0], '1').x.y.z", expected="f(_var3, '1').x.y.z"),
            testcase(expr="f(m.n[0], '2').x.y.z", expected="f(_var3, '2').x.y.z"),
            # The whole expression gets CSE-d, as well as all of its sub-expressions.
            testcase(
                expr="self.g(a, b).k",
                preface=["_var4 = self.g", "_var5 = _var4(a, b)", "_var6 = _var5.k"],
                expected="_var6",
            ),
            testcase(expr="self.g(a, b).k", expected="_var6"),
            testcase(expr="self.g(a, b).k", expected="_var6"),
        ]
        csepass = PyExprCSEPass()
        csepass.count([t.expr for t in testcases])

        for t in testcases:
            preface, expr = csepass.replace(t.expr)
            self.assertEqual(preface, t.preface)
            expected = t.expected if t.expected is not None else t.expr
            self.assertEqual(expr, expected)

    def test_guards_cse_pass_multiple(self):
        from torch._dynamo.guards import PyExprCSEPass

        testcase = self.CSETestCase
        testcases = [
            testcase(
                expr="x[0].a < x[1].a * (3 - x[2].a)",
                expected="x[0].a < x[1].a * (3 - x[2].a)",
            ),
            testcase(
                expr="a.b.c[0].d.e + a.b.c[1].d.e * a.b.c[2].d.e > 0",
                preface=["_var0 = a.b", "_var1 = _var0.c"],
                expected="_var1[0].d.e + _var1[1].d.e * _var1[2].d.e > 0",
            ),
            testcase(
                expr="f(m.n[0], '0').x.y.z * f(m.n[0], '1').x.y.z * f(m.n[0], '2').x.y.z < 512",
                preface=["_var2 = m.n", "_var3 = _var2[0]"],
                expected="f(_var3, '0').x.y.z * f(_var3, '1').x.y.z * f(_var3, '2').x.y.z < 512",
            ),
            testcase(
                expr="self.g(a, b).k + (1 - self.g(a, b).k) <= m[0].a + self.g(a, b).k",
                preface=["_var4 = self.g", "_var5 = _var4(a, b)", "_var6 = _var5.k"],
                expected="_var6 + (1 - _var6) <= m[0].a + _var6",
            ),
        ]

        csepass = PyExprCSEPass()
        csepass.count([t.expr for t in testcases])

        for t in testcases:
            preface, expr = csepass.replace(t.expr)
            self.assertEqual(preface, t.preface)
            expected = t.expected
            expected = expected if expected is not None else t.expr
            self.assertEqual(expr, expected)

    def test_guard_function_builder_with_cse(self):
        from torch._dynamo.guards import build_guard_function

        exprs = [
            "x[0].a < x[1].a * (3 - x[2].a)",
            "a.b.c[0].d.e + a.b.c[1].d.e * a.b.c[2].d.e > 0",
            "f(m.n[0], '0').x.y.z * f(m.n[0], '1').x.y.z * f(m.n[0], '2').x.y.z < 512",
            "self.g(a, b).k + (1 - self.g(a, b).k) <= m[0].a + self.g(a, b).k",
        ]

        _, pycode = build_guard_function(exprs, "")
        expected = """\
def ___make_guard_fn():
    def guard(L):
        if not (x[0].a < x[1].a * (3 - x[2].a)):
            return False
        _var0 = a.b
        _var1 = _var0.c
        if not (_var1[0].d.e + _var1[1].d.e * _var1[2].d.e > 0):
            return False
        _var2 = m.n
        _var3 = _var2[0]
        if not (f(_var3, '0').x.y.z * f(_var3, '1').x.y.z * f(_var3, '2').x.y.z < 512):
            return False
        _var4 = self.g
        _var5 = _var4(a, b)
        _var6 = _var5.k
        if not (_var6 + (1 - _var6) <= m[0].a + _var6):
            return False
        return True
    return guard
"""

        self.assertEqual(expected, pycode)

    def test_dynamo_compiling_fake_tensor_to_vararg_int(self):
        class MyModule(torch.nn.Module):
            def __init__(self) -> None:
                super().__init__()

            def forward(self, x):
                # use numpy int so it's wrapped as fake tensor in dynamo
                shape = np.int_(16)
                # test shape as fake tensor, which param type is
                # Sequence[Union[_int, SymInt]]
                return x.reshape(shape)

        x = torch.rand([4, 4])
        model = MyModule()
        orig_out = model(x)
        opt_model = torch.compile(MyModule(), backend="eager")
        opt_out = opt_model(x)
        self.assertTrue(same(orig_out, opt_out))

    def test_scalar_tensor_is_equivalent_to_symint_argument(self):
        class GumbelTopKSampler(torch.nn.Module):
            def __init__(self, T, k):
                super().__init__()
                self.T = torch.nn.Parameter(
                    torch.tensor(T, dtype=torch.float32), requires_grad=False
                )
                self.k = torch.nn.Parameter(
                    torch.tensor(k, dtype=torch.int32), requires_grad=False
                )

            def sample_discrete(self, logits):
                threshold = torch.topk(logits, self.k, sorted=True)[0][..., -1]
                samples = torch.ge(logits.squeeze(1), threshold).float()
                return samples

            def forward(self, logits):
                dsamples = self.sample_discrete(logits)
                return dsamples

        x = torch.rand([4, 4, 4, 4])
        m = GumbelTopKSampler(T=4, k=4)
        orig_out = m(x)
        opt_m = torch.compile(backend="eager")(m)
        opt_out = opt_m(x)
        self.assertTrue(same(orig_out, opt_out))

    def test_scalar_tensor_is_equivalent_to_symint_list_argument(self):
        class Jitter(torch.nn.Module):
            def __init__(self, jitter_val):
                super().__init__()
                self.jitter_val = jitter_val

            def roll_tensor(self, input):
                h_shift = self.jitter_val - 1
                w_shift = self.jitter_val + 1
                return torch.roll(
                    torch.roll(input, shifts=h_shift, dims=2), shifts=w_shift, dims=3
                )

            def forward(self, input):
                return self.roll_tensor(input)

        x = torch.rand([4, 4, 4, 4])
        m = Jitter(jitter_val=4)
        orig_out = m(x)
        opt_m = torch.compile(backend="eager")(m)
        opt_out = opt_m(x)
        self.assertTrue(same(orig_out, opt_out))

    def test_scalar_tensor_is_equivalent_to_int_list_argument(self):
        class MyModel(torch.nn.Module):
            def forward(self, input):
                permute = torch.tensor([0, 2, 1])
                x = input.permute(*permute)
                return x

        x = torch.randn(2, 3, 4)
        m = MyModel()
        orig_out = m(x)
        opt_m = torch.compile(backend="eager")(m)
        opt_out = opt_m(x)
        self.assertTrue(same(orig_out, opt_out))

    def test_torch_variable_hasattr(self):
        def fn(x):
            if hasattr(torch.nn, "Module"):
                return x * x
            return x + 1

        compiled_fn = torch.compile(backend="eager", fullgraph=True)(fn)

        x = torch.rand([4, 4])
        fn_out = fn(x)
        compiled_out = compiled_fn(x)
        self.assertTrue(same(fn_out, compiled_out))

    def test_list_hasattr1(self):
        def fn(x):
            if hasattr(x, "foo"):
                return x[0] + 1
            return x[0] - 1

        compiled_fn = torch.compile(backend="eager", fullgraph=True)(fn)

        x = [torch.randn(3)]
        fn_out = fn(x)
        compiled_out = compiled_fn(x)
        self.assertTrue(same(fn_out, compiled_out))

    def test_list_hasattr2(self):
        def fn():
            x = [torch.zeros(3)]
            if hasattr(x, "__len__"):
                return x[0] + 1
            return x[0] - 1

        compiled_fn = torch.compile(backend="eager", fullgraph=True)(fn)

        fn_out = fn()
        compiled_out = compiled_fn()
        self.assertTrue(same(fn_out, compiled_out))

    def test_tuple_hasattr(self):
        def fn(x):
            if hasattr(x, "foo"):
                return x[0] + 1
            return x[1] - 1

        compiled_fn = torch.compile(backend="eager", fullgraph=True)(fn)

        x = (torch.randn(3), torch.randn(3))
        fn_out = fn(x)
        compiled_out = compiled_fn(x)
        self.assertTrue(same(fn_out, compiled_out))

    def test_fn_hasattr__name__1(self):
        def fn():
            foo = lambda x: x + 1
            return hasattr(foo, "__name__")

        compiled_fn = torch.compile(backend="eager", fullgraph=True)(fn)

        fn_out = fn()
        compiled_out = compiled_fn()
        self.assertEqual(fn_out, compiled_out)
        self.assertTrue(fn_out)

    def test_fn_hasattr__name__2(self):
        def bar(x):
            return torch.sin(x)

        def fn():
            return hasattr(bar, "__name__")

        compiled_fn = torch.compile(backend="eager", fullgraph=True)(fn)

        fn_out = fn()
        compiled_out = compiled_fn()
        self.assertEqual(fn_out, compiled_out)
        self.assertTrue(fn_out)

    def test_fn_hasattr__name__3(self):
        def bar(x, y):
            return torch.sin(x) + torch.cos(y)

        baz = functools.partial(bar, y=4)

        def fn():
            return hasattr(baz, "__name__")

        compiled_fn = torch.compile(backend="eager", fullgraph=True)(fn)

        fn_out = fn()
        compiled_out = compiled_fn()
        self.assertEqual(fn_out, compiled_out)
        self.assertFalse(fn_out)

    def test_torch_objects_as_keys(self):
        remap = {torch.float16: torch.float32}

        def fn():
            return torch.randn(3, dtype=remap[torch.float16])

        opt = torch.compile(fn, backend="eager")
        opt()

    def test_dynamic_one_hot(self):
        def fn(x):
            x = x + 1
            # graph break from data-dependent output shape
            x = torch.nn.functional.one_hot(x)
            x = x + 1
            return x

        inp = torch.arange(20) % 4
        counter = CompileCounter()
        real_out = fn(inp)
        comp_out = torch.compile(fn, backend=counter)(inp)
        self.assertEqual(comp_out, real_out)
        self.assertEqual(counter.frame_count, 2)
        self.assertEqual(counter.op_count, 2)

<<<<<<< HEAD
    def test_jacfwd_one_hot_dynamic_compile(self):
        import torch.nn.functional as F

        MAX, BATCH = 3, 37

        def func(x, idxs):
            return x.square() * F.one_hot(idxs, MAX)

        def jacfunc(x, idxs):
            return torch.func.jacfwd(func, argnums=(0,))(x, idxs)

        idxs = torch.randint(MAX, (BATCH,), dtype=torch.int64)
        x = torch.rand((BATCH, MAX), dtype=torch.float64)
        eager = jacfunc(x, idxs)

        compiled = torch.compile(jacfunc, backend="eager", dynamic=True)
        out_comp = compiled(x, idxs)
        self.assertEqual(eager[0], out_comp[0])

    def test_tracing_nested_py_tree_mixed_all(self):
        def fn(xs):
            flat_xs, spec = python_pytree.tree_flatten(xs)
            res = [x.clone() for x in flat_xs]
            return python_pytree.tree_unflatten(res, spec)

        xs = [torch.tensor(i) for i in range(3)]
        xsa = (xs, xs)
        xsb = {"aa": xsa, "ab": xs}
        xsl = {
            "a": xs,
            "b": xsa,
            "c": xsb,
        }

        counter = CompileCounter()
        comp_out = torch.compile(fn, backend=counter, fullgraph=True)(xsl)
        real_out = fn(xsl)
        self.assertEqual(comp_out, real_out)
        self.assertEqual(counter.frame_count, 1)
        self.assertEqual(counter.op_count, 18)

=======
>>>>>>> 746fe78e
    def test_any_all_symnode(self):
        cnt = CompileCounter()

        @torch.compile(backend=cnt, fullgraph=True, dynamic=True)
        def fn(x):
            t = x.size(0) >= 10
            f = x.size(0) >= 100
            if any([]) or any([f]) or any([f, f]):
                return x - 1
            if all([f]) or all([t, f]) or all([f, t]) or all([f, f]):
                return x - 2
            if not (all([]) and all([t]) and all([t, t])):
                return x - 3
            if not (any([t]) and any([t, f]) and any([f, t])):
                return x - 4
            return x + 1

        y1 = torch.randn(16)
        y2 = torch.randn(18)
        self.assertEqual(fn(y1), y1 + 1)
        self.assertEqual(fn(y2), y2 + 1)
        self.assertEqual(cnt.frame_count, 1)
        y3 = torch.randn(5)
        self.assertEqual(fn(y3), y3 - 3)
        self.assertEqual(cnt.frame_count, 2)

    @torch._dynamo.config.patch(
        capture_scalar_outputs=True, capture_dynamic_output_shape_ops=True
    )
    def test_unbacked_symint(self):
        @torch.compile(backend="eager")
        def f(lengths, values):
            sizes = lengths.tolist()
            for s in sizes:
                torch._check_is_size(s)
                torch._check(s >= 2)
                torch._check(s <= 100)
            return torch.split(values, sizes)

        f(torch.tensor([2, 3, 4]), torch.randn(9))

    @torch._dynamo.config.patch(
        capture_scalar_outputs=True, capture_dynamic_output_shape_ops=True
    )
    def test_out_variant_custom_op(self):
        with torch.library._scoped_library("mylib", "FRAGMENT") as lib:
            lib.define(
                "split_with_sizes_copy(Tensor all_gather_output, SymInt[] all_gather_input_split_sizes, int dim=0, *, Tensor(a!)[] out) -> ()"
            )

            @torch.library.impl(lib, "split_with_sizes_copy", "Meta")
            @torch.library.impl(lib, "split_with_sizes_copy", "CPU")
            def split_with_sizes_copy(
                all_gather_output: torch.Tensor,
                all_gather_input_split_sizes: typing.List[int],
                dim: int,
                out: typing.List[torch.Tensor],
            ) -> None:
                torch.split_with_sizes_copy(
                    all_gather_output, all_gather_input_split_sizes, dim=dim, out=out
                )

            @torch.compile(backend="eager", fullgraph=True)
            def f1(all_gather_output, all_gather_input_split_sizes, dim, out):
                return torch.ops.mylib.split_with_sizes_copy(
                    all_gather_output, all_gather_input_split_sizes, dim, out=out
                )

            all_gather_output = torch.randn(2, 272)
            all_gather_input_split_sizes = [128, 8, 128, 8]
            dim = 1
            out = [
                torch.empty(2, 128),
                torch.empty(2, 8),
                torch.empty(2, 128),
                torch.empty(2, 8),
            ]
            f1(all_gather_output, all_gather_input_split_sizes, dim, out)

        with torch.library._scoped_library("mylib", "FRAGMENT") as lib:
            lib.define(
                "chunk_cat(Tensor[] tensors, int dim, int num_chunks, *, Tensor(a!) out) -> ()"
            )

            @torch.library.impl(lib, "chunk_cat", "Meta")
            @torch.library.impl(lib, "chunk_cat", "CPU")
            def chunk_cat(
                tensors: typing.List[torch.Tensor],
                dim: int,
                num_chunks: int,
                out: torch.Tensor,
            ) -> None:
                torch._chunk_cat(tensors, dim, num_chunks, out=out)

            @torch.compile(backend="eager", fullgraph=True)
            def f2(tensors, dim, num_chunks, out):
                return torch.ops.mylib.chunk_cat(tensors, dim, num_chunks, out=out)

            x = torch.zeros(100, dtype=torch.int64)
            tensors = [
                torch.randn(16, 16),
                torch.randn(16),
                torch.randn(16, 16),
                torch.randn(16),
            ]
            dim = 0
            num_chunks = 2
            out = torch.empty(2, 272)
            f2(tensors, dim, num_chunks, out)

    @torch._dynamo.config.patch(capture_scalar_outputs=True)
    def test_runtime_assert_replacement(self):
        @torch.compile(backend="eager")
        def fn(x, y):
            z = y.item()
            torch._check(z == 3)
            return x + z

        fn(torch.randn(4), torch.tensor([3]))
        self.assertRaises(RuntimeError, lambda: fn(torch.randn(4), torch.tensor([4])))

    @torch._dynamo.config.patch(capture_scalar_outputs=True)
    def test_cat_unbacked(self):
        @torch.compile(backend="eager")
        def fn(x, y):
            z = y.item()
            return torch.cat([x, torch.ones(z)])

        self.assertRaises(
            RuntimeError, lambda: fn(torch.randn(2, 3), torch.tensor([0]))
        )
        self.assertRaises(
            RuntimeError, lambda: fn(torch.randn(2, 3), torch.tensor([1]))
        )

    @torch._dynamo.config.patch(
        capture_scalar_outputs=True, capture_dynamic_output_shape_ops=True
    )
    def test_aot_autograd_propagate_unbacked_symints_shape(self):
        @torch.compile(backend="aot_eager")
        def f(x):
            return torch.nonzero(x)

        f(torch.tensor([1, 0, 3, 2, 0]))

    def test_simple_set_usage(self):
        def foo(x, y):
            setty = {x, y}
            return setty.pop() * setty.pop()

        counter = CompileCounter()
        foo = torch.compile(foo, backend=counter, fullgraph=True)
        x = torch.randn(10, 10)
        y = torch.randn(10, 10)
        foo(x, y)
        self.assertEqual(counter.frame_count, 1)

    def test_add_to_set(self):
        def foo(x, y):
            setty = set()
            setty.add(x[0])
            setty.add(x[1])
            setty.add(x[2])
            setty.add(y)
            return y * len(setty)

        x = torch.randn(10, 10)
        y = torch.randn(2, 2)
        eager_result = foo([x, x, x, x, y], y)

        counter = CompileCounter()
        foo = torch.compile(foo, backend=counter, fullgraph=True)
        result = foo([x, x, x, x, y], y)
        self.assertEqual(counter.frame_count, 1)
        self.assertEqual(result, eager_result)

    def test_remove_set(self):
        def fn(x):
            set_a = set((4, 5))
            set_a.remove(4)
            return x * len(set_a)

        opt_fn = torch.compile(fn, backend="eager", fullgraph=True)
        x = torch.randn(4)
        ref = fn(x)
        res = opt_fn(x)
        self.assertEqual(ref, res)

    def test_iter_set(self):
        def foo(x, y):
            setty = set()
            for t in x:
                setty.add(t)
            return y * len(setty)

        x = torch.randn(10, 10)
        y = torch.randn(2, 2)
        eager_result = foo([x, x, x, x, y], y)

        counter = CompileCounter()
        foo = torch.compile(foo, backend=counter, fullgraph=True)
        result = foo([x, x, x, x, y], y)
        self.assertEqual(counter.frame_count, 1)
        self.assertEqual(result, eager_result)

    def test_reconstruct_set_across_graph_break(self):
        def foo(x, y):
            setty = set()
            for t in x:
                setty.add(t)
            print("Break!")
            return y * len(setty)

        x = torch.randn(10, 10)
        y = torch.randn(2, 2)

        counter = CompileCounter()
        foo = torch.compile(foo, backend=counter)
        result = foo([x, x, x, x, y], y)

    def test_set_aliasing_recompiles(self):
        g1 = torch.randn(10)
        g2 = torch.randn(10)
        g3 = torch.randn(10)
        g4 = torch.randn(10)

        def foo(a, b, c):
            myset = {g1, a, b, c}
            return a + len(myset)

        counter = CompileCounter()
        foo = torch.compile(foo, backend=counter)
        # first call with no aliasing
        foo(g2, g3, g4)
        self.assertEqual(counter.frame_count, 1)

        # no aliasing again
        foo(g3, g2, g4)
        # assert no recompile
        self.assertEqual(counter.frame_count, 1)

        # aliasing changes, we should recompile
        foo(g2, g2, g2)
        self.assertEqual(counter.frame_count, 2)

        # same aliasing, different tensor
        foo(g3, g3, g3)
        self.assertEqual(counter.frame_count, 2)

        # aliasing between global and arg, should recompile again
        foo(g1, g1, g1)
        self.assertEqual(counter.frame_count, 3)

        # Reset
        torch._dynamo.reset()

        # aliasing between global and arg, first call
        foo(g1, g1, g1)
        self.assertEqual(counter.frame_count, 4)

        # same aliasing, different tensor, all local, recompile
        foo(g3, g3, g3)
        self.assertEqual(counter.frame_count, 5)

        # aliasing same tensor, we shouldn't recompile
        foo(g2, g2, g2)
        self.assertEqual(counter.frame_count, 5)

        # No aliasing
        foo(g2, g3, g4)
        self.assertEqual(counter.frame_count, 6)

        # No aliasing again
        foo(g3, g2, g4)
        # assert no recompile
        self.assertEqual(counter.frame_count, 6)

    def test_str_format_return1(self):
        @torch.compile(backend="eager", fullgraph=True)
        def fn(img):
            x = torch.sin(img)
            y = f"shape {img.shape[-2:]} batch size {img.shape[0]}"
            return img + x, y

        img1 = torch.randn(1, 1, 8, 8)
        res, msg = fn(img1)
        self.assertEqual(msg, "shape torch.Size([8, 8]) batch size 1")
        self.assertEqual(res, img1 + torch.sin(img1))

    def test_str_format_return2(self):
        @torch.compile(backend="eager", fullgraph=True)
        def fn(img):
            x = torch.sin(img)
            y = "shape {} batch size {y:.2f}".format(img.shape[-2:], y=img.shape[0])
            return img + x, y

        img1 = torch.randn(1, 1, 8, 8)
        res, msg = fn(img1)
        self.assertEqual(msg, "shape torch.Size([8, 8]) batch size 1.00")
        self.assertEqual(res, img1 + torch.sin(img1))

    def test_sourceless_namedtuple(self):
        from collections import namedtuple

        CustomDtype = namedtuple("CustomDtype", ["dtype", "higher_dtype"])

        class CustomTensor(torch.Tensor):
            _data: torch.Tensor
            custom_dtype: CustomDtype
            __torch_function__ = torch._C._disabled_torch_function_impl
            __slots__ = [
                "_data",
                "custom_dtype",
            ]

            def __new__(
                cls,
                data: torch.Tensor,
                custom_dtype: CustomDtype,
            ):
                self = torch.Tensor._make_wrapper_subclass(
                    cls,
                    data.size(),
                    strides=data.stride(),
                    storage_offset=data.storage_offset(),
                    dtype=custom_dtype.dtype,
                    layout=data.layout,
                    requires_grad=data.requires_grad,
                    device=data.device,
                )
                self._data = data
                self.custom_dtype = custom_dtype
                return self

            def __tensor_flatten__(self):
                meta = {
                    "custom_dtype": self.custom_dtype,
                }
                return ["_data"], meta

            @staticmethod
            def __tensor_unflatten__(
                inner_tensors: dict, metadata, outer_size, outer_stride
            ):
                return CustomTensor(
                    inner_tensors["_data"],
                    metadata["custom_dtype"],
                )

            @classmethod
            def __torch_dispatch__(cls, func, types, args=(), kwargs={}):
                return func(*args, **kwargs)

        @torch.compile(backend="eager", fullgraph=True)
        def fn(x):
            y = CustomTensor(x, CustomDtype(torch.float32, torch.bfloat16))
            return y, y.custom_dtype

        fn(torch.ones(2, 2, device="cpu"))

    # Compiling autograd.Function traces fwd function twice, but the same unbacked symints were not identified
    # as the same across the two tracings. This is an unlikely situation in real use cases, so we add another
    # `test_validate_outputs_unbacked_by_custom_op` to mitigate it and keep this one as expected failure
    # until we have a proper fix.
    @unittest.expectedFailure
    @torch._dynamo.config.patch(capture_scalar_outputs=True)
    def test_validate_outputs_unbacked(self):
        class SillyCat(torch.autograd.Function):
            @staticmethod
            def forward(ctx, x0, x1, i):
                ctx.save_for_backward(i)
                return torch.cat([x0, x1])

            @staticmethod
            def backward(ctx, grad_out):
                (i,) = ctx.saved_tensors
                i0, i1 = i.tolist()
                g_x0, g_x1 = grad_out.split([i0, i1])
                return g_x0, g_x1, None

        @torch.compile(backend="aot_eager", fullgraph=True)
        def f(x, i):
            i0, i1 = i.tolist()
            x0, x1 = x.split([i0, i1])
            return SillyCat.apply(x0, x1, i)

        f(torch.randn(9, requires_grad=True), torch.tensor([3, 6]))

    @torch._dynamo.config.patch(capture_scalar_outputs=True)
    def test_validate_outputs_unbacked_by_custom_op(self):
        with torch.library._scoped_library("mylib", "FRAGMENT") as lib:
            torch.library.define(
                "mylib::foo",
                "(Tensor a, Tensor b) -> (Tensor)",
                tags=torch.Tag.pt2_compliant_tag,
                lib=lib,
            )

            @torch.library.impl("mylib::foo", "cpu", lib=lib)
            @torch.library.register_fake("mylib::foo")
            def foo_impl(x, y):
                return torch.cat([x, y])

            @torch.compile(backend="aot_eager", fullgraph=True)
            def f(x, i):
                i0, i1 = i.tolist()
                x0, x1 = x.split([i0, i1])
                return torch.ops.mylib.foo(x0, x1)

            f(torch.randn(9, requires_grad=True), torch.tensor([3, 6]))

    @torch._dynamo.config.patch(capture_scalar_outputs=True)
    def test_dim_order(self):
        @torch.compile(dynamic=False, fullgraph=True, backend="eager")
        def f(x):
            x = x.permute(3, 0, 2, 1)
            return x, x.dim_order()

        @torch.compile(dynamic=False, fullgraph=True, backend="eager")
        def g(x):
            return x.dim_order()

        @torch.compile(dynamic=False, fullgraph=True, backend="eager")
        def h0(xs, ambiguity_check=False):
            u0, u1, u2 = xs.tolist()
            torch._check(u2 >= u0)
            torch._check(u1 >= u0)
            # stride ordering still isn't unique here, should raise
            y = torch.empty_strided([4, 4, 4], [u0, u1, u2])
            return y.dim_order(ambiguity_check=ambiguity_check)

        @torch.compile(dynamic=False, fullgraph=True, backend="eager")
        def h1(xs, ambiguity_check=False):
            u0, u1, u2 = xs.tolist()
            y = torch.empty_strided([4, 4, 4], [u0, u0, u0])  # no ordering
            return y.dim_order(ambiguity_check=ambiguity_check)

        # check that for functions permuting contiguous input, the original stride is recovered with dim_order.
        def test(x):
            stride_inp = tuple(x.stride())
            f_out, f_order = f(x)
            self.assertEqual(stride_inp, tuple(f_out.stride(i) for i in f_order))

        # shape: [4, u0, 5, u1]
        x0 = torch.randn(4, 1, 5, 2)
        torch._dynamo.decorators.mark_unbacked(x0, 1)
        torch._dynamo.decorators.mark_unbacked(x0, 3)
        test(x0)

        # shape: [u0, u1, u2, u3]
        x1 = torch.randn(4, 1, 5, 2)
        for i in range(x1.ndim):
            torch._dynamo.decorators.mark_unbacked(x1, i)
        test(x1)

        # custom strides (all integers)
        x2 = torch.randn(10000)
        x2 = x2.as_strided([4, 4, 4, 4], [1, 2, 4, 8])
        assert g(x2) == (3, 2, 1, 0)

        # custom unbacked strides with no ordering: ambiguity check should raise
        xs = torch.tensor([2, 3, 4])
        h0(xs)
        with self.assertRaisesRegex(
            torch._dynamo.exc.TorchRuntimeError,
            r"The tensor does not have unique dim order.",
        ):
            h0(xs, ambiguity_check=True)
        with self.assertRaisesRegex(
            torch._dynamo.exc.TorchRuntimeError,
            r"The tensor does not have unique dim order.",
        ):
            h1(xs, ambiguity_check=True)

    def test_str_format_assert1(self):
        @torch.compile(backend="eager", fullgraph=True)
        def fn(img):
            x = torch.sin(img)
            val = x.shape[-2:]
            torch._assert(len(val) == 2, f"shape {img.shape}")
            return img + x

        img1 = torch.randn(1, 1, 8, 8)
        res = fn(img1)
        self.assertEqual(res, img1 + torch.sin(img1))

    def test_str_format_assert2(self):
        cnt = CompileCounter()

        @torch.compile(backend=cnt)
        def fn(img):
            x = torch.sin(img)
            torch._assert(
                img.shape[-2] == 8 and img.shape[-1] == 16, f"shape {img.shape}"
            )
            return img + x

        img1 = torch.randn(1, 3, 8, 16)
        res = fn(img1)
        self.assertEqual(res, img1 + torch.sin(img1))
        self.assertEqual(cnt.frame_count, 1)

        # trigger a recompile and graph break
        img2 = torch.randn(1, 3, 8, 15)
        self.assertRaises(AssertionError, lambda: fn(img2))

    @torch._dynamo.config.patch(capture_scalar_outputs=True)
    def test_tolist_scalar(self):
        def fn(x):
            new_list = []
            for i in x.tolist():
                new_list.append(i * 4)
            return new_list

        x = torch.tensor([3])
        eager = fn(x)
        counter = CompileCounter()
        compiled = torch.compile(fn, backend=counter, fullgraph=True)(x)
        self.assertEqual(eager, compiled)
        self.assertEqual(counter.frame_count, 1)

    @torch._dynamo.config.patch(capture_scalar_outputs=True)
    def test_tolist_1d(self):
        def fn(x):
            new_list = []
            for i in x.tolist():
                new_list.append(i * 4)
            return new_list

        x = torch.tensor([2, 1])
        eager = fn(x)
        counter = CompileCounter()
        compiled = torch.compile(fn, backend=counter, fullgraph=True)(x)
        self.assertEqual(eager, compiled)
        self.assertEqual(counter.frame_count, 1)

    @torch._dynamo.config.patch(capture_scalar_outputs=True)
    def test_tolist_kd(self):
        def fn(x):
            new_list = []
            for i in x.tolist():
                new_list.append(i * 4)
            return new_list

        x = torch.tensor([[[2, 1], [2, 1], [2, 1]], [[2, 1], [2, 1], [2, 1]]])
        eager = fn(x)
        counter = CompileCounter()
        compiled = torch.compile(fn, backend=counter, fullgraph=True)(x)
        self.assertEqual(eager, compiled)
        self.assertEqual(counter.frame_count, 1)

    @torch._dynamo.config.patch(capture_scalar_outputs=True)
    @patch.object(torch._dynamo.config, "specialize_int", True)
    def test_tolist_0d(self):
        def fn(x):
            new_list = []
            i = x.tolist()
            new_list.append(i * 4)
            return new_list

        x = torch.tensor(42)
        eager = fn(x)
        counter = CompileCounter()
        compiled = torch.compile(fn, backend=counter, fullgraph=True)(x)
        self.assertEqual(eager, compiled)
        self.assertEqual(counter.frame_count, 1)

    @patch.object(torch._dynamo.config, "assume_static_by_default", False)
    @patch.object(torch._dynamo.config, "automatic_dynamic_shapes", False)
    def test_tolist_kd_dynamic(self):
        def fn(x):
            new_list = []
            i = x.tolist()
            new_list.append(i * 4)
            return new_list, x * 10

        x = torch.randint(3, 5, [5, 5])
        eager = fn(x)
        counter = CompileCounter()
        compiled_fn = torch.compile(fn, backend=counter, fullgraph=False)
        compiled = compiled_fn(x)
        self.assertEqual(eager, compiled)
        self.assertEqual(counter.frame_count, 1)

        # Value change, no recompiles
        x = torch.randint(7, 9, [5, 5])
        compiled_fn(x)
        self.assertEqual(counter.frame_count, 1)

        # Size change, forced recompiles
        x = torch.randint(3, 5, [3, 3])
        compiled_fn(x)
        self.assertEqual(counter.frame_count, 2)

    def test_tolist_float(self):
        def fn(x):
            new_list = []
            for i in x.tolist():
                new_list.append(i * 4)
            return new_list

        x = torch.tensor(
            [[[2.0, 1.0], [2.0, 1.0], [2.0, 1.0]], [[2.0, 1.0], [2.0, 1.0], [2.0, 1.0]]]
        )
        eager = fn(x)
        counter = CompileCounter()
        compiled = torch.compile(fn, backend=counter)(x)
        self.assertEqual(eager, compiled)
        # Nothing to compile here
        self.assertEqual(counter.frame_count, 0)

    def test_inline_closure_not_loaded_by_parent(self):
        def outer(a):
            return a + 1

        def indirect(x):
            return direct(x)

        def direct(x):
            def deep2(c):
                return outer(c)

            def deep(c):
                return deep2(c)

            return deep(x)

        x = torch.randn(3)
        eager = indirect(x)
        counter = CompileCounter()
        compiled = torch.compile(indirect, backend=counter)(x)
        self.assertEqual(eager, compiled)
        self.assertEqual(counter.frame_count, 1)

    def test_inline_closure_returned_by_another_function_and_captures(self):
        x = torch.ones(1)

        def fn():
            def inner():
                return x + 2

            return inner

        @torch.compile
        def start():
            # Obtain the `inner` function, which holds reference to `x`.
            inner = fn()

            # When we call `inner`, we end up looking up `x` from our inlining
            # tracer, Dynamo must make sure it still has some modeling of `x` at
            # that point.
            res = inner()
            return res

        res = start()
        self.assertEqual(torch.ones(1) * 3, res)

    def test_deque_input(self):
        a = torch.randn([2, 3])
        b = torch.randn([2, 3])
        d1 = collections.deque(["foo", a, b])
        d2 = d1.copy()

        def fn(q):
            a = q.pop()
            b = q.pop()
            return a * b

        eager = fn(d1)
        counter = CompileCounter()
        compiled = torch.compile(fn, backend=counter, fullgraph=True)(d2)
        self.assertEqual(d1, d2)
        self.assertEqual(eager, compiled)
        self.assertEqual(counter.frame_count, 1)

    def test_deque_append_left(self):
        d1 = collections.deque(["foo", 10, 10])
        d2 = d1.copy()

        def fn(q, a, b):
            q.appendleft(a)
            q.appendleft(b)
            return q.popleft() * q.popleft()

        a = torch.randn([3, 3])
        b = torch.randn([3, 3])
        eager = fn(d1, a, b)
        counter = CompileCounter()
        compiled = torch.compile(fn, backend=counter, fullgraph=True)(d2, a, b)
        self.assertEqual(d1, d2)
        self.assertEqual(eager, compiled)
        self.assertEqual(counter.frame_count, 1)
        self.assertTrue(isinstance(compiled, torch.Tensor))

    def test_yield_from(self):
        def yield_from_fn(t_list, k):
            def yield_from_gen(l):
                l2 = [t * k for t in l]
                yield from l2

            return [t * k for t in yield_from_gen(t_list)]

        t_list = [torch.randn([2, 3]) for _ in range(3)]
        eager = yield_from_fn(t_list, 2)
        counter = CompileCounter()
        compiled = torch.compile(yield_from_fn, backend=counter)(t_list, 2)
        self.assertEqual(eager, compiled)
        self.assertEqual(counter.frame_count, 1)

    def test_yield_from_in_a_loop(self):
        def gen2():
            yield 1

        def gen1():
            for value in range(5):
                yield from gen2()

        def fn(x):
            c = 0
            for i in gen1():
                c = c + i
            return x + c

        opt_fn = torch.compile(fn, backend="eager")
        x = torch.zeros(4)
        self.assertEqual(fn(x), opt_fn(x))

    def test_yield_gen_and_from(self):
        def populate_and_multiply_sequence(n, multiplier):
            # Inline generator
            def tensor_generator():
                for i in range(n):
                    yield torch.tensor([i])

            # Use 'yield from' to iterate over tensors and multiply
            t_list = [tensor * multiplier for tensor in tensor_generator()]

            def yield_from_gen():
                yield from t_list

            return [t for t in yield_from_gen()]

        multiplier = torch.tensor([10])
        eager = populate_and_multiply_sequence(5, multiplier)
        counter = CompileCounter()
        compiled = torch.compile(populate_and_multiply_sequence, backend=counter)(
            5, multiplier
        )
        self.assertEqual(eager, compiled)
        self.assertEqual(counter.frame_count, 1)

    def test_yield_from_user_stop_iteration(self):
        class MyIter:
            def __init__(self, seq):
                self.seq = seq
                self.index = 0

            def __iter__(self):
                return self

            def __next__(self):
                self.index += 1
                if self.index <= len(self.seq):
                    return self.seq[self.index - 1]
                raise StopIteration(self.index)

        def yield_from_iter_fn(seq):
            def gen(seq):
                yield from MyIter(seq)

            return [i for i in gen(seq)]

        seq = [torch.randn([2, 3]) for _ in range(3)]
        eager = yield_from_iter_fn(seq)
        counter = CompileCounter()
        compiled = torch.compile(yield_from_iter_fn, backend=counter)(seq)
        self.assertEqual(eager, compiled)
        self.assertEqual(counter.frame_count, 0)

    # just to be sure in case anyone tries to run this in older versions of Python
    def test_pep0479_convert_stopiteration(self):
        # https://peps.python.org/pep-0479/
        def generator_with_stop_iteration():
            yield 1
            # Explicitly raising StopIteration inside the generator
            raise StopIteration("StopIteration raised within generator")
            yield 2  # This should never be reached

        @torch.compile(backend="eager", fullgraph=True)
        def fn(t):
            try:
                # Try to consume the generator
                gen = generator_with_stop_iteration()
                next(gen)
                next(gen)
            except RuntimeError as e:
                # Check that StopIteration was converted to RuntimeError
                # See STOPITERATION_ERROR opcode in symbolic_convert.py
                return 100
            except StopIteration:
                return 200

        t = torch.randn(2)
        y = fn(t)
        self.assertEqual(y, 100)

    def test_yield_send_to_subgenerator_graph_break(self):
        def subgenerator(tensor):
            multiplier = yield
            yield tensor * multiplier

        def main_generator(t_list):
            for tensor in t_list:
                subgen = subgenerator(tensor)
                next(subgen)
                yield from subgen.send(torch.tensor([10]))

        t_list = [torch.tensor([i]) for i in range(5)]
        eager = list(main_generator(t_list))

        counter = CompileCounter()
        compiled_fn = torch.compile(main_generator, backend=counter)
        compiled = list(compiled_fn(t_list))

        self.assertEqual(eager, compiled)
        self.assertEqual(counter.frame_count, 0)

    def test_derpy_nn_module_usage(self):
        def ff1(x):
            self = mod1
            return torch.sigmoid(self.mod2(x) + self.param1)

        def ff2(x):
            self = mod2
            return torch.cos(torch.sin(x) * self.param2 + 10)

        mod1 = torch.nn.Module()
        mod2 = torch.nn.Module()
        mod1.register_module("mod2", mod2)
        mod1.register_parameter("param1", torch.nn.Parameter(torch.randn(10)))
        mod1.forward = ff1
        mod2.register_parameter("param2", torch.nn.Parameter(torch.randn(10)))
        mod2.forward = ff2
        mod1.eval()

        x = torch.randn(10)
        expected = mod1(x)
        counter = CompileCounter()
        actual = torch.compile(mod1, backend=counter, fullgraph=True)(x)
        self.assertEqual(actual, expected)
        self.assertEqual(counter.op_count, 6)

    def test_default_args_device_dtype(self):
        class Foo:
            def __init__(
                self,
                dtype: torch.dtype = torch.float16,
                device: torch.device = torch.device("cpu"),
            ) -> None:
                self.value = torch.tensor(10, dtype=dtype, device=device)

        def fn():
            return Foo().value + 1

        opt_func = torch.compile(fn, backend="eager", fullgraph=True)
        ref = fn()
        res = opt_func()
        self.assertEqual(ref, res)

    def test_torch_dtype_python_type(self):
        def fn(target):
            target_dtype = target.dtype
            a = torch.zeros(2, 3, dtype=target_dtype)
            # Constant assert at trace time
            assert isinstance(target_dtype, torch.dtype)
            b = torch.zeros(2, 3, dtype=target_dtype)
            c = torch.zeros(2, 3, dtype=target_dtype)
            return a + b + c

        from torch._dynamo.variables import ConstantVariable

        dtype = torch.float16
        expected_variable = ConstantVariable(dtype)
        self.assertEqual(expected_variable.python_type(), type(dtype))

        opt_func = torch.compile(fn, backend="eager", fullgraph=True)
        a = torch.tensor([2, 3], dtype=dtype)
        res = opt_func(a)
        self.assertIsInstance(res, torch.Tensor)

    def test_iterator_limit(self):
        def fn(x):
            def gen():
                while True:
                    yield x

            return list(gen())

        x = torch.randn([0, 1, 2, 3, 4, 5])
        compiled_fn = torch.compile(fn, backend="eager", fullgraph=True)
        with self.assertRaisesRegex(
            torch._dynamo.exc.Unsupported, "infinite generator"
        ):
            compiled_fn(x)

    def test_itertools_islice(self):
        counters.clear()

        def fn(x):
            return itertools.islice(x, 2, 5, 2)

        x = torch.randn([0, 1, 2, 3, 4, 5])
        eager = fn(x)

        compiled_fn = torch.compile(fn, backend="eager", fullgraph=True)
        compiled = compiled_fn(x)

        self.assertEqual(list(eager), list(compiled))
        self.assertEqual(len(counters["graph_break"]), 0)

    def test_itertools_islice_default_step(self):
        counters.clear()

        def fn(x):
            return itertools.islice(x, 2, 5)

        x = torch.randn([0, 1, 2, 3, 4, 5])
        eager = fn(x)

        compiled_fn = torch.compile(fn, backend="eager", fullgraph=True)
        compiled = compiled_fn(x)

        self.assertEqual(list(eager), list(compiled))
        self.assertEqual(len(counters["graph_break"]), 0)

    def test_itertools_islice_default_end(self):
        counters.clear()

        def fn(x):
            return itertools.islice(x, 2)

        x = torch.randn([0, 1, 2, 3, 4, 5])
        eager = fn(x)

        compiled_fn = torch.compile(fn, backend="eager", fullgraph=True)
        compiled = compiled_fn(x)

        self.assertEqual(list(eager), list(compiled))
        self.assertEqual(len(counters["graph_break"]), 0)

    def test_itertools_repeat(self):
        counters.clear()

        def fn(x):
            r = itertools.repeat(100.0, 5)
            for i in r:
                x += i
            return x

        x = torch.randn([2, 5])
        eager = fn(x)

        compiled_fn = torch.compile(fn, backend="eager", fullgraph=True)
        compiled = compiled_fn(x)

        self.assertEqual(list(eager), list(compiled))
        self.assertEqual(len(counters["graph_break"]), 0)

    def test_itertools_infinite_repeat(self):
        counters.clear()

        def fn(x):
            r = itertools.repeat(100.0)
            idx = 0
            for i in r:
                x += i
                idx += 1
                if idx > 10:
                    break
            return x

        x = torch.randn([2, 5])
        eager = fn(x)

        compiled_fn = torch.compile(fn, backend="eager", fullgraph=True)
        compiled = compiled_fn(x)

        self.assertEqual(list(eager), list(compiled))
        self.assertEqual(len(counters["graph_break"]), 0)

    def test_itertools_infinite_repeat_mutation(self):
        counters.clear()

        def fn(x):
            r = itertools.repeat(x)
            idx = 0
            for i in r:
                x += i
                i += 1
                idx += 1
                if idx > 10:
                    break
            return x

        x = torch.randn([2, 5])
        eager = fn(x)

        compiled_fn = torch.compile(fn, backend="eager", fullgraph=True)
        compiled = compiled_fn(x)

        self.assertEqual(list(eager), list(compiled))
        self.assertEqual(len(counters["graph_break"]), 0)

    def test_itertools_infinite_count(self):
        for args in ([], [10], [5, -1]):
            counters.clear()

            def fn(x):
                r = itertools.count(*args)
                idx = 0
                for i in r:
                    x += i
                    idx += 1
                    if idx > 10:
                        break
                return x

            x = torch.randn([2, 5])
            eager = fn(x)

            compiled_fn = torch.compile(fn, backend="eager", fullgraph=True)
            compiled = compiled_fn(x)

            self.assertEqual(list(eager), list(compiled))
            self.assertEqual(len(counters["graph_break"]), 0)

    def test_itertools_infinite_cycle(self):
        counters.clear()

        def fn(x):
            for iterator in (
                iter([]),
                iter([10, 11.0]),
                itertools.repeat(-1, 3),
                itertools.count(10),
            ):
                r = itertools.cycle(iterator)
                idx = 0
                x += 1
                for i in r:
                    x += i
                    idx += 1
                    if idx > 10:
                        break
            return x

        x = torch.randn([2, 5])
        eager = fn(x)

        compiled_fn = torch.compile(fn, backend="eager", fullgraph=True)
        compiled = compiled_fn(x)

        self.assertEqual(list(eager), list(compiled))
        self.assertEqual(len(counters["graph_break"]), 0)

    def test_itertools_accumulate_symint_default_sum(self):
        # https://github.com/pytorch/pytorch/issues/110287
        counters.clear()

        def fn(x):
            r = itertools.accumulate([x.size(0), x.size(1)])
            for i in r:
                x *= i
            return x

        x = torch.randn(2, 3)
        eager = fn(x)

        compiled_fn = torch.compile(fn, backend="eager", fullgraph=True)
        compiled = compiled_fn(x)

        self.assertEqual(list(eager), list(compiled))
        self.assertEqual(len(counters["graph_break"]), 0)

    def test_itertools_accumulate_tensors_default_sum(self):
        counters.clear()

        def fn(a, b, c, d, x):
            l = [a, b, c, d, x]
            for i, t in enumerate(l):
                l[i] = t * x
            return itertools.accumulate(l)

        t_list = [torch.tensor([i + 1]) for i in range(4)]
        x = torch.tensor([[1, 2], [3, 4]])
        eager = fn(*t_list, x)

        compiled_fn = torch.compile(fn, backend="eager", fullgraph=True)
        compiled = compiled_fn(*t_list, x)

        self.assertEqual(list(eager), list(compiled))
        self.assertEqual(len(counters["graph_break"]), 0)

    def test_itertools_accumulate_tensors_builtins(self):
        for builtin_op in [operator.mul, operator.sub, operator.pow]:
            counters.clear()

            def fn(a, b, c, d, x):
                l = [a, b, c, d, x]
                for i, t in enumerate(l):
                    l[i] = t * x
                return itertools.accumulate(l, builtin_op)

            t_list = [torch.tensor([i + 1]) for i in range(4)]
            x = torch.tensor([[1, 2], [3, 4]])
            eager = fn(*t_list, x)

            compiled_fn = torch.compile(fn, backend="eager", fullgraph=True)
            compiled = compiled_fn(*t_list, x)

            self.assertEqual(list(eager), list(compiled))
            self.assertEqual(len(counters["graph_break"]), 0)

    def test_itertools_accumulate_tensors_kwargs(self):
        from torch._dynamo.utils import counters

        for kwargs in [
            {"func": operator.mul},
            {"initial": 100},
            {"func": operator.sub, "initial": -1},
        ]:
            counters.clear()

            def fn(a, b, c, d, x):
                l = [a, b, c, d, x]
                for i, t in enumerate(l):
                    l[i] = t * x
                return itertools.accumulate(l, **kwargs)

            t_list = [torch.tensor([i + 1]) for i in range(4)]
            x = torch.tensor([[1, 2], [3, 4]])

            compiled_fn = torch.compile(fn, backend="eager", fullgraph=True)
            compiled = compiled_fn(*t_list, x)
            eager = fn(*t_list, x)

            self.assertEqual(list(eager), list(compiled))
            self.assertEqual(len(counters["graph_break"]), 0)

    def test_packaging_version_parse(self):
        from packaging import version

        @torch.compile(backend="eager", fullgraph=True)
        def fn():
            x = torch.zeros(1)
            if version.parse(torch.__version__) >= version.parse("2.0.0"):
                return x + 1
            return x

        self.assertEqual(fn().item(), 1)

    def test_itertools_accumulate_tensors_user_defined(self):
        def udo_fn_0(a, b):
            return -1

        rando = random.randint(0, 1)

        def udo_fn_1(a, b):
            return a * rando + b * rando

        seen = []

        def udo_fn_2(a, b):
            seen.append(a)
            seen.append(b)
            return a * len(seen)

        for udo_fn in [udo_fn_0, udo_fn_1, udo_fn_2]:
            counters.clear()
            torch._dynamo.reset()

            def fn(a, b, c, d, x):
                l = [a, b, c, d, x]
                for i, t in enumerate(l):
                    l[i] = t * x
                return itertools.accumulate(l, udo_fn)

            t_list = [torch.tensor([i]) for i in range(4)]
            x = torch.tensor([[1, 2], [3, 4]])
            eager = fn(*t_list, x)

            compiled_fn = torch.compile(fn, backend="eager", fullgraph=True)
            compiled = compiled_fn(*t_list, x)

            self.assertEqual(list(eager), list(compiled))
            self.assertEqual(len(counters["graph_break"]), 0)

    def test_pure_python_accumulate(self):
        def accumulate(iterable, func=lambda x, y: x + y):
            it = iter(iterable)
            try:
                # Initialize the accumulator with the first value from the iterable
                accumulator = next(it)
            except StopIteration:
                # If the iterable is empty, return an empty generator
                return
            yield accumulator

            for element in it:
                accumulator = func(accumulator, element)
                yield accumulator

        def fn(it):
            return accumulate(it)

        t_list = [torch.tensor([i]) for i in range(4)]
        eager = fn(t_list)

        counter = CompileCounter()
        compiled_fn = torch.compile(fn, backend=counter)
        compiled = compiled_fn(t_list)

        self.assertEqual(list(eager), list(compiled))
        self.assertEqual(counter.frame_count, 1)

    def test_itertools_groupby_pure_python_default_identify_func(self):
        counters.clear()

        def fn(l):
            return [(k, list(g)) for k, g in itertools.groupby(l)]

        l = [1, 2, 2, 3, 4, 4, 4, 1, 2]
        eager = fn(l)

        compiled_fn = torch.compile(fn, backend="eager", fullgraph=True)
        compiled = compiled_fn(l)

        self.assertEqual(eager, compiled)
        self.assertEqual(len(counters["graph_break"]), 0)

    def test_itertools_groupby_pure_python_key_func(self):
        counters.clear()

        def fn(l):
            return [(k, list(g)) for k, g in itertools.groupby(l, key=operator.neg)]

        l = [1, 2, -2, 3, 4, 4, -4, 0, -2]
        eager = fn(l)

        compiled_fn = torch.compile(fn, backend="eager", fullgraph=True)
        compiled = compiled_fn(l)

        self.assertEqual(eager, compiled)
        self.assertEqual(len(counters["graph_break"]), 0)

    def test_itertools_tee(self):
        counters.clear()

        def fn(l):
            a, b = itertools.tee(l)
            return list(a), list(b)

        l = [1, 2, 2, 3, 4, 4, 4, 1, 2]
        eager = fn(l)

        compiled_fn = torch.compile(fn, backend="eager", fullgraph=True)
        compiled = compiled_fn(l)

        self.assertEqual(eager, compiled)
        self.assertEqual(len(counters["graph_break"]), 0)

    def test_list_iterator_contains(self):
        def fn(x):
            it = iter(["my_weight", "not_my_weight"])
            next(it)
            if "my_weight" in it:
                return x + 2
            return x + 1

        x = torch.zeros(3)
        compiled_fn = torch.compile(fn, backend="eager", fullgraph=True)

        self.assertEqual(fn(x), compiled_fn(x))

    def test_storage_return(self):
        @torch.compile(backend="eager", fullgraph=True)
        def fn(x):
            y = torch.sin(x + 1)
            storage = x.untyped_storage()
            storage.resize_(0)
            y = torch.cos(y)
            return y, storage

        x = torch.randn(10)
        expected = torch.cos(torch.sin(x + 1))
        y, s = fn(x)
        self.assertEqual(y, expected)
        self.assertEqual(x.untyped_storage().size(), 0)
        self.assertIs(s, x.untyped_storage())

    def test_flat_name_to_original_fqn(self):
        class FooBarModule(torch.nn.Module):
            def __init__(self) -> None:
                super().__init__()
                self.register_parameter("0", torch.nn.Parameter(torch.randn(3, 4)))
                self.test_buf = torch.nn.Buffer(torch.randn(3, 4))
                self.register_parameter(
                    "test_param", torch.nn.Parameter(torch.randn(3, 4))
                )

            def forward(self, x):
                return ((x + self.test_buf) * getattr(self, "0")) / self.test_param

        class TestModule(torch.nn.Module):
            def __init__(self) -> None:
                super().__init__()
                self.foo_bar = FooBarModule()
                self.register_parameter(
                    "test_param", torch.nn.Parameter(torch.randn(3, 4))
                )
                self.test_buf = torch.nn.Buffer(torch.randn(3, 4))

            def forward(self, x):
                return (self.foo_bar(x) + self.test_param) * self.test_buf

        gm, _ = torch._dynamo.export(TestModule(), torch.randn(3, 4))
        self.assertIn("dynamo_flat_name_to_original_fqn", gm.meta)
        expected_fqn = {
            "L__self___test_param": "test_param",
            "L__self___test_buf": "test_buf",
            "L__self___foo_bar_0": "foo_bar.0",
            "L__self___foo_bar_test_param": "foo_bar.test_param",
            "L__self___foo_bar_test_buf": "foo_bar.test_buf",
        }
        self.assertEqual(expected_fqn, gm.meta["dynamo_flat_name_to_original_fqn"])

    def test_proxy_frozen_dataclass(self):
        @dataclasses.dataclass(frozen=True)
        class TestDataClass:
            x: torch.Tensor
            y: torch.Tensor

        @allow_in_graph
        def inner_fn(dc):
            return dc.x + dc.y

        def fn(x, y):
            dc = TestDataClass(x, y)
            return inner_fn(dc)

        fn_opt = torch.compile(fullgraph=True)(fn)
        inps = (torch.ones(2, 2), torch.ones(2, 2))
        actual = fn_opt(*inps)
        expected = fn(*inps)

        self.assertEqual(actual, expected)

    def test_reconstruct_frozen_dataclass(self):
        @dataclasses.dataclass(frozen=True)
        class TestDataClass:
            x: torch.Tensor
            y: torch.Tensor

        def fn(x, y):
            dc = TestDataClass(x, y)
            torch._dynamo.graph_break()
            return dc.x + dc.y

        fn_opt = torch.compile()(fn)
        inps = (torch.ones(2, 2), torch.ones(2, 2))
        actual = fn_opt(*inps)
        expected = fn(*inps)

    def test_nested_dataclass_reconstruct(self):
        @dataclasses.dataclass(frozen=True)
        class NestedDataClass:
            x: int = 2

        @dataclasses.dataclass(frozen=True)
        class TestDataClass:
            y: torch.Tensor
            ndc: NestedDataClass = NestedDataClass()

        def fn(y):
            dc = TestDataClass(y)
            z = dc.y + dc.ndc.x
            return z, dc

        fn_opt = torch.compile()(fn)
        inps = (torch.ones(2, 2),)
        actual = fn_opt(*inps)
        expected = fn(*inps)

    def test_frozen_dataclass_default_value(self):
        @dataclasses.dataclass(frozen=True)
        class TestDataClass:
            x: torch.Tensor
            y: torch.Tensor
            z: int = dataclasses.field(default=5)
            a: int = 6

        @allow_in_graph
        def inner_fn(dc):
            return dc.x + dc.y + dc.z + dc.a

        def fn(x, y):
            dc = TestDataClass(x, y)
            return inner_fn(dc)

        fn_opt = torch.compile(fullgraph=True)(fn)
        inps = (torch.ones(2, 2), torch.ones(2, 2))
        actual = fn_opt(*inps)
        expected = fn(*inps)

        self.assertEqual(actual, expected)

    def test_frozen_dataclass_default_factory(self):
        @dataclasses.dataclass(frozen=True)
        class TestDataClass:
            x: torch.Tensor
            y: torch.Tensor
            z: int = dataclasses.field(default_factory=list)
            a: int = dataclasses.field(default_factory=lambda: [5])

        @allow_in_graph
        def inner_fn(dc):
            return dc.x + dc.y + dc.a[0]

        def fn(x, y):
            dc = TestDataClass(x, y)
            return inner_fn(dc)

        fn_opt = torch.compile(fullgraph=True)(fn)
        inps = (torch.ones(2, 2), torch.ones(2, 2))
        actual = fn_opt(*inps)
        expected = fn(*inps)

        self.assertEqual(actual, expected)

    def test_frozen_dataclass_kw_only(self):
        @dataclasses.dataclass(frozen=True)
        class TestDataClass:
            x: torch.Tensor
            y: torch.Tensor
            z: int = dataclasses.field(kw_only=True)
            a: int = dataclasses.field(kw_only=True)

        @allow_in_graph
        def inner_fn(dc):
            return dc.x + dc.y + dc.a + dc.z

        def fn(x, y):
            dc = TestDataClass(x, y, z=5, a=2)
            return inner_fn(dc)

        fn_opt = torch.compile(fullgraph=True)(fn)
        inps = (torch.ones(2, 2), torch.ones(2, 2))
        actual = fn_opt(*inps)
        expected = fn(*inps)

        self.assertEqual(actual, expected)

    def test_frozen_dataclass_attr_access(self):
        @dataclasses.dataclass(frozen=True)
        class TestDataClass:
            x: torch.Tensor
            y: torch.Tensor
            z: int
            a: int

        def inner_fn(dc):
            return dc.x + dc.y + dc.a + dc.z

        def fn(x, y):
            dc = TestDataClass(x, y, z=5, a=2)
            return inner_fn(dc)

        fn_opt = torch.compile(fullgraph=True)(fn)
        inps = (torch.ones(2, 2), torch.ones(2, 2))
        actual = fn_opt(*inps)
        expected = fn(*inps)

        self.assertEqual(actual, expected)

    def test_frozen_dataclass_hashable(self):
        @dataclasses.dataclass(frozen=True)
        class TestDataClass:
            x: float
            y: float
            z: int
            a: int

        def inner_fn(dc, x, y):
            d = {}
            d[dc] = 2
            return dc.x + dc.y + d[dc] + x + y

        def fn(x, y):
            dc = TestDataClass(x=3.2, y=2.5, z=5, a=2)
            return inner_fn(dc, x, y)

        fn_opt = torch.compile(fullgraph=True)(fn)
        inps = (torch.ones(2, 2), torch.ones(2, 2))
        actual = fn_opt(*inps)
        expected = fn(*inps)
        self.assertEqual(actual, expected)

    def test_nested_frozen_dataclass_hashable(self):
        @dataclasses.dataclass(frozen=True)
        class TestDataClassInner:
            x: float
            y: float

        @dataclasses.dataclass(frozen=True)
        class TestDataClass:
            b: TestDataClassInner
            z: int
            a: int

        def inner_fn(dc, x, y):
            d = {}
            d[dc] = 2
            return dc.b.x + dc.b.y + d[dc] + x + y

        def fn(x, y):
            dc = TestDataClass(b=TestDataClassInner(2.4, 4.4), z=5, a=2)
            return inner_fn(dc, x, y)

        fn_opt = torch.compile(fullgraph=True)(fn)
        inps = (torch.ones(2, 2), torch.ones(2, 2))
        actual = fn_opt(*inps)
        expected = fn(*inps)
        self.assertEqual(actual, expected)

    def test_shape_env_no_recording(self):
        main = ShapeEnv(should_record_events=False)

        # The main ShapeEnv should have no event recorded.
        self.assertEqual(len(main.events), 0)

        # Call create_symbolic_sizes_strides_storage_offset on both of them.
        r = main.create_symbolic_sizes_strides_storage_offset(
            torch.randn(3, 2), ConstantSource("x")
        )

        # Create a guard: size[0] == 3 (call evaluate_expr)
        #   - +1 guard entry
        #   - +1 replacement entry
        size = r[0]
        bool(size[0] == 3)

        # The main ShapeEnv should remain with no event recorded.
        self.assertEqual(len(main.events), 0)

        if torch.fx.experimental.validator.translation_validation_enabled():
            from torch.fx.experimental.symbolic_shapes import (
                CURRENT_NODE_KEY,
                SHAPEENV_EVENT_KEY,
            )

            # Check that we don't store any recording metadata on nodes
            # from the symbolic shape FX graph.
            for n in main.graph.nodes:
                self.assertFalse(SHAPEENV_EVENT_KEY in n.meta)
                self.assertFalse(CURRENT_NODE_KEY in n.meta)

    def _replay_and_check(self, shape_env: ShapeEnv):
        if shape_env.should_record_events:
            replayed = replay_shape_env_events(shape_env.events)
            shape_env.check_equal(replayed)

    def test_shape_env_equal_empty(self):
        main, other = ShapeEnv(), ShapeEnv()
        main.check_equal(other)
        self._replay_and_check(main)

    @onlyIfTranslationValidation
    def test_shape_env_equal_constructor(self):
        main, other = ShapeEnv(allow_scalar_outputs=False), ShapeEnv()
        self.assertExpectedRaisesInline(
            NotEqualError,
            lambda: main.check_equal(other),
            """\
ShapeEnv not equal: field values don't match:

==> settings: values don't match.
  >  Left: ShapeEnvSettings(allow_scalar_outputs=False, allow_dynamic_output_shape_ops=True, assume_static_by_default=False, specialize_zero_one=True, duck_shape=True, prefer_deferred_runtime_asserts_over_guards=False, trace_asserts=False)
  > Right: ShapeEnvSettings(allow_scalar_outputs=True, allow_dynamic_output_shape_ops=True, assume_static_by_default=False, specialize_zero_one=True, duck_shape=True, prefer_deferred_runtime_asserts_over_guards=False, trace_asserts=False)
""",
        )
        self._replay_and_check(main)

    @onlyIfTranslationValidation
    def test_shape_env_equal_create_symbolic_sizes_strides_storage_offset(self):
        main, other = ShapeEnv(), ShapeEnv()
        main.create_symbolic_sizes_strides_storage_offset(
            torch.randn(3, 2), ConstantSource("x")
        )
        self.assertExpectedRaisesInline(
            NotEqualError,
            lambda: main.check_equal(other),
            """\
ShapeEnv not equal: field values don't match:

==> name_to_node: values don't match.
  >  Left: {x_size_0_, x_size_1_, x_storage_offset, x_stride_0_, x_stride_1_}
  > Right: {}
==> source_to_symbol: values don't match.
  >  Left: {x.size()[0]: x.size()[0], x.size()[1]: x.size()[1], x.storage_offset(): x.storage_offset(), x.stride()[0]: x.stride()[0], x.stride()[1]: x.stride()[1]}
  > Right: {}
==> source_to_var: values don't match.
  >  Left: {x.size()[0]: s93, x.size()[1]: s44}
  > Right: {}
==> unique_ids: values don't match.
  >  Left: {44, 93}
  > Right: {}
==> val_to_var: values don't match.
  >  Left: {2: s44, 3: s93}
  > Right: {}
==> var_to_range: values don't match.
  >  Left: {s44: VR[2, int_oo], s93: VR[2, int_oo]}
  > Right: {}
==> var_to_sources: values don't match.
  >  Left: {s44: [TensorPropertySource(base=ConstantSource(source_name='x'), prop=<TensorProperty.SIZE: 0>, idx=1)], s93: [TensorPropertySource(base=ConstantSource(source_name='x'), prop=<TensorProperty.SIZE: 0>, idx=0)]}
  > Right: {}
==> var_to_val: values don't match.
  >  Left: {s44: 2, s93: 3}
  > Right: {}
""",
        )
        self._replay_and_check(main)

    @onlyIfTranslationValidation
    def test_shape_env_equal_unbacked(self):
        main, other = ShapeEnv(), ShapeEnv()
        main.create_unbacked_symint()
        main.create_unbacked_symfloat()
        main.create_unbacked_symbool()
        self.assertExpectedRaisesInline(
            NotEqualError,
            lambda: main.check_equal(other),
            """\
ShapeEnv not equal: field values don't match:

==> name_to_node: values don't match.
  >  Left: {u0, u1, zuf0}
  > Right: {}
==> unbacked_symfloat_counter: values don't match.
  >  Left: 1
  > Right: 0
==> unbacked_symint_counter: values don't match.
  >  Left: 2
  > Right: 0
==> var_to_range: values don't match.
  >  Left: {u0: VR[-int_oo, int_oo], u1: VR[0, 1], zuf0: VR[-oo, oo]}
  > Right: {}
""",
        )
        self._replay_and_check(main)

    @onlyIfTranslationValidation
    def test_shape_env_equal_evaluate_expr_divisible(self):
        main, other = ShapeEnv(), ShapeEnv()

        # Call create_symbolic_sizes_strides_storage_offset on both of them.
        r = main.create_symbolic_sizes_strides_storage_offset(
            torch.randn(3, 2), ConstantSource("x")
        )
        other.create_symbolic_sizes_strides_storage_offset(
            torch.randn(3, 2), ConstantSource("x")
        )

        # Create a guard: size[0] % 3 == 0 (only in the main ShapeEnv)
        #   - +1 guard entry
        #   - +1 divisible entry
        size = r[0]
        bool(size[0] % 3 == 0)

        self.assertExpectedRaisesInline(
            NotEqualError,
            lambda: main.check_equal(other),
            """\
ShapeEnv not equal: field values don't match:

==> axioms: values don't match.
  >  Left: {(Mod(s93, 3)) < 0: False, (Mod(s93, 3)) <= 0: True, 0 < (Mod(s93, 3)): False, 0 <= (Mod(s93, 3)): True, Eq(0, Mod(s93, 3)): True, Eq(Mod(s93, 3), 0): True, Ne(0, Mod(s93, 3)): False, Ne(Mod(s93, 3), 0): False}
  > Right: {}
==> divisible: values don't match.
  >  Left: {Mod(s93, 3)}
  > Right: {}
==> guards: values don't match.
  >  Left: [Eq(Mod(s93, 3), 0)]
  > Right: []
==> name_to_node: values don't match.
  >  Left: {_assert, eq, mod, x_size_0_, x_size_1_, x_storage_offset, x_stride_0_, x_stride_1_}
  > Right: {x_size_0_, x_size_1_, x_storage_offset, x_stride_0_, x_stride_1_}
""",
        )
        self._replay_and_check(main)

    @onlyIfTranslationValidation
    def test_shape_env_equal_evaluate_expr_replacement(self):
        main, other = ShapeEnv(), ShapeEnv()

        # Call create_symbolic_sizes_strides_storage_offset on both of them.
        r = main.create_symbolic_sizes_strides_storage_offset(
            torch.randn(3, 2), ConstantSource("x")
        )
        other.create_symbolic_sizes_strides_storage_offset(
            torch.randn(3, 2), ConstantSource("x")
        )

        # Create a guard: size[0] == 3 (only in the main ShapeEnv)
        #   - +1 guard entry
        #   - +1 replacement entry
        size = r[0]
        bool(size[0] == 3)

        self.assertExpectedRaisesInline(
            NotEqualError,
            lambda: main.check_equal(other),
            """\
ShapeEnv not equal: field values don't match:

==> axioms: values don't match.
  >  Left: {False: False, True: True}
  > Right: {}
==> guards: values don't match.
  >  Left: [Eq(s93, 3)]
  > Right: []
==> name_to_node: values don't match.
  >  Left: {_assert, eq, x_size_0_, x_size_1_, x_storage_offset, x_stride_0_, x_stride_1_}
  > Right: {x_size_0_, x_size_1_, x_storage_offset, x_stride_0_, x_stride_1_}
==> replacements: values don't match.
  >  Left: {s93: 3}
  > Right: {}
==> var_to_range: values don't match.
  >  Left: {s44: VR[2, int_oo], s93: VR[3, 3]}
  > Right: {s44: VR[2, int_oo], s93: VR[2, int_oo]}
""",
        )
        self._replay_and_check(main)

    @onlyIfTranslationValidation
    def test_shape_env_equal_evaluate_expr_refinement(self):
        main, other = ShapeEnv(), ShapeEnv()

        # Call create_symbolic_sizes_strides_storage_offset on both of them.
        r = main.create_symbolic_sizes_strides_storage_offset(
            torch.randn(3, 2), ConstantSource("x")
        )
        other.create_symbolic_sizes_strides_storage_offset(
            torch.randn(3, 2), ConstantSource("x")
        )

        # Create a guard: size[0] >= 3 (only in the main ShapeEnv)
        #   - +1 guard entry
        #   - +1 var_to_guard entry
        #   - Change: var_to_range
        size = r[0]
        bool(size[0] >= 3)

        self.assertExpectedRaisesInline(
            NotEqualError,
            lambda: main.check_equal(other),
            """\
ShapeEnv not equal: field values don't match:

==> axioms: values don't match.
  >  Left: {3 <= s93: True, s93 < 3: False}
  > Right: {}
==> guards: values don't match.
  >  Left: [s93 >= 3]
  > Right: []
==> name_to_node: values don't match.
  >  Left: {_assert, ge, x_size_0_, x_size_1_, x_storage_offset, x_stride_0_, x_stride_1_}
  > Right: {x_size_0_, x_size_1_, x_storage_offset, x_stride_0_, x_stride_1_}
==> var_to_range: values don't match.
  >  Left: {s44: VR[2, int_oo], s93: VR[3, int_oo]}
  > Right: {s44: VR[2, int_oo], s93: VR[2, int_oo]}
""",
        )
        self._replay_and_check(main)

    @onlyIfTranslationValidation
    def test_shape_env_equal_runtime_assert(self):
        main, other = ShapeEnv(), ShapeEnv()

        # Call create_unbacked_symint on both of them.
        r = main.create_unbacked_symint()
        other.create_unbacked_symint()

        # Create a runtime assert: r % 3 == 0 (only in the main ShapeEnv)
        #   - +1 deferred_runtime_asserts entry
        #   - Change: num_deferred_runtime_asserts
        expect_true(r % 3 == 0)

        self.assertExpectedRaisesInline(
            NotEqualError,
            lambda: main.check_equal(other),
            """\
ShapeEnv not equal: field values don't match:

==> axioms: values don't match.
  >  Left: {(PythonMod(u0, 3)) < 0: False, (PythonMod(u0, 3)) <= 0: True, 0 < (PythonMod(u0, 3)): False, 0 <= (PythonMod(u0, 3)): True, Eq(0, PythonMod(u0, 3)): True, Eq(PythonMod(u0, 3), 0): True, Ne(0, PythonMod(u0, 3)): False, Ne(PythonMod(u0, 3), 0): False}
  > Right: {}
==> deferred_runtime_asserts: values don't match.
  >  Left: {u0: [Eq(PythonMod(u0, 3), 0)]}
  > Right: {}
==> name_to_node: values don't match.
  >  Left: {_assert, eq, mod, u0}
  > Right: {u0}
==> num_deferred_runtime_asserts: values don't match.
  >  Left: 1
  > Right: 0
""",
        )
        self._replay_and_check(main)

    def test_shape_env_recorded_function_fallback(self):
        # Make sure the record/replay mechanism for ShapeEnv will fallback
        # if no ShapeEnv instance is found.
        constrain_range(5, min=2, max=10)
        constrain_unify(5, 5)

        self.assertExpectedRaisesInline(
            AssertionError,
            lambda: _constrain_range_for_size(5, min=2, max=10),
            """can only constrain range for SymInt""",
        )

    def test_default_dtype_change(self):
        @torch.compile
        def foo():
            def inner(a, b, res_dtype):
                print(a, b, res_dtype)
                self.assertEqual(torch.result_type(a, b), res_dtype)

            inner(torch.tensor(1, device="cpu"), 1.0, torch.get_default_dtype())

        with set_default_dtype(torch.float):
            foo()
        with set_default_dtype(torch.double):
            foo()

    def test_numpy_ufunc_out(self):
        @torch.compile(backend="eager")
        def foo():
            x = np.arange(5)
            out = np.empty((x.shape[0], x.shape[0]))
            res_out = np.sin(x, out=out)
            assert res_out is out

        foo()

    # Unfortunately, we don't currently preserve the ids of
    # res_out and out correctly across the graph break
    @unittest.expectedFailure
    def test_numpy_ufunc_out_graph_break(self):
        @torch.compile(backend="eager")
        def foo():
            x = np.arange(5)
            out = np.empty((x.shape[0], x.shape[0]))
            res_out = np.sin(x, out=out)
            torch._dynamo.graph_break()
            assert res_out is out

        foo()

    @wrapDeterministicFlagAPITest
    def test_backward_deterministic_mode_mismatch_warning(self):
        @torch.compile
        def func(a, b):
            return a + b

        for forward_deterministic, backward_deterministic in itertools.product(
            [True, False], [True, False]
        ):
            torch.use_deterministic_algorithms(forward_deterministic)
            a = torch.randn(10, requires_grad=True)
            res = func(a, 1)
            grad = torch.ones_like(res)
            torch.use_deterministic_algorithms(backward_deterministic)

            if not forward_deterministic and backward_deterministic:
                with self.assertRaisesRegex(
                    RuntimeError,
                    r"^This compiled backward function is being run with torch\.use_deterministic_algorithms",
                ):
                    res.backward(grad)

            else:
                res.backward(grad)

    @skipIfWindows(
        msg="AssertionError: False is not true : Encountered an unexpected fallback to 'aten pow' in dynamo compiled code"
    )
    @unittest.skipIf(
        torch._inductor.config.cpu_backend != "cpp",
        "Skip for non cpp backend CPU as comments contain 'aten.pow' ",
    )
    def test_torch_dynamo_codegen_pow(self):
        def pow(x):
            return x**2

        x = np.arange(8)
        pow_opt = torch.compile(pow)

        actual, source_code = run_and_get_code(pow_opt, x)
        expect = pow(x)

        self.assertEqual(expect, actual)

        self.assertTrue(
            all("aten.pow" not in code for code in source_code),
            msg="Encountered an unexpected fallback to 'aten pow' in dynamo compiled code",
        )

    def test_graph_break_compilation_metrics(self):
        def fn(x):
            x.cos()
            torch._dynamo.graph_break()
            x.sin()
            torch._dynamo.graph_break()
            return x.cos()

        torch._dynamo.utils.clear_compilation_metrics()
        x = torch.rand((4, 4))
        f = torch.compile(fn, backend="eager")
        f(x)
        metrics = torch._dynamo.utils.get_compilation_metrics()
        # Should only be one restart per event
        (restart_reason,) = metrics[0].restart_reasons
        self.assertTrue(
            "User-inserted graph break" in restart_reason,
            "Should have logged graph break reason",
        )
        self.assertTrue(
            metrics[0].dynamo_time_before_restart_s
            <= metrics[0].entire_frame_compile_time_s
        )

        (restart_reason,) = metrics[1].restart_reasons
        self.assertTrue(
            "User-inserted graph break" in restart_reason,
            "Should have logged graph break reason",
        )
        self.assertTrue(
            metrics[1].dynamo_time_before_restart_s
            <= metrics[1].entire_frame_compile_time_s
        )

        # No restarts
        self.assertTrue(
            len(metrics[2].restart_reasons) == 0, "Last compile has no graph break"
        )
        self.assertTrue(metrics[2].dynamo_time_before_restart_s == 0)

    def test_graph_break_compilation_metrics_on_failure(self):
        def fn(x):
            return x.sin()

        def broken_backend(gm, example_inputs):
            raise RuntimeError("broken backend")

        x = torch.rand((4, 4))
        f = torch.compile(fn, backend=broken_backend)
        with unittest.mock.patch("torch._dynamo.config.suppress_errors", True):
            torch._dynamo.utils.clear_compilation_metrics()
            f(x)
            metrics = torch._dynamo.utils.get_compilation_metrics()
            for metric in metrics:
                self.assertTrue(metric.dynamo_time_before_restart_s > 0)
                self.assertTrue(
                    "RuntimeError: broken backend" in metric.fail_reason,
                    "Should have logged fail reason",
                )

    def test_compilation_metrics_size_limit(self):
        def fn1(x):
            return x.relu()

        def fn2(x):
            return x.cos()

        def fn3(x):
            return x.sin()

        def fn4(x):
            return x.exp()

        import contextlib

        @contextlib.contextmanager
        def metrics_limit_ctx():
            try:
                torch._dynamo.utils.set_compilation_metrics_limit(3)
                yield
            finally:
                torch._dynamo.utils.set_compilation_metrics_limit(
                    torch._dynamo.utils.DEFAULT_COMPILATION_METRICS_LIMIT
                )

        x = torch.rand((4, 4))
        torch._dynamo.reset()
        torch.compile(fn1, backend="eager")(x)
        torch.compile(fn2, backend="eager")(x)
        torch.compile(fn3, backend="eager")(x)
        torch.compile(fn4, backend="eager")(x)

        with metrics_limit_ctx():
            torch._dynamo.utils.clear_compilation_metrics()
            torch._dynamo.reset()
            self.assertEqual(0, len(torch._dynamo.utils.get_compilation_metrics()))
            torch.compile(fn1, backend="eager")(x)
            self.assertEqual(1, len(torch._dynamo.utils.get_compilation_metrics()))
            torch.compile(fn2, backend="eager")(x)
            self.assertEqual(2, len(torch._dynamo.utils.get_compilation_metrics()))
            torch.compile(fn3, backend="eager")(x)
            self.assertEqual(3, len(torch._dynamo.utils.get_compilation_metrics()))
            torch.compile(fn4, backend="eager")(x)
            self.assertEqual(3, len(torch._dynamo.utils.get_compilation_metrics()))

    @skipIfWindows(
        msg="TypeError: sequence item 0: expected str instance, NoneType found"
    )
    def test_funcname_cache(self):
        src = """\
import torch
if True:
    test = 3

class AAA:
    class DUMMY:
        class DUMMY2:
            pass

    def dummy(self):
        def dummy2():
            pass
    class BBB:
        @staticmethod
        def CCC():
            class DDD:
                if True:
                    @staticmethod
                    def EEE():
                        x = [torch.ones(3, 3) for _ in range(5)]
                        return x
            return DDD
def fn():
    return 3
"""
        with WritableTempFile(mode="w") as f:
            f.write(src)
            f.flush()
            from torch._dynamo.funcname_cache import get_funcname

            names = [get_funcname(f.name, i + 1) for i in range(src.count("\n") + 1)]

        self.assertExpectedInline(
            "\n".join(names),
            """\




AAA
AAA.DUMMY
AAA.DUMMY.DUMMY2
AAA.DUMMY.DUMMY2
AAA.DUMMY.DUMMY2
AAA.dummy
AAA.dummy.dummy2
AAA.dummy.dummy2
AAA.BBB
AAA.BBB
AAA.BBB.CCC
AAA.BBB.CCC.DDD
AAA.BBB.CCC.DDD
AAA.BBB.CCC.DDD
AAA.BBB.CCC.DDD.EEE
AAA.BBB.CCC.DDD.EEE
AAA.BBB.CCC.DDD.EEE
AAA.BBB.CCC
fn
fn
""",
        )

    def test_return_dict_with_graph_break_and_update(self):
        def create():
            torch._dynamo.graph_break()
            return {0: torch.tensor(3)}

        def fn():
            return {**create()}

        opt_fn = torch.compile(backend="eager")(fn)
        result = opt_fn()
        self.assertIn(0, result)
        self.assertTrue(same(result[0], torch.tensor(3)))

    def test_dynamo_reset_clears_cache(self):
        """Test that dynamo bytecode cache is freed
        when dynamo reset is called
        """

        def fn(x):
            return torch.sin(x)

        opt_fn = torch.compile(backend="eager")(fn)
        opt_fn(torch.randn(3, 3))

        c1 = _debug_get_cache_entry_list(fn.__code__)
        self.assertEqual(len(c1), 1)

        torch._dynamo.reset()
        c2 = _debug_get_cache_entry_list(fn.__code__)
        self.assertEqual(len(c2), 0)

    @torch._dynamo.config.patch(capture_scalar_outputs=True)
    def test_guard_size_oblivious_simplification(self):
        @torch.compile(backend="eager", fullgraph=True)
        def fn(x):
            u0, u1 = x.tolist()
            torch._check_is_size(u0)
            torch._check_is_size(u1)
            torch._check((2 * u0) % (u0 + u1) == 0)
            torch._check((2 * u0) // (u0 + u1) != 0)
            if guard_size_oblivious((2 * u0) // (u0 + u1) == 0):
                return torch.tensor(True)
            else:
                return torch.tensor(False)

        fn(torch.tensor([3, 3]))

    @torch._dynamo.config.patch(assume_static_by_default=True)
    def test_mark_unbacked_strict(self):
        @torch.compile()
        def fn(x, y):
            return torch.mul(x, y)

        x = torch.ones(5, 5)
        torch._dynamo.decorators.mark_unbacked(x, 0, strict=True)
        torch._dynamo.decorators.mark_unbacked(x, 1, strict=True)
        y = torch.randn(5, 5)

        with self.assertRaisesRegex(RuntimeError, "specialized"):
            fn(x, y)

    @torch._dynamo.config.patch(capture_scalar_outputs=True)
    def test_sym_max_unbacked_sizelike_simplification(self):
        @torch.compile(fullgraph=True, backend="eager")
        def cf(x):
            u0, u1 = x.tolist()
            torch._check_is_size(u0)
            torch._check_is_size(u1)
            torch._check(u0 + u1 == 20)

            y = 0
            if guard_size_oblivious(torch.sym_max(1, u0 + u1) == 20):
                y += 1
            if guard_size_oblivious(torch.sym_max(1, u0**2 + u1 + 2) != 1):
                y += 1
            if guard_size_oblivious(torch.sym_min(1, u0) == 1):
                y += 1
            return y

        # Previously would have thrown guard on data dependent
        self.assertEqual(cf(torch.tensor([10, 10])), 3)

    @torch._dynamo.config.patch(capture_scalar_outputs=True)
    def test_guard_size_oblivious(self):
        # This code, in fact, does NOT work in eager
        @torch.compile(backend="eager", fullgraph=True)
        def fn(x):
            y = torch.zeros(x.item())
            if guard_size_oblivious(y.size(0) == 0):
                assert False
            return y

        self.assertEqual(fn(torch.tensor([0])), torch.zeros(0))

    @torch.fx.experimental._config.patch(no_data_dependent_graph_break=True)
    def test_unbacked_strict_mode(self):
        @torch.compile()
        def fn(x, y):
            if x.shape[0] == 5:
                return torch.randn(5)
            return torch.mul(x, y)

        x = torch.ones(5, 5)
        torch._dynamo.decorators.mark_unbacked(x, 0)
        torch._dynamo.decorators.mark_unbacked(x, 1)
        y = torch.randn(5, 5)
        with self.assertRaisesRegex(
            RuntimeError, "Could not guard on data-dependent expression"
        ):
            fn(x, y)

    def test_guard_size_oblivious_backed(self):
        @torch.compile(backend="eager", fullgraph=True)
        def f(x):
            y = x.size(0)
            # This doesn't actually do anything
            if guard_size_oblivious(y == 0):
                return torch.randn(1)
            else:
                return torch.randn(2)

        # Should not fail in either case
        self.assertEqual(f(torch.randn(0)).shape, (1,))
        self.assertEqual(f(torch.randn(2)).shape, (2,))

    def _test_compile_model_free(self, model_inp_ctr, weakref_watch):
        """
        Args:
        model_inp_ctr
            - constructor that returns a new model and inputs to that model
        weakref_watch
            - function that returns a layer of the model for weakref to
              finalize on, so we can check that the layer is freed after
              the model goes out of scope
        """
        cleared = False

        def finalize():
            nonlocal cleared
            cleared = True

        def run():
            mod, inp = model_inp_ctr()
            weakref.finalize(weakref_watch(mod), finalize)
            torch.compile(mod, backend="eager")(inp)

        run()
        gc.collect()
        self.assertTrue(cleared)

    def test_custom_module_free(self):
        """Test that a model is freed when it goes out of scope"""

        class Mod(torch.nn.Module):
            def __init__(self) -> None:
                super(Mod, self).__init__()
                self.fc = torch.nn.Linear(100, 100)

            def forward(self, out):
                return self.fc(out)

        self._test_compile_model_free(
            lambda: (Mod(), torch.randn(100, 100)),
            lambda mod: mod.fc,
        )

    def test_sequential_module_free(self):
        self._test_compile_model_free(
            lambda: (
                torch.nn.Sequential(
                    torch.nn.Linear(100, 100),
                    torch.nn.ReLU(),
                ),
                torch.randn(100, 100),
            ),
            lambda mod: mod[0],
        )

    def test_linear_module_free(self):
        self._test_compile_model_free(
            lambda: (torch.nn.Linear(100, 100), torch.randn(100, 100)),
            lambda mod: mod,
        )

    def test_outside_linear_module_free(self):
        # Compared to test_linear_module_free, the linear
        # layer is not the code object that is directly compiled.

        # This test does not use _test_compile_model_free because of difficulty
        # in handling variable fc.

        cleared = False

        def finalize():
            nonlocal cleared
            cleared = True

        def run():
            fc = torch.nn.Linear(100, 100)

            class Mod(torch.nn.Module):
                def __init__(self) -> None:
                    super().__init__()
                    self.fc_ref = fc

                def forward(self, x):
                    return self.fc_ref(x)

            mod = Mod()
            inp = torch.randn(100, 100)
            weakref.finalize(fc, finalize)
            torch.compile(mod, backend="eager")(inp)

        run()
        # del fc  # This should delete all the references
        gc.collect()
        self.assertTrue(cleared)

    def test_parameter_free(self):
        def model_inp_ctr():
            param = torch.nn.Parameter(torch.randn(100, 100))

            class Mod(torch.nn.Module):
                def __init__(self) -> None:
                    super().__init__()
                    self.param = param

                def forward(self, x):
                    return self.param * x[0]

            # return param to keep it alive in _test_compile_model_free
            return Mod(), (torch.randn(100, 100), param)

        self._test_compile_model_free(model_inp_ctr, lambda mod: mod.param)

    def test_conditional_list_comp_in_context(self):
        def fn(inp):
            try:
                return [torch.sin(x) for x in inp if x is not None]
            except Exception:
                pass

        inp = [torch.randn(3, 3) for _ in range(3)] + [None]
        opt_fn = torch.compile(fn, backend="eager")
        opt_fn(inp)

    def test_312_binary_slice_with_graph_break1(self):
        l1 = torch.nn.Linear(5, 5)
        l2 = torch.nn.Linear(5, 5)

        def fn(x):
            # causes a graph break with items in the stack
            n = torch.nn.Sequential(l1, l2)
            out = n[1:](x)
            return out

        opt_fn = torch.compile(fn, backend="eager")
        opt_fn(torch.randn(5, 5))

    def test_312_binary_slice_with_graph_break2(self):
        class Foo:
            def __setitem__(self, key, val):
                pass

            def __getitem__(self, key):
                torch._dynamo.graph_break()
                return 1

        foo = Foo()

        def fn(x):
            # graph break in a STORE_SLICE instruction
            foo[:] = x
            # graph break in BINARY_SLICE with has_backedge check
            x = x + foo[:]
            if x is None:
                x = x + 1
            else:
                x = x + 1
            return x

        opt_fn = torch.compile(fn, backend="eager")
        opt_fn(torch.randn(5, 5))

    def test_super_after_graph_break(self):
        class Foo(torch.nn.Sequential):
            def __init__(self, layers):
                torch._dynamo.graph_break()
                super().__init__(*layers)

        def fn(x):
            layers = [torch.nn.Linear(3, 3) for _ in range(3)]
            mod = Foo(layers)
            return mod(x)

        opt_fn = torch.compile(fn, backend="eager")
        opt_fn(torch.randn(3, 3))

    def test_load_fast_and_clear_graph_break(self):
        # Can result in a segfault in 3.12+ if LOAD_FAST_AND_CLEAR
        # is not handled properly in a graph break
        def fn():
            out = torch.cat([torch.randn(r, 5) for r in range(3)])
            torch._dynamo.graph_break()
            out = torch.cat([torch.randn(r, 5) for r in range(3)])
            return out

        self.assertEqual(torch.compile(fn, backend="eager")().shape, (3, 5))

    def test_raises_importerror1(self):
        @torch.compile(backend="eager")
        def fn(x):
            try:
                import some_module_that_surely_does_not_exist

                return
            except ImportError:
                pass
            return x.sin()

        x = torch.randn(8)
        self.assertEqual(fn(x), x.sin())

    def test_raises_importerror2(self):
        @torch.compile(backend="eager")
        def fn(x):
            import some_module_that_surely_does_not_exist

            return x + 1

        x = torch.randn(8)
        with self.assertRaises(ImportError):
            fn(x)

    def test_dynamo_cache_move_to_front(self):
        def fn(x, const):
            return x + const

        # dynamic=False forces Dynamo to recompile
        opt_fn = torch.compile(fn, backend="eager", dynamic=False)

        inp = torch.randn(3, 3)

        # NOTE: assumes that each cache entry is guarded
        # on unique Mod instance
        opt_fn(inp, 1)
        opt_fn(inp, 2)
        opt_fn(inp, 3)

        c1 = _debug_get_cache_entry_list(fn.__code__)
        self.assertEqual(len(c1), 3)

        # move cache entry to front
        opt_fn(inp, 2)
        c2 = _debug_get_cache_entry_list(fn.__code__)
        self.assertIs(c1[1], c2[0])

    @torch._dynamo.config.patch(inline_inbuilt_nn_modules=False)
    @skipIfWindows(msg="TODO: (xuhancn) conform, AssertionError: False is not true")
    def test_dynamo_cache_invalidate(self):
        DeletedGuardManagerWrapper = torch._dynamo.guards.DeletedGuardManagerWrapper

        class Mod(torch.nn.Module):
            def __init__(self) -> None:
                super(Mod, self).__init__()
                self.fc = torch.nn.Linear(3, 3)

            def forward(self, out):
                return self.fc(out)

        def fn(x, mod):
            return mod(x)

        opt_fn = torch.compile(fn, backend="eager")

        m1 = Mod()
        m2 = Mod()
        m3 = Mod()
        inp = torch.randn(3, 3)

        # NOTE: assumes that each cache entry is guarded
        # on unique Mod instance
        opt_fn(inp, m1)
        opt_fn(inp, m2)
        opt_fn(inp, m3)

        c1 = _debug_get_cache_entry_list(fn.__code__)
        self.assertEqual(len(c1), 3)

        # move cache entry to front
        opt_fn(inp, m2)
        c2 = _debug_get_cache_entry_list(fn.__code__)
        self.assertIs(c1[1], c2[0])

        # delete center of cache
        del m3
        c3 = _debug_get_cache_entry_list(fn.__code__)
        self.assertEqual(len(c3), 3)
        self.assertTrue(isinstance(c3[2].guard_manager, DeletedGuardManagerWrapper))

        # delete end of cache
        del m1
        c4 = _debug_get_cache_entry_list(fn.__code__)
        self.assertEqual(len(c4), 3)
        self.assertTrue(isinstance(c4[1].guard_manager, DeletedGuardManagerWrapper))
        self.assertTrue(isinstance(c4[2].guard_manager, DeletedGuardManagerWrapper))

        del m2
        c5 = _debug_get_cache_entry_list(fn.__code__)
        self.assertTrue(isinstance(c5[0].guard_manager, DeletedGuardManagerWrapper))
        self.assertTrue(isinstance(c5[1].guard_manager, DeletedGuardManagerWrapper))
        self.assertTrue(isinstance(c5[2].guard_manager, DeletedGuardManagerWrapper))

    def test_inspect_signature_bind(self):
        import inspect

        def inner(a, b, *ar, c=10, d=11, **kw):
            pass

        def fn(x, apply_defaults):
            sig = inspect.signature(inner)
            bound = sig.bind(1, 2, 3, d=12, e=15)
            bound.arguments["d"] = 13
            if apply_defaults:
                bound.apply_defaults()
            return (
                sig,
                bound.signature,
                bound,
                bound.arguments,
                bound.args,
                bound.kwargs,
                x + 1,
            )

        opt_fn = torch.compile(fn, backend="eager", fullgraph=True)

        for apply_defaults in (True, False):
            _, _, bound0, arguments0, args0, kwargs0, _ = fn(
                torch.ones(3, 3), apply_defaults
            )
            _, _, bound1, arguments1, args1, kwargs1, _ = opt_fn(
                torch.ones(3, 3), apply_defaults
            )

            self.assertEqual(bound0, bound1)
            self.assertEqual(arguments0, arguments1)
            self.assertEqual(args0, args1)
            self.assertEqual(kwargs0, kwargs1)
            self.assertTrue(args1)
            self.assertTrue(kwargs1)

    def test_inspect_signature_bind_non_user_function(self):
        import inspect

        class Foo:
            def __init__(self, a, b, *ar, c=10, d=11, **kw):
                pass

        def fn(x):
            sig = inspect.signature(Foo)
            bound = sig.bind(1, 2, 3, d=12, e=15)
            return bound, x + 1

        opt_fn = torch.compile(fn, backend="eager")
        bound0, _ = fn(torch.ones(3, 3))
        bound1, _ = opt_fn(torch.ones(3, 3))

        self.assertEqual(bound0, bound1)

        import traceback

        # choose a function that is skipped but has defaults
        self.assertTrue(hasattr(traceback.print_exc, "__kwdefaults__"))
        self.assertIs(
            torch._dynamo.trace_rules.lookup(traceback.print_exc),
            torch._dynamo.variables.SkipFunctionVariable,
        )

        def gn(x):
            sig = inspect.signature(traceback.print_exc)
            bound = sig.bind()
            return bound, x + 1

        opt_gn = torch.compile(gn, backend="eager", fullgraph=True)
        bound0, _ = gn(torch.ones(3, 3))
        bound1, _ = opt_gn(torch.ones(3, 3))

        self.assertEqual(bound0, bound1)

    def test_inspect_signature_parameters(self):
        import inspect

        def fn(x, gn):
            d = inspect.signature(gn).parameters
            if d["a"].default is inspect.Parameter.empty:
                return torch.sin(x + 1)
            else:
                return torch.cos(x + 1)

        def gn(a: torch.Tensor, b: int) -> torch.Tensor:
            return a + b

        x = torch.randn(2, 3)
        opt_fn = torch.compile(backend="eager", fullgraph=True)(fn)
        self.assertEqual(fn(x, gn), opt_fn(x, gn))

    def test_grad_none(self):
        def fn(x, y):
            x.grad = torch.abs(y)
            x.grad.add_(y)
            return torch.abs(y)

        y = torch.arange(4).reshape(2, 2).to(torch.float)
        x = torch.randn(2, 2)
        x.grad = None

        z = fn(x, y)
        ref_y = torch.clone(z).detach()
        ref_x_grad = torch.clone(x.grad).detach()

        y = torch.arange(4).reshape(2, 2).to(torch.float)
        x = torch.randn(2, 2)
        x.grad = None

        opt_fn = torch.compile(fn, backend="eager")
        z = opt_fn(x, y)
        self.assertEqual(z, ref_y)
        self.assertEqual(x.grad, ref_x_grad)

    def test_grad_non_none(self):
        def fn(x, y):
            x.grad.add_(y)
            return torch.abs(y)

        y = torch.ones(2, 2)
        x = torch.randn(2, 2)
        x.grad = torch.arange(4).reshape(2, 2).to(torch.float)

        z = fn(x, y)
        ref_y = torch.clone(z).detach()
        ref_x_grad = torch.clone(x.grad).detach()

        y = torch.ones(2, 2)
        x = torch.randn(2, 2)
        x.grad = torch.arange(4).reshape(2, 2).to(torch.float)

        cnt = torch._dynamo.testing.CompileCounterWithBackend("eager")
        opt_fn = torch.compile(fn, backend=cnt)
        z = opt_fn(x, y)

        # Ensure that the generated graph returns only one output. We want the
        # add_ on the grad to be part of the graph itself, so that inductor can
        # theoretically move the add_ and resulting copy_ nodes at the right
        # place to free memory.
        self.assertEqual(len(list(cnt.graphs[0].graph.nodes)[-1].all_input_nodes), 1)
        self.assertEqual(z, ref_y)
        self.assertEqual(x.grad, ref_x_grad)

    def test_new_with_int_list(self):
        # Make sure torch.Tensor.new(int argument list) behaves the same on dynamo.
        def fn(x):
            return x.new(*x.size()) + 5

        optfn = torch.compile(backend="eager")(fn)

        x = torch.arange(10).view(2, 5)

        expected = fn(x)
        actual = optfn(x)

        self.assertEqual(expected.dtype, actual.dtype)
        self.assertEqual(expected.shape, actual.shape)
        self.assertEqual(expected.stride(), actual.stride())
        self.assertEqual(expected.storage_offset(), actual.storage_offset())

    def test_dynamic_shapes_as_strided(self):
        def fn(t, new_size, new_stride):
            tmp = t.as_strided(new_size, new_stride)
            tmp = tmp.view(-1)
            return t * tmp.sum()

        optfn = torch.compile(backend="eager", dynamic=True)(fn)

        x = torch.randn(3)
        new_size = [0, 3]
        new_stride = [3, 1]

        expected = fn(x, new_size, new_stride)
        actual = optfn(x, new_size, new_stride)

        self.assertEqual(expected.dtype, actual.dtype)
        self.assertEqual(expected.shape, actual.shape)
        self.assertEqual(expected.stride(), actual.stride())
        self.assertEqual(expected.storage_offset(), actual.storage_offset())

    @torch._dynamo.config.patch(guard_nn_modules=True)
    def test_hasattr_nn_module_guard(self):
        class M(torch.nn.Module):
            def __init__(self) -> None:
                super().__init__()
                self.a = torch.nn.Linear(3, 3)

            def forward(self, x):
                if hasattr(self, "a"):
                    return self.a(x)
                else:
                    return x

        m = M()
        x = torch.randn(3, 3)
        ref = m(x)

        opt_m = torch.compile(backend="eager")(m)
        res = opt_m(x)
        self.assertEqual(ref, res)

    def test_ordered_dict_move_to_end(self):
        d = {
            "foo": 1,
            "bar": 2,
        }

        d = collections.OrderedDict(d)
        d.move_to_end("foo")

        @torch.compile(backend="eager")
        def fn(x, d):
            return x * d["foo"] * d["bar"]

        fn(torch.randn(4), d)
        with unittest.mock.patch("torch._dynamo.config.error_on_recompile", True):
            fn(torch.randn(4), d)

    def test_defaultdict(self):
        d = collections.defaultdict()
        d["foo"] = 1
        d["bar"] = 2

        @torch.compile(backend="eager")
        def fn(x, d):
            return x * d["foo"] * d["bar"]

        fn(torch.randn(4), d)
        with unittest.mock.patch("torch._dynamo.config.error_on_recompile", True):
            fn(torch.randn(4), d)

    def test_custom_dict(self):
        class MyDict(dict):
            pass

        d = {
            "foo": 1,
            "bar": 2,
        }

        d = MyDict(d)

        @torch.compile(backend="eager")
        def fn(x, d):
            return x * d["foo"] * d["bar"]

        fn(torch.randn(4), d)
        with unittest.mock.patch("torch._dynamo.config.error_on_recompile", True):
            fn(torch.randn(4), d)

    def test_hash_hop(self):
        associative_scan = importlib.import_module(
            "torch._higher_order_ops.associative_scan"
        )

        @torch.compile(fullgraph=True)
        def fn(y, s):
            d = dict()
            d[s] = y
            return d[s] + 1.0

        fn(torch.ones(2, 2, device="cpu"), associative_scan.AssociativeScanOp())

    def test_iter_type(self):
        @torch.compile(fullgraph=True)
        def fn(y):
            x = iter([])
            if isinstance(x, list):
                return y + 1
            else:
                return y + 2

        res = fn(torch.ones(2))
        self.assertEqual(torch.ones(2) + 2, res)

    def test_descriptor(self):
        class lazy_property:
            def __init__(self, wrapped):
                self.wrapped = wrapped

            def __get__(self, instance, obj_type=None):
                value = self.wrapped(instance)
                setattr(instance, self.wrapped.__name__, value)
                return value

        class UserDefined:
            def __init__(self) -> None:
                self.a = 3

            @lazy_property
            def length(self):
                return 3

            def run(self, x):
                return x * self.length

        obj = UserDefined()

        def fn(x):
            return obj.run(x)

        opt_fn = torch.compile(fn, backend="eager", fullgraph=True)
        x = torch.randn(4)
        # Opt_fn is deliberately called first to trigger the __get__ function.
        # Otherwise, the setattr removes the lazy property.
        ref = opt_fn(x)
        res = fn(x)
        self.assertEqual(ref, res)
        ref = opt_fn(x)
        res = fn(x)
        self.assertEqual(ref, res)

    def test_descriptor_side_effect(self):
        # This pattern (readonly descriptor but writable value in `__dict__`) is
        # from scipy `_make_tuple_bunch`:
        # https://github.com/scipy/scipy/blob/maintenance/1.9.x/scipy/_lib/_bunch.py#L32-L226
        def fget(obj):
            return obj.__dict__["field"]

        class MyClass:
            def __init__(self, n):
                self.__dict__["field"] = n

            field = property(fget)

        def fn(x):
            obj = MyClass(42)
            return x + obj.field, obj

        opt_fn = torch.compile(fn, backend="eager", fullgraph=True)
        x = torch.randn(4)
        ref_t, ref_obj = fn(x)
        res_t, res_obj = opt_fn(x)
        self.assertEqual(ref_t, res_t)
        self.assertEqual(ref_obj.field, res_obj.field)

    def test_assert_size_stride(self):
        x = torch.randn(2, 3, 4)
        with self.assertRaisesRegex(
            AssertionError,
            "expected size 2==5, stride 12==9 at dim=0; expected size 3==6, stride 4==9 at dim=1; expected size 4==7, stride 1==10 at dim=2",
        ):
            torch._C._dynamo.guards.assert_size_stride(x, (5, 6, 7), (9, 9, 10))

    def test_frozen_dict(self):
        # A pattern from StableDiffusion
        class FrozenDict(collections.OrderedDict):
            def __init__(self, *args, **kwargs):
                super().__init__(*args, **kwargs)

                for key, value in self.items():
                    setattr(self, key, value)

                self.__frozen = True

            def __delitem__(self, *args, **kwargs):
                raise Exception(
                    f"You cannot use ``__delitem__`` on a {self.__class__.__name__} instance."
                )

            def setdefault(self, *args, **kwargs):
                raise Exception(
                    f"You cannot use ``setdefault`` on a {self.__class__.__name__} instance."
                )

            def pop(self, *args, **kwargs):
                raise Exception(
                    f"You cannot use ``pop`` on a {self.__class__.__name__} instance."
                )

            def update(self, *args, **kwargs):
                raise Exception(
                    f"You cannot use ``update`` on a {self.__class__.__name__} instance."
                )

            def __setattr__(self, name, value):
                if hasattr(self, "__frozen") and self.__frozen:
                    raise Exception(
                        f"You cannot use ``__setattr__`` on a {self.__class__.__name__} instance."
                    )
                super().__setattr__(name, value)

            def __setitem__(self, name, value):
                if hasattr(self, "__frozen") and self.__frozen:
                    raise Exception(
                        f"You cannot use ``__setattr__`` on a {self.__class__.__name__} instance."
                    )
                super().__setitem__(name, value)

        d = {"a": 1}
        frozen_d = FrozenDict(d)

        @torch.compile(backend="eager", fullgraph=True)
        def fn(x):
            dict(frozen_d).items()
            return torch.sin(x)

        fn(torch.randn(4))

    def test_tuple_class(self):
        cnts = torch._dynamo.testing.CompileCounter()

        def fn(x):
            updated_x = []
            for v in x:
                updated_x.append(v + 1)
            return x.__class__(updated_x)

        opt_fn = torch.compile(fn, backend=cnts, fullgraph=True)

        d1 = torch.zeros(2, 2)
        d2 = torch.ones(2, 2)

        r = opt_fn((d1, d2))
        self.assertEqual(r.__class__, tuple)
        r1, r2 = r
        self.assertEqual(r1, torch.ones(2, 2))
        self.assertEqual(r2, torch.ones(2, 2) + 1)
        self.assertEqual(cnts.frame_count, 1)

    def test_list_class(self):
        cnts = torch._dynamo.testing.CompileCounter()

        def fn(x):
            updated_x = []
            for v in x:
                updated_x.append(v + 1)
            return x.__class__(updated_x)

        opt_fn = torch.compile(fn, backend=cnts, fullgraph=True)

        d1 = torch.zeros(2, 2)
        d2 = torch.ones(2, 2)

        r = opt_fn([d1, d2])
        self.assertEqual(r.__class__, list)
        self.assertEqual(len(r), 2)
        self.assertEqual(r[0], torch.ones(2, 2))
        self.assertEqual(r[1], torch.ones(2, 2) + 1)
        self.assertEqual(cnts.frame_count, 1)

    def test_namedtuple_class(self):
        import collections

        cnts = torch._dynamo.testing.CompileCounter()

        def fn(x):
            updated_x = []
            for v in x:
                updated_x.append(v + 1)
            return x.__class__(*updated_x)

        opt_fn = torch.compile(fn, backend=cnts, fullgraph=True)

        d1 = torch.zeros(2, 2)
        d2 = torch.ones(2, 2)
        point = collections.namedtuple("Point", ["x", "y"])
        p = point(d1, d2)

        r = opt_fn(p)
        self.assertEqual(r.__class__, point)
        self.assertEqual(r.x, torch.ones(2, 2))
        self.assertEqual(r.y, torch.ones(2, 2) + 1)
        self.assertEqual(cnts.frame_count, 1)

    def test_getattrvariable_as_python_constant(self):
        from torch._dynamo.variables.misc import GetAttrVariable

        @torch.compile(backend="eager")
        def fn(x, rand1):
            random.Random().setstate(rand1.getstate())
            return x + rand1.random()

        def get_rng():
            rand1 = random.Random(1)
            orig_random = rand1.random
            rand1.random = lambda: orig_random()
            return rand1

        x = torch.randn(3, 3)
        expected = fn.__wrapped__(x, get_rng())

        with patch.object(GetAttrVariable, "as_python_constant", autospec=True) as po:
            actual = fn(x, get_rng())

        self.assertEqual(expected, actual)
        self.assertGreater(po.call_count, 0)

    def test_data_ptr_graph_break_builtin(self):
        def f(a, b):
            # builtin + not implemented for DataPtrVariable
            return a.data_ptr() + b.data_ptr()

        a = torch.randn(4)
        b = torch.randn(5)

        # make sure there is a graph break
        with self.assertRaises(torch._dynamo.exc.Unsupported):
            torch.compile(f, backend="eager", fullgraph=True)(a, b)

        torch._dynamo.reset()

        expected = f(a, b)
        actual = torch.compile(f, backend="eager")(a, b)

        self.assertEqual(expected, actual)

    def test_data_ptr_graph_break_aten(self):
        def f(a):
            # torch.add not implemented for DataPtrVariable
            return torch.add(a, a.data_ptr())

        a = torch.randn(4)

        counters.clear()

        expected = f(a)
        actual = torch.compile(f, backend="eager")(a)

        self.assertEqual(expected, actual)
        self.assertTrue(len(counters["graph_break"]) > 0)
        counters.clear()

    class AssertNumOutputBackend:
        """
        A backend that checks the number of output for compiled graph, and
        return the graph as is.
        """

        def __init__(self, test_case, expected_num_output: int):
            self.test_case = test_case
            self.expected_num_output = expected_num_output

        def __call__(self, gm: torch.fx.GraphModule, example_inputs):
            outputs = gm(*example_inputs)
            self.test_case.assertEqual(self.expected_num_output, len(outputs))
            return gm

    def test_returning_nested_func_with_captured_tensor(self):
        @torch.compile(backend=self.AssertNumOutputBackend(self, 2))
        def test():
            x = torch.rand(1)

            def func():
                return x + x

            # Returning `func` forces dynamo to output `x` in the compiled
            # graph, so that we can store it as `func`'s closure. The output of
            # compiled graph would be `(x, x + x)`.
            return func, func()

        test()

    def test_running_nested_func_with_captured_tensor(self):
        @torch.compile(backend=self.AssertNumOutputBackend(self, 1))
        def test():
            x = torch.rand(1)

            def func():
                return x + x

            # `x` is no longer needed after running the compiled graph, so we
            # shouldn't return it. The output of compiled graph would be `(x +
            # x,)`.
            return func()

        test()

    def test_returning_func_with_captured_func_and_tensor(self):
        @torch.compile(backend=self.AssertNumOutputBackend(self, 2))
        def test():
            x = torch.rand(1)

            def nested():
                return x + x

            def func():
                return nested()

            # Returning `func` forces dynamo to output `x` in the compiled
            # graph, so that we can store it as `func`'s closure. The output of
            # compiled graph would be `(x, x + x)`.
            return func, func()

        test()

    def test_running_func_with_captured_func_and_tensor(self):
        @torch.compile(backend=self.AssertNumOutputBackend(self, 1))
        def test():
            x = torch.rand(1)

            def nested():
                return x + x

            def func():
                return nested()

            # `x` is no longer needed after running the compiled graph, so we
            # shouldn't return it. The output of compiled graph would be `(x)`.
            return func()

        test()

    def test_escaping_closure_var_with_backward_hook(self):
        @torch.compile(backend=self.AssertNumOutputBackend(self, 2))
        def fn(x):
            temp = x * x
            captured_var = temp + 1

            # This is where the lambda escapes the lifetime of `fn`, so
            # dynamo must generate proper bytecode to update `captured_var`.
            x.register_hook(lambda _: captured_var)

            # The output of compiled graph would be `(x * x, x * x + 1)`.
            return temp

        ones = torch.ones(4, requires_grad=True)
        fn(ones).sum().backward()

    def test_escaping_closure_var_with_nonlocal_var(self):
        nonlocal_fn = None

        @torch.compile(backend=self.AssertNumOutputBackend(self, 2))
        def fn(x):
            temp = x * x
            captured_var = x + 1

            def inner():
                return captured_var

            # This is where `inner` escapes the lifetime of `fn`, so dynamo must
            # generate proper bytecode to update `captured_var`.
            nonlocal nonlocal_fn
            nonlocal_fn = inner

            # The output of compiled graph would be `(x * x, x * x + 1)`.
            return temp

        ones = torch.ones(4, requires_grad=True)
        fn(ones)
        nonlocal_fn()

    def test_compare_tensor_with_none(self):
        @torch.compile()
        def f(x):
            return torch.tensor(x == None)

        res = f(torch.tensor(1))
        self.assertEqual(torch.tensor(False), res)

    def test_dataclass(self):
        @dataclasses.dataclass(frozen=True)
        class Foo:
            x: int

        @torch.compile(backend="eager", fullgraph=True)
        def run(x, foo0):
            if dataclasses.is_dataclass(foo0):
                foo1 = dataclasses.replace(foo0, **{"x": 1})
                return x + 1, foo1
            return x + 2, foo0

        res, foo = run(torch.zeros(1), Foo(0))
        self.assertTrue(res, torch.ones(1))
        self.assertEqual(foo.x, 1)

    def test_frozenset_of_non_literals(self):
        class Foo:
            pass

        foo = Foo()
        foo.x = 0
        s = frozenset([foo])

        @torch.compile(backend="eager")
        def run(x, s, foo0):
            # Dynamo must have the same representation for `foo0` and `foo1`,
            # otherwise the update to `foo0.x` won't be reflected in the read of
            # `foo1.x`.
            foo1 = list(s)[0]
            foo0.x += 1
            return x + 1, foo1.x

        res = run(torch.ones(1), s, foo)
        self.assertTrue(same(res[0], torch.ones(1) + 1))
        self.assertEqual(res[1], 1)

    def test_ne_operator_with_custom_eq(self):
        class Foo:
            def __init__(self, x):
                self.x = x

            def __eq__(self, other):
                return self.x == other.x

        @torch.compile(fullgraph=True, backend="eager")
        def run(x):
            f1 = Foo(0)
            f2 = Foo(0)
            # `x + 1` prevents Dynamo from skipping this frame.
            return x + 1, f1 != f2

        _, ne = run(torch.ones(1))
        self.assertFalse(ne)

    def test_ne_operator_with_custom_ne(self):
        class Foo:
            def __init__(self, x):
                self.x = x
                self.ne_called = False

            def __ne__(self, other):
                # ne_called attr is later checked to ensure that overridden
                # `__ne__` is traced
                self.ne_called = True
                return not self.__eq__(other)

            def __eq__(self, other):
                return self.x == other.x

        f1 = Foo(0)
        f2 = Foo(0)

        @torch.compile(fullgraph=True, backend="eager")
        def run(x):
            # `x + 1` prevents Dynamo from skipping this frame.
            return x + 1, f1 != f2

        _, ne = run(torch.ones(1))
        self.assertFalse(ne)
        self.assertTrue(f1.ne_called)

    def test_ne_operator_with_custom_graphbreak_eq(self):
        counters.clear()

        class Foo:
            def __init__(self, x):
                self.x = x

            def __eq__(self, other):
                # This allows us to check that Dynamo actually traced into the
                # custom eq method.
                torch._dynamo.graph_break()
                return self.x == other.x

        @torch.compile(backend="eager")
        def run(x):
            f1 = Foo(0)
            f2 = Foo(0)
            # `x + 1` prevents Dynamo from skipping this frame.
            return x + 1, f1 != f2

        _, ne = run(torch.ones(1))
        self.assertFalse(ne)
        self.assertEqual(len(counters["graph_break"]), 1)

    @unittest.skipIf(sys.version_info < (3, 11), "Python 3.11+")
    def test_RAISE_VARARGS_0(self):
        def foo():
            try:
                raise ValueError
            except:
                raise

        @torch.compile(backend="eager", fullgraph=True)
        def fn(t):
            try:
                foo()
            except ValueError:
                return t.sin()
            except Exception:
                return t.cos()

        t = torch.randn(2)
        y = fn(t)
        self.assertEqual(y, t.sin())

    def test_overridden_getattribute(self):
        class Bar:
            def __init__(self, v):
                self.v = v

        class Foo:
            attribute_map = {}

            def __init__(self):
                self.attribute_map = {
                    "a_premap": "a",
                }
                # `bar` attribute requires propagating sources correctly through
                # object.__getattribute__
                self.bar = Bar(5)

            def __setattr__(self, key, value):
                if key in super().__getattribute__("attribute_map"):
                    key = super().__getattribute__("attribute_map")[key]
                super().__setattr__(key, value)

            def __getattribute__(self, key):
                if key == "sentinel":
                    raise AttributeError()
                if key != "attribute_map" and key in super().__getattribute__(
                    "attribute_map"
                ):
                    key = super().__getattribute__("attribute_map")[key]
                return super().__getattribute__(key)

            def __getattr__(self, key):
                if key == "sentinel":
                    return 5
                raise AttributeError()

        def get_foo():
            f = Foo()
            f.a_premap = 2
            f.b = 3
            return f

        def fn(x, f):
            return x * f.a_premap * f.a * f.b * f.sentinel * f.bar.v

        x = torch.randn(4)

        opt_fn = torch.compile(fn, backend="eager", fullgraph=True)
        self.assertEqual(fn(x, get_foo()), opt_fn(x, get_foo()))

    def test_dunder_weakref(self):
        class Foo:
            pass

        def fn(x):
            foo = Foo()
            # tests isgetsetdescriptor
            if foo.__weakref__:
                return torch.cos(x)
            return torch.sin(x)

        opt_fn = torch.compile(fn, backend="eager", fullgraph=True)
        x = torch.randn(4)
        self.assertEqual(fn(x), opt_fn(x))

    def test_guard_filter_fn_by_id(self):
        def guard_filter_fn(entries):
            return [entry.guard_type != "ID_MATCH" for entry in entries]

        @torch.compile(fullgraph=True, options={"guard_filter_fn": guard_filter_fn})
        def fn(x):
            return id(x)

        inputs = (torch.randn(3, 2),)
        fn(*inputs)

        inputs_1 = (torch.randn(3, 2),)
        with torch.compiler.set_stance("fail_on_recompile"):
            self.assertEqual(fn(*inputs_1), id(inputs[0]))

    def test_guard_filter_fn_by_is_global(self):
        def guard_filter_fn(entries):
            return [not entry.is_global for entry in entries]

        global GLOBAL_INT

        @torch.compile(fullgraph=True, options={"guard_filter_fn": guard_filter_fn})
        def fn(x):
            return x + GLOBAL_INT

        GLOBAL_INT = 1
        fn(torch.randn(3, 2))

        GLOBAL_INT = 2
        inputs = (torch.randn(3, 2),)
        with torch.compiler.set_stance("fail_on_recompile"):
            self.assertEqual(fn(*inputs), inputs[0] + 1)

    def test_guard_filter_fn_by_name_and_value(self):
        def guard_filter_fn(entries):
            return [
                not (entry.name == "y" and entry.value is None) for entry in entries
            ]

        @torch.compile(fullgraph=True, options={"guard_filter_fn": guard_filter_fn})
        def fn(x, y):
            if y is not None:
                x += y
            return x

        fn(torch.randn(3, 2), None)

        inputs = (torch.randn(3, 2), torch.tensor(1))
        with torch.compiler.set_stance("fail_on_recompile"):
            self.assertEqual(fn(*inputs), inputs[0])

    def test_guard_filter_inbuilt_nn_modules(self):
        class Mod(torch.nn.Module):
            def __init__(self):
                super().__init__()
                self.norm = torch.nn.LayerNorm(8)

            def forward(self, x):
                return self.norm(x)

        mod = Mod()
        opt_mod = torch.compile(
            mod,
            options={
                "guard_filter_fn": torch.compiler.skip_guard_on_inbuilt_nn_modules_unsafe
            },
        )

        x = torch.rand(4, 8)
        opt_mod(x)

        mod.norm.eps = 1e-02
        # Since the guards are skipped on inbuilt nn modules, we should not recompile
        with unittest.mock.patch("torch._dynamo.config.error_on_recompile", True):
            opt_mod(x)

    def test_guard_filter_nn_modules(self):
        class Mod(torch.nn.Module):
            def __init__(self):
                super().__init__()
                self.c = 2
                self.norm = torch.nn.LayerNorm(8)

            def forward(self, x):
                return self.norm(x) + self.c

        mod = Mod()
        opt_mod = torch.compile(
            mod,
            options={
                "guard_filter_fn": torch.compiler.skip_guard_on_all_nn_modules_unsafe
            },
        )

        x = torch.rand(4, 8)
        opt_mod(x)

        mod.c = 3
        # Since the guards are skipped on all nn modules, we should not recompile
        with unittest.mock.patch("torch._dynamo.config.error_on_recompile", True):
            opt_mod(x)

    def test_guard_filter_tensors(self):
        class Mod(torch.nn.Module):
            def __init__(self):
                super().__init__()
                self.c = 2.0
                self.norm = torch.nn.LayerNorm(8)

            def forward(self, x):
                return self.norm(x) + self.c

        mod = Mod()
        opt_mod = torch.compile(
            mod,
            options={
                "guard_filter_fn": torch.compiler.keep_tensor_guards_unsafe,
            },
        )

        x = torch.rand(4, 8)
        opt_mod(x)

        mod.c = 3.0
        # Since the guards are skipped on all tensors
        with unittest.mock.patch("torch._dynamo.config.error_on_recompile", True):
            opt_mod(x)

    def test_guard_filter_globals(self):
        class Mod(torch.nn.Module):
            def __init__(self):
                super().__init__()
                self.c = 2
                self.norm = torch.nn.LayerNorm(8)

            def forward(self, x):
                return self.norm(x) + self.c + GLOBAL_INT

        mod = Mod()
        opt_mod = torch.compile(
            mod,
            options={
                "guard_filter_fn": torch.compiler.skip_guard_on_globals_unsafe,
            },
        )

        global GLOBAL_INT
        GLOBAL_INT = 1
        x = torch.rand(4, 8)
        opt_mod(x)

        GLOBAL_INT = 2
        # Since the guards are skipped on globals, we should not recompile
        with unittest.mock.patch("torch._dynamo.config.error_on_recompile", True):
            opt_mod(x)

    @torch._dynamo.config.patch(capture_scalar_outputs=True)
    def test_builtin_bool_on_symint(self):
        def f(x):
            return bool(x.item())

        opt_f = torch.compile(f, backend="eager", fullgraph=True)
        x = torch.randint(10, (1,))

        ref = f(x)
        res = opt_f(x)
        self.assertEqual(ref, res)

    @torch._dynamo.config.patch(capture_scalar_outputs=True)
    def test_builtin_bool_on_symfloat(self):
        def f(x):
            return bool(x.item())

        opt_f = torch.compile(f, backend="eager", fullgraph=True)
        x = torch.randn(1)

        ref = f(x)
        res = opt_f(x)
        self.assertEqual(ref, res)

    @torch._dynamo.config.patch(capture_scalar_outputs=True)
    def test_builtin_bool_on_symbool(self):
        def f(x):
            return bool(x.item())

        opt_f = torch.compile(f, backend="eager", fullgraph=True)
        x = torch.randn(1) == 1

        ref = f(x)
        res = opt_f(x)
        self.assertEqual(ref, res)

    def test_builtin_complex(self):
        def f(x):
            c = (
                complex(),
                complex(1),
                complex(2, 3),
                complex(imag=2),
                complex(real=1),
                complex(imag=1, real=2),
                complex("1+2j"),
                complex(1, 2).conjugate(),
            )
            return [x + z for z in c]

        x = torch.randn(1)
        opt_f = torch.compile(f, backend="eager", fullgraph=True)
        res = opt_f(x)
        ref = f(x)
        self.assertEqual(res, ref)

    def test_builtin_complex_args(self):
        @torch.compile(backend="eager", fullgraph=True)
        def f(*args, **kwargs):
            return torch.tensor(complex(*args, **kwargs))

        self.assertRaises(Unsupported, f, 1, 1, 1)
        self.assertRaises(Unsupported, f, 1, 1, fake_arg=1)
        self.assertRaises(Unsupported, f, fake_arg=1)
        self.assertRaises(Unsupported, f, [])
        self.assertRaises(Unsupported, f, "1 + j")

    def test_compiled_class_graph_break(self):
        counter = CompileCounter()

        @torch.compile(backend=counter, fullgraph=False)
        def f(x):
            x += 1

            class C:
                pass

            return x.sin()

        x = torch.randn(3)
        f(x)
        self.assertEqual(counter.frame_count, 2)


class MiscTestsPyTree(torch._inductor.test_case.TestCase):
    @parametrize_pytree_module
    def test_tracing_pytree(self, pytree):
        def fn(xs):
            flat_xs, spec = pytree.tree_flatten(xs)
            res = [x.clone() for x in flat_xs]
            return pytree.tree_unflatten(res, spec)

        xs = [torch.tensor(i) for i in range(3)]

        counter = CompileCounter()
        torch.compile(fn, backend=counter, fullgraph=True)(xs)
        self.assertEqual(counter.frame_count, 1)
        self.assertEqual(counter.op_count, 3)

    @parametrize_pytree_module
    def test_tracing_nested_pytree(self, pytree):
        def fn(xs):
            flat_xs, spec = pytree.tree_flatten(xs)
            res = [x.clone() for x in flat_xs]
            return pytree.tree_unflatten(res, spec)

        xs = [torch.tensor(i) for i in range(3)]
        xsl = [xs, xs, xs, xs]

        counter = CompileCounter()
        comp_out = torch.compile(fn, backend=counter, fullgraph=True)(xsl)
        real_out = fn(xsl)
        self.assertEqual(comp_out, real_out)
        self.assertEqual(counter.frame_count, 1)
        self.assertEqual(counter.op_count, 12)

    @parametrize_pytree_module
    def test_tracing_nested_tuples(self, pytree):
        def fn(xs):
            flat_xs, spec = pytree.tree_flatten(xs)
            res = [x.clone() for x in flat_xs]
            return pytree.tree_unflatten(res, spec)

        xs = [torch.tensor(i) for i in range(3)]
        xsl = (xs, xs, xs, xs)

        counter = CompileCounter()
        comp_out = torch.compile(fn, backend=counter, fullgraph=True)(xsl)
        real_out = fn(xsl)
        self.assertEqual(comp_out, real_out)
        self.assertEqual(counter.frame_count, 1)
        self.assertEqual(counter.op_count, 12)

    @parametrize_pytree_module
    def test_tracing_nested_dicts(self, pytree):
        def fn(xs):
            flat_xs, spec = pytree.tree_flatten(xs)
            res = [x.clone() for x in flat_xs]
            return pytree.tree_unflatten(res, spec)

        xs = [torch.tensor(i) for i in range(3)]
        xsl = {
            "a": xs,
            "b": xs,
            "c": xs,
        }

        counter = CompileCounter()
        comp_out = torch.compile(fn, backend=counter, fullgraph=True)(xsl)
        real_out = fn(xsl)
        self.assertEqual(comp_out, real_out)
        self.assertEqual(counter.frame_count, 1)
        self.assertEqual(counter.op_count, 9)

    @parametrize_pytree_module
    def test_tracing_nested_mixed_all(self, pytree):
        def fn(xs):
            flat_xs, spec = pytree.tree_flatten(xs)
            res = [x.clone() for x in flat_xs]
            return pytree.tree_unflatten(res, spec)

        xs = [torch.tensor(i) for i in range(3)]
        xsa = (xs, xs)
        xsb = {"aa": xsa, "ab": xs}
        xsl = {
            "a": xs,
            "b": xsa,
            "c": xsb,
        }

        counter = CompileCounter()
        comp_out = torch.compile(fn, backend=counter, fullgraph=True)(xsl)
        real_out = fn(xsl)
        self.assertEqual(comp_out, real_out)
        self.assertEqual(counter.frame_count, 1)
        self.assertEqual(counter.op_count, 18)

    @parametrize_pytree_module
    def test_tracing_nested_tensor_subclass(self, pytree):
        from torch.testing._internal.two_tensor import TwoTensor
        from torch.utils.checkpoint import checkpoint

        def fn(xs):
            nested_xs = [[xs]]
            flat_xs, spec = pytree.tree_flatten(xs)
            return flat_xs[0].clone()

        # use checkpoint to trigger a "sourceless" tensor subclass
        def checkpoint_fn(xs):
            return checkpoint(fn, xs, use_reentrant=True)

        xs = TwoTensor(torch.ones(2, 2), torch.ones(2, 2))

        counter = CompileCounter()
        torch.compile(checkpoint_fn, backend=counter, fullgraph=True)(xs)
        self.assertEqual(counter.frame_count, 1)
        self.assertEqual(counter.op_count, 2)

    @parametrize_pytree_module
    def test_pytree_tree_leaves(self, pytree):
        def fn(x):
            tree = {
                "a": [x, x - 1],
                "b": x + 2,
                "c": (
                    x,
                    3.0,
                    collections.deque([0.0, -x, 1, 2], maxlen=3),
                ),
                "d": collections.OrderedDict(
                    {
                        "e": torch.return_types.qr((2 * x, None)),
                        "f": MyTuple(x, x + 1, torch.zeros(4, 3)),
                    },
                ),
            }
            leaves = pytree.tree_leaves(tree)
            return leaves

        x = torch.randn(3, 2)
        expected = fn(x)
        fn_opt = torch.compile(fullgraph=True)(fn)
        actual = fn_opt(x)

        self.assertEqual(actual, expected)

    @parametrize_pytree_module
    def test_pytree_tree_flatten_unflatten(self, pytree):
        def fn(x, y):
            tree = {
                "a": [x, x - 1],
                "b": x + 2,
                "c": (
                    x,
                    3.0,
                    collections.deque([0.0, -x, 1, 2], maxlen=3),
                ),
                "d": collections.OrderedDict(
                    {
                        "e": torch.return_types.qr((2 * x, None)),
                        "f": MyTuple(x, x + 1, torch.zeros(4, 3)),
                    },
                ),
            }
            leaves, treespec = pytree.tree_flatten(tree)
            new_leaves = [
                x - 1,
                y,
                x * y,
                3.0,
                y - 2,
                1,
                torch.zeros(2, 2),
                2 * y,
                -y,
                x + y,
                x - y,
                torch.ones(3, 2),
                1,
            ]
            new_tree = pytree.tree_unflatten(new_leaves, treespec)
            return leaves, new_tree

        x = torch.randn(3, 2)
        y = torch.randn(3, 2)
        expected = fn(x, y)
        fn_opt = torch.compile(fullgraph=True)(fn)
        actual = fn_opt(x, y)

        self.assertEqual(actual, expected)

    @parametrize_pytree_module
    def test_pytree_tree_map(self, pytree):
        def fn(x, y):
            tree1 = {
                "a": [x, x - 1],
                "b": x + 2,
                "c": (
                    x,
                    3.0,
                    collections.deque([0.0, -x, 1, 2], maxlen=3),
                ),
                "d": collections.OrderedDict(
                    {
                        "e": torch.return_types.qr((2 * x, None)),
                        "f": MyTuple(x, x + 1, torch.zeros(4, 3)),
                    },
                ),
            }
            tree2 = collections.OrderedDict(
                [
                    ("c", (y, 3.0, collections.deque([1, -y, 10.0]))),
                    ("a", [y, y + 1]),
                    ("b", y + 2),
                    (
                        "d",
                        {
                            "f": MyTuple(torch.ones(4, 3), -y, y + 1),
                            "e": torch.return_types.qr((2 * y, None)),
                        },
                    ),
                ],
            )
            return pytree.tree_map(lambda u, v: (u, v), tree1, tree2)

        x = torch.randn(3, 2)
        y = torch.randn(3, 2)
        expected = fn(x, y)
        fn_opt = torch.compile(fullgraph=True)(fn)
        actual = fn_opt(x, y)

        self.assertEqual(actual, expected)

    @parametrize_pytree_module
    def test_pytree_tree_map_only(self, pytree):
        def fn(xs):
            def mapper(x):
                return x.clone()

            y = pytree.tree_map_only(torch.Tensor, mapper, xs)
            return y

        xs = [torch.tensor(i) for i in range(3)] + ["hi"]
        xsa = (xs, xs)
        xsb = {"aa": xsa, "ab": xs}

        counter = CompileCounter()
        comp_out = torch.compile(fn, backend=counter, fullgraph=True)(xsb)
        real_out = fn(xsb)

        self.assertEqual(comp_out, real_out)
        self.assertEqual(counter.frame_count, 1)
        self.assertEqual(counter.op_count, 9)


class TestTracer(JitTestCase):
    def test_jit_save(self):
        def fn():
            class Foo(torch.nn.Module):
                def __init__(self) -> None:
                    super().__init__()
                    self.a = 3

                @torch.jit.export
                def __getstate__(self):
                    return (3, self.training)

                @torch.jit.export
                def __setstate__(self, state):
                    self.a = state[0]
                    self.training = state[1]

                def forward(self, x):
                    return x + self.a

            f = Foo()

            return torch.jit.trace(f, (torch.rand(3, 4),))

        fn()
        opt_fn = torch.compile(fn, backend="eager")
        opt_fn()


class TestCustomFunction(torch.testing._internal.common_utils.TestCase):
    def test_autograd_function_with_matmul_folding_at_output(self):
        """
        When tensor folding occurs during matmul operation returned tensor is a view.
        This can cause issues when matmul is used inside a custom function
        and such view is then returned as output. Then it cannot be modified inplace
        and causes errors.
        It can be especially problematic when after such function inplace allreduce
        is performed. This test recreates this behaviour.
        Issue is resolved when unsafe_view is returned from matmul instead.
        """

        class CustomFunction(torch.autograd.Function):
            @staticmethod
            def forward(ctx, inp1, inp2):
                ctx.save_for_backward(inp2)
                ctx.output_shape = inp1.size()
                return torch.matmul(inp1, inp2)

            @staticmethod
            def backward(ctx, grad_output):
                output_shape = ctx.output_shape
                (inp2,) = ctx.saved_tensors
                return (
                    torch.mm(grad_output.squeeze(), inp2.t()).view(output_shape),
                    None,
                )

        def outer_function(inp1, inp2):
            res = CustomFunction.apply(inp1, inp2)
            res.add_(1.0)
            return res.sum()

        def usual_function(inp1, inp2) -> torch.Tensor:
            res = torch.matmul(inp1, inp2)
            res.add_(1.0)
            return res.sum()

        inp1_custom = torch.randn(4, 1, 2, requires_grad=True)
        inp1_usual = inp1_custom.detach().clone().requires_grad_(True)

        inp2 = torch.randn(2, 4)
        c_custom_func = torch.compile(outer_function)
        c_usual_func = torch.compile(usual_function)

        result_custom = c_custom_func(inp1_custom, inp2)
        result_custom.backward()
        result_usual = c_usual_func(inp1_usual, inp2)
        result_usual.backward()

        torch.allclose(inp1_custom.grad, inp1_usual.grad)

    def test_retain_grad(self):
        def fn(x, y):
            y.retain_grad()
            return torch.sin(y) + x

        opt_fn = torch.compile(fn, backend="aot_eager")
        x = torch.randn(4, requires_grad=True)
        y = torch.cos(x)
        opt_fn(x, y).sum().backward()
        self.assertTrue(y.grad is not None)


class MiscTestsDevice(torch._inductor.test_case.TestCase):
    def test_rand(self, device):
        cnts = torch._dynamo.testing.CompileCounter()
        device = device

        def fn():
            return torch.randn(10, device=device)

        torch.manual_seed(10)
        ref_run1 = fn()

        torch.manual_seed(10)
        ref_run2 = fn()
        self.assertTrue(same(ref_run1, ref_run2))

        torch.manual_seed(10)
        opt_fn = torch.compile(fn, backend=cnts, fullgraph=True)
        res = opt_fn()

        self.assertTrue(same(res, ref_run1))

    @unittest.skipIf(
        not PLATFORM_SUPPORTS_FLASH_ATTENTION,
        "Can't run fused SDPA on this platform",
    )
    def test_parsing_sdpa(self, device):
        class MyModule(torch.nn.Module):
            def forward(self, query, key, value):
                out = F.scaled_dot_product_attention(query, key, value, None, 0, True)
                out = F.scaled_dot_product_attention(
                    query, key, value, None, 0, True, scale=8
                )
                out = F.scaled_dot_product_attention(
                    query=query,
                    key=key,
                    value=value,
                    attn_mask=None,
                    dropout_p=0,
                    is_causal=True,
                )
                out = F.scaled_dot_product_attention(
                    query,
                    key=key,
                    value=value,
                    attn_mask=None,
                    dropout_p=0,
                    is_causal=True,
                )
                out = F.scaled_dot_product_attention(
                    query, key, value, None, dropout_p=0, is_causal=True
                )
                out = F.scaled_dot_product_attention(query, key, value, None, scale=8)
                return out

        device = device
        dtype = torch.float16
        seq_len_q = 1
        seq_len_k = 1
        head_dim = 8
        query = torch.ones(
            1, 8, seq_len_q, head_dim, device=device, dtype=dtype, requires_grad=True
        )
        key = torch.ones(
            1, 8, seq_len_k, head_dim, device=device, dtype=dtype, requires_grad=True
        )
        value = torch.ones(
            1, 8, seq_len_k, head_dim, device=device, dtype=dtype, requires_grad=True
        )
        module = MyModule()
        opt_mod = torch.compile(module, backend="inductor")
        opt_mod(query, key, value)

    def test_torch_device_is_available(self, device):
        def fn(x):
            if torch.accelerator.is_available():
                return x + 1
            else:
                return x - 1

        x = torch.rand(4)
        ref = fn(x)
        opt_fn = torch.compile(fn, backend="eager", fullgraph=True)
        res = opt_fn(x)
        self.assertTrue(same(ref, res))

    @unittest.skipIf(not TEST_CUDA, "requires cuda")
    @unittest.skipIf(not torch.backends.cudnn.is_available(), "requires cudnn")
    def test_torch_cudnn_is_acceptable(self, device):
        def fn(x):
            if torch.backends.cudnn.is_acceptable(tensor=x):
                return x + 1
            return x

        x = torch.rand(4).to(device)
        ref = fn(x)
        opt_fn = torch.compile(fn, backend="eager", fullgraph=True)
        res = opt_fn(x)
        self.assertTrue(same(ref, res))

    @unittest.skipIf(not TEST_CUDA, "requires cuda")
    @unittest.skipIf(not torch.backends.cudnn.is_available(), "requires cudnn")
    def test_torch_cudnn_is_acceptable_bad_inputs(self, device):
        def fn1(x):
            if torch.backends.cudnn.is_acceptable("invalid"):
                return x + 1
            return x

        def fn2(x):
            if torch.backends.cudnn.is_acceptable(x, 3.14):
                return x + 1
            return x

        with self.assertRaisesRegex(
            AssertionError, "Expect input to cudnn.is_acceptable to be a tensor"
        ):
            x1 = torch.rand(4).to(device)
            opt_fn1 = torch.compile(fn1, backend="eager", fullgraph=True)
            res1 = opt_fn1(x1)

        with self.assertRaisesRegex(
            AssertionError, "Expect 1 input to cudnn.is_acceptable"
        ):
            x2 = torch.rand(4).to(device)
            opt_fn2 = torch.compile(fn2, backend="eager", fullgraph=True)
            res = opt_fn2(x2)

    @unittest.skipIf(not torch.cuda.is_available(), "requires cuda")
    @torch._dynamo.config.patch(recompile_limit=999)
    def test_legacy_cuda_tensor(self):
        typs = [
            torch.cuda.FloatTensor,
            torch.cuda.DoubleTensor,
            torch.cuda.HalfTensor,
            torch.cuda.BFloat16Tensor,
            torch.cuda.ByteTensor,
            torch.cuda.CharTensor,
            torch.cuda.IntTensor,
            torch.cuda.ShortTensor,
            torch.cuda.LongTensor,
        ]

        def f2(typ):
            return typ([1, 2, 3])

        compiled_f2 = torch.compile(f2, backend="eager", fullgraph=True)
        for typ in typs:
            output = compiled_f2(typ)
            expected = f2(typ)
            self.assertEqual(output, expected)

    def test_get_device(self, device):
        def fn(x, y):
            x = x + 1
            y = y + 1
            return x.get_device(), y.get_device()

        x = torch.rand(4, device=device)
        y = torch.rand(4, device="cpu")
        ref = fn(x, y)
        opt_fn = torch.compile(fn, backend="eager", fullgraph=True)
        res = opt_fn(x, y)
        self.assertTrue(same(ref, res))

    def test_symint_as_device_kwarg(self, device):
        def f(rank):
            # -2 to make device id 0 for easier testing on CI
            return torch.ones(10, device=rank.size(0) - 2)

        x = torch.randn(2)
        out = f(torch.randn(2))
        opt_out = torch.compile(backend="eager", dynamic=True, fullgraph=True)(f)(x)
        self.assertEqual(out, opt_out)

    @unittest.skipIf(not TEST_MULTIGPU, "need multiple GPU")
    def test_gpu_set_device(self, device):
        def fn():
            a = torch.ones(2, device=device)
            torch.get_device_module(device).set_device(1)
            return a + 1

        with torch.get_device_module(device).device(0):
            counter = CompileCounter()
            opt_fn = torch.compile(fn, backend=counter)
            res = opt_fn()
            self.assertEqual(res.device.type, device)
            self.assertEqual(res.device.index, 0)
            self.assertEqual(counter.frame_count, 2)

    def test_torch_device_python_type(self, device):
        device_type = torch.device(device).type
        for device, device_type, index in [
            ("cpu", "cpu", None),
            (device, device_type, 0),
        ]:

            def fn(target):
                target_device = target.device
                a = torch.zeros(2, 3, device=target_device)
                # Constant assert at trace time
                assert isinstance(target_device, torch.device)
                assert target_device.type == device_type
                assert target_device.index == index
                b = torch.zeros(2, 3, device=target_device)
                c = torch.zeros(2, 3, device=target_device)
                return a + b + c

            from torch._dynamo.variables import ConstantVariable

            device = torch.device(device)
            expected_variable = ConstantVariable(device)
            self.assertEqual(expected_variable.python_type(), type(device))

            opt_func = torch.compile(fn, backend="eager", fullgraph=True)
            a = torch.tensor([2, 3], device=device)
            res = opt_func(a)
            self.assertIsInstance(res, torch.Tensor)

    @torch._dynamo.config.patch(
        capture_scalar_outputs=True, capture_dynamic_output_shape_ops=True
    )
    @torch._functorch.config.patch(fake_tensor_propagate_real_tensors=True)
    def test_interpolate_propagate_real_tensors(self, device):
        @torch.compile(backend="eager", fullgraph=True)
        def f(mask, box):
            # u0, u1 = mask.tolist()
            mask = torch.randn(1, 1, 30, 30, device=device)
            h, w = box.tolist()
            return torch.nn.functional.interpolate(
                mask, (h, w), mode="bilinear", align_corners=False
            )

        f(torch.tensor([30, 30], device=device), torch.tensor([68, 32], device=device))

    def test_scalar_isin_decomposition(self):
        def f():
            x = torch.tensor(0)
            return torch.isin(x, x)

        opt_f = torch.compile(f, backend="inductor", fullgraph=True)
        ref = f()
        res = opt_f()
        self.assertEqual(ref, res)

    def test_randint_no_graphbreak(self):
        @torch.compile(backend="aot_eager", fullgraph=True)
        def f(actions, n_act, epsilon=0.1):
            actions_random = torch.randint_like(actions, n_act)

            return actions_random

        x = torch.ones([1], dtype=torch.int64)
        y = torch.tensor(5)
        f(x, y)

    def test_full_graph_capture_scalar_outputs(self):
        @torch.compile(fullgraph=True)
        def foo(a):
            return torch.randn(5) * a.item()

        # We expect to no longer raise here
        foo(torch.tensor(2.0))

    def test_full_graph_capture_dynamic_output_shape_ops(self):
        def fn(x):
            nz = torch.nonzero(x)
            squared = nz * nz
            sliced = torch.ops.aten.slice.Tensor(squared, dim=1, start=-2, end=None)
            view = sliced.unsqueeze(dim=0)
            return view.squeeze(dim=0)

        example_inputs = (torch.randn(1, 1, 1, 1),)
        # we expect to no longer raise here
        torch.compile(fn, fullgraph=True)(*example_inputs)

    def test_dynamic_fill_diagonal_(self):
        @torch.compile(dynamic=True)
        def f(x):
            x.fill_diagonal_(True)

        x = torch.zeros(4, 4)
        f(x)

    def test_dynamic_float_scalar_tensor_coersion(self):
        # Minified version of https://github.com/pytorch/pytorch/issues/158376#issuecomment-3079591367
        class Foo:
            def __init__(self):
                self.config = type(
                    "Config", (), {"pad_val": 1123581321.0, "tolerance": 1e-6}
                )

            @torch.compile(fullgraph=True)
            def forward(self, input):
                outputs = torch.where(
                    torch.abs(input - self.config.pad_val) < self.config.tolerance,
                    torch.tensor(
                        self.config.pad_val, dtype=input.dtype, device=input.device
                    ),
                    torch.tensor(
                        self.config.pad_val + 1, dtype=input.dtype, device=input.device
                    ),
                )
                return outputs

        foo = Foo()
        inputs = torch.randn(3, 4)
        result = foo.forward(inputs)

        original_pad_val = foo.config.pad_val
        foo.config.pad_val += 1.0
        result2 = foo.forward(inputs)

        # Previously would crash with:
        #   RuntimeError: value cannot be converted to type at::Half without overflow


instantiate_parametrized_tests(MiscTestsPyTree)

devices = ("cuda", "hpu", "xpu")
instantiate_device_type_tests(
    MiscTestsDevice, globals(), only_for=devices, allow_xpu=True
)


if __name__ == "__main__":
    from torch._dynamo.test_case import run_tests

    run_tests()<|MERGE_RESOLUTION|>--- conflicted
+++ resolved
@@ -9197,7 +9197,6 @@
         self.assertEqual(counter.frame_count, 2)
         self.assertEqual(counter.op_count, 2)
 
-<<<<<<< HEAD
     def test_jacfwd_one_hot_dynamic_compile(self):
         import torch.nn.functional as F
 
@@ -9239,8 +9238,6 @@
         self.assertEqual(counter.frame_count, 1)
         self.assertEqual(counter.op_count, 18)
 
-=======
->>>>>>> 746fe78e
     def test_any_all_symnode(self):
         cnt = CompileCounter()
 
