--- conflicted
+++ resolved
@@ -3480,7 +3480,7 @@
             batch_size=batch_size,
             shuffle=False,
             num_workers=num_workers,
-            timeout=10,
+            timeout=JOIN_TIMEOUT,
             worker_init_fn=self.dataset.worker_init_fn,
         )
         current_worker_idx = 0
@@ -3537,21 +3537,8 @@
         # Choose any
         expected_affinity = list(old_affinity)[-1]
 
-<<<<<<< HEAD
         # Pass expected affinity through the dataset
         dataset = SetAffinityDataset(expected_affinity=expected_affinity)
-=======
-        def worker_set_affinity(_):
-            os.sched_setaffinity(0, [expected_affinity])
-
-        dataset = SetAffinityDataset()
-
-        if not IS_WINDOWS and not IS_MACOS:
-            import multiprocessing as py_mp
-
-            py_mp.set_start_method("fork", force=True)
-
->>>>>>> 52b45c16
         dataloader = torch.utils.data.DataLoader(
             dataset,
             num_workers=2,
