#!/usr/bin/env python3

import argparse
import copy
from datetime import datetime
from distutils.util import strtobool
from distutils.version import LooseVersion
import functools
import os
import pathlib
import shutil
import signal
import subprocess
import sys
import tempfile
import json
import glob
from typing import Dict, Optional, List, cast, Any

import torch
from torch.utils import cpp_extension
from torch.testing._internal.common_utils import (
    IS_CI,
    FILE_SCHEMA,
    TEST_WITH_ROCM,
    shell,
    set_cwd,
    parser as common_parser,
)
import torch.distributed as dist
from torch.multiprocessing import get_context

REPO_ROOT = pathlib.Path(__file__).resolve().parent.parent

try:
    # using tools/ to optimize test run.
    sys.path.append(str(REPO_ROOT))
    from tools.stats.export_test_times import TEST_TIMES_FILE
    from tools.testing.test_selections import (
        get_reordered_tests,
        get_test_case_configs,
        calculate_shards,
        NUM_PROCS
    )
    HAVE_TEST_SELECTION_TOOLS = True
except ImportError:
    HAVE_TEST_SELECTION_TOOLS = False
    print(
        "Unable to import test_selections from tools/testing. Running without test selection stats..."
    )


def discover_tests(
        base_dir: Optional[pathlib.Path] = None,
        blocklisted_patterns: Optional[List[str]] = None,
        blocklisted_tests: Optional[List[str]] = None,
        extra_tests: Optional[List[str]] = None) -> List[str]:
    """
    Searches for all python files starting with test_ excluding one specified by patterns
    """
    def skip_test_p(name: str) -> bool:
        rc = False
        if blocklisted_patterns is not None:
            rc |= any(name.startswith(pattern) for pattern in blocklisted_patterns)
        if blocklisted_tests is not None:
            rc |= name in blocklisted_tests
        return rc
    cwd = pathlib.Path(__file__).resolve().parent if base_dir is None else base_dir
    # This supports symlinks, so we can link domain library tests to PyTorch test directory
    all_py_files = [pathlib.Path(p) for p in glob.glob(f"{cwd}/**/test_*.py", recursive=True)]
    rc = [str(fname.relative_to(cwd))[:-3] for fname in all_py_files]
    # Invert slashes on Windows
    if sys.platform == "win32":
        rc = [name.replace('\\', '/') for name in rc]
    rc = [test for test in rc if not skip_test_p(test)]
    if extra_tests is not None:
        rc += extra_tests
    return sorted(rc)


TESTS = discover_tests(
    blocklisted_patterns=[
        'ao',
        'bottleneck_test',
        'custom_backend',
        'custom_operator',
        'fx',        # executed by test_fx.py
        'jit',      # executed by test_jit.py
        'mobile',
        'onnx',
        'package',  # executed by test_package.py
        'quantization',  # executed by test_quantization.py
        'autograd',  # executed by test_autograd.py
    ],
    blocklisted_tests=[
        'test_bundled_images',
        'test_cpp_extensions_aot',
        'test_determination',
        'test_jit_fuser',
        'test_jit_simple',
        'test_jit_string',
        'test_kernel_launch_checks',
        'test_metal',
        # Right now we have a separate CI job for running MPS
        'test_mps',
        'test_nnapi',
        'test_segment_reductions',
        'test_static_runtime',
        'test_throughput_benchmark',
        'test_typing',
        "distributed/bin/test_script",
        "distributed/elastic/multiprocessing/bin/test_script",
        "distributed/launcher/bin/test_script",
        "distributed/launcher/bin/test_script_init_method",
        "distributed/launcher/bin/test_script_is_torchelastic_launched",
        "distributed/launcher/bin/test_script_local_rank",
        "distributed/test_c10d_spawn",
        'distributions/test_transforms',
        'distributions/test_utils',
    ],
    extra_tests=[
        "test_cpp_extensions_aot_ninja",
        "test_cpp_extensions_aot_no_ninja",
        "distributed/elastic/timer/api_test",
        "distributed/elastic/timer/local_timer_example",
        "distributed/elastic/timer/local_timer_test",
        "distributed/elastic/events/lib_test",
        "distributed/elastic/metrics/api_test",
        "distributed/elastic/utils/logging_test",
        "distributed/elastic/utils/util_test",
        "distributed/elastic/utils/distributed_test",
        "distributed/elastic/multiprocessing/api_test",
    ]
)

# The doctests are a special case that don't correspond to a file that discover
# tests can enable.
TESTS = TESTS + ['doctests']

FSDP_TEST = [test for test in TESTS if test.startswith("distributed/fsdp")]

# Tests need to be run with pytest.
USE_PYTEST_LIST = [
    "distributed/pipeline/sync/skip/test_api",
    "distributed/pipeline/sync/skip/test_gpipe",
    "distributed/pipeline/sync/skip/test_inspect_skip_layout",
    "distributed/pipeline/sync/skip/test_leak",
    "distributed/pipeline/sync/skip/test_portal",
    "distributed/pipeline/sync/skip/test_stash_pop",
    "distributed/pipeline/sync/skip/test_tracker",
    "distributed/pipeline/sync/skip/test_verify_skippables",
    "distributed/pipeline/sync/test_balance",
    "distributed/pipeline/sync/test_bugs",
    "distributed/pipeline/sync/test_checkpoint",
    "distributed/pipeline/sync/test_copy",
    "distributed/pipeline/sync/test_deferred_batch_norm",
    "distributed/pipeline/sync/test_dependency",
    "distributed/pipeline/sync/test_inplace",
    "distributed/pipeline/sync/test_microbatch",
    "distributed/pipeline/sync/test_phony",
    "distributed/pipeline/sync/test_pipe",
    "distributed/pipeline/sync/test_pipeline",
    "distributed/pipeline/sync/test_stream",
    "distributed/pipeline/sync/test_transparency",
    "distributed/pipeline/sync/test_worker",
    "distributions/test_constraints",
    "distributions/test_transforms",
    "distributions/test_utils",
    "test_typing",
    "distributed/elastic/events/lib_test",
    "distributed/elastic/agent/server/test/api_test",
    "test_deploy",
]

WINDOWS_BLOCKLIST = [
    "distributed/nn/jit/test_instantiator",
    "distributed/rpc/test_faulty_agent",
    "distributed/rpc/test_tensorpipe_agent",
    "distributed/rpc/test_share_memory",
    "distributed/rpc/cuda/test_tensorpipe_agent",
    "distributed/pipeline/sync/skip/test_api",
    "distributed/pipeline/sync/skip/test_gpipe",
    "distributed/pipeline/sync/skip/test_inspect_skip_layout",
    "distributed/pipeline/sync/skip/test_leak",
    "distributed/pipeline/sync/skip/test_portal",
    "distributed/pipeline/sync/skip/test_stash_pop",
    "distributed/pipeline/sync/skip/test_tracker",
    "distributed/pipeline/sync/skip/test_verify_skippables",
    "distributed/pipeline/sync/test_balance",
    "distributed/pipeline/sync/test_bugs",
    "distributed/pipeline/sync/test_checkpoint",
    "distributed/pipeline/sync/test_copy",
    "distributed/pipeline/sync/test_deferred_batch_norm",
    "distributed/pipeline/sync/test_dependency",
    "distributed/pipeline/sync/test_inplace",
    "distributed/pipeline/sync/test_microbatch",
    "distributed/pipeline/sync/test_phony",
    "distributed/pipeline/sync/test_pipe",
    "distributed/pipeline/sync/test_pipeline",
    "distributed/pipeline/sync/test_stream",
    "distributed/pipeline/sync/test_transparency",
    "distributed/pipeline/sync/test_worker",
    "distributed/elastic/agent/server/test/api_test",
    "distributed/elastic/multiprocessing/api_test",
    "distributed/_shard/checkpoint/test_checkpoint"
    "distributed/_shard/checkpoint/test_file_system_checkpoint"
    "distributed/_shard/sharding_spec/test_sharding_spec",
    "distributed/_shard/sharding_plan/test_sharding_plan",
    "distributed/_shard/sharded_tensor/test_megatron_prototype",
    "distributed/_shard/sharded_tensor/test_sharded_tensor",
    "distributed/_shard/sharded_tensor/test_sharded_tensor_reshard",
    "distributed/_shard/sharded_tensor/ops/test_chunk",
    "distributed/_shard/sharded_tensor/ops/test_elementwise_ops",
    "distributed/_shard/sharded_tensor/ops/test_embedding",
    "distributed/_shard/sharded_tensor/ops/test_embedding_bag",
    "distributed/_shard/sharded_tensor/ops/test_binary_cmp",
    "distributed/_shard/sharded_tensor/ops/test_init",
    "distributed/_shard/sharded_tensor/ops/test_linear",
    "distributed/_shard/sharded_tensor/ops/test_math_ops",
    "distributed/_shard/sharded_tensor/ops/test_matrix_ops",
    "distributed/_shard/sharded_tensor/ops/test_softmax",
    "distributed/_shard/sharded_optim/test_sharded_optim",
    "distributed/_shard/test_partial_tensor",
    "distributed/_shard/test_replicated_tensor",
] + FSDP_TEST

ROCM_BLOCKLIST = [
    "distributed/rpc/test_faulty_agent",
    "distributed/rpc/test_tensorpipe_agent",
    "distributed/rpc/test_share_memory",
    "distributed/rpc/cuda/test_tensorpipe_agent",
    "distributed/_shard/checkpoint/test_checkpoint"
    "distributed/_shard/checkpoint/test_file_system_checkpoint"
    "distributed/_shard/sharding_spec/test_sharding_spec",
    "distributed/_shard/sharding_plan/test_sharding_plan",
    "distributed/_shard/sharded_tensor/test_megatron_prototype",
    "distributed/_shard/sharded_tensor/test_sharded_tensor",
    "distributed/_shard/sharded_tensor/test_sharded_tensor_reshard",
    "distributed/_shard/sharded_tensor/ops/test_chunk",
    "distributed/_shard/sharded_tensor/ops/test_elementwise_ops",
    "distributed/_shard/sharded_tensor/ops/test_embedding",
    "distributed/_shard/sharded_tensor/ops/test_embedding_bag",
    "distributed/_shard/sharded_tensor/ops/test_binary_cmp",
    "distributed/_shard/sharded_tensor/ops/test_init",
    "distributed/_shard/sharded_tensor/ops/test_linear",
    "distributed/_shard/sharded_tensor/ops/test_math_ops",
    "distributed/_shard/sharded_tensor/ops/test_matrix_ops",
    "distributed/_shard/sharded_tensor/ops/test_softmax",
    "distributed/_shard/sharded_optim/test_sharded_optim",
    "distributed/_shard/test_partial_tensor",
    "distributed/_shard/test_replicated_tensor",
    "test_determination",
    "test_jit_legacy",
    "test_cuda_nvml_based_avail",
]

RUN_PARALLEL_BLOCKLIST = [
    "test_cpp_extensions_jit",
    "test_cpp_extensions_open_device_registration",
    "test_jit_disabled",
    "test_mobile_optimizer",
    "test_multiprocessing",
    "test_multiprocessing_spawn",
    "test_namedtuple_return_api",
    "test_overrides",
    "test_show_pickle",
    "test_tensorexpr",
    "test_cuda_primary_ctx",
    "test_cuda_trace",
    "test_cuda_nvml_based_avail",
] + FSDP_TEST

CI_SERIAL_LIST = [
    'test_nn',
    'test_fake_tensor',
    'test_cpp_api_parity',
    'test_reductions',
    'test_cuda',
    'test_jit_cuda_fuser',  # OOM on test_issue_1785, also profiling?
    'test_indexing',
    'test_fx_backends',
    'test_linalg',
    'test_cpp_extensions_jit',
    'test_torch',
    'test_tensor_creation_ops',
    'test_sparse_csr',
    'test_dispatch',
    'nn/test_pooling',
    'distributions/test_distributions',
    'test_autograd',  # slow gradcheck runs a test that checks the cuda memory allocator
    'test_prims',  # slow gradcheck runs a test that checks the cuda memory allocator
    'test_modules',  # failed test due to mismatched elements
    'functorch/test_vmap',  # OOM
    'test_fx',  # gets SIGKILL
]

# A subset of our TEST list that validates PyTorch's ops, modules, and autograd function as expected
CORE_TEST_LIST = [
    "test_autograd",
    "test_modules",
    "test_nn",
    "test_ops",
    "test_ops_gradients",
    "test_ops_jit",
    "test_torch"
]

# A list of distributed tests that run on multiple backends, i.e. gloo, nccl. These backends are spread out
# among all available shards to speed up the test. The list of backends are copied from the tests themselves
DISTRIBUTED_TESTS_WITH_MULTIPLE_BACKENDS = {
    "distributed/test_distributed_spawn": [
        "gloo",
        "nccl",
        "ucc",
    ],
    "distributed/algorithms/quantization/test_quantization": [
        "gloo",
        "nccl",
    ],
}

# if a test file takes longer than 5 min, we add it to TARGET_DET_LIST
SLOW_TEST_THRESHOLD = 300

DISTRIBUTED_TESTS_CONFIG = {}


if dist.is_available():
    DISTRIBUTED_TESTS_CONFIG["test"] = {"WORLD_SIZE": "1"}
    if not TEST_WITH_ROCM and dist.is_mpi_available():
        DISTRIBUTED_TESTS_CONFIG["mpi"] = {
            "WORLD_SIZE": "3",
            "TEST_REPORT_SOURCE_OVERRIDE": "dist-mpi",
        }
    if dist.is_nccl_available():
        DISTRIBUTED_TESTS_CONFIG["nccl"] = {
            "WORLD_SIZE": "2" if torch.cuda.device_count() == 2 else "3",
            "TEST_REPORT_SOURCE_OVERRIDE": "dist-nccl",
        }
    if dist.is_gloo_available():
        DISTRIBUTED_TESTS_CONFIG["gloo"] = {
            "WORLD_SIZE": "2" if torch.cuda.device_count() == 2 else "3",
            "TEST_REPORT_SOURCE_OVERRIDE": "dist-gloo",
        }
    if dist.is_ucc_available():
        DISTRIBUTED_TESTS_CONFIG["ucc"] = {
            "WORLD_SIZE": "2" if torch.cuda.device_count() == 2 else "3",
            "TEST_REPORT_SOURCE_OVERRIDE": "dist-ucc",
            "UCX_TLS": "tcp",
            "UCC_TLS": "nccl,ucp",
            "UCC_TL_UCP_TUNE": "cuda:0",  # don't use UCP TL on CUDA as it is not well supported
        }

# https://stackoverflow.com/questions/2549939/get-signal-names-from-numbers-in-python
SIGNALS_TO_NAMES_DICT = {
    getattr(signal, n): n for n in dir(signal) if n.startswith("SIG") and "_" not in n
}

CPP_EXTENSIONS_ERROR = """
Ninja (https://ninja-build.org) is required for some of the C++ extensions
tests, but it could not be found. Install ninja with `pip install ninja`
or `conda install ninja`. Alternatively, disable said tests with
`run_test.py --exclude test_cpp_extensions_aot_ninja test_cpp_extensions_jit`.
"""

PYTORCH_COLLECT_COVERAGE = bool(os.environ.get("PYTORCH_COLLECT_COVERAGE"))

JIT_EXECUTOR_TESTS = [
    "test_jit_profiling",
    "test_jit_legacy",
    "test_jit_fuser_legacy",
]

DISTRIBUTED_TESTS = [test for test in TESTS if test.startswith("distributed")]
FUNCTORCH_TESTS = [test for test in TESTS if test.startswith("functorch")]

TESTS_REQUIRING_LAPACK = [
    "distributions/test_constraints",
    "distributions/test_distributions",
]


def print_to_stderr(message):
    print(message, file=sys.stderr)


def get_executable_command(options, allow_pytest, disable_coverage=False):
    if options.coverage and not disable_coverage:
        executable = ["coverage", "run", "--parallel-mode", "--source=torch"]
    else:
        executable = [sys.executable, "-bb"]
    if options.pytest:
        if allow_pytest:
            executable += ["-m", "pytest"]
        else:
            print_to_stderr(
                "Pytest cannot be used for this test. Falling back to unittest."
            )
    return executable


def run_test(
    test_module,
    test_directory,
    options,
    launcher_cmd=None,
    extra_unittest_args=None,
    env=None,
) -> int:
    unittest_args = options.additional_unittest_args.copy()
    if options.verbose:
        unittest_args.append(f'-{"v"*options.verbose}')  # in case of pytest
    if test_module in RUN_PARALLEL_BLOCKLIST:
        unittest_args = [
            arg for arg in unittest_args if not arg.startswith("--run-parallel")
        ]
    if extra_unittest_args:
        assert isinstance(extra_unittest_args, list)
        unittest_args.extend(extra_unittest_args)

    # If using pytest, replace -f with equivalent -x
    if options.pytest:
        unittest_args = [arg if arg != "-f" else "-x" for arg in unittest_args]
    elif IS_CI:
        # use the downloaded test cases configuration, not supported in pytest
        unittest_args.extend(["--import-slow-tests", "--import-disabled-tests"])

    # Extra arguments are not supported with pytest
    executable = get_executable_command(
        options, allow_pytest=not extra_unittest_args
    )

    # Can't call `python -m unittest test_*` here because it doesn't run code
    # in `if __name__ == '__main__': `. So call `python test_*.py` instead.
    argv = [test_module + ".py"] + unittest_args

    os.makedirs(REPO_ROOT / "test" / "test-reports", exist_ok=True)
    log_fd, log_path = tempfile.mkstemp(dir=REPO_ROOT / "test" / "test-reports",
                                        prefix="{}_".format(test_module.replace("\\", "-").replace("/", "-")))
    os.close(log_fd)
    command = (launcher_cmd or []) + executable + argv
    print_to_stderr("Executing {} ... [{}]".format(command, datetime.now()))
    with open(log_path, "w") as f:
        ret_code = shell(command, test_directory, stdout=f, stderr=f, env=env)
    print_log_file(test_module, log_path, failed=(ret_code != 0))
    os.remove(log_path)
    return ret_code


def test_cuda_primary_ctx(test_module, test_directory, options):
    return run_test(
        test_module, test_directory, options, extra_unittest_args=["--subprocess"]
    )


run_test_with_subprocess = functools.partial(run_test, extra_unittest_args=["--subprocess"])


def get_run_test_with_subprocess_fn():
    return lambda test_module, test_directory, options: run_test_with_subprocess(test_module, test_directory, options)


def _test_cpp_extensions_aot(test_directory, options, use_ninja):
    if use_ninja:
        try:
            cpp_extension.verify_ninja_availability()
        except RuntimeError:
            print(CPP_EXTENSIONS_ERROR)
            return 1

    # Wipe the build folder, if it exists already
    cpp_extensions_test_dir = os.path.join(test_directory, "cpp_extensions")
    cpp_extensions_test_build_dir = os.path.join(cpp_extensions_test_dir, "build")
    if os.path.exists(cpp_extensions_test_build_dir):
        shutil.rmtree(cpp_extensions_test_build_dir)

    # Build the test cpp extensions modules
    shell_env = os.environ.copy()
    shell_env["USE_NINJA"] = str(1 if use_ninja else 0)
    cmd = [sys.executable, "setup.py", "install", "--root", "./install"]
    return_code = shell(cmd, cwd=cpp_extensions_test_dir, env=shell_env)
    if return_code != 0:
        return return_code
    if sys.platform != "win32":
        return_code = shell(
            cmd,
            cwd=os.path.join(cpp_extensions_test_dir, "no_python_abi_suffix_test"),
            env=shell_env,
        )
        if return_code != 0:
            return return_code

    # "install" the test modules and run tests
    python_path = os.environ.get("PYTHONPATH", "")
    from shutil import copyfile

    os.environ['USE_NINJA'] = shell_env['USE_NINJA']
    test_module = "test_cpp_extensions_aot" + ("_ninja" if use_ninja else "_no_ninja")
    copyfile(
        test_directory + "/test_cpp_extensions_aot.py",
        test_directory + "/" + test_module + ".py",
    )
    try:
        cpp_extensions = os.path.join(test_directory, "cpp_extensions")
        install_directory = ""
        # install directory is the one that is named site-packages
        for root, directories, _ in os.walk(os.path.join(cpp_extensions, "install")):
            for directory in directories:
                if "-packages" in directory:
                    install_directory = os.path.join(root, directory)

        assert install_directory, "install_directory must not be empty"
        os.environ["PYTHONPATH"] = os.pathsep.join([install_directory, python_path])
        return run_test(test_module, test_directory, options)
    finally:
        os.environ["PYTHONPATH"] = python_path
        if os.path.exists(test_directory + "/" + test_module + ".py"):
            os.remove(test_directory + "/" + test_module + ".py")
        os.environ.pop('USE_NINJA')


def test_cpp_extensions_aot_ninja(test_module, test_directory, options):
    return _test_cpp_extensions_aot(test_directory, options, use_ninja=True)


def test_cpp_extensions_aot_no_ninja(test_module, test_directory, options):
    return _test_cpp_extensions_aot(test_directory, options, use_ninja=False)


def test_distributed(test_module, test_directory, options):
    # MPI tests are broken with Python-3.9
    mpi_available = subprocess.call(
        "command -v mpiexec", shell=True
    ) == 0 and sys.version_info < (3, 9)
    if options.verbose and not mpi_available:
        print_to_stderr("MPI not available -- MPI backend tests will be skipped")
<<<<<<< HEAD

    if options.shard:
        which_shard, num_shards = options.shard
    else:
        which_shard = num_shards = 1
    # Round-robin all backends to different shards
    backend_to_shard = {backend: i % num_shards + 1
                        for i, backend in enumerate(DISTRIBUTED_TESTS_WITH_MULTIPLE_BACKENDS[test_module])}
    print_to_stderr(f"Map different backends to different shards for {test_module}: {backend_to_shard}")

=======
>>>>>>> be81f3d8
    config = DISTRIBUTED_TESTS_CONFIG
    for backend, env_vars in config.items():
        if sys.platform == "win32" and backend != "gloo":
            continue
        if backend == "mpi" and not mpi_available:
            continue
<<<<<<< HEAD
        # Default to the first shard if seeing an unrecognized backend
        if which_shard != backend_to_shard.get(backend, 1):
            print_to_stderr(f"Shard {which_shard}: {backend} should be run in {backend_to_shard.get(backend, 1)}")
            continue
=======
>>>>>>> be81f3d8
        for with_init_file in {True, False}:
            if sys.platform == "win32" and not with_init_file:
                continue
            tmp_dir = tempfile.mkdtemp()
            if options.verbose:
                init_str = "with {} init_method"
                with_init = init_str.format("file" if with_init_file else "env")
                print_to_stderr(
                    "Running distributed tests for the {} backend {} in shard {} of {}".format(
                        backend, with_init, which_shard, num_shards
                    )
                )
            old_environ = dict(os.environ)
            os.environ["TEMP_DIR"] = tmp_dir
            os.environ["BACKEND"] = backend
            os.environ["INIT_METHOD"] = "env://"
            os.environ.update(env_vars)
            if with_init_file:
                if test_module == "test_distributed_spawn":
                    init_method = f"{FILE_SCHEMA}{tmp_dir}/"
                else:
                    init_method = f"{FILE_SCHEMA}{tmp_dir}/shared_init_file"
                os.environ["INIT_METHOD"] = init_method
            try:
                os.mkdir(os.path.join(tmp_dir, "barrier"))
                os.mkdir(os.path.join(tmp_dir, "test_dir"))
                if backend == "mpi":
                    # test mpiexec for --noprefix option
                    with open(os.devnull, "w") as devnull:
                        allowrunasroot_opt = (
                            "--allow-run-as-root"
                            if subprocess.call(
                                'mpiexec --allow-run-as-root -n 1 bash -c ""',
                                shell=True,
                                stdout=devnull,
                                stderr=subprocess.STDOUT,
                            )
                            == 0
                            else ""
                        )
                        noprefix_opt = (
                            "--noprefix"
                            if subprocess.call(
                                f'mpiexec {allowrunasroot_opt} -n 1 --noprefix bash -c ""',
                                shell=True,
                                stdout=devnull,
                                stderr=subprocess.STDOUT,
                            )
                            == 0
                            else ""
                        )

                    mpiexec = ["mpiexec", "-n", "3", noprefix_opt, allowrunasroot_opt]

                    return_code = run_test(
                        test_module, test_directory, options, launcher_cmd=mpiexec
                    )
                else:
                    return_code = run_test(test_module, test_directory, options, extra_unittest_args=["--subprocess"])
                if return_code != 0:
                    return return_code
            finally:
                shutil.rmtree(tmp_dir)
                os.environ.clear()
                os.environ.update(old_environ)
    return 0


def run_doctests(test_module, test_directory, options):
    """
    Assumes the incoming test module is called doctest, and simply executes the
    xdoctest runner on the torch library itself.
    """
    import xdoctest
    import pathlib
    pkgpath = pathlib.Path(torch.__file__).parent

    #
    enabled = {
        # TODO: expose these options to the user
        # Temporary disable all feature-conditional tests
        # 'lapack': 'auto',
        # 'cuda': 'auto',
        # 'cuda1': 'auto',
        # 'qengine': 'auto',
        'lapack': 0,
        'cuda': 0,
        'cuda1': 0,
        'qengine': 0,
    }

    # Resolve "auto" based on a test to determine if the feature is available.
    if enabled['cuda'] == 'auto' and torch.cuda.is_available():
        enabled['cuda'] = True

    if enabled['cuda1'] == 'auto' and torch.cuda.is_available() and torch.cuda.device_count() > 1:
        enabled['cuda1'] = True

    if enabled['lapack'] == 'auto' and torch._C.has_lapack:
        enabled['lapack'] = True

    if enabled['qengine'] == 'auto':
        try:
            # Is there a better check if quantization is enabled?
            import torch.nn.quantized as nnq  # NOQA
            torch.backends.quantized.engine = 'qnnpack'
            torch.backends.quantized.engine = 'fbgemm'
        except (ImportError, RuntimeError):
            ...
        else:
            enabled['qengine'] = True

    # Set doctest environment variables
    if enabled['cuda']:
        os.environ['TORCH_DOCTEST_CUDA'] = '1'

    if enabled['cuda1']:
        os.environ['TORCH_DOCTEST_CUDA1'] = '1'

    if enabled['lapack']:
        os.environ['TORCH_DOCTEST_LAPACK'] = '1'

    if enabled['qengine']:
        os.environ['TORCH_DOCTEST_QENGINE'] = '1'

    pkgpath = os.path.dirname(torch.__file__)
    xdoctest_config = {
        'global_exec': r'\n'.join([
            'from torch import nn',
            'import torch.nn.functional as F',
            'import torch',
        ]),
        'style': 'google',
        'options': '+IGNORE_WHITESPACE',
    }
    xdoctest_verbose = max(1, options.verbose)
    run_summary = xdoctest.runner.doctest_module(
        os.fspath(pkgpath), config=xdoctest_config, verbose=xdoctest_verbose,
        command=options.xdoctest_command, argv=[])
    result = 1 if run_summary.get('n_failed', 0) else 0
    return result


def print_log_file(test: str, file_path: str, failed: bool) -> None:
    with open(file_path, "r") as f:
        print_to_stderr("")
        if failed:
            print_to_stderr(f"PRINTING LOG FILE of {test} ({file_path})")
            print_to_stderr(f.read())
            print_to_stderr(f"FINISHED PRINTING LOG FILE of {test} ({file_path})")
        else:
            print_to_stderr(f"Expand the folded group to see the log file of {test}")
            print_to_stderr(f"##[group]PRINTING LOG FILE of {test} ({file_path})")
            print_to_stderr(f.read())
            print_to_stderr("##[endgroup]")
            print_to_stderr(f"FINISHED PRINTING LOG FILE of {test} ({file_path})")
        print_to_stderr("")


def run_test_ops(test_module, test_directory, options):
    if 'slow-gradcheck' in os.getenv("BUILD_ENVIRONMENT", ""):
        # there are a lot of tests that take up a lot of space in slowgrad check, so don't bother parallelizing
        # it's also on periodic so we don't care about TTS as much
        return run_test(test_module, test_directory, copy.deepcopy(options),
                        extra_unittest_args=["--use-pytest", '-vv', '-x', '--reruns=2', '-rfEX'],
                        )
    return_codes = []
    os.environ["NUM_PARALLEL_PROCS"] = str(NUM_PROCS)
    pool = get_context("spawn").Pool(NUM_PROCS)
    for i in range(NUM_PROCS):
        return_code = pool.apply_async(run_test, args=(test_module, test_directory, copy.deepcopy(options)),
                                       kwds={"extra_unittest_args": ["--use-pytest", '-vv', '-x', '--reruns=2', '-rfEX',
                                                                     f'--shard-id={i}', f'--num-shards={NUM_PROCS}',
                                                                     "-k=not _linalg_cholesky_"],
                                             })
        return_codes.append(return_code)
    pool.close()
    pool.join()
    del os.environ['NUM_PARALLEL_PROCS']

    for return_code in return_codes:
        if return_code.get() != 0:
            return return_code.get()
    return_code = run_test(test_module, test_directory, copy.deepcopy(options),
                           extra_unittest_args=["--use-pytest", '-vv', '-x', '--reruns=2', '-rfEX',
                                                "-k=_linalg_cholesky_"],
                           )
    return return_code


CUSTOM_HANDLERS = {
    "test_cuda_primary_ctx": test_cuda_primary_ctx,
    "test_cuda_nvml_based_avail": get_run_test_with_subprocess_fn(),
    "test_cuda_trace": get_run_test_with_subprocess_fn(),
    "test_cpp_extensions_aot_no_ninja": test_cpp_extensions_aot_no_ninja,
    "test_cpp_extensions_aot_ninja": test_cpp_extensions_aot_ninja,
    "distributed/test_distributed_spawn": test_distributed,
    "distributed/algorithms/quantization/test_quantization": test_distributed,
    "distributed/test_c10d_nccl": get_run_test_with_subprocess_fn(),
    "distributed/test_c10d_gloo": get_run_test_with_subprocess_fn(),
    "distributed/test_c10d_common": get_run_test_with_subprocess_fn(),
    "distributed/test_c10d_spawn_gloo": get_run_test_with_subprocess_fn(),
    "distributed/test_c10d_spawn_nccl": get_run_test_with_subprocess_fn(),
    "distributed/test_store": get_run_test_with_subprocess_fn(),
    "distributed/test_pg_wrapper": get_run_test_with_subprocess_fn(),
    "distributed/rpc/test_faulty_agent": get_run_test_with_subprocess_fn(),
    "distributed/rpc/test_tensorpipe_agent": get_run_test_with_subprocess_fn(),
    "distributed/rpc/test_share_memory": get_run_test_with_subprocess_fn(),
    "distributed/rpc/cuda/test_tensorpipe_agent": get_run_test_with_subprocess_fn(),
    "doctests": run_doctests,
    "test_ops": run_test_ops,
    "test_ops_gradients": run_test_ops,
    "test_ops_jit": run_test_ops,
    "functorch/test_ops": run_test_ops,
}


def parse_test_module(test):
    return test.split(".")[0]


class TestChoices(list):
    def __init__(self, *args, **kwargs):
        super(TestChoices, self).__init__(args[0])

    def __contains__(self, item):
        return list.__contains__(self, parse_test_module(item))


def parse_args():
    parser = argparse.ArgumentParser(
        description="Run the PyTorch unit test suite",
        epilog="where TESTS is any of: {}".format(", ".join(TESTS)),
        formatter_class=argparse.RawTextHelpFormatter,
        parents=[common_parser]
    )
    parser.add_argument(
        "-v",
        "--verbose",
        action="count",
        default=0,
        help="print verbose information and test-by-test results",
    )
    parser.add_argument("--jit", "--jit", action="store_true", help="run all jit tests")
    parser.add_argument(
        "--distributed-tests",
        "--distributed-tests",
        action="store_true",
        help="run all distributed tests",
    )
    parser.add_argument(
        "--functorch",
        "--functorch",
        action="store_true",
        help=(
            "If this flag is present, we will only run functorch tests. "
            "If this flag is not present, we will not run any functorch tests. "
            "This requires functorch to already be installed."
        )
    )
    parser.add_argument(
        "-core",
        "--core",
        action="store_true",
        help="Only run core tests, or tests that validate PyTorch's ops, modules,"
        "and autograd. They are defined by CORE_TEST_LIST."
    )
    parser.add_argument(
        "-pt",
        "--pytest",
        action="store_true",
        help="If true, use `pytest` to execute the tests. E.g., this runs "
        "TestTorch with pytest in verbose and coverage mode: "
        "python run_test.py -vci torch -pt",
    )
    parser.add_argument(
        "-c",
        "--coverage",
        action="store_true",
        help="enable coverage",
        default=PYTORCH_COLLECT_COVERAGE,
    )
    parser.add_argument(
        "-i",
        "--include",
        nargs="+",
        choices=TestChoices(TESTS),
        default=TESTS,
        metavar="TESTS",
        help="select a set of tests to include (defaults to ALL tests)."
        " tests must be a part of the TESTS list defined in run_test.py",
    )
    parser.add_argument(
        "-x",
        "--exclude",
        nargs="+",
        choices=TESTS,
        metavar="TESTS",
        default=[],
        help="select a set of tests to exclude",
    )
    parser.add_argument(
        "-f",
        "--first",
        choices=TESTS,
        metavar="TESTS",
        help="select the test to start from (excludes previous tests)",
    )
    parser.add_argument(
        "-l",
        "--last",
        choices=TESTS,
        metavar="TESTS",
        help="select the last test to run (excludes following tests)",
    )
    parser.add_argument(
        "--bring-to-front",
        nargs="+",
        choices=TestChoices(TESTS),
        default=[],
        metavar="TESTS",
        help="select a set of tests to run first. This can be used in situations"
        " where you want to run all tests, but care more about some set, "
        "e.g. after making a change to a specific component",
    )
    parser.add_argument(
        "--ignore-win-blocklist",
        action="store_true",
        help="always run blocklisted windows tests",
    )
    # NS: Disable target determination until it can be made more reliable
    # parser.add_argument(
    #     "--determine-from",
    #     help="File of affected source filenames to determine which tests to run.",
    # )
    parser.add_argument(
        "--continue-through-error",
        action="store_true",
        help="Runs the full test suite despite one of the tests failing",
        default=strtobool(os.environ.get("CONTINUE_THROUGH_ERROR", "False")),
    )
    parser.add_argument(
        "additional_unittest_args",
        nargs="*",
        help="additional arguments passed through to unittest, e.g., "
        "python run_test.py -i sparse -- TestSparse.test_factory_size_check",
    )
    parser.add_argument(
        "--shard",
        nargs=2,
        type=int,
        help="runs a shard of the tests (taking into account other selections), e.g., "
        "--shard 2 3 will break up the selected tests into 3 shards and run the tests "
        "in the 2nd shard (the first number should not exceed the second)",
    )
    parser.add_argument(
        "--exclude-jit-executor",
        action="store_true",
        help="exclude tests that are run for a specific jit config",
    )
    parser.add_argument(
        "--exclude-distributed-tests",
        action="store_true",
        help="exclude distributed tests",
    )
    parser.add_argument(
        "--dry-run",
        action="store_true",
        help="Only list the test that will run.",
    )
    parser.add_argument(
        "--xdoctest-command",
        default='list',
        help=(
            "Control the specific doctest action. "
            "Use 'list' to simply parse doctests and check syntax. "
            "Use 'all' to execute all doctests or specify a specific "
            "doctest to run")
    )
    return parser.parse_args()


def find_test_index(test, selected_tests, find_last_index=False):
    """Find the index of the first or last occurrence of a given test/test module in the list of selected tests.

    This function is used to determine the indices when slicing the list of selected tests when
    ``options.first``(:attr:`find_last_index`=False) and/or ``options.last``(:attr:`find_last_index`=True) are used.

    :attr:`selected_tests` can be a list that contains multiple consequent occurrences of tests
    as part of the same test module, e.g.:

    ```
    selected_tests = ['autograd', 'cuda', **'torch.TestTorch.test_acos',
                     'torch.TestTorch.test_tan', 'torch.TestTorch.test_add'**, 'utils']
    ```

    If :attr:`test`='torch' and :attr:`find_last_index`=False, result should be **2**.
    If :attr:`test`='torch' and :attr:`find_last_index`=True, result should be **4**.

    Args:
        test (str): Name of test to lookup
        selected_tests (list): List of tests
        find_last_index (bool, optional): should we lookup the index of first or last
            occurrence (first is default)

    Returns:
        index of the first or last occurrence of the given test
    """
    idx = 0
    found_idx = -1
    for t in selected_tests:
        if t.startswith(test):
            found_idx = idx
            if not find_last_index:
                break
        idx += 1
    return found_idx


def exclude_tests(exclude_list, selected_tests, exclude_message=None):
    for exclude_test in exclude_list:
        tests_copy = selected_tests[:]
        for test in tests_copy:
            if test.startswith(exclude_test):
                if exclude_message is not None:
                    print_to_stderr("Excluding {} {}".format(test, exclude_message))
                selected_tests.remove(test)
    return selected_tests


def must_serial(file: str) -> bool:
    return (
        "distributed" in os.getenv("TEST_CONFIG", "") or
        "dynamo" in os.getenv("TEST_CONFIG", "") or
        "distributed" in file or
        file in CUSTOM_HANDLERS or
        file in RUN_PARALLEL_BLOCKLIST or
        file in CI_SERIAL_LIST
    )


def get_selected_tests(options):
    selected_tests = options.include

    # filter if there's JIT only and distributed only test options
    if options.jit:
        selected_tests = list(
            filter(lambda test_name: "jit" in test_name, selected_tests)
        )

    if options.distributed_tests:
        selected_tests = list(
            filter(lambda test_name: (test_name in DISTRIBUTED_TESTS and
                                      test_name not in DISTRIBUTED_TESTS_WITH_MULTIPLE_BACKENDS),
                   selected_tests)
        )

    # Filter to only run core tests when --core option is specified
    if options.core:
        selected_tests = list(
            filter(lambda test_name: test_name in CORE_TEST_LIST, selected_tests)
        )

    if options.functorch:
        selected_tests = FUNCTORCH_TESTS
    else:
        # Exclude all functorch tests otherwise
        options.exclude.extend(FUNCTORCH_TESTS)

    # process reordering
    if options.bring_to_front:
        to_front = set(options.bring_to_front)
        selected_tests = options.bring_to_front + list(
            filter(lambda name: name not in to_front, selected_tests)
        )

    if options.first:
        first_index = find_test_index(options.first, selected_tests)
        selected_tests = selected_tests[first_index:]

    if options.last:
        last_index = find_test_index(options.last, selected_tests, find_last_index=True)
        selected_tests = selected_tests[: last_index + 1]

    # process exclusion
    if options.exclude_jit_executor:
        options.exclude.extend(JIT_EXECUTOR_TESTS)

    if options.exclude_distributed_tests:
        options.exclude.extend(DISTRIBUTED_TESTS)

    # these tests failing in CUDA 11.6 temporary disabling. issue https://github.com/pytorch/pytorch/issues/75375
    if torch.version.cuda is not None and LooseVersion(torch.version.cuda) >= "11.6":
        options.exclude.extend(["distributions/test_constraints"])

    selected_tests = exclude_tests(options.exclude, selected_tests)

    if sys.platform == "win32" and not options.ignore_win_blocklist:
        target_arch = os.environ.get("VSCMD_ARG_TGT_ARCH")
        if target_arch != "x64":
            WINDOWS_BLOCKLIST.append("cpp_extensions_aot_no_ninja")
            WINDOWS_BLOCKLIST.append("cpp_extensions_aot_ninja")
            WINDOWS_BLOCKLIST.append("cpp_extensions_jit")
            WINDOWS_BLOCKLIST.append("jit")
            WINDOWS_BLOCKLIST.append("jit_fuser")

        # This is exception that's caused by this issue https://github.com/pytorch/pytorch/issues/69460
        # This below code should be removed once this issue is solved
        if torch.version.cuda is not None and LooseVersion(torch.version.cuda) >= "11.5":
            WINDOWS_BLOCKLIST.append("test_cpp_extensions_aot")
            WINDOWS_BLOCKLIST.append("test_cpp_extensions_aot_ninja")
            WINDOWS_BLOCKLIST.append("test_cpp_extensions_aot_no_ninja")

        selected_tests = exclude_tests(WINDOWS_BLOCKLIST, selected_tests, "on Windows")

    elif TEST_WITH_ROCM:
        selected_tests = exclude_tests(ROCM_BLOCKLIST, selected_tests, "on ROCm")

    # sharding
    if options.shard:
        assert len(options.shard) == 2, "Unexpected shard format"
        assert min(options.shard) > 0, "Shards must be positive numbers"
        which_shard, num_shards = options.shard
        assert (
            which_shard <= num_shards
        ), "Selected shard must be less than or equal to total number of shards"
        assert num_shards <= len(
            selected_tests
        ), f"Number of shards must be less than {len(selected_tests)}"

        if num_shards == 1:
            return selected_tests

        # Download previous test times to make sharding decisions
        path = os.path.join(str(REPO_ROOT), TEST_TIMES_FILE)
        if os.path.exists(path):
            with open(path, "r") as f:
                test_file_times = cast(Dict[str, Any], json.load(f))
        else:
            test_file_times = {}
        test_config = os.environ.get("TEST_CONFIG")
        if test_config not in test_file_times:
            print(
                "::warning:: Gathered no stats from artifacts. Proceeding with default sharding plan."
            )
            selected_tests = selected_tests[which_shard - 1 :: num_shards]
        else:
            print("Found test time stats from artifacts")
            test_file_times_config = test_file_times[test_config]
            shards = calculate_shards(num_shards, selected_tests, test_file_times_config,
                                      must_serial=must_serial)
            _, tests_from_shard = shards[which_shard - 1]
            selected_tests = tests_from_shard

    # skip all distributed tests if distributed package is not available.
    if not dist.is_available():
        selected_tests = exclude_tests(DISTRIBUTED_TESTS, selected_tests,
                                       "PyTorch is built without distributed support.")

    # skip tests that require LAPACK when it's not available
    if not torch._C.has_lapack:
        selected_tests = exclude_tests(TESTS_REQUIRING_LAPACK, selected_tests,
                                       "PyTorch is built without LAPACK support.")

    if options.distributed_tests:
        # Run distributed tests with multiple backends across all shards, one per backend
        selected_tests.extend(DISTRIBUTED_TESTS_WITH_MULTIPLE_BACKENDS.keys())
        selected_tests.reverse()

    return selected_tests


def run_test_module(test: str, test_directory: str, options) -> Optional[str]:
    test_module = parse_test_module(test)

    # Printing the date here can help diagnose which tests are slow
    print_to_stderr("Running {} ... [{}]".format(test, datetime.now()))
    handler = CUSTOM_HANDLERS.get(test_module, run_test)
    return_code = handler(test_module, test_directory, options)
    assert isinstance(return_code, int) and not isinstance(
        return_code, bool
    ), f"While running {test} got non integer return code {return_code}"
    if return_code == 0:
        return None

    message = f"{test} failed!"
    if return_code < 0:
        # subprocess.Popen returns the child process' exit signal as
        # return code -N, where N is the signal number.
        signal_name = SIGNALS_TO_NAMES_DICT[-return_code]
        message += f" Received signal: {signal_name}"
    return message


def main():
    options = parse_args()

    test_directory = str(REPO_ROOT / "test")
    selected_tests = get_selected_tests(options)

    if options.verbose:
        print_to_stderr("Selected tests:\n {}".format("\n ".join(selected_tests)))

    if options.dry_run:
        return

    if options.coverage and not PYTORCH_COLLECT_COVERAGE:
        shell(["coverage", "erase"])

    if IS_CI:
        selected_tests = get_reordered_tests(selected_tests)
        # downloading test cases configuration to local environment
        get_test_case_configs(dirpath=test_directory)

    failure_messages = []

    # parallel = in parallel with other files
    # serial = this file on it's own.  The file might still be run in parallel with itself (ex test_ops)
    selected_tests_parallel = [x for x in selected_tests if not must_serial(x)]
    selected_tests_serial = [x for x in selected_tests if x not in selected_tests_parallel]
    print_to_stderr("parallel (file granularity) tests:\n {}".format("\n ".join(selected_tests_parallel)))
    print_to_stderr("serial (file granularity) tests:\n {}".format("\n ".join(selected_tests_serial)))

    pool = get_context("spawn").Pool(NUM_PROCS, maxtasksperchild=1)
    os.makedirs(REPO_ROOT / "test" / "test-reports", exist_ok=True)

    def success_callback(err_message):
        if err_message is None:
            return True
        failure_messages.append(err_message)
        print_to_stderr(err_message)
        if not options.continue_through_error:
            pool.terminate()
        return False

    try:
        os.environ['PARALLEL_TESTING'] = '1'
        for test in selected_tests_parallel:
            options_clone = copy.deepcopy(options)
            if test in USE_PYTEST_LIST:
                options_clone.pytest = True
            pool.apply_async(run_test_module, args=(test, test_directory, options_clone), callback=success_callback)
        pool.close()
        pool.join()
        del os.environ['PARALLEL_TESTING']

        if not options.continue_through_error and len(failure_messages) != 0:
            raise RuntimeError("\n".join(failure_messages))

        for test in selected_tests_serial:
            options_clone = copy.deepcopy(options)
            if test in USE_PYTEST_LIST:
                options_clone.pytest = True
            err_message = run_test_module(test, test_directory, options_clone)
            if err_message is None:
                continue
            failure_messages.append(err_message)
            if not options_clone.continue_through_error:
                raise RuntimeError(err_message)
            print_to_stderr(err_message)
    finally:
        pool.terminate()
        pool.join()

        if options.coverage:
            from coverage import Coverage

            with set_cwd(test_directory):
                cov = Coverage()
                if PYTORCH_COLLECT_COVERAGE:
                    cov.load()
                cov.combine(strict=False)
                cov.save()
                if not PYTORCH_COLLECT_COVERAGE:
                    cov.html_report()

    if len(failure_messages) != 0:
        for err in failure_messages:
            print_to_stderr(err)
        sys.exit(1)


if __name__ == "__main__":
    main()<|MERGE_RESOLUTION|>--- conflicted
+++ resolved
@@ -534,7 +534,6 @@
     ) == 0 and sys.version_info < (3, 9)
     if options.verbose and not mpi_available:
         print_to_stderr("MPI not available -- MPI backend tests will be skipped")
-<<<<<<< HEAD
 
     if options.shard:
         which_shard, num_shards = options.shard
@@ -545,21 +544,16 @@
                         for i, backend in enumerate(DISTRIBUTED_TESTS_WITH_MULTIPLE_BACKENDS[test_module])}
     print_to_stderr(f"Map different backends to different shards for {test_module}: {backend_to_shard}")
 
-=======
->>>>>>> be81f3d8
     config = DISTRIBUTED_TESTS_CONFIG
     for backend, env_vars in config.items():
         if sys.platform == "win32" and backend != "gloo":
             continue
         if backend == "mpi" and not mpi_available:
             continue
-<<<<<<< HEAD
         # Default to the first shard if seeing an unrecognized backend
         if which_shard != backend_to_shard.get(backend, 1):
             print_to_stderr(f"Shard {which_shard}: {backend} should be run in {backend_to_shard.get(backend, 1)}")
             continue
-=======
->>>>>>> be81f3d8
         for with_init_file in {True, False}:
             if sys.platform == "win32" and not with_init_file:
                 continue
