--- conflicted
+++ resolved
@@ -402,88 +402,9 @@
 
 RE_NOT_IMPLEMENTED_MSG = re.compile(r"Could not run '([^']+)' with arguments ")
 
-<<<<<<< HEAD
-=======
-meta_function_expected_failures = {
-    torch.Tensor.item: {b8, bf16, c128, c64, f16, f32, f64, i16, i32, i64, i8, u8},  # aten::_local_scalar_dense
-    torch.Tensor.to_sparse: {b8, bf16, f16, f32, f64, i16, i32, i64, i8, u8},  # aten::to_sparse, aten::to_sparse.sparse_dim
-    torch.arange: {bf16, f16, f32, f64, i16, i32, i64, i8, u8},
-    torch.allclose: {bf16, f16, f32, f64},  # aten::_local_scalar_dense
-    torch.argwhere: {b8, bf16, f16, f32, f64, i16, i32, i64, i8, u8},  # aten::nonzero
-    torch.bincount: {i16, i32, i64, i8, u8},  # aten::bincount
-    torch.bucketize: {bf16, f16, f32, f64, i16, i32, i64, i8, u8},  # aten::bucketize.Tensor, aten::bucketize.Tensor_out
-    torch.combinations: {b8, bf16, f16, f32, f64, i16, i32, i64, i8, u8},  # aten::masked_select
-    torch.complex: {f16, f32, f64},  # aten::complex.out
-    torch.corrcoef: {bf16, f32, f64, i16, i32, i64, i8, u8},  # aten::_local_scalar_dense
-    torch.count_nonzero: {b8, bf16, f16, f32, f64, i16, i32, i64, i8, u8},  # aten::count_nonzero.dim_IntList
-    torch.cov: {bf16, f32, f64, i16, i32, i64, i8, u8},  # aten::_local_scalar_dense
-    torch.fft.hfft2: {b8, f32, f64, i16, i32, i64, i8, u8},  # aten::_fft_c2c
-    torch.fft.hfft: {b8, f32, f64, i16, i32, i64, i8, u8},
-    torch.fft.hfftn: {b8, f32, f64, i16, i32, i64, i8, u8},  # aten::_fft_c2c
-    torch.frexp: {bf16, f16, f32, f64},  # aten::frexp.Tensor_out
-    torch.functional.istft: {f32, f64},  # aten::view_as_complex
-    torch.functional.unique: {b8, bf16, f32, f64, i16, i32, i64, i8, u8},  # aten::_unique2, aten::unique_dim
-    torch.functional.unique_consecutive: {b8, bf16, f32, f64, i16, i32, i64, i8, u8},  # aten::unique_consecutive
-    torch.histc: {bf16, f32, f64},  # aten::histc, aten::histc.out
-    torch.histogram: {f32, f64},  # aten::histogram.bin_ct, aten::histogram.bins_tensor
-    torch.histogramdd: {f32, f64},  # aten::_histogramdd_bin_edges, aten::_histogramdd_from_bin_tensors
-    torch.kthvalue: {bf16, f32, f64, i16, i32, i64, i8, u8},  # aten::kthvalue.values
-    torch.logcumsumexp: {bf16, f32, f64},  # aten::_logcumsumexp, aten::_logcumsumexp.out
-    torch.masked_select: {b8, bf16, f16, f32, f64, i16, i32, i64, i8, u8},  # aten::masked_select, aten::masked_select.out
-    torch.matrix_exp: {bf16, f32, f64},  # aten::linalg_matrix_exp
-    torch.median: {bf16, f32, f64, i16, i32, i64, i8, u8},  # aten::median, aten::median.dim_values
-    torch.mode: {b8, bf16, f16, f32, f64, i16, i32, i64, i8, u8},  # aten::mode
-    torch.multinomial: {bf16, f32, f64},  # aten::multinomial, aten::multinomial.out
-    torch.mvlgamma: {bf16, f32, f64, i16, i32, i64, i8, u8},  # aten::_local_scalar_dense, aten::mvlgamma.out
-    torch.nn.functional.ctc_loss: {f32, f64},
-    torch.nn.functional.gaussian_nll_loss: {bf16, f32, f64},  # aten::_local_scalar_dense
-    torch.nn.functional.grid_sample: {f32, f64},  # aten::grid_sampler_2d, aten::grid_sampler_3d
-    torch.nn.functional.max_pool3d: {f32, f64},  # aten::max_pool3d_with_indices
-    torch.nn.functional.max_pool3d_with_indices: {f32, f64},  # aten::max_pool3d_with_indices
-    torch.nn.functional.max_unpool1d: {f32, f64},  # aten::max_unpool2d
-    torch.nn.functional.max_unpool2d: {f32, f64},  # aten::max_unpool2d
-    torch.nn.functional.max_unpool3d: {f32, f64},  # aten::max_unpool3d
-    torch.nn.functional.multi_margin_loss: {f32, f64},  # aten::multi_margin_loss
-    torch.nn.functional.multilabel_margin_loss: {f32, f64},  # aten::multilabel_margin_loss_forward
-    torch.nn.functional.one_hot: {i64},  # aten::_local_scalar_dense
-    torch.nn.functional.pdist: {f32, f64},  # aten::_pdist_forward
-    torch.nn.functional.rrelu: {bf16, f32, f64},  # aten::rrelu_with_noise
-    torch.nn.functional.unfold: {bf16, f16, f32, f64},  # aten::im2col
-    torch.nonzero: {b8, bf16, f16, f32, f64, i16, i32, i64, i8, u8},  # aten::nonzero, aten::nonzero.out
-    torch.polar: {f32, f64},  # aten::polar.out
-    torch.repeat_interleave: {b8, bf16, f16, f32, f64, i16, i32, i64, i8, u8},  # aten::repeat_interleave.Tensor
-    torch.segment_reduce: {bf16, f16, f32, f64},  # aten::segment_reduce
-    torch.searchsorted: {bf16, f16, f32, f64, i16, i32, i64, i8, u8},  # aten::searchsorted.Tensor, aten::searchsorted.Tensor_out
-    torch.symeig: {f32, f64},
-    torch.take: {b8, bf16, f16, f32, f64, i16, i32, i64, i8, u8},  # aten::take, aten::take.out
-    torch.vdot: {bf16, f32, f64, i16, i32, i64, i8, u8},  # aten::vdot
-    torch.ormqr: {f32, f64},
-    torch.cholesky: {f32, f64},  # aten::cholesky, aten::cholesky.out
-    torch.cholesky_inverse: {f32, f64},  # aten::cholesky_inverse, aten::cholesky_inverse.out
-    torch.cholesky_solve: {f32, f64},  # aten::_cholesky_solve_helper
-    torch.eig: {f32, f64},  # aten::_local_scalar_dense
-    torch.geqrf: {f32, f64},  # aten::geqrf
-    torch.linalg.eig: {f32, f64},  # aten::linalg_eig
-    torch.linalg.eigvals: {f32, f64},
-    torch.linalg.householder_product: {f32, f64},  # aten::linalg_householder_product
-    torch.linalg.lstsq: {f32, f64},  # aten::linalg_lstsq.out
-    torch.linalg.solve_triangular: {f32, f64},  # aten::linalg_solve_triangular
-}
->>>>>>> 6ab1fe19
-
-"""
-# This is some sample code for how we could dump these dicts into YAML
-# file for easier reading/writing
-import yaml
-print(yaml.dump(
-  {resolve_name(k): [dtype_abbrs[d] for d in v]
-   for k, v in meta_function_expected_failures.items()}, default_flow_style=None))
-import sys
-sys.exit()
-"""
-
 meta_function_expected_failures = {
     torch.Tensor.to_sparse : {f64, i32, c128, i64, i16, f16, u8, c64, bf16, b8, i8, f32},
+    torch.arange: {bf16, f16, f32, f64, i16, i32, i64, i8, u8},
     torch.allclose : {f64, f16, c128, c64, bf16, f32},
     torch.angle : {f64, i32, i64, u8, i16, b8, i8, f32},
     torch.argwhere : {f64, i32, c128, i64, i16, f16, u8, c64, bf16, b8, i8, f32},
@@ -542,6 +463,17 @@
     torch.linalg.eigvals : {f64, f32},
     torch.linalg.lstsq : {f64, f32},
 }
+
+"""
+# This is some sample code for how we could dump these dicts into YAML
+# file for easier reading/writing
+import yaml
+print(yaml.dump(
+  {resolve_name(k): [dtype_abbrs[d] for d in v]
+   for k, v in meta_function_expected_failures.items()}, default_flow_style=None))
+import sys
+sys.exit()
+"""
 
 meta_function_skips = {
         torch.Tensor.__rmatmul__ : {bf16, c128, f64, f32, f16, c64},
