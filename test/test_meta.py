--- conflicted
+++ resolved
@@ -124,6 +124,9 @@
         m = to_meta(x)
         self.assertEqual(m.shape, x.shape)
         self.assertFalse(m.requires_grad)
+
+    # NB: complex stuff is not actually exercised right now because
+    # we have a blanket exclusion for complex conversion
 
     def test_view_as_real(self):
         x = torch.randn(4, dtype=torch.complex64)
@@ -497,7 +500,6 @@
     torch.empty: {b8, bf16, c128, c64, c32, f16, f32, f64, i16, i32, i64, i8, u8},
 }
 
-
 meta_function_device_expected_failures = defaultdict(dict)
 meta_function_device_skips = defaultdict(dict)
 
@@ -506,33 +508,32 @@
 
 meta_function_device_expected_failures['cuda'] = {
     torch.corrcoef: {bf16, f16},  # aten::_local_scalar_dense
-    torch.cov: {f16, c64, c128},  # aten::_local_scalar_dense
-    torch.fft.fft2: {c32, f16, c64, c128},  # aten::_fft_c2c, aten::_fft_c2c.out
-    torch.fft.fft: {c32, f16, c64, c128},  # aten::_fft_c2c, aten::_fft_c2c.out
-    torch.fft.fftn: {c32, f16, c64, c128},  # aten::_fft_c2c, aten::_fft_c2c.out
-    torch.fft.hfft2: {c32, f16, c64, c128},  # aten::_fft_c2c
-    torch.fft.hfft: {c32, f16, c64, c128},
-    torch.fft.hfftn: {c32, f16, c64, c128},  # aten::_fft_c2c
-    torch.fft.ifft2: {c32, f16, c64, c128},  # aten::_fft_c2c, aten::_fft_c2c.out
-    torch.fft.ifft: {c32, f16, c64, c128},  # aten::_fft_c2c, aten::_fft_c2c.out
-    torch.fft.ifftn: {c32, f16, c64, c128},  # aten::_fft_c2c, aten::_fft_c2c.out
-    torch.fft.ihfft2: {c32, f16, c64, c128},
-    torch.fft.ihfft: {c32, f16, c64, c128},
-    torch.fft.ihfftn: {c32, f16, c64, c128},
-    torch.fft.irfft2: {c32, f16, c64, c128},  # aten::_fft_c2r, aten::_fft_c2r.out
-    torch.fft.irfft: {c32, f16, c64, c128},  # aten::_fft_c2r, aten::_fft_c2r.out
-    torch.fft.irfftn: {c32, f16, c64, c128},  # aten::_fft_c2r, aten::_fft_c2r.out
-    torch.fft.rfft2: {f16, },
+    torch.cov: {f16},  # aten::_local_scalar_dense
+    torch.fft.fft2: {c32, f16},  # aten::_fft_c2c, aten::_fft_c2c.out
+    torch.fft.fft: {c32, f16},  # aten::_fft_c2c, aten::_fft_c2c.out
+    torch.fft.fftn: {c32, f16},  # aten::_fft_c2c, aten::_fft_c2c.out
+    torch.fft.hfft2: {c32, f16},  # aten::_fft_c2c
+    torch.fft.hfft: {c32, f16},
+    torch.fft.hfftn: {c32, f16},  # aten::_fft_c2c
+    torch.fft.ifft2: {c32, f16},  # aten::_fft_c2c, aten::_fft_c2c.out
+    torch.fft.ifft: {c32, f16},  # aten::_fft_c2c, aten::_fft_c2c.out
+    torch.fft.ifftn: {c32, f16},  # aten::_fft_c2c, aten::_fft_c2c.out
+    torch.fft.ihfft2: {f16},
+    torch.fft.ihfft: {f16},
+    torch.fft.ihfftn: {f16},
+    torch.fft.irfft2: {c32, f16},  # aten::_fft_c2r, aten::_fft_c2r.out
+    torch.fft.irfft: {c32, f16},  # aten::_fft_c2r, aten::_fft_c2r.out
+    torch.fft.irfftn: {c32, f16},  # aten::_fft_c2r, aten::_fft_c2r.out
+    torch.fft.rfft2: {f16},
     torch.fft.rfft: {f16},
     torch.fft.rfftn: {f16},
     torch.functional.unique: {f16},  # aten::_unique2, aten::unique_dim
     torch.functional.unique_consecutive: {f16},  # aten::unique_consecutive
-    torch.geqrf: {f32, c32, c64, c128, f64},  # aten::geqrf
+    torch.geqrf: {f32, f64},  # aten::geqrf
     torch.histc: {i16, i32, i64, i8},  # aten::histc, aten::histc.out
     torch.kthvalue: {f16},  # aten::kthvalue.values
-    # aten::linalg_householder_product, aten::linalg_householder_product.out
-    torch.linalg.householder_product: {f32, c32, c64, c128, f64},
-    torch.linalg.solve_triangular: {f32, c32, c64, c128, f64},  # aten::linalg_solve_triangular, aten::linalg_solve_triangular.out
+    torch.linalg.householder_product: {f32, f64},  # aten::linalg_householder_product, aten::linalg_householder_product.out
+    torch.linalg.solve_triangular: {f32, f64},  # aten::linalg_solve_triangular, aten::linalg_solve_triangular.out
     torch.logcumsumexp: {bf16, f16},  # aten::_logcumsumexp, aten::_logcumsumexp.out
     torch.matrix_exp: {f16},  # aten::linalg_matrix_exp
     torch.median: {f16},  # aten::median, aten::median.dim_values
@@ -553,7 +554,8 @@
     torch.nn.functional.multi_margin_loss: {bf16, f16},  # aten::multi_margin_loss
     torch.nn.functional.multilabel_margin_loss: {bf16, f16},  # aten::multilabel_margin_loss_forward
     torch.nn.functional.rrelu: {f16},  # aten::rrelu_with_noise
-    torch.ormqr: {f32, c32, c64, c128, f64},  # aten::ormqr, aten::ormqr.out
+    torch.ormqr: {f32, f64},  # aten::ormqr, aten::ormqr.out
+    torch.vdot: {f16},  # aten::vdot
 }
 
 meta_function_device_skips['cuda'] = {
@@ -561,13 +563,13 @@
     torch.cummin: {f16},
     torch.functional.tensordot: {f16},
     torch.inner: {f16},
-    torch.linalg.matrix_power: {c128, c64, f32, f64},
-    torch.linalg.matrix_rank: {f32, c32, c64, c128, f64},
-    torch.linalg.svd: {f32, c32, c64, c128, f64},
+    torch.linalg.matrix_power: {f32, f64},
+    torch.linalg.matrix_rank: {f32, f64},
+    torch.linalg.svd: {f32, f64},
     torch.nn.functional.cross_entropy: {f16},
     torch.nn.functional.interpolate: {f16},
     torch.nn.functional.nll_loss: {f16},
-    torch.svd: {f32, c32, c64, c128, f64},
+    torch.svd: {f32, f64},
 }
 
 # This is a __torch_function__ mode that, when enabled, interposes every
@@ -619,18 +621,20 @@
 
 # these always fail
 meta_dispatch_expected_failures = {
-    aten._convolution.default: {i64, f64, c128, bf16, f32, c32, c64, c128},
-    aten._ctc_loss.default: {f64, f32, c32, c64, c128},
-    aten._histogramdd_bin_edges.default: {f64, f32, c32, c64, c128},
-    aten._histogramdd_from_bin_cts.default: {f64, f32, c32, c64, c128},
-    aten._histogramdd_from_bin_tensors.default: {f64, f32, c32, c64, c128},
-    aten._local_scalar_dense.default: {c64, i64, c128, bf16, f16, u8, b8, f32, c32, c64, c128, i8, f64, i16, i32},
-    aten._pdist_forward.default: {f64, f32, c32, c64, c128},
-    aten._unique2.default: {i64, bf16, u8, b8, f32, c32, c64, c128, i8, f64, i16, i32},
+    aten._convolution.default: {c64, i64, f64, c128, bf16, f32},
+    aten._ctc_loss.default: {f64, f32},
+    aten._histogramdd_bin_edges.default: {f64, f32},
+    aten._histogramdd_from_bin_cts.default: {f64, f32},
+    aten._histogramdd_from_bin_tensors.default: {f64, f32},
+    aten._local_scalar_dense.default: {c64, i64, c128, bf16, f16, u8, b8, f32, i8, f64, i16, i32},
+    aten._pdist_forward.default: {f64, f32},
+    aten._unique2.default: {i64, bf16, u8, b8, f32, i8, f64, i16, i32},
     aten.bincount.default: {i8, i64, i16, u8, i32},
-    aten.bucketize.Tensor: {i64, bf16, f16, u8, f32, c32, c64, c128, i8, f64, i16, i32},
-    aten.bucketize.Tensor_out: {i64, bf16, f16, u8, f32, c32, c64, c128, i8, f64, i16, i32},
-    aten.col2im.default: {c64, f32, c32, c64, c128, f64},
+    aten.bucketize.Tensor: {i64, bf16, f16, u8, f32, i8, f64, i16, i32},
+    aten.bucketize.Tensor_out: {i64, bf16, f16, u8, f32, i8, f64, i16, i32},
+    aten.col2im.default: {c64, f32, f64, c128},
+    aten.complex.default: {c64, f64, c128, f16, f32},
+    aten.complex.out: {f16},
     aten.convolution.default: {c64, i64, f64, c128, bf16, f32},
     aten.count_nonzero.default: {i64, bf16, f16, u8, b8, f32, i8, f64, i16, i32},
     aten.count_nonzero.dim_IntList: {i64, bf16, f16, u8, b8, f32, i8, f64, i16, i32},
@@ -643,65 +647,41 @@
     aten.histogram.bin_ct: {f64, f32},
     aten.histogram.bins_tensor: {f64, f32},
     aten.im2col.default: {bf16, f16, f64, f32},
-    aten.kthvalue.default: {i64, bf16, u8, f32, c32, c64, c128, i8, f64, i16, i32},
+    aten.kthvalue.default: {i64, bf16, u8, f32, i8, f64, i16, i32},
     aten.linalg_matrix_exp.default: {bf16, f64, f32},
     aten.log_sigmoid_forward.output: {bf16, f64, f32},
     aten.logcumsumexp.default: {bf16, f64, f32},
     aten.logcumsumexp.out: {bf16, f64, f32},
-    aten.masked_select.default: {i64, bf16, f16, u8, b8, f32, c32, c64, c128, i8, f64, i16, i32},
-    aten.masked_select.out: {i64, bf16, f16, u8, b8, f32, c32, c64, c128, i8, f64, i16, i32},
+    aten.masked_select.default: {i64, bf16, f16, u8, b8, f32, i8, f64, i16, i32},
+    aten.masked_select.out: {i64, bf16, f16, u8, b8, f32, i8, f64, i16, i32},
     aten.max_pool3d_with_indices.default: {f64, f32},
     aten.max_unpool2d.default: {f64, f32},
     aten.max_unpool3d.default: {f64, f32},
-    aten.median.default: {i64, bf16, u8, f32, c32, c64, c128, i8, f64, i16, i32},
-    aten.median.dim: {i64, bf16, u8, f32, c32, c64, c128, i8, f64, i16, i32},
-    aten.mode.default: {i64, bf16, f16, u8, b8, f32, c32, c64, c128, i8, f64, i16, i32},
+    aten.median.default: {i64, bf16, u8, f32, i8, f64, i16, i32},
+    aten.median.dim: {i64, bf16, u8, f32, i8, f64, i16, i32},
+    aten.mode.default: {i64, bf16, f16, u8, b8, f32, i8, f64, i16, i32},
     aten.multi_margin_loss.default: {f64, f32},
     aten.multilabel_margin_loss_forward.default: {f64, f32},
     aten.multinomial.default: {bf16, f64, f32},
     aten.multinomial.out: {bf16, f64, f32},
-    aten.mvlgamma.default: {i64, bf16, u8, f32, c32, c64, c128, i8, f64, i16, i32},
-    aten.mvlgamma.out: {i64, bf16, u8, f32, c32, c64, c128, i8, f64, i16, i32},
+    aten.mvlgamma.default: {i64, bf16, u8, f32, i8, f64, i16, i32},
+    aten.mvlgamma.out: {i64, bf16, u8, f32, i8, f64, i16, i32},
     aten.nll_loss2d_forward.default: {bf16, f64, f32},
-    aten.nonzero.default: {i64, bf16, f16, u8, b8, f32, c32, c64, c128, i8, f64, i16, i32},
-    aten.nonzero.out: {i64, bf16, f16, u8, b8, f32, c32, c64, c128, i8, f64, i16, i32},
+    aten.nonzero.default: {i64, bf16, f16, u8, b8, f32, i8, f64, i16, i32},
+    aten.nonzero.out: {i64, bf16, f16, u8, b8, f32, i8, f64, i16, i32},
     aten.polar.default: {f64, f32},
     aten.rrelu_with_noise.default: {bf16, f64, f32},
-    aten.searchsorted.Tensor: {i64, bf16, f16, u8, f32, c32, c64, c128, i8, f64, i16, i32},
-    aten.searchsorted.Tensor_out: {i64, bf16, f16, u8, f32, c32, c64, c128, i8, f64, i16, i32},
-    aten.segment_reduce.default: {bf16, f16, f32, c32, c64, c128, f64},
-    aten.take.default: {i64, bf16, f16, u8, b8, f32, c32, c64, c128, i8, f64, i16, i32},
-    aten.take.out: {i64, bf16, f16, u8, b8, f32, c32, c64, c128, i8, f64, i16, i32},
-    aten.tensordot.out: {i64, bf16, u8, f32, c32, c64, c128, i8, f64, i16, i32},
-    aten.to_sparse.default: {i64, bf16, f16, u8, b8, f32, c32, c64, c128, i8, f64, i16, i32},
-    aten.to_sparse.sparse_dim: {i64, bf16, f16, u8, b8, f32, c32, c64, c128, i8, f64, i16, i32},
-    aten.unique_consecutive.default: {i64, bf16, u8, b8, f32, c32, c64, c128, i8, f64, i16, i32},
-    aten.unique_dim.default: {i64, bf16, u8, b8, f32, c32, c64, c128, i8, f64, i16, i32},
+    aten.searchsorted.Tensor: {i64, bf16, f16, u8, f32, i8, f64, i16, i32},
+    aten.searchsorted.Tensor_out: {i64, bf16, f16, u8, f32, i8, f64, i16, i32},
+    aten.segment_reduce.default: {bf16, f16, f32, f64},
+    aten.take.default: {i64, bf16, f16, u8, b8, f32, i8, f64, i16, i32},
+    aten.take.out: {i64, bf16, f16, u8, b8, f32, i8, f64, i16, i32},
+    aten.tensordot.out: {i64, bf16, u8, f32, i8, f64, i16, i32},
+    aten.to_sparse.default: {i64, bf16, f16, u8, b8, f32, i8, f64, i16, i32},
+    aten.to_sparse.sparse_dim: {i64, bf16, f16, u8, b8, f32, i8, f64, i16, i32},
+    aten.unique_consecutive.default: {i64, bf16, u8, b8, f32, i8, f64, i16, i32},
+    aten.unique_dim.default: {i64, bf16, u8, b8, f32, i8, f64, i16, i32},
     aten.upsample_nearest3d.vec: {bf16, u8, f64, f32},
-<<<<<<< HEAD
-    aten.vdot.default: {i64, bf16, u8, f32, c32, c64, c128, i8, f64, i16, i32},
-    aten.vdot.out: {i64, bf16, u8, f32, c32, c64, c128, i8, f64, i16, i32},
-    aten._det_lu_based_helper.default: {f32, c32, c64, c128, f64},  # aten::_det_lu_based_helper
-    aten.cholesky.default: {f32, c32, c64, c128, f64},  # aten::cholesky
-    aten.cholesky.out: {f32, c32, c64, c128, f64},  # aten::cholesky.out
-    aten.cholesky_inverse.default: {f32, c32, c64, c128, f64},  # aten::cholesky_inverse
-    aten.cholesky_inverse.out: {f32, c32, c64, c128, f64},  # aten::cholesky_inverse.out
-    aten.cholesky_solve.default: {f32, c32, c64, c128, f64},  # aten::_cholesky_solve_helper
-    aten.cholesky_solve.out: {f32, c32, c64, c128, f64},  # aten::_cholesky_solve_helper
-    aten.eig.default: {f32, c32, c64, c128, f64},  # aten::_local_scalar_dense
-    aten.geqrf.default: {f32, c32, c64, c128, f64},  # aten::geqrf
-    aten.linalg_eig.default: {f32, c32, c64, c128, f64},  # aten::linalg_eig
-    aten.linalg_householder_product.default: {f32, c32, c64, c128, f64},  # aten::linalg_householder_product
-    aten.linalg_householder_product.out: {f32, c32, c64, c128, f64},  # aten::linalg_householder_product.out
-    aten.linalg_lstsq.default: {f32, c32, c64, c128, f64},  # aten::linalg_lstsq.out
-    aten.linalg_slogdet.default: {f32, c32, c64, c128, f64},  # aten::linalg_slogdet
-    aten.linalg_solve_triangular.default: {f32, c32, c64, c128, f64},  # aten::linalg_solve_triangular
-    aten.linalg_solve_triangular.out: {f32, c32, c64, c128, f64},  # aten::linalg_solve_triangular.out
-    aten.logdet.default: {f32, c32, c64, c128, f64},  # aten::_local_scalar_dense, aten::nonzero
-    aten.ormqr.default: {f32, c32, c64, c128, f64},  # aten::ormqr
-    aten.ormqr.out: {f32, c32, c64, c128, f64},  # aten::ormqr.out
-    aten.symeig.default: {f32, c32, c64, c128, f64},  # aten::_symeig_helper
-=======
     aten.vdot.default: {i64, bf16, u8, f32, i8, f64, i16, i32},
     aten.vdot.out: {i64, bf16, u8, f32, i8, f64, i16, i32},
     aten.cholesky.default: {f32, f64},  # aten::cholesky
@@ -721,21 +701,10 @@
     aten.ormqr.default: {f32, f64},  # aten::ormqr
     aten.ormqr.out: {f32, f64},  # aten::ormqr.out
     aten.symeig.default: {f32, f64},  # aten::_symeig_helper
->>>>>>> a7c1f744
 }
 
 # these sometimes pass and sometimes fail
 meta_dispatch_skips = {
-<<<<<<< HEAD
-    aten.index.Tensor: {i64, bf16, f16, u8, b8, f32, c32, c64, c128, i8, f64, i16, i32},  # at::nonzero doesn't have a Meta function
-    aten._to_copy.default: {i64, bf16, f16, u8, b8, f32, c32, c64, c128, i8, f64, i16, i32},
-    aten.aminmax.default: {i64, u8, b8, f32, c32, c64, c128, i8, f64, i16, i32},
-    aten.cummax.default: {i64, bf16, u8, b8, f32, c32, c64, c128, i8, f64, i16, i32},
-    aten.cummin.default: {i64, bf16, u8, b8, f32, c32, c64, c128, i8, f64, i16, i32},
-    aten.linalg_pinv.atol_rtol_tensor: {f32, c32, c64, c128, f64},
-    aten.linalg_pinv.atol_rtol_tensor_out: {f32, c32, c64, c128, f64},
-    aten.empty.memory_format: {b8, bf16, c128, c64, c32, f16, f32, c32, c64, c128, f64, i16, i32, i64, i8, u8},
-=======
     aten.index.Tensor: {i64, bf16, f16, u8, b8, f32, i8, f64, i16, i32, c32},  # at::nonzero doesn't have a Meta function
     aten._to_copy.default: {i64, bf16, f16, u8, b8, f32, i8, f64, i16, i32},
     aten.aminmax.default: {i64, u8, b8, f32, i8, f64, i16, i32},
@@ -745,31 +714,30 @@
     aten.linalg_pinv.atol_rtol_tensor_out: {f32, f64},
     aten.empty.memory_format: {b8, bf16, c128, c64, c32, f16, f32, f64, i16, i32, i64, i8, u8},
     aten.empty.SymInt: {b8, bf16, c128, c64, c32, f16, f32, f64, i16, i32, i64, i8, u8},
->>>>>>> a7c1f744
 }
 
 meta_dispatch_device_expected_failures = defaultdict(dict)
 meta_dispatch_device_skips = defaultdict(dict)
 
 meta_dispatch_device_expected_failures['cuda'] = {
-    aten._convolution.default: {f16, c32, c64, c128},
+    aten._convolution.default: {f16, c32},
     aten._unique2.default: {f16},  # aten::_unique2
-    aten._use_cudnn_ctc_loss.default: {f32, c32, c64, c128, f64},  # aten::_use_cudnn_ctc_loss
+    aten._use_cudnn_ctc_loss.default: {f32, f64},  # aten::_use_cudnn_ctc_loss
     aten.convolution.default: {f16, c32},
-    aten.cudnn_grid_sampler.default: {f16, f32, c32, c64, c128, f64},  # aten::cudnn_grid_sampler
-    aten.geqrf.default: {f32, c32, c64, c128, f64},  # aten::geqrf
+    aten.cudnn_grid_sampler.default: {f16, f32, f64},  # aten::cudnn_grid_sampler
+    aten.geqrf.default: {f32, f64},  # aten::geqrf
     aten.grid_sampler_2d.default: {f16},  # aten::grid_sampler_2d
     aten.grid_sampler_3d.default: {f16},  # aten::grid_sampler_3d
     aten.histc.default: {i16, i32, i64, i8},  # aten::histc
     aten.histc.out: {i16, i32, i64, i8},  # aten::histc.out
     aten.kthvalue.default: {f16},  # aten::kthvalue.values
-    aten.linalg_eigvalsh.out: {f32, c32, c64, c128, f64},  # aten::linalg_eigvalsh.out
-    aten.linalg_householder_product.default: {f32, c32, c64, c128, f64},  # aten::linalg_householder_product
-    aten.linalg_householder_product.out: {f32, c32, c64, c128, f64},  # aten::linalg_householder_product.out
+    aten.linalg_eigvalsh.out: {f32, f64},  # aten::linalg_eigvalsh.out
+    aten.linalg_householder_product.default: {f32, f64},  # aten::linalg_householder_product
+    aten.linalg_householder_product.out: {f32, f64},  # aten::linalg_householder_product.out
     aten.linalg_matrix_exp.default: {f16},  # aten::linalg_matrix_exp
-    aten.linalg_solve_triangular.default: {f32, c32, c64, c128, f64},  # aten::linalg_solve_triangular
-    aten.linalg_solve_triangular.out: {f32, c32, c64, c128, f64},  # aten::linalg_solve_triangular.out
-    aten.log_sigmoid_forward.default: {bf16, f16, f64, f32, c32, c64, c128},
+    aten.linalg_solve_triangular.default: {f32, f64},  # aten::linalg_solve_triangular
+    aten.linalg_solve_triangular.out: {f32, f64},  # aten::linalg_solve_triangular.out
+    aten.log_sigmoid_forward.default: {bf16, f16, f64, f32},
     aten.log_sigmoid_forward.output: {f16},  # aten::log_sigmoid_forward.output
     aten.logcumsumexp.default: {bf16, f16},  # aten::_logcumsumexp
     aten.logcumsumexp.out: {bf16, f16},  # aten::_logcumsumexp.out
@@ -786,14 +754,8 @@
     aten.mvlgamma.out: {f16},  # aten::mvlgamma.out
     aten.native_group_norm.default: {bf16, f16},
     aten.nll_loss2d_forward.default: {f16},  # aten::nll_loss2d_forward
-<<<<<<< HEAD
-    aten.ormqr.default: {f32, c32, c64, c128, f64},  # aten::ormqr
-    aten.ormqr.out: {f32, c32, c64, c128, f64},  # aten::ormqr.out
-    aten.prelu.default: {f16},  # aten::prelu
-=======
     aten.ormqr.default: {f32, f64},  # aten::ormqr
     aten.ormqr.out: {f32, f64},  # aten::ormqr.out
->>>>>>> a7c1f744
     aten.rrelu_with_noise.default: {f16},  # aten::rrelu_with_noise
     aten.tensordot.out: {f16},  # aten::tensordot.out
     aten.unique_consecutive.default: {f16},  # aten::unique_consecutive
@@ -805,12 +767,12 @@
 
 meta_dispatch_device_skips['cuda'] = {
     aten._conj.default: {c32, f16},
-    aten.cudnn_batch_norm.default: {f32, c32, c64, c128, f64},
+    aten.cudnn_batch_norm.default: {f32, f64},
     aten.cummax.default: {f16},
     aten.cummin.default: {f16},
     # ROCm stuff; technically this should be expected failure but it's
     # not worth it; these should get unified anyway
-    aten.miopen_batch_norm.default: {f32, c32, c64, c128},
+    aten.miopen_batch_norm.default: {f32},
 }
 
 class MetaCrossRefDispatchMode(torch.utils._python_dispatch.TorchDispatchMode):
@@ -860,8 +822,8 @@
 # with the inconsistencies but this takes time.
 class TestMeta(TestCase):
     @unittest.skipIf(TEST_WITH_ASAN, "Skipped under ASAN")
+    @onlyCUDA
     @skipIfCrossRef
-    @onlyCUDA
     @suppress_warnings
     @ops(op_db)
     def test_meta(self, device, dtype, op):
