# Owner(s): ["module: primTorch"]

import torch
import os
from enum import Enum
from torch.overrides import resolve_name
from torch.utils._pytree import tree_map, tree_flatten
from torch._subclasses.meta_utils import MetaConverter
import torch.utils._python_dispatch
from torch.testing._internal.common_utils import (
    TestCase,
    skipIfCrossRef,
    suppress_warnings,
    TEST_WITH_ASAN,
    run_tests,
    skipIfSlowGradcheckEnv,
)
from torch.testing._internal.common_device_type import (
    ops,
    instantiate_device_type_tests,
    onlyCUDA,
)
from torch.testing._internal.common_methods_invocations import op_db
from torchgen.utils import YamlLoader
from torchgen.model import OperatorName

import sys
import yaml
import atexit
import re
from collections import defaultdict
import unittest
import warnings
import weakref


bf16 = torch.bfloat16
f64 = torch.float64
f32 = torch.float32
f16 = torch.float16
c32 = torch.complex32
c64 = torch.complex64
c128 = torch.complex128
i8 = torch.int8
i16 = torch.int16
i32 = torch.int32
i64 = torch.int64
b8 = torch.bool
u8 = torch.uint8

dtype_abbrs = {
    torch.bfloat16: 'bf16',
    torch.float64: 'f64',
    torch.float32: 'f32',
    torch.float16: 'f16',
    torch.complex32: 'c32',
    torch.complex64: 'c64',
    torch.complex128: 'c128',
    torch.int8: 'i8',
    torch.int16: 'i16',
    torch.int32: 'i32',
    torch.int64: 'i64',
    torch.bool: 'b8',
    torch.uint8: 'u8',
}


@skipIfSlowGradcheckEnv
class TestMetaConverter(TestCase):
    def assertSameVersionCounter(self, m1, m2):
        # Cannot easily test m1 and m2 have same storage due to
        # lack of Storage bindings.  Use version counter.
        vc = m1._version
        self.assertEqual(m2._version, vc)
        # Doing it this way ensures that we get VC bump even with leaves
        with torch.no_grad():
            m1._base.add_(3)
        self.assertNotEqual(m1._version, vc)
        self.assertEqual(m2._version, m1._version)

    def test_view_of_non_leaf(self):
        x = torch.randn(4, requires_grad=True)
        y = x.neg()
        z1 = y[:]
        z2 = y[:]
        to_meta = MetaConverter()
        m1 = to_meta(z1)
        m2 = to_meta(z2)
        self.assertEqual(m1.shape, z1.shape)
        self.assertTrue(m1._is_view())
        self.assertFalse(m1._base.is_leaf)
        self.assertSameVersionCounter(m1, m2)

    def test_view_of_leaf(self):
        x = torch.randn(4, requires_grad=True)
        z1 = x[:]
        z2 = x[:]
        to_meta = MetaConverter()
        m1 = to_meta(z1)
        m2 = to_meta(z2)
        self.assertEqual(m1.shape, z1.shape)
        self.assertTrue(m1._is_view())
        self.assertTrue(m1._base.is_leaf)
        self.assertSameVersionCounter(m1, m2)

    def test_leaf(self):
        x = torch.randn(4, requires_grad=True)
        to_meta = MetaConverter()
        m = to_meta(x)
        self.assertEqual(m.shape, x.shape)
        self.assertTrue(m.is_leaf)
        self.assertTrue(m.requires_grad)

    def test_non_leaf(self):
        x = torch.randn(4, requires_grad=True)
        y = x.neg()
        to_meta = MetaConverter()
        m = to_meta(y)
        self.assertEqual(m.shape, y.shape)
        self.assertFalse(m.is_leaf)
        self.assertTrue(m.requires_grad)

    def test_requires_grad_false(self):
        x = torch.randn(4, requires_grad=False)
        to_meta = MetaConverter()
        m = to_meta(x)
        self.assertEqual(m.shape, x.shape)
        self.assertFalse(m.requires_grad)

    # NB: complex stuff is not actually exercised right now because
    # we have a blanket exclusion for complex conversion

    def test_view_as_real(self):
        x = torch.randn(4, dtype=torch.complex64)
        y = torch.view_as_real(x)
        m = MetaConverter()(y)
        self.assertEqual(m.shape, y.shape)
        self.assertEqual(m.stride(), y.stride())
        self.assertEqual(m.dtype, y.dtype)

    def test_complex_noncontiguous_bug(self):
        x = torch.randn((2, 2, 4, 9), dtype=torch.complex32)[:, 0, :, :]
        m = MetaConverter()(x)
        self.assertEqual(m.shape, x.shape)
        self.assertEqual(m.stride(), x.stride())
        self.assertEqual(m.dtype, x.dtype)

    def test_view_as_complex(self):
        x = torch.randn((4, 2), dtype=torch.float32)
        y = torch.view_as_complex(x)
        m = MetaConverter()(y)
        self.assertEqual(m.shape, y.shape)
        self.assertEqual(m.stride(), y.stride())
        self.assertEqual(m.dtype, y.dtype)

    def test_view_dtype(self):
        x = torch.randn(4, dtype=torch.float32)
        y = x.view(dtype=torch.int32)
        m = MetaConverter()(y)
        self.assertEqual(m.shape, y.shape)
        self.assertEqual(m.stride(), y.stride())
        self.assertEqual(m.dtype, y.dtype)

    def test_imag(self):
        x = torch.randn(4, dtype=torch.complex64)
        y = x.imag
        m = MetaConverter()(y)
        self.assertEqual(m.shape, y.shape)
        self.assertEqual(m.dtype, y.dtype)
        self.assertEqual(m.stride(), y.stride())
        self.assertEqual(m.storage_offset(), y.storage_offset())

    def test_weakref(self):
        x = torch.randn(4, 4, 4)
        m = MetaConverter()
        y = m(x)
        z = m(x)
        self.assertIs(y, z)
        self.assertEqual(len(m.tensor_memo), 1)
        self.assertEqual(len(m.storage_memo), 1)
        del x
        self.assertEqual(len(m.tensor_memo), 0)
        m.check_for_expired_weak_storages()
        self.assertEqual(len(m.storage_memo), 0)
        li = []
        for i in range(4):
            li.append(torch.rand([i]))
            m(li[-1])
        self.assertEqual(len(m.tensor_memo), 4)
        del li
        self.assertEqual(len(m.tensor_memo), 0)
        m.check_for_expired_weak_storages()
        self.assertEqual(len(m.storage_memo), 0)

    def test_tensor_outlives_converter(self):
        m = MetaConverter()
        ref = weakref.ref(m)
        x = torch.randn([4, 4])
        y = m(x)
        del m
        self.assertIs(ref(), None)

def assert_ref_meta_equal(test_case, meta_rs, rs, msg_callable):
    flat_meta_rs, _ = tree_flatten(meta_rs)
    flat_rs, _ = tree_flatten(rs)
    test_case.assertEqual(len(flat_meta_rs), len(flat_rs))
    for i, meta_r, r in zip(range(len(flat_rs)), flat_meta_rs, flat_rs):
        def test_assert(cond, msg):
            if not cond:
                raise RuntimeError(f"output {i}: {msg_callable(msg)}")
        if not isinstance(r, torch.Tensor):
            continue
        test_assert(isinstance(meta_r, torch.Tensor), f"but real {i}th result is Tensor")
        test_assert(meta_r.dtype == r.dtype, f"but real dtype was {r.dtype}")
        test_assert(meta_r.shape == r.shape, f"but real shape was {r.shape}")
        # NOTE: stride checking is currently disabled
        # See https://github.com/pytorch/pytorch/issues/78050
        # same_strides, _ = prims.utils.check_significant_strides(meta_r, r)
        # test_assert(same_strides, f"but real stride was {r.stride()}")
        test_assert(
            meta_r.storage_offset() == r.storage_offset(),
            f"but real storage_offset was {r.storage_offset()}")
        test_assert(meta_r.requires_grad == r.requires_grad, f"but real requires_grad was {r.requires_grad}")
        test_assert(meta_r.is_conj() == r.is_conj(), f"but real is_conj was {r.is_conj()}")
        test_assert(meta_r.is_neg() == r.is_neg(), f"but real is_neg was {r.is_neg()}")


# This environment variable controls whether or not we print expected failure
# lists at the end of a test suite run.  The intended usage looks like this:
#
# 1. Run `PYTORCH_COLLECT_EXPECT=1 python test/test_meta.py` on a CUDA build
#    of PyTorch that has LAPACK/MAGMA installed.  You can filter `-k test_meta`
#    or `-k test_dispatch_meta` to only focus on one or another list
# 2. Given the printed skip/xfail list, add them to the corresponding lists;
#    torch.* entries go in meta_function and aten.* entries go in meta_dispatch.
#    If there are preexisting entries, you need to merge in the entries.
#
# This is somewhat manual but typically you shouldn't need to do this, unless
# you've made a major change (e.g., added a new dtype to PyTorch) and need to
# refresh the lists.  If you want to do it from scratch, just clear out the
# preexisting lists before running.
#
# WARNING: Python dict literals will silently ignore duplicate keys
COLLECT_EXPECT = os.getenv('PYTORCH_COLLECT_EXPECT', '0') == '1'

seen_succeeded = {}
seen_failed = {}
failed_reasons = defaultdict(set)
def print_seen():
    expected_failures = []
    skips = []

    def fmt_dtypes(dtypes):
        r = ', '.join(sorted(dtype_abbrs[d] for d in dtypes))
        return '{' + r + '}'

    for op, failed_dtypes in seen_failed.items():
        ops = resolve_name(op)
        succeeded_dtypes = seen_succeeded.get(op, set())
        expected_failures_dtypes = failed_dtypes - succeeded_dtypes
        skips_dtypes = failed_dtypes & succeeded_dtypes
        reasons = ""
        if failed_reasons[op]:
            reasons = "  # " + ", ".join(sorted(failed_reasons[op]))
        if expected_failures_dtypes:
            expected_failures.append(f"    {ops}: {fmt_dtypes(expected_failures_dtypes)},{reasons}")
        if skips_dtypes:
            skips.append(f"    {ops}: {fmt_dtypes(skips_dtypes)},")
    expected_failures.sort()
    skips.sort()
    nl = '\n'
    print(f"""\
expected_failures = {{
{nl.join(expected_failures)}
}}

skips = {{
{nl.join(skips)}
}}
""")
if COLLECT_EXPECT:
    atexit.register(print_seen)

# Success forces pass; failure forces fail; skip unconditionally skips testing
TestExpect = Enum("TestExpect", ("SUCCESS", "XFAILURE", "SKIP"))

# unlike print produce strides
def verbose_print(e):
    class Lit:
        def __init__(self, s):
            self.s = s

        def __repr__(self):
            return self.s

    def go(t):
        if isinstance(t, torch.Tensor):
            return Lit(f"{t} stride={t.stride()}")
        else:
            return t

    return repr(tree_map(go, e))

def run_meta_crossref(
    test_case,
    test_expect,
    func,
    args,
    kwargs,
    *,
    dtype,
    device_type,
):
    to_meta = MetaConverter()
    do_meta = test_expect is not TestExpect.SKIP

    if do_meta:
        try:
            meta_args = tree_map(to_meta, args)
            meta_kwargs = tree_map(to_meta, kwargs)
        except Exception as e:
            raise RuntimeError(
                f"failed to convert args to meta; "
                f"originally (*{args}, **{kwargs})") from e

    rs = func(*args, **kwargs)

    # TODO: also handle cases where func raise an exception

    # For now, only attempt if we managed to convert all tensor types
    # (if any of them failed, we're in a mixed device situation and
    # this isn't well supported)
    if do_meta and to_meta.successful():
        # Special cases
        if func is torch.tensor_split:
            # Use original indices_or_sections, this argument is data dependent
            meta_args = (meta_args[0], args[1]) + meta_args[2:]
        elif func is torch.ops.aten.repeat_interleave.Tensor:
            if kwargs.get("output_size", None) is None:
                meta_args = args
        elif func is torch.ops.aten.index.Tensor:
            # Don't convert boolean tensors to meta as they will have nonzero
            # called on them
            indices = []
            for meta_index, real_index in zip(meta_args[1], args[1]):
                if meta_index is not None and meta_index.dtype in [torch.int8, torch.bool]:
                    indices.append(real_index)
                else:
                    indices.append(meta_index)
            meta_args = (meta_args[0], indices)
        try:
            # Suppress warnings, this doesn't matter for test_meta.py
            # but it does matter if you want to use this decorator
            # for cross-ref testing, as some tests may be looking at
            # errors
            with warnings.catch_warnings():
                warnings.simplefilter("ignore")
                meta_rs = func(*meta_args, **meta_kwargs)
        except Exception as e:
            if test_expect is TestExpect.XFAILURE:
                return rs
            seen_failed.setdefault(func, set()).add(dtype)
            if isinstance(e, NotImplementedError):
                m = RE_NOT_IMPLEMENTED_MSG.search(e.args[0])
                if m:
                    failed_reasons[func].add(m.group(1))
            if COLLECT_EXPECT:
                return rs
            raise RuntimeError(f"""\
failed to run: {resolve_name(func)}(
*{verbose_print(meta_args)},
**{verbose_print(meta_kwargs)}
)""") from e
        else:
            try:
                delim = ',\n  '
                assert_ref_meta_equal(test_case, meta_rs, rs, lambda msg: f"""\
meta disagrees with real impl:
{resolve_name(func)}(
  {delim.join(map(verbose_print, meta_args))},
  {delim.join(k + ": " + verbose_print(v) for k, v in meta_kwargs.items())}
) = (
  {verbose_print(meta_rs)}
)
{msg}
""")
            except Exception:
                if test_expect is TestExpect.XFAILURE:
                    return rs
                seen_failed.setdefault(func, set()).add(dtype)
                if COLLECT_EXPECT:
                    return rs
                raise
            else:
                seen_succeeded.setdefault(func, set()).add(dtype)
                if test_expect is TestExpect.XFAILURE and not COLLECT_EXPECT:
                    raise RuntimeError(f"unexpected success {resolve_name(func)}")

    return rs



RE_NOT_IMPLEMENTED_MSG = re.compile(r"Could not run '([^']+)' with arguments ")

<<<<<<< HEAD
=======
meta_function_expected_failures = {
    torch.Tensor.item: {b8, bf16, c128, c64, f16, f32, f64, i16, i32, i64, i8, u8},  # aten::_local_scalar_dense
    torch.Tensor.to_sparse: {b8, bf16, f16, f32, f64, i16, i32, i64, i8, u8},  # aten::to_sparse, aten::to_sparse.sparse_dim
    torch.allclose: {bf16, f16, f32, f64},  # aten::_local_scalar_dense
    torch.argwhere: {b8, bf16, f16, f32, f64, i16, i32, i64, i8, u8},  # aten::nonzero
    torch.bincount: {i16, i32, i64, i8, u8},  # aten::bincount
    torch.bucketize: {bf16, f16, f32, f64, i16, i32, i64, i8, u8},  # aten::bucketize.Tensor, aten::bucketize.Tensor_out
    torch.combinations: {b8, bf16, f16, f32, f64, i16, i32, i64, i8, u8},  # aten::masked_select
    torch.complex: {f16, f32, f64},  # aten::complex.out
    torch.corrcoef: {bf16, f32, f64, i16, i32, i64, i8, u8},  # aten::_local_scalar_dense
    torch.count_nonzero: {b8, bf16, f16, f32, f64, i16, i32, i64, i8, u8},  # aten::count_nonzero.dim_IntList
    torch.cov: {bf16, f32, f64, i16, i32, i64, i8, u8},  # aten::_local_scalar_dense
    torch.fft.hfft2: {b8, f32, f64, i16, i32, i64, i8, u8},  # aten::_fft_c2c
    torch.fft.hfft: {b8, f32, f64, i16, i32, i64, i8, u8},
    torch.fft.hfftn: {b8, f32, f64, i16, i32, i64, i8, u8},  # aten::_fft_c2c
    torch.frexp: {bf16, f16, f32, f64},  # aten::frexp.Tensor_out
    torch.functional.istft: {f32, f64},  # aten::view_as_complex
    torch.functional.unique: {b8, bf16, f32, f64, i16, i32, i64, i8, u8},  # aten::_unique2, aten::unique_dim
    torch.functional.unique_consecutive: {b8, bf16, f32, f64, i16, i32, i64, i8, u8},  # aten::unique_consecutive
    torch.histc: {bf16, f32, f64},  # aten::histc, aten::histc.out
    torch.histogram: {f32, f64},  # aten::histogram.bin_ct, aten::histogram.bins_tensor
    torch.histogramdd: {f32, f64},  # aten::_histogramdd_bin_edges, aten::_histogramdd_from_bin_tensors
    torch.kthvalue: {bf16, f32, f64, i16, i32, i64, i8, u8},  # aten::kthvalue.values
    torch.logcumsumexp: {bf16, f32, f64},  # aten::_logcumsumexp, aten::_logcumsumexp.out
    torch.masked_select: {b8, bf16, f16, f32, f64, i16, i32, i64, i8, u8},  # aten::masked_select, aten::masked_select.out
    torch.matrix_exp: {bf16, f32, f64},  # aten::linalg_matrix_exp
    torch.median: {bf16, f32, f64, i16, i32, i64, i8, u8},  # aten::median, aten::median.dim_values
    torch.mode: {b8, bf16, f16, f32, f64, i16, i32, i64, i8, u8},  # aten::mode
    torch.multinomial: {bf16, f32, f64},  # aten::multinomial, aten::multinomial.out
    torch.mvlgamma: {bf16, f32, f64, i16, i32, i64, i8, u8},  # aten::_local_scalar_dense, aten::mvlgamma.out
    torch.nn.functional.ctc_loss: {f32, f64},
    torch.nn.functional.gaussian_nll_loss: {bf16, f32, f64},  # aten::_local_scalar_dense
    torch.nn.functional.grid_sample: {f32, f64},  # aten::grid_sampler_2d, aten::grid_sampler_3d
    torch.nn.functional.max_pool3d: {f32, f64},  # aten::max_pool3d_with_indices
    torch.nn.functional.max_pool3d_with_indices: {f32, f64},  # aten::max_pool3d_with_indices
    torch.nn.functional.max_unpool1d: {f32, f64},  # aten::max_unpool2d
    torch.nn.functional.max_unpool2d: {f32, f64},  # aten::max_unpool2d
    torch.nn.functional.max_unpool3d: {f32, f64},  # aten::max_unpool3d
    torch.nn.functional.multi_margin_loss: {f32, f64},  # aten::multi_margin_loss
    torch.nn.functional.multilabel_margin_loss: {f32, f64},  # aten::multilabel_margin_loss_forward
    torch.nn.functional.one_hot: {i64},  # aten::_local_scalar_dense
    torch.nn.functional.pdist: {f32, f64},  # aten::_pdist_forward
    torch.nn.functional.rrelu: {bf16, f32, f64},  # aten::rrelu_with_noise
    torch.nn.functional.unfold: {bf16, f16, f32, f64},  # aten::im2col
    torch.nonzero: {b8, bf16, f16, f32, f64, i16, i32, i64, i8, u8},  # aten::nonzero, aten::nonzero.out
    torch.polar: {f32, f64},  # aten::polar.out
    torch.repeat_interleave: {b8, bf16, f16, f32, f64, i16, i32, i64, i8, u8},  # aten::repeat_interleave.Tensor
    torch.segment_reduce: {bf16, f16, f32, f64},  # aten::segment_reduce
    torch.searchsorted: {bf16, f16, f32, f64, i16, i32, i64, i8, u8},  # aten::searchsorted.Tensor, aten::searchsorted.Tensor_out
    torch.symeig: {f32, f64},
    torch.take: {b8, bf16, f16, f32, f64, i16, i32, i64, i8, u8},  # aten::take, aten::take.out
    torch.vdot: {bf16, f32, f64, i16, i32, i64, i8, u8},  # aten::vdot
    torch.ormqr: {f32, f64},
    torch.cholesky: {f32, f64},  # aten::cholesky, aten::cholesky.out
    torch.cholesky_inverse: {f32, f64},  # aten::cholesky_inverse, aten::cholesky_inverse.out
    torch.cholesky_solve: {f32, f64},  # aten::_cholesky_solve_helper
    torch.eig: {f32, f64},  # aten::_local_scalar_dense
    torch.geqrf: {f32, f64},  # aten::geqrf
    torch.linalg.eig: {f32, f64},  # aten::linalg_eig
    torch.linalg.eigvals: {f32, f64},
    torch.linalg.householder_product: {f32, f64},  # aten::linalg_householder_product
    torch.linalg.lstsq: {f32, f64},  # aten::linalg_lstsq.out
    torch.linalg.solve_triangular: {f32, f64},  # aten::linalg_solve_triangular
}
>>>>>>> 6691ed78

"""
# This is some sample code for how we could dump these dicts into YAML
# file for easier reading/writing
import yaml
print(yaml.dump(
  {resolve_name(k): [dtype_abbrs[d] for d in v]
   for k, v in meta_function_expected_failures.items()}, default_flow_style=None))
import sys
sys.exit()
"""

meta_function_expected_failures = {
    torch.Tensor.to_sparse : {f64, i32, c128, i64, i16, f16, u8, c64, bf16, b8, i8, f32},
    torch.allclose : {f64, f16, c128, c64, bf16, f32},
    torch.angle : {f64, i32, i64, u8, i16, b8, i8, f32},
    torch.argwhere : {f64, i32, c128, i64, i16, f16, u8, c64, bf16, b8, i8, f32},
    torch.combinations : {f64, i32, c128, i64, i16, f16, u8, c64, bf16, b8, i8, f32},
    torch.corrcoef : {f64, i32, c128, i64, i16, u8, c64, bf16, i8, f32},
    torch.count_nonzero : {f64, i32, c128, i64, i16, f16, u8, c64, bf16, b8, i8, f32},
    torch.cov : {f64, i32, c128, i64, i16, u8, c64, bf16, i8, f32},
    torch.functional.istft : {f64, c64, c128, f32},
    torch.geqrf : {f64, c64, c128, f32},
    torch.linalg.householder_product : {f64, c64, c128, f32},
    torch.linalg.solve_triangular : {f64, c64, c128, f32},
    torch.masked_select : {f64, i32, c128, i64, i16, f16, u8, c64, bf16, b8, i8, f32},
    torch.matrix_exp : {f64, c128, c64, bf16, f32},
    torch.nn.functional.unfold : {f64, f16, c128, c64, bf16, f32},
    torch.nonzero : {f64, i32, c128, i64, i16, c32, f16, u8, c64, bf16, b8, i8, f32},
    torch.ormqr : {f64, c64, c128, f32},
    torch.repeat_interleave : {f64, i32, c128, i64, i16, c32, f16, u8, c64, bf16, b8, i8, f32},
    torch.take : {f64, i32, c128, i64, i16, f16, u8, c64, bf16, b8, i8, f32},
    torch.Tensor.item : {f64, i32, c128, i64, i16, f16, u8, c64, bf16, b8, i8, f32},
    torch.bincount : {i32, i64, u8, i16, i8},
    torch.bucketize : {f64, i32, i64, f16, u8, i16, bf16, i8, f32},
    torch.frexp : {f64, f16, bf16, f32},
    torch.functional.unique : {f64, i32, i64, u8, i16, bf16, b8, i8, f32},
    torch.functional.unique_consecutive : {f64, i32, i64, u8, i16, bf16, b8, i8, f32},
    torch.histc : {f64, bf16, f32},
    torch.histogram : {f64, f32},
    torch.histogramdd : {f64, f32},
    torch.kthvalue : {f64, i32, i64, u8, i16, bf16, i8, f32},
    torch.logcumsumexp : {f64, bf16, f32},
    torch.median : {f64, i32, i64, u8, i16, bf16, i8, f32},
    torch.mode : {f64, i32, i64, f16, u8, i16, bf16, b8, i8, f32},
    torch.multinomial : {f64, bf16, f32},
    torch.mvlgamma : {f64, i32, i64, u8, i16, bf16, i8, f32},
    torch.nn.functional.conv_transpose1d : {f64, i64, f32},
    torch.nn.functional.conv_transpose2d : {f64, i64, f32},
    torch.nn.functional.conv_transpose3d : {f64, i64, f32},
    torch.nn.functional.ctc_loss : {f64, f32},
    torch.nn.functional.gaussian_nll_loss : {f64, bf16, f32},
    torch.nn.functional.grid_sample : {f64, f32},
    torch.nn.functional.max_pool3d : {f64, f32},
    torch.nn.functional.max_pool3d_with_indices : {f64, f32},
    torch.nn.functional.max_unpool1d : {f64, f32},
    torch.nn.functional.max_unpool2d : {f64, f32},
    torch.nn.functional.max_unpool3d : {f64, f32},
    torch.nn.functional.multi_margin_loss : {f64, f32},
    torch.nn.functional.multilabel_margin_loss : {f64, f32},
    torch.nn.functional.one_hot : {i64},
    torch.nn.functional.pdist : {f64, f32},
    torch.nn.functional.rrelu : {f64, bf16, f32},
    torch.polar : {f64, f32},
    torch.segment_reduce : {f64, f16, bf16, f32},
    torch.searchsorted : {f64, i32, i64, f16, u8, i16, bf16, i8, f32},
    torch.symeig : {f64, f32},
    torch.cholesky : {f64, f32},
    torch.cholesky_inverse : {f64, f32},
    torch.cholesky_solve : {f64, f32},
    torch.eig : {f64, f32},
    torch.linalg.eig : {f64, f32},
    torch.linalg.eigvals : {f64, f32},
    torch.linalg.lstsq : {f64, f32},
}

meta_function_skips = {
        torch.Tensor.__rmatmul__ : {bf16, c128, f64, f32, f16, c64},
        torch.Tensor.matmul : {f64, f32},
        torch.fft.fft2 : {i8, i64, u8, c128, b8, f64, i16, f32, i32, c64, c32, f16},
        torch.fft.fft : {i8, i64, u8, c128, b8, f64, i16, f32, i32, c64, c32, f16},
        torch.fft.fftn : {i8, i64, u8, c128, b8, f64, i16, f32, i32, c64, c32, f16},
        torch.fft.ifft2 : {i8, i64, u8, c128, b8, f64, i16, f32, i32, c64, c32, f16, c32},
        torch.fft.ifft : {c128, c64, c32, f16},
        torch.fft.ifftn : {i8, i64, u8, c128, b8, f64, i16, f32, i32, c64, c32, f16},
        torch.fft.hfft: {f16},
        torch.fft.hfftn: {f16},
        torch.fft.hfft2: {f16},
        torch.fft.ihfft: {f16},
        torch.fft.ihfft2 : {i8, i64, u8, f64, b8, f32, i32, i16, f16, c32, f16},
        torch.fft.ihfftn : {i8, i64, u8, f64, b8, f32, i32, i16, c32, f16},
        torch.fft.irfft2 : {f16},
        torch.fft.irfft : {f16},
        torch.fft.irfftn : {f16},
        torch.fft.rfft2 : {i8, i64, u8, f64, b8, f32, i32, i16, c32, f16},
        torch.fft.rfft : {i8, i64, u8, f64, b8, f32, i32, i16, c32, f16},
        torch.fft.rfftn : {i8, i64, u8, f64, b8, f32, i32, i16, c32, f16},
        torch.functional.atleast_2d : {bf16, i8, c32, i64, u8, c128, b8, f64, i16, i32, f32, f16, c64},
        torch.functional.atleast_3d : {bf16, i8, c32, i64, u8, c128, b8, f64, i16, i32, f32, f16, c64},
        torch.functional.cartesian_prod : {bf16, i8, i64, u8, c128, b8, f64, i16, i32, f32, f16, c64},
        torch.functional.einsum : {bf16, c128, f64, f32, f16, c64},
        torch.functional.stft : {c128, f32, c64, f64},
        torch.functional.tensordot : {bf16, i8, i64, u8, c128, f64, i16, f32, i32, c64},
        torch.inner : {bf16, i8, i64, u8, c128, f64, i16, f32, i32, c64},
        torch.linalg.lu_solve : {c128, c64},
        torch.linalg.matrix_norm : {c128, f32, c64, f64},
        torch.linalg.matrix_power : {c128, c64},
        torch.linalg.matrix_rank : {c128, c64},
        torch.linalg.svd : {c128, c64},
        torch.matmul : {bf16, c128, f64, f32, f16, c64},
        torch.nanquantile : {f64, f32},
        torch.nn.functional.batch_norm : {f64, f32},
        torch.nn.functional.binary_cross_entropy : {bf16, f64, f32, f16},
        torch.nn.functional.dropout3d : {bf16, f64, f32, f16},
        torch.nn.functional.local_response_norm : {bf16, f64, f32, f16},
        torch.svd : {c128, c64},
        torch.take_along_dim : {bf16, i8, i64, u8, c128, b8, f64, i16, i32, f32, f16, c64},
        torch.vstack : {bf16, i8, c32, i64, u8, c128, b8, f64, i16, i32, f32, f16, c64},
        torch.aminmax : {i8, i64, u8, f64, b8, f32, i32, i16},
        torch.cummax : {bf16, i8, i64, u8, f64, b8, f32, i32, i16},
        torch.cummin : {bf16, i8, i64, u8, f64, b8, f32, i32, i16},
        torch.diff : {b8},
        torch.equal : {bf16, i8, c32, i64, u8, c128, b8, f64, i16, i32, f32, f16, c64},
        torch.functional.cdist : {f64, f32},
        torch.nanmean : {bf16, f64, f32, f16},
        torch.nn.functional.cross_entropy : {bf16, f64, f32},
        torch.nn.functional.interpolate : {bf16, f64, f32, u8},
        torch.nn.functional.nll_loss : {bf16, f64, f32},
        torch.linalg.pinv : {f64, f32},
        torch.linalg.vecdot : {bf16, f64, f32, f16},
        torch.empty : {bf16, i8, c32, i64, u8, c128, b8, f64, i16, i32, f32, f16, c64},
}


meta_function_device_expected_failures = defaultdict(dict)
meta_function_device_skips = defaultdict(dict)

meta_function_device_expected_failures['cpu'] = {
}

meta_function_device_expected_failures['cuda'] = {
    torch.corrcoef: {bf16, f16},  # aten::_local_scalar_dense
    torch.cov: {f16},  # aten::_local_scalar_dense
    torch.functional.unique: {f16},  # aten::_unique2, aten::unique_dim
    torch.functional.unique_consecutive: {f16},  # aten::unique_consecutive
    torch.geqrf: {f32, f64},  # aten::geqrf
    torch.histc: {i16, i32, i64, i8},  # aten::histc, aten::histc.out
    torch.kthvalue: {f16},  # aten::kthvalue.values
    torch.linalg.householder_product: {f32, f64},  # aten::linalg_householder_product, aten::linalg_householder_product.out
    torch.linalg.solve_triangular: {f32, f64},  # aten::linalg_solve_triangular, aten::linalg_solve_triangular.out
    torch.logcumsumexp: {bf16, f16},  # aten::_logcumsumexp, aten::_logcumsumexp.out
    torch.matrix_exp: {f16},  # aten::linalg_matrix_exp
    torch.median: {f16},  # aten::median, aten::median.dim_values
    torch.multinomial: {f16},  # aten::multinomial, aten::multinomial.out
    torch.mvlgamma: {f16},  # aten::_local_scalar_dense, aten::mvlgamma.out
<<<<<<< HEAD
    torch.nn.functional.conv1d: {f16, c32, bf16, c128, c32, c64, f16, f32, f64},
    torch.nn.functional.conv2d: {f16, c32, bf16, c128, c32, c64, f16, f32, f64},
    torch.nn.functional.conv_transpose1d: {bf16, f16},
    torch.nn.functional.conv_transpose2d: {bf16, f16},
    torch.nn.functional.conv_transpose3d: {bf16, f16},
=======
>>>>>>> 6691ed78
    torch.nn.functional.gaussian_nll_loss: {f16},  # aten::_local_scalar_dense
    torch.nn.functional.grid_sample: {f16},  # aten::grid_sampler_2d, aten::grid_sampler_3d
    torch.nn.functional.max_pool3d: {bf16, f16},  # aten::max_pool3d_with_indices
    torch.nn.functional.max_pool3d_with_indices: {bf16, f16},  # aten::max_pool3d_with_indices
    torch.nn.functional.max_unpool1d: {f16},  # aten::max_unpool2d
    torch.nn.functional.max_unpool2d: {f16},  # aten::max_unpool2d
    torch.nn.functional.max_unpool3d: {f16},  # aten::max_unpool3d
    torch.nn.functional.multi_margin_loss: {bf16, f16},  # aten::multi_margin_loss
    torch.nn.functional.multilabel_margin_loss: {bf16, f16},  # aten::multilabel_margin_loss_forward
    torch.nn.functional.rrelu: {f16},  # aten::rrelu_with_noise
    torch.ormqr: {f32, f64},  # aten::ormqr, aten::ormqr.out
}

meta_function_device_skips['cuda'] = {
    torch.cummax: {f16},
    torch.cummin: {f16},
    torch.functional.tensordot: {f16},
    torch.inner: {f16},
    torch.linalg.matrix_power: {f32, f64},
    torch.linalg.matrix_rank: {f32, f64},
    torch.linalg.svd: {f32, f64},
    torch.nn.functional.cross_entropy: {f16},
    torch.nn.functional.interpolate: {f16},
    torch.nn.functional.nll_loss: {f16},
    torch.svd: {f32, f64},
}

# This is a __torch_function__ mode that, when enabled, interposes every
# Torch API call and runs the operator as normal, and then reruns it
# with meta inputs, and then checks that everything about the output agrees.
# Most of the logic deals with faithfully replicating the original tensor
# as a meta tensor, which is nontrivial because there are a lot of subsystems
# that may potentially be exercised.
#
# That being said, this class is a little overkill for what it is doing in
# this test file (since I could have just inlined __torch_function__ on the
# OpInfo call, and OpInfos generally have very regular inputs), but it will be
# useful for more comprehensive testing e.g., as seen in
# https://github.com/pytorch/pytorch/pull/75994  The big benefit is it is
# A LOT more efficient that torch dispatch mode (at the cost of less coverage)
class MetaCrossRefFunctionMode(torch.overrides.TorchFunctionMode):
    test_case: TestCase
    device_type: str
    dtype: torch.dtype

    def __init__(self, test_case, *, device, dtype):
        self.test_case = test_case
        self.device_type = torch.device(device).type
        self.dtype = dtype

    def __torch_function__(self, func, types, args=(), kwargs=None):
        kwargs = kwargs or {}

        if torch.jit.is_tracing() or isinstance(func, torch.ScriptMethod):
            return func(*args, **kwargs)

        if self.dtype in meta_function_skips.get(func, set()):
            test_expect = TestExpect.SKIP
        elif self.dtype in meta_function_device_skips[self.device_type].get(func, set()):
            test_expect = TestExpect.SKIP
        elif self.dtype in meta_function_expected_failures.get(func, set()):
            test_expect = TestExpect.XFAILURE
        elif self.dtype in meta_function_device_expected_failures[self.device_type].get(func, set()):
            test_expect = TestExpect.XFAILURE
        else:
            test_expect = TestExpect.SUCCESS
        
        return run_meta_crossref(
            self.test_case, test_expect, func, args,
            kwargs, dtype=self.dtype, device_type=self.device_type
        )

aten = torch.ops.aten

# these always fail
meta_dispatch_expected_failures = {
<<<<<<< HEAD
    aten._fft_c2c.out : {f16, c64, i8, f64, c128, i32, i64, f32, c32, b8, i16, u8},
    aten._fft_r2c.out : {f16, i8, f64, i32, i64, f32, b8, i16, u8},
    aten.angle.default : {f16, i8, f64, bf16, i32, f32, i64, b8, i16, u8},
    aten.angle.out : {f16, i8, f64, bf16, i32, f32, i64, b8, i16, u8},
    aten.cholesky.default : {c64, c128, f64, f32},
    aten.cholesky.out : {c64, c128, f64, f32},
    aten.cholesky_inverse.default : {c64, c128, f64, f32},
    aten.cholesky_inverse.out : {c64, c128, f64, f32},
    aten.cholesky_solve.default : {c64, c128, f64, f32},
    aten.cholesky_solve.out : {c64, c128, f64, f32},
    aten.count_nonzero.default : {c64, f16, i8, f64, c128, i64, bf16, f32, i32, b8, i16, u8},
    aten.count_nonzero.dim_IntList : {c64, f16, i8, f64, c128, i64, bf16, f32, i32, b8, i16, u8},
    aten.eig.default : {c64, c128, f64, f32},
    aten.geqrf.default : {c64, c128, f64, f32},
    aten.im2col.default : {c64, bf16, f32, f16, f64, c128},
    aten.linalg_eig.default : {c64, c128, f64, f32},
    aten.linalg_householder_product.default : {c64, c128, f64, f32},
    aten.linalg_householder_product.out : {c64, c128, f64, f32},
    aten.linalg_lstsq.default : {c64, c128, f64, f32},
    aten.linalg_matrix_exp.default : {c64, bf16, f32, f64, c128},
    aten.linalg_solve_triangular.default : {c64, c128, f64, f32},
    aten.linalg_solve_triangular.out : {c64, c128, f64, f32},
    aten.masked_select.default : {c64, f16, i8, f64, c128, i64, bf16, f32, i32, b8, i16, u8},
    aten.masked_select.out : {c64, f16, i8, f64, c128, i64, bf16, f32, i32, b8, i16, u8},
    aten.native_group_norm.default : {bf16},
    aten.nonzero.default : {c64, f16, i8, f64, c128, i64, bf16, f32, i32, c32, b8, i16, u8},
    aten.nonzero.out : {c64, f16, i8, f64, c128, i64, bf16, f32, i32, c32, b8, i16, u8},
    aten.ormqr.default : {c64, c128, f64, f32},
    aten.ormqr.out : {c64, c128, f64, f32},
    aten.polar.out : {f32, f64},
    aten.symeig.default : {c64, c128, f64, f32},
    aten.take.default : {c64, f16, i8, f64, c128, i64, bf16, f32, i32, b8, i16, u8},
    aten.take.out : {c64, f16, i8, f64, c128, i64, bf16, f32, i32, b8, i16, u8},
    aten.tensordot.out : {c64, i8, f64, c128, i64, bf16, f32, i32, i16, u8},
    aten.to_sparse.default : {c64, f16, i8, f64, c128, i64, bf16, f32, i32, b8, i16, u8},
    aten.to_sparse.sparse_dim : {c64, f16, i8, f64, c128, i64, bf16, f32, i32, b8, i16, u8},
    aten._convolution.default : {c64, i64, bf16, f32, f64, c128},
    aten._ctc_loss.default : {f32, f64},
    aten._histogramdd_bin_edges.default : {f32, f64},
    aten._histogramdd_from_bin_cts.default : {f32, f64},
    aten._histogramdd_from_bin_tensors.default : {f32, f64},
    aten._local_scalar_dense.default : {c64, f16, i8, f64, c128, i64, bf16, f32, i32, b8, i16, u8},
    aten._pdist_forward.default : {f32, f64},
    aten._unique2.default : {i8, f64, i64, bf16, f32, i32, b8, i16, u8},
    aten.bincount.default : {i64, i8, i32, i16, u8},
    aten.bucketize.Tensor : {f16, i8, f64, i64, bf16, f32, i32, i16, u8},
    aten.bucketize.Tensor_out : {f16, i8, f64, i64, bf16, f32, i32, i16, u8},
    aten.col2im.default : {c64, f32, f64, c128},
    aten.convolution.default : {c64, i64, bf16, f32, f64, c128},
    aten.equal.default : {c64, f16, i8, f64, c128, i64, bf16, f32, i32, b8, i16, u8},
    aten.frexp.Tensor : {bf16, f32, f16, f64},
    aten.grid_sampler_2d.default : {f32, f64},
    aten.grid_sampler_3d.default : {f32, f64},
    aten.histc.default : {bf16, f32, f64},
    aten.histc.out : {bf16, f32, f64},
    aten.histogram.bin_ct : {f32, f64},
    aten.histogram.bins_tensor : {f32, f64},
    aten.kthvalue.default : {i8, f64, i64, bf16, f32, i32, i16, u8},
    aten.log_sigmoid_forward.output : {bf16, f32, f64},
    aten.logcumsumexp.default : {bf16, f32, f64},
    aten.logcumsumexp.out : {bf16, f32, f64},
    aten.max_pool3d_with_indices.default : {f32, f64},
    aten.max_unpool2d.default : {f32, f64},
    aten.max_unpool3d.default : {f32, f64},
    aten.median.default : {i8, f64, i64, bf16, f32, i32, i16, u8},
    aten.median.dim : {i8, f64, i64, bf16, f32, i32, i16, u8},
    aten.mode.default : {f16, i8, f64, i64, bf16, f32, i32, b8, i16, u8},
    aten.multi_margin_loss.default : {f32, f64},
    aten.multilabel_margin_loss_forward.default : {f32, f64},
    aten.multinomial.default : {bf16, f32, f64},
    aten.multinomial.out : {bf16, f32, f64},
    aten.mvlgamma.default : {i8, f64, i64, bf16, f32, i32, i16, u8},
    aten.mvlgamma.out : {i8, f64, i64, bf16, f32, i32, i16, u8},
    aten.nll_loss2d_forward.default : {bf16, f32, f64},
    aten.polar.default : {f32, f64},
    aten.rrelu_with_noise.default : {bf16, f32, f64},
    aten.searchsorted.Tensor : {f16, i8, f64, i64, bf16, f32, i32, i16, u8},
    aten.searchsorted.Tensor_out : {f16, i8, f64, i64, bf16, f32, i32, i16, u8},
    aten.segment_reduce.default : {bf16, f32, f16, f64},
    aten.unique_consecutive.default : {i8, f64, i64, bf16, f32, i32, b8, i16, u8},
    aten.unique_dim.default : {i8, f64, i64, bf16, f32, i32, b8, i16, u8},
    aten.upsample_nearest3d.vec : {bf16, f32, f64, u8},
=======
    aten._convolution.default: {c64, i64, f64, c128, bf16, f32},
    aten._ctc_loss.default: {f64, f32},
    aten._histogramdd_bin_edges.default: {f64, f32},
    aten._histogramdd_from_bin_cts.default: {f64, f32},
    aten._histogramdd_from_bin_tensors.default: {f64, f32},
    aten._local_scalar_dense.default: {c64, i64, c128, bf16, f16, u8, b8, f32, i8, f64, i16, i32},
    aten._pdist_forward.default: {f64, f32},
    aten._unique2.default: {i64, bf16, u8, b8, f32, i8, f64, i16, i32},
    aten.bincount.default: {i8, i64, i16, u8, i32},
    aten.bucketize.Tensor: {i64, bf16, f16, u8, f32, i8, f64, i16, i32},
    aten.bucketize.Tensor_out: {i64, bf16, f16, u8, f32, i8, f64, i16, i32},
    aten.col2im.default: {c64, f32, f64, c128},
    aten.complex.default: {c64, f64, c128, f16, f32},
    aten.complex.out: {f16},
    aten.count_nonzero.default: {i64, bf16, f16, u8, b8, f32, i8, f64, i16, i32},
    aten.count_nonzero.dim_IntList: {i64, bf16, f16, u8, b8, f32, i8, f64, i16, i32},
    aten.equal.default: {c64, i64, c128, bf16, f16, u8, b8, f32, i8, f64, i16, i32},
    aten.frexp.Tensor: {bf16, f16, f64, f32},
    aten.grid_sampler_2d.default: {f64, f32},
    aten.grid_sampler_3d.default: {f64, f32},
    aten.histc.default: {bf16, f64, f32},
    aten.histc.out: {bf16, f64, f32},
    aten.histogram.bin_ct: {f64, f32},
    aten.histogram.bins_tensor: {f64, f32},
    aten.im2col.default: {bf16, f16, f64, f32},
    aten.kthvalue.default: {i64, bf16, u8, f32, i8, f64, i16, i32},
    aten.linalg_matrix_exp.default: {bf16, f64, f32},
    aten.log_sigmoid_forward.output: {bf16, f64, f32},
    aten.logcumsumexp.default: {bf16, f64, f32},
    aten.logcumsumexp.out: {bf16, f64, f32},
    aten.masked_select.default: {i64, bf16, f16, u8, b8, f32, i8, f64, i16, i32},
    aten.masked_select.out: {i64, bf16, f16, u8, b8, f32, i8, f64, i16, i32},
    aten.max_pool3d_with_indices.default: {f64, f32},
    aten.max_unpool2d.default: {f64, f32},
    aten.max_unpool3d.default: {f64, f32},
    aten.median.default: {i64, bf16, u8, f32, i8, f64, i16, i32},
    aten.median.dim: {i64, bf16, u8, f32, i8, f64, i16, i32},
    aten.mode.default: {i64, bf16, f16, u8, b8, f32, i8, f64, i16, i32},
    aten.multi_margin_loss.default: {f64, f32},
    aten.multilabel_margin_loss_forward.default: {f64, f32},
    aten.multinomial.default: {bf16, f64, f32},
    aten.multinomial.out: {bf16, f64, f32},
    aten.mvlgamma.default: {i64, bf16, u8, f32, i8, f64, i16, i32},
    aten.mvlgamma.out: {i64, bf16, u8, f32, i8, f64, i16, i32},
    aten.nll_loss2d_forward.default: {bf16, f64, f32},
    aten.nonzero.default: {i64, bf16, f16, u8, b8, f32, i8, f64, i16, i32},
    aten.nonzero.out: {i64, bf16, f16, u8, b8, f32, i8, f64, i16, i32},
    aten.polar.default: {f64, f32},
    aten.rrelu_with_noise.default: {bf16, f64, f32},
    aten.searchsorted.Tensor: {i64, bf16, f16, u8, f32, i8, f64, i16, i32},
    aten.searchsorted.Tensor_out: {i64, bf16, f16, u8, f32, i8, f64, i16, i32},
    aten.segment_reduce.default: {bf16, f16, f32, f64},
    aten.take.default: {i64, bf16, f16, u8, b8, f32, i8, f64, i16, i32},
    aten.take.out: {i64, bf16, f16, u8, b8, f32, i8, f64, i16, i32},
    aten.tensordot.out: {i64, bf16, u8, f32, i8, f64, i16, i32},
    aten.to_sparse.default: {i64, bf16, f16, u8, b8, f32, i8, f64, i16, i32},
    aten.to_sparse.sparse_dim: {i64, bf16, f16, u8, b8, f32, i8, f64, i16, i32},
    aten.unique_consecutive.default: {i64, bf16, u8, b8, f32, i8, f64, i16, i32},
    aten.unique_dim.default: {i64, bf16, u8, b8, f32, i8, f64, i16, i32},
    aten.upsample_nearest3d.vec: {bf16, u8, f64, f32},
    aten.vdot.default: {i64, bf16, u8, f32, i8, f64, i16, i32},
    aten.vdot.out: {i64, bf16, u8, f32, i8, f64, i16, i32},
    aten.cholesky.default: {f32, f64},  # aten::cholesky
    aten.cholesky.out: {f32, f64},  # aten::cholesky.out
    aten.cholesky_inverse.default: {f32, f64},  # aten::cholesky_inverse
    aten.cholesky_inverse.out: {f32, f64},  # aten::cholesky_inverse.out
    aten.cholesky_solve.default: {f32, f64},  # aten::_cholesky_solve_helper
    aten.cholesky_solve.out: {f32, f64},  # aten::_cholesky_solve_helper
    aten.eig.default: {f32, f64},  # aten::_local_scalar_dense
    aten.geqrf.default: {f32, f64},  # aten::geqrf
    aten.linalg_eig.default: {f32, f64},  # aten::linalg_eig
    aten.linalg_householder_product.default: {f32, f64},  # aten::linalg_householder_product
    aten.linalg_householder_product.out: {f32, f64},  # aten::linalg_householder_product.out
    aten.linalg_lstsq.default: {f32, f64},  # aten::linalg_lstsq.out
    aten.linalg_solve_triangular.default: {f32, f64},  # aten::linalg_solve_triangular
    aten.linalg_solve_triangular.out: {f32, f64},  # aten::linalg_solve_triangular.out
    aten.ormqr.default: {f32, f64},  # aten::ormqr
    aten.ormqr.out: {f32, f64},  # aten::ormqr.out
    aten.symeig.default: {f32, f64},  # aten::_symeig_helper
>>>>>>> 6691ed78
}

# these sometimes pass and sometimes fail
meta_dispatch_skips = {
    aten.index.Tensor: {i64, bf16, f16, u8, b8, f32, i8, f64, i16, i32, c32, c128},  # at::nonzero doesn't have a Meta function
    aten._to_copy.default: {i64, bf16, f16, u8, b8, f32, i8, f64, i16, i32, c128},
    aten.aminmax.default: {i64, u8, b8, f32, i8, f64, i16, i32},
    aten.cummax.default: {i64, bf16, u8, b8, f32, i8, f64, i16, i32},
    aten.cummin.default: {i64, bf16, u8, b8, f32, i8, f64, i16, i32},
    aten.linalg_lu_solve.default: {c32, c64, c128},
    aten.linalg_lu_solve.out: {c32, c64, c128},
    aten.linalg_pinv.atol_rtol_tensor: {f32, f64},
    aten.linalg_pinv.atol_rtol_tensor_out: {f32, f64},
    aten.empty.memory_format: {b8, bf16, c128, c64, c32, f16, f32, f64, i16, i32, i64, i8, u8},
    aten.empty.SymInt: {b8, bf16, c128, c64, c32, f16, f32, f64, i16, i32, i64, i8, u8},
}

meta_dispatch_device_expected_failures = defaultdict(dict)
meta_dispatch_device_skips = defaultdict(dict)

meta_dispatch_device_expected_failures['cuda'] = {
    aten._convolution.default: {f16, c32},
    aten._unique2.default: {f16},  # aten::_unique2
    aten._use_cudnn_ctc_loss.default: {f32, f64},  # aten::_use_cudnn_ctc_loss
    aten.cudnn_grid_sampler.default: {f16, f32, f64},  # aten::cudnn_grid_sampler
    aten.geqrf.default: {f32, f64},  # aten::geqrf
    aten.grid_sampler_2d.default: {f16},  # aten::grid_sampler_2d
    aten.grid_sampler_3d.default: {f16},  # aten::grid_sampler_3d
    aten.histc.default: {i16, i32, i64, i8},  # aten::histc
    aten.histc.out: {i16, i32, i64, i8},  # aten::histc.out
    aten.kthvalue.default: {f16},  # aten::kthvalue.values
    aten.linalg_eigvalsh.out: {f32, f64},  # aten::linalg_eigvalsh.out
    aten.linalg_householder_product.default: {f32, f64},  # aten::linalg_householder_product
    aten.linalg_householder_product.out: {f32, f64},  # aten::linalg_householder_product.out
    aten.linalg_matrix_exp.default: {f16},  # aten::linalg_matrix_exp
    aten.linalg_solve_triangular.default: {f32, f64},  # aten::linalg_solve_triangular
    aten.linalg_solve_triangular.out: {f32, f64},  # aten::linalg_solve_triangular.out
    aten.log_sigmoid_forward.default: {bf16, f16, f64, f32},
    aten.log_sigmoid_forward.output: {f16},  # aten::log_sigmoid_forward.output
    aten.logcumsumexp.default: {bf16, f16},  # aten::_logcumsumexp
    aten.logcumsumexp.out: {bf16, f16},  # aten::_logcumsumexp.out
    aten.max_pool3d_with_indices.default: {bf16, f16},  # aten::max_pool3d_with_indices
    aten.max_unpool2d.default: {f16},  # aten::max_unpool2d
    aten.max_unpool3d.default: {f16},  # aten::max_unpool3d
    aten.median.default: {f16},  # aten::median
    aten.median.dim: {f16},  # aten::median.dim_values
    aten.multi_margin_loss.default: {bf16, f16},  # aten::multi_margin_loss
    aten.multilabel_margin_loss_forward.default: {bf16, f16},  # aten::multilabel_margin_loss_forward
    aten.multinomial.default: {f16},  # aten::multinomial
    aten.multinomial.out: {f16},  # aten::multinomial.out
    aten.mvlgamma.default: {f16},  # aten::_local_scalar_dense
    aten.mvlgamma.out: {f16},  # aten::mvlgamma.out
    aten.native_group_norm.default: {bf16, f16},
    aten.nll_loss2d_forward.default: {f16},  # aten::nll_loss2d_forward
    aten.ormqr.default: {f32, f64},  # aten::ormqr
    aten.ormqr.out: {f32, f64},  # aten::ormqr.out
    aten.rrelu_with_noise.default: {f16},  # aten::rrelu_with_noise
    aten.tensordot.out: {f16},  # aten::tensordot.out
    aten.unique_consecutive.default: {f16},  # aten::unique_consecutive
    aten.unique_dim.default: {f16},  # aten::unique_dim
    aten.upsample_nearest3d.vec: {f16},  # aten::upsample_nearest3d.vec
}

meta_dispatch_device_skips['cuda'] = {
    aten._conj.default: {c32, f16}, # file issue 
    aten._linalg_svd.default: {c64, c128},  # aten::linalg_eigvalsh.out
    aten.cudnn_batch_norm.default: {f32, f64},
    aten.log_softmax.int : {c32, c64},
    aten.softmax.int : {c32, c64},
    aten.softmax.int : {c32, c64},

    aten.cummax.default: {f16},
    aten.cummin.default: {f16},
    # ROCm stuff; technically this should be expected failure but it's
    # not worth it; these should get unified anyway
    aten.miopen_batch_norm.default: {f32},
}

class MetaCrossRefDispatchMode(torch.utils._python_dispatch.TorchDispatchMode):
    test_case: TestCase
    device: torch.device
    dtype: torch.dtype

    def __init__(self, test_case, *, device, dtype):
        self.test_case = test_case
        # save TLS
        self.precision = test_case.precision
        self.rel_tol = test_case.rel_tol
        self.device_type = torch.device(device).type
        self.dtype = dtype

    def __torch_dispatch__(self, func, types, args=(), kwargs=None):
        kwargs = kwargs or {}

        self.test_case.precision = self.precision
        self.test_case.rel_tol = self.rel_tol

        if self.dtype in meta_dispatch_skips.get(func, set()):
            test_expect = TestExpect.SKIP
        elif self.dtype in meta_dispatch_device_skips[self.device_type].get(func, set()):
            test_expect = TestExpect.SKIP
        elif self.dtype in meta_dispatch_expected_failures.get(func, set()):
            test_expect = TestExpect.XFAILURE
        elif self.dtype in meta_dispatch_device_expected_failures[self.device_type].get(func, set()):
            test_expect = TestExpect.XFAILURE
        else:
            test_expect = TestExpect.SUCCESS

        return run_meta_crossref(
            self.test_case,
            test_expect,
            func,
            args,
            kwargs,
            dtype=self.dtype,
            device_type=self.device_type,
        )

# TODO: get rid of. _to_copy failing with input meta and device specified as cpu
op_skips = {
    "log_softmax_dtype": {c32, c64, c128},
    "softmax_with_dtype": {c32, c64, c128},
    "softmin_with_dtype": {c32, c64, c128},
    "__rpow__": {c32, c64, c128},
    "nn.functional.softmin_with_dtype": {c32, c64, c128}
}

# NB: we're running these tests only on CUDA because there are some
# inconsistencies between CUDA and CPU, and running on CUDA makes it easier
# to ignore the CPU case when inconsistencies arise.  Ideally we deal
# with the inconsistencies but this takes time.
@skipIfSlowGradcheckEnv
class TestMeta(TestCase):
    @unittest.skipIf(TEST_WITH_ASAN, "Skipped under ASAN")
    # @onlyCUDA
    @skipIfCrossRef
    @suppress_warnings
    @ops(op_db)
    def test_meta(self, device, dtype, op):
        # run the OpInfo sample inputs, cross-referencing them with the
        # meta implementation and check the results are the same.  All
        # the heavy lifting happens in MetaCrossRefFunctionMode
        func = op.get_op()
        samples = op.sample_inputs(device, dtype, requires_grad=False)
        for sample_input in samples:
            args = [sample_input.input] + list(sample_input.args)
            kwargs = sample_input.kwargs
            with MetaCrossRefFunctionMode(self, dtype=dtype, device=device):
                expected = func(*args, **kwargs)
                if isinstance(expected, torch.Tensor) and op.supports_out:
                    func(*args, **kwargs, out=expected)

    @unittest.skipIf(TEST_WITH_ASAN, "Skipped under ASAN")
    # @onlyCUDA
    @skipIfCrossRef
    @suppress_warnings
    @ops(op_db)
    def test_dispatch_meta(self, device, dtype, op):
        func = op.get_op()
        samples = op.sample_inputs(device, dtype, requires_grad=False)
        for sample_input in samples:
            args = [sample_input.input] + list(sample_input.args)
            kwargs = sample_input.kwargs
<<<<<<< HEAD

            name = op.name
            if op.variant_test_name:
                name += "_" + op.variant_test_name

            if dtype in op_skips.get(name, set()):
                self.skipTest(f"skipping {sample_input.name}")

            with MetaCrossRefDispatchMode.push(self, dtype=dtype, device=device):
=======
            with MetaCrossRefDispatchMode(self, dtype=dtype, device=device):
>>>>>>> 6691ed78
                expected = func(*args, **kwargs)
                if isinstance(expected, torch.Tensor) and op.supports_out:
                    func(*args, **kwargs, out=expected)

instantiate_device_type_tests(TestMeta, globals())

def print_op_str_if_not_supported(op_str):
    op = OperatorName.parse(op_str)
    packet = getattr(torch.ops.aten, str(op.name))
    overload = getattr(packet, op.overload_name if op.overload_name else "default")
    if any(overload in d for d in [meta_dispatch_skips, meta_dispatch_device_skips['cuda']]):
        print(f"{overload}  # SKIP")
    if any(overload in d for d in [meta_dispatch_expected_failures, meta_dispatch_device_expected_failures['cuda']]):
        print(overload)


if __name__ == "__main__":
    COMPARE_XLA = os.getenv('PYTORCH_COMPARE_XLA', None)
    if COMPARE_XLA is not None:
        with open(COMPARE_XLA, "r") as f:
            d = yaml.load(f, Loader=YamlLoader)
            ops = d.get("full_codegen", []) + d.get("supported", []) + d.get("autograd", [])
            for op_str in ops:
                print_op_str_if_not_supported(op_str)
        sys.exit(0)

    COMPARE_TEXT = os.getenv('PYTORCH_COMPARE_TEXT', None)
    if COMPARE_TEXT is not None:
        with open(COMPARE_TEXT, "r") as f:
            for op_str in f:
                print_op_str_if_not_supported(op_str.strip())
        sys.exit(0)

    run_tests()<|MERGE_RESOLUTION|>--- conflicted
+++ resolved
@@ -402,73 +402,6 @@
 
 RE_NOT_IMPLEMENTED_MSG = re.compile(r"Could not run '([^']+)' with arguments ")
 
-<<<<<<< HEAD
-=======
-meta_function_expected_failures = {
-    torch.Tensor.item: {b8, bf16, c128, c64, f16, f32, f64, i16, i32, i64, i8, u8},  # aten::_local_scalar_dense
-    torch.Tensor.to_sparse: {b8, bf16, f16, f32, f64, i16, i32, i64, i8, u8},  # aten::to_sparse, aten::to_sparse.sparse_dim
-    torch.allclose: {bf16, f16, f32, f64},  # aten::_local_scalar_dense
-    torch.argwhere: {b8, bf16, f16, f32, f64, i16, i32, i64, i8, u8},  # aten::nonzero
-    torch.bincount: {i16, i32, i64, i8, u8},  # aten::bincount
-    torch.bucketize: {bf16, f16, f32, f64, i16, i32, i64, i8, u8},  # aten::bucketize.Tensor, aten::bucketize.Tensor_out
-    torch.combinations: {b8, bf16, f16, f32, f64, i16, i32, i64, i8, u8},  # aten::masked_select
-    torch.complex: {f16, f32, f64},  # aten::complex.out
-    torch.corrcoef: {bf16, f32, f64, i16, i32, i64, i8, u8},  # aten::_local_scalar_dense
-    torch.count_nonzero: {b8, bf16, f16, f32, f64, i16, i32, i64, i8, u8},  # aten::count_nonzero.dim_IntList
-    torch.cov: {bf16, f32, f64, i16, i32, i64, i8, u8},  # aten::_local_scalar_dense
-    torch.fft.hfft2: {b8, f32, f64, i16, i32, i64, i8, u8},  # aten::_fft_c2c
-    torch.fft.hfft: {b8, f32, f64, i16, i32, i64, i8, u8},
-    torch.fft.hfftn: {b8, f32, f64, i16, i32, i64, i8, u8},  # aten::_fft_c2c
-    torch.frexp: {bf16, f16, f32, f64},  # aten::frexp.Tensor_out
-    torch.functional.istft: {f32, f64},  # aten::view_as_complex
-    torch.functional.unique: {b8, bf16, f32, f64, i16, i32, i64, i8, u8},  # aten::_unique2, aten::unique_dim
-    torch.functional.unique_consecutive: {b8, bf16, f32, f64, i16, i32, i64, i8, u8},  # aten::unique_consecutive
-    torch.histc: {bf16, f32, f64},  # aten::histc, aten::histc.out
-    torch.histogram: {f32, f64},  # aten::histogram.bin_ct, aten::histogram.bins_tensor
-    torch.histogramdd: {f32, f64},  # aten::_histogramdd_bin_edges, aten::_histogramdd_from_bin_tensors
-    torch.kthvalue: {bf16, f32, f64, i16, i32, i64, i8, u8},  # aten::kthvalue.values
-    torch.logcumsumexp: {bf16, f32, f64},  # aten::_logcumsumexp, aten::_logcumsumexp.out
-    torch.masked_select: {b8, bf16, f16, f32, f64, i16, i32, i64, i8, u8},  # aten::masked_select, aten::masked_select.out
-    torch.matrix_exp: {bf16, f32, f64},  # aten::linalg_matrix_exp
-    torch.median: {bf16, f32, f64, i16, i32, i64, i8, u8},  # aten::median, aten::median.dim_values
-    torch.mode: {b8, bf16, f16, f32, f64, i16, i32, i64, i8, u8},  # aten::mode
-    torch.multinomial: {bf16, f32, f64},  # aten::multinomial, aten::multinomial.out
-    torch.mvlgamma: {bf16, f32, f64, i16, i32, i64, i8, u8},  # aten::_local_scalar_dense, aten::mvlgamma.out
-    torch.nn.functional.ctc_loss: {f32, f64},
-    torch.nn.functional.gaussian_nll_loss: {bf16, f32, f64},  # aten::_local_scalar_dense
-    torch.nn.functional.grid_sample: {f32, f64},  # aten::grid_sampler_2d, aten::grid_sampler_3d
-    torch.nn.functional.max_pool3d: {f32, f64},  # aten::max_pool3d_with_indices
-    torch.nn.functional.max_pool3d_with_indices: {f32, f64},  # aten::max_pool3d_with_indices
-    torch.nn.functional.max_unpool1d: {f32, f64},  # aten::max_unpool2d
-    torch.nn.functional.max_unpool2d: {f32, f64},  # aten::max_unpool2d
-    torch.nn.functional.max_unpool3d: {f32, f64},  # aten::max_unpool3d
-    torch.nn.functional.multi_margin_loss: {f32, f64},  # aten::multi_margin_loss
-    torch.nn.functional.multilabel_margin_loss: {f32, f64},  # aten::multilabel_margin_loss_forward
-    torch.nn.functional.one_hot: {i64},  # aten::_local_scalar_dense
-    torch.nn.functional.pdist: {f32, f64},  # aten::_pdist_forward
-    torch.nn.functional.rrelu: {bf16, f32, f64},  # aten::rrelu_with_noise
-    torch.nn.functional.unfold: {bf16, f16, f32, f64},  # aten::im2col
-    torch.nonzero: {b8, bf16, f16, f32, f64, i16, i32, i64, i8, u8},  # aten::nonzero, aten::nonzero.out
-    torch.polar: {f32, f64},  # aten::polar.out
-    torch.repeat_interleave: {b8, bf16, f16, f32, f64, i16, i32, i64, i8, u8},  # aten::repeat_interleave.Tensor
-    torch.segment_reduce: {bf16, f16, f32, f64},  # aten::segment_reduce
-    torch.searchsorted: {bf16, f16, f32, f64, i16, i32, i64, i8, u8},  # aten::searchsorted.Tensor, aten::searchsorted.Tensor_out
-    torch.symeig: {f32, f64},
-    torch.take: {b8, bf16, f16, f32, f64, i16, i32, i64, i8, u8},  # aten::take, aten::take.out
-    torch.vdot: {bf16, f32, f64, i16, i32, i64, i8, u8},  # aten::vdot
-    torch.ormqr: {f32, f64},
-    torch.cholesky: {f32, f64},  # aten::cholesky, aten::cholesky.out
-    torch.cholesky_inverse: {f32, f64},  # aten::cholesky_inverse, aten::cholesky_inverse.out
-    torch.cholesky_solve: {f32, f64},  # aten::_cholesky_solve_helper
-    torch.eig: {f32, f64},  # aten::_local_scalar_dense
-    torch.geqrf: {f32, f64},  # aten::geqrf
-    torch.linalg.eig: {f32, f64},  # aten::linalg_eig
-    torch.linalg.eigvals: {f32, f64},
-    torch.linalg.householder_product: {f32, f64},  # aten::linalg_householder_product
-    torch.linalg.lstsq: {f32, f64},  # aten::linalg_lstsq.out
-    torch.linalg.solve_triangular: {f32, f64},  # aten::linalg_solve_triangular
-}
->>>>>>> 6691ed78
 
 """
 # This is some sample code for how we could dump these dicts into YAML
@@ -624,14 +557,6 @@
     torch.median: {f16},  # aten::median, aten::median.dim_values
     torch.multinomial: {f16},  # aten::multinomial, aten::multinomial.out
     torch.mvlgamma: {f16},  # aten::_local_scalar_dense, aten::mvlgamma.out
-<<<<<<< HEAD
-    torch.nn.functional.conv1d: {f16, c32, bf16, c128, c32, c64, f16, f32, f64},
-    torch.nn.functional.conv2d: {f16, c32, bf16, c128, c32, c64, f16, f32, f64},
-    torch.nn.functional.conv_transpose1d: {bf16, f16},
-    torch.nn.functional.conv_transpose2d: {bf16, f16},
-    torch.nn.functional.conv_transpose3d: {bf16, f16},
-=======
->>>>>>> 6691ed78
     torch.nn.functional.gaussian_nll_loss: {f16},  # aten::_local_scalar_dense
     torch.nn.functional.grid_sample: {f16},  # aten::grid_sampler_2d, aten::grid_sampler_3d
     torch.nn.functional.max_pool3d: {bf16, f16},  # aten::max_pool3d_with_indices
@@ -698,7 +623,7 @@
             test_expect = TestExpect.XFAILURE
         else:
             test_expect = TestExpect.SUCCESS
-        
+
         return run_meta_crossref(
             self.test_case, test_expect, func, args,
             kwargs, dtype=self.dtype, device_type=self.device_type
@@ -708,7 +633,6 @@
 
 # these always fail
 meta_dispatch_expected_failures = {
-<<<<<<< HEAD
     aten._fft_c2c.out : {f16, c64, i8, f64, c128, i32, i64, f32, c32, b8, i16, u8},
     aten._fft_r2c.out : {f16, i8, f64, i32, i64, f32, b8, i16, u8},
     aten.angle.default : {f16, i8, f64, bf16, i32, f32, i64, b8, i16, u8},
@@ -791,87 +715,6 @@
     aten.unique_consecutive.default : {i8, f64, i64, bf16, f32, i32, b8, i16, u8},
     aten.unique_dim.default : {i8, f64, i64, bf16, f32, i32, b8, i16, u8},
     aten.upsample_nearest3d.vec : {bf16, f32, f64, u8},
-=======
-    aten._convolution.default: {c64, i64, f64, c128, bf16, f32},
-    aten._ctc_loss.default: {f64, f32},
-    aten._histogramdd_bin_edges.default: {f64, f32},
-    aten._histogramdd_from_bin_cts.default: {f64, f32},
-    aten._histogramdd_from_bin_tensors.default: {f64, f32},
-    aten._local_scalar_dense.default: {c64, i64, c128, bf16, f16, u8, b8, f32, i8, f64, i16, i32},
-    aten._pdist_forward.default: {f64, f32},
-    aten._unique2.default: {i64, bf16, u8, b8, f32, i8, f64, i16, i32},
-    aten.bincount.default: {i8, i64, i16, u8, i32},
-    aten.bucketize.Tensor: {i64, bf16, f16, u8, f32, i8, f64, i16, i32},
-    aten.bucketize.Tensor_out: {i64, bf16, f16, u8, f32, i8, f64, i16, i32},
-    aten.col2im.default: {c64, f32, f64, c128},
-    aten.complex.default: {c64, f64, c128, f16, f32},
-    aten.complex.out: {f16},
-    aten.count_nonzero.default: {i64, bf16, f16, u8, b8, f32, i8, f64, i16, i32},
-    aten.count_nonzero.dim_IntList: {i64, bf16, f16, u8, b8, f32, i8, f64, i16, i32},
-    aten.equal.default: {c64, i64, c128, bf16, f16, u8, b8, f32, i8, f64, i16, i32},
-    aten.frexp.Tensor: {bf16, f16, f64, f32},
-    aten.grid_sampler_2d.default: {f64, f32},
-    aten.grid_sampler_3d.default: {f64, f32},
-    aten.histc.default: {bf16, f64, f32},
-    aten.histc.out: {bf16, f64, f32},
-    aten.histogram.bin_ct: {f64, f32},
-    aten.histogram.bins_tensor: {f64, f32},
-    aten.im2col.default: {bf16, f16, f64, f32},
-    aten.kthvalue.default: {i64, bf16, u8, f32, i8, f64, i16, i32},
-    aten.linalg_matrix_exp.default: {bf16, f64, f32},
-    aten.log_sigmoid_forward.output: {bf16, f64, f32},
-    aten.logcumsumexp.default: {bf16, f64, f32},
-    aten.logcumsumexp.out: {bf16, f64, f32},
-    aten.masked_select.default: {i64, bf16, f16, u8, b8, f32, i8, f64, i16, i32},
-    aten.masked_select.out: {i64, bf16, f16, u8, b8, f32, i8, f64, i16, i32},
-    aten.max_pool3d_with_indices.default: {f64, f32},
-    aten.max_unpool2d.default: {f64, f32},
-    aten.max_unpool3d.default: {f64, f32},
-    aten.median.default: {i64, bf16, u8, f32, i8, f64, i16, i32},
-    aten.median.dim: {i64, bf16, u8, f32, i8, f64, i16, i32},
-    aten.mode.default: {i64, bf16, f16, u8, b8, f32, i8, f64, i16, i32},
-    aten.multi_margin_loss.default: {f64, f32},
-    aten.multilabel_margin_loss_forward.default: {f64, f32},
-    aten.multinomial.default: {bf16, f64, f32},
-    aten.multinomial.out: {bf16, f64, f32},
-    aten.mvlgamma.default: {i64, bf16, u8, f32, i8, f64, i16, i32},
-    aten.mvlgamma.out: {i64, bf16, u8, f32, i8, f64, i16, i32},
-    aten.nll_loss2d_forward.default: {bf16, f64, f32},
-    aten.nonzero.default: {i64, bf16, f16, u8, b8, f32, i8, f64, i16, i32},
-    aten.nonzero.out: {i64, bf16, f16, u8, b8, f32, i8, f64, i16, i32},
-    aten.polar.default: {f64, f32},
-    aten.rrelu_with_noise.default: {bf16, f64, f32},
-    aten.searchsorted.Tensor: {i64, bf16, f16, u8, f32, i8, f64, i16, i32},
-    aten.searchsorted.Tensor_out: {i64, bf16, f16, u8, f32, i8, f64, i16, i32},
-    aten.segment_reduce.default: {bf16, f16, f32, f64},
-    aten.take.default: {i64, bf16, f16, u8, b8, f32, i8, f64, i16, i32},
-    aten.take.out: {i64, bf16, f16, u8, b8, f32, i8, f64, i16, i32},
-    aten.tensordot.out: {i64, bf16, u8, f32, i8, f64, i16, i32},
-    aten.to_sparse.default: {i64, bf16, f16, u8, b8, f32, i8, f64, i16, i32},
-    aten.to_sparse.sparse_dim: {i64, bf16, f16, u8, b8, f32, i8, f64, i16, i32},
-    aten.unique_consecutive.default: {i64, bf16, u8, b8, f32, i8, f64, i16, i32},
-    aten.unique_dim.default: {i64, bf16, u8, b8, f32, i8, f64, i16, i32},
-    aten.upsample_nearest3d.vec: {bf16, u8, f64, f32},
-    aten.vdot.default: {i64, bf16, u8, f32, i8, f64, i16, i32},
-    aten.vdot.out: {i64, bf16, u8, f32, i8, f64, i16, i32},
-    aten.cholesky.default: {f32, f64},  # aten::cholesky
-    aten.cholesky.out: {f32, f64},  # aten::cholesky.out
-    aten.cholesky_inverse.default: {f32, f64},  # aten::cholesky_inverse
-    aten.cholesky_inverse.out: {f32, f64},  # aten::cholesky_inverse.out
-    aten.cholesky_solve.default: {f32, f64},  # aten::_cholesky_solve_helper
-    aten.cholesky_solve.out: {f32, f64},  # aten::_cholesky_solve_helper
-    aten.eig.default: {f32, f64},  # aten::_local_scalar_dense
-    aten.geqrf.default: {f32, f64},  # aten::geqrf
-    aten.linalg_eig.default: {f32, f64},  # aten::linalg_eig
-    aten.linalg_householder_product.default: {f32, f64},  # aten::linalg_householder_product
-    aten.linalg_householder_product.out: {f32, f64},  # aten::linalg_householder_product.out
-    aten.linalg_lstsq.default: {f32, f64},  # aten::linalg_lstsq.out
-    aten.linalg_solve_triangular.default: {f32, f64},  # aten::linalg_solve_triangular
-    aten.linalg_solve_triangular.out: {f32, f64},  # aten::linalg_solve_triangular.out
-    aten.ormqr.default: {f32, f64},  # aten::ormqr
-    aten.ormqr.out: {f32, f64},  # aten::ormqr.out
-    aten.symeig.default: {f32, f64},  # aten::_symeig_helper
->>>>>>> 6691ed78
 }
 
 # these sometimes pass and sometimes fail
@@ -936,7 +779,7 @@
 }
 
 meta_dispatch_device_skips['cuda'] = {
-    aten._conj.default: {c32, f16}, # file issue 
+    aten._conj.default: {c32, f16}, # file issue
     aten._linalg_svd.default: {c64, c128},  # aten::linalg_eigvalsh.out
     aten.cudnn_batch_norm.default: {f32, f64},
     aten.log_softmax.int : {c32, c64},
@@ -1006,7 +849,7 @@
 @skipIfSlowGradcheckEnv
 class TestMeta(TestCase):
     @unittest.skipIf(TEST_WITH_ASAN, "Skipped under ASAN")
-    # @onlyCUDA
+    @onlyCUDA
     @skipIfCrossRef
     @suppress_warnings
     @ops(op_db)
@@ -1025,7 +868,7 @@
                     func(*args, **kwargs, out=expected)
 
     @unittest.skipIf(TEST_WITH_ASAN, "Skipped under ASAN")
-    # @onlyCUDA
+    @onlyCUDA
     @skipIfCrossRef
     @suppress_warnings
     @ops(op_db)
@@ -1035,7 +878,6 @@
         for sample_input in samples:
             args = [sample_input.input] + list(sample_input.args)
             kwargs = sample_input.kwargs
-<<<<<<< HEAD
 
             name = op.name
             if op.variant_test_name:
@@ -1045,9 +887,6 @@
                 self.skipTest(f"skipping {sample_input.name}")
 
             with MetaCrossRefDispatchMode.push(self, dtype=dtype, device=device):
-=======
-            with MetaCrossRefDispatchMode(self, dtype=dtype, device=device):
->>>>>>> 6691ed78
                 expected = func(*args, **kwargs)
                 if isinstance(expected, torch.Tensor) and op.supports_out:
                     func(*args, **kwargs, out=expected)
