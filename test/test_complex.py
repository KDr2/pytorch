--- conflicted
+++ resolved
@@ -26,11 +26,7 @@
     def test_dtype_inference(self, device, dtype):
         # issue: https://github.com/pytorch/pytorch/issues/36834
         with set_default_dtype(dtype):
-<<<<<<< HEAD
-            x = torch.tensor([3., 3. + 5.j], device=device)
-=======
             x = torch.tensor([3.0, 3.0 + 5.0j], device=device)
->>>>>>> f34905f6
         if dtype == torch.float16:
             self.assertEqual(x.dtype, torch.chalf)
         elif dtype == torch.float32:
@@ -55,13 +51,9 @@
     @dtypes(*complex_types())
     def test_any(self, device, dtype):
         # issue: https://github.com/pytorch/pytorch/issues/120875
-<<<<<<< HEAD
-        x = torch.tensor([0, 0j, -0 + 0j, -0 - 0j, 0 + 0j, 0 - 0j], device=device, dtype=dtype)
-=======
         x = torch.tensor(
             [0, 0j, -0 + 0j, -0 - 0j, 0 + 0j, 0 - 0j], device=device, dtype=dtype
         )
->>>>>>> f34905f6
         self.assertFalse(torch.any(x))
 
     @onlyCPU
