--- conflicted
+++ resolved
@@ -255,13 +255,10 @@
     "tensor_split": {b8, f16, f32, f64, i32, i64},
     "to_sparse": {f32, f64},
     # AssertionError: Tensor-likes are not close!
-<<<<<<< HEAD
+    "cauchy": {f16},
     "exponential": {f16},
-=======
-    "cauchy": {f16},
     "geometric": {f16},
     "log_normal": {f16},
->>>>>>> 701412a4
     "uniform": {f16},
     "unique": {b8, f32, f64, i32, i64},
     "unique_consecutive": {b8, f32, f64, i32, i64},
@@ -332,13 +329,10 @@
     "tensor_split": {b8, f16, f32, f64, i32, i64},
     "to_sparse": {f16, f32, f64},
     # AssertionError: Tensor-likes are not close!
-<<<<<<< HEAD
+    "cauchy": {f16, f32, f64},
     "exponential": {f16, f32, f64},
-=======
-    "cauchy": {f16, f32, f64},
     "geometric": {f16, f32, f64, i32, i64},
     "log_normal": {f16, f32, f64},
->>>>>>> 701412a4
     "uniform": {f16, f32, f64},
     "unique": {b8, f16, f32, f64, i32, i64},
     "unique_consecutive": {b8, f16, f32, f64, i32, i64},
