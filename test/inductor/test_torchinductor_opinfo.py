--- conflicted
+++ resolved
@@ -254,12 +254,9 @@
     "tensor_split": {b8, f16, f32, f64, i32, i64},
     "to_sparse": {f32, f64},
     # AssertionError: Tensor-likes are not close!
-<<<<<<< HEAD
-    "log_normal": {f16},
-=======
     "cauchy": {f16},
     "geometric": {f16},
->>>>>>> 92f569fe
+    "log_normal": {f16},
     "uniform": {f16},
     "unique": {b8, f32, f64, i32, i64},
     "unique_consecutive": {b8, f32, f64, i32, i64},
@@ -329,12 +326,9 @@
     "tensor_split": {b8, f16, f32, f64, i32, i64},
     "to_sparse": {f16, f32, f64},
     # AssertionError: Tensor-likes are not close!
-<<<<<<< HEAD
-    "log_normal": {f16, f32, f64},
-=======
     "cauchy": {f16, f32, f64},
     "geometric": {f16, f32, f64, i32, i64},
->>>>>>> 92f569fe
+    "log_normal": {f16, f32, f64},
     "uniform": {f16, f32, f64},
     "unique": {b8, f16, f32, f64, i32, i64},
     "unique_consecutive": {b8, f16, f32, f64, i32, i64},
