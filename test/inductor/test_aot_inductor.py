--- conflicted
+++ resolved
@@ -16,6 +16,7 @@
 from torch._inductor.utils import aot_inductor_launcher, cache_dir
 
 from torch.testing import FileCheck
+from torch.testing._internal import common_utils
 
 from torch.testing._internal.common_utils import (
     IS_CI,
@@ -24,8 +25,17 @@
     TEST_WITH_ROCM,
     TestCase,
 )
-from torch.testing._internal.inductor_utils import HAS_CUDA
+
+from torch.testing._internal.triton_utils import HAS_CUDA, requires_cuda
 from torch.utils import _pytree as pytree
+
+if HAS_CUDA:
+    import triton
+    from torch.testing._internal.triton_utils import (
+        add_kernel,
+        add_kernel_2d_autotuned,
+        add_kernel_autotuned,
+    )
 
 if IS_WINDOWS and IS_CI:
     sys.stderr.write(
@@ -37,19 +47,9 @@
 
 try:
     try:
-        from .test_torchinductor import (
-            copy_tests,
-            requires_cuda,
-            requires_multigpu,
-            TestFailure,
-        )
+        from .test_torchinductor import copy_tests, requires_multigpu, TestFailure
     except ImportError:
-        from test_torchinductor import (
-            copy_tests,
-            requires_cuda,
-            requires_multigpu,
-            TestFailure,
-        )
+        from test_torchinductor import copy_tests, requires_multigpu, TestFailure
 except (unittest.SkipTest, ImportError) as e:
     if __name__ == "__main__":
         sys.exit(0)
@@ -1043,8 +1043,6 @@
         example_inputs = (torch.randn(3, 10, device=self.device),)
         self.check_model(Model(), example_inputs)
 
-<<<<<<< HEAD
-=======
     @common_utils.parametrize("grid_type", [1, 2, 3])
     @common_utils.parametrize("num_dims", [1, 2])
     @common_utils.parametrize("dynamic", [False, True])
@@ -1156,7 +1154,6 @@
 
 common_utils.instantiate_parametrized_tests(AOTInductorTestsTemplate)
 
->>>>>>> b3308c48
 
 class AOTInductorTestABICompatibleCpu(TestCase):
     device = "cpu"
@@ -1252,6 +1249,7 @@
     "non_abi_compatible_cuda",
 )
 
+
 if __name__ == "__main__":
     from torch._dynamo.test_case import run_tests
 
