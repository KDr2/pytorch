# Owner(s): ["module: inductor"]
import copy
import os
import sys
import tempfile
import types
import unittest
from typing import Dict, Tuple
from unittest import skip

import torch
import torch._export
import torch._inductor
import torch.nn as nn
from torch._dynamo.testing import rand_strided, same
from torch._dynamo.utils import counters
from torch._inductor import config
from torch._inductor.exc import CppWrapperCodeGenError
from torch._inductor.runtime.runtime_utils import cache_dir
from torch._inductor.test_case import TestCase

from torch.export import Dim, export
from torch.testing import FileCheck
from torch.testing._internal import common_utils
from torch.testing._internal.common_cuda import SM80OrLater, SM90OrLater
from torch.testing._internal.common_quantization import (
    skip_if_no_torchvision,
    skipIfNoFBGEMM,
)
from torch.testing._internal.common_utils import (
    DeterministicGuard,
    IS_CI,
    IS_FBCODE,
    IS_WINDOWS,
    skipIfRocm,
    TEST_WITH_ROCM,
)

from torch.testing._internal.triton_utils import HAS_CUDA, requires_cuda
from torch.utils import _pytree as pytree

if HAS_CUDA:
    import triton
    from torch.testing._internal.triton_utils import (
        add_kernel,
        add_kernel_2d_autotuned,
        add_kernel_autotuned,
        add_kernel_with_optional_param,
        add_kernel_with_scaling,
    )

if IS_WINDOWS and IS_CI:
    sys.stderr.write(
        "Windows CI does not have necessary dependencies for test_torchinductor yet\n"
    )
    if __name__ == "__main__":
        sys.exit(0)
    raise unittest.SkipTest("requires sympy/functorch/filelock")

try:
    try:
        from .test_aot_inductor_utils import AOTIRunnerUtil
        from .test_control_flow import (
            CondModels,
            prepend_counters,
            prepend_predicates,
            WhileLoopModels,
        )
        from .test_torchinductor import copy_tests, requires_multigpu, TestFailure
    except ImportError:
        from test_aot_inductor_utils import AOTIRunnerUtil
        from test_control_flow import (
            CondModels,
            prepend_counters,
            prepend_predicates,
            WhileLoopModels,
        )
        from test_torchinductor import copy_tests, requires_multigpu, TestFailure
except (unittest.SkipTest, ImportError) as e:
    if __name__ == "__main__":
        sys.exit(0)
    raise


def check_model(
    self: TestCase,
    model,
    example_inputs,
    options=None,
    dynamic_shapes=None,
    disable_constraint_solver=False,
):
    with torch.no_grad(), config.patch(
        {
            "abi_compatible": self.abi_compatible,
            "allow_stack_allocation": self.allow_stack_allocation,
            "use_minimal_arrayref_interface": self.use_minimal_arrayref_interface,
        }
    ):
        torch.manual_seed(0)
        if not isinstance(model, types.FunctionType):
            model = model.to(self.device)
        ref_model = copy.deepcopy(model)
        ref_inputs = copy.deepcopy(example_inputs)
        expected = ref_model(*ref_inputs)

        torch.manual_seed(0)
        actual = AOTIRunnerUtil.run(
            self.device,
            model,
            example_inputs,
            options,
            dynamic_shapes,
            disable_constraint_solver,
        )

    self.assertTrue(same(actual, expected))


def check_model_with_multiple_inputs(
    self: TestCase,
    model,
    list_example_inputs,
    options=None,
    dynamic_shapes=None,
):
    with torch.no_grad(), config.patch(
        {
            "abi_compatible": self.abi_compatible,
            "allow_stack_allocation": self.allow_stack_allocation,
        }
    ):
        torch.manual_seed(0)
        model = model.to(self.device)
        ref_model = copy.deepcopy(model)
        ref_inputs = copy.deepcopy(list_example_inputs)
        list_expected = [ref_model(*inputs) for inputs in ref_inputs]

        torch.manual_seed(0)
        list_actual = AOTIRunnerUtil.run_multiple(
            self.device, model, list_example_inputs, options, dynamic_shapes
        )

    self.assertTrue(same(list_actual, list_expected))


class AOTInductorTestsTemplate:
    def test_simple(self):
        class Model(torch.nn.Module):
            def __init__(self):
                super().__init__()
                self.linear = torch.nn.Linear(10, 10)

            def forward(self, x, y):
                return x + self.linear(y)

        example_inputs = (
            torch.randn(10, 10, device=self.device),
            torch.randn(10, 10, device=self.device),
        )
        self.check_model(Model(), example_inputs)

    def test_small_constant(self):
        class Model(torch.nn.Module):
            def __init__(self):
                super().__init__()
                self.linear = torch.nn.Linear(4, 4)

            def forward(self, x):
                return self.linear(x)

        example_inputs = (torch.randn(4, 4, device=self.device),)
        with config.patch({"always_keep_tensor_constants": True}):
            self.check_model(Model().to(self.device), example_inputs)

    def test_output_path_1(self):
        class Model(torch.nn.Module):
            def __init__(self):
                super().__init__()
                self.linear = torch.nn.Linear(10, 10)

            def forward(self, x, y):
                return x + self.linear(y)

        example_inputs = (
            torch.randn(10, 10, device=self.device),
            torch.randn(10, 10, device=self.device),
        )
        with config.patch("aot_inductor.output_path", "tmp_output_"):
            self.check_model(Model(), example_inputs)

    def test_output_path_2(self):
        class Model(torch.nn.Module):
            def __init__(self):
                super().__init__()
                self.linear = torch.nn.Linear(10, 10)

            def forward(self, x, y):
                return x + self.linear(y)

        model = Model().to(device=self.device)
        example_inputs = (
            torch.randn(10, 10, device=self.device),
            torch.randn(10, 10, device=self.device),
        )
        expected_path = os.path.join(tempfile.mkdtemp(dir=cache_dir()), "model.so")
        actual_path = AOTIRunnerUtil.compile(
            model, example_inputs, options={"aot_inductor.output_path": expected_path}
        )
        self.assertTrue(actual_path == expected_path)

    def test_constant_folding(self):
        class Model(torch.nn.Module):
            def __init__(self, device):
                super().__init__()
                self.w_pre = torch.randn(4, 4, device=device)
                self.b = torch.randn(4, device=device)

            def forward(self, x):
                w_transpose = torch.transpose(self.w_pre, 0, 1)
                w_relu = torch.nn.functional.relu(w_transpose)
                w = w_relu + self.b
                return torch.matmul(x, w)

        example_inputs = (torch.randn(4, 4, device=self.device),)
        with config.patch({"aot_inductor.use_runtime_constant_folding": True}):
            self.check_model(Model(self.device), example_inputs)

    @requires_cuda
    def test_duplicate_constant_folding(self):
        class Model(torch.nn.Module):
            def __init__(self, device):
                super().__init__()
                self.w1 = torch.randn(4, 4, device=device)
                self.w2 = torch.randn(4, 4, device=device)
                self.w3 = torch.randn(4, 4, device=device)
                self.w4 = torch.randn(4, 4, device=device)

            def forward(self, x):
                w_concat = torch.cat((self.w1, self.w2, self.w3, self.w4))
                return torch.cat((x, w_concat))

        example_inputs = (torch.randn(4, 4, device=self.device),)
        with config.patch({"aot_inductor.use_runtime_constant_folding": True}):
            self.check_model(Model(self.device), example_inputs)

    @requires_cuda
    def test_multi_device(self):
        class Model(torch.nn.Module):
            def forward(self, x):
                x = x + 1
                x = x.cpu()
                x = x + 2
                x = x.cuda()
                return x

        example_inputs = (torch.randn(32, 64, device=self.device),)
        self.check_model(Model(), example_inputs)

    def test_large_weight(self):
        class Model(torch.nn.Module):
            def __init__(self):
                super().__init__()
                self.linear = torch.nn.Linear(2048, 262144)

            def forward(self, x, y):
                return x + self.linear(y)

        example_inputs = (
            torch.randn(1, 262144, device=self.device),
            torch.randn(1, 2048, device=self.device),
        )

        # We only test compilation since we often get OOM running in CI.
        model = Model()
        model = model.to(self.device)
        AOTIRunnerUtil.compile(model, example_inputs)

    def test_large_mmaped_weights(self):
        class Model(torch.nn.Module):
            def __init__(self):
                super().__init__()
                self.linear = torch.nn.Linear(512, 250112)

            def forward(self, x, y):
                return x + self.linear(y)

        example_inputs = (
            torch.randn(1, 250112, device=self.device),
            torch.randn(1, 512, device=self.device),
        )
        with config.patch({"aot_inductor.force_mmap_weights": True}):
            self.check_model(Model(), example_inputs)

    def test_with_offset(self):
        class Model(torch.nn.Module):
            def __init__(self, device):
                super().__init__()
                self.orig_tensor = torch.randn(2, 15, 10, device=device)[0]
                self.tensor = self.orig_tensor[5:, :]

            def forward(self, x, y):
                return (
                    x
                    + torch.nn.functional.linear(y, self.orig_tensor[:10, :])
                    + self.tensor
                )

        example_inputs = (
            torch.randn(10, 10, device=self.device),
            torch.randn(10, 10, device=self.device),
        )
        self.check_model(Model(self.device), example_inputs)

    def test_freezing(self):
        class Model(torch.nn.Module):
            def __init__(self, device):
                super().__init__()
                self.weight = torch.randn(9, 10, device=device)
                self.padding = torch.randn(1, 10, device=device)

            def forward(self, x, y):
                padded_weight = torch.cat((self.weight, self.padding), dim=0)
                return x + torch.nn.functional.linear(y, padded_weight)

        example_inputs = (
            torch.randn(10, 10, device=self.device),
            torch.randn(10, 10, device=self.device),
        )

        with config.patch({"freezing": True}):
            self.check_model(Model(self.device), example_inputs)

<<<<<<< HEAD
=======
    @unittest.skipIf(
        IS_FBCODE,
        "Not yet runnable in fbcode when the model.so is newly generated while older PyTorch is used",
    )
    def test_conv_freezing(self):
        for dtype, groups in itertools.product([torch.bfloat16, torch.float], [1, 2]):
            iC = 2
            oC = 3

            class Model(torch.nn.Module):
                def __init__(self, device):
                    super().__init__()
                    self.weight = torch.randn(oC * groups, iC, 3, 3, device=device).to(
                        dtype
                    )

                def forward(self, y):
                    return torch.nn.functional.conv2d(y, self.weight, groups=groups)

            example_inputs = (
                torch.randn(2, iC * groups, 10, 10, device=self.device).to(dtype),
            )

            with config.patch({"freezing": True}):
                self.check_model(Model(self.device), example_inputs)

    @unittest.skipIf(
        IS_FBCODE,
        "Not yet runnable in fbcode when the model.so is newly generated while older PyTorch is used",
    )
    def test_deconv_freezing(self):
        dtypes = [torch.float]
        if torch.ops.mkldnn._is_mkldnn_bf16_supported():
            dtypes.append(torch.bfloat16)
        for dtype, groups in itertools.product(dtypes, [2, 1]):
            iC = 4
            oC = 2

            class Model(torch.nn.Module):
                def __init__(self, device):
                    super().__init__()
                    self.weight = torch.randn(iC, oC * groups, 2, 2, device=device).to(
                        dtype
                    )

                def forward(self, y):
                    return torch.nn.functional.conv_transpose2d(
                        y, self.weight, groups=groups
                    )

            example_inputs = (torch.randn(1, iC, 3, 3, device=self.device).to(dtype),)
            with config.patch({"freezing": True}):
                self.check_model(Model(self.device), example_inputs)

    @unittest.skipIf(
        IS_FBCODE,
        "Not yet runnable in fbcode when the model.so is newly generated while older PyTorch is used",
    )
    def test_linear_freezing(self):
        for dtype in [torch.float32, torch.bfloat16]:

            class LinearModel(torch.nn.Module):
                def __init__(self, device):
                    super().__init__()
                    self.weight = torch.randn(10, 10, device=device).to(dtype)
                    self.bias = torch.randn(10, device=device).to(dtype)

                def forward(self, y):
                    return torch.nn.functional.linear(y, self.weight, self.bias)

            example_inputs = (torch.randn(10, 10, device=self.device).to(dtype),)

            with config.patch({"freezing": True}):
                self.check_model(LinearModel(self.device), example_inputs)

>>>>>>> f2d7f235
    @torch._inductor.config.patch(
        pre_grad_fusion_options={
            "normalization_pass": {},
            "remove_split_with_size_one_pass": {},
            "merge_getitem_cat_pass": {},
            "merge_stack_tahn_unbind_pass": {},
            "merge_splits_pass": {},
            "mutate_cat_pass": {},
            "split_cat_pass": {},
            "unbind_stack_pass": {},
        },
        post_grad_fusion_options={},
    )
    def test_simple_split(self):
        class Model(torch.nn.Module):
            def __init__(self):
                super().__init__()

            def forward(self, x):
                return torch.cat(tensors=torch.split(x, 4, dim=1), dim=-2)

        example_inputs = (torch.randn(2, 8, device=self.device),)
        counters.clear()
        self.check_model(Model(), example_inputs)
        self.assertEqual(counters["inductor"]["scmerge_split_removed"], 1)
        self.assertEqual(counters["inductor"]["scmerge_cat_removed"], 1)
        self.assertEqual(counters["inductor"]["scmerge_split_sections_removed"], 1)

    def test_amp_fallback_random(self):
        def fn(x, w):
            return torch.functional.F.linear(x, w)

        example_inputs = (
            torch.randn(10, 10, device=self.device),
            torch.randn(10, 10, device=self.device),
        )
        if self.device == "cuda":
            ctx = torch.cuda.amp.autocast
        elif self.device == "cpu":
            ctx = torch.cpu.amp.autocast
        else:
            raise AssertionError("Unsupported device")

        with config.patch({"fallback_random": True}):
            with ctx():
                self.check_model(fn, example_inputs)

    def test_missing_output(self):
        class Model(torch.nn.Module):
            def __init__(self):
                super().__init__()

            def forward(self, x, y):
                a = torch.sin(x)
                b = torch.mm(a, y)
                c = torch.cos(b)
                return c

        example_inputs = (
            torch.randn(10, 10, device=self.device),
            torch.randn(10, 10, device=self.device),
        )
        self.check_model(Model(), example_inputs)

    def test_output_misaligned(self):
        class Model(torch.nn.Module):
            def __init__(self):
                super().__init__()

            def forward(self, x, y):
                x_unsqueeze = torch.unsqueeze(x, dim=0)
                y_unsqueeze = torch.unsqueeze(y, dim=0)
                cat = torch.cat([x_unsqueeze, y_unsqueeze], dim=0)
                x_getitem = cat[0]
                y_getitem = cat[1]
                x_sigmoid = torch.sigmoid(x_getitem)
                return x_sigmoid, y_getitem

        example_inputs = (
            torch.randn(10, 10, device=self.device),
            torch.randn(10, 10, device=self.device),
        )
        self.check_model(Model(), example_inputs)

    @skip("Test was marked as expected failure, but does not fail always anymore.")
    def test_dynamic_smem_above_default_limit(self):
        class Model(torch.nn.Module):
            def forward(self, x, y):
                return x @ y

        model = Model().to(self.device)
        # on A100, the generated Triton kernel for this MM
        # requires 55296 bytes of dynamic SMEM which is above
        # the A100's default dynamic SMEM limit of 49152 bytes.
        example_inputs = (
            torch.randn(10285, 96, device=self.device),
            torch.randn(96, 1, device=self.device),
        )
        self.check_model(
            model,
            example_inputs,
            options={
                "max_autotune": True,
                "max_autotune_gemm_backends": "TRITON",
            },
        )

    @unittest.skipIf(IS_FBCODE, "Not yet runnable in fbcode")
    def test_seq(self):
        layernorm = torch.nn.LayerNorm(10)
        net = torch.nn.Sequential(
            layernorm,
            torch.nn.ReLU(),
            layernorm,
            torch.nn.ReLU(),
        )

        example_inputs = (torch.randn(10, device=self.device),)
        self.check_model(net.eval(), example_inputs)

    def test_addmm(self):
        class Model(torch.nn.Module):
            def __init__(self, n, k, device):
                super().__init__()
                self.weight = torch.randn(n, k, device=device)
                self.bias = torch.randn(n, device=device)

            def forward(self, a):
                return torch.nn.functional.linear(a, self.weight, self.bias)

        M = 8
        N = 6
        K = 16
        model = Model(N, K, self.device)
        batch = 2
        a = torch.randn(batch, M, K, device=self.device)
        example_inputs = (a,)
        self.check_model(model, example_inputs)

    def test_aliased_buffer_reuse(self):
        class Model(torch.nn.Module):
            def __init__(self):
                super().__init__()

            def forward(self, x, y):
                x = 2 * x
                y = 2 * y
                c = torch.cat([x, y], dim=-1)
                d = 1 + c
                m = torch.mm(d, d)
                return m[:, :2] + x

        example_inputs = (
            torch.randn(4, 2, device=self.device),
            torch.randn(4, 2, device=self.device),
        )
        self.check_model(Model(), example_inputs)

    def test_buffer_reuse(self):
        class Model(torch.nn.Module):
            def __init__(self):
                super().__init__()

            def forward(self, x, y):
                a = torch.sin(x)
                b = torch.cos(y)
                c = torch.mm(a, b)
                d = torch.relu(c)
                e = torch.sigmoid(d)
                f = torch.mm(x, y)
                g = e + f
                return g

        example_inputs = (
            torch.randn(4, 4, device=self.device),
            torch.randn(4, 4, device=self.device),
        )
        self.check_model(Model(), example_inputs)

    def test_duplicated_params(self):
        class Model(torch.nn.Module):
            def __init__(self):
                super().__init__()
                self.p = torch.nn.Parameter(torch.rand(6))
                self.q = self.p

            def forward(self, x):
                return self.p * x + self.q

        example_inputs = (torch.rand(6, device=self.device),)
        self.check_model(Model(), example_inputs)

    @unittest.skip("Skip this test, only for local test. SIGABRT is produced.")
    def test_inf(self):
        class Model(torch.nn.Module):
            def __init__(self):
                super().__init__()
                self.linear = torch.nn.Linear(10, 10)

            def forward(self, x, y):
                return x + self.linear(y)

        x = torch.randn(10, 10, device=self.device)
        x[0][0] = float("Inf")
        example_inputs = (
            x,
            torch.randn(10, 10, device=self.device),
        )
        self.check_model(
            Model().to(self.device),
            example_inputs,
            options={"debug_check_inf_and_nan": True},
        )

    @unittest.skip("Skip this test, only for local test. SIGABRT is produced.")
    def test_nan(self):
        class Model(torch.nn.Module):
            def __init__(self):
                super().__init__()
                self.linear = torch.nn.Linear(10, 10)

            def forward(self, x, y):
                return x + self.linear(y)

        x = torch.randn(10, 10, device=self.device)
        x[0][0] = float("nan")
        example_inputs = (
            x,
            torch.randn(10, 10, device=self.device),
        )
        self.check_model(
            Model().to(self.device),
            example_inputs,
            options={"debug_check_inf_and_nan": True},
        )

    def test_assert_async(self):
        if self.device != "cuda":
            raise unittest.SkipTest("requires CUDA")

        class Model(torch.nn.Module):
            def __init__(self):
                super().__init__()

            def forward(self, x):
                u0 = x.item()
                torch._check(u0 > 3)
                return torch.ones(u0)[0]

        x = torch.tensor(23, device=self.device)
        example_inputs = (x,)
        self.check_model(Model(), example_inputs)

    def test_simple_dynamic(self):
        class Model(torch.nn.Module):
            def __init__(self):
                super().__init__()

            def forward(self, x, y):
                add_0 = x + y
                return torch.nn.functional.relu(input=add_0, inplace=False)

        x = torch.randn(128, 2048, device=self.device)
        y = torch.randn(128, 2048, device=self.device)
        dim0_x = Dim("dim0_x", min=1, max=2048)
        dynamic_shapes = {"x": {0: dim0_x}, "y": {0: dim0_x}}
        example_inputs = (x, y)
        self.check_model(Model(), example_inputs, dynamic_shapes=dynamic_shapes)

    @unittest.skipIf(
        not torch.cuda.is_available() or torch.cuda.get_device_capability() < (9, 0),
        "FP8 is only supported on H100+",
    )
    @skipIfRocm  # _scaled_mm_out_cuda  is not compiled for ROCm platform
    def test_fp8(self):
        class Model(torch.nn.Module):
            def __init__(self, dtype):
                super().__init__()
                self.out_dtype = dtype

            def forward(self, x, weight, bias, scale_a, scale_b):
                weight = weight.to(torch.float8_e4m3fn)
                output, updated_amax = torch._scaled_mm(
                    x,
                    weight,
                    bias=input_bias,
                    out_dtype=self.out_dtype,
                    scale_a=scale_a,
                    scale_b=scale_b,
                )
                return output

        dtype = torch.float16

        a_scale = torch.Tensor([1.0]).to(device="cuda")
        b_scale = torch.Tensor([1.0]).to(device="cuda")
        input_bias = torch.rand(32, device="cuda", dtype=dtype)
        weight_shape = (32, 16)
        weight = torch.rand(*weight_shape, device="cuda", dtype=dtype).T
        a_inverse_scale = 1 / a_scale
        b_inverse_scale = 1 / b_scale

        x_shape = (16, 16)
        x = torch.rand(*x_shape, device="cuda", dtype=dtype).to(torch.float8_e4m3fn)
        dim0_x = Dim("dim0_x", min=1, max=2048)
        dynamic_shapes = ({0: dim0_x}, None, None, None, None)
        self.check_model(
            Model(dtype),
            (x, weight, input_bias, a_inverse_scale, b_inverse_scale),
            dynamic_shapes=dynamic_shapes,
        )

    def test_poi_multiple_dynamic(self):
        class Model(torch.nn.Module):
            def __init__(self):
                super().__init__()

            def forward(self, x, y):
                add_0 = x + y
                return torch.nn.functional.relu(input=add_0, inplace=False)

        x = torch.randn(128, 2048, device=self.device)
        y = torch.randn(128, 2048, device=self.device)
        dim0_x = Dim("dim0_x", min=1, max=2048)
        dynamic_shapes = {"x": {0: dim0_x}, "y": {0: dim0_x}}
        list_example_inputs = [(x, y)]
        list_example_inputs.append(
            (
                torch.randn(64, 2048, device=self.device),
                torch.randn(64, 2048, device=self.device),
            ),
        )
        list_example_inputs.append(
            (
                torch.randn(211, 2048, device=self.device),
                torch.randn(211, 2048, device=self.device),
            ),
        )
        self.check_model_with_multiple_inputs(
            Model(), list_example_inputs, dynamic_shapes=dynamic_shapes
        )

    def test_addmm_multiple_dynamic(self):
        class Model(torch.nn.Module):
            def __init__(self, n, k, device):
                super().__init__()
                self.weight = torch.randn(n, k, device=device)
                self.bias = torch.randn(n, device=device)

            def forward(self, a):
                return torch.nn.functional.linear(a, self.weight, self.bias)

        M = 8
        N = 6
        K = 16
        model = Model(N, K, self.device)
        batch = 2
        a = torch.randn(batch, M, K, device=self.device)
        dim0_a = Dim("dim0_a", min=1, max=2048)
        dynamic_shapes = {"a": {0: dim0_a}}
        list_example_inputs = [(a,)]
        batch = 2048
        list_example_inputs.append(
            (torch.randn(batch, M, K, device=self.device),),
        )
        batch = 128
        list_example_inputs.append(
            (torch.randn(batch, M, K, device=self.device),),
        )
        self.check_model_with_multiple_inputs(
            model,
            list_example_inputs,
            dynamic_shapes=dynamic_shapes,
            options={
                "max_autotune": True,
                "max_autotune_gemm_backends": "TRITON",
            },
        )

    def test_bmm_multiple_dynamic(self):
        class Model(torch.nn.Module):
            def __init__(self):
                super().__init__()

            def forward(self, a, b):
                return torch.bmm(a, b)

        M = 8
        N = 6
        K = 16
        model = Model()
        batch = 1024
        a = torch.randn(batch, M, K, device=self.device)
        b = torch.randn(batch, K, N, device=self.device)
        dim0_a = Dim("dim0_a", min=1, max=2048)
        dynamic_shapes = {"a": {0: dim0_a}, "b": {0: dim0_a}}
        list_example_inputs = [(a, b)]
        batch = 2048
        list_example_inputs.append(
            (
                torch.randn(batch, M, K, device=self.device),
                torch.randn(batch, K, N, device=self.device),
            ),
        )
        batch = 128
        list_example_inputs.append(
            (
                torch.randn(batch, M, K, device=self.device),
                torch.randn(batch, K, N, device=self.device),
            ),
        )
        self.check_model_with_multiple_inputs(
            model,
            list_example_inputs,
            options={
                "max_autotune": True,
                "max_autotune_gemm_backends": "TRITON",
            },
            dynamic_shapes=dynamic_shapes,
        )

    def test_foreach_multiple_dynamic(self):
        class Model(torch.nn.Module):
            def __init__(self):
                super().__init__()

            def forward(self, x, y):
                x_unsqueeze = torch.unsqueeze(x, dim=0)
                y_unsqueeze = torch.unsqueeze(y, dim=0)
                cat = torch.cat([x_unsqueeze, y_unsqueeze], dim=0)
                return cat

        model = Model()
        x = torch.randn(128, 2048, device=self.device)
        y = torch.randn(128, 2048, device=self.device)
        dim0_x = Dim("dim0_x", min=1, max=2048)
        dynamic_shapes = {"x": {0: dim0_x}, "y": {0: dim0_x}}
        list_example_inputs = [(x, y)]
        list_example_inputs.append(
            (
                torch.randn(64, 2048, device=self.device),
                torch.randn(64, 2048, device=self.device),
            ),
        )
        list_example_inputs.append(
            (
                torch.randn(211, 2048, device=self.device),
                torch.randn(211, 2048, device=self.device),
            ),
        )
        self.check_model_with_multiple_inputs(
            model,
            list_example_inputs,
            dynamic_shapes=dynamic_shapes,
        )

    # scaled_dot_product_flash_attention
    @unittest.skipIf(IS_FBCODE, "Not yet runnable in fbcode")
    @unittest.skipIf(not SM80OrLater, "bfloat16 only supported in sm80+")
    def test_sdpa(self):
        class Model(torch.nn.Module):
            def __init__(self):
                super().__init__()

            def forward(self, q, k, v):
                return torch.nn.functional.scaled_dot_product_attention(q, k, v)[0]

        example_inputs = (
            torch.randn(1, 48, 64, 64, dtype=torch.bfloat16, device=self.device),
            torch.randn(1, 48, 64, 64, dtype=torch.bfloat16, device=self.device),
            torch.randn(1, 48, 64, 64, dtype=torch.bfloat16, device=self.device),
        )
        self.check_model(Model(), example_inputs)

    @unittest.skipIf(IS_FBCODE, "Not yet runnable in fbcode")
    @unittest.skipIf(not SM80OrLater, "bfloat16 only supported in sm80+")
    def test_sdpa_2(self):
        class Model(torch.nn.Module):
            def __init__(self):
                super().__init__()

            def forward(self, q, k, v, x):
                t = torch.nn.functional.scaled_dot_product_attention(
                    q, k, v, is_causal=True
                )[0]
                return x + t

        example_inputs = (
            torch.randn(1, 48, 64, 64, dtype=torch.bfloat16, device=self.device),
            torch.randn(1, 48, 64, 64, dtype=torch.bfloat16, device=self.device),
            torch.randn(1, 48, 64, 64, dtype=torch.bfloat16, device=self.device),
            torch.randn(1, 48, 64, 64, dtype=torch.bfloat16, device=self.device),
        )
        self.check_model(Model(), example_inputs)

    @skipIfNoFBGEMM
    def test_quantized_linear(self):
        class Model(torch.nn.Module):
            def __init__(self, device):
                super().__init__()
                self.weight = torch.randn(10, 10, device=device)
                self.bias = torch.randn(10, device=device)

            def forward(self, x):
                return torch.ops.quantized.linear_dynamic_fp16_unpacked_weight(
                    x, self.weight, self.bias
                )

        example_inputs = (torch.randn(10, 10, device=self.device),)
        with config.patch({"aot_inductor.use_runtime_constant_folding": True}):
            self.check_model(Model(self.device), example_inputs)

    def test_zero_grid_with_unbacked_symbols(self):
        class Repro(torch.nn.Module):
            def __init__(self):
                super().__init__()

            def forward(self, x, y):
                nz = torch.nonzero(x)
                b = torch.ones_like(nz, dtype=torch.float16)
                c = torch.zeros_like(nz, dtype=torch.float16)
                d = (b + c) @ y
                return d.sum()

        example_inputs = (
            torch.tensor([1, 1, 1], device=self.device),
            torch.randn((1, 32), dtype=torch.float16, device=self.device),
        )
        self.check_model(Repro(), example_inputs)

    def test_large_grid(self):
        if self.device != "cuda":
            raise unittest.SkipTest("requires CUDA")

        class Model(torch.nn.Module):
            def __init__(self):
                super().__init__()

            def forward(self, primals_1, primals_2, primals_5):
                view = torch.ops.aten.reshape.default(primals_5, [-1, 4, 128])
                primals_5 = None
                permute = torch.ops.aten.permute.default(view, [0, 2, 1])
                clone = torch.ops.aten.clone.default(
                    permute, memory_format=torch.contiguous_format
                )
                permute = None
                view_1 = torch.ops.aten.reshape.default(clone, [-1, 4])
                clone = None
                permute_1 = torch.ops.aten.permute.default(primals_1, [1, 0])
                primals_1 = None
                addmm = torch.ops.aten.addmm.default(primals_2, view_1, permute_1)
                primals_2 = None
                return addmm

        s0 = 727828
        s1 = 512
        example_inputs = (
            torch.rand(2, 4, device=self.device),
            torch.rand(2, device=self.device),
            torch.rand(s0, s1, device=self.device),
        )
        self.check_model(Model(), example_inputs)

    def test_cond_simple(self):
        inputs = (
            torch.randn((10, 20), device=self.device),
            torch.randn((10, 20), device=self.device),
        )
        dim0_ab = Dim("s0", min=2, max=1024)
        dynamic_shapes = {
            "p": {},
            "a": {0: dim0_ab, 1: None},
            "b": {0: dim0_ab, 1: None},
        }
        self.check_model_with_multiple_inputs(
            CondModels.Simple(),
            prepend_predicates(inputs),
            dynamic_shapes=dynamic_shapes,
        )

    def test_cond_nested(self):
        inputs = (
            torch.randn((10, 20), device=self.device),
            torch.randn((10, 20), device=self.device),
            torch.randn((10, 20), device=self.device),
        )
        dim0_abc = Dim("s0", min=2, max=1024)
        dynamic_shapes = {
            "p0": {},
            "p1": {},
            "p2": {},
            "a": {0: dim0_abc, 1: None},
            "b": {0: dim0_abc, 1: None},
            "c": {0: dim0_abc, 1: None},
        }
        self.check_model_with_multiple_inputs(
            CondModels.Nested(),
            prepend_predicates(inputs, num_predicates=3),
            dynamic_shapes=dynamic_shapes,
        )

    def test_cond_with_parameters(self):
        inputs = (torch.randn((10, 20), device=self.device),)
        dim0_abc = Dim("s0", min=2, max=1024)
        dynamic_shapes = {
            "p": {},
            "a": {0: dim0_abc, 1: None},
        }
        self.check_model_with_multiple_inputs(
            CondModels.Parameters(self.device),
            prepend_predicates(inputs),
            dynamic_shapes=dynamic_shapes,
        )

    def test_cond_with_reinterpret_view_inputs_outputs(self):
        inputs = (
            torch.randn((10, 20), device=self.device),
            torch.randn((10, 20), device=self.device),
        )
        dim0_ab = Dim("s0", min=3, max=1024)
        dynamic_shapes = {
            "p": {},
            "a": {0: dim0_ab, 1: None},
            "b": {0: dim0_ab, 1: None},
        }
        self.check_model_with_multiple_inputs(
            CondModels.ReinterpretView(),
            prepend_predicates(inputs),
            dynamic_shapes=dynamic_shapes,
        )

    def test_cond_with_multiple_outputs(self):
        inputs = (
            torch.randn((10, 20), device=self.device),
            torch.randn((10, 20), device=self.device),
            torch.randn((30, 40), device=self.device),
        )
        dim0_ab = Dim("s0", min=2, max=1024)
        dim0_c = Dim("s1", min=2, max=1024)
        dynamic_shapes = {
            "p": {},
            "a": {0: dim0_ab, 1: None},
            "b": {0: dim0_ab, 1: None},
            "c": {0: dim0_c, 1: None},
        }
        self.check_model_with_multiple_inputs(
            CondModels.MultipleOutputs(),
            prepend_predicates(inputs),
            dynamic_shapes=dynamic_shapes,
        )

    def test_cond_with_outer_code_before_after(self):
        inputs = (
            torch.randn((10, 20), device=self.device),
            torch.randn((10, 20), device=self.device),
        )
        dim0_ab = Dim("s0", min=2, max=1024)
        dynamic_shapes = {
            "p": {},
            "a": {0: dim0_ab, 1: None},
            "b": {0: dim0_ab, 1: None},
        }
        self.check_model_with_multiple_inputs(
            CondModels.OuterCode(),
            prepend_predicates(inputs),
            dynamic_shapes=dynamic_shapes,
        )

    def test_cond_use_buffers_from_outer_scope(self):
        inputs = (
            torch.randn((10, 20), device=self.device),
            torch.randn((10, 20), device=self.device),
            torch.randn((10, 20), device=self.device),
        )
        dim0_abc = Dim("s0", min=2, max=1024)
        dynamic_shapes = {
            "p": {},
            "a": {0: dim0_abc, 1: None},
            "b": {0: dim0_abc, 1: None},
            "c": {0: dim0_abc, 1: None},
        }
        self.check_model_with_multiple_inputs(
            CondModels.OuterBuffers(),
            prepend_predicates(inputs),
            dynamic_shapes=dynamic_shapes,
        )

    @common_utils.parametrize("dynamic", [False, True])
    def test_cond_non_tensor_predicates(self, dynamic):
        inputs1 = (
            torch.randn((10, 20), device=self.device),
            torch.randn((15, 20), device=self.device),
        )
        inputs2 = (
            torch.randn((10, 20), device=self.device),
            torch.randn((5, 20), device=self.device),
        )
        inputs = (inputs1,)
        dynamic_shapes = None
        if dynamic:
            inputs = (inputs1, inputs2)
            dim0_a = Dim("s0", min=2, max=1024)
            dim0_b = Dim("s1", min=2, max=1024)
            dynamic_shapes = {
                "a": {0: dim0_a, 1: None},
                "b": {0: dim0_b, 1: None},
            }
        self.check_model_with_multiple_inputs(
            CondModels.WithNonTensorPredicate(),
            inputs,
            dynamic_shapes=dynamic_shapes,
        )

    def test_while_loop_simple(self):
        inputs = (
            torch.randn((10, 20), device=self.device),
            torch.randn((10, 20), device=self.device),
        )
        dim0_ab = Dim("s0", min=2, max=1024)
        dynamic_shapes = {
            "ci": {},
            "a": {0: dim0_ab, 1: None},
            "b": {0: dim0_ab, 1: None},
        }
        self.check_model_with_multiple_inputs(
            WhileLoopModels.Simple(),
            prepend_counters(inputs),
            dynamic_shapes=dynamic_shapes,
        )

    def test_while_loop_nested(self):
        inputs = (
            torch.randn((10, 20), device=self.device),
            torch.randn((10, 20), device=self.device),
        )
        dim0_ab = Dim("s0", min=2, max=1024)
        dynamic_shapes = {
            "ci": {},
            "cj": {},
            "a": {0: dim0_ab, 1: None},
            "b": {0: dim0_ab, 1: None},
        }
        self.check_model_with_multiple_inputs(
            WhileLoopModels.Nested(),
            prepend_counters(inputs, num_counters=2),
            dynamic_shapes=dynamic_shapes,
        )

    def test_while_loop_with_outer_code(self):
        inputs = (
            torch.randn((10, 20), device=self.device),
            torch.randn((10, 20), device=self.device),
        )
        dim0_ab = Dim("s0", min=2, max=1024)
        dynamic_shapes = {
            "c": {},
            "a": {0: dim0_ab, 1: None},
            "b": {0: dim0_ab, 1: None},
        }
        self.check_model_with_multiple_inputs(
            WhileLoopModels.OuterCode(),
            prepend_counters(inputs),
            dynamic_shapes=dynamic_shapes,
        )

    def test_while_loop_with_parameters(self):
        inputs = (torch.randn((10, 20), device=self.device),)
        dim0_a = Dim("s0", min=2, max=1024)
        dynamic_shapes = {
            "c": {},
            "a": {0: dim0_a, 1: None},
        }
        self.check_model_with_multiple_inputs(
            WhileLoopModels.Parameters(self.device),
            prepend_counters(inputs),
            dynamic_shapes=dynamic_shapes,
        )

    def test_while_loop_with_outer_buffers(self):
        inputs = (
            torch.randn((10, 20), device=self.device),
            torch.randn((10, 20), device=self.device),
        )
        # dynamic shapes don't work now due to
        # https://github.com/pytorch/pytorch/issues/123596
        # dim0_ab = Dim("s0", min=2, max=1024)
        # dynamic_shapes = {
        #     "c": {},
        #     "a": {0: dim0_ab, 1: None},
        #     "b": {0: dim0_ab, 1: None},
        # }
        dynamic_shapes = None
        self.check_model_with_multiple_inputs(
            WhileLoopModels.OuterBuffers(),
            prepend_counters(inputs),
            dynamic_shapes=dynamic_shapes,
        )

    @config.patch({"is_predispatch": True})
    def test_constant(self):
        class M(torch.nn.Module):
            def __init__(self, device):
                super().__init__()
                self.device = device

            def forward(self, x):
                t = torch.tensor(x.size(-1), device=self.device, dtype=torch.float)
                t = torch.sqrt(t * 3)
                return x * t

        self.check_model(M(self.device), (torch.randn(5, 5, device=self.device),))

    def test_zero_grid_with_backed_symbols(self):
        class Repro(torch.nn.Module):
            def __init__(self):
                super().__init__()

            def forward(self, x, b):
                return x + b

        example_inputs = (
            x := torch.randn((3, 2), device=self.device),
            torch.randn((1, 2), device=self.device),
        )
        torch._dynamo.mark_dynamic(x, index=0)  # Create dynamic symbol

        # Compile & run model where dynamic dim size > 0.
        so_path: str = AOTIRunnerUtil.compile(
            Repro(),
            example_inputs,
        )
        aot_inductor_module = AOTIRunnerUtil.load("cuda", so_path)
        aot_inductor_module(*example_inputs)

        # Re-run where dynamic dim size is 0.
        example_inputs = (
            torch.randn((0, 2), device=self.device),
            torch.randn((1, 2), device=self.device),
        )
        actual = aot_inductor_module(*example_inputs)
        expected = Repro()(*example_inputs)
        torch.testing.assert_close(actual, expected)

    def test_repeat_interleave(self):
        class Repro(torch.nn.Module):
            def __init__(self):
                super().__init__()

            def forward(self, x):
                return torch.ops.aten.repeat_interleave.Tensor(x, output_size=12)

        example_inputs = (torch.ones((1,), dtype=torch.int32, device=self.device) * 12,)
        self.check_model(Repro(), example_inputs)

    def test_dynamic_cat(self):
        class Model(torch.nn.Module):
            def __init__(self):
                super().__init__()

            def forward(self, a, b):
                return torch.cat([a, b], dim=0)

        a = torch.randn(2, 4, device=self.device)
        b = torch.randn(3, 4, device=self.device)
        dim0_a = Dim("dim0_a", min=1, max=10)
        dim0_b = Dim("dim0_b", min=1, max=20)
        dynamic_shapes = {"a": {0: dim0_a}, "b": {0: dim0_b}}
        example_inputs = (a, b)
        self.check_model(Model(), example_inputs, dynamic_shapes=dynamic_shapes)

    def test_buffer_mutation_1(self):
        class Model(torch.nn.Module):
            def __init__(self, device):
                super().__init__()
                self.register_buffer("foo", torch.randn(4, 4, device=device))

            def forward(self, x):
                self.foo.add_(1)
                return self.foo + x

        example_inputs = (torch.rand(4, 4, device=self.device),)
        torch._export.aot_compile(Model(self.device), example_inputs)
        self.check_model(Model(self.device), example_inputs)

    def test_non_tensor_input(self):
        def fn(a, b, alpha=1.0):
            return torch.add(a, b, alpha=alpha)

        a = torch.randn(10, device=self.device)
        b = torch.randn(10, device=self.device)
        with self.assertRaises(RuntimeError):
            torch._export.aot_compile(fn, args=(a, b), kwargs={"alpha": 2.0})

        so_path = torch._export.aot_compile(
            torch.ops.aten.add, args=(a, b), kwargs={"alpha": 2.0}, same_signature=False
        )
        kernel_runner = AOTIRunnerUtil.load_runner(self.device, so_path)
        res = kernel_runner.run([a, b])
        self.assertTrue(isinstance(res, list))
        self.assertTrue(len(res) == 1)
        self.assertEqual(fn(a, b, alpha=2.0), res[0])

    def test_buffer_mutation_2(self):
        class Model(torch.nn.Module):
            def __init__(self, device):
                super().__init__()
                self.register_buffer("foo", torch.arange(10, device=device))
                self.register_buffer("bar", torch.arange(10, device=device))

            def forward(self, x):
                self.bar.mul_(2)
                self.foo[5] = self.bar[0]
                return x + self.bar, x * self.foo

        example_inputs = (torch.randn(10, device=self.device),)
        self.check_model(Model(self.device), example_inputs)

    def test_buffer_mutation_3(self):
        class KVCache(torch.nn.Module):
            def __init__(
                self,
                max_batch_size,
                max_seq_length,
                n_heads,
                head_dim,
                dtype=torch.float,
            ):
                super().__init__()
                cache_shape = (max_batch_size, n_heads, max_seq_length, head_dim)
                self.register_buffer("k_cache", torch.zeros(cache_shape, dtype=dtype))
                self.register_buffer("v_cache", torch.zeros(cache_shape, dtype=dtype))

            def update(self, input_pos, k_val, v_val):
                # input_pos: [S], k_val: [B, H, S, D]
                k_out = self.k_cache
                v_out = self.v_cache
                k_out[:, :, input_pos] = k_val
                v_out[:, :, input_pos] = v_val

                return k_out, v_out

        class Model(torch.nn.Module):
            def __init__(self, device):
                super().__init__()
                self.kv_cache = KVCache(1, 256, 6, 48)

            def forward(self, inp_pos, k, v):
                self.kv_cache.update(inp_pos, k, v)
                return self.kv_cache.k_cache + 1, self.kv_cache.v_cache / 2

        example_inputs = (
            torch.tensor([0], device=self.device),
            torch.randn(1, 6, 1, 48, device=self.device),
            torch.randn(1, 6, 1, 48, device=self.device),
        )
        self.check_model(Model(self.device), example_inputs)

    @requires_multigpu()
    def test_replicate_on_devices(self):
        if self.device != "cuda":
            raise unittest.SkipTest("requires CUDA")

        class Model(torch.nn.Module):
            def __init__(self, w1, w2):
                super().__init__()
                self.w1 = w1
                self.w2 = w2

            def forward(self, x, y):
                a = x * self.w1
                b = y * self.w2
                return a + b

        w1 = torch.randn(10, 10)
        w2 = torch.randn(10, 10)
        inputs = (torch.randn(10, 10), torch.randn(10, 10))
        result_cpu = Model(w1, w2)(*inputs)

        # Compile model with AOTInductor
        with torch.cuda.device(0), config.patch("abi_compatible", self.abi_compatible):
            so_path = AOTIRunnerUtil.compile(
                model=Model(w1.cuda(0), w2.cuda(0)),
                example_inputs=tuple(t.cuda(0) for t in inputs),
            )

        # Run model on cuda:N
        for i in range(torch.cuda.device_count()):
            with torch.cuda.device(i):
                example_inputs = tuple(t.cuda(i) for t in inputs)
                optimized = AOTIRunnerUtil.load("cuda", so_path)
                result_cuda = optimized(*example_inputs)
            self.assertTrue(same(result_cpu, result_cuda.cpu()))

    def test_pytree_inputs(self):
        class M(torch.nn.Module):
            def __init__(self):
                super().__init__()

            def forward(self, x: Dict[str, torch.Tensor]):
                add_ = torch.zeros(5)
                mul_ = torch.ones(5)
                for v in x.values():
                    add_ += v
                    mul_ *= v

                return [add_, mul_]

        self.check_model(M(), ({"x": torch.ones(5), "y": torch.ones(5)},))

    @requires_multigpu()
    def test_non_default_cuda_device(self):
        if self.device != "cuda":
            raise unittest.SkipTest("requires CUDA")

        class Model(torch.nn.Module):
            def __init__(self, weight):
                super().__init__()
                self.weight = weight

            def forward(self, x, y):
                return x + torch.nn.functional.linear(y, self.weight)

        weight = torch.randn(10, 10)
        inputs = (torch.randn(10, 10), torch.randn(10, 10))
        result_cpu = Model(weight)(*inputs)

        with torch.cuda.device(0), torch.no_grad(), config.patch(
            "abi_compatible", self.abi_compatible
        ):
            result_cuda_0 = AOTIRunnerUtil.run(
                "cuda", Model(weight.cuda(0)), tuple(t.cuda(0) for t in inputs)
            )

        with torch.cuda.device(1), torch.no_grad(), config.patch(
            "abi_compatible", self.abi_compatible
        ):
            result_cuda_1 = AOTIRunnerUtil.run(
                "cuda", Model(weight.cuda(1)), tuple(t.cuda(1) for t in inputs)
            )

        self.assertTrue(same(result_cpu, result_cuda_0.cpu()))
        self.assertTrue(same(result_cpu, result_cuda_1.cpu()))

    def test_reuse_kernel(self):
        class Model(torch.nn.Module):
            def __init__(self):
                super().__init__()

            def forward(self, x, y):
                a = torch.sin(x)
                b = torch.mm(a, y)
                c = torch.sin(b)
                d = torch.mm(b, c)
                return d

        example_inputs = (
            torch.randn(87, 87, device=self.device),
            torch.randn(87, 87, device=self.device),
        )
        self.check_model(Model(), example_inputs)

        if self.device == "cuda":
            so_path = torch._export.aot_compile(Model(), example_inputs)
            with open(os.path.splitext(so_path)[0] + ".cpp") as cpp:
                src_code = cpp.read()
                FileCheck().check_count(
                    "triton_poi_fused_sin_0 = loadKernel(",
                    1,
                    exactly=True,
                ).run(src_code)

    def test_reuse_kernel_dynamic(self):
        class Model(torch.nn.Module):
            def __init__(self, device):
                super().__init__()
                self.cst = torch.randn(48, device=device, dtype=torch.float)
                self.weights = torch.randn(6, 48, 48, device=device, dtype=torch.float)
                self.cst_1 = torch.randn(48, device=device, dtype=torch.float)
                self.weights_1 = torch.randn(
                    6, 48, 48, device=device, dtype=torch.float
                )

            def forward(self, x, y, z):
                dim0 = x.size(1)
                add_0 = z + z
                expand_2 = add_0.expand(-1, -1, 48)
                # [s0, 6, 48]
                mul_3 = add_0 * expand_2
                # [6, s0, 48]
                permute_4 = torch.permute(mul_3, (1, 0, 2))
                # [6, s0, 48]
                bmm_5 = torch.bmm(permute_4, self.weights)
                add_6 = bmm_5 + self.cst
                reshape_7 = torch.reshape(add_6, [6, dim0 * 6, 8])
                # [6*s0, 6, 8]
                permute_8 = torch.permute(reshape_7, (1, 0, 2))
                mul_9 = permute_8 * 0.123
                reshape_10 = torch.reshape(y, [8, dim0 * 6, 4])
                # [6*s0, 8, 4]
                permute_11 = torch.permute(reshape_10, (1, 0, 2))
                bmm_12 = torch.bmm(mul_9, permute_11)

                add_0_1 = z + z
                expand_2_1 = add_0_1.expand(-1, -1, 48)
                # [s0, 6, 48]
                mul_3_1 = add_0_1 * expand_2_1
                # [6, s0, 48]
                permute_4_1 = torch.permute(mul_3_1, (1, 0, 2))
                # [6, s0, 48]
                bmm_5_1 = torch.bmm(permute_4_1, self.weights_1)
                add_6_1 = bmm_5_1 + self.cst_1
                reshape_7_1 = torch.reshape(add_6_1, [6, dim0 * 6, 8])
                # [6*s0, 6, 8]
                permute_8_1 = torch.permute(reshape_7_1, (1, 0, 2))
                mul_9_1 = permute_8_1 * 0.123
                reshape_10_1 = torch.reshape(y, [8, dim0 * 6, 4])
                # [6*s0, 8, 4]
                permute_11_1 = torch.permute(reshape_10_1, (1, 0, 2))
                bmm_12_1 = torch.bmm(mul_9_1, permute_11_1)
                return bmm_12 + bmm_12_1

        x = torch.randn(6, 2, 48, device=self.device, dtype=torch.float)
        y = torch.randn(48, 2, 4, device=self.device, dtype=torch.float)
        z = torch.randn(2, 6, 1, device=self.device, dtype=torch.float)
        dim0 = Dim("dim0", min=1, max=2048)
        dynamic_shapes = {
            "x": {1: dim0},
            "y": {1: dim0},
            "z": {0: dim0},
        }

        example_inputs = (x, y, z)
        m = Model(self.device).to(dtype=torch.float)
        self.check_model(m, example_inputs, dynamic_shapes=dynamic_shapes)

    def test_fake_tensor_device_validation(self):
        if self.device != "cuda":
            raise unittest.SkipTest("requires CUDA")

        class Model(torch.nn.Module):
            def __init__(self):
                super().__init__()

            def forward(self, x, y):
                return x + y

        example_inputs = (torch.randn(10, 10), torch.randn(10, 10))

        # Export on CPU
        exported_program = export(Model(), example_inputs)

        # Compile exported model on CUDA
        gm = exported_program.graph_module.to(self.device)
        with self.assertRaisesRegex(ValueError, "Device mismatch between fake input"):
            torch._inductor.aot_compile(
                gm, tuple(i.to(self.device) for i in example_inputs)
            )

    @unittest.mock.patch("torch._inductor.graph.supported_dtype_of_cpp_wrapper")
    def test_unsupported_input_dtype(self, supported_dtype_of_cpp_wrapper_mock):
        supported_dtype_of_cpp_wrapper_mock.return_value = False

        class Model(torch.nn.Module):
            def __init__(self):
                super().__init__()

            def forward(self, x, y):
                return x + y

        example_inputs = (
            torch.randn(10, 10).to(self.device),
            torch.randn(10, 10).to(self.device),
        )
        with self.assertRaisesRegex(
            CppWrapperCodeGenError, "Unsupported input dtype torch.float32"
        ):
            torch._export.aot_compile(Model(), example_inputs)

        supported_dtype_of_cpp_wrapper_mock.assert_called_once_with(
            torch.float32, self.device == "cuda"
        )

    def test_consecutive_compiles(self):
        """Test that compilation behaves correctly with cache hits"""

        class TestModule(torch.nn.Module):
            def __init__(self):
                super().__init__()

            def forward(self, x):
                return x + 1

        mod = TestModule()
        inp = torch.rand(1)
        mod(inp)
        mod2 = torch.fx.symbolic_trace(mod, concrete_args=[inp])
        so = torch._export.aot_compile(mod2, (inp,))
        assert so is not None
        # compile the 2nd time with cache hit
        so = torch._export.aot_compile(mod2, (inp,))
        assert so is not None

    def test_normal_functional(self):
        class Model(torch.nn.Module):
            def __init__(self):
                super().__init__()

            def forward(self, x):
                return torch.ops.aten.normal_functional.default(x)

        self.check_model(Model(), (torch.empty(4, 1, 4, 4),))

    def test_empty_graph(self):
        class Model(torch.nn.Module):
            def __init__(self):
                super().__init__()

            def forward(self, x):
                return x

        example_inputs = (torch.randn(8, 4, 4, device=self.device),)
        self.check_model(Model(), example_inputs)

    @unittest.skipIf(IS_FBCODE, "Not runnable in fbcode")
    def test_dup_unbacked_sym_decl(self):
        class Model(torch.nn.Module):
            def __init__(self):
                super().__init__()

            def forward(self, x):
                abs_1 = torch.ops.aten.abs.default(x)
                lt = torch.ops.aten.lt.Scalar(abs_1, 0.001)
                eq = torch.ops.aten.eq.Scalar(lt, 0)
                index_1 = torch.ops.aten.index.Tensor(x, [eq])
                sin = torch.ops.aten.sin.default(index_1)
                index_2 = torch.ops.aten.index.Tensor(x, [eq])
                div_3 = torch.ops.aten.div.Tensor(sin, index_2)
                return div_3

        example_inputs = (torch.randn(4, 4, 4, 4).to(self.device),)
        self.check_model(Model(), example_inputs)

    # This exercises _eliminate_unbacked path in ShapeEnv
    @unittest.skipIf(IS_FBCODE, "Not runnable in fbcode")
    def test_dup_unbacked_sym_decl_with_refinement(self):
        class Model(torch.nn.Module):
            def __init__(self):
                super().__init__()

            def forward(self, x):
                abs_1 = torch.ops.aten.abs.default(x)
                lt = torch.ops.aten.lt.Scalar(abs_1, 0.001)
                eq = torch.ops.aten.eq.Scalar(lt, 0)
                index_1 = torch.ops.aten.index.Tensor(x, [eq])
                torch._check(index_1.size(0) == 4**4)
                sin = torch.ops.aten.sin.default(index_1)
                index_2 = torch.ops.aten.index.Tensor(x, [eq])
                div_3 = torch.ops.aten.div.Tensor(sin, index_2)
                return div_3

        example_inputs = (torch.ones(4, 4, 4, 4).to(self.device),)
        self.check_model(Model(), example_inputs)

    def test_run_with_grad_enabled(self):
        class Model(torch.nn.Module):
            def forward(self, x, weight, bias):
                return torch.ops.aten.addmm(bias, weight, x)

        m = Model().to(device=self.device)
        x = torch.rand(8, 8, device=self.device, requires_grad=True)
        weight = torch.rand(8, 8, device=self.device, requires_grad=True)
        bias = torch.rand(8, device=self.device, requires_grad=True)
        example_inputs = (x, weight, bias)

        expected = m(*example_inputs)
        expected = pytree.tree_leaves(expected)

        # compiler under no_grad
        with torch.no_grad():
            so_path = AOTIRunnerUtil.compile(m, example_inputs)

        # run under grad enabled
        self.assertTrue(torch.is_grad_enabled())

        optimized = AOTIRunnerUtil.load(self.device, so_path)
        actual = optimized(*example_inputs)
        actual = pytree.tree_leaves(actual)

        self.assertTrue(same(actual, expected))

    def test_return_constant(self):
        class Model(torch.nn.Module):
            def __init__(self, device):
                super().__init__()
                self.cst = torch.randn(5, 5, device=device)

            def forward(self, x):
                a = self.cst.clone()
                return (x, a)

        x = torch.randn(5, device=self.device)
        self.check_model(Model(self.device), (x,))

    def test_return_view_constant(self):
        class Model(torch.nn.Module):
            def __init__(self, device):
                super().__init__()
                self.cst = torch.randn(5, 5, device=device)

            def forward(self, x):
                a = torch.transpose(self.cst, 0, 1)
                return (x, a)

        x = torch.randn(5, device=self.device)
        self.check_model(Model(self.device), (x,))

    def test_with_profiler(self):
        class Model(torch.nn.Module):
            def __init__(self):
                super().__init__()
                self.linear = torch.nn.Linear(10, 10)

            def forward(self, x, y):
                return x + self.linear(y)

        example_inputs = (
            torch.randn(10, 10, device=self.device),
            torch.randn(10, 10, device=self.device),
        )
        with config.patch({"profile_bandwidth": "1", "profile_bandwidth_regex": ""}):
            self.check_model(Model(), example_inputs)

    def test_with_no_triton_profiler(self):
        class Model(torch.nn.Module):
            def __init__(self):
                super().__init__()

            def forward(self, x):
                return torch.permute(x, (1, 0))

        example_inputs = (torch.randn(10, 10, device=self.device),)
        with config.patch({"profile_bandwidth": "1", "profile_bandwidth_regex": ""}):
            self.check_model(Model(), example_inputs)

    def test_repeat_output(self):
        class Model(torch.nn.Module):
            def __init__(self):
                super().__init__()

            def forward(self, x):
                y = torch.sin(x)
                return y, y

        example_inputs = (torch.randn(3, 10, device=self.device),)
        self.check_model(Model(), example_inputs)

    def test_view_outputs(self):
        class Model(torch.nn.Module):
            def forward(self, x):
                y = torch.sin(x)
                y_same_size = y.view(*y.shape)
                y_diff_size = y.view(1, *y.shape)
                return y, y_same_size, y_diff_size

        example_inputs = (torch.randn(3, 10, device=self.device),)
        self.check_model(Model(), example_inputs)

    @skip_if_no_torchvision
    def test_missing_cubin(self):
        from torchvision.models.resnet import Bottleneck, ResNet

        class Model(ResNet):
            def __init__(self):
                super().__init__(
                    block=Bottleneck,
                    layers=[3, 4, 6, 3],
                    replace_stride_with_dilation=[False, False, True],
                    norm_layer=None,
                )

            def forward(self, x):
                x = self.conv1(x)
                x = self.bn1(x)
                x = self.relu(x)
                f1 = x
                x = self.maxpool(x)
                x = self.layer1(x)
                f2 = x
                x = self.layer2(x)
                f3 = x
                x = self.layer3(x)
                x = self.layer4(x)
                f4 = x
                return [f1, f2, f3, f4]

        # Call eval() here so that batch_norm won't update the running stats
        # Use float64 to avoid numeric difference failure
        model = Model().to(device=self.device, dtype=torch.float64).eval()
        example_inputs = (
            torch.randn(4, 3, 64, 64, device=self.device, dtype=torch.float64),
        )
        self.check_model(model, example_inputs)

    @common_utils.parametrize("grid_type", [1, 2, 3])
    @common_utils.parametrize("num_dims", [1, 2])
    @common_utils.parametrize("dynamic", [False, True])
    @common_utils.parametrize("autotune", [False, True])
    def test_triton_kernel(self, grid_type, num_dims, dynamic, autotune):
        if self.device != "cuda":
            raise unittest.SkipTest("requires CUDA")

        class Model(torch.nn.Module):
            def __init__(self):
                super().__init__()

            def forward(self, x, y):
                output = torch.zeros_like(x)
                if autotune and num_dims == 2:
                    x_elements = output.size()[0]
                    y_elements = output.size()[1]
                else:
                    n_elements = output.numel()

                # Select grid
                if autotune and num_dims == 2:
                    if grid_type == 1:
                        grid = (x_elements, y_elements)
                    elif grid_type == 2:
                        grid = lambda meta: (  # noqa: E731
                            triton.cdiv(x_elements, meta["BLOCK_SIZE_X"]),
                            triton.cdiv(y_elements, meta["BLOCK_SIZE_Y"]),
                        )
                    else:

                        def grid_fn(meta):
                            return (
                                triton.cdiv(x_elements, meta["BLOCK_SIZE_X"]),
                                triton.cdiv(y_elements, meta["BLOCK_SIZE_Y"]),
                            )

                        grid = grid_fn
                else:
                    if grid_type == 1:
                        grid = (n_elements,)
                    elif grid_type == 2:
                        grid = lambda meta: (  # noqa: E731
                            triton.cdiv(n_elements, meta["BLOCK_SIZE"]),
                        )
                    else:

                        def grid_fn(meta):
                            return (triton.cdiv(n_elements, meta["BLOCK_SIZE"]),)

                        grid = grid_fn

                # Select kernel
                if autotune:
                    if num_dims == 1:
                        add_kernel_autotuned[grid](x, y, output, n_elements)
                    else:
                        add_kernel_2d_autotuned[grid](
                            x, y, output, x_elements, y_elements
                        )
                else:
                    add_kernel[grid](x, y, output, n_elements, BLOCK_SIZE=16)
                return output

        dims = [10] * num_dims
        x = torch.randn(*dims, device=self.device)
        y = torch.randn(*dims, device=self.device)
        dynamic_shapes = []
        if dynamic:
            dim0_x = Dim("dim0_x", min=1, max=10)
            dim0_y = Dim("dim0_y", min=1, max=10)
            dynamic_shapes = {"x": {0: dim0_x}, "y": {0: dim0_y}}
        self.check_model(Model(), (x, y), dynamic_shapes=dynamic_shapes)

    def test_triton_kernel_dynamic_shape_with_div(self):
        if self.device != "cuda":
            raise unittest.SkipTest("requires CUDA")

        @triton.jit
        def pass_kernel(x, num):
            pass

        class Model(torch.nn.Module):
            def __init__(self):
                super().__init__()

            def forward(self, x):
                num = x.numel() // 4

                grid = lambda meta: (triton.cdiv(num, 16),)  # noqa: E731
                pass_kernel[grid](x, num)
                return x

        x = torch.randn(10, device=self.device)
        dim0_x = Dim("dim0_x", min=1, max=10)
        dynamic_shapes = {"x": {0: dim0_x}}
        self.check_model(Model(), (x,), dynamic_shapes=dynamic_shapes)

    def test_triton_kernel_reinterpret_view(self):
        if self.device != "cuda":
            raise unittest.SkipTest("requires CUDA")

        @triton.jit
        def pass_kernel(x, y):
            pass

        class Model(torch.nn.Module):
            def __init__(self):
                super().__init__()

            def forward(self, x):
                out = torch.zeros_like(x[:, 4:])
                # the slicing below creates two ReinterpretView
                # instances: with offset=3 and offset=4
                add_kernel[(10,)](
                    in_ptr0=x[:, 3:-1],
                    in_ptr1=x[:, 4:],
                    out_ptr=out,
                    n_elements=160,
                    BLOCK_SIZE=16,
                )
                return out

        example_inputs = (torch.randn(10, 20, device=self.device),)
        self.check_model(Model(), example_inputs)

    def test_triton_kernel_with_none_input(self):
        if self.device != "cuda":
            raise unittest.SkipTest("requires CUDA")

        class Model(torch.nn.Module):
            def __init__(self):
                super().__init__()

            def forward(self, x, y):
                n_elements = x.size()[0]
                BLOCK_SIZE = 1024

                output_wo_y = torch.empty_like(x)
                output_with_y = torch.empty_like(x)

                wo_kernel = add_kernel_with_optional_param[(1,)](
                    x,
                    None,
                    output_wo_y,
                    n_elements,
                    ARGS_PASSED="one",
                    BLOCK_SIZE=BLOCK_SIZE,
                )
                with_kernel = add_kernel_with_optional_param[(1,)](
                    x,
                    y,
                    output_with_y,
                    n_elements,
                    ARGS_PASSED="two",
                    BLOCK_SIZE=BLOCK_SIZE,
                )

                return 2.71 * output_wo_y + 3.14 * output_with_y

        example_inputs = (
            torch.randn(1023, device=self.device),
            torch.randn(1023, device=self.device),
        )

        self.check_model(Model(), example_inputs)

    def test_triton_kernel_equal_to_1_arg(self):
        if self.device != "cuda":
            raise unittest.SkipTest("requires CUDA")

        class Model(torch.nn.Module):
            def forward(self, x, y):
                out = torch.empty_like(x)
                n_elements = x.numel()
                add_kernel[(n_elements,)](x, y, out, n_elements, BLOCK_SIZE=16)
                return out

        example_inputs = (
            torch.randn(1, device=self.device),
            torch.randn(1, device=self.device),
        )

        self.check_model(Model(), example_inputs)

    @common_utils.parametrize("dynamic", [False, True])
    def test_triton_kernel_equal_to_1_float_arg(self, dynamic):
        if self.device != "cuda":
            raise unittest.SkipTest("requires CUDA")

        class Model(torch.nn.Module):
            def forward(self, x, y):
                out = torch.empty_like(x)
                n_elements = x.numel()
                scaling_factor = (n_elements**0) / 1.0
                add_kernel_with_scaling[(n_elements,)](
                    x,
                    y,
                    out,
                    n_elements,
                    scaling_factor,
                    BLOCK_SIZE=16,
                )
                return out

        dynamic_shapes = None
        if dynamic:
            dim0_xy = Dim("s0", min=2, max=1024)
            dynamic_shapes = {
                "x": {0: dim0_xy, 1: None},
                "y": {0: dim0_xy, 1: None},
            }
        example_inputs = (
            torch.randn(2, device=self.device),
            torch.randn(2, device=self.device),
        )
        self.check_model(
            Model(),
            example_inputs,
            dynamic_shapes=dynamic_shapes,
        )

    def test_shifted_constraint_ranges(self):
        class Model(torch.nn.Module):
            def __init__(self):
                super().__init__()

            def forward(
                self,
                x: torch.Tensor,
                y: torch.Tensor,
            ):
                torch._check(y.size(0) == x.size(0) + 1)
                return x.sum(0) + y.sum(0)

        a = torch.randn((4, 5), device=self.device)
        b = torch.randn((5, 5), device=self.device)
        dim0_x = Dim("dim0_x", min=2, max=1024)
        dim0_y = dim0_x + 1
        dynamic_shapes = {"x": {0: dim0_x}, "y": {0: dim0_y}}
        self.check_model(
            Model(),
            (a, b),
            dynamic_shapes=dynamic_shapes,
        )

    def test_scatter_fallback(self):
        class Model(torch.nn.Module):
            def __init__(self):
                super().__init__()

            def forward(
                self,
                inp: torch.Tensor,
                index: torch.Tensor,
                src: torch.Tensor,
            ):
                return torch.scatter(inp, 1, index, src)

        inputs = (
            torch.ones((3, 5), device=self.device, dtype=torch.int64),
            torch.tensor([[0, 1, 2, 0]], device=self.device, dtype=torch.int64),
            torch.zeros((2, 5), device=self.device, dtype=torch.int64),
        )

        self.check_model(Model(), inputs)

    def test_scatter_reduce_fallback(self):
        class Model(torch.nn.Module):
            def __init__(self):
                super().__init__()

            def forward(
                self,
                inp: torch.Tensor,
                index: torch.Tensor,
                src: torch.Tensor,
            ):
                return torch.scatter_reduce(inp, 0, index, src, reduce="sum")

        inputs = (
            torch.tensor([1, 10, 100, 1000], device=self.device, dtype=torch.int64),
            torch.tensor([0, 1, 0, 1, 2, 1], device=self.device, dtype=torch.int64),
            torch.tensor([1, 2, 3, 4, 5, 6], device=self.device, dtype=torch.int64),
        )

        self.check_model(Model(), inputs)

    def test_index_put_fallback(self):
        # index_put falls back in the deterministic mode
        with DeterministicGuard(True):

            class Model(torch.nn.Module):
                def __init__(self):
                    super().__init__()

                def forward(
                    self,
                    self_tensor: torch.Tensor,
                    indices: Tuple[torch.Tensor],
                    values: torch.Tensor,
                ):
                    return torch.index_put(
                        self_tensor, indices, values, accumulate=True
                    )

            inputs = (
                torch.ones(4, device=self.device, dtype=torch.int64),
                (torch.tensor([1, 1, 2, 2], device=self.device, dtype=torch.bool),),
                torch.ones(4, device=self.device, dtype=torch.int64),
            )

            self.check_model(Model(), inputs)

    def test_convolution(self):
        class Model(torch.nn.Module):
            def __init__(self):
                super().__init__()

            def forward(self, x, w, b):
                return torch.ops.aten.convolution(x, w, b, [4], [0], [1], True, [0], 1)

        example_inputs = (
            torch.randn([2, 32, 90], device=self.device),
            torch.randn([32, 16, 8], device=self.device),
            torch.randn([16], device=self.device),
        )
        with config.patch(
            {
                "max_autotune": True,
                "max_autotune_gemm_backends": "Triton",
            }
        ):
            self.check_model(Model(), example_inputs)

    def test_zero_size_weight(self):
        class Model(torch.nn.Module):
            def __init__(self, channel, r=8):
                super().__init__()
                self.pool = torch.nn.AdaptiveAvgPool2d(1)
                self.net = torch.nn.Sequential(
                    torch.nn.Linear(channel, channel // r, bias=False),
                    torch.nn.ReLU(inplace=True),
                    torch.nn.Linear(channel // r, channel, bias=False),
                    torch.nn.Sigmoid(),
                )

            def forward(self, inp):
                b, c, _, _ = inp.shape
                x = self.pool(inp).view(b, c)
                x = self.net(x).view(b, c, 1, 1)
                x = inp * x
                return x

        inputs = (torch.rand(4, 4, 4, 4, device=self.device),)
        self.check_model(Model(4), inputs)

    def test_no_args(self):
        class Model(torch.nn.Module):
            def __init__(self, m, n):
                super().__init__()
                self.weight = torch.nn.Parameter(
                    torch.randn(m, n),
                )
                self.alpha = torch.nn.Parameter(torch.randn(m, n))

            def forward(self):
                return self.weight * self.alpha

        self.check_model(Model(6, 4), ())

    def test_dynamic_scalar(self):
        class Model(torch.nn.Module):
            def __init__(self):
                super().__init__()
                self.criterion_ce = torch.nn.CrossEntropyLoss(reduction="none")

            def forward(self, inputs, targets, split_index=None):
                statistics = {}
                total_loss = self.criterion_ce(inputs, targets).sum()
                statistics["dl"] = total_loss.item()
                return total_loss, statistics

        inputs = (
            torch.rand(4, 4, 4, 4, device=self.device),
            torch.rand(4, 4, 4, 4, device=self.device),
        )
        self.check_model(Model(), inputs)

    def test_constant_original_fqn_and_dtype(self):
        class FooBarModule(torch.nn.Module):
            def __init__(self):
                super().__init__()
                self.register_parameter("0", torch.nn.Parameter(torch.randn(3, 4)))
                self.register_buffer("test_buf", torch.randn(3, 4))
                self.register_parameter(
                    "test_param", torch.nn.Parameter(torch.randn(3, 4))
                )

            def forward(self, x):
                return ((x + self.test_buf) * getattr(self, "0")) / self.test_param

        class TestModule(torch.nn.Module):
            def __init__(self):
                super().__init__()
                self.foo_bar = FooBarModule()
                self.register_parameter(
                    "test_param", torch.nn.Parameter(torch.randn(3, 4))
                )
                self.register_buffer("test_buf", torch.randn(3, 4))

            def forward(self, x):
                return (self.foo_bar(x) + self.test_param) * self.test_buf

        with torch.no_grad():
            so_path = AOTIRunnerUtil.compile(
                model=TestModule().to(device=self.device),
                example_inputs=(torch.rand(3, 4, device=self.device),),
            )

        runner = AOTIRunnerUtil.load_runner(self.device, so_path)

        expected_original_fqns = {
            "L__self___test_param": "test_param",
            "L__self___test_buf": "test_buf",
            "getattr_L__self___foo_bar___0__": "foo_bar.0",
            "L__self___foo_bar_test_param": "foo_bar.test_param",
            "L__self___foo_bar_test_buf": "foo_bar.test_buf",
        }
        self.assertEqual(
            expected_original_fqns, runner.get_constant_names_to_original_fqns()
        )

        expected_dtypes = {
            "L__self___test_param": 6,
            "L__self___test_buf": 6,
            "getattr_L__self___foo_bar___0__": 6,
            "L__self___foo_bar_test_param": 6,
            "L__self___foo_bar_test_buf": 6,
        }
        self.assertEqual(expected_dtypes, runner.get_constant_names_to_dtypes())

    def test_fqn(self):
        class NestedChild(torch.nn.Module):
            def __init__(self):
                super().__init__()
                self.register_buffer("nestedchild3buffer", torch.ones(2, 3) * 3)

            def forward(self, x):
                return x / self.nestedchild3buffer

        class Child1(torch.nn.Module):
            def __init__(self):
                super().__init__()
                self.nested = NestedChild()
                self.register_parameter(
                    "child1param", torch.nn.Parameter(torch.ones(2, 3))
                )

            def forward(self, x):
                x = self.nested(x)
                return x + self.child1param

        class Child2(torch.nn.Module):
            def __init__(self):
                super().__init__()
                self.register_buffer("child2buffer", torch.ones(2, 3) * 2)

            def forward(self, x):
                return x - self.child2buffer

        class MyModule(torch.nn.Module):
            def __init__(self):
                super().__init__()
                self.foo = Child1()
                self.bar = Child2()
                self.register_parameter(
                    "rootparam", torch.nn.Parameter(torch.ones(2, 3) * 4)
                )

            def forward(self, x):
                x = x * self.rootparam
                x = self.foo(x)
                x = self.bar(x)
                return x

        orig_eager = MyModule()

        self.check_model(MyModule(), (torch.randn(2, 3, device=self.device),))

    def test_model_modified_weights(self):
        class Model(torch.nn.Module):
            def __init__(self, n, k, device):
                super().__init__()
                self.weight = torch.randn(n, k, device=device)
                self.bias = torch.randn(n, device=device)

            def forward(self, a):
                return torch.nn.functional.linear(a, self.weight, self.bias)

        M = 16
        N = 10
        K = 128
        batch = 8
        example_inputs = (torch.randn(2, M, K, device=self.device),)
        model = Model(N, K, self.device)
        self.check_model(model, example_inputs)
        # Update model weights, after this AOTInductor should re-generate model.so
        # if weights are stored in the model.so
        model.weight += 1
        self.check_model(model, example_inputs)

    def test_triton_kernel_extern_kernel_arg(self):
        if self.device != "cuda":
            raise unittest.SkipTest("requires CUDA")

        class Model(torch.nn.Module):
            def forward(self, x, y):
                out = torch.zeros_like(x)
                # torch.mm is ExternKernelOut
                add_kernel[(4,)](x, torch.mm(x, y), out, 4, 16)
                return out

        example_inputs = (
            torch.randn(4, 4, device="cuda"),
            torch.randn(4, 4, device="cuda"),
        )

        self.check_model(Model(), example_inputs)

    def test_triton_kernel_multi_output_arg(self):
        if self.device != "cuda":
            raise unittest.SkipTest("requires CUDA")

        class Model(torch.nn.Module):
            def forward(self, x, y):
                out = torch.zeros_like(x)
                # torch.sort creates fallback kernel and hence MultiOutput
                add_kernel[(4,)](x, torch.sort(y).values, out, 4, 16)
                return out

        example_inputs = (
            torch.randn(4, 4, device="cuda"),
            torch.randn(4, 4, device="cuda"),
        )

        self.check_model(Model(), example_inputs)

    @config.patch({"abi_compatible": True})
    def test_triton_kernel_reinterpret_view_mem_leak(self):
        # Check for memory leak when using user-defined Triton Kernel + AOTI.
        if self.device != "cuda":
            raise unittest.SkipTest("requires CUDA")

        class Model(torch.nn.Module):
            def __init__(self):
                super().__init__()

            def forward(self, x, y):
                out = torch.zeros_like(x)
                yy = y * y
                # reshape creates a ReinterpretView
                add_kernel[(4,)](x, yy.reshape_as(x), out, 4, 16)
                return out

        example_inputs = (
            torch.randn(4, 4, device="cuda"),
            torch.randn(1, 16, device="cuda"),
        )

        so_path: str = AOTIRunnerUtil.compile(
            Model(),
            example_inputs,
        )
        aot_inductor_module = AOTIRunnerUtil.load("cuda", so_path)

        # Don't assign outputs to a variable b/c it will allocate GPU memory.
        device: int = torch.cuda.current_device()
        mem_before = torch.cuda.memory_allocated(device)
        aot_inductor_module(*example_inputs)
        aot_inductor_module(*example_inputs)
        mem_after = torch.cuda.memory_allocated(device)
        self.assertEqual(mem_before, mem_after)

        actual = aot_inductor_module(*example_inputs)
        expected = Model()(*example_inputs)
        torch.testing.assert_close(actual, expected)

    @torch._dynamo.config.patch(capture_scalar_outputs=True)
    @common_utils.parametrize("dynamic", [False, True])
    @common_utils.parametrize("autotuning", [False, True])
    def test_triton_kernel_unbacked_symint_in_grid(self, dynamic, autotuning):
        if self.device != "cuda":
            raise unittest.SkipTest("requires CUDA")

        class Model(torch.nn.Module):
            def forward(self, x, y, n_elements_tensor):
                output = torch.zeros_like(x)
                n_elements_symint = n_elements_tensor.item()
                n_elements = x.numel()

                def grid(meta):
                    return (triton.cdiv(n_elements_symint, meta["BLOCK_SIZE"]),)

                if autotuning:
                    add_kernel_autotuned[grid](
                        x,
                        y,
                        output,
                        n_elements,
                    )
                else:
                    add_kernel[grid](
                        x,
                        y,
                        output,
                        n_elements,
                        BLOCK_SIZE=16,
                    )

                return output

        example_inputs = (
            torch.randn(123, device="cuda"),
            torch.randn(123, device="cuda"),
            torch.tensor(123),
        )

        dynamic_shapes = None
        if dynamic:
            dim0 = Dim("s0", min=2, max=1024)
            dynamic_shapes = {
                "x": {0: dim0},
                "y": {0: dim0},
                "n_elements_tensor": {},
            }

        self.check_model(
            Model(),
            example_inputs,
            dynamic_shapes=dynamic_shapes,
        )

    @skipIfRocm  # USE_MEM_EFF_ATTENTION was not enabled for build.
    def test_scaled_dot_product_efficient_attention(self):
        if self.device != "cuda":
            raise unittest.SkipTest("requires CUDA")

        class Model(torch.nn.Module):
            def forward(self, q, k, v, attn_bias):
                return torch.ops.aten._scaled_dot_product_efficient_attention(
                    q, k, v, attn_bias, False
                )[0]

        example_inputs = (
            torch.randn(4, 4, 36, 36, device="cuda"),
            torch.randn(4, 4, 36, 36, device="cuda"),
            torch.randn(4, 4, 36, 36, device="cuda"),
            torch.randn(4, 4, 36, 36, device="cuda"),
        )
        self.check_model(Model(), example_inputs)

    def test_index_put_with_none_index(self):
        # index_put falls back in the deterministic mode
        with DeterministicGuard(True):

            class Model(torch.nn.Module):
                def forward(self, x, i1, i2, y):
                    return torch.ops.aten.index_put(
                        x,
                        (None, None, i1, i2.transpose(0, 1)),
                        y,
                        accumulate=True,
                    )

            example_inputs = (
                torch.rand(8, 192, 30, 30, device=self.device),
                torch.zeros(3, 14, 1, 1, dtype=torch.int64, device=self.device),
                torch.ones(14, 3, dtype=torch.int64, device=self.device),
                torch.randn(8, 192, 3, 14, 3, 14, device=self.device),
            )
            self.check_model(Model(), example_inputs)

    def test_runtime_checks(self):
        class Model(torch.nn.Module):
            def __init__(self):
                super().__init__()

            def forward(self, x0, x1, x2, x3, x4, x5, x6, x7, x8, x9):
                return (x0, x1, x2, x3, x4, x5, x6, x7, x8, x9)

        inputs = []
        for dtype in (
            torch.float16,
            torch.float32,
            torch.float64,
            torch.bfloat16,
            torch.bool,
            torch.int8,
            torch.int16,
            torch.int32,
            torch.int64,
            torch.uint8,
        ):
            inputs.append(torch.ones(4, 8, 10, dtype=dtype, device=self.device))
        dim0 = Dim("s0", min=2, max=1024)
        dim1 = Dim("s1", min=2, max=512)
        dim2 = Dim("s2", min=2, max=128)
        dynamic_shapes = {
            "x0": {0: dim0},
            "x1": {0: dim0},
            "x2": {0: dim0},
            "x3": {1: dim1},
            "x4": {1: dim1},
            "x5": {1: dim1},
            "x6": {},
            "x7": {2: dim2},
            "x8": {2: dim2},
            "x9": {2: dim2},
        }
        m = Model()
        inputs = tuple(inputs)
        with torch.no_grad(), config.patch(
            {
                "abi_compatible": self.abi_compatible,
                "aot_inductor.debug_compile": True,
            }
        ):
            so_path = AOTIRunnerUtil.compile(m, inputs, dynamic_shapes=dynamic_shapes)
        with open(os.path.splitext(so_path)[0] + ".cpp") as cpp:
            src_code = cpp.read()
            FileCheck().check_count(
                "unmatched dtype",
                10,
                exactly=True,
            ).run(src_code)
            FileCheck().check_count(
                "unmatched dim value at",
                21,  # we have 9 dynamic dims for which we generate different checks
                exactly=True,
            ).run(src_code)
            FileCheck().check_count(
                "dim value is too",
                18,  # we have 9 dynamic dims for which we generate two checks
                exactly=True,
            ).run(src_code)
            FileCheck().check_count(
                "unmatched stride value at",
                21,  # we have 9 symbolic strides for which we don't generate checks
                exactly=True,
            ).run(src_code)
        optimized = AOTIRunnerUtil.load(self.device, so_path)
        actual = optimized(*inputs)
        expected = m(*inputs)
        torch.testing.assert_close(actual, expected)

    @unittest.skipIf(TEST_WITH_ROCM, "FP8 is not supported on ROCM")
    @unittest.skipIf(not SM90OrLater, "FP8 is only supported on H100+")
    def test_runtime_checks_fp8(self):
        class Model(torch.nn.Module):
            def __init__(self):
                super().__init__()

            def forward(self, x0, x1, x2, x3):
                t = (
                    x0.to(torch.float)
                    + x1.to(torch.float)
                    + x2.to(torch.float)
                    + x3.to(torch.float)
                )
                return t

        inputs = []
        for dtype in (
            torch.float8_e4m3fn,
            torch.float8_e5m2,
            torch.float8_e4m3fnuz,
            torch.float8_e5m2fnuz,
        ):
            inputs.append(torch.ones(8, 8, 8, dtype=dtype, device=self.device))
        dim0 = Dim("s0", min=2, max=1024)
        dynamic_shapes = {
            "x0": {0: dim0},
            "x1": {0: dim0},
            "x2": {0: dim0},
            "x3": {0: dim0},
        }
        with torch.no_grad(), config.patch(
            {
                "abi_compatible": self.abi_compatible,
                "aot_inductor.debug_compile": True,
            }
        ):
            self.check_model(
                Model(),
                tuple(inputs),
                dynamic_shapes=dynamic_shapes,
            )

    def test_runtime_checks_complex(self):
        class Model(torch.nn.Module):
            def __init__(self):
                super().__init__()

            def forward(self, x0, x1, x2):
                return (x0, x1, x2)

        inputs = []
        x0 = torch.tensor([1, -1], dtype=torch.complex32, device=self.device)
        x1 = torch.tensor(
            [1 + 1j, -1 + 1j, -2 + 2j, 3 - 3j, 0, 1j, 1, -1],
            dtype=torch.complex64,
            device=self.device,
        )
        x2 = torch.tensor(128, dtype=torch.complex128, device=self.device)
        inputs.append(x0)
        inputs.append(x1)
        inputs.append(x2)
        dim0 = Dim("s0", min=2, max=1024)
        dynamic_shapes = {
            "x0": {0: dim0},
            "x1": {},
            "x2": {},
        }
        with torch.no_grad(), config.patch(
            {
                "abi_compatible": self.abi_compatible,
                "aot_inductor.debug_compile": True,
            }
        ):
            self.check_model(
                Model(),
                tuple(inputs),
                dynamic_shapes=dynamic_shapes,
            )

    @unittest.skipIf(IS_FBCODE, "Not yet runnable in fbcode")
    def test_runtime_checks_dtype_failed(self):
        class Model(torch.nn.Module):
            def __init__(self):
                super().__init__()

            def forward(self, x):
                y = x.type(torch.float)
                return y

        x = torch.randn(1, 4, dtype=torch.float16, device=self.device)
        model = Model()
        with torch.no_grad(), config.patch(
            {
                "abi_compatible": self.abi_compatible,
                "aot_inductor.debug_compile": True,
            }
        ):
            so_path: str = AOTIRunnerUtil.compile(
                model,
                (x,),
            )
        aot_inductor_module = AOTIRunnerUtil.load(self.device, so_path)
        x_casted = x.float()
        with self.assertRaisesRegex(Exception, ""):
            aot_inductor_module(x_casted)

    def test_non_contiguous_output_alias(self):
        # Test return x, x.contiguous() where x is non-contiguous.
        class Model(torch.nn.Module):
            def forward(self, x):
                squared = x * x
                transposed = squared.t()  # non-contiguous
                contig = transposed.contiguous()
                return transposed, contig

        x = torch.randn(3, 4, dtype=torch.float16, device=self.device)
        model = Model()
        with torch.no_grad(), config.patch(
            {
                "abi_compatible": self.abi_compatible,
            }
        ):
            result = AOTIRunnerUtil.run(
                self.device,
                model,
                (x,),
            )
        actual = model(x)
        self.assertTrue(same(result, actual))

        # contiguous() should create a new tensor
        self.assertTrue(result[0].data_ptr() != result[1].data_ptr())

    def test_multiple_output_alias(self):
        # Test when mutliple outputs alias the same tensor
        class Model(torch.nn.Module):
            def forward(self, x):
                squared = x * x
                contig = squared.contiguous()  # alias
                reshaped = squared.reshape(squared.shape)  # alias
                cubed = squared * x
                return squared, contig, reshaped, cubed

        x = torch.randn(3, 4, dtype=torch.float32, device=self.device)
        model = Model()

        with torch.no_grad(), config.patch(
            {
                "abi_compatible": self.abi_compatible,
            }
        ):
            result = AOTIRunnerUtil.run(
                self.device,
                model,
                (x,),
            )
        actual = model(x)
        self.assertTrue(same(result, actual))

        # squared, contig and reshaped alias the same tensor.
        self.assertTrue(result[0].data_ptr() == result[1].data_ptr())
        self.assertTrue(result[0].data_ptr() == result[2].data_ptr())
        # cubed shouldn't be an alias.
        self.assertTrue(result[0].data_ptr() != result[3].data_ptr())

    def test_runtime_checks_shape_failed(self):
        class Model(torch.nn.Module):
            def __init__(self):
                super().__init__()

            def forward(self, x):
                return x

        x = torch.randn(4, 4, 4, dtype=torch.float16, device=self.device)
        y0 = torch.randn(8, 4, 4, dtype=torch.float16, device=self.device)
        y1 = torch.randn(4, 8, 4, dtype=torch.float16, device=self.device)
        y2 = rand_strided(
            (4, 4, 4), (16, 1, 4), dtype=torch.float16, device=self.device
        )
        # batch size is outside of the range
        y3 = torch.randn(2048, 3, 4, dtype=torch.float16, device=self.device)
        y4 = torch.randn(2048, 4, 4, dtype=torch.float16, device=self.device)
        dim0 = Dim("s0", min=4, max=1024)
        dynamic_shapes = {
            "x": {0: dim0},
        }
        model = Model()
        with torch.no_grad(), config.patch(
            {
                "abi_compatible": self.abi_compatible,
                "aot_inductor.debug_compile": True,
            }
        ):
            so_path: str = AOTIRunnerUtil.compile(
                model, (x,), dynamic_shapes=dynamic_shapes
            )
        aot_inductor_module = AOTIRunnerUtil.load(self.device, so_path)
        # dynamic dim works fine
        _ = aot_inductor_module(y0)
        with self.assertRaisesRegex(Exception, ""):
            aot_inductor_module(y1)
        with self.assertRaisesRegex(Exception, ""):
            aot_inductor_module(y2)
        with self.assertRaisesRegex(Exception, ""):
            aot_inductor_module(y3)
        with self.assertRaisesRegex(Exception, ""):
            aot_inductor_module(y4)

    def test_add_complex(self):
        class Model(torch.nn.Module):
            def forward(self, a, b):
                return torch.add(a, b)

        x = torch.tensor(
            [1 + 1j, -1 + 1j, -2 + 2j, 3 - 3j, 0, 1j, 1, -1], device=self.device
        )
        y = torch.tensor(
            [1 + 1j, -1 + 1j, -2 + 2j, 3 - 3j, 0, 1j, 1, -1], device=self.device
        )
        self.check_model(Model(), (x, y))

    def test_embedding_bag(self):
        class Model(torch.nn.Module):
            def forward(self, w, i, o):
                return torch.ops.aten._embedding_bag(w, i, o, False, 0, False, None)

        example_inputs = (
            torch.randn([10, 4], device=self.device),
            torch.randint(10, [8], device=self.device),
            torch.tensor([0, 2, 6], device=self.device),
        )
        self.check_model(Model(), example_inputs)

    def test_fft_c2c(self):
        class Model(torch.nn.Module):
            def forward(self, x):
                return torch.fft.fftn(x), torch.fft.fftn(x).real

        example_inputs = (torch.randn(16, 16, 16, device=self.device),)
        self.check_model(Model(), example_inputs)

    def test_nested_tensor_from_jagged(self):
        class Model(nn.Module):
            def __init__(self):
                super().__init__()
                self.mlp = nn.Sequential(
                    nn.Linear(128, 64), nn.ReLU(), nn.Linear(64, 32), nn.Sigmoid()
                )

            def forward(self, values, offsets):
                nt = torch.nested.nested_tensor_from_jagged(values, offsets)
                res = self.mlp(nt)
                return res.values()

        model = Model().to(device=self.device)

        example_inputs_1 = (
            torch.randn((15, 128), device=self.device),
            torch.tensor([0, 3, 4, 10, 15], device=self.device),
        )

        # same "NT batch size", different actual amount of data
        example_inputs_2 = (
            torch.randn((31, 128), device=self.device),
            torch.tensor([0, 1, 20, 25, 31], device=self.device),
        )

        # same actual amount of data, different "NT batch size"
        example_inputs_3 = (
            torch.randn((15, 128), device=self.device),
            torch.tensor([0, 3, 10, 15], device=self.device),
        )

        # different "NT batch size"
        example_inputs_4 = (
            torch.randn((37, 128), device=self.device),
            torch.tensor([0, 5, 16, 25, 29, 37], device=self.device),
        )

        dim0_values = Dim("dim0_values", min=1, max=128)
        dim0_offsets = Dim("dim0_offsets", min=1, max=9)
        dynamic_shapes = {"values": {0: dim0_values}, "offsets": {0: dim0_offsets}}
        example_inputs_list = [
            example_inputs_1,
            example_inputs_2,
            example_inputs_3,
            example_inputs_4,
        ]

        self.check_model_with_multiple_inputs(
            model, example_inputs_list, dynamic_shapes=dynamic_shapes
        )

    def test_misc_1(self):
        class Model(nn.Module):
            def __init__(self):
                super().__init__()
                self.mlp = nn.Sequential(
                    nn.Linear(128, 64), nn.ReLU(), nn.Linear(64, 32), nn.Sigmoid()
                )
                self.emb = nn.EmbeddingBag(num_embeddings=128, embedding_dim=32)
                self.over_arch = nn.Sequential(
                    nn.Linear(64, 32), nn.ReLU(), nn.Linear(32, 32), nn.Sigmoid()
                )

            def forward(self, x, y):
                mlp_output = self.mlp(x)
                emb_output = self.emb(y)
                return self.over_arch(torch.concat([mlp_output, emb_output], dim=1))

        example_inputs = (
            torch.randn(16, 128, device=self.device),
            torch.randint(0, 128, (16, 10), device=self.device),
        )
        self.check_model(Model(), example_inputs)


common_utils.instantiate_parametrized_tests(AOTInductorTestsTemplate)


class AOTInductorTestABICompatibleCpu(TestCase):
    device = "cpu"
    abi_compatible = True
    check_model = check_model
    check_model_with_multiple_inputs = check_model_with_multiple_inputs
    allow_stack_allocation = False
    use_minimal_arrayref_interface = False


def fail_with_and_without_stack_allocation(is_skip=False):
    return TestFailure(
        (
            "abi_compatible_cpu",
            "abi_compatible_cpu_with_stack_allocation",
            "abi_compatible_cpu_with_stack_allocation_and_minimal_arrayref_interface",
        ),
        is_skip=is_skip,
    )


def fail_stack_allocation(is_skip=False):
    return TestFailure(
        (
            "abi_compatible_cpu_with_stack_allocation",
            "abi_compatible_cpu_with_stack_allocation_and_minimal_arrayref_interface",
        ),
        is_skip=is_skip,
    )


def fail_minimal_arrayref_interface(is_skip=False):
    return TestFailure(
        ("abi_compatible_cpu_with_stack_allocation_and_minimal_arrayref_interface",),
        is_skip=is_skip,
    )


def fail_cuda(is_skip=False):
    return TestFailure(
        ("abi_compatible_cuda", "non_abi_compatible_cuda"),
        is_skip=is_skip,
    )


def fail_abi_compatible_cuda(is_skip=False):
    return TestFailure(
        ("abi_compatible_cuda",),
        is_skip=is_skip,
    )


def fail_non_abi_compatible_cuda(is_skip=False):
    return TestFailure(
        ("non_abi_compatible_cuda",),
        is_skip=is_skip,
    )


# test_failures, xfail by default, set is_skip=True to skip
CPU_TEST_FAILURES = {
    "test_add_complex": fail_stack_allocation(is_skip=True),
    # FIXME: failed with Segfault while exiting the Python runtime
    "test_duplicate_constant_folding": fail_with_and_without_stack_allocation(
        is_skip=True
    ),
    "test_dup_unbacked_sym_decl": fail_minimal_arrayref_interface(is_skip=True),
    "test_dup_unbacked_sym_decl_with_refinement": fail_minimal_arrayref_interface(
        is_skip=True
    ),
    "test_dynamic_cat": fail_minimal_arrayref_interface(),
    # https://github.com/pytorch/pytorch/issues/122978
    "test_dynamic_scalar": fail_stack_allocation(is_skip=True),
    # https://github.com/pytorch/pytorch/issues/122980
    "test_fft_c2c": fail_stack_allocation(is_skip=True),
    # TODO: test_freezing_abi_compatible_cpu somehow fails on CI but not locally,
    #   NotImplementedError: Cannot access storage of OpaqueTensorImpl
    "test_freezing": fail_with_and_without_stack_allocation(is_skip=True),
    # FIXME: failed with Segfault while exiting the Python runtime
    "test_missing_cubin": fail_with_and_without_stack_allocation(is_skip=True),
    # minimal arrayref interface only works with CPU; test crashes.
    # https://github.com/pytorch/pytorch/issues/122983
    "test_multi_device": fail_minimal_arrayref_interface(is_skip=True),
    "test_normal_functional": fail_with_and_without_stack_allocation(),
    # undefined symbol: _Z16aoti_torch_dtypeIN3c104HalfEEiv
    "test_non_contiguous_output_alias": fail_with_and_without_stack_allocation(
        is_skip=True
    ),
    "test_return_view_constant": fail_minimal_arrayref_interface(is_skip=True),
    # The same issue as https://github.com/pytorch/pytorch/issues/122978
    "test_reuse_kernel_dynamic": fail_minimal_arrayref_interface(is_skip=True),
    # the test segfaults
    "test_repeat_output": fail_stack_allocation(is_skip=True),
    "test_view_outputs": fail_stack_allocation(is_skip=True),
    "test_multiple_output_alias": fail_with_and_without_stack_allocation(is_skip=True),
    "test_buffer_mutation_1": fail_stack_allocation(is_skip=True),
    "test_buffer_mutation_2": fail_stack_allocation(is_skip=True),
    "test_buffer_mutation_3": fail_stack_allocation(is_skip=True),
    # FIXME: failed with Segfault while exiting the Python runtime
    "test_scatter_fallback": fail_stack_allocation(is_skip=True),
    # Looks like the same issue as https://github.com/pytorch/pytorch/issues/122978
    "test_scatter_reduce_fallback": fail_minimal_arrayref_interface(is_skip=True),
    # Looks like the same issue as https://github.com/pytorch/pytorch/issues/122978
    "test_index_put_fallback": fail_minimal_arrayref_interface(is_skip=True),
    # https://github.com/pytorch/pytorch/issues/122984
    "test_index_put_with_none_index": fail_minimal_arrayref_interface(is_skip=True),
    # FIXME: failed with Segfault while exiting the Python runtime
    "test_constant": fail_stack_allocation(is_skip=True),
    # C++ compile error, need for aoti_torch___scaled_dot_product_flash_attention_for_cpu
    # https://github.com/pytorch/pytorch/issues/122986
    "test_sdpa": fail_with_and_without_stack_allocation(is_skip=True),
    # The same issue as https://github.com/pytorch/pytorch/issues/122986
    "test_sdpa_2": fail_with_and_without_stack_allocation(is_skip=True),
    # Looks like the same issue as https://github.com/pytorch/pytorch/issues/122978
    "test_shifted_constraint_ranges": fail_with_and_without_stack_allocation(
        is_skip=True
    ),
    # https://github.com/pytorch/pytorch/issues/123691
    "test_amp_fallback_random": fail_minimal_arrayref_interface(is_skip=True),
    "test_simple_dynamic": fail_minimal_arrayref_interface(),
    # https://github.com/pytorch/pytorch/issues/123691
    "test_zero_grid_with_unbacked_symbols": fail_minimal_arrayref_interface(
        is_skip=True
    ),
    # failed on MacOS
    "test_zero_grid_with_backed_symbols": fail_with_and_without_stack_allocation(
        is_skip=True
    ),
    # https://github.com/pytorch/pytorch/issues/122990
    "test_cond_non_tensor_predicates_dynamic_False": fail_stack_allocation(
        is_skip=True
    ),
    # same issue as https://github.com/pytorch/pytorch/issues/122990
    "test_cond_non_tensor_predicates_dynamic_True": fail_stack_allocation(is_skip=True),
    # https://github.com/pytorch/pytorch/issues/122991
    "test_runtime_checks_complex": fail_with_and_without_stack_allocation(is_skip=True),
    "test_runtime_checks_fp8": fail_with_and_without_stack_allocation(is_skip=True),
    "test_while_loop_simple": fail_stack_allocation(is_skip=True),
    "test_while_loop_nested": fail_stack_allocation(is_skip=True),
    "test_while_loop_with_outer_code": fail_stack_allocation(is_skip=True),
    "test_while_loop_with_parameters": fail_stack_allocation(is_skip=True),
    "test_while_loop_with_outer_buffers": fail_stack_allocation(is_skip=True),
}

CUDA_TEST_FAILURES = {
    # test_failures, xfail by default, set is_skip=True to skip
    "test_large_grid": fail_cuda(),
    "test_normal_functional": fail_abi_compatible_cuda(),
    # There is a double-free issue which will be fixed in another PR
    # no ABI shim fn for torch.sort; remove this when adding one
    "test_triton_kernel_multi_output_arg": fail_abi_compatible_cuda(is_skip=True),
    # no runtime checks for non_abi_compatible mode
    "test_runtime_checks": fail_non_abi_compatible_cuda(is_skip=True),
    "test_runtime_checks_complex": fail_non_abi_compatible_cuda(is_skip=True),
    "test_runtime_checks_fp8": fail_non_abi_compatible_cuda(is_skip=True),
    "test_runtime_checks_dtype_failed": fail_non_abi_compatible_cuda(is_skip=True),
    "test_runtime_checks_shape_failed": fail_non_abi_compatible_cuda(is_skip=True),
    # quantized unsupported for GPU
    "test_quantized_linear": fail_cuda(is_skip=True),
}

if TEST_WITH_ROCM:
    CUDA_TEST_FAILURES.update(
        {
            "test_addmm_multiple_dynamic": fail_cuda(is_skip=True),
            "test_bmm_multiple_dynamic": fail_cuda(is_skip=True),
            "test_convolution": fail_cuda(is_skip=True),
            "test_large_weight": fail_cuda(is_skip=True),
            "test_large_mmaped_weights": fail_cuda(is_skip=True),
            "test_missing_cubin": fail_cuda(is_skip=True),
            "test_multi_device": fail_cuda(is_skip=True),
            "test_poi_multiple_dynamic": fail_cuda(is_skip=True),
            "test_sdpa": fail_cuda(is_skip=True),
            "test_sdpa_2": fail_cuda(is_skip=True),
            "test_dynamic_smem_above_default_limit": fail_cuda(is_skip=True),
            "test_foreach_multiple_dynamic": fail_cuda(is_skip=True),
            "test_reuse_kernel": fail_cuda(is_skip=True),
            "test_zero_grid_with_unbacked_symbols": fail_cuda(is_skip=True),
            "test_zero_grid_with_backed_symbols": fail_cuda(is_skip=True),
            "test_reuse_kernel_dynamic": fail_cuda(is_skip=True),
            "test_duplicate_constant_folding": fail_cuda(is_skip=True),
            "test_cond_simple": fail_cuda(is_skip=True),
            "test_cond_nested": fail_cuda(is_skip=True),
            "test_cond_with_parameters": fail_cuda(is_skip=True),
            "test_cond_with_reinterpret_view_inputs_outputs": fail_cuda(is_skip=True),
            "test_cond_with_multiple_outputs": fail_cuda(is_skip=True),
            "test_cond_with_outer_code_before_after": fail_cuda(is_skip=True),
            "test_cond_use_buffers_from_outer_scope": fail_cuda(is_skip=True),
            "test_index_put_with_none_index": fail_cuda(is_skip=True),
        }
    )

if not IS_FBCODE:
    # The following tests look like they pass in both pytest and unittest (xml
    # and terminal output say pass), but the process will segfault.  This only
    # happens in OSS CI and is fine internally.
    CPU_TEST_FAILURES.update(
        {
            "test_duplicated_params": fail_stack_allocation(is_skip=True),
            "test_embedding_bag": fail_stack_allocation(is_skip=True),
            "test_fqn": fail_stack_allocation(is_skip=True),
            "test_no_args": fail_stack_allocation(is_skip=True),
            "test_output_misaligned": fail_stack_allocation(is_skip=True),
            "test_pytree_inputs": fail_stack_allocation(is_skip=True),
            "test_seq": fail_stack_allocation(is_skip=True),
            "test_simple_split": fail_stack_allocation(is_skip=True),
            "test_addmm": fail_minimal_arrayref_interface(is_skip=True),
            "test_aliased_buffer_reuse": fail_minimal_arrayref_interface(is_skip=True),
            "test_buffer_reuse": fail_minimal_arrayref_interface(is_skip=True),
            "test_constant_folding": fail_minimal_arrayref_interface(is_skip=True),
            "test_convolution": fail_minimal_arrayref_interface(is_skip=True),
            "test_empty_graph": fail_minimal_arrayref_interface(is_skip=True),
            "test_large_weight": fail_minimal_arrayref_interface(is_skip=True),
            "test_large_mmaped_weights": fail_minimal_arrayref_interface(is_skip=True),
            "test_misc_1": fail_minimal_arrayref_interface(is_skip=True),
            "test_missing_output": fail_minimal_arrayref_interface(is_skip=True),
            "test_model_modified_weights": fail_minimal_arrayref_interface(
                is_skip=True
            ),
            "test_output_path_1": fail_minimal_arrayref_interface(is_skip=True),
            "test_quantized_linear": fail_minimal_arrayref_interface(is_skip=True),
            "test_repeat_interleave": fail_minimal_arrayref_interface(is_skip=True),
            "test_return_constant": fail_minimal_arrayref_interface(is_skip=True),
            "test_reuse_kernel": fail_minimal_arrayref_interface(is_skip=True),
            "test_simple": fail_minimal_arrayref_interface(is_skip=True),
            "test_small_constant": fail_minimal_arrayref_interface(is_skip=True),
            "test_with_no_triton_profiler": fail_minimal_arrayref_interface(
                is_skip=True
            ),
            "test_with_offset": fail_minimal_arrayref_interface(is_skip=True),
            "test_with_profiler": fail_minimal_arrayref_interface(is_skip=True),
            "test_zero_size_weight": fail_minimal_arrayref_interface(is_skip=True),
        }
    )

copy_tests(
    AOTInductorTestsTemplate,
    AOTInductorTestABICompatibleCpu,
    "abi_compatible_cpu",
    CPU_TEST_FAILURES,
)


class AOTInductorTestABICompatibleCpuWithStackAllocation(TestCase):
    device = "cpu"
    abi_compatible = True
    check_model = check_model
    check_model_with_multiple_inputs = check_model_with_multiple_inputs
    allow_stack_allocation = True
    use_minimal_arrayref_interface = False


copy_tests(
    AOTInductorTestsTemplate,
    AOTInductorTestABICompatibleCpuWithStackAllocation,
    "abi_compatible_cpu_with_stack_allocation",
    CPU_TEST_FAILURES,
)


class AOTInductorTestABICompatibleCpuWithStackAllocationAndMinimalArrayRefInterface(
    TestCase
):
    device = "cpu"
    abi_compatible = True
    check_model = check_model
    check_model_with_multiple_inputs = check_model_with_multiple_inputs
    allow_stack_allocation = True
    use_minimal_arrayref_interface = True


copy_tests(
    AOTInductorTestsTemplate,
    AOTInductorTestABICompatibleCpuWithStackAllocationAndMinimalArrayRefInterface,
    "abi_compatible_cpu_with_stack_allocation_and_minimal_arrayref_interface",
    CPU_TEST_FAILURES,
)


@unittest.skipIf(sys.platform == "darwin", "No CUDA on MacOS")
class AOTInductorTestABICompatibleCuda(TestCase):
    device = "cuda"
    abi_compatible = True
    check_model = check_model
    check_model_with_multiple_inputs = check_model_with_multiple_inputs
    allow_stack_allocation = False
    use_minimal_arrayref_interface = False


copy_tests(
    AOTInductorTestsTemplate,
    AOTInductorTestABICompatibleCuda,
    "abi_compatible_cuda",
    CUDA_TEST_FAILURES,
)


@unittest.skipIf(
    IS_FBCODE or sys.platform == "darwin",
    "NonABI mode should not be used in fbcode nor on MacOS",
)
class AOTInductorTestNonABICompatibleCpu(TestCase):
    device = "cpu"
    abi_compatible = False
    check_model = check_model
    check_model_with_multiple_inputs = check_model_with_multiple_inputs
    allow_stack_allocation = False
    use_minimal_arrayref_interface = False


copy_tests(
    AOTInductorTestsTemplate,
    AOTInductorTestNonABICompatibleCpu,
    "non_abi_compatible_cpu",
    # test_failures, xfail by default, set is_skip=True to skip
    {
        "test_duplicate_constant_folding": TestFailure(
            ("non_abi_compatible_cpu",), is_skip=True
        ),
        # TODO: test_freezing_non_abi_compatible_cpu somehow fails on CI but not locally,
        #   NotImplementedError: Cannot access storage of OpaqueTensorImpl
        "test_freezing": TestFailure(("non_abi_compatible_cpu",), is_skip=True),
        # no runtime checks for non_abi_compatible mode
        "test_runtime_checks": TestFailure(("non_abi_compatible_cpu",), is_skip=True),
        "test_runtime_checks_dtype_failed": TestFailure(
            ("non_abi_compatible_cpu",), is_skip=True
        ),
        "test_runtime_checks_shape_failed": TestFailure(
            ("non_abi_compatible_cpu",), is_skip=True
        ),
    },
)


@unittest.skipIf(
    IS_FBCODE or sys.platform == "darwin",
    "NonABI mode should not be used in fbcode nor on MacOS",
)
class AOTInductorTestNonABICompatibleCuda(TestCase):
    device = "cuda"
    abi_compatible = False
    check_model = check_model
    check_model_with_multiple_inputs = check_model_with_multiple_inputs
    allow_stack_allocation = False
    use_minimal_arrayref_interface = False


copy_tests(
    AOTInductorTestsTemplate,
    AOTInductorTestNonABICompatibleCuda,
    "non_abi_compatible_cuda",
    CUDA_TEST_FAILURES,
)


if __name__ == "__main__":
    from torch._inductor.test_case import run_tests

    # cpp_extension N/A in fbcode
    if HAS_CUDA or sys.platform == "darwin":
        run_tests(needs="filelock")<|MERGE_RESOLUTION|>--- conflicted
+++ resolved
@@ -1,5 +1,6 @@
 # Owner(s): ["module: inductor"]
 import copy
+import itertools
 import os
 import sys
 import tempfile
@@ -11,6 +12,7 @@
 import torch
 import torch._export
 import torch._inductor
+import torch._inductor.config
 import torch.nn as nn
 from torch._dynamo.testing import rand_strided, same
 from torch._dynamo.utils import counters
@@ -41,6 +43,7 @@
 
 if HAS_CUDA:
     import triton
+
     from torch.testing._internal.triton_utils import (
         add_kernel,
         add_kernel_2d_autotuned,
@@ -89,6 +92,8 @@
     options=None,
     dynamic_shapes=None,
     disable_constraint_solver=False,
+    atol=None,
+    rtol=None,
 ):
     with torch.no_grad(), config.patch(
         {
@@ -114,7 +119,7 @@
             disable_constraint_solver,
         )
 
-    self.assertTrue(same(actual, expected))
+    self.assertEqual(actual, expected, atol=atol, rtol=rtol)
 
 
 def check_model_with_multiple_inputs(
@@ -144,6 +149,23 @@
     self.assertTrue(same(list_actual, list_expected))
 
 
+def code_check_count(
+    self: TestCase,
+    model,
+    example_inputs,
+    target_str: str,
+    target_count: int,
+):
+    so_path = torch._export.aot_compile(model, example_inputs)
+    with open(os.path.splitext(so_path)[0] + ".cpp") as cpp:
+        src_code = cpp.read()
+        FileCheck().check_count(
+            target_str,
+            target_count,
+            exactly=True,
+        ).run(src_code)
+
+
 class AOTInductorTestsTemplate:
     def test_simple(self):
         class Model(torch.nn.Module):
@@ -312,6 +334,10 @@
         )
         self.check_model(Model(self.device), example_inputs)
 
+    @unittest.skipIf(
+        IS_FBCODE,
+        "Not yet runnable in fbcode when the model.so is newly generated while older PyTorch is used",
+    )
     def test_freezing(self):
         class Model(torch.nn.Module):
             def __init__(self, device):
@@ -331,8 +357,6 @@
         with config.patch({"freezing": True}):
             self.check_model(Model(self.device), example_inputs)
 
-<<<<<<< HEAD
-=======
     @unittest.skipIf(
         IS_FBCODE,
         "Not yet runnable in fbcode when the model.so is newly generated while older PyTorch is used",
@@ -408,7 +432,6 @@
             with config.patch({"freezing": True}):
                 self.check_model(LinearModel(self.device), example_inputs)
 
->>>>>>> f2d7f235
     @torch._inductor.config.patch(
         pre_grad_fusion_options={
             "normalization_pass": {},
@@ -947,29 +970,19 @@
             def __init__(self):
                 super().__init__()
 
-            def forward(self, primals_1, primals_2, primals_5):
-                view = torch.ops.aten.reshape.default(primals_5, [-1, 4, 128])
+            def forward(self, primals_5):
+                view = torch.ops.aten.reshape.default(primals_5, [-1, 2, 4])
                 primals_5 = None
                 permute = torch.ops.aten.permute.default(view, [0, 2, 1])
                 clone = torch.ops.aten.clone.default(
                     permute, memory_format=torch.contiguous_format
                 )
-                permute = None
-                view_1 = torch.ops.aten.reshape.default(clone, [-1, 4])
-                clone = None
-                permute_1 = torch.ops.aten.permute.default(primals_1, [1, 0])
-                primals_1 = None
-                addmm = torch.ops.aten.addmm.default(primals_2, view_1, permute_1)
-                primals_2 = None
-                return addmm
-
-        s0 = 727828
-        s1 = 512
-        example_inputs = (
-            torch.rand(2, 4, device=self.device),
-            torch.rand(2, device=self.device),
-            torch.rand(s0, s1, device=self.device),
-        )
+                return clone
+
+        # let y_grid = 65537
+        s0 = 16777472
+        s1 = 8
+        example_inputs = (torch.rand(s0, s1, device=self.device),)
         self.check_model(Model(), example_inputs)
 
     def test_cond_simple(self):
@@ -1290,7 +1303,6 @@
                 return self.foo + x
 
         example_inputs = (torch.rand(4, 4, device=self.device),)
-        torch._export.aot_compile(Model(self.device), example_inputs)
         self.check_model(Model(self.device), example_inputs)
 
     def test_non_tensor_input(self):
@@ -1302,14 +1314,19 @@
         with self.assertRaises(RuntimeError):
             torch._export.aot_compile(fn, args=(a, b), kwargs={"alpha": 2.0})
 
-        so_path = torch._export.aot_compile(
-            torch.ops.aten.add, args=(a, b), kwargs={"alpha": 2.0}, same_signature=False
-        )
-        kernel_runner = AOTIRunnerUtil.load_runner(self.device, so_path)
-        res = kernel_runner.run([a, b])
-        self.assertTrue(isinstance(res, list))
-        self.assertTrue(len(res) == 1)
-        self.assertEqual(fn(a, b, alpha=2.0), res[0])
+        for simdlen in [0, None]:
+            with torch._inductor.config.patch({"cpp.simdlen": simdlen}):
+                so_path = torch._export.aot_compile(
+                    torch.ops.aten.add,
+                    args=(a, b),
+                    kwargs={"alpha": 2.0},
+                    same_signature=False,
+                )
+                kernel_runner = AOTIRunnerUtil.load_runner(self.device, so_path)
+                res = kernel_runner.run([a, b])
+                self.assertTrue(isinstance(res, list))
+                self.assertTrue(len(res) == 1)
+                self.assertEqual(fn(a, b, alpha=2.0), res[0])
 
     def test_buffer_mutation_2(self):
         class Model(torch.nn.Module):
@@ -1364,7 +1381,29 @@
             torch.randn(1, 6, 1, 48, device=self.device),
             torch.randn(1, 6, 1, 48, device=self.device),
         )
-        self.check_model(Model(self.device), example_inputs)
+        model = Model(self.device)
+        self.check_model(model, example_inputs)
+        self.code_check_count(model, example_inputs, "empty_strided", 2)
+
+    def test_buffer_mutation_4(self):
+        if self.device != "cuda":
+            raise unittest.SkipTest("requires CUDA")
+
+        class Model(torch.nn.Module):
+            def __init__(self):
+                super().__init__()
+                self.register_buffer(
+                    "_tensor_constant0",
+                    torch.randint(1, size=[38], dtype=torch.int64, device="cpu"),
+                )
+
+            def forward(self, x):
+                return x + self._tensor_constant0.to(torch.device(type="cuda", index=0))
+
+        example_inputs = (
+            torch.randint(1, size=[38], dtype=torch.int64, device="cuda"),
+        )
+        torch._export.aot_compile(Model(), example_inputs)
 
     @requires_multigpu()
     def test_replicate_on_devices(self):
@@ -1468,17 +1507,15 @@
             torch.randn(87, 87, device=self.device),
             torch.randn(87, 87, device=self.device),
         )
-        self.check_model(Model(), example_inputs)
+        model = Model()
+        self.check_model(
+            model, example_inputs, atol=1e-4, rtol=1e-4
+        )  # 1e-4 is the tol value used in pytorch/torch/_dynamo/utils.py
 
         if self.device == "cuda":
-            so_path = torch._export.aot_compile(Model(), example_inputs)
-            with open(os.path.splitext(so_path)[0] + ".cpp") as cpp:
-                src_code = cpp.read()
-                FileCheck().check_count(
-                    "triton_poi_fused_sin_0 = loadKernel(",
-                    1,
-                    exactly=True,
-                ).run(src_code)
+            self.code_check_count(
+                model, example_inputs, "triton_poi_fused_sin_0 = loadKernel(", 1
+            )
 
     def test_reuse_kernel_dynamic(self):
         class Model(torch.nn.Module):
@@ -2894,6 +2931,7 @@
     abi_compatible = True
     check_model = check_model
     check_model_with_multiple_inputs = check_model_with_multiple_inputs
+    code_check_count = code_check_count
     allow_stack_allocation = False
     use_minimal_arrayref_interface = False
 
@@ -2950,6 +2988,12 @@
 # test_failures, xfail by default, set is_skip=True to skip
 CPU_TEST_FAILURES = {
     "test_add_complex": fail_stack_allocation(is_skip=True),
+    # TODO: test_conv_freezing_abi_compatible_cpu fails,
+    #   AssertionError: None, i.e. optional output is not supported
+    "test_conv_freezing": fail_with_and_without_stack_allocation(is_skip=True),
+    # TODO: test_deconv_freezing_abi_compatible_cpu fails,
+    #   AssertionError: None, i.e. optional output is not supported
+    "test_deconv_freezing": fail_with_and_without_stack_allocation(is_skip=True),
     # FIXME: failed with Segfault while exiting the Python runtime
     "test_duplicate_constant_folding": fail_with_and_without_stack_allocation(
         is_skip=True
@@ -2963,15 +3007,18 @@
     "test_dynamic_scalar": fail_stack_allocation(is_skip=True),
     # https://github.com/pytorch/pytorch/issues/122980
     "test_fft_c2c": fail_stack_allocation(is_skip=True),
-    # TODO: test_freezing_abi_compatible_cpu somehow fails on CI but not locally,
-    #   NotImplementedError: Cannot access storage of OpaqueTensorImpl
+    # TODO: test_freezing_abi_compatible_cpu fails,
+    #   AssertionError: None, i.e. optional output is not supported
     "test_freezing": fail_with_and_without_stack_allocation(is_skip=True),
+    # TODO: test_linear_freezing_abi_compatible_cpu fails,
+    #   AssertionError: None, i.e. optional output is not supported
+    "test_linear_freezing": fail_with_and_without_stack_allocation(is_skip=True),
     # FIXME: failed with Segfault while exiting the Python runtime
     "test_missing_cubin": fail_with_and_without_stack_allocation(is_skip=True),
     # minimal arrayref interface only works with CPU; test crashes.
     # https://github.com/pytorch/pytorch/issues/122983
     "test_multi_device": fail_minimal_arrayref_interface(is_skip=True),
-    "test_normal_functional": fail_with_and_without_stack_allocation(),
+    "test_normal_functional": fail_with_and_without_stack_allocation(is_skip=True),
     # undefined symbol: _Z16aoti_torch_dtypeIN3c104HalfEEiv
     "test_non_contiguous_output_alias": fail_with_and_without_stack_allocation(
         is_skip=True
@@ -3034,11 +3081,7 @@
 
 CUDA_TEST_FAILURES = {
     # test_failures, xfail by default, set is_skip=True to skip
-    "test_large_grid": fail_cuda(),
-    "test_normal_functional": fail_abi_compatible_cuda(),
-    # There is a double-free issue which will be fixed in another PR
-    # no ABI shim fn for torch.sort; remove this when adding one
-    "test_triton_kernel_multi_output_arg": fail_abi_compatible_cuda(is_skip=True),
+    "test_normal_functional": fail_abi_compatible_cuda(is_skip=True),
     # no runtime checks for non_abi_compatible mode
     "test_runtime_checks": fail_non_abi_compatible_cuda(is_skip=True),
     "test_runtime_checks_complex": fail_non_abi_compatible_cuda(is_skip=True),
@@ -3102,6 +3145,7 @@
             "test_empty_graph": fail_minimal_arrayref_interface(is_skip=True),
             "test_large_weight": fail_minimal_arrayref_interface(is_skip=True),
             "test_large_mmaped_weights": fail_minimal_arrayref_interface(is_skip=True),
+            "test_normal_functional": fail_minimal_arrayref_interface(is_skip=True),
             "test_misc_1": fail_minimal_arrayref_interface(is_skip=True),
             "test_missing_output": fail_minimal_arrayref_interface(is_skip=True),
             "test_model_modified_weights": fail_minimal_arrayref_interface(
@@ -3136,6 +3180,7 @@
     abi_compatible = True
     check_model = check_model
     check_model_with_multiple_inputs = check_model_with_multiple_inputs
+    code_check_count = code_check_count
     allow_stack_allocation = True
     use_minimal_arrayref_interface = False
 
@@ -3173,6 +3218,7 @@
     abi_compatible = True
     check_model = check_model
     check_model_with_multiple_inputs = check_model_with_multiple_inputs
+    code_check_count = code_check_count
     allow_stack_allocation = False
     use_minimal_arrayref_interface = False
 
@@ -3194,6 +3240,7 @@
     abi_compatible = False
     check_model = check_model
     check_model_with_multiple_inputs = check_model_with_multiple_inputs
+    code_check_count = code_check_count
     allow_stack_allocation = False
     use_minimal_arrayref_interface = False
 
@@ -3207,9 +3254,6 @@
         "test_duplicate_constant_folding": TestFailure(
             ("non_abi_compatible_cpu",), is_skip=True
         ),
-        # TODO: test_freezing_non_abi_compatible_cpu somehow fails on CI but not locally,
-        #   NotImplementedError: Cannot access storage of OpaqueTensorImpl
-        "test_freezing": TestFailure(("non_abi_compatible_cpu",), is_skip=True),
         # no runtime checks for non_abi_compatible mode
         "test_runtime_checks": TestFailure(("non_abi_compatible_cpu",), is_skip=True),
         "test_runtime_checks_dtype_failed": TestFailure(
@@ -3231,6 +3275,7 @@
     abi_compatible = False
     check_model = check_model
     check_model_with_multiple_inputs = check_model_with_multiple_inputs
+    code_check_count = code_check_count
     allow_stack_allocation = False
     use_minimal_arrayref_interface = False
 
