# Owner(s): ["module: inductor"]
import copy
import functools
import unittest

import torch
import torch._export
import torch._inductor

import torch.fx._pytree as fx_pytree
from torch._dynamo.testing import same
from torch._inductor.utils import aot_inductor_launcher

from torch.testing._internal.common_utils import IS_FBCODE, TEST_WITH_ROCM, TestCase
from torch.testing._internal.inductor_utils import HAS_CUDA
from torch.utils import _pytree as pytree

aten = torch.ops.aten
requires_cuda = functools.partial(unittest.skipIf, not HAS_CUDA, "requires cuda")


class AOTInductorModelRunner:
    @classmethod
    def load(cls, model, example_inputs, example_outputs, options=None):
        # AOTInductorModel relies on the caller to pass in output_tensors,
        # so we need to explicitly allocate output tensors here.
        output_tensors = []
        example_outputs, output_spec = pytree.tree_flatten(example_outputs)
        for output in example_outputs:
            output_tensors.append(torch.empty_like(output))

        # The exact API is subject to change
        so_path, exported = torch._export.aot_compile(
            model,
            example_inputs,
            options=options,
        )

<<<<<<< HEAD
        # Use a utility function for easier testing
        source = """
        #include <torch/csrc/inductor/aot_runtime/model_container.h>

        torch::aot_inductor::AOTInductorModelContainer model(1);

        void run(
                const std::vector<at::Tensor>& input_tensors,
                std::vector<at::Tensor>& output_tensors) {
            model.run(input_tensors, output_tensors, at::cuda::getCurrentCUDAStream(), nullptr);
        }
        """
=======
>>>>>>> c458fa0d
        optimized = torch.utils.cpp_extension.load_inline(
            name="aot_inductor",
            cpp_sources=[aot_inductor_launcher],
            functions=["run"],
            extra_ldflags=[so_path],
            with_cuda=True,
        ).run

        return optimized, exported, output_tensors, output_spec

    @classmethod
    def run(cls, model, example_inputs, example_outputs, options=None):
        example_outputs = copy.deepcopy(example_outputs)
        optimized, exported, output_tensors, output_spec = AOTInductorModelRunner.load(
            model, example_inputs, example_outputs, options
        )
        flat_example_inputs = fx_pytree.tree_flatten_spec(
            example_inputs, exported.call_spec.in_spec
        )
        optimized(flat_example_inputs, output_tensors)
        return pytree.tree_unflatten(output_tensors, output_spec)


class AotInductorTests(TestCase):
    def test_simple(self):
        class Repro(torch.nn.Module):
            def __init__(self):
                super().__init__()
                self.weight = torch.randn(10, 10, device="cuda")

            def forward(self, x, y):
                return x + torch.nn.functional.linear(y, self.weight)

        model = Repro()
        example_inputs = (
            torch.randn(10, 10, device="cuda"),
            torch.randn(10, 10, device="cuda"),
        )
        expected = model(*example_inputs)
        actual = AOTInductorModelRunner.run(model, example_inputs, expected)
        self.assertTrue(same(actual, expected))

    def test_large(self):
        class Repro(torch.nn.Module):
            def __init__(self):
                super().__init__()
                self.weight = torch.randn(250112, 512, device="cuda")

            def forward(self, x, y):
                return x + torch.nn.functional.linear(y, self.weight)

        model = Repro()
        example_inputs = (
            torch.randn(1, 250112, device="cuda"),
            torch.randn(1, 512, device="cuda"),
        )
        expected = model(*example_inputs)
        actual = AOTInductorModelRunner.run(model, example_inputs, expected)
        self.assertTrue(same(actual, expected))

    def test_with_offset(self):
        class Repro(torch.nn.Module):
            def __init__(self):
                super().__init__()
                self.orig_tensor = torch.randn(2, 15, 10, device="cuda")[0]
                self.tensor = self.orig_tensor[5:, :]

            def forward(self, x, y):
                return (
                    x
                    + torch.nn.functional.linear(y, self.orig_tensor[:10, :])
                    + self.tensor
                )

        model = Repro()
        example_inputs = (
            torch.randn(10, 10, device="cuda"),
            torch.randn(10, 10, device="cuda"),
        )
        expected = model(*example_inputs)
        actual = AOTInductorModelRunner.run(model, example_inputs, expected)
        self.assertTrue(same(actual, expected))

    def test_missing_output(self):
        class Repro(torch.nn.Module):
            def __init__(self):
                super().__init__()

            def forward(self, x, y):
                a = torch.sin(x)
                b = torch.mm(a, y)
                c = torch.cos(b)
                return c

        model = Repro()
        example_inputs = (
            torch.randn(10, 10, device="cuda"),
            torch.randn(10, 10, device="cuda"),
        )
        expected = model(*example_inputs)
        actual = AOTInductorModelRunner.run(model, example_inputs, expected)
        self.assertTrue(same(actual, expected))

    def test_output_misaligned(self):
        class Repro(torch.nn.Module):
            def __init__(self):
                super().__init__()

            def forward(self, x, y):
                x_unsqueeze = torch.unsqueeze(x, dim=0)
                y_unsqueeze = torch.unsqueeze(y, dim=0)
                cat = torch.cat([x_unsqueeze, y_unsqueeze], dim=0)
                x_getitem = cat[0]
                y_getitem = cat[1]
                x_sigmoid = torch.sigmoid(x_getitem)
                return x_sigmoid, y_getitem

        model = Repro()
        example_inputs = (
            torch.randn(10, 10, device="cuda"),
            torch.randn(10, 10, device="cuda"),
        )
        expected = model(*example_inputs)
        actual = AOTInductorModelRunner.run(model, example_inputs, expected)
        self.assertTrue(same(actual, expected))

    def test_dynamic_smem_above_default_limit(self):
        class Repro(torch.nn.Module):
            def forward(self, x, y):
                return x @ y

        model = Repro()
        # on A100, the generated Triton kernel for this MM
        # requires 55296 bytes of dynamic SMEM which is above
        # the A100's default dynamic SMEM limit of 49152 bytes.
        example_inputs = (
            torch.randn(10285, 96, device="cuda"),
            torch.randn(96, 1, device="cuda"),
        )
        expected = model(*example_inputs)
        actual = AOTInductorModelRunner.run(
            model,
            example_inputs,
            expected,
            options={
                "max_autotune": True,
                "max_autotune_gemm_backends": "TRITON",
            },
        )
        self.assertTrue(same(actual, expected))

    def test_addmm(self):
        class Model(torch.nn.Module):
            def __init__(self, n, k):
                super().__init__()
                self.weight = torch.randn(n, k, device="cuda")
                self.bias = torch.randn(n, device="cuda")

            def forward(self, a):
                return torch.nn.functional.linear(a, self.weight, self.bias)

        M = 8
        N = 6
        K = 16
        model = Model(N, K)
        batch = 2
        a = torch.randn(batch, M, K, device="cuda")
        example_inputs = (a,)
        expected = model(*example_inputs)
        actual = AOTInductorModelRunner.run(model, example_inputs, expected)
        self.assertTrue(same(actual, expected))

    def test_duplicated_params(self):
        class Model(torch.nn.Module):
            def __init__(self):
                super().__init__()
                self.p = torch.nn.Parameter(torch.rand(6))
                self.q = self.p

            def forward(self, x):
                return self.p * x + self.q

        model = Model()
        example_inputs = (torch.rand(6),)
        expected = model(*example_inputs)
        actual = torch._export.export(model, example_inputs)(*example_inputs)
        self.assertTrue(same(actual, expected))


if __name__ == "__main__":
    from torch._dynamo.test_case import run_tests

    # cpp_extension N/A in fbcode
    if HAS_CUDA and not TEST_WITH_ROCM and not IS_FBCODE:
        run_tests(needs="filelock")<|MERGE_RESOLUTION|>--- conflicted
+++ resolved
@@ -36,21 +36,6 @@
             options=options,
         )
 
-<<<<<<< HEAD
-        # Use a utility function for easier testing
-        source = """
-        #include <torch/csrc/inductor/aot_runtime/model_container.h>
-
-        torch::aot_inductor::AOTInductorModelContainer model(1);
-
-        void run(
-                const std::vector<at::Tensor>& input_tensors,
-                std::vector<at::Tensor>& output_tensors) {
-            model.run(input_tensors, output_tensors, at::cuda::getCurrentCUDAStream(), nullptr);
-        }
-        """
-=======
->>>>>>> c458fa0d
         optimized = torch.utils.cpp_extension.load_inline(
             name="aot_inductor",
             cpp_sources=[aot_inductor_launcher],
