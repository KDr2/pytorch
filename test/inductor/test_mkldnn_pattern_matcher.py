--- conflicted
+++ resolved
@@ -2541,7 +2541,6 @@
                 (torch.randn((2, 4)),), gelu, int8_mixed_bf16=True
             )
 
-<<<<<<< HEAD
     @skipIfNoDynamoSupport
     @skipIfNoONEDNNBF16
     @skipIfNoONEDNN
@@ -2565,10 +2564,6 @@
         int8_mixed_bf16=False,
         is_qat=True,
         is_dynamic=True,
-=======
-    def _qlinear_add_test_helper(
-        self, device="cpu", use_relu=False, int8_mixed_bf16=False, is_qat=True, is_dynamic=True
->>>>>>> 9fd69b46
     ):
         r"""
         This testcase will quantize two consecutive Linear->Add(->relu) patterns as:
@@ -2644,15 +2639,7 @@
         cases = itertools.product(add_fn_list, fake_quant_x2_list)
         for add_fn, fq_x2 in cases:
             mod = M(add_fn, use_relu, fq_x2).eval().to(device=device)
-<<<<<<< HEAD
-            v = (
-                torch.randn((4, 4), dtype=torch.float32, requires_grad=False)
-                .add(1)
-                .to(device=device)
-            )
-=======
             v = torch.randn((4, 4), dtype=torch.float32, requires_grad=False, device=device).add(1)
->>>>>>> 9fd69b46
 
             def matcher_check_fn():
                 # 1. Dequant-linear pattern matched in quantization weight prepack * 4
@@ -2733,8 +2720,6 @@
             use_relu=use_relu, is_qat=is_qat, is_dynamic=is_dynamic
         )
 
-<<<<<<< HEAD
-=======
     @skipIfNoDynamoSupport
     @skipIfNoONEDNN
     @skipIfNoXPU
@@ -2749,7 +2734,6 @@
     @skipIfNoDynamoSupport
     @skipIfNoONEDNNBF16
     @skipIfNoONEDNN
->>>>>>> 9fd69b46
     @parametrize("use_relu", [True, False])
     @parametrize("is_qat", [True, False])
     @parametrize("is_dynamic", [True, False])
