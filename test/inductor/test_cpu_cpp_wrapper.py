# Owner(s): ["oncall: cpu inductor"]
import sys
import unittest
from typing import NamedTuple

import torch
from torch._inductor import config
from torch._inductor.test_case import TestCase as InductorTestCase
from torch.testing._internal.common_device_type import (
    get_desired_device_type_test_bases,
)
from torch.testing._internal.common_utils import IS_MACOS, slowTest
from torch.testing._internal.inductor_utils import HAS_CPU


try:
    try:
        from . import (
            test_cpu_repro,
            test_mkldnn_pattern_matcher,
            test_torchinductor,
            test_torchinductor_dynamic_shapes,
        )
    except ImportError:
        import test_cpu_repro
        import test_mkldnn_pattern_matcher
        import test_torchinductor
        import test_torchinductor_dynamic_shapes
except unittest.SkipTest:
    if __name__ == "__main__":
        sys.exit(0)
    raise


_desired_test_bases = get_desired_device_type_test_bases()
RUN_CPU = (
    HAS_CPU
    and any(getattr(x, "device_type", "") == "cpu" for x in _desired_test_bases)
    and not IS_MACOS
)


class CppWrapperTemplate:
    pass


class TestCppWrapper(InductorTestCase):
    device = "cpu"


class DynamicShapesCppWrapperCpuTests(InductorTestCase):
    device = "cpu"


test_failures_cpp_wrapper = {
    # conv2d will fallback for dynamic shapes; the fallback path is not yet supported
    "test_conv2d_unary_cpu_dynamic_shapes": test_torchinductor.TestFailure(
        ("cpp_wrapper",), is_skip=True
    ),
    "test_conv2d_binary_inplace_fusion_failed_cpu_dynamic_shapes": test_torchinductor.TestFailure(
        ("cpp_wrapper",), is_skip=True
    ),
    "test_conv2d_binary_inplace_fusion_pass_cpu_dynamic_shapes": test_torchinductor.TestFailure(
        ("cpp_wrapper",), is_skip=True
    ),
    # aten._native_multi_head_attention.default is not yet supported for dynamic shapes
    "test_multihead_attention_cpu_dynamic_shapes": test_torchinductor.TestFailure(
        ("cpp_wrapper",), is_skip=True
    ),
}

if config.abi_compatible:
    xfail_list = [
        "test_bernoulli1_cpu",  # cpp fallback op naming issue
        "test_conv2d_binary_inplace_fusion_failed_cpu",
        "test_conv2d_binary_inplace_fusion_pass_cpu",
        "test_cumsum_cpu",
        "test_dtype_sympy_expr_cpu",
        "test_dynamic_qlinear_cpu",
        "test_dynamic_qlinear_qat_cpu",
        "test_lstm_packed_change_input_sizes_cpu",
        "test_profiler_mark_wrapper_call_cpu",
        "test_qconv2d_add_cpu",
        "test_qconv2d_add_relu_cpu",
        "test_qconv2d_cpu",
        "test_qconv2d_dequant_promotion_cpu",
        "test_qconv2d_maxpool2d_linear_dynamic_cpu",
        "test_qconv2d_relu_cpu",
        "test_qlinear_cpu",
        "test_qlinear_dequant_promotion_cpu",
        "test_qlinear_relu_cpu",
<<<<<<< HEAD
        "test_randint_cpu",
=======
        "test_randn_with_dtype_and_device_cpu",
>>>>>>> db169168
        "test_scatter5_cpu",
        "test_scatter6_cpu",
        "test_tensor2_cpu",
    ]
    for test_name in xfail_list:
        test_failures_cpp_wrapper[test_name] = test_torchinductor.TestFailure(
            ("cpp_wrapper",), is_skip=False
        )
        test_failures_cpp_wrapper[
            f"{test_name}_dynamic_shapes"
        ] = test_torchinductor.TestFailure(("cpp_wrapper",), is_skip=False)
    skip_list = [
        "test_multihead_attention_cpu",
    ]
    for test_name in skip_list:
        test_failures_cpp_wrapper[test_name] = test_torchinductor.TestFailure(
            ("cpp_wrapper",), is_skip=True
        )
        test_failures_cpp_wrapper[
            f"{test_name}_dynamic_shapes"
        ] = test_torchinductor.TestFailure(("cpp_wrapper",), is_skip=True)


def make_test_case(
    name,
    device,
    tests,
    condition=True,
    slow=False,
    func_inputs=None,
    code_string_count=None,
):
    test_name = f"{name}_{device}" if device else name
    if code_string_count is None:
        code_string_count = {}

    func = getattr(tests, test_name)
    assert callable(func), "not a callable"
    func = slowTest(func) if slow else func

    @config.patch(cpp_wrapper=True, search_autotune_cache=False)
    def fn(self):
        tests.setUpClass()
        tests.setUp()
        try:
            _, code = test_torchinductor.run_and_get_cpp_code(
                func, *func_inputs if func_inputs else []
            )
            self.assertEqual("CppWrapperCodeCache" in code, True)
            self.assertTrue(
                all(
                    code.count(string) == code_string_count[string]
                    for string in code_string_count
                )
            )
        finally:
            tests.tearDown()
            tests.tearDownClass()

    fn.__name__ = test_name
    import copy

    fn.__dict__ = copy.deepcopy(func.__dict__)
    if condition:
        setattr(
            CppWrapperTemplate,
            test_name,
            fn,
        )


if RUN_CPU:

    class BaseTest(NamedTuple):
        name: str
        device: str = "cpu"
        tests: InductorTestCase = test_torchinductor.CpuTests()
        condition: bool = True
        slow: bool = False
        func_inputs: list = None
        code_string_count: dict = {}

    for item in [
        BaseTest("test_add_complex4"),
        BaseTest("test_as_strided"),  # buffer reuse
        BaseTest("test_bernoulli1"),
        BaseTest("test_bitwise"),  # int32
        BaseTest("test_bmm1"),
        BaseTest("test_bmm2"),
        BaseTest("test_cat"),  # alias
        BaseTest(
            "test_conv2d_binary_inplace_fusion_failed",
            "cpu",
            test_mkldnn_pattern_matcher.TestPatternMatcher(),
            condition=torch.backends.mkldnn.is_available(),
            func_inputs=[
                ["op_convolution_pointwise_binary.call"],
                ["op_convolution_pointwise_binary_.call"],
            ],
        ),
        BaseTest(
            "test_conv2d_binary_inplace_fusion_pass",
            "cpu",
            test_mkldnn_pattern_matcher.TestPatternMatcher(),
            condition=torch.backends.mkldnn.is_available(),
            func_inputs=[
                ["op_convolution_pointwise_binary_.call"],
                ["op_convolution_pointwise_binary.call"],
            ],
        ),
        BaseTest(
            "test_conv2d_unary",
            "cpu",
            test_mkldnn_pattern_matcher.TestPatternMatcher(),
            condition=torch.backends.mkldnn.is_available(),
            slow=True,
        ),
        BaseTest("test_conv_transpose2d_packed", "cpu", test_cpu_repro.CPUReproTests()),
        BaseTest("test_cumsum"),
        BaseTest("test_custom_op_1"),
        BaseTest("test_custom_op_2"),
        BaseTest("test_custom_op_3"),
        BaseTest("test_dtype_sympy_expr"),
        BaseTest("test_embedding_bag"),  # test default FallbackKernel
        BaseTest("test_index_put1"),
        BaseTest("test_index_put_deterministic_fallback"),
        BaseTest("test_adding_tensor_offsets"),
        BaseTest("test_inductor_layout_optimization_input_mutations"),
        BaseTest("test_int_div", "", test_cpu_repro.CPUReproTests()),
        BaseTest("test_linear1"),
        BaseTest("test_linear2"),
        BaseTest(
            "test_linear_binary",
            "",
            test_mkldnn_pattern_matcher.TestPatternMatcher(),
            torch.backends.mkldnn.is_available()
            and torch.ops.mkldnn._is_mkldnn_bf16_supported(),
        ),
        BaseTest("test_linear_packed", "", test_cpu_repro.CPUReproTests()),
        BaseTest(
            "test_lstm_packed_change_input_sizes",
            "cpu",
            test_cpu_repro.CPUReproTests(),
            condition=torch.backends.mkldnn.is_available(),
        ),
        BaseTest("test_mm_views"),
        BaseTest("test_multihead_attention", "cpu", test_cpu_repro.CPUReproTests()),
        BaseTest("test_multi_threading"),
        BaseTest("test_profiler_mark_wrapper_call"),
        BaseTest(
            "test_qconv2d",
            "cpu",
            test_mkldnn_pattern_matcher.TestPatternMatcher(),
            condition=torch.backends.mkldnn.is_available(),
        ),
        BaseTest(
            "test_qconv2d_relu",
            "cpu",
            test_mkldnn_pattern_matcher.TestPatternMatcher(),
            condition=torch.backends.mkldnn.is_available(),
        ),
        BaseTest(
            "test_qconv2d_add",
            "cpu",
            test_mkldnn_pattern_matcher.TestPatternMatcher(),
            condition=torch.backends.mkldnn.is_available(),
        ),
        BaseTest(
            "test_qconv2d_add_relu",
            "cpu",
            test_mkldnn_pattern_matcher.TestPatternMatcher(),
            condition=torch.backends.mkldnn.is_available(),
        ),
        BaseTest(
            "test_qconv2d_dequant_promotion",
            "cpu",
            test_mkldnn_pattern_matcher.TestPatternMatcher(),
            condition=torch.backends.mkldnn.is_available(),
        ),
        BaseTest(
            "test_qconv2d_maxpool2d_linear_dynamic",
            "cpu",
            test_mkldnn_pattern_matcher.TestDynamicPatternMatcher(),
            condition=torch.backends.mkldnn.is_available(),
            func_inputs=[
                [
                    "op_qconv2d_pointwise.call",
                    "op_quantized_max_pool2d_.call",
                    "op_qlinear_pointwise.call",
                ]
            ],
        ),
        BaseTest(
            "test_qlinear",
            "cpu",
            test_mkldnn_pattern_matcher.TestPatternMatcher(),
            condition=torch.backends.mkldnn.is_available(),
        ),
        BaseTest(
            "test_qlinear_relu",
            "cpu",
            test_mkldnn_pattern_matcher.TestPatternMatcher(),
            condition=torch.backends.mkldnn.is_available(),
        ),
        BaseTest(
            "test_qlinear_dequant_promotion",
            "cpu",
            test_mkldnn_pattern_matcher.TestPatternMatcher(),
            condition=torch.backends.mkldnn.is_available(),
        ),
        BaseTest(
            "test_dynamic_qlinear",
            "cpu",
            test_mkldnn_pattern_matcher.TestPatternMatcher(),
            condition=torch.backends.mkldnn.is_available(),
        ),
        BaseTest(
            "test_dynamic_qlinear_qat",
            "cpu",
            test_mkldnn_pattern_matcher.TestPatternMatcher(),
            condition=torch.backends.mkldnn.is_available(),
        ),
        BaseTest("test_randint"),
        BaseTest("test_randn_with_dtype_and_device"),
        BaseTest("test_reduction1"),  # Reduction
        BaseTest("test_relu"),  # multiple inputs
        BaseTest("test_repeat_interleave", "", test_cpu_repro.CPUReproTests()),
        BaseTest("test_scalar_input"),
        BaseTest("test_scalar_output"),
        BaseTest("test_scaled_dot_product_attention"),
        BaseTest("test_scatter1"),
        BaseTest("test_scatter2"),
        BaseTest("test_scatter3"),
        BaseTest("test_scatter4"),
        BaseTest("test_scatter5"),
        BaseTest("test_scatter6"),
        BaseTest("test_scatter_reduce1"),
        BaseTest("test_scatter_reduce2"),
        BaseTest("test_scatter_reduce3"),
        BaseTest("test_silu"),  # single input, single output
        BaseTest("test_sort"),
        BaseTest("test_sum_dtype"),  # float64
        BaseTest("test_sum_int"),  # bool, int64, int8, uint8
        BaseTest("test_tensor2"),  # constant input
        BaseTest(
            "test_transpose", code_string_count={".reset();": 2}
        ),  # multiple outputs, buffer clear
        BaseTest("test_view_as_complex"),
        BaseTest("test_view_as_real"),
    ]:
        make_test_case(
            item.name,
            item.device,
            item.tests,
            item.condition,
            item.slow,
            item.func_inputs,
            item.code_string_count,
        )

    test_torchinductor.copy_tests(
        CppWrapperTemplate,
        TestCppWrapper,
        "cpp_wrapper",
        test_failures_cpp_wrapper,
    )

    DynamicShapesCppWrapperTemplate = (
        test_torchinductor_dynamic_shapes.make_dynamic_cls(CppWrapperTemplate)
    )

    test_torchinductor.copy_tests(
        DynamicShapesCppWrapperTemplate,
        DynamicShapesCppWrapperCpuTests,
        "cpp_wrapper",
        test_failures_cpp_wrapper,
        xfail_prop="_expected_failure_dynamic_wrapper",
    )


if __name__ == "__main__":
    from torch._inductor.test_case import run_tests

    if RUN_CPU:
        run_tests(needs="filelock")<|MERGE_RESOLUTION|>--- conflicted
+++ resolved
@@ -89,11 +89,7 @@
         "test_qlinear_cpu",
         "test_qlinear_dequant_promotion_cpu",
         "test_qlinear_relu_cpu",
-<<<<<<< HEAD
         "test_randint_cpu",
-=======
-        "test_randn_with_dtype_and_device_cpu",
->>>>>>> db169168
         "test_scatter5_cpu",
         "test_scatter6_cpu",
         "test_tensor2_cpu",
