--- conflicted
+++ resolved
@@ -922,7 +922,31 @@
                 [c, a, b],
             )
 
-<<<<<<< HEAD
+    class MixedDevice(torch.nn.Module):
+        def forward(self, c, a, b):
+            # Force the loop idx on cpu
+            c = c.to(torch.device("cpu"))
+
+            def cond_fn(loop_idx, a, b):
+                return loop_idx < a.shape[0]
+
+            def body_fn(loop_idx, a, b):
+                return loop_idx + 1, a + b, a - b
+
+            return torch._higher_order_ops.while_loop(cond_fn, body_fn, (c, a, b))
+
+    class MixedDevice2(torch.nn.Module):
+        def forward(self, c, a, b):
+            # Force the loop idx on cpu
+            c.to(torch.device("cpu"))
+
+            def cond_fn(loop_idx, a, b):
+                return loop_idx < a.shape[0]
+
+            def body_fn(loop_idx, a, b):
+                return loop_idx + a.sum(), a + b, a - b
+
+            return torch._higher_order_ops.while_loop(cond_fn, body_fn, (c, a, b))
     class Conv(torch.nn.Module):
         def __init__(self, device):
             super().__init__()
@@ -942,33 +966,6 @@
                 body_fn,
                 (c, x),
             )
-=======
-    class MixedDevice(torch.nn.Module):
-        def forward(self, c, a, b):
-            # Force the loop idx on cpu
-            c = c.to(torch.device("cpu"))
-
-            def cond_fn(loop_idx, a, b):
-                return loop_idx < a.shape[0]
-
-            def body_fn(loop_idx, a, b):
-                return loop_idx + 1, a + b, a - b
-
-            return torch._higher_order_ops.while_loop(cond_fn, body_fn, (c, a, b))
-
-    class MixedDevice2(torch.nn.Module):
-        def forward(self, c, a, b):
-            # Force the loop idx on cpu
-            c.to(torch.device("cpu"))
-
-            def cond_fn(loop_idx, a, b):
-                return loop_idx < a.shape[0]
-
-            def body_fn(loop_idx, a, b):
-                return loop_idx + a.sum(), a + b, a - b
-
-            return torch._higher_order_ops.while_loop(cond_fn, body_fn, (c, a, b))
->>>>>>> 10c22ced
 
 
 class WhileLoopTests(TestCase):
