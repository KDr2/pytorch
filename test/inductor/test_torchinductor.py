# Owner(s): ["module: inductor"]
import contextlib
import copy
import dataclasses
import functools
import gc
import importlib
import itertools
import math
import operator
import os
import random
import re
import subprocess
import sys
import threading
import time
import typing
import unittest
import unittest.mock
import weakref
from pathlib import Path
from typing import Tuple
from unittest.mock import patch

import numpy as np

import torch

import torch._dynamo.config as dynamo_config
import torch._inductor.aoti_eager
import torch.nn as nn
from torch._dispatch.python import enable_python_dispatcher
from torch._dynamo.debug_utils import aot_graph_input_parser
from torch._dynamo.testing import (
    CompileCounterWithBackend,
    expectedFailureCodegenDynamic,
    rand_strided,
    same,
    skipIfPy312,
)
from torch._dynamo.utils import ifdynstaticdefault
from torch._inductor.aoti_eager import (
    aoti_compile_with_persistent_cache,
    aoti_eager_cache_dir,
    load_aoti_eager_cache,
)
from torch._inductor.codegen.common import DataTypePropagation, OptimizationContext
from torch._inductor.fx_passes import pad_mm
from torch._inductor.test_case import TestCase as InductorTestCase
from torch._inductor.utils import (
    add_scheduler_init_hook,
    run_and_get_code,
    run_and_get_cpp_code,
    run_and_get_triton_code,
)
from torch._inductor.virtualized import V
from torch._prims_common import is_integer_dtype
from torch.fx.experimental.proxy_tensor import make_fx
from torch.library import _scoped_library
from torch.nn import functional as F
from torch.testing import FileCheck, make_tensor
from torch.testing._internal.common_cuda import (
    PLATFORM_SUPPORTS_FLASH_ATTENTION,
    PLATFORM_SUPPORTS_MEM_EFF_ATTENTION,
    SM80OrLater,
    TEST_CUDNN,
    with_tf32_off,
)

from torch.testing._internal.common_device_type import (
    _has_sufficient_memory,
    expectedFailureXPU,
)
from torch.testing._internal.common_dtype import all_types, get_all_dtypes
from torch.testing._internal.common_utils import (
    DeterministicGuard,
    instantiate_parametrized_tests,
    IS_CI,
    IS_FBCODE,
    IS_MACOS,
    IS_WINDOWS,
    IS_X86,
    parametrize,
    serialTest,
    skipIfNNModuleInlined,
    skipIfRocm,
    skipIfXpu,
    subtest,
    TEST_WITH_ASAN,
    TEST_WITH_ROCM,
)
from torch.utils import _pytree as pytree
from torch.utils._python_dispatch import TorchDispatchMode
from torch.utils._pytree import tree_flatten, tree_unflatten
from torch.utils.weak import WeakTensorKeyDictionary

DO_PERF_TEST = os.environ.get("DO_PERF_TEST") == "1"

if IS_WINDOWS and IS_CI:
    sys.stderr.write(
        "Windows CI does not have necessary dependencies for test_torchinductor yet\n"
    )
    if __name__ == "__main__":
        sys.exit(0)
    raise unittest.SkipTest("requires sympy/functorch/filelock")

importlib.import_module("functorch")
importlib.import_module("filelock")

from torch._inductor import config, test_operators

from torch._inductor.compile_fx import (
    compile_fx,
    compile_fx_inner,
    complex_memory_overlap,
)
from torch._inductor.utils import has_torchvision_roi_align

from torch.testing._internal.common_utils import slowTest
from torch.testing._internal.inductor_utils import (
    GPU_TYPE,
    HAS_CPU,
    HAS_GPU,
    HAS_MULTIGPU,
    requires_gpu,
    skipCPUIf,
    skipCUDAIf,
)

HAS_AVX2 = "fbgemm" in torch.backends.quantized.supported_engines

aten = torch.ops.aten

requires_multigpu = functools.partial(
    unittest.skipIf, not HAS_MULTIGPU, f"requires multiple {GPU_TYPE} devices"
)
skip_if_x86_mac = functools.partial(
    unittest.skipIf, IS_MACOS and IS_X86, "Does not work on x86 Mac"
)
vec_dtypes = [torch.float, torch.bfloat16, torch.float16]

libtest = torch.library.Library("test", "FRAGMENT")  # noqa: TOR901
ids = set()

f32 = torch.float32
i64 = torch.int64
i32 = torch.int32


def _large_cumprod_input(shape, dim, dtype, device):
    # Construct a cumprod input which guaruntees not to overflow or underflow
    if is_integer_dtype(dtype):
        # Large products don't fit in integers, the best we can do
        # is random +/-1 values to test the sign of the result
        x = torch.randint(0, 1, shape, dtype=dtype, device=device)
        return x * 2 - 1

    comp_dtype = torch._prims_common.get_computation_dtype(dtype)
    batch_size = 256
    if comp_dtype != dtype:
        batch_size = math.floor(math.log2(torch.finfo(dtype).max) / 3)

    # Create random values with a uniform magnitude and uniform exponent
    num_batches = (shape[dim] + 2 * batch_size - 1) // (2 * batch_size)
    batch_shape = (
        shape[:dim]
        + (
            num_batches,
            batch_size,
        )
        + shape[dim + 1 :]
    )
    magnitude = 1 + torch.rand(batch_shape, dtype=comp_dtype, device=device)
    exponent = torch.randint(-1, 1, batch_shape, device=device).to(comp_dtype)
    batch = magnitude * exponent.exp2()

    # Alternate each batch of values with their reciprocals so the product
    # never gets too far away from 1
    t = torch.cat((batch, batch.reciprocal()), dim=dim + 1)
    t = t.flatten(dim, dim + 1)
    t = aten.slice(t, dim=dim, start=0, end=shape[dim])

    # Randomize sign
    sign = torch.randint(0, 1, shape, device=device) * 2 - 1
    return (t * sign).to(dtype)


def define_custom_op_for_test(id_, fn_cpu, fn_cuda, fn_xpu, fn_meta, tags=()):
    global libtest
    global ids
    if id_ not in ids:
        libtest.define(f"{id_}(Tensor self) -> Tensor", tags=tags)
        libtest.impl(id_, fn_cpu, "CPU")
        libtest.impl(id_, fn_cuda, "CUDA")
        libtest.impl(id_, fn_xpu, "XPU")
        libtest.impl(id_, fn_meta, "Meta")
        ids.add(id_)


def define_custom_op_2_for_test(id_, fn_cpu, fn_cuda, fn_xpu, fn_meta, tags=()):
    global libtest
    global ids
    if id_ not in ids:
        libtest.define(
            f"{id_}(Tensor self, float scale) -> (Tensor, Tensor)", tags=tags
        )
        libtest.impl(id_, fn_cpu, "CPU")
        libtest.impl(id_, fn_cuda, "CUDA")
        libtest.impl(id_, fn_xpu, "XPU")
        libtest.impl(id_, fn_meta, "Meta")
        ids.add(id_)


def define_custom_op_3_for_test(id_, fn_cpu, fn_cuda, fn_xpu, fn_meta, tags=()):
    global libtest
    global ids
    if id_ not in ids:
        libtest.define(f"{id_}(Tensor[] x) -> Tensor", tags=tags)
        libtest.impl(id_, fn_cpu, "CPU")
        libtest.impl(id_, fn_cuda, "CUDA")
        libtest.impl(id_, fn_xpu, "XPU")
        libtest.impl(id_, fn_meta, "Meta")
        ids.add(id_)


f32 = torch.float32


def run_fw_bw_and_get_code(fn):
    def run_with_backward():
        result = fn()
        result.sum().backward()
        return result

    return run_and_get_code(run_with_backward)


def register_ops_with_aoti_compile(ns, op_set, dispatch_key, torch_compile_op_lib_impl):
    for _op_name in op_set:
        qualified_op_name = f"{ns}::{_op_name}"
        _, overload_names = torch._C._jit_get_operation(qualified_op_name)
        for overload_name in overload_names:
            try:
                reg_op_name = qualified_op_name
                schema = torch._C._get_schema(qualified_op_name, overload_name)
                if schema.overload_name:
                    reg_op_name = f"{qualified_op_name}.{schema.overload_name}"
                torch_compile_op_lib_impl._impl_with_aoti_compile(  # noqa: F821
                    reg_op_name, dispatch_key
                )
            except Exception as e:
                continue


class TestCase(InductorTestCase):
    @classmethod
    def setUpClass(cls):
        super().setUpClass()
        cls._stack = contextlib.ExitStack()
        cls._stack.enter_context(
            config.patch(
                {
                    "debug": True,
                    "debug_index_asserts": True,
                    "cpp.min_chunk_size": 1,
                    "triton.autotune_pointwise": False,  # too slow
                    "implicit_fallbacks": False,
                    "generate_intermediate_hooks": True,
                }
            )
        )

    @classmethod
    def tearDownClass(cls):
        cls._stack.close()
        super().tearDownClass()

    def setUp(self):
        torch._dynamo.reset()
        torch._inductor.metrics.reset()
        super().setUp()
        self._start = time.perf_counter()

    def tearDown(self):
        super().tearDown()
        torch._dynamo.reset()
        if os.environ.get("ERROR_ON_SLOW") == "1":
            elapsed = time.perf_counter() - self._start
            assert elapsed < 120


class ToTuple(torch.nn.Module):
    def forward(self, x):
        return (x,)


@dataclasses.dataclass
class InputGen:
    n: int
    device: str

    def dense(self):
        return torch.randn((self.n, self.n), device=self.device)

    def transposed(self):
        return self.dense().transpose(0, 1)

    def strided(self):
        return torch.randn((self.n * 2, self.n * 3), device=self.device)[
            self.n :, self.n :: 2
        ]

    def broadcast1(self):
        return torch.randn((self.n,), device=self.device)

    def broadcast2(self):
        return torch.randn((1, self.n, 1), device=self.device)

    def broadcast3(self):
        return torch.randn((1,), device=self.device)

    def double(self):
        return torch.randn((self.n, self.n), device=self.device, dtype=torch.double)

    def int(self):
        return torch.arange(self.n, device=self.device, dtype=torch.int32)


def compute_grads(args, kwrags, results, grads):
    def gather_leaf_tensors(args, kwargs):
        args = pytree.arg_tree_leaves(*args, **kwargs)
        leaf_tensors = [
            arg for arg in args if isinstance(arg, torch.Tensor) and arg.requires_grad
        ]
        return leaf_tensors

    flat_results = pytree.tree_leaves(results)
    flat_diff_results = [
        r for r in flat_results if isinstance(r, torch.Tensor) and r.requires_grad
    ]
    assert len(flat_diff_results) > 0

    leaf_tensors = gather_leaf_tensors(args, kwrags)
    assert len(leaf_tensors) > 0
    return torch.autograd.grad(
        flat_diff_results,
        leaf_tensors,
        grads,
        allow_unused=True,
        retain_graph=True,
    )


def clone_preserve_strides(x, device=None):
    if not isinstance(x, torch.Tensor):
        return x
    buffer = torch.as_strided(
        x, (x.untyped_storage().size() // x.element_size(),), (1,), 0
    )
    if not device:
        buffer = buffer.clone()
    else:
        buffer = buffer.to(device, copy=True)
    out = torch.as_strided(buffer, x.size(), x.stride(), x.storage_offset())
    return out


def check_model(
    self: TestCase,
    model,
    example_inputs,
    kwargs=None,
    *,
    atol=None,
    rtol=None,
    grad_atol=None,
    grad_rtol=None,
    check_lowp=True,
    exact_dtype=True,
    nopython=True,
    copy_to_gpu=True,
    reference_in_float=True,
    assert_equal=True,
    check_gradient=False,
    check_has_compiled=True,
    output_process_fn_grad=lambda x: x,
):
    kwargs = kwargs or {}
    torch._dynamo.reset()

    ref_inputs = [clone_preserve_strides(x) for x in example_inputs]
    ref_kwargs = kwargs
    has_lowp_args = False

    if reference_in_float and exact_dtype:
        # Store expected dtypes so we can check actual result gives the correct types
        torch.manual_seed(0)
        try:
            eager_result = model(*ref_inputs, **ref_kwargs)
        except RuntimeError:
            # Eager model may fail if the dtype is not supported
            eager_result = None

        ref_inputs = [clone_preserve_strides(x) for x in example_inputs]
        expect_dtypes = [
            x.dtype if isinstance(x, torch.Tensor) else None
            for x in pytree.tree_leaves(eager_result)
        ]
        del eager_result

    ref_model = model
    if reference_in_float:
        # check_lowp is ignored here, it's kept just to be able to call `common` with extra arg
        def upcast_fn(x):
            nonlocal has_lowp_args
            if isinstance(x, torch.Tensor) and (
                x.dtype == torch.float16 or x.dtype == torch.bfloat16
            ):
                has_lowp_args = True
                return x.float()
            else:
                return x

        ref_inputs = list(map(upcast_fn, example_inputs))
        ref_kwargs = {k: upcast_fn(v) for k, v in kwargs.items()}
        if has_lowp_args and hasattr(model, "to"):
            ref_model = copy.deepcopy(model).to(torch.float)

    torch.manual_seed(0)

    correct = ref_model(*ref_inputs, **ref_kwargs)

    torch._inductor.metrics.reset()

    called = False

    def compile_fx_wrapper(model_, example_inputs_):
        nonlocal called
        called = True
        return compile_fx(model_, example_inputs_)

    def run(*ex, **kwargs):
        return model(*ex, **kwargs)

    run = torch._dynamo.optimize(compile_fx_wrapper, nopython=nopython)(run)

    torch.manual_seed(0)
    actual = run(*example_inputs, **kwargs)
    # if not called:
    #     exp = torch._dynamo.explain(run)(*example_inputs)
    #     print("Explain:", exp[0])
    #     for graph in exp[2]:
    #         print("Graph", graph)
    if check_has_compiled:
        assert called, "Ran graph without calling compile_fx"
    assert type(actual) == type(correct)
    if isinstance(actual, (tuple, list)):
        assert len(actual) == len(correct)
        assert all(
            type(actual_item) == type(correct_item)
            for actual_item, correct_item in zip(actual, correct)
        )

    correct_flat, correct_spec = tree_flatten(correct)
    actual_flat = pytree.tree_leaves(actual)

    def reference_to_expect(actual_flat, correct_flat):
        return tuple(
            (
                y.to(x.dtype)
                if isinstance(y, torch.Tensor) and y.dtype.is_floating_point
                else y
            )
            for x, y in zip(actual_flat, correct_flat)
        )

    if reference_in_float and exact_dtype:
        for expect_dtype, actual_result in zip(expect_dtypes, actual_flat):
            if expect_dtype is not None:
                assert (
                    actual_result.dtype == expect_dtype
                ), f"dtype mismatch, expected {expect_dtype} but got {actual_result.dtype}"

    if reference_in_float:
        correct_flat = reference_to_expect(actual_flat, correct_flat)
        correct = tree_unflatten(correct_flat, correct_spec)

    if assert_equal:
        self.assertEqual(
            actual,
            correct,
            atol=atol,
            rtol=rtol,
            equal_nan=True,
            exact_dtype=exact_dtype,
        )
        # In case of input mutations, check that inputs are the same
        self.assertEqual(
            ref_inputs,
            example_inputs,
            atol=atol,
            rtol=rtol,
            equal_nan=True,
            # our testing sometimes uses higher precision inputs for the reference
            exact_dtype=False,
        )
    else:
        for correct_val, actual_val in zip(correct_flat, actual_flat):
            if isinstance(correct_val, torch.Tensor):
                assert correct_val.device == actual_val.device
                assert correct_val.size() == actual_val.size()
                strides_equal, _ = torch._prims_common.check_significant_strides(
                    correct_val, actual_val
                )
                assert strides_equal
                assert correct_val.layout == actual_val.layout
                if exact_dtype:
                    assert correct_val.dtype == actual_val.dtype

    if check_gradient:
        actual = output_process_fn_grad(actual)
        correct = output_process_fn_grad(correct)
        actual_flat = pytree.tree_leaves(actual)
        correct_flat = pytree.tree_leaves(correct)

        # generate random unit norm gradients
        grads = [
            torch.rand(r.shape, device=r.device, dtype=r.dtype)
            for r in correct_flat
            if isinstance(r, torch.Tensor) and r.requires_grad
        ]
        for g in grads:
            g /= g.norm()

        correct_grad = compute_grads(ref_inputs, ref_kwargs, correct, grads)
        all_none_grads = all(x is None for x in correct_grad)
        if all_none_grads:
            # See Note [Detaching inputs that never need gradients]
            # There are a handful of ops that can return None gradients, into of zero gradients.
            # If all inputs to an AOTAutograd graph are supposed to get None gradients,
            # AOTAutograd will end up forcing all of the outputs of the forward to not require grad.
            # There's no easy fix to this (see the note above), although one option is to
            # force any derivative formulas in core to return tensors of zeros instead of None.
            flat_results = pytree.tree_leaves(actual)
            results_that_require_grad = [
                x
                for x in flat_results
                if isinstance(x, torch.Tensor) and x.requires_grad
            ]
            self.assertEqual(len(results_that_require_grad), 0)
        else:
            actual_grad = compute_grads(example_inputs, kwargs, actual, grads)

            if reference_in_float:
                expect_grad = reference_to_expect(actual_grad, correct_grad)
            else:
                expect_grad = correct_grad

            self.assertEqual(
                actual_grad,
                expect_grad,
                atol=grad_atol or atol,
                rtol=grad_rtol or rtol,
                equal_nan=True,
                exact_dtype=exact_dtype,
            )

    torch._dynamo.reset()


@torch._inductor.config.patch("triton.cudagraphs", False)
def check_model_gpu(
    self: TestCase,
    model,
    example_inputs,
    kwargs=None,
    *,
    atol=None,
    rtol=None,
    grad_atol=None,
    grad_rtol=None,
    check_lowp=True,
    exact_dtype=True,
    nopython=True,
    copy_to_gpu=True,
    reference_in_float=True,
    assert_equal=True,
    check_gradient=False,
    check_has_compiled=True,
    output_process_fn_grad=lambda x: x,
):
    kwargs = kwargs or {}
    if hasattr(model, "to"):
        model = model.to(device=GPU_TYPE)

    if copy_to_gpu:
        example_inputs = tuple(
            clone_preserve_strides(x, device=GPU_TYPE) for x in example_inputs
        )

    check_model(
        self,
        model,
        example_inputs,
        kwargs,
        atol=atol,
        rtol=rtol,
        grad_atol=grad_atol,
        grad_rtol=grad_rtol,
        exact_dtype=exact_dtype,
        nopython=nopython,
        reference_in_float=reference_in_float,
        assert_equal=assert_equal,
        check_gradient=check_gradient,
        check_has_compiled=check_has_compiled,
        output_process_fn_grad=output_process_fn_grad,
    )

    if check_lowp:

        def downcast_fn(x):
            if not isinstance(x, torch.Tensor) or not x.dtype == torch.float:
                return x
            return torch.empty_strided(
                x.size(), x.stride(), device=GPU_TYPE, dtype=torch.half
            ).copy_(x)

        example_inputs = list(map(downcast_fn, example_inputs))
        if hasattr(model, "to"):
            model = model.to(torch.half)
        if rtol is not None:
            rtol = max(2e-3, rtol)
        check_model(
            self,
            model,
            example_inputs,
            kwargs,
            atol=atol,
            rtol=rtol,
            grad_atol=grad_atol,
            grad_rtol=grad_rtol,
            exact_dtype=exact_dtype,
            nopython=nopython,
            reference_in_float=reference_in_float,
            assert_equal=assert_equal,
            check_gradient=check_gradient,
            check_has_compiled=check_has_compiled,
            output_process_fn_grad=output_process_fn_grad,
        )


check_model_cuda = check_model_gpu


def _run_and_assert_no_indirect_indexing(
    test_case, func, *args, has_wrapping=None, has_assert=False, **kwargs
):
    result, source_codes = run_and_get_code(func, *args, **kwargs)

    for code in source_codes:
        for line in code.split("\n"):
            stmt = None
            # Find indexing expressions
            if ".load(" in line:
                stmt = line.split(".load")[-1]
            elif "tl.store" in line:
                stmt = line.split(".store")[-1]
                stmt = ",".join(stmt.split(",")[:-2])  # Remove store value and mask
            elif ".store" in line:
                stmt = line.split(".store")[-1]
            elif "[" in line:
                stmt = line.split("[")[-1].split("]")[0]
            if "tl.make_block_ptr(" in line:
                continue

            if stmt is None:
                continue

            # indirect indexing involves a `tmp` variable
            test_case.assertTrue(
                "tmp" not in stmt,
                msg=f"Found indirect indexing in statement '{stmt}' from code:\n{code}",
            )
        if has_wrapping is not None:
            test_case.assertTrue(
                ("where" in code or "?" in code) is has_wrapping,
                msg=f"Wanted {has_wrapping=} but got\n{code}",
            )
    test_case.assertTrue(
        any(
            ("device_assert" in code or "TORCH_CHECK" in code) is has_assert
            for code in source_codes
        )
    )
    return result


def assertGeneratedKernelCountEqual(self: TestCase, expected: int):
    if config.triton.multi_kernel:
        # when multi_kernel is enabled, we generated both persistent reduction
        # and non-persistent reduction kernels for the same node schedule.
        # That will mess up with the kernel count. Just don't check it.
        return
    if config.cpp_wrapper:
        expected *= 2
    self.assertEqual(torch._inductor.metrics.generated_kernel_count, expected)


class SweepInputs2:
    input_gen_types1 = [
        "dense",
        "transposed",
        "strided",
        "broadcast1",
        "broadcast2",
        "broadcast3",
        "double",
        "int",
    ]
    input_gen_types2 = input_gen_types1
    gen = None

    @staticmethod
    def kernel(a, b):
        return (a + b,)

    @classmethod
    def gen_template(cls, name1, name2):
        def test(self):
            check_model(
                self,
                cls.kernel,
                (
                    getattr(cls.gen, name1)(),
                    getattr(cls.gen, name2)(),
                ),
            )

        test.__name__ = f"test_{cls.gen.device}_{name1}_{name2}"
        setattr(cls, test.__name__, test)

    @classmethod
    def populate(cls):
        for name1 in cls.input_gen_types1:
            for name2 in cls.input_gen_types2:
                cls.gen_template(name1, name2)


def is_cpp_backend(device):
    return getattr(device, "type", device) == "cpu" and config.cpu_backend == "cpp"


def is_halide_backend(device):
    return getattr(device, "type", device) == "cpu" and config.cpu_backend == "halide"


def skip_if_halide(fn):
    @functools.wraps(fn)
    def wrapper(self):
        if is_halide_backend(self.device):
            raise unittest.SkipTest("halide not supported")
        return fn(self)

    return wrapper


@instantiate_parametrized_tests
class CommonTemplate:
    def test_bool(self):
        def fn(a, b):
            return (
                a + b,
                a * b,
                a & b,
                a | b,
                a ^ b,
                torch.logical_and(a, b),
                torch.logical_or(a, b),
                torch.logical_not(a),
                torch.sign(b),
            )

        self.common(
            fn,
            (
                torch.tensor([True, False, True, False]),
                torch.tensor([False, False, True, True]),
            ),
        )

    @skipCUDAIf(not SM80OrLater, "Requires sm80")
    @skip_if_halide  # aoti
    def test_aoti_eager_support_out(self):
        ns = "aten"
        op_name = "clamp"
        dispatch_key = "CPU"
        device = "cpu"
        if self.device.lower() == "cuda":
            dispatch_key = "CUDA"
            device = "cuda"

        inp_tensor = torch.randn(128, dtype=torch.float, device=device).fill_(1.0)
        min_tensor = inp_tensor - 0.05
        max_tensor = inp_tensor + 0.05
        with _scoped_library("aten", "IMPL") as torch_compile_op_lib_impl:
            ref_out_tensor = torch.randn(128, dtype=torch.float, device=device).fill_(
                -1
            )
            ref_tensor = torch.clamp(
                max=max_tensor, min=min_tensor, input=inp_tensor, out=ref_out_tensor
            )

            ref_out_tensor1 = torch.randn(128, dtype=torch.float, device=device).fill_(
                -1
            )
            ref_tensor1 = torch.clamp(
                max=max_tensor, out=ref_out_tensor1, min=min_tensor, input=inp_tensor
            )

            register_ops_with_aoti_compile(
                ns, [op_name], dispatch_key, torch_compile_op_lib_impl
            )

            res_out_tensor = torch.randn(128, dtype=torch.float, device=device).fill_(
                -1
            )
            res_tensor = torch.clamp(
                max=max_tensor, min=min_tensor, input=inp_tensor, out=res_out_tensor
            )

            self.assertEqual(ref_tensor, res_tensor)
            self.assertEqual(ref_out_tensor, res_out_tensor)

            res_out_tensor1 = torch.randn(128, dtype=torch.float, device=device).fill_(
                -1
            )
            res_tensor1 = torch.clamp(
                max=max_tensor, out=res_out_tensor1, min=min_tensor, input=inp_tensor
            )

            self.assertEqual(ref_tensor1, res_tensor1)
            self.assertEqual(ref_out_tensor1, res_out_tensor1)

    @skipCUDAIf(not SM80OrLater, "Requires sm80")
<<<<<<< HEAD
    @skip_if_halide  # aoti
=======
    def test_aoti_eager_support_str(self):
        ns = "aten"
        op_name = "div"
        dispatch_key = "CPU"
        device = "cpu"
        if self.device.lower() == "cuda":
            dispatch_key = "CUDA"
            device = "cuda"

        a = torch.randn(128, dtype=torch.float, device=device)
        b = torch.randn(128, dtype=torch.float, device=device)
        rounding_mode_list = ["trunc", "floor"]
        with _scoped_library("aten", "IMPL") as torch_compile_op_lib_impl:
            # Get ref result from eager
            ref_value_list = []
            for rounding_mode in rounding_mode_list:
                ref_value = getattr(torch.ops.aten, op_name)(
                    a, b, rounding_mode=rounding_mode
                )
                ref_value_list.append(ref_value)

            register_ops_with_aoti_compile(
                ns, [op_name], dispatch_key, torch_compile_op_lib_impl
            )

            # Invoke the pre-compiled kernel and get result.
            res_value_list = []
            for rounding_mode in rounding_mode_list:
                res_value = getattr(torch.ops.aten, op_name)(
                    a, b, rounding_mode=rounding_mode
                )
                res_value_list.append(res_value)

            for ref_value, res_value in zip(ref_value_list, res_value_list):
                self.assertEqual(ref_value, res_value)

    @skipCUDAIf(not SM80OrLater, "Requires sm80")
>>>>>>> a0e1e20c
    def test_aoti_eager_cache_hit(self):
        ns = "aten"
        op_name = "abs"
        dispatch_key = "CPU"
        device = "cpu"
        if self.device.lower() == "cuda":
            dispatch_key = "CUDA"
            device = "cuda"

        input_tensor = torch.randn(128, dtype=torch.float, device=device)
        kernel_lib_path = aoti_compile_with_persistent_cache(
            ns,
            op_name,
            device,
            False,
            getattr(torch.ops.aten, op_name),
            (input_tensor,),
            {},
        )
        self.assertTrue(Path(kernel_lib_path).exists())

        from unittest import mock

        # Patch the aoti_compile_with_persistent_cache as None to ensure no new kernel is generated
        with mock.patch(
            "torch._inductor.aoti_eager.aoti_compile_with_persistent_cache", None
        ):
            with _scoped_library("aten", "IMPL") as torch_compile_op_lib_impl:
                # Get ref result from eager
                ref_value = getattr(torch.ops.aten, op_name)(input_tensor)

                register_ops_with_aoti_compile(
                    ns, [op_name], dispatch_key, torch_compile_op_lib_impl
                )

                # Invoke the pre-compiled kernel and get result.
                res_value = getattr(torch.ops.aten, op_name)(input_tensor)

                self.assertEqual(ref_value, res_value)

    @skipCUDAIf(not SM80OrLater, "Requires sm80")
    @skip_if_halide  # aoti
    def test_aoti_eager_with_persistent_cache(self):
        def fn(a):
            return torch.abs(a)

        ns = "aten"
        op_name = "abs"

        device = "cpu"
        if self.device.lower() == "cuda":
            device = "cuda"

        input_tensor = torch.randn(128, dtype=torch.float, device=device)
        kernel_lib_path = aoti_compile_with_persistent_cache(
            ns,
            op_name,
            input_tensor.device.type,
            False,
            fn,
            args=(input_tensor,),
            kwargs={},
        )
        self.assertTrue(len(kernel_lib_path) > 0)

        device_kernel_cache = aoti_eager_cache_dir(ns, device)
        kernel_conf = device_kernel_cache / f"{op_name}.json"
        self.assertTrue(kernel_conf.exists())

        json_data = load_aoti_eager_cache("aten", "abs", input_tensor.device.type)
        self.assertTrue(json_data is not None)
        self.assertTrue(isinstance(json_data, list))
        self.assertTrue(len(json_data) > 0)

        op_info = json_data[0]
        self.assertTrue(isinstance(op_info, dict))
        self.assertTrue("meta_info" in op_info)
        self.assertTrue("kernel_path" in op_info)
        kernel_libs_abs_path = []
        for item in json_data:
            kernel_path = device_kernel_cache / item["kernel_path"]
            kernel_libs_abs_path.append(kernel_path.as_posix())

        self.assertTrue(kernel_lib_path in kernel_libs_abs_path)

    @skipCUDAIf(not SM80OrLater, "Requires sm80")
    @skip_if_halide  # aoti
    def test_aoti_eager_with_scalar(self):
        namespace_name = "aten"
        op_name = "add"
        op_overload_name = "Tensor"
        op_name_with_overload = f"{op_name}.{op_overload_name}"

        dispatch_key = "CPU"
        device = torch.device("cpu")
        if self.device.lower() == "cuda":
            dispatch_key = "CUDA"
            device = torch.device("cuda")

        # Test the difference between scalar tensor and scalar
        a = torch.scalar_tensor(1.0, device=device)
        b = torch.scalar_tensor(2.0, device=device)

        kernel_lib_path = aoti_compile_with_persistent_cache(
            namespace_name,
            op_name_with_overload,
            a.device.type,
            False,
            torch.ops.aten.add,
            args=(a, b),
            kwargs={"alpha": 3.0},
        )
        self.assertTrue(Path(kernel_lib_path).exists())
        device_kernel_cache = aoti_eager_cache_dir(namespace_name, device.type)
        kernel_conf = device_kernel_cache / f"{op_name_with_overload}.json"
        self.assertTrue(kernel_conf.exists())
        json_data = load_aoti_eager_cache(
            namespace_name, op_name_with_overload, a.device.type
        )
        op_info = json_data[0]
        self.assertTrue(isinstance(op_info, dict))
        self.assertTrue("meta_info" in op_info)
        self.assertTrue(len(op_info["meta_info"]) == 3)
        # Scalar Tensor
        self.assertTrue("scalar_value" not in op_info["meta_info"][0])
        self.assertTrue(op_info["meta_info"][0]["sizes"] == [])
        self.assertTrue(op_info["meta_info"][0]["strides"] == [])
        # Scalar Tensor
        self.assertTrue("scalar_value" not in op_info["meta_info"][1])
        self.assertTrue(op_info["meta_info"][1]["sizes"] == [])
        self.assertTrue(op_info["meta_info"][1]["strides"] == [])
        # Scalar
        self.assertTrue("scalar_value" in op_info["meta_info"][2])
        self.assertTrue("sizes" not in op_info["meta_info"][2])
        self.assertTrue("strides" not in op_info["meta_info"][2])

        with _scoped_library("aten", "IMPL") as torch_compile_op_lib_impl:
            a = torch.randn(128, device=device)
            b = torch.randn(128, device=device)

            scalar_values = [1.0, 2.0, 3.0]
            ref_values = []
            for scalar_value in scalar_values:
                ref_values.append(torch.add(a, b, alpha=scalar_value))

            register_ops_with_aoti_compile(
                namespace_name, [op_name], dispatch_key, torch_compile_op_lib_impl
            )

            res_values = []
            for scalar_value in scalar_values:
                res_values.append(torch.add(a, b, alpha=scalar_value))

            self.assertEqual(len(ref_values), len(res_values))
            self.assertEqual(ref_values, res_values)

    @skipCUDAIf(not SM80OrLater, "Requires sm80")
    @skip_if_halide  # aoti
    def test_aoti_eager_override_registration(self):
        namespace_name = "aten"
        dispatch_key = "CPU"
        device = torch.device("cpu")
        if self.device.lower() == "cuda":
            dispatch_key = "CUDA"
            device = torch.device("cuda")

        unary_op_set = ["abs", "acos"]

        def fn(x, op_name=""):
            return getattr(torch, op_name)(x)

        # Invoke torch.compile directly to get referent results
        x = torch.randn(3, 4, device=device)

        ref_array = []
        for unary_op_name in unary_op_set:
            opt_fn = torch.compile(functools.partial(fn, op_name=unary_op_name))
            ref = opt_fn(x)
            ref_array.append(ref)

        with _scoped_library("aten", "IMPL") as torch_compile_op_lib_impl:
            register_ops_with_aoti_compile(
                namespace_name, unary_op_set, dispatch_key, torch_compile_op_lib_impl
            )

            res_array = []
            for unary_op_name in unary_op_set:
                res_array.append(getattr(torch, unary_op_name)(x))

            for ref, res in zip(ref_array, res_array):
                self.assertEqual(ref, res)

        a = torch.randn(128, device=device)
        min_tensor = torch.randn(128, device=device)
        max_tensor = min_tensor + 0.5

        ref_with_min = torch.ops.aten.clamp(a, min_tensor)
        ref_with_min_max = torch.ops.aten.clamp(a, min_tensor, max_tensor)

        with _scoped_library("aten", "IMPL") as torch_compile_op_lib_impl:
            register_ops_with_aoti_compile(
                namespace_name, ["clamp"], dispatch_key, torch_compile_op_lib_impl
            )
            res_with_min = torch.ops.aten.clamp(a, min_tensor)
            res_with_min_max = torch.ops.aten.clamp(a, min_tensor, max_tensor)
            self.assertEqual(ref_with_min, res_with_min)
            self.assertEqual(ref_with_min_max, res_with_min_max)

    def test_add_const_int(self):
        def fn(a):
            return (a + 1, torch.add(a, 1, alpha=2))

        for dtype in [torch.float32, torch.int32, torch.int64]:
            self.common(fn, (torch.arange(32, dtype=dtype),))

    def test_add_const_float(self):
        def fn(a):
            return (a + 1.5,)

        self.common(fn, (torch.randn(32),))

    def test_add_inplace_permuted(self):
        def fn(x, y):
            return x.add_(y)

        x = torch.ones([2, 12, 13, 17]).transpose(1, 2)
        y = torch.randn([2, 13, 1, 17])

        self.common(fn, (x, y))

    def test_add_complex(self):
        def fn(a, b, alpha):
            return torch.add(a, b, alpha=alpha)

        x = torch.tensor([1 + 1j, -1 + 1j, -2 + 2j, 3 - 3j, 0, 1j, 1, -1])
        y = torch.tensor([1 + 1j, -1 + 1j, -2 + 2j, 3 - 3j, 0, 1j, 1, -1])

        self.common(fn, (x, y, 2))

    def test_add_complex3(self):
        # fix https://github.com/pytorch/pytorch/issues/115071
        @torch.compile
        def fn(*args):
            a = torch.neg(args[0])
            b = torch.add(args[0], args[0])
            return (a, b)

        x = torch.randn(41, dtype=torch.complex64)
        y = x.clone()
        # should not inplace write to the input
        fn(x)
        self.assertEqual(x, y)

    def test_add_complex4(self):
        @torch.compile
        def fn(a, b):
            c = a + b
            d = a + b
            return c + d

        for dtype in [torch.complex32, torch.complex64, torch.complex128]:
            x = torch.tensor(
                [1 + 1j, -1 + 1j, -2 + 2j, 3 - 3j, 0, 1j, 1, -1],
                dtype=dtype,
                device=self.device,
            )
            y = torch.tensor(
                [1 + 1j, -1 + 1j, -2 + 2j, 3 - 3j, 0, 1j, 1, -1],
                dtype=dtype,
                device=self.device,
            )
            _, code = run_and_get_code(fn, x, y)
            self.assertEqual(
                " ".join(code).count(
                    "view_dtype" if config.cpp_wrapper else "aten.view"
                ),
                3,
            )

    def test_concat_add_inplace(self):
        def fn(x, y, z):
            return torch.cat([x, y], dim=1).add_(z)

        x = torch.randn([2, 12, 14, 14])
        y = torch.randn([2, 12, 14, 14])
        z = torch.randn([2, 24, 14, 14])

        self.common(fn, (x, y, z))

    def test_abs(self):
        def fn(a):
            return (a / (torch.abs(a) + 1),)

        self.common(fn, (torch.randn(17),))

    def test_angle(self):
        def fn(a, b, c):
            return torch.angle(a), torch.angle(b), torch.angle(c)

        complex_input = torch.tensor(
            [1 + 1j, -1 + 1j, -2 + 2j, 3 - 3j, 0, 1j, 1, -1, float("nan")]
        )
        real_input = torch.tensor([-1.0, 0.0, 1.0, float("nan")])
        interger_real_input = torch.tensor([-1, 0, 1])
        self.common(fn, (complex_input, real_input, interger_real_input))

    def test_sgn(self):
        def fn(a):
            return torch.sgn(a), torch.sgn(a + 1) - 1

        self.common(fn, [torch.linspace(-10, 10, 41)])

    @skipCUDAIf(not SM80OrLater, "uses bfloat16 which requires SM >= 80")
    @skip_if_halide  # bf16
    def test_scatter_bf16(self):
        def fn(inp, src, index):
            return inp.scatter_add(0, index, src)

        for dtype in [torch.int64, torch.bool, torch.bfloat16]:
            self.common(
                fn,
                [
                    torch.zeros(3, 5, dtype=dtype),
                    torch.ones((2, 5), dtype=dtype),
                    torch.tensor([[0, 1, 2, 0, 0]]),
                ],
            )

    def test_randn_generator(self):
        def fn(a, generator):
            return torch.randn([20, 20], generator=generator, device=a.device)

        self.common(fn, (torch.linspace(-10, 10, 41), None), assert_equal=False)

        # generator not yet supported in dynamo
        with self.assertRaisesRegex(torch._dynamo.exc.Unsupported, "Generator"):
            self.common(fn, (torch.linspace(-10, 10, 41), torch.Generator(self.device)))

    def test_sgn_extremal(self):
        def fn(a):
            return (torch.sgn(a),)

        self.common(fn, [torch.tensor([np.nan, np.inf, -np.inf, 0])])

    def test_max_min(self):
        def fn(a, b):
            return (torch.maximum(a, b), torch.minimum(a, b))

        self.common(fn, (torch.randn(8), torch.randn(8)))
        t1 = torch.randn(8)
        t1[0] = float("nan")
        t2 = torch.randn(8)
        t2[1] = float("nan")
        self.common(fn, (t1, t2))

    def test_neg_max_uint8(self):
        # https://github.com/pytorch/pytorch/issues/93380
        def fn(a, b):
            c = torch.neg(a)
            return torch.maximum(b, c)

        a = torch.randint(256, (1,), dtype=torch.uint8)
        b = torch.randint(256, (8390,), dtype=torch.uint8)
        self.common(fn, (a, b))

    def test_compar(self):
        def fn(x):
            return x.gt(3.5), x.ge(3.5), x.eq(3.5), x.le(2.5), x.lt(3.5), x.ne(3.5)

        a = torch.tensor([3])
        self.common(fn, (a,))

    def test_horizonal_fusion1(self):
        def fn(a, b, c):
            return (a + b, a - c, b * c)

        self.common(
            fn, (torch.randn(8, 16, 16), torch.randn(8, 16, 16), torch.randn(1, 16, 1))
        )

    def test_horizonal_fusion2(self):
        def fn(a, b, c):
            return a + 1, b + 2, c + 3

        self.common(fn, (torch.randn(8, 16, 8), torch.randn(8, 16), torch.randn(16, 8)))

    def test_vertical_fusion1(self):
        def fn(sa, ct, p):
            # From torchbench.pyhpc_equation_of_state
            v17 = -3.087032500374211e-7
            v18 = -1.988366587925593e-8
            v19 = -1.061519070296458e-11
            v20 = 1.550932729220080e-10
            t15 = v19 * ct
            t19 = v17 + ct * (v18 + t15) + v20 * sa
            t20 = 1.0 / t19
            t128 = t19 * p
            return t20 + t128

        self.common(
            fn,
            (
                torch.randn(204, 204, 26),
                torch.randn(204, 204, 26),
                torch.randn(26),
            ),
        )
        assertGeneratedKernelCountEqual(self, 1)

    @config.patch({"fx_graph_cache": False})
    def test_forced_buffer_realize(self):
        # Test torch._test_inductor_realize forces a buffer to be realized
        def fn(a):
            b = test_operators.realize(a * 2)
            return (b * 2,)

        self.common(fn, (torch.randn(10),))
        self.assertEqual(torch._inductor.metrics.ir_nodes_pre_fusion, 2)

    @config.patch({"fx_graph_cache": False})
    def test_scheduler_vertical_fusion1(self):
        realize = test_operators.realize

        def fn(sa, ct, p):
            # From torchbench.pyhpc_equation_of_state
            v17 = -3.087032500374211e-7
            v18 = -1.988366587925593e-8
            v19 = -1.061519070296458e-11
            v20 = 1.550932729220080e-10
            t15 = realize(v19 * ct)
            t19 = realize(v17 + ct * (v18 + t15) + v20 * sa)
            t20 = realize(1.0 / t19)
            t128 = realize(t19 * p)
            return t20 + t128

        self.common(
            fn,
            (
                torch.randn(204, 204, 26),
                torch.randn(204, 204, 26),
                torch.randn(26),
            ),
        )
        self.assertEqual(torch._inductor.metrics.ir_nodes_pre_fusion, 5)
        assertGeneratedKernelCountEqual(
            self, 1 if not is_cpp_backend(self.device) else 2
        )

    def test_index_propagation(self):
        def copy(x):
            i = torch.arange(x.size(0), device=x.device)
            return x[i]

        x = torch.randn(8, device=self.device)
        copy_opt = torch._dynamo.optimize("inductor")(copy)

        expect = copy(x)
        actual = _run_and_assert_no_indirect_indexing(self, copy_opt, x)
        self.assertEqual(expect, actual)

    @dynamo_config.patch({"capture_dynamic_output_shape_ops": True})
    @config.patch(implicit_fallbacks=True)
    def test_index_propagation_nested_indirect_indexing(self):
        def nested(x, repeats):
            rank = torch.arange(repeats.numel(), device=x.device)
            index = rank.repeat_interleave(repeats, dim=0)
            return torch.index_select(x, index=index, dim=0)

        example_inputs = (
            torch.randn((32, 64), device=self.device),
            repeats := torch.tensor([5, 10, 15], device=self.device),
        )
        torch._dynamo.mark_dynamic(repeats, 0)  # create backed symint

        nested_opt = torch._dynamo.optimize("inductor")(nested)

        expect = nested(*example_inputs)
        actual = nested_opt(*example_inputs)
        self.assertEqual(expect, actual)

    def test_index_propagation_flip(self):
        def flip(x):
            i = torch.arange(x.size(0) - 1, -1, -1, device=x.device)
            return x[i]

        x = torch.randn(8, device=self.device)
        flip_opt = torch._dynamo.optimize("inductor")(flip)

        expect = flip(x)
        actual = _run_and_assert_no_indirect_indexing(self, flip_opt, x)
        self.assertEqual(expect, actual)

    def test_index_propagation_floordiv(self):
        def repeat_interleave(x, n):
            # e.g. x=[1, 2, 3], n=2 => returns [1, 1, 2, 2, 3, 3]
            i = torch.arange(x.shape[0] * n, device=x.device)
            return x[i // n]

        x = torch.randn(8, 16, device=self.device)
        repeat_interleave_opt = torch._dynamo.optimize("inductor")(repeat_interleave)
        # With static shapes we can prove the bound, our dynamic shapes reasoning is not good enough
        has_assert = ifdynstaticdefault(False, True)
        # this should be collapsed to direct indexing
        actual = _run_and_assert_no_indirect_indexing(
            self, repeat_interleave_opt, x, 3, has_assert=has_assert
        )
        expect = torch.repeat_interleave(x, 3, dim=0)
        self.assertEqual(expect, actual)
        self.assertEqual(actual, repeat_interleave(x, 3))

    def test_index_propagation_remainder(self):
        def repeat(x, n):
            # e.g. x=[1, 2, 3], n=2 => returns [1, 2, 3, 1, 2, 3]
            i = torch.arange(x.shape[0] * n, device=x.device)
            return x[i % x.shape[0]]

        x = torch.randn(8, 16, device=self.device)
        repeat_opt = torch._dynamo.optimize("inductor")(repeat)

        # With static shapes we can prove the bound, our dynamic shapes reasoning is not good enough
        has_assert = ifdynstaticdefault(False, True)
        # this should be collapsed to direct indexing
        actual = _run_and_assert_no_indirect_indexing(
            self, repeat_opt, x, 3, has_wrapping=False, has_assert=has_assert
        )
        expect = x.repeat(3, 1)
        self.assertEqual(expect, actual)
        self.assertEqual(actual, repeat(x, 3))

    def test_index_propagation_abs(self):
        def reflection_pad_left(x, n):
            # e.g. x=[1, 2, 3], n=2 => returns [3, 2, 1, 2, 3]
            i = torch.arange(x.shape[0] + n, device=x.device)
            return x[(i - n).abs()]

        x = torch.randn(8, device=self.device)
        opt_fn = torch._dynamo.optimize("inductor")(reflection_pad_left)

        # With static shapes we can prove the bound, our dynamic shapes reasoning is not good enough
        has_assert = ifdynstaticdefault(False, True)
        # this should be collapsed to direct indexing
        actual = _run_and_assert_no_indirect_indexing(
            self, opt_fn, x, 3, has_wrapping=False, has_assert=has_assert
        )
        expect = reflection_pad_left(x, 3)
        self.assertEqual(expect, actual)

    def test_index_propagation_device_assert_masked(self):
        def fn(a):
            idx = torch.arange(a.size(0), device=a.device)
            padded_idx = torch.constant_pad_nd(idx, (1050, 0))
            padded_idx = torch.where(padded_idx >= 0, padded_idx, padded_idx)
            return a[padded_idx]

        self.common(fn, (torch.randn(1024),))

    @config.patch(debug_index_asserts=False)
    def test_neg_index(self):
        def test(
            fn, inps, has_assert: bool, has_wrapping: bool, vectorize: bool = True
        ):
            fn_opt = torch.compile(fn)
            if is_halide_backend(self.device):
                pass  # no device asserts in halide
            elif self.device == "cpu":
                _, code = run_and_get_cpp_code(fn_opt, *inps)
                self.assertTrue(("?" in code or "blendv" in code) is has_wrapping)
                self.assertTrue(("TORCH_CHECK" in code) is has_assert)
                # Assert that we always vectorize the kernel regardless of wrapping / checks
                self.assertTrue(("loadu" in code) is vectorize)
            else:
                code = run_and_get_triton_code(fn_opt, *inps)
                self.assertTrue(("tl.where" in code) is has_wrapping)
                self.assertTrue(("device_assert" in code) is has_assert)

        def indirect(a, b):
            return a[b - 1]

        a = torch.rand(1024, device=self.device)
        b = torch.zeros(256, dtype=torch.long, device=self.device)
        test(indirect, (a, b), has_assert=True, has_wrapping=True)

        def direct(x):
            return x[:, -1]

        a = torch.rand(1, 64, 32, device=self.device)
        # Does not even generate a kernel as it's a view
        test(direct, (a,), has_assert=False, has_wrapping=False, vectorize=False)

        def flip(a, b):
            return a[b]

        a = torch.rand(1024, device=self.device)
        b = torch.arange(start=-1, end=-a.numel() - 1, step=-1, device=self.device)
        test(flip, (a, b), has_assert=True, has_wrapping=True)

        # Constant propagate a constant that's negative
        def flip_with_index_constant(a):
            b = torch.arange(start=-1, end=-a.numel() - 1, step=-1, device=a.device)
            return a[b]

        # Wrapping is constant-folded
        test(flip_with_index_constant, (a,), has_assert=False, has_wrapping=False)

        # Operation where we can't prove that the index is always positive or negative
        def pos_and_neg(a):
            b = torch.arange(start=1, end=-a.numel() - 1, step=-1, device=a.device)
            return a[b]

        # It has wrapping but no assert
        test(pos_and_neg, (a,), has_assert=False, has_wrapping=True)

        # We currently don't do constant propagation with float constants
        # We cannot prove this kind of asserts just with bounds. We would need
        # to lift IndexPropagation.shape_env to be accessible in all of Inductor
        def flip_with_index(a):
            b = 1.0 * torch.arange(
                start=-1, end=-a.numel() - 1, step=-1, device=a.device
            )
            b = b.int()
            return a[b]

        test(
            flip_with_index,
            (a,),
            has_assert=ifdynstaticdefault(False, True),
            has_wrapping=False,
            vectorize=False,  # Constant propagation off -> indirect indexing -> no vec
        )

        def unsafe_index(a, b):
            return aten._unsafe_index(a, (b,))

        test(unsafe_index, (a, b), has_assert=False, has_wrapping=True)

        def constant_propagation(a):
            b = torch.tensor([2], device=a.device)
            return a[b]

        test(
            constant_propagation,
            (a,),
            has_assert=ifdynstaticdefault(False, True),
            has_wrapping=False,
            vectorize=False,  # There's no loop to vectorize!
        )

        def constant_propagation_neg(a):
            b = torch.tensor([-2], device=a.device)
            return a[b]

        # In symbolic shapes, we know that we can access -2, so no assert is necessary!
        test(
            constant_propagation_neg,
            (a,),
            has_assert=False,
            has_wrapping=False,
            vectorize=False,  # There's no loop to vectorize!
        )

    def test_computed_buffer_inlining(self):
        def flip(x):
            idx = torch.arange(x.size(0) - 1, -1, -1, device=x.device)
            return x[idx], idx

        flip_opt = torch._dynamo.optimize("inductor")(flip)
        x = torch.randn(8, device=self.device)

        expect = flip(x)
        actual = _run_and_assert_no_indirect_indexing(self, flip_opt, x)
        self.assertEqual(expect, actual)

    def test_sum1(self):
        def fn(a, b):
            return ((a + b).sum(-1),)

        self.common(fn, (torch.randn(8, 8), torch.randn(8, 8)))

    def test_sum2(self):
        def fn(a, b):
            return ((a + b).sum([1, 2]), (a + b).sum(-1))

        self.common(fn, (torch.randn(8, 9, 3, 21), torch.randn(8, 9, 3, 21)))

    def test_sum3(self):
        def fn(a, b):
            r1 = a + b
            r2 = r1.sum(-1)
            r3 = torch.squeeze(b) + 10
            return (r1, r2, r3)

        # Mismatched elements: 2 / 10 (20.0%)
        # Greatest absolute difference: 0.0029296875 at index (8,) (up to 1e-05 allowed)
        # Greatest relative difference: 0.0017482517482517483 at index (6,) (up to 0.001 allowed)
        self.common(fn, (torch.randn(10, 10), torch.randn(1, 10)), atol=1e-5, rtol=2e-3)

    def test_sum4(self):
        def fn(a):
            b = a + 1
            c = b.sum(-1)
            d = c + 3
            e = d.sum(-1)
            f = e + 5
            return (f, e, d, c, b)

        self.common(fn, (torch.randn(1, 16, 8, 8),))

    def test_sum5(self):
        def fn(a):
            b = a + 1
            c = b.sum(-1)
            d = c + 3
            e = d.sum(-1)
            f = e + 5
            return (f,)

        self.common(fn, (torch.randn(1, 17, 8, 9),))

    def test_reduction1(self):
        def fn(a):
            return (a.sum(), a.max(), a.min(), a.argmax(), a.argmin())

        self.common(fn, (torch.tensor([float("-inf"), 0.0, float("inf")]),))

    @skip_if_x86_mac()
    def test_reduction2(self):
        def fn(a):
            # FIXME: a.argmax
            return (a.sum(), a.max(), a.min(), a.argmin())

        self.common(fn, (torch.full((4,), float("inf")),))

    @skip_if_x86_mac()
    def test_reduction3(self):
        def fn(a):
            # FIXME: a.argmin
            return (a.sum(), a.max(), a.min(), a.argmax())

        self.common(fn, (torch.full((4,), float("-inf")),))

    def test_reduction4(self):
        if self.device == "cpu":
            raise unittest.SkipTest("Non-deterministic CPU results")

        def fn(a):
            return (a.argmax(-1), a.argmin(-1))

        inputs = (torch.ones(128), torch.ones(4, 4, 1))
        for i in inputs:
            self.common(fn, (i,))

    @config.patch(unroll_reductions_threshold=1)
    def test_reduction5(self):
        if self.device == "cpu":
            raise unittest.SkipTest("Non-deterministic CPU results")

        def fn(a):
            return (a.sum(), a.max(), a.min(), a.argmax())

        self.common(fn, (torch.full((4,), float("-inf")),))

    def test_prod(self):
        def fn(a):
            return a.prod(0), a.prod(1), a.prod()

        self.common(fn, (torch.rand((10, 10)),))
        self.common(fn, (torch.rand((1, 2050)),))

    def test_unroll_small_reduction(self):
        def fn(x):
            val1, index1 = x.min(-1)
            val2, index2 = x.max(-1)
            return (
                val1,
                index1,
                val2,
                index2,
                x.sum(-1),
                (x > 1).any(-1),
                (x > 0).all(-1),
                x.argmin(-1),
                x.argmax(-1),
                x.amin(-1),
                x.amax(-1),
                x.aminmax(),
            )

        with config.patch(unroll_reductions_threshold=8):
            # small sized reductions will get unrolled
            self.common(fn, (torch.randn(8, 3),))
        torch._dynamo.reset()
        with config.patch(unroll_reductions_threshold=1):
            # make sure things also work if they aren't unrolled
            self.common(fn, (torch.randn(8, 3),))

    def test_multilayer_sum_low_prec(self):
        # fp16 nyi for cpu
        if self.device == "cpu":
            raise unittest.SkipTest(f"requires {GPU_TYPE}")

        def fn(a):
            return torch.mean(a)

        self.common(fn, ((torch.rand((10, 3, 352, 352), dtype=torch.float16),)))

    def test_multilayer_prime_size(self):
        def fn(a):
            return torch.max(a), torch.sum(a)

        # Requires masked loading for the intermediate reduction
        sample = torch.full((3999971,), 0, dtype=torch.int64)
        sample[-1] = 1
        self.common(fn, (sample,))

    @skipCPUIf(IS_MACOS, "fails on macos")
    def test_multilayer_var(self):
        def fn(a):
            return torch.var(a)

        self.common(
            fn,
            ((torch.rand((10, 3, 352, 352), dtype=torch.float32),)),
            atol=1e-3,
            rtol=1e-3,
        )
        self.common(fn, ((torch.rand((14923), dtype=torch.float32),)))

    @skipCPUIf(IS_MACOS, "fails on macos")
    @skip_if_halide  # accuracy 4.7% off
    def test_multilayer_var_lowp(self):
        def fn(a):
            return torch.var(a)

        self.common(fn, (torch.rand((16, 16, 352, 352), dtype=torch.float16),))
        self.common(fn, (torch.rand((14923), dtype=torch.float16),))

    def test_split_cumsum(self):
        def fn(a):
            return torch.cumsum(a, -1)

        for dtype in get_all_dtypes(
            include_bfloat16=False,
            include_bool=True,
            include_complex=False,
            include_half=False,
        ):
            # Use low=0 since when the mean value is 0, cumsum at all points
            # tends towards zero which makes the relative error term blow up
            inp = make_tensor(10, 3, 352, 352, low=0, dtype=dtype, device=self.device)
            self.common(fn, (inp.view(-1),), rtol=1e-5, atol=1e-5, check_lowp=False)
            self.common(fn, (inp.view(10, -1),), rtol=1e-5, atol=1e-5, check_lowp=False)

    @skipCUDAIf(not SM80OrLater, "Requires sm80")
    @skipCUDAIf(TEST_WITH_ROCM, "Computation not done in float on ROCm")
    def test_split_cumsum_low_prec(self):
        if self.device == "cpu":
            raise unittest.SkipTest("ir.Scan nyi on CPU")

        def fn(a):
            return torch.cumsum(a.view(-1), 0)

        self.common(
            fn,
            (torch.rand((10, 3, 352, 352), dtype=torch.float16),),
            reference_in_float=True,
            check_lowp=False,
        )

    def test_consecutive_split_cumsum(self):
        def fn(a, b):
            a = a.view(-1)
            b = b.view(-1)
            return torch.cumsum(a, 0) + torch.cumsum(b, 0)

        a = make_tensor(10, 3, 352, 352, low=0, dtype=torch.float32, device=self.device)
        b = make_tensor(10, 3, 352, 352, low=0, dtype=torch.float64, device=self.device)
        self.common(fn, (a, b), rtol=1e-5, atol=1e-5, check_lowp=False)

    def test_split_cumprod(self):
        def fn(a):
            return torch.cumprod(a, -1)

        for dtype in [torch.float32, torch.float64, torch.int32, torch.int64]:
            inp = _large_cumprod_input(
                (10, 10000), dim=1, dtype=dtype, device=self.device
            )
            self.common(fn, (inp,), atol=1e-5, rtol=1e-4, check_lowp=False)

    @skipCUDAIf(not SM80OrLater, "Requires sm80")
    @skipCUDAIf(TEST_WITH_ROCM, "Computation not done in float on ROCm")
    def test_split_cumprod_low_prec(self):
        if self.device == "cpu":
            raise unittest.SkipTest("ir.Scan nyi on CPU")

        def fn(a):
            return torch.cumprod(a.view(-1), 0)

        for dtype in [torch.float16, torch.bfloat16]:
            inp = _large_cumprod_input(
                (10, 10000), dim=1, dtype=dtype, device=self.device
            )
            self.common(
                fn,
                (inp,),
                reference_in_float=True,
                check_lowp=False,
            )

    def test_consecutive_split_cumprod(self):
        def fn(a, b):
            return torch.cumprod(a, 0) + torch.cumprod(b, 0)

        a = _large_cumprod_input(
            (10000,), dim=0, dtype=torch.float32, device=self.device
        )
        b = _large_cumprod_input(
            (10000,), dim=0, dtype=torch.float64, device=self.device
        )
        self.common(fn, (a, b), atol=1e-5, rtol=1e-5, check_lowp=False)

    @skipCUDAIf(TEST_WITH_ROCM, "associative_scan is not supported on ROCm")
    def test_custom_scan_op(self):
        if self.device != "cuda":
            raise unittest.SkipTest("associative_scan only supported on GPU")

        def sum_combine(a, b):
            return a + b

        from torch._higher_order_ops.associative_scan import associative_scan

        a = torch.randn(100, 100, device=self.device)
        expect = torch.cumsum(a, 0)
        actual = associative_scan(sum_combine, a, 0)
        self.assertEqual(expect, actual)

        def logcumsum_combine(a, b):
            min_v = torch.minimum(a, b)
            max_v = torch.maximum(a, b)
            mask = (min_v != max_v) | ~min_v.isinf()
            return torch.where(mask, max_v + (min_v - max_v).exp().log1p(), a)

        expect = torch.logcumsumexp(a, 0)
        actual = associative_scan(logcumsum_combine, a, 0)
        self.assertEqual(expect, actual)

    def test_custom_scan_op_compiled(self):
        if self.device != "cuda":
            raise unittest.SkipTest("associative_scan only supported on GPU")

        from torch._higher_order_ops.associative_scan import associative_scan

        def sum_combine(a, b):
            return a + b

        def fn(a, b, dim):
            diff = (a - b).abs()
            sad = associative_scan(sum_combine, diff, dim)
            return sad.sum(dim)

        a = torch.randn(100, 100, device=self.device)
        b = torch.randn(100, 100, device=self.device)
        self.common(fn, (a, b, 0))
        cfn = torch.compile(fn)
        _, code = run_and_get_code(cfn, a, b, 0)

        # Check everything is fused into a single kernel
        FileCheck().check_not("run(").check_regex(
            r"triton_.*\.run\(arg[01]_1, arg[12]_1, buf1,"
        ).check_not("run(").run(code[0])

    @skipCUDAIf(TEST_WITH_ROCM, "associative_scan is not supported on ROCm")
    def test_custom_scan_op_multi_input(self):
        if self.device != "cuda":
            raise unittest.SkipTest("associative_scan only supported on GPU")

        def argmax_combine(a, b):
            a_value, a_index = a
            b_value, b_index = b
            mask = (a_value > b_value) | ((a_value == b_value) & (a_index > b_index))
            return (
                torch.where(mask, a_value, b_value),
                torch.where(mask, a_index, b_index),
            )

        from torch._higher_order_ops.associative_scan import associative_scan

        a = torch.randn(100, 100, device=self.device)
        expect = torch.cummax(a, 0)

        idx = torch.arange(100, device=self.device).view(100, 1).expand(100, 100)
        actual = associative_scan(argmax_combine, (a, idx), 0)
        self.assertEqual(expect, actual)

    def test_embedding_bag_byte_unpack(self):
        if self.device != "cpu":
            raise unittest.SkipTest(f"No {GPU_TYPE} implementation (it returns empty)")

        def fn(a):
            return torch.ops.quantized.embedding_bag_byte_unpack(a)

        M, N = 32, 64
        scales = torch.randn(M, 1).view(torch.uint8)
        offsets = torch.randn(M, 1).view(torch.uint8)
        data = torch.randint(0, 255, (M, N), dtype=torch.uint8)
        packed = torch.cat([data, scales, offsets], dim=-1)
        self.common(fn, [packed])

    def test_expanded_reduction(self):
        def fn(x, y):
            z = x * y
            return z.sum((0, 1))

        atol = None
        rtol = None

        # By default, inductor generate non-persistent reduction kernels in this
        # case. But when multi-kernel is enabled, inductor will pick the faster
        # of persistent reduction and non-persistent-reduction kernel.
        # In this case, inductor picked the persistent-reduction kernel.
        # The persistent reduction kernel happens to need looser tolerance.
        if config.triton.multi_kernel:
            atol = 1e-5
            rtol = 1e-5
        self.common(
            fn, (torch.randn(2, 197, 256), torch.randn(2, 1, 256)), atol=atol, rtol=rtol
        )

    def test_min_max_reduction(self):
        def fn(a, b):
            return (
                (a + b).max(),
                (a + b).min(),
                torch.amax(a + 1, keepdim=True),
                torch.amin(b + 1, keepdim=True),
            )

        dtypes = [torch.float, torch.float16]
        if not (self.device == "cuda" and not SM80OrLater) and not is_halide_backend(
            self.device
        ):
            dtypes += [torch.bfloat16]
        for dtype in dtypes:
            self.common(fn, (torch.randn(8, 8).to(dtype), torch.randn(8, 8).to(dtype)))

    @skip_if_halide  # bug in nan handling
    def test_min_max_reduction_nan(self):
        def fn(a):
            return (torch.max(a), torch.min(a))

        t1 = torch.randn(32)
        t1[16] = float("nan")
        self.common(fn, (t1,))

    @skip_if_halide  # bug in nan handling
    def test_fmin_fmax(self):
        def fn(a, b):
            return (
                torch.fmin(a, b),
                torch.fmax(a, b),
                torch.fmax(a + 1, torch.tensor(0.0)),
            )

        self.common(
            fn,
            (
                torch.tensor(
                    [-10.0, 10.0, float("nan"), float("nan"), float("nan"), 3, 4]
                ),
                torch.tensor(
                    [float("nan"), float("nan"), -10.0, 10.0, float("nan"), 4, 3]
                ),
            ),
        )

    def test_sum_int(self):
        def fn(x):
            return 2 * x.sum(-1) + x.sum()

        dtypes = torch.bool, torch.uint8, torch.int
        inps = [torch.randint(2, (64,), dtype=dtype) for dtype in dtypes]
        for i in inps:
            self.common(fn, (i,), check_lowp=False)

    def test_sum_dtype(self):
        def fn(x):
            return x * x.sum(-1, dtype=torch.double) + x.sum(dtype=torch.double)

        self.common(fn, (torch.ones(32, 32) * 70,))

    def test_cumsum(self):
        def fn(x):
            return x.cumsum(0), x.cumsum(1)

        # Persistent reductions
        self.common(fn, (torch.rand(16, 32),), check_lowp=True)
        self.common(fn, (torch.rand(20, 30),), check_lowp=True)

        # Non-persistent reduction
        self.common(fn, (torch.rand(100, 4000),), check_lowp=True)

    def test_cumsum_zero_dim(self):
        def fn(x):
            return x.cumsum(0), x.cumsum(-1)

        a = torch.rand(())
        self.common(fn, (a,))

    def test_cumsum_no_mask(self):
        def fn(x):
            return x.cumsum(-1)

        # Persistent reduction
        a = torch.rand((1, 1024))
        self.common(fn, (a,), check_lowp=not TEST_WITH_ROCM)

        # Non-persistent reduction
        b = torch.rand((1, 8192))
        self.common(fn, (b,), check_lowp=not TEST_WITH_ROCM)

    def test_cumprod_zero_dim(self):
        def fn(x):
            return x.cumprod(0), x.cumprod(-1)

        a = torch.rand(())
        self.common(fn, (a,))

    def test_logcumsumexp(self):
        def fn(x):
            return x.logcumsumexp(0), x.logcumsumexp(1)

        # Persistent reductions
        self.common(fn, (torch.rand(16, 32),), check_lowp=not TEST_WITH_ROCM)
        self.common(fn, (torch.rand(20, 30),), check_lowp=not TEST_WITH_ROCM)

        # Non-persistent reduction
        self.common(fn, (torch.rand(100, 4000),), check_lowp=not TEST_WITH_ROCM)

    def test_logcumsumexp_zero_dim(self):
        def fn(x):
            return x.logcumsumexp(0), x.logcumsumexp(-1)

        a = torch.rand(())
        self.common(fn, (a,))

    def test_clamp(self):
        def fn(a, b):
            return (a.clamp(-0.1, 0.1), b.clamp(0), torch.clamp(a + b, max=0))

        self.common(fn, (torch.randn(8, 8), torch.randn(8, 8)))

    def test_clamp_type_promotion(self):
        def fn(a):
            b = torch.tensor(1.0, dtype=torch.double, device=self.device)
            c = torch.full((4,), 2, device=self.device)
            return a.clamp(min=b, max=c)

        self.common(fn, (torch.randint(4, (4,)),))

    def test_dist(self):
        def fn(a, b):
            return (
                torch.dist(a, b),
                torch.dist(a, b, p=1.2),
            )

        self.common(fn, (torch.randn(4, 4), torch.randn(4, 4)))

    @skipCUDAIf(not SM80OrLater, "Requires sm80")
    @skip_if_halide  # bf16
    def test_dist_bf16(self):
        def fn(a, b):
            return torch.dist(a.to(torch.bfloat16), b.to(torch.bfloat16))

        self.common(fn, (torch.randn(4, 4), torch.randn(4, 4)))

    def test_arange1(self):
        def fn(x):
            rng1 = torch.arange(8 * 8, dtype=torch.float32, device=x.device).view(8, 8)
            rng2 = torch.arange(10, 18, device=x.device)
            tmp = x * rng1
            return tmp, tmp + rng2

        self.common(fn, (torch.randn(8, 8),))

    def test_arange2(self):
        def fn(x):
            rng1 = torch.arange(8, device=x.device)
            return (x + rng1,)

        self.common(fn, (torch.randint(4, (8, 8)),), check_lowp=False)

    def test_arange3(self):
        def fn(x):
            return x + torch.ops.aten.arange.start_step(
                0, 53, 4, dtype=torch.int64, device=x.device
            )

        self.common(fn, (torch.randn(14),))

    def test_arange4(self):
        def fn(x):
            return x - torch.arange(512, -512, -1.0, device=x.device)

        self.common(fn, (torch.randn(1024),))

    def test_arange5(self):
        def fn(step, device):
            return torch.arange(512, -512, step, device=device)

        compiled_fn = torch._dynamo.optimize()(fn)

        # NOTE: use assertEqual to check dtypes which self.common doesn't do
        for step in (-1, -1.0):
            expect = fn(step, self.device)
            actual = compiled_fn(step, self.device)
            self.assertEqual(expect, actual)
        self.assertEqual(expect, actual)

    def test_arange6(self):
        def fn(x):
            return torch.arange(0.1, 8.0001, 1, dtype=x.dtype, device=x.device)

        # Test that float arguments are truncated to int when dtype is set explicitly
        make_arg = functools.partial(
            make_tensor, device=self.device, requires_grad=False
        )
        self.common(fn, (make_arg(1, dtype=torch.float32),))
        self.common(fn, (make_arg(1, dtype=torch.int64),))

    def test_linspace1(self):
        def fn(x):
            return torch.linspace(0.125, 0.875, 7, device=x.device) + x

        self.common(fn, (torch.randn(1, 7),))

    def test_linspace2(self):
        def fn(x):
            return torch.linspace(0, 2, 1, device=x.device) + x

        self.common(fn, (torch.randn(1, 1),))

    def test_linspace3(self):
        def fn(x):
            return torch.linspace(0, 2, 0, device=x.device)

        self.common(fn, (torch.Tensor([]),))

    def test_tensor1(self):
        def fn(x):
            return torch.tensor([1], device=x.device) + x, torch.tensor(
                5, device=x.device
            )

        self.common(fn, (torch.randn(10),))

    def test_tensor2(self):
        def fn(x):
            return torch.tensor(list(range(2, 40, 2)), device=x.device) + x

        self.common(fn, (torch.randn(1),))

    def test_tensor3(self):
        def fn(x):
            return (
                torch.tensor([], device=x.device),
                torch.tensor([1, 2], device=x.device) + 1,
                torch.tensor([1, 2, 3], device=x.device) + 2,
                torch.tensor([1, 2, 3, 4], device=x.device) + x,
            )

        self.common(fn, [torch.randn(4)])

    def test_views1(self):
        def fn1(x, y):
            return (x.view(size2) + y,)

        def fn2(x, y):
            return ((x + 1).view(size2) + y,)

        views = [
            ([5 * 7], [5, 7]),
            ([2 * 3 * 4 * 5 * 6 * 7], [2, 3, 4, 5, 6, 7]),
            ([2 * 3, 4, 5, 6 * 7], [2, 3, 4, 5, 6, 7]),
            ([10 * 5, 20], [10, 5, 20]),
            ([1, 10, 1], [10]),
            ([10, 1, 10, 1, 10], [10, 100]),
            ([2, 2, 2, 2], [4, 4]),
        ]
        for size1, size2 in views:
            self.common(fn1, (torch.randn(size1), torch.randn(size2)))
            self.common(fn2, (torch.randn(size1), torch.randn(size2)))

        for size2, size1 in views:
            self.common(fn1, (torch.randn(size1), torch.randn(size2)))
            self.common(fn2, (torch.randn(size1), torch.randn(size2)))

    def test_views2(self):
        def fn1(x):
            return (x.view(size2) + 1,)

        def fn2(x):
            return ((x * 2).view(size2) + 1,)

        for size1, size2 in [
            ([2, 2, 2, 2], [4, -1]),
            ([10, 1, 10, 1, 10], [-1, 100]),
            ([10 * 5, 20], [10, -1, 20]),
        ]:
            self.common(fn1, (torch.randn(size1),))
            self.common(fn2, (torch.randn(size1),))

    def test_views3(self):
        # example taken from hf_BigBird
        def forward(arg1, arg2):
            index = torch.ops.aten.index(arg1, [arg2])
            view_1 = torch.ops.aten.view(index, [1, 2232, 64])
            view_2 = torch.ops.aten.view(view_1, [1, 12, 62, 192])
            return view_2

        self.common(
            forward,
            (
                rand_strided((64, 64), (64, 1), torch.float32),
                rand_strided((2232,), (1,), torch.int64),
            ),
        )

    def test_views4(self):
        # example taken from hf_BigBird
        def forward(arg1, arg2):
            arg1 = arg1.index_select(0, arg2)
            arg1 = torch.ops.aten.view(arg1, [2, 3, 4, 5, 5])
            arg1 = torch.ops.aten.view(arg1, [2, 3, 2, 10, -1])
            return arg1

        self.common(
            forward,
            (
                torch.randn(12, 5, 5),
                torch.randint(0, 11, (24,)),
            ),
        )

    def test_views5(self):
        # tensor with shape 0 in any dimension
        def forward(x):
            y = x[:, 4:]
            return y.view(len(y), -1, 4)

        self.common(
            forward,
            (torch.randn(4, 4, 4, 4),),
        )

    def test_views6(self):
        def forward(x):
            x = torch.ops.aten.relu(x)
            s = torch.ops.aten.slice(x, 0, 0, 9223372036854775807)
            s = torch.ops.aten.slice(s, 1, 0, 9223372036854775807)
            s = torch.ops.aten.slice(s, 3, 0, 0)
            y = torch.ops.aten.view(s, [4, 2, -1])
            return y

        self.common(
            forward,
            (torch.randn(4, 2, 4, 4),),
        )

    def test_views7(self):
        # x.view(dtype)
        def forward(x, y):
            x = (x + 1).to(torch.float32)
            y = (y + 1).to(torch.int32)
            return x.view(torch.int32), y.view(torch.float32)

        self.common(
            forward,
            (
                torch.rand(2, 3, dtype=torch.float32),
                torch.randint(10, (2, 3), dtype=torch.int32),
            ),
        )

    def test_relu(self):
        def fn(a, b):
            return (torch.relu(a), torch.relu(a + b) / 10)

        self.common(fn, (torch.randn(8, 8), torch.randn(8, 8)))

    def test_exp(self):
        def fn(a, b):
            return (torch.exp(a), torch.exp(a + b))

        self.common(fn, (torch.randn(8, 8), torch.randn(8, 8)))

    def test_exp2(self):
        def fn(a, b):
            return (torch.exp2(a), torch.exp2(a + b), torch.pow(2, -torch.abs(a - b)))

        self.common(fn, (torch.randn(8, 8), torch.randn(8, 8)))

    def test_sigmoid(self):
        def fn(a, b):
            return (torch.sigmoid(a), torch.sigmoid(a + b))

        self.common(fn, (torch.randn(8, 8), torch.randn(8, 8)))

    def test_round(self):
        def fn(a, b):
            return torch.round(a), torch.round(b + 1), torch.round(a, decimals=2)

        # without manual_seed, there is some chance this test fails due to:
        # https://github.com/openai/triton/issues/530
        torch.manual_seed(0)

        # with *100 we are always getting a number exactly at .5 which we don't do right in half
        self.common(fn, (torch.randn(8, 8) * 100, torch.randn(8, 8) * 10))

    def test_round_correctness(self):
        if self.device == "cuda":
            raise unittest.SkipTest("need to debug tl.libdevice on A100/V100")

        def fn(a):
            return torch.round(a)

        self.common(
            fn,
            [torch.arange(-10, 10, 0.1, dtype=torch.float64)],
            check_lowp=False,
        )

    def test_builtins_round(self):
        def fn(x, i):
            return x[: round(i / 2 + 1)] + round(i / 2)

        cfn = torch.compile(fullgraph=True, dynamic=True)(fn)

        x = torch.zeros(5, dtype=torch.int, device=self.device)
        with torch.no_grad():
            for i in range(1, 6):
                self.assertEqual(cfn(x, i), fn(x, i))

    def test_builtins_round_float_ndigits_pos(self):
        def fn(x, i):
            return x + round(i / 2 * 123.4567, 1)

        cfn = torch.compile(fullgraph=True, dynamic=True)(fn)

        x = torch.zeros(2, device=self.device)
        i = 2

        with torch.no_grad():
            self.assertEqual(cfn(x, i), fn(x, i))

    def test_builtins_round_float_ndigits_zero(self):
        def fn(x, i):
            return x + round(i / 2 * 123.4567, 0)

        cfn = torch.compile(fullgraph=True, dynamic=True)(fn)

        x = torch.zeros(2, device=self.device)
        i = 2

        with torch.no_grad():
            self.assertEqual(cfn(x, i), fn(x, i))

    def test_builtins_round_float_ndigits_neg(self):
        def fn(x, i):
            return x + round(i / 2 * 123.4567, -1)

        cfn = torch.compile(fullgraph=True, dynamic=True)(fn)

        x = torch.zeros(2, device=self.device)
        i = 2

        with torch.no_grad():
            self.assertEqual(cfn(x, i), fn(x, i))

    def test_builtins_round_int_ndigits_pos(self):
        def fn(x, i):
            return x + round(i, 1)

        cfn = torch.compile(fullgraph=True, dynamic=True)(fn)

        x = torch.zeros(2, device=self.device)
        i = 123

        with torch.no_grad():
            self.assertEqual(cfn(x, i), fn(x, i))

    def test_builtins_round_int_ndigits_zero(self):
        def fn(x, i):
            return x + round(i, 0)

        cfn = torch.compile(fullgraph=True, dynamic=True)(fn)

        x = torch.zeros(2, device=self.device)
        i = 123

        with torch.no_grad():
            self.assertEqual(cfn(x, i), fn(x, i))

    def test_silu(self):
        def fn(a):
            return (torch.nn.functional.silu(a),)

        self.common(fn, (torch.randn(8, 8),))

    @skip_if_halide  # halide has buggy nan handling
    def test_nan_to_num(self):
        def fn(a):
            return (
                torch.nan_to_num(a),
                torch.nan_to_num(a, nan=3.0),
                torch.nan_to_num(a, nan=None),
                torch.nan_to_num(a, posinf=4.0),
                torch.nan_to_num(a, neginf=5.0),
                torch.nan_to_num(a, nan=3.0, posinf=4.0, neginf=5.0),
            )

        self.common(
            fn,
            (torch.tensor((float("nan"), float("inf"), float("-inf"), 1.0)),),
            check_lowp=False,  # a much more elaborate test is required to match finfo max's for float and half
        )

    def test_one_hot(self):
        def fn(a):
            return torch.nn.functional.one_hot(a, 8) + 1

        self.common(
            fn,
            (torch.arange(100).view(4, 5, 5) % 8,),
            check_lowp=False,
        )

    def test_div1(self):
        def fn(a, b):
            return (
                aten.div(a, b, rounding_mode=None),
                aten.div(a, b, rounding_mode="floor"),
                aten.div(a, b, rounding_mode="trunc"),
                a / b,
                a // b,
            )

        self.common(fn, (torch.randn(8, 8) * 100, torch.randn(8, 8) * 100))

    def test_div2(self):
        def fn(a, b):
            return (
                aten.div(a, b, rounding_mode=None),
                aten.div(a, b, rounding_mode="floor"),
                aten.div(a, b, rounding_mode="trunc"),
                a / b,
                a // b,
            )

        self.common(fn, (torch.randint(-100, 100, [8, 8]), 100 * torch.randn(8, 8)))

    def test_div3(self):
        def fn(a, b):
            return (
                aten.div(a, b, rounding_mode=None),
                aten.div(a, b, rounding_mode="floor"),
                aten.div(a, b, rounding_mode="trunc"),
                a / b,
                a // b,
            )

        a = torch.randint(1, 100, [8, 8])
        self.common(fn, (a * 2, a))

    def test_div4(self):
        def fn(a, b):
            return (
                aten.div(a, b, rounding_mode=None),
                aten.div(a, b, rounding_mode="floor"),
                aten.div(a, b, rounding_mode="trunc"),
                a / b,
                a // b,
            )

        self.common(
            fn,
            (torch.randint(-100, 0, [8, 8]), torch.randint(1, 10, [8, 8])),
        )

    def test_div5(self):
        def fn(a, b):
            return (
                aten.div(a, b, rounding_mode=None),
                aten.div(a, b, rounding_mode="floor"),
                aten.div(a, b, rounding_mode="trunc"),
                a / b,
                a // b,
            )

        # divide a scalar
        self.common(fn, (torch.randint(-100, 0, [8, 8]), 16))

    def test_div6(self):
        def fn(a, b):
            return (
                aten.div(a, b, rounding_mode=None),
                aten.div(a, b, rounding_mode="floor"),
                aten.div(a, b, rounding_mode="trunc"),
                a / b,
                a // b,
            )

        # treat boolean as integer
        self.common(
            fn,
            (torch.ones([8, 8], dtype=torch.bool), torch.randint(-100, -1, [8, 8])),
        )

    def test_div7(self):
        def fn(a, b):
            return (
                aten.div(a, b, rounding_mode=None),
                aten.div(a, b, rounding_mode="floor"),
                aten.div(a, b, rounding_mode="trunc"),
                a / b,
                a // b,
            )

        self.common(
            fn,
            (
                torch.randint(2**32, 2**40, [100, 100]),
                torch.randint(-10, -1, [100, 100]),
            ),
        )

    def test_div8(self):
        def fn(a, b):
            return (
                aten.div(a, b, rounding_mode=None),
                aten.div(a * 0.5, b, rounding_mode=None),
                aten.div(a, b * 1.0, rounding_mode=None),
                aten.div(a, b, rounding_mode="floor"),
                aten.div(a, b, rounding_mode="trunc"),
                a / b,
                a // b,
            )

        self.common(fn, (1024, 100))

    def test_div9(self):
        def fn(x):
            return (torch.div(42, x), aten.true_divide(42, x), aten.div.Tensor(42, x))

        self.common(fn, (torch.randn(8),))

    def test_div_zero_dim(self):
        def fn(a, b):
            return (
                aten.div(a, b, rounding_mode=None),
                aten.div(a, b, rounding_mode="floor"),
                aten.div(a, b, rounding_mode="trunc"),
                a / b,
                a // b,
            )

        for dtype in (torch.float32, torch.int64):
            self.common(
                fn,
                (
                    make_tensor(10, device=self.device, dtype=dtype),
                    make_tensor((), device=self.device, dtype=dtype, exclude_zero=True),
                ),
            )
            self.common(
                fn,
                (
                    make_tensor((), device=self.device, dtype=dtype),
                    make_tensor(10, device=self.device, dtype=dtype, exclude_zero=True),
                ),
            )

    def test_div_prim(self):
        def fn(a, b):
            return (torch.ops.prims.div(a, b),)

        for dtype in (torch.float32, torch.int64):
            self.common(
                fn,
                (
                    make_tensor(100, device=self.device, dtype=dtype),
                    make_tensor(
                        100, device=self.device, dtype=dtype, exclude_zero=True
                    ),
                ),
            )

    def test_floordiv(self):
        def fn_floor_input(a, i):
            n = (i * 1.234) // 8.234
            return a + n

        self.common(
            fn_floor_input,
            (make_tensor(10, device=self.device, dtype=torch.float32), 33),
        )

        def fn_int_input(a, i):
            n = i // 8
            return a + n

        self.common(
            fn_int_input, (make_tensor(10, device=self.device, dtype=torch.float32), 33)
        )

    def test_div_precision(self):
        # Reproducer for https://github.com/pytorch/pytorch/issues/101039

        def forward(x, y):
            z = x.div(y)
            return F.softmax(z, dim=-1)

        query = torch.randn(1, 10, 40)
        key = torch.randn(1, 2, 40)
        x = torch.matmul(query, key.transpose(-2, -1))
        self.common(forward, (x, 1e-6))

        x = torch.tensor(
            [
                [
                    [
                        [-16.1649, 5.6846, -5.1022, -9.1134],
                        [-11.5552, -2.2615, -12.8913, 10.6538],
                        [-7.1666, -5.3333, 2.0776, -9.7984],
                        [7.4469, -2.3948, 2.7371, 0.9201],
                    ],
                    [
                        [-8.0361, -16.3771, 22.7741, 4.4685],
                        [20.8047, -0.7771, -2.4355, -2.2299],
                        [3.8343, -2.0914, -2.4077, 2.2740],
                        [-15.8663, -2.7015, -12.5241, -3.0040],
                    ],
                    [
                        [-2.5139, 14.4393, -3.7186, 1.2255],
                        [5.6742, 14.1842, -8.5976, 16.8366],
                        [-9.7358, -3.0279, 11.8164, -4.0787],
                        [-9.0621, 8.2580, 29.9486, -2.4107],
                    ],
                    [
                        [7.3622, 12.5640, -20.5592, 13.6237],
                        [-11.5640, 0.8832, 16.7275, -2.5009],
                        [-2.0953, -12.2276, -26.2633, 4.5268],
                        [15.3329, -11.7492, 6.5650, -9.2483],
                    ],
                ],
                [
                    [
                        [7.9980, -4.9369, 3.1508, 5.2994],
                        [3.8052, 3.9514, 8.4987, -10.5045],
                        [-2.6827, -4.0010, -4.0611, 6.4091],
                        [-19.0318, 6.4073, 2.8923, 8.0250],
                    ],
                    [
                        [7.1650, -3.4585, 5.7720, -5.0305],
                        [-0.9765, -3.0086, 11.7114, 8.0555],
                        [-3.1027, -3.5514, 9.6182, -8.8526],
                        [-9.2348, -6.0239, 6.2528, -6.7221],
                    ],
                    [
                        [11.5936, 22.4139, -0.4089, -4.9889],
                        [14.8217, -2.3426, -17.6189, 3.7427],
                        [1.9546, -13.0902, 8.6293, -7.2457],
                        [-7.6900, -4.5796, 9.6332, -10.2631],
                    ],
                    [
                        [0.8027, -1.0955, 14.8404, -0.2673],
                        [3.2143, -1.8640, -2.9678, 6.5165],
                        [-3.9865, 6.5230, 6.3019, -0.4247],
                        [8.3185, -13.5076, 27.0986, -1.6792],
                    ],
                ],
            ]
        )
        x = torch.matmul(x, x)
        y = torch.tensor([[[0.6331]], [[1.6358]], [[-0.3459]], [[1.0196]]])
        self.common(forward, (x, y))

    def test_div_by_zero(self):
        def fn(x, runtime_zero, runtime_neg_zero):
            zero = torch.zeros_like(x)
            return (
                x / 0.0,
                x / -0.0,
                zero / 0.0,
                x / zero,
                x / -zero,
                zero / zero,
                x / runtime_zero,
                # NOTE: -runtime_zero doesn't work as -(0.0) is broken in triton
                x / runtime_neg_zero,
                runtime_zero / runtime_neg_zero,
            )

        a = torch.randn(10)
        zero = torch.zeros(10)
        neg_zero = -zero
        self.common(fn, (a, zero, neg_zero))

    def test_both_scalars(self):
        def fn(a, b):
            return (
                aten.add(a, b),
                aten.add(b, a),
                aten.sub(a, b),
                aten.sub(b, a),
                aten.mul(a, b),
                aten.mul(b, a),
            )

        self.common(fn, (4, 3.3), reference_in_float=False)

    def test_sum_keepdims(self):
        def fn(a, b):
            return (torch.sum(a + b, -1, keepdim=True),)

        self.common(fn, (torch.randn(8, 8), torch.randn(8, 8)))

    def test_large_tensor_reduction(self):
        if not _has_sufficient_memory(self.device, 4.5 * 1024**3):  # 4.5 GiB
            raise unittest.SkipTest("insufficient memory")

        if self.device == "cpu":
            raise unittest.SkipTest("Fails on CPU")

        # Test 64-bit indexing works correctly
        def fn(a):
            return torch.max(a)

        t = torch.ones(2**32, dtype=torch.int8, device=self.device)
        t[-1] = 2

        # self.common OOMs here because it copies inputs to check for mutations
        compiled_fn = torch._dynamo.optimize()(fn)
        actual = compiled_fn(t)
        expect = torch.tensor(2, dtype=torch.int8, device=self.device)
        self.assertEqual(actual, expect)

    def test_large_broadcast_reduction(self):
        if self.device == "cpu":
            raise unittest.SkipTest("Fails on CPU")

        # Test 64-bit indexing works correctly when inputs are less than 32-bit
        # but intermediate tensors require 64-bit indexing
        def fn(a, b):
            return torch.max(a + b)

        t1 = torch.ones(1, 2**16, dtype=torch.int8, device=self.device)
        t2 = torch.ones(2**16, 1, dtype=torch.int8, device=self.device)

        t1[-1, -1] = 2
        t2[-1, -1] = 2

        # self.common OOMs here because it copies inputs to check for mutations
        compiled_fn = torch._dynamo.optimize()(fn)
        actual = compiled_fn(t1, t2)
        expect = torch.tensor(4, dtype=torch.int8, device=self.device)
        self.assertEqual(actual, expect)

    @skip_if_halide  # only 32-bit indexing
    def test_large_pointwise(self):
        if not _has_sufficient_memory(self.device, 2 * (2**31 + 1)):
            raise unittest.SkipTest("insufficient memory")

        def fn(a):
            return a + 1

        t = torch.ones(2**31 + 1, dtype=torch.int8, device=self.device)
        compiled_fn = torch._dynamo.optimize()(fn)
        actual = compiled_fn(t)

        # Can't use assertEqual as it expands broadcasted inputs
        del t
        if torch.device(self.device).type == GPU_TYPE:
            getattr(torch, GPU_TYPE).empty_cache()

        self.assertTrue((actual == 2).all())

    @skip_if_halide  # only 32-bit indexing
    def test_large_offset_pointwise(self):
        # Test 64-bit indexing is used when input views a tensor that can be
        # indexed with 32-bit strides but the storage offset pushes it over
        # INT_MAX
        if not _has_sufficient_memory(self.device, (2**31 + 1) + (2**30 + 1)):
            raise unittest.SkipTest("insufficient memory")

        def fn(a):
            return a + 4

        t = torch.ones(2**31 + 1, dtype=torch.int8, device=self.device)
        t[2**30 :] = 0
        compiled_fn = torch._dynamo.optimize()(fn)
        actual = compiled_fn(t[2**30 :])
        self.assertTrue((actual == 4).all())

    @skip_if_halide  # only 32-bit indexing
    def test_large_strided_reduction(self):
        # Test 64-bit indexing is used when input numel is less than INT_MAX
        # but stride calculations go above INT_MAX
        if not _has_sufficient_memory(self.device, 2**31 + 2):
            raise unittest.SkipTest("insufficient memory")

        def fn(a):
            return torch.max(a)

        storage = torch.ones(2**31 + 1, dtype=torch.int8, device=self.device)
        view = storage[::32]
        view[-1] = 2

        compiled_fn = torch._dynamo.optimize()(fn)
        actual = compiled_fn(view)
        expect = torch.tensor(2, dtype=torch.int8, device=self.device)
        self.assertEqual(actual, expect)

    def test_softmax(self):
        def fn(a, b):
            return (torch.softmax(a + b, -1), torch.softmax(a, 0), torch.softmax(b, 1))

        self.common(fn, (torch.randn(8, 8), torch.randn(8, 8)))

    def test_log_softmax(self):
        def fn(a, b):
            return (F.log_softmax(a + b, -1), F.log_softmax(a, 0), F.log_softmax(b, 1))

        self.common(fn, (torch.randn(8, 8), torch.randn(8, 8)))

    def test_transpose(self):
        def fn(a, b):
            return (
                torch.t(a) + b,
                torch.transpose(b * 2, 0, 1) + 10,
            )

        self.common(fn, (torch.randn(8, 8), torch.randn(8, 8)))

    def test_permute1(self):
        def fn(a):
            return (
                torch.permute(a + 1, [2, 1, 4, 0, 3]) + 2,
                torch.permute(a, [2, 1, 4, 0, 3]) + 2,
            )

        self.common(fn, (torch.randn(2, 2, 2, 2, 2),))

    def test_permute2(self):
        def fn(a):
            a = a.unfold(0, 2, 1)
            a = torch.unsqueeze(a, 1)
            a = torch.permute(a, [0, 2, 3, -3])
            return (a,)

        self.common(fn, (torch.randn(4, 4),))

    def test_expand(self):
        def fn(a):
            return (
                (a + 1).expand(3, 4, 2, 3, 2) + 2,
                a.expand(2, 1, 2, 3, 2) + 2,
            ), a.expand(2, -1, 5, -1)

        self.common(fn, (torch.randn(2, 1, 2),))

    def test_squeeze1(self):
        def fn(a):
            return ((a + 1).squeeze() + 2, a.squeeze() + 2)

        self.common(fn, (torch.randn(1, 2, 1, 2, 2, 1, 1),))

    def test_squeeze2(self):
        def fn(a):
            return ((a + 1).squeeze(-1).squeeze(2) + 2, a.squeeze(0) + 2)

        self.common(fn, (torch.randn(1, 2, 1, 2, 2, 2, 1),))

    def test_squeeze_varargs(self):
        def fn(x):
            return x.squeeze(1, 2).clone()

        a = torch.randn(1024, 1, 1)
        self.common(fn, (a,))

    def test_simplify_loops(self):
        def fn(a, b):
            return a + b

        self.common(
            fn,
            (
                torch.randn(2, 3, 4, 5, 6),
                torch.randn(4, 2, 3, 5, 6).permute(1, 2, 0, 3, 4),
            ),
        )

    def test_unsqueeze(self):
        def fn(a):
            return (
                torch.unsqueeze(a + 1, -1) + 2,
                torch.unsqueeze(a, 2) + 2,
                torch.unsqueeze(a + 1, 0) + 2,
                torch.unsqueeze(a, -2) + 2,
            )

        self.common(
            fn,
            (
                torch.randn(
                    2,
                    2,
                    2,
                    2,
                ),
            ),
        )

    def test_unsqueeze_inplace(self):
        def fn(a):
            tmp1 = a + 1
            aten.unsqueeze_(tmp1, 2)
            tmp2 = aten.unsqueeze_(a + 1, 0) + 2
            return (tmp1, tmp2)

        self.common(
            fn,
            (
                torch.randn(
                    2,
                    2,
                    2,
                    2,
                ),
            ),
        )

    def test_addmm(self):
        def fn(a, b, c):
            return (torch.addmm(a + 1, b + 2, c + 3) + 4,)

        self.common(
            fn,
            (
                torch.randn(8, 8),
                torch.randn(8, 8),
                torch.randn(8, 8),
            ),
        )

    # https://github.com/pytorch/pytorch/issues/98979
    @skipCUDAIf(True, "cuda failed for float64 linear")
    @skipIfXpu(msg="Double and complex datatype matmul is not supported in oneDNN")
    def test_linear_float64(self):
        mod = torch.nn.Sequential(torch.nn.Linear(8, 16).to(torch.float64)).eval()
        with torch.no_grad():
            self.common(mod, (torch.randn(2, 8).to(torch.float64),))

    def test_linear1(self):
        mod = torch.nn.Sequential(
            torch.nn.Linear(8, 16),
            torch.nn.Sigmoid(),
            ToTuple(),
        )
        self.common(mod, (torch.randn(2, 8),))

    def test_linear2(self):
        mod = torch.nn.Sequential(
            torch.nn.Linear(8, 8),
            torch.nn.ReLU(),
            torch.nn.Linear(8, 8),
            torch.nn.ReLU(),
            torch.nn.Linear(8, 8),
            torch.nn.ReLU(),
            torch.nn.Linear(8, 8),
            torch.nn.ReLU(),
        )
        self.common(
            mod,
            (torch.randn(2, 8),),
            atol=1e-3,
            rtol=0.01,
        )

    def test_bmm1(self):
        def fn(a, b):
            return (
                torch.bmm(a, b),
                torch.bmm(a + 1, b + 2) + 3,
            )

        self.common(
            fn,
            (
                torch.randn(2, 8, 8),
                torch.randn(2, 8, 8),
            ),
            check_lowp=False,
        )
        self.common(
            fn,
            (
                torch.randn(1, 16, 8),
                torch.randn(1, 8, 10),
            ),
            check_lowp=False,
        )

    def test_bmm2(self):
        def fn(a, b):
            return torch.bmm(a.permute(0, 2, 1), b)

        self.common(
            fn,
            (
                torch.randn(1, 8, 8),
                torch.randn(1, 8, 8),
            ),
            check_lowp=False,
        )

    @skipIfPy312  # segfaults
    @config.patch(mixed_mm_choice="triton")
    def test_mixed_mm(self):
        def fn(a, b):
            return torch.mm(a, b.to(a.dtype))

        self.common(
            fn,
            (
                torch.randn(8, 8),
                torch.randint(-128, 127, (8, 8), dtype=torch.int8),
            ),
            check_lowp=True,
        )

    @skipIfPy312  # segfaults
    @config.patch(mixed_mm_choice="triton")
    def test_mixed_mm2(self):
        def fn(a, b, scale, bias):
            return torch.mm(a, b.to(a.dtype)) * scale + bias

        self.common(
            fn,
            (
                torch.randn(8, 8),
                torch.randint(-128, 127, (8, 8), dtype=torch.int8),
                torch.randn(8),
                torch.randn(8),
            ),
            check_lowp=True,
        )

    @skipIfPy312  # segfaults
    @config.patch(mixed_mm_choice="triton")
    def test_mixed_mm3(self):
        def fn(a, b):
            return torch.mm(a, b.to(a.dtype))

        # (256, 256) @ (256, 256) so different block sizes are tried out during autotuning
        self.common(
            fn,
            (
                torch.randn(256, 256),
                torch.randint(-128, 127, (256, 256), dtype=torch.int8),
            ),
            check_lowp=True,
            rtol=0.01,
            atol=0.1,
        )

    @with_tf32_off
    @config.patch(use_mixed_mm=True)
    def test_uint4x2_mixed_mm(self):
        def fn(a, b):
            return torch.mm(
                a,
                torch.cat((b & 0xF, b >> 4), 1)
                .reshape(-1, b.shape[1])
                .to(a.dtype)
                .sub(8),
            )

        self.common(
            fn,
            (
                torch.randn(8, 8),
                torch.randint(0, 255, (4, 8), dtype=torch.uint8),
            ),
            check_lowp=True,
        )

    @skipIfXpu
    def test_mm_mixed_dtype(self):
        def fn(a, b):
            return torch.mm(a, b)

        t1 = torch.arange(6, dtype=torch.float, device=self.device).view(2, 3)
        t2 = torch.arange(9, dtype=torch.int64, device=self.device).view(3, 3)

        msg = "expected .* and .* to have the same dtype, but got: .* != .*"
        with self.assertRaisesRegex(RuntimeError, msg):
            torch.compile(fn)(t1, t2)
        with self.assertRaisesRegex(RuntimeError, msg):
            fn(t1, t2)

    @skipIfXpu
    def test_linear_mixed_dtype(self):
        class Net(nn.Module):
            def __init__(self):
                super(Net, self).__init__()  # noqa: UP008
                self.fc1 = nn.Linear(3, 3)

            def forward(self, x):
                x = self.fc1(x.permute(1, 2, 0))
                return x

        fn = Net().to(self.device)
        t = torch.arange(27, device=self.device).view(3, 3, 3)

        msg = "expected .* and .* to have the same dtype, but got: .* != .*"
        with self.assertRaisesRegex(RuntimeError, msg):
            fn(t)
        with self.assertRaisesRegex(RuntimeError, msg):
            with torch.no_grad():
                torch.compile(fn)(t)
        # TODO: Autograd internal assertion
        msg = r".*isDifferentiableType\(variable.scalar_type\(\)\) INTERNAL ASSERT FAILED.*"
        with self.assertRaisesRegex(RuntimeError, msg):
            torch.compile(fn)(t)

    def test_scalar_input(self):
        def fn(x, y):
            a = torch.div(x, y, rounding_mode="floor")
            return a

        self.common(fn, [torch.randint(5, (1, 8)), 5400])

    @torch._dynamo.config.patch(dynamic_shapes=True)
    @torch._dynamo.config.patch(assume_static_by_default=False)
    def test_scalar_output(self):
        def fn(arg0_1, arg2_1):
            arg1_1 = arg2_1.size(1)
            view = torch.ops.aten.view.default(arg2_1, [-1, arg1_1])
            embedding = torch.ops.aten.embedding.default(arg0_1, view)
            full = torch.ops.aten.full.default([1, arg1_1], 1, dtype=torch.float32)
            return (full, arg1_1, embedding)

        arg0_1 = rand_strided((32128, 768), (768, 1), device="cpu", dtype=torch.float32)
        arg2_1 = rand_strided((1, 22), (22, 1), device="cpu", dtype=torch.int64)
        self.common(fn, [arg0_1, arg2_1])

    def test_shape_prop_torch_ones(self):
        class Model(torch.nn.Module):
            def forward(self, attention_scores):
                extended_attention_mask = torch.ones(
                    8, 1, 1, 512, device=attention_scores.device
                )
                attention_scores = attention_scores + extended_attention_mask

                return attention_scores

        mod = Model().eval()
        with torch.no_grad():
            self.common(
                mod,
                (torch.randn(8, 12, 512, 512),),
            )

    @slowTest
    @expectedFailureCodegenDynamic
    @config.patch({"freezing": True})
    def test_conv_bn_fuse(self):
        # For gpu path, there is an accuracy issue
        if self.device == GPU_TYPE:
            raise unittest.SkipTest("only support cpu conv bn test")

        # fails dynamic check which bn is fused, and there will not have loops vars.
        input_shapes = {1: (112,), 2: (112, 112), 3: (55, 55, 55)}
        conv_modules = {1: torch.nn.Conv1d, 2: torch.nn.Conv2d, 3: torch.nn.Conv3d}
        bn_modules = {
            1: torch.nn.BatchNorm1d,
            2: torch.nn.BatchNorm2d,
            3: torch.nn.BatchNorm3d,
        }
        options = itertools.product(
            [1, 2, 3],
            [True, False],
            [1, 3],
            [1, 2],
            [1, 4],
        )

        for (
            dim,
            bias,
            kernel_size,
            dilation,
            groups,
        ) in options:
            oC = 32 * groups
            iC = 3 * groups
            x_shape = (1, iC) + input_shapes[dim]
            mod = torch.nn.Sequential(
                conv_modules[dim](
                    iC,
                    oC,
                    kernel_size=kernel_size,
                    dilation=dilation,
                    groups=groups,
                    bias=bias,
                ),
                bn_modules[dim](oC),
            ).eval()
            test_memory_format = [torch.contiguous_format]
            # TODO: GPU path doesn't support channels_last now.
            if not HAS_GPU and dim > 1:
                channels_last = (
                    torch.channels_last if dim == 2 else torch.channels_last_3d
                )
                test_memory_format.append(channels_last)
            for memory_format in test_memory_format:
                v = torch.randn(x_shape, dtype=torch.float32).to(
                    memory_format=memory_format
                )
                with torch.no_grad():
                    self.common(
                        mod,
                        (v,),
                    )

    def test_conv_functional_bn_fuse(self):
        # For gpu path, there is an accuracy issue
        if self.device == GPU_TYPE:
            raise unittest.SkipTest("only support cpu conv bn test")

        # Define a BatchNorm using functional BN.
        class BatchNorm(torch.nn.BatchNorm2d):
            def __init__(
                self,
                num_features,
                eps=1e-5,
                momentum=0.1,
                affine=True,
                track_running_stats=True,
                device=None,
                dtype=None,
            ):
                factory_kwargs = {"device": device, "dtype": dtype}
                super().__init__(
                    num_features,
                    eps=eps,
                    momentum=momentum,
                    affine=affine,
                    track_running_stats=track_running_stats,
                    **factory_kwargs,
                )

            def forward(self, x):
                if self.momentum is None:
                    exponential_average_factor = 0.0
                else:
                    exponential_average_factor = self.momentum

                if self.training and self.track_running_stats:
                    # TODO: if statement only here to tell the jit to skip emitting this when it is None
                    if self.num_batches_tracked is not None:  # type: ignore[has-type]
                        self.num_batches_tracked = self.num_batches_tracked + 1  # type: ignore[has-type]
                        if self.momentum is None:  # use cumulative moving average
                            exponential_average_factor = 1.0 / float(
                                self.num_batches_tracked
                            )
                        else:  # use exponential moving average
                            exponential_average_factor = self.momentum
                if self.training:
                    bn_training = True
                else:
                    bn_training = (self.running_mean is None) and (
                        self.running_var is None
                    )
                x = F.batch_norm(
                    x,
                    # If buffers are not to be tracked, ensure that they won't be updated
                    (
                        self.running_mean
                        if not self.training or self.track_running_stats
                        else None
                    ),
                    (
                        self.running_var
                        if not self.training or self.track_running_stats
                        else None
                    ),
                    self.weight,
                    self.bias,
                    bn_training,
                    exponential_average_factor,
                    self.eps,
                )
                return x

        v = torch.randn(1, 3, 556, 56, dtype=torch.float32)
        mod = torch.nn.Sequential(
            torch.nn.Conv2d(
                3,
                64,
                kernel_size=3,
                dilation=1,
                groups=1,
                bias=True,
            ),
            BatchNorm(64),
        ).eval()
        with torch.no_grad():
            self.common(
                mod,
                (v,),
            )

    @skipIfRocm
    def test_conv_inference_heuristics(self):
        if self.device != GPU_TYPE:
            raise unittest.SkipTest(f"{GPU_TYPE} only test")

        in_channels = 6
        out_channels = 6
        kernel_size = 3
        groups = 3

        grouped_conv = nn.Conv2d(
            in_channels, out_channels, kernel_size, groups=groups
        ).to(self.device)

        input_tensor = torch.randn(1, in_channels, 10, 10).to(self.device)

        # Perform the forward pass
        @torch.compile()
        def foo(m, inp):
            return m(inp)

        with torch.no_grad():
            _, code = run_and_get_code(foo, grouped_conv, input_tensor)
            # no to channels last permuting before kernel
            FileCheck().check_not(".run(").check(".convolution(").run(code[0])

        # in out should do channels last in inference
        in_channels = 8
        out_channels = 4
        kernel_size = 3

        # Create the convolution layer
        conv_layer = nn.Conv2d(in_channels, out_channels, kernel_size).to(self.device)

        input_tensor = torch.randn(1, in_channels, 10, 10).to(self.device)

        with torch.no_grad():
            _, code = run_and_get_code(foo, conv_layer, input_tensor)
            # should be channels last permuting before kernel
            FileCheck().check(".run(").check(".convolution(").run(code[0])

    def test_upsample_cat_conv(self):
        if self.device == GPU_TYPE:
            raise unittest.SkipTest("only support cpu upsample_cat_conv test")

        class M(torch.nn.Module):
            def __init__(
                self,
                **kwargs,
            ):
                super().__init__()
                self.upsample = torch.nn.UpsamplingNearest2d(scale_factor=2)
                self.conv = torch.nn.Conv2d(
                    8,
                    5,
                    kernel_size=1,
                    padding=0,
                    stride=1,
                    dilation=1,
                    **kwargs,
                )

            def forward(self, x, y):
                x = self.upsample(x)
                z = torch.cat([x, y], dim=1)
                z = self.conv(z)
                return z

        v1 = torch.randn([8, 2, 12, 26])
        v2 = torch.randn([8, 6, 24, 52])

        with torch.no_grad():
            self.common(
                M().eval(),
                (v1, v2),
            )

    def test_aliased_buffer_reuse(self):
        def fn(x, y):
            x = 2 * x
            y = 2 * y
            c = torch.cat([x, y], dim=-1)
            d = 1 + c
            m = torch.mm(d, d)
            return m[:, :2] + x

        self.common(fn, (torch.randn(4, 2), torch.randn(4, 2)), check_lowp=False)

    def test_slice_view_with_graph_break(self):
        def fn():
            a = torch.tensor([1], device=self.device)
            a = a[0:1]
            b = a.squeeze()
            a[0] = 0
            if a[0] < 1e5:
                pass
            a[0] = 2
            return b

        expect = fn()
        opt_fn = torch.compile(fn)
        actual = opt_fn()
        self.assertEqual(expect, actual)

    def test_view_detach(self):
        def fn(a):
            return a[0].detach()

        self.common(
            fn,
            (torch.randn([4, 4], requires_grad=True),),
        )

    def test_gather1(self):
        def fn(a, b):
            return (
                torch.gather(a.expand([4, 5, 10, 6]), 3, b + 1),
                torch.gather(a.expand([4, 5, 10, 6]), -1, b + 1),
            )

        self.common(
            fn,
            (
                torch.randn([1, 1, 10, 6]),
                torch.randint(5, [4, 5, 10, 1], dtype=torch.int64),
            ),
        )

    def test_gather2(self):
        # 0d tensor
        def fn(a, b):
            return torch.gather(a, 0, b) + torch.gather(a, -1, b)

        x = torch.tensor(123)
        y = torch.tensor(0)
        self.assertEqual(fn(x, y), x + x)

    def test_gather3(self):
        def fn(a, b):
            return torch.gather(a, 1, b, sparse_grad=True)

        self.common(
            fn,
            (
                torch.randn([4, 5, 10, 6], requires_grad=True),
                torch.randint(5, [4, 5, 10, 1], dtype=torch.int64),
            ),
        )

    def test_slice1(self):
        def fn(a):
            return (
                a[:, :10, 0] + a[:, 10:, 0],
                (a + 1)[:, :10, 0] + (a + 1)[:, 10:, 0],
                a[:, -30:, 0],  # negative index out of range
                a[:, :-30, 0],  # negative index out of range
            )

        self.common(
            fn,
            (torch.randn([2, 20, 2]),),
        )

    def test_slice2(self):
        def fn(a):
            return (
                a[:-1, ::2, -1] + a[-1:, 1::2, -2],
                (a + 1)[:-1, ::2, -1] + (a + 2)[-1:, 1::2, -2],
            )

        self.common(
            fn,
            (torch.randn([2, 20, 2]),),
        )

    # It's a view so it doens't generate a kernel
    @expectedFailureCodegenDynamic
    def test_slice3(self):
        def fn(a, b):
            return torch.ops.aten.slice.Tensor(a, 0, 0, -b)

        x = torch.rand(48, 3, 512, 512)
        self.common(fn, (x, 2))

    @expectedFailureCodegenDynamic
    def test_slice4(self):
        # empty slices that require clamping the start or end
        def fn(a):
            return (
                aten.slice.Tensor(a, 0, 2, 0, 1),
                aten.slice.Tensor(a, 0, a.shape[0], a.shape[0] + 10, 1),
                aten.slice.Tensor(a, 0, -20, 0, 1),
                aten.slice.Tensor(a, 0, -20, -16, 1),
            )

        x = torch.rand(10)
        self.common(fn, (x,))

    def test_split_with_list(self):
        def fn(a, sizes):
            return [t + 1.0 for t in torch.split(a * 2.0, sizes, -1)]

        self.common(fn, (torch.randn(2, 2, 10), [3, 3, 4]))
        self.common(fn, (torch.randn(2, 2, 10), [4, 3, 3]))
        self.common(fn, (torch.randn(2, 2, 10), [1, 2, 3, 4]))

    def test_split_with_integer(self):
        # argument `split_size_or_sections` is integer
        @torch.compile(dynamic=True)
        def f(x, sizes):
            return torch.split(x, sizes, -1)

        # split into equally sized chunks, 10 = 5 + 5
        r1, r2 = f(torch.randn(2, 10), 5)
        self.assertTrue(r1.size() == (2, 5))
        self.assertTrue(r2.size() == (2, 5))

        # split into equally sized chunks, 12 = 4 + 4 + 4
        r1, r2, r3 = f(torch.randn(2, 12), 4)
        self.assertTrue(r1.size() == (2, 4))
        self.assertTrue(r2.size() == (2, 4))
        self.assertTrue(r3.size() == (2, 4))

        # split unevenly, 10 = 3 + 3 + 3 + 1
        r1, r2, r3, r4 = f(torch.randn(2, 10), 3)
        self.assertTrue(r1.size() == (2, 3))
        self.assertTrue(r2.size() == (2, 3))
        self.assertTrue(r3.size() == (2, 3))
        self.assertTrue(r4.size() == (2, 1))

    def test_split_failed(self):
        @torch._dynamo.optimize("inductor")
        def fn(a):
            return torch.split(a, [2, 1, 1], dim=1)

        with self.assertRaisesRegex(RuntimeError, ""):
            fn(torch.randn(1, 5))

    def test_inductor_assert(self):
        @torch._dynamo.optimize("inductor", dynamic=True)
        def fn(a):
            assert a.shape[0] >= 2 and a.shape[1] >= 4
            return a.cos()

        inp = torch.randn(2, 4, 6)
        torch._dynamo.mark_dynamic(inp, 0)
        torch._dynamo.mark_dynamic(inp, 1)
        self.assertEqual(fn(inp), inp.cos())

    def test_split(self):
        def fn(a):
            t = torch.split(a, 3, -1)
            return (t[0], t[1], t[2], t[3])

        def fn2(a):
            return fn(a + 1)

        self.common(
            fn,
            (torch.randn([2, 2, 10]),),
        )

        self.common(
            fn2,
            (torch.randn([2, 2, 10]),),
        )

    def test_to_dtype(self):
        def fn(a, b):
            return (
                aten._to_copy(a, dtype=6),
                aten._to_copy(b + 1, dtype=6),
                aten.to(b, torch.float64),
                aten.to(b, torch.bool),
            )

        self.common(
            fn,
            (
                torch.randn([2, 2, 10]),
                torch.randn([2, 2, 10], dtype=torch.float64),
            ),
        )

    @requires_gpu()
    def test_to_device(self):
        def fn(a):
            if a.device.type == "cpu":
                return aten._to_copy(
                    a, device=torch.device(GPU_TYPE), dtype=6, layout=0
                )
            else:
                return aten._to_copy(a, device=torch.device("cpu"), dtype=6, layout=0)

        self.common(
            fn,
            (torch.randn([2, 2, 10]),),
        )

    def test_to_memory_format(self):
        def fn(a, memory_format):
            return a.to(memory_format=memory_format)

        self.common(
            fn,
            (torch.randn([2, 2, 10, 10]), torch.channels_last),
        )
        self.common(
            fn,
            (
                torch.randn([2, 2, 10, 10]).to(memory_format=torch.channels_last),
                torch.contiguous_format,
            ),
        )

    @requires_gpu()
    def test_to_device_constant(self):
        def fn(a):
            d1 = a.device.type
            if d1 == "cpu":
                d2 = GPU_TYPE
            else:
                d2 = "cpu"

            const1 = torch.as_tensor(list(range(64)), device=d2)
            return (
                torch.arange(10, device=d2).to(d1) + a,
                const1.to(d1),
                (const1 + 1).to(d1),
            )

        self.common(
            fn,
            (torch.randn([10]),),
        )

    @requires_gpu()
    def test_multi_device(self):
        def fn(x):
            x = x + 1
            x = x + 2
            x = x.to(device=GPU_TYPE)
            x = x + 3
            x = x + 4
            x = x.cpu()
            x = x + 5
            x = x + 6
            x = x.to(device=GPU_TYPE)
            x = x + 7
            x = x + 8
            x = x.cpu()
            x = x + 9
            x = x + 10
            return x

        self.common(
            fn,
            (torch.randn([2, 2, 10]),),
            check_lowp=False,  # cpu doesn't understand fp16, and there are explicit .cpu() calls
        )

    @skipIfRocm
    @requires_multigpu()
    def test_multi_gpu_device(self):
        # TODO: https://github.com/pytorch/pytorch/issues/92627
        x = torch.rand([4], device=GPU_TYPE)

        def fn(x, y):
            r = torch.ops.aten.div(x, y)
            r = r.to(f"{GPU_TYPE}:1")
            return 2 * r

        self.common(fn, (torch.randn(4), torch.randn(4)), check_lowp=False)

    @requires_multigpu()
    def test_multi_gpu_recompile_on_index(self):
        torch.set_float32_matmul_precision("high")

        def gemm(x, y):
            return x @ y

        failed_guard = None

        def fail(guard):
            nonlocal failed_guard
            failed_guard = guard

        gemm_opt = torch._dynamo.optimize("inductor", guard_fail_fn=fail)(gemm)

        x0 = torch.randn(1024, 1024, device=f"{GPU_TYPE}:0")
        y0 = torch.randn(1024, 1024, device=f"{GPU_TYPE}:0")

        gemm_opt(x0, y0)

        x1 = torch.randn(1024, 1024, device=f"{GPU_TYPE}:1")
        y1 = torch.randn(1024, 1024, device=f"{GPU_TYPE}:1")

        gemm_opt(x1, y1)
        self.assertTrue(failed_guard is not None)
        self.assertTrue(
            "tensor 'L['x']' Tensor device index mismatch. Expected device index to be"
            in failed_guard.reason
        )

    def test_unbind(self):
        def fn(a):
            return torch.unbind(a), torch.unbind(a, -1)

        self.common(
            fn,
            (torch.randn([4, 4, 4]),),
        )

    def test_convolution1(self):
        m = torch.nn.Sequential(
            torch.nn.Conv2d(5, 6, [3, 3]),
            torch.nn.ReLU(),
            ToTuple(),
        )

        self.common(
            m,
            (torch.randn([2, 5, 16, 16]),),
            # Mismatched elements: 10 / 2352 (0.4%)
            # Greatest absolute difference: 5.7220458984375e-05 at index (0, 3, 12, 12) (up to 1e-05 allowed)
            # Greatest relative difference: 0.06512477175897748 at index (0, 4, 11, 9) (up to 0.001 allowed)
            atol=6e-5,
            rtol=0.001,
        )

    def test_convolution2(self):
        def fn(x, w, b):
            # transposed conv
            return (aten.convolution(x, w, b, [4], [0], [1], True, [0], 1),)

        self.common(
            fn,
            (
                torch.randn([2, 32, 90]),
                torch.randn([32, 16, 8]),
                torch.randn([16]),
            ),
            check_lowp=False,
        )

    def test_convolution3(self):
        # Test stride or padding or dilation is 1 element list.
        m = torch.nn.Sequential(
            torch.nn.Conv2d(5, 6, [3, 3], stride=[1], padding=[0], dilation=[1]),
            torch.nn.ReLU(),
            ToTuple(),
        )

        self.common(
            m,
            (torch.randn([2, 5, 16, 16]),),
            atol=6e-5,
            rtol=0.001,
        )

    def test_convolution4(self):
        def fn(x, w):
            x = F.conv2d(x, w, groups=w.shape[0])
            return x.sum()

        self.common(
            fn,
            (
                torch.randn([2, 3, 16, 20]),
                torch.randn([3, 1, 5, 5]),
            ),
        )

    def test_conv2d_channels_last(self):
        if self.device == GPU_TYPE:
            raise unittest.SkipTest("only support cpu conv2d channels_last")

        m = torch.nn.Sequential(
            torch.nn.Conv2d(3, 3, 1, 1),
            ToTuple(),
        )
        # only weight is channels_last
        self.common(
            m.to(memory_format=torch.channels_last),
            (torch.randn([2, 3, 16, 16]),),
            check_lowp=False,
        )
        # only activation is channels_last
        self.common(
            m,
            (torch.randn([2, 3, 16, 16]).to(memory_format=torch.channels_last),),
            check_lowp=False,
        )
        # activation and weight are all channels_last
        self.common(
            m.to(memory_format=torch.channels_last),
            (torch.randn([2, 3, 16, 16]).to(memory_format=torch.channels_last),),
            check_lowp=False,
        )

    def test_conv2d_backward_channels_last(self):
        def fn(grad_output, inp, weight):
            convolution_backward_8 = torch.ops.aten.convolution_backward.default(
                grad_output,
                inp,
                weight,
                [320],
                [1, 1],
                [0, 0],
                [1, 1],
                False,
                [0, 0],
                1,
                [True, True, True],
            )
            return convolution_backward_8

        # only weight is channels_last
        self.common(
            fn,
            (
                torch.randn([2, 320, 8, 8]),
                torch.randn([2, 2048, 8, 8]),
                torch.randn([320, 2048, 1, 1]).to(memory_format=torch.channels_last),
            ),
            check_lowp=False,
        )

    def test_conv3d_channels_last(self):
        if self.device == GPU_TYPE:
            raise unittest.SkipTest("only support cpu conv3d channels_last")

        m = torch.nn.Sequential(
            torch.nn.Conv3d(3, 3, 1, 1),
            ToTuple(),
        )
        # only weight is channels_last
        self.common(
            m.to(memory_format=torch.channels_last_3d),
            (torch.randn([2, 3, 16, 16, 16]),),
        )
        # only activation is channels_last
        self.common(
            m,
            (torch.randn([2, 3, 16, 16, 16]).to(memory_format=torch.channels_last_3d),),
        )
        # activation and weight are all channels_last
        self.common(
            m.to(memory_format=torch.channels_last_3d),
            (torch.randn([2, 3, 16, 16, 16]).to(memory_format=torch.channels_last_3d),),
        )

    def test_adaptive_avg_pool2d1(self):
        def fn(x):
            return aten._adaptive_avg_pool2d(x, (6, 6)), aten._adaptive_avg_pool2d(
                x + 1, (2, 5)
            )

        self.common(
            fn,
            (torch.randn(2, 4, 16, 16),),
            check_lowp=False,
        )

        # lowering to avg_pool2d case
        self.common(
            fn,
            (torch.randn(2, 4, 3, 3),),
        )

        # no-op case
        self.common(
            fn,
            (torch.randn(2, 4, 6, 6),),
        )

    def test_adaptive_avg_pool2d2(self):
        # Big kernel size, use fallback
        def fn(x):
            return aten._adaptive_avg_pool2d(x, (4, 4))

        torch._inductor.metrics.generated_kernel_count = 0
        self.common(
            fn,
            (torch.randn(2, 4, 21, 21),),
            check_lowp=False,
        )
        assertGeneratedKernelCountEqual(self, 0)

    def test_adaptive_max_pool2d1(self):
        def fn(x):
            return aten.adaptive_max_pool2d(x, (6, 6))

        self.common(
            fn,
            (torch.randn(2, 4, 16, 16),),
            check_lowp=False,
        )

        # lowering to max_pool2d case
        self.common(
            fn,
            (torch.randn(2, 4, 3, 3),),
        )

        # no-op case
        self.common(
            fn,
            (torch.randn(2, 4, 6, 6),),
        )

    def test_adaptive_max_pool2d2(self):
        # Big kernel size, use fallback
        def fn(x):
            return aten.adaptive_max_pool2d(x, (4, 4))

        torch._inductor.metrics.generated_kernel_count = 0
        self.common(
            fn,
            (torch.randn(2, 4, 21, 21),),
            check_lowp=False,
        )
        assertGeneratedKernelCountEqual(self, 0)

    def test_fractional_max_pool2d1(self):
        def fn(x, samples):
            return aten.fractional_max_pool2d(x, (3, 3), (2, 2), samples)

        self.common(
            fn, (torch.randn(1, 4, 16, 16), torch.rand(1, 4, 2)), check_lowp=False
        )

    def test_fractional_max_pool2d2(self):
        # fallback for larger kernel size

        def fn(x, samples):
            return aten.fractional_max_pool2d(x, (6, 5), (3, 3), samples)

        torch._inductor.metrics.generated_kernel_count = 0
        self.common(
            fn,
            (torch.randn(2, 4, 36, 36), torch.rand(2, 4, 2)),
            check_lowp=False,
        )
        assertGeneratedKernelCountEqual(self, 0)

    def test_fractional_max_pool2d3(self):
        def fn(x, samples):
            return aten.fractional_max_pool2d(x, (1, 1), (16, 16), samples)

        self.common(
            fn, (torch.randn(2, 4, 16, 16), torch.rand(2, 4, 2)), check_lowp=False
        )

    @config.patch(fallback_random=True)
    def test_fractional_max_pool2d4(self):
        random.seed(1234)
        torch.manual_seed(1234)

        # check rectangular kernel/output size

        def fn(x):
            return torch.nn.functional.fractional_max_pool2d_with_indices(
                x, (4, 3), (3, 2)
            )

        self.common(fn, (torch.randn(1, 4, 16, 16),), check_lowp=False)

    def test_multi_threading(self):
        model = torch.nn.Linear(2, 3).eval()
        inp = torch.randn(4, 2)

        num_run = 3

        def run_weights_sharing_model(m, inp):
            with torch.no_grad():
                for i in range(num_run):
                    y = m(inp)

        numb_instance = 2
        threads = []
        compiled_m = torch.compile(model)
        for i in range(1, numb_instance + 1):
            thread = threading.Thread(
                target=run_weights_sharing_model, args=(compiled_m, inp)
            )
            threads.append(thread)
            thread.start()
        for thread in threads:
            thread.join()

    @unittest.skipIf(config.is_fbcode(), "fbcode triton error, needs debugging")
    def test_adaptive_avg_pool2d_low_prec(self):
        class Model(torch.nn.Module):
            def __init__(self):
                super().__init__()
                self.avgpool = torch.nn.AdaptiveAvgPool2d((1, 1))

            def forward(self, x):
                x = self.avgpool(x)
                return x

        mod = Model().to(self.device)
        for dtype in [torch.half, torch.bfloat16]:
            if dtype == torch.bfloat16 and is_halide_backend(self.device):
                continue
            x = torch.randn(4, 3, 7, 7, device=self.device).to(dtype=dtype)
            opt_mod = torch.compile(mod)
            res = opt_mod(x)
            expected = mod(x)
            self.assertTrue(torch.allclose(res, expected))

    def test_buffer_copied_in_graph(self):
        class MyModel(torch.nn.Module):
            def __init__(self):
                super().__init__()
                self.register_buffer("buf", torch.zeros(1))
                self.w1 = torch.nn.Parameter(torch.zeros(1))
                self.w2 = torch.nn.Parameter(torch.zeros(1))

            def forward(self, x):
                self.buf.add_(1)
                return (self.w1 * x * self.w2).sum() + self.buf.sum()

        model_for_eager = MyModel().to(self.device)
        model_for_compile = copy.deepcopy(model_for_eager)

        eager_version_counters = [
            buffer._version for _, buffer in model_for_eager.named_buffers()
        ]
        compile_version_counters = [
            buffer._version for _, buffer in model_for_compile.named_buffers()
        ]

        compiled_f = torch.compile(model_for_compile, backend="inductor")

        inp_ref = torch.ones(1, requires_grad=True, device=self.device)
        inp_test = torch.ones(1, requires_grad=True, device=self.device)

        out_ref = model_for_eager(inp_ref.clone())
        out_test = compiled_f(inp_test.clone())

        eager_version_counters_after = [
            buffer._version for _, buffer in model_for_eager.named_buffers()
        ]
        compile_version_counters_after = [
            buffer._version for _, buffer in model_for_compile.named_buffers()
        ]

        eager_delta = list(
            map(operator.sub, eager_version_counters_after, eager_version_counters)
        )
        compile_delta = list(
            map(operator.sub, compile_version_counters_after, compile_version_counters)
        )

        self.assertEqual(eager_delta, compile_delta)

    def test_buffer_copied_in_graph_with_different_shapes(self):
        class MyModel(torch.nn.Module):
            def __init__(self):
                super().__init__()
                self.register_buffer("buf", torch.ones(4, 4))
                self.w = torch.nn.Parameter(
                    torch.Tensor([[4, 5], [1, 2], [6, 7], [8, 9]])
                )

            def forward(self, x):
                self.buf.add_(1)
                return (self.w @ x).sum() + self.buf.sum()

        model_for_eager = MyModel().to(self.device)
        model_for_compile = copy.deepcopy(model_for_eager)

        eager_version_counters = [
            buffer._version for _, buffer in model_for_eager.named_buffers()
        ]
        compile_version_counters = [
            buffer._version for _, buffer in model_for_compile.named_buffers()
        ]

        compiled_f = torch.compile(model_for_compile, backend="inductor")

        inp_ref = torch.ones(2, 4, requires_grad=True, device=self.device)
        inp_test = torch.ones(2, 4, requires_grad=True, device=self.device)

        out_ref = model_for_eager(inp_ref.clone())
        out_test = compiled_f(inp_test.clone())

        eager_version_counters_after = [
            buffer._version for _, buffer in model_for_eager.named_buffers()
        ]
        compile_version_counters_after = [
            buffer._version for _, buffer in model_for_compile.named_buffers()
        ]

        eager_delta = list(
            map(operator.sub, eager_version_counters_after, eager_version_counters)
        )
        compile_delta = list(
            map(operator.sub, compile_version_counters_after, compile_version_counters)
        )

        self.assertEqual(eager_delta, compile_delta)

    @skipIfNNModuleInlined("https://github.com/pytorch/pytorch/issues/128198")
    def test_buffer_batch_norm(self):
        class MyModel(torch.nn.Module):
            def __init__(self):
                super().__init__()
                self.m = torch.nn.BatchNorm1d(100)

            def forward(self, x):
                return self.m(x)

        model_for_eager = MyModel().to(self.device)
        model_for_compile = copy.deepcopy(model_for_eager)

        eager_version_counters = [
            buffer._version for _, buffer in model_for_eager.named_buffers()
        ]
        compile_version_counters = [
            buffer._version for _, buffer in model_for_compile.named_buffers()
        ]

        compiled_f = torch.compile(model_for_compile, backend="inductor")

        inp_ref = torch.ones(20, 100, requires_grad=True, device=self.device)
        inp_test = torch.ones(20, 100, requires_grad=True, device=self.device)

        out_ref = model_for_eager(inp_ref.clone())
        out_test = compiled_f(inp_test.clone())

        eager_version_counters_after = [
            buffer._version for _, buffer in model_for_eager.named_buffers()
        ]
        compile_version_counters_after = [
            buffer._version for _, buffer in model_for_compile.named_buffers()
        ]

        eager_delta = list(
            map(operator.sub, eager_version_counters_after, eager_version_counters)
        )
        compile_delta = list(
            map(operator.sub, compile_version_counters_after, compile_version_counters)
        )

        self.assertEqual(eager_delta, compile_delta)

    def test_adaptive_avg_pool_with_output_size_0(self):
        m1 = nn.AdaptiveAvgPool1d(0)
        self.common(m1, (torch.randn(1, 2),))
        m2 = nn.AdaptiveAvgPool2d(0)
        self.common(m2, (torch.randn(1, 2, 3),))

    def test_max_pool2d1(self):
        def fn(x):
            return aten.max_pool2d_with_indices(x, [3, 3], [2, 2])

        self.common(
            fn,
            (torch.randn(2, 4, 16, 16),),
        )

    def test_max_pool2d2(self):
        def fn(x):
            return aten.max_pool2d_with_indices(x, [3, 3], [2, 2])

        self.common(
            fn,
            (torch.randn([16, 64, 55, 55]),),
        )

    def test_max_pool2d3(self):
        def fn(x):
            # with padding
            return (
                aten.max_pool2d_with_indices(x, [3, 3], [2, 2], [1, 1]),
                aten.max_pool2d_with_indices(
                    x,
                    [
                        3,
                    ],
                    [
                        2,
                    ],
                    [
                        1,
                    ],
                ),
            )

        self.common(
            fn,
            (-torch.arange(1 * 8 * 8, dtype=torch.float32).view(1, 1, 8, 8),),
        )

    def test_max_pool2d4(self):
        def fn(x):
            # with padding
            return aten.max_pool2d_with_indices(x, [3, 3], [2, 2], [0, 0], [1, 1], True)

        self.common(
            fn,
            (torch.randn([2, 8, 111, 111]),),
        )

    def test_max_pool2d5(self):
        def fn(x):
            return aten.max_pool2d_with_indices(x, [3, 3], [])

        self.common(
            fn,
            (torch.randn([16, 64, 55, 55]),),
        )

    def test_max_pool2d6(self):
        # Too big kernel size, use fallback
        def fn(x):
            return aten.max_pool2d_with_indices(x, [13, 13], [])

        torch._inductor.metrics.generated_kernel_count = 0
        self.common(
            fn,
            (torch.randn([16, 64, 55, 55]),),
        )
        assertGeneratedKernelCountEqual(self, 0)

    # From https://github.com/pytorch/pytorch/issues/94775
    def test_max_pool2d7(self):
        # ceil mode turns on
        def fn(x):
            return torch.nn.functional.max_pool2d(
                x, 1, stride=(2, 2), padding=0, ceil_mode=True
            )

        self.common(
            fn,
            (torch.randn([1, 1, 6, 7]),),
        )

    # From https://github.com/pytorch/pytorch/issues/93384
    def test_max_pool2d8(self):
        # dialtion is not 1, use fallback
        def fn(x):
            return aten.max_pool2d_with_indices(x, [3, 2], [2, 1], [1, 1], [1, 2])

        torch._inductor.metrics.generated_kernel_count = 0
        self.common(
            fn,
            (torch.randn([2, 2, 3, 6]),),
        )
        assertGeneratedKernelCountEqual(self, 0)

    def test_avg_pool2d1(self):
        def fn(x):
            return aten.avg_pool2d(x, [3, 3], [2, 2])

        self.common(
            fn,
            (torch.randn(2, 4, 16, 16),),
        )

    def test_avg_pool2d2(self):
        def fn(x):
            return aten.avg_pool2d(x, [3, 3], [2, 2])

        self.common(
            fn,
            (torch.randn([16, 64, 55, 55]),),
        )

    def test_avg_pool2d3(self):
        def fn(x):
            return (
                aten.avg_pool2d(x, [3, 3], [2, 2], [1, 1]),
                aten.avg_pool2d(
                    x,
                    [
                        3,
                    ],
                    [
                        2,
                    ],
                    [
                        1,
                    ],
                ),
            )

        self.common(
            fn,
            (-torch.arange(1 * 8 * 8, dtype=torch.float32).view(1, 1, 8, 8),),
        )

    def test_avg_pool2d4(self):
        def fn(x):
            return aten.avg_pool2d(x, [3, 3], [2, 2], [0, 0], True)

        self.common(
            fn,
            (torch.randn([2, 8, 111, 111]),),
        )

    def test_avg_pool2d5(self):
        def fn(x):
            return aten.avg_pool2d(x, [3, 3], [2, 2], [1, 1], count_include_pad=False)

        self.common(
            fn,
            (-torch.arange(1 * 8 * 8, dtype=torch.float32).view(1, 1, 8, 8),),
        )

    def test_avg_pool2d6(self):
        def fn(x):
            return aten.avg_pool2d(x, [3, 3], [2, 2], [1, 1], divisor_override=3)

        self.common(
            fn,
            (-torch.arange(1 * 8 * 8, dtype=torch.float32).view(1, 1, 8, 8),),
        )

    def test_avg_pool2d7(self):
        # Large kernel size, use fallback
        def fn(x):
            return aten.avg_pool2d(x, [13, 13], [1, 1], [0, 0])

        torch._inductor.metrics.generated_kernel_count = 0
        self.common(
            fn,
            (-torch.arange(1 * 24 * 24, dtype=torch.float32).view(1, 1, 24, 24),),
        )
        assertGeneratedKernelCountEqual(self, 0)

    def test_avg_pool2d8(self):
        # https://github.com/pytorch/pytorch/issues/100987
        def fn(x):
            return aten.avg_pool2d(
                x, kernel_size=3, stride=2, padding=1, ceil_mode=True
            )

        self.common(
            fn,
            (torch.randn(1, 3, 6, 6),),
        )

    def test_alexnet_prefix(self):
        def forward(arg6, arg7, arg16):
            convolution = torch.ops.aten.convolution(
                arg16, arg7, arg6, [4, 4], [2, 2], [1, 1], False, [0, 0], 1
            )
            relu = torch.ops.aten.relu(convolution)
            max_pool2d_with_indices = torch.ops.aten.max_pool2d_with_indices(
                relu, [3, 3], [2, 2]
            )
            getitem = max_pool2d_with_indices[0]
            return (getitem,)

        self.common(
            forward,
            (
                rand_strided((64,), (1,), torch.float32, "cpu"),
                rand_strided((64, 3, 11, 11), (363, 121, 11, 1), torch.float32, "cpu"),
                rand_strided(
                    (16, 3, 224, 224), (150528, 50176, 224, 1), torch.float32, "cpu"
                ),
            ),
            # Mismatched elements: 127 / 746496 (0.0%)
            # Greatest absolute difference: 0.0009765625 at index (1, 62, 7, 16) (up to 1e-05 allowed)
            # Greatest relative difference: 0.05187467899332306 at index (14, 18, 11, 0) (up to 0.001 allowed)
            atol=3e-3,
            rtol=2,
        )

    def test_elu(self):
        def fn(x):
            return aten.elu(x, 1.6732632423543772, 1.0507009873554805) + 2, aten.elu(
                x + 1, 2, 3, 4
            )

        self.common(
            fn,
            (torch.randn([16, 16]),),
        )

    def test_tan(self):
        def fn(x):
            return aten.tan(x) + 2, aten.tan(x + 1)

        self.common(
            fn,
            (torch.randn([16, 16]),),
        )

    def test_tanh(self):
        def fn(x):
            return aten.tanh(x) + 2, aten.tanh(x + 1)

        self.common(
            fn,
            (torch.randn([16, 16]),),
        )

    @skip_if_halide  # lgamma not implemented
    def test_lgamma(self):
        def fn(x):
            return aten.lgamma(x) + 2, aten.cos(x + 1)

        self.common(
            fn,
            (torch.randn([16, 16]),),
        )

    def test_cos(self):
        def fn(x):
            return aten.cos(x) + 2, aten.cos(x + 1)

        self.common(
            fn,
            (torch.randn([16, 16]),),
        )

    def test_sin(self):
        def fn(x):
            return aten.sin(x) + 2, aten.sin(x + 1)

        self.common(
            fn,
            (torch.randn([16, 16]),),
        )

    def test_repeat(self):
        def fn(x):
            return (
                x.repeat(0, 1, 1, 1),
                x.repeat(2, 2, 3, 1),
                x.repeat(8, 1, 1, 1),
                x.repeat(2, 1, 1, 1, 1, 1),
            )

        self.common(
            fn,
            (torch.randn([1, 2, 4, 8]),),
        )

    def test_repeat_as_strided(self):
        # Reproducer for #127474

        def fn(x):
            view_size = (3, 2)
            full = x.repeat((3, 2))
            view = torch.as_strided(full, view_size, full.stride())
            result = view + view

            return result

        self.common(fn, (torch.randn(1, 1),))

    def test_repeat_interleave(self):
        def fn(x):
            return (
                x.repeat_interleave(2),
                x.repeat_interleave(3, dim=0),
                x.repeat_interleave(x.size(1), dim=1),
            )

        self.common(
            fn,
            (torch.randn([1, 2, 4, 8]),),
        )

    @config.patch(implicit_fallbacks=True)
    def test_repeat_interleave_2(self):
        def fn(x):
            return torch.ops.aten.repeat_interleave.Tensor(x, output_size=12)

        self.common(
            fn,
            (torch.tensor([2, 4, 6]),),
        )

    @config.patch(fallback_random=True)
    def test_randn_with_dtype_and_device(self):
        if self.device == GPU_TYPE:
            raise unittest.SkipTest("only support cpu randn_with_dtype_and_device test")

        def fn(vectors):
            rotations_shape = (12, vectors.shape[-1], 1, 64)
            random_rotations = torch.randn(
                rotations_shape, device=vectors.device, dtype=vectors.dtype
            )
            random_rotations += 1
            return random_rotations

        self.common(
            fn,
            (torch.randn([4, 12, 2, 64]),),
        )

    def test_embedding(self):
        m = torch.nn.Sequential(
            torch.nn.Embedding(10, 4, padding_idx=0),
            torch.nn.ReLU(),
            ToTuple(),
        )

        self.common(
            m,
            (torch.randint(10, [2, 8]),),
        )

    def test_mean(self):
        def fn(x):
            return (
                x.mean(),
                x.mean(-1),
                torch.mean(x, -2, keepdim=True),
                x.mean([0, 1]),
            )

        self.common(
            fn,
            (torch.randn([1, 2, 4, 8]),),
        )

    def test_var_mean(self):
        def fn(x):
            return (
                *torch.var_mean(x, -1),
                *torch.var_mean(x, [1, 3]),
            )

        self.common(
            fn,
            (torch.randn([1, 2, 4, 8]),),
        )

    def test_var_correction(self):
        def fn(x):
            dim = -1
            return (
                torch.var(x, dim=dim, correction=1.3),
                torch.var(x, dim=dim, correction=3),
                torch.var(x, dim=dim, correction=10),
            )

        self.common(fn, (torch.randn([2, 8]),))
        # Unrolled reduction
        self.common(fn, (torch.randn([2, 4]),))

    @config.patch(pick_loop_orders=True)
    def test_transposed_propagates(self):
        @torch._dynamo.optimize("inductor", nopython=True)
        def fn(x, y):
            return x + y

        a = torch.randn(1, 4, 4, 4, device=self.device).permute(0, 2, 3, 1)
        b = torch.randn(4, 4, 4, device=self.device).permute(1, 2, 0)
        c = fn(a, b)
        self.assertEqual(a.stride(), c.stride())
        self.assertEqual(c.stride()[2], 1)

    def test_std(self):
        def fn(x):
            return (
                torch.var(x, True),
                torch.var(x, False),
                torch.var(x, -1, True),
                torch.var(x, -1, False),
                torch.std(x, False),
                torch.std(x, [0, 1], True),
                torch.std(x, [0, 1], False),
                torch.std(x, -2, True, keepdim=True),
            )

        self.common(
            fn,
            (torch.randn([2, 4, 4, 8]),),
        )

    def test_embedding_bag(self):
        def fn(w, i, o):
            return aten._embedding_bag(w, i, o, False, 0, False, None)

        self.common(
            fn,
            (torch.randn([10, 4]), torch.randint(10, [8]), torch.tensor([0, 2, 6])),
        )

    def test_batch_norm_2d(self):
        m = torch.nn.Sequential(
            torch.nn.BatchNorm2d(10),
            torch.nn.ReLU(),
        )
        m.eval()
        self.common(m, (torch.randn([2, 10, 8, 8]),), check_lowp=False)
        self.common(
            m,
            (torch.randn([3, 10, 16, 16]),),
            check_lowp=False,  # too painful to match types of bn model
        )

    # From yolov3
    @with_tf32_off
    def test_batch_norm_2d_2(self):
        if self.device == "cpu":
            raise unittest.SkipTest(f"requires {GPU_TYPE}")

        class Repro(torch.nn.Module):
            def __init__(self):
                super().__init__()
                self.self_0 = torch.nn.Conv2d(
                    64,
                    128,
                    kernel_size=(3, 3),
                    stride=(2, 2),
                    padding=(1, 1),
                    bias=False,
                )
                self.self_1 = torch.nn.BatchNorm2d(
                    128,
                    eps=0.0001,
                    momentum=0.03,
                    affine=True,
                    track_running_stats=True,
                )
                self.self_2 = torch.nn.LeakyReLU(negative_slope=0.1, inplace=True)

            def forward(self, l_input_: torch.Tensor):
                self_0 = self.self_0(l_input_)
                self_1 = self.self_1(self_0)
                self_2 = self.self_2(self_1)
                return (self_2,)

        inp = torch.randn((4, 64, 192, 256), dtype=torch.float32, device=GPU_TYPE)
        mod = Repro().to(device=GPU_TYPE)
        o1 = mod(inp)
        o2 = torch.compile(mod)(inp)
        self.assertEqual(o1, o2)

    @patch.object(config.trace, "enabled", True)
    def test_layer_norm(self):
        m = torch.nn.Sequential(
            torch.nn.LayerNorm(32),
            torch.nn.ReLU(),
        )
        m.eval()
        with torch.no_grad():
            self.common(m, (torch.randn([16, 32]),), check_lowp=False)
        if self.device != "cpu":
            assertGeneratedKernelCountEqual(self, 1)

    def test_transpose_add(self):
        def fn(a, b):
            return a.t() + b

        self.common(
            fn, (torch.randn([16, 32]), torch.randn([32, 16])), check_lowp=False
        )
        if self.device != "cpu":
            assertGeneratedKernelCountEqual(self, 1)

    @patch.object(config.triton, "persistent_reductions", True)
    def test_softmax_one_kernel_persist(self):
        def fn(x):
            dim = 1
            x_max = torch.amax(x, dim, keepdim=True)
            unnormalized = torch.exp(x - x_max)
            result = unnormalized / torch.sum(unnormalized, dim, keepdim=True)
            return result

        self.common(fn, (torch.randn([16, 32]),), check_lowp=False)
        if self.device != "cpu":
            assertGeneratedKernelCountEqual(self, 1)

    @patch.object(config.triton, "persistent_reductions", False)
    def test_softmax_one_kernel_loop(self):
        def fn(x):
            x_max = torch.amax(x, 1, keepdim=True)
            unnormalized = torch.exp(x - x_max)
            result = unnormalized / torch.sum(unnormalized, 1, keepdim=True)
            return result

        self.common(fn, (torch.randn([16, 32]),), check_lowp=False)
        if self.device != "cpu":
            assertGeneratedKernelCountEqual(self, 1)

    def test_complex_fallback(self):
        def fn(x):
            return x * x + 10

        self.common(
            fn,
            (torch.randn([1, 2, 4, 8]).to(dtype=torch.complex64),),
        )
        assertGeneratedKernelCountEqual(self, 0)

        class ToComplex(nn.Module):
            def forward(self, x):
                return (x + x + 12).to(torch.complex64)

        self.common(ToComplex(), (torch.rand([1, 2, 4, 8]),), check_lowp=False)

        if self.device != "cpu":
            assertGeneratedKernelCountEqual(self, 1)

    def test_view_as_complex(self):
        class Repro(torch.nn.Module):
            def __init__(self):
                super().__init__()

            def forward(self, view_2):
                clone = torch.ops.aten.clone.default(
                    view_2, memory_format=torch.contiguous_format
                )
                view_2 = None
                view_as_complex = torch.ops.aten.view_as_complex.default(clone)
                clone = None
                return (view_as_complex,)

        inp = torch.empty_strided((128, 64, 12, 32, 2), (1, 98304, 8192, 256, 128)).to(
            self.device
        )
        mod = Repro()

        o1 = mod(inp)
        o2 = torch.compile(mod)(inp)

        self.assertEqual(o1, o2)

    def test_view_as_real(self):
        def fn(x):
            y = torch.view_as_real(x)
            return y + 1

        x = torch.randn(4, dtype=torch.complex64)

        self.common(fn, (x,))

    def test_cauchy(self):
        def fn(x, y):
            return torch.sum(1 / (torch.unsqueeze(x, -1) - y))

        self.common(
            fn,
            (
                torch.randn(32),
                torch.randn(32),
            ),
            # Absolute difference: 0.0003662109375 (up to 0.0001 allowed)
            # Relative difference: 1.8804297408767818e-05 (up to 1e-05 allowed)
            atol=5 * 1e-4,
            rtol=5 * 1e-5,
            check_lowp=False,
        )
        if self.device != "cpu":
            assertGeneratedKernelCountEqual(self, 1)

    def test_fusing_write_into_disjoint_read(self):
        def test_flip(a):
            return a.copy_(torch.flip(a, (0,)))

        self.common(test_flip, (torch.rand([20]),))

        assertGeneratedKernelCountEqual(self, 2)

        # issue only manifests on cuda with large tensors
        if self.device != "cpu":

            def f(a):
                a[:, 20:40] = a[:, 20:40] + 1
                a[:, 2:900025] = a[:, 1:900024] + 2

            a = torch.rand((1, 1000000), device=GPU_TYPE)
            self.common(f, (a,))

    def test_gather_scatter(self):
        def fn(node_feat, edge_index):
            src_node_feat = node_feat[edge_index[0]]
            dst_node_feat = node_feat[edge_index[1]]
            edge_feat = src_node_feat - dst_node_feat + 1
            new_node_feat = torch.zeros_like(node_feat)
            new_node_feat.scatter_add_(
                0, edge_index[1].unsqueeze(-1).expand_as(edge_feat), edge_feat
            )
            return new_node_feat

        num_nodes = 16
        num_features = 32
        node_feat = torch.randn(num_nodes, num_features)
        edge_index = torch.randint(0, num_nodes, size=(2, num_nodes * 5))
        self.common(
            fn,
            (
                node_feat,
                edge_index,
            ),
            check_lowp=False,
        )
        if self.device != "cpu":
            assertGeneratedKernelCountEqual(self, 2)

    @config.patch(max_fusion_size=1)
    def test_no_mega_fusion_during_lowering(self):
        n = 50

        def fn(*args):
            x = args[0]
            for i in range(n):
                x = torch.add(x, args[i])
            return x

        self.common(
            fn,
            [torch.randn(64) for _ in range(n)],
            check_lowp=False,
        )
        print("-->", torch._inductor.metrics.generated_kernel_count)
        if self.device != "cpu":
            self.assertTrue(torch._inductor.metrics.generated_kernel_count > 1)

    def test_move_arange(self):
        def fn(x):
            return torch.arange(len(x), device="cpu").to(x.device) + x

        self.common(fn, (torch.randn([32]),), check_lowp=False)
        # if we have a copy there will be more than 1 kernel
        assertGeneratedKernelCountEqual(self, 1)

    def test_leaky_relu(self):
        def fn(x):
            return aten.leaky_relu(x, 0.2) + 2, aten.leaky_relu(x + 1)

        self.common(
            fn,
            (torch.randn([16, 16]),),
        )

    def test_gelu(self):
        def fn(x):
            return aten.gelu(x) + 2, aten.gelu(x + 1)

        self.common(
            fn,
            (torch.randn([16, 16]),),
        )

    def test_clone(self):
        def fn(x):
            return aten.clone(x) + 2, aten.clone(x + 1)

        self.common(
            fn,
            (torch.randn([16, 16]),),
        )

    def test_masked_fill(self):
        def fn(mask, value):
            return aten.masked_fill(value, mask, -10000.0) + 2, aten.masked_fill(
                value / 2.0, torch.logical_not(mask), 667
            )

        self.common(
            fn,
            (
                torch.randint(0, 1, [1, 16], dtype=torch.bool),
                torch.randn([16, 16]),
            ),
        )

    def test_masked_fill_promotion(self):
        def fn(mask, value):
            return aten.masked_fill(value, mask, torch.tensor(3.5))

        opt_fn = torch._dynamo.optimize("inductor")(fn)
        for inp in (
            torch.randn(
                [16, 16],
                dtype=torch.float16 if self.device == GPU_TYPE else torch.float32,
                device=self.device,
            ),
            torch.randint(16, (16, 16), device=self.device),
        ):
            inputs = (
                torch.randint(0, 1, [1, 16], dtype=torch.bool, device=self.device),
                inp,
            )
            self.assertEqual(fn(*inputs), opt_fn(*inputs))

    def test_masked_scatter(self):
        def fn(value, mask, source):
            return torch.masked_scatter(value, mask, source)

        value = make_tensor(10, 10, dtype=torch.float32, device=self.device)
        mask = make_tensor(10, 10, dtype=torch.bool, device=self.device)
        source = make_tensor(
            mask.count_nonzero(), dtype=torch.float32, device=self.device
        )

        self.common(fn, (value, mask, source))

    def test_fill1(self):
        def fn(x):
            tmp = torch.ones_like(x)
            return tmp, aten.fill.Scalar(tmp, 2)

        self.common(
            fn,
            (torch.randn([16, 16]),),
        )

    def test_fill2(self):
        def fn(x):
            tmp = torch.ones_like(x)
            return tmp, aten.fill.Tensor(tmp, torch.tensor(3.0))

        self.common(
            fn,
            (torch.randn([16, 16]),),
        )

    def test_pow1(self):
        def fn(x):
            return [aten.pow(x, e) for e in range(-8, 9)]

        self.common(
            fn,
            (torch.randn([16, 16]),),
        )

    def test_pow2(self):
        def fn(x):
            return aten.pow(1000, x), aten.pow(x, 1000)

        self.common(
            fn,
            (
                torch.randn(
                    [16, 16],
                    dtype=torch.float32,
                ),
            ),
            # Mismatched elements: 9 / 256 (3.5%)
            # Greatest absolute difference: 2.491354329061828e+28 at index (6, 6) (up to 1e-05 allowed)
            # Greatest relative difference: 2.9793410720160818e-05 at index (4, 5) (up to 1.3e-06 allowed)
            atol=1e-5,
            rtol=3e-05,
        )

    def test_pow3(self):
        # power of 0.5 is special-cased, arbitrary power would still produce triton codegen error
        def fn(x):
            z = torch.tensor(0.123, device=self.device)
            w = z + x
            return torch.pow(w, 0.5)

        opt = torch._dynamo.optimize("inductor")(fn)
        input = torch.rand(())
        self.assertTrue(same(opt(input), fn(input)))

    def test_pow_int(self):
        def fn(x, y):
            return torch.pow(x, 0x57), torch.pow(x, y)

        for dtype in (torch.uint8, torch.int8, torch.int16, torch.int32, torch.int64):
            intmax = torch.iinfo(dtype).max
            make_arg = functools.partial(
                make_tensor, dtype=dtype, device=self.device, requires_grad=False
            )
            self.common(
                fn,
                (
                    make_arg(16, 16),
                    make_arg(16, 16, high=intmax),
                ),
            )

    def test_glu(self):
        def fn(x):
            return aten.glu(x, -1), aten.glu(x, 1), aten.glu(x, 2)

        self.common(
            fn,
            (torch.randn([8, 16, 8, 8]),),
        )

    @torch._dynamo.config.patch(capture_dynamic_output_shape_ops=True)
    def test_nonzero_unbacked_refinement(self):
        def fn(x):
            z = x.nonzero()
            torch._check(z.size(0) == 4)
            return z + 3

        self.common(
            fn,
            (torch.tensor([0, 1, 3, 4, 2, 0, 0]),),
        )

        with self.assertRaises(RuntimeError):
            torch.compile(fn)(torch.tensor([0, 0, 0, 0]))

    @torch._dynamo.config.patch(capture_scalar_outputs=True)
    def test_unbacked_floordiv_simplify(self):
        def fn(x, y):
            z = y.item()
            torch._check(z // 2 == 3)
            return x + x.new_zeros(z)

        self.common(
            fn,
            (
                torch.randn(6),
                torch.tensor([6]),
            ),
        )

        self.common(
            fn,
            (
                torch.randn(7),
                torch.tensor([7]),
            ),
        )

    @torch._dynamo.config.patch(capture_scalar_outputs=True)
    def test_unbacked_floordiv_simplify_errors(self):
        def fn(x, y):
            z = y.item()
            torch._check(z // 2 == 3)
            return x + x.new_zeros(z)

        # This is a little suboptimal: we actually fail /in the compiler/ but
        # not in a way that causes Dynamo to graph break
        with self.assertRaises(RuntimeError):
            torch.compile(fn)(torch.randn(8), torch.tensor(8))

    def test_cat(self):
        def fn(a):
            tmp = a * 2
            return (
                torch.cat((a, a[:, :4] + 1, a + 2), -1),
                torch.cat((tmp, tmp), 0),
                torch.cat((tmp, tmp.double()), 0),
            )

        self.common(
            fn,
            (torch.randn([8, 16]),),
        )
        self.common(
            fn,
            (torch.randn([1, 3, 3, 16]).to(memory_format=torch.channels_last),),
        )

    def test_cat_uint8(self):
        def fn(x):
            batch_shape = x.shape[:1]
            out = torch.cat([x.new_zeros(1).expand(batch_shape + (1,)), x], dim=-1)
            return out

        self.common(
            fn,
            (torch.randint(0, 256, size=(3, 255), dtype=torch.uint8),),
        )

    def test_cat_empty(self):
        def fn_2(*tensors):
            return torch.cat(tensors)

        self.common(
            fn_2,
            (
                torch.randn([1, 3, 3, 16]),
                torch.ones([0]),
            ),
        )
        self.common(
            fn_2,
            (
                torch.randn([1, 3, 3, 16]),
                torch.ones([0]),
                torch.randn([1, 3, 3, 16]),
            ),
        )
        self.common(
            fn_2,
            (
                torch.ones([0]),
                torch.randn([1, 3, 3, 16]),
            ),
        )

    @torch._dynamo.config.patch(capture_scalar_outputs=True)
    def test_cat_unbacked_legacy_empty(self):
        def fn(x, y):
            z = y.item()
            return torch.cat([x, x.new_ones(z)])

        self.common(
            fn,
            (
                torch.randn([2, 3]),
                torch.tensor([0]),
            ),
        )

    @torch._dynamo.config.patch(capture_scalar_outputs=True)
    def test_cat_unbacked_empty_1d(self):
        def fn(x, y):
            z = y.item()
            return torch.cat([x, x.new_ones(z)])

        self.common(
            fn,
            (
                torch.randn([2]),
                torch.tensor([0]),
            ),
        )

        self.common(
            fn,
            (
                torch.randn([2]),
                torch.tensor([3]),
            ),
        )

    @torch._dynamo.config.patch(capture_scalar_outputs=True)
    def test_cat_unbacked_2d(self):
        def fn(x, y):
            z = y.item()
            return torch.cat([x, x.new_ones(z, x.shape[1])])

        self.common(
            fn,
            (
                torch.randn([2, 3]),
                torch.tensor([0]),
            ),
        )

        self.common(
            fn,
            (
                torch.randn([2, 3]),
                torch.tensor([4]),
            ),
        )

    def test_cat_negative_dim(self):
        def fn(*tensors):
            return torch.cat(tensors, dim=-1)

        self.common(
            fn,
            (
                torch.randn([2, 3]),
                torch.randn([2, 4]),
            ),
        )

        self.common(
            fn,
            (
                torch.randn([2, 3]),
                torch.randn([0]),
                torch.randn([2, 4]),
            ),
        )

        self.common(
            fn,
            (
                torch.randn([0]),
                torch.randn([2, 3]),
                torch.randn([2, 4]),
            ),
        )

    @expectedFailureCodegenDynamic
    def test_cat_single_empty(self):
        # fails dynamic check for 'has a dynamic dimension'
        def fn_2(*tensors):
            return torch.cat(tensors)

        self.common(
            fn_2,
            (torch.ones([0]),),
        )

    def test_cat_upcasting(self):
        def fn(arg4_1, slice_7):
            cat_1 = aten.cat.default([arg4_1, slice_7], 1)
            return (cat_1,)

        self.common(
            fn,
            (
                torch.randn([8, 16], dtype=torch.float32),
                torch.randn([8, 20], dtype=torch.float16),
            ),
        )

    def test_cat_extern_kernel(self):
        def fn(x1, x2, x3, x4):
            x = torch.mm(x2, x3)
            s = torch.narrow(x, 1, 0, 100)
            x = torch.mm(s, x4)
            c = torch.cat((x, x1), 1)
            return (c,)

        if self.device == "xpu":
            atol = 3e-4
            rtol = 1e-4
        else:
            # use default
            atol = None
            rtol = None
        self.common(
            fn,
            (
                torch.randn(256, 256),
                torch.randn(256, 1024),
                torch.randn(1024, 1600),
                torch.randn(100, 256),
            ),
            atol=atol,
            rtol=rtol,
            check_lowp=False,  # accuracy issues with relatively large matmuls
        )

    @skipCUDAIf(not SM80OrLater, "uses bfloat16 which requires SM >= 80")
    # Constant folding was explicitly turned off due to issue #108388
    # Turn it back on for test
    @torch._inductor.config.patch(joint_graph_constant_folding=True)
    @skip_if_halide  # bf16
    def test_remove_no_ops(self):
        def matmul_with_op(x, y, fn):
            return fn(x @ y)

        foo_opt = torch.compile(matmul_with_op)

        # test no-op
        fns = (
            lambda x: x
            + torch.zeros(
                [256, 256], dtype=torch.float32, device=x.device
            ),  # noqa: E731
            lambda x: x
            - torch.zeros(
                [256, 256], dtype=torch.float32, device=x.device
            ),  # noqa: E731
            lambda x: x
            * torch.ones(
                [256, 256], dtype=torch.float32, device=x.device
            ),  # noqa: E731
            lambda x: x
            / torch.ones(
                [256, 256], dtype=torch.float32, device=x.device
            ),  # noqa: E731
        )

        inps = [torch.rand([256, 256], device=self.device) for _ in range(2)]

        for fn in fns:
            out, source_codes = run_and_get_code(foo_opt, inps[0], inps[1], fn)
            self.assertEqual(out, matmul_with_op(inps[0], inps[1], fn))

            if self.device == "cpu":
                FileCheck().check_not("cpp_fused").run(source_codes[0])
            else:
                FileCheck().check_not("triton.jit").run(source_codes[0])

        # test dtype conversion
        inps = [
            torch.rand([256, 256], device=self.device, dtype=torch.bfloat16)
            for _ in range(2)
        ]
        for fn in fns:
            out, source_codes = run_and_get_code(foo_opt, inps[0], inps[1], fn)
            self.assertEqual(out, matmul_with_op(inps[0], inps[1], fn))

        # test broadcasted shape bail
        fn = lambda x: x + torch.zeros(  # noqa: E731
            [256, 256, 256], dtype=torch.bfloat16, device=self.device
        )
        out, source_codes = run_and_get_code(foo_opt, inps[0], inps[1], fn)
        self.assertEqual(out, matmul_with_op(inps[0], inps[1], fn))

    def test_remove_noop_copy(self):
        def fn(x, y):
            x = x.cos()
            a = x.copy_(y)
            return a.sin()

        self.common(fn, (torch.randn(8, 8), torch.randn(8)))

        def fn2(a, b):
            abs_max = torch.abs(a).max()
            b[0] = abs_max.to(a.dtype)
            return b

        self.common(
            fn2,
            (
                torch.randn(8, 8, dtype=torch.float16),
                torch.randn(8, dtype=torch.float32),
            ),
        )

    def test_remove_noop_clone(self):
        def fn(x):
            y = x.clone().reshape(-1, 4)
            y[:, [2, 0]] = y[:, [0, 2]]
            return y + x

        self.common(fn, (torch.randn(2, 4),))

    def test_cat_of_loops_and_extern_kernel(self):
        class M(torch.nn.Module):
            def __init__(
                self,
                **kwargs,
            ):
                super().__init__()
                self.conv = torch.nn.Conv2d(
                    64,
                    5,
                    1,
                    **kwargs,
                )
                self.max_pool2d = torch.nn.MaxPool2d(2)

            def forward(self, x, y):
                x1 = self.conv(x)
                y1 = self.max_pool2d(y)
                return torch.cat([x1, y1], 1)

        mod = M()
        opt_mod = torch._dynamo.optimize("inductor")(mod)
        memory_format = torch.channels_last
        inputs = (
            torch.randn([1, 64, 16, 16]).to(memory_format=memory_format),
            torch.randn([1, 64, 32, 32]).to(memory_format=memory_format),
        )
        y = mod(*inputs)
        opt_y = opt_mod(*inputs)
        self.assertEqual(y, opt_y)
        self.assertEqual(y.stride(), opt_y.stride())

    def test_cat_inplace(self):
        def fn(x):
            rt = torch.cat([x])
            v = x.sin_()
            return rt

        # can't use self.common because input is modified inplace
        inp = torch.ones(2)
        opt_fn = torch.compile(fn)
        res = opt_fn(inp.clone())
        expected = fn(inp.clone())
        self.assertEqual(res, expected)

    def test_stack(self):
        def fn(a, b):
            return torch.stack(
                [
                    a.expand(12, 16),
                    b.expand(12, 16),
                ],
                2,
            )

        self.common(fn, (torch.randn([1, 16]), torch.randn([12, 1])))

    def test_hardtanh(self):
        def fn(x):
            return F.hardtanh(x), F.hardtanh(x + 1), F.hardtanh(x - 1)

        self.common(
            fn,
            (torch.randn([64]),),
        )

    def test_hardsigmoid(self):
        def fn(x):
            return F.hardsigmoid(x), F.hardsigmoid(x + 3), F.hardsigmoid(x - 3)

        self.common(
            fn,
            (torch.randn([64]),),
        )

    def test_hardswish(self):
        def fn(x):
            return F.hardswish(x), F.hardswish(x + 3), F.hardswish(x - 3)

        self.common(
            fn,
            (torch.randn([64]),),
        )

    def test_rsqrt(self):
        def fn(x):
            return torch.rsqrt(x), torch.rsqrt(x + 1) - 2

        self.common(
            fn,
            (torch.randn([64]),),
        )

    def test_expm1(self):
        def fn(x):
            return torch.expm1(x), torch.expm1(x) * 2

        for dtype in (torch.float16, torch.float, torch.double, torch.int, torch.int64):
            self.common(
                fn,
                (torch.randn([64]).to(dtype=dtype),),
            )
            self.common(
                fn,
                (torch.arange(-1e-5, 1e-5, 1e-7).to(dtype=dtype),),
            )

    def test_log1p(self):
        def fn(x):
            return torch.log1p(x), torch.log1p(x) * 2

        for dtype in (torch.float16, torch.float, torch.double, torch.int, torch.int64):
            self.common(
                fn,
                (torch.randn([64]).to(dtype=dtype),),
            )
            self.common(
                fn,
                (torch.arange(-1e-5, 1e-5, 1e-7).to(dtype=dtype),),
            )

    def test_flip(self):
        def fn(x):
            return torch.flip(x, (-1,)), torch.flip(x, (0, 2)) - 2

        self.common(
            fn,
            (torch.randn([1, 2, 6, 6]),),
        )

    def test_signbit(self):
        def fn(x):
            return torch.signbit(x), ~torch.signbit(-x) & 1

        self.common(
            fn,
            (torch.randn([1, 2, 6, 6]),),
        )

    def test_sign_dtype(self):
        def fn(x):
            y = torch.sign(x)
            return torch.tanh(y)

        self.common(fn, (torch.randn([1, 2, 6, 6]),))

    def test_fmod(self):
        def fn(a, b):
            return torch.fmod(a, b), torch.fmod(3.0 * a, b) - 2.0

        shape = [1, 2, 6, 6]
        self.common(fn, (torch.randn(shape), torch.randn(shape)))

    def test_fmod_zero_dim(self):
        def fn(a, b):
            return (torch.fmod(a, b),)

        self.common(
            fn,
            (
                make_tensor(10, device=self.device, dtype=torch.float32),
                make_tensor((), device=self.device, dtype=torch.float32),
            ),
        )
        self.common(
            fn,
            (
                make_tensor((), device=self.device, dtype=torch.float32),
                make_tensor(10, device=self.device, dtype=torch.float32),
            ),
        )

    def test_log2(self):
        def fn(x):
            return torch.log2(x), torch.log2(x + 1) - 2

        self.common(
            fn,
            (torch.randn([64]) + 10,),
        )

    def test_logsumexp(self):
        def fn(x):
            return torch.logsumexp(x, -1), torch.logsumexp(x, 0) - 2

        self.common(
            fn,
            (torch.randn([8, 8]) + 10,),
        )

    def test_log_fp64(self):
        def fn(x):
            return torch.log(x), torch.log2(x)

        self.common(
            fn,
            (torch.randn([1024], dtype=torch.float64) + 10,),
        )

    def test_bitwise(self):
        def fn(x, y):
            return (
                torch.bitwise_not(x),
                torch.bitwise_or(x, y),
                torch.bitwise_xor(x, y),
                torch.bitwise_and(x, y),
            )

        self.common(
            fn,
            (
                torch.randint(0, 2**30, [64], dtype=torch.int32),
                torch.randint(0, 2**30, [64], dtype=torch.int32),
            ),
        )

    def test_bitwise2(self):
        # again with bool types
        def fn(x, y):
            return (
                torch.bitwise_not(x),
                torch.bitwise_or(x, y),
                torch.bitwise_xor(x, y),
                torch.bitwise_and(x, y),
            )

        self.common(
            fn,
            (
                torch.randint(0, 2, (2, 20), dtype=torch.bool),
                torch.randint(0, 2, (2, 20), dtype=torch.bool),
            ),
        )

    def test_bitwise3(self):
        # Repro for https://github.com/pytorch/pytorch/issues/97968
        def fn(x, y):
            return (
                torch.max(torch.bitwise_and(x, y), y),
                torch.clamp_max(torch.bitwise_or(x, y), y),
                torch.clamp_min(torch.bitwise_xor(x, y), y),
            )

        self.common(
            fn,
            (
                torch.rand([5, 10, 1]).to(torch.int8),
                torch.rand([10, 1]).to(torch.int8),
            ),
        )

    def test_inf(self):
        def fn(a):
            return a + float("inf"), a + float("-inf"), a * -float("inf")

        self.common(fn, (torch.randn(8),))

    def test_remainder(self):
        def fn(a, b):
            return (
                torch.remainder(a, b),
                torch.remainder(a + 1, b - 1),
                torch.remainder(a - 1, b + 1),
            )

        self.common(fn, (torch.randn(64), torch.randn(64)))

    def test_zeros(self):
        def fn(a):
            return (
                a + 1,
                torch.zeros(
                    (1, 8, 64, 64),
                    dtype=torch.float32,
                    device=a.device,
                ),
                torch.zeros(
                    1,
                    8,
                    64,
                    64,
                    dtype=torch.float32,
                    device=a.device,
                ),
                torch.zeros(2, 3),
                a + torch.ones(8, device=a.device),
                torch.full((2, 3), 3.1416, device=a.device),
            )

        self.common(fn, (torch.randn(8),))

    def test_new_ones(self):
        def fn(a):
            return (
                aten.new_ones(
                    a, [], device=a.device, dtype=6, layout=0, pin_memory=False
                ),
                aten.new_zeros(
                    a, [], device=a.device, dtype=6, layout=0, pin_memory=False
                ),
            )

        self.common(fn, (torch.randn(8),))

    def test_full_like(self):
        def fn(a):
            return torch.full_like(a, 7.777) - 1

        self.common(fn, (torch.randn(8),))

    def test_full_truncation(self):
        def fn(a):
            return a + torch.full_like(a, 7.777)

        for dtype in all_types():
            self.common(fn, (make_tensor(8, dtype=dtype, device=self.device),))

    def test_full_boolean(self):
        def fn(n):
            x = torch.full((1,), n >= 1024, device=self.device)
            return x, x + 1

        self.common(fn, (1024,))
        self.common(fn, (1023,))

    def test_index1(self):
        def fn(a, b, c):
            return aten.index(a, [b, c])

        self.common(
            fn,
            (
                torch.randn(8, 8, 12),
                torch.tensor([0, 0, 2, 2], dtype=torch.int64),
                torch.tensor([3, 4, 4, 3], dtype=torch.int64),
            ),
        )
        self.common(
            fn,
            (
                torch.randn(8, 8, 12),
                torch.tensor([[0, 0, 2, 2]], dtype=torch.int64),
                torch.tensor([[3], [4], [4], [3]], dtype=torch.int64),
            ),
        )

    def test_index2(self):
        def fn(a, b):
            return (
                aten.index(a, [b]),
                aten.index(a, [None, b]),
            )

        self.common(
            fn,
            (
                torch.randn(8, 8, 8),
                torch.tensor([[0, 0, 2, 2]], dtype=torch.int64),
            ),
        )

    def test_index3(self):
        def fn(x, ia, ib):
            return (x[:, ia, None, ib, 0],)

        self.common(
            fn,
            (
                torch.randn(3, 4, 4, 4, 3),
                torch.tensor([0, 2, 1], dtype=torch.int64),
                torch.tensor([0, 2, 1], dtype=torch.int64),
            ),
        )

    def test_output_strides(self):
        def fn(x):
            y = x.permute(0, 2, 3, 1).contiguous()
            torch._dynamo.graph_break()
            return y.view(-1, 4)

        inp = torch.rand([4, 4, 4, 4], device=self.device)
        fn_opt = torch._dynamo.optimize("inductor")(fn)

        self.assertEqual(fn(inp), fn_opt(inp))
        self.assertEqual(fn(inp).stride(), fn_opt(inp).stride())

        # no redundant copy
        def foo(x):
            return x[0:2:2].T[3:].squeeze(0)

        foo_opt = torch._dynamo.optimize("inductor")(foo)
        out = foo_opt(inp)
        self.assertEqual(inp.storage(), out.storage())

    def test_index_select(self):
        def fn(a, b):
            return (
                torch.index_select(a, 0, b),
                torch.index_select(a, 1, b),
                torch.index_select(torch.index_select(a, 2, b), 1, b),
            )

        for ind_dtype in (torch.int32, torch.int64):
            self.common(
                fn,
                (
                    torch.randn(8, 8, 8),
                    torch.tensor([0, 0, 2, 1], dtype=ind_dtype),
                ),
            )

    @skipCUDAIf(not TEST_CUDNN, "CUDNN not available")
    @skipIfXpu
    @skipIfRocm
    def test_cudnn_rnn(self):
        if self.device == "cpu":
            raise unittest.SkipTest(f"requires {GPU_TYPE}")

        def fn(
            a0,
            b0,
            b1,
            b2,
            b3,
            b4,
            b5,
            b6,
            b7,
            b8,
            b9,
            b10,
            b11,
            b12,
            b13,
            b14,
            b15,
            a3,
            a4,
            a5,
        ):
            a1 = [
                b0,
                b1,
                b2,
                b3,
                b4,
                b5,
                b6,
                b7,
                b8,
                b9,
                b10,
                b11,
                b12,
                b13,
                b14,
                b15,
            ]
            return aten._cudnn_rnn(
                a0,
                a1,
                4,
                a3,
                a4,
                a5,
                2,
                2048,
                0,
                2,
                False,
                0.0,
                False,
                True,
                [],
                None,
            )

        self.common(
            fn,
            (
                torch.randn([92, 8, 2048]),
                torch.randn([8192, 2048]),
                torch.randn([8192, 2048]),
                torch.randn([8192]),
                torch.randn([8192]),
                torch.randn([8192, 2048]),
                torch.randn([8192, 2048]),
                torch.randn([8192]),
                torch.randn([8192]),
                torch.randn([8192, 4096]),
                torch.randn([8192, 2048]),
                torch.randn([8192]),
                torch.randn([8192]),
                torch.randn([8192, 4096]),
                torch.randn([8192, 2048]),
                torch.randn([8192]),
                torch.randn([8192]),
                torch.randn([167837696]),
                torch.randn([4, 8, 2048]),
                torch.randn([4, 8, 2048]),
            ),
            check_lowp=False,  # difference in rnn is too large between half and float inputs
        )

    def test_upsample_nearest1d(self):
        def fn(a):
            return (
                aten.upsample_nearest1d(a, [74], None),
                aten.upsample_nearest1d(a, [70], None),
                aten.upsample_nearest1d(a, [45], None),
                aten.upsample_nearest1d(a, [36], None),
                aten.upsample_nearest1d(a, None, [2.0]),
            )

        self.common(fn, (torch.randn([2, 4, 37]),))

    def test_upsample_nearest2d(self):
        def fn(a):
            return (
                aten.upsample_nearest2d(a, [74, 76]),
                aten.upsample_nearest2d(a, [70, 75]),
                aten.upsample_nearest2d(a, [45, 74]),
                aten.upsample_nearest2d(a, [36, 39]),
                aten.upsample_nearest2d(a, None, [2.0, 2.0]),
            )

        self.common(fn, (torch.randn([2, 4, 37, 38]),))

    def test_upsample_nearest3d(self):
        def fn(a):
            return (
                aten.upsample_nearest3d(a, [74, 76, 78], None),
                aten.upsample_nearest3d(a, [70, 75, 80], None),
                aten.upsample_nearest3d(a, [45, 74, 103], None),
                aten.upsample_nearest3d(a, [36, 39, 40], None),
                aten.upsample_nearest3d(a, None, [2.0, 2.0, 2.0]),
            )

        self.common(fn, (torch.randn([2, 4, 37, 38, 39]),))

    def test_upsample_nearest2d_backward(self):
        func = torch.ops.aten.upsample_nearest2d_backward

        def fn(a):
            return (
                func(a, output_size=[6, 12], input_size=[3, 3, 3, 6]),
                func(a, output_size=[6, 12], input_size=[3, 3, 4, 5]),
                func(a, output_size=[6, 12], input_size=[3, 3, 2, 8]),
                func(a, output_size=[6, 12], input_size=[3, 3, 2, 8]),
                func(a, output_size=[6, 12], input_size=[3, 3, 4, 7]),
            )

        self.common(fn, (torch.randn([3, 3, 6, 12]),))

    @skip_if_x86_mac()
    def test_upsample_bilinear2d_a(self):
        def fn(a):
            return (
                aten.upsample_bilinear2d(a, [45, 45], False, None),
                aten.upsample_bilinear2d(a, None, True, [2.0, 2.0]),
            )

        self.common(fn, (torch.randn([2, 4, 37, 38]),), atol=2.5e-5, rtol=1.3e-6)

    def test_upsample_bilinear2d_b(self):
        def fn(a):
            return aten.upsample_bilinear2d(a, None, True, [2.0, 2.0])

        self.common(
            fn,
            [
                torch.randn([1, 2, 40, 59]),
            ],
            atol=2.5e-5,
            rtol=1.3e-6,
        )

    def test_reflection_pad2d(self):
        def fn(a, pad):
            return (
                aten.reflection_pad2d(a, [1, 1, 1, 1]),
                aten.reflection_pad2d(a, pad),
            )

        self.common(
            fn,
            (
                torch.randint(0, 999, size=[1, 1, 8, 8], dtype=torch.float32),
                [5, 2, 3, 4],
            ),
        )

    def test_reflection_pad2d_backward(self):
        def template(size, padding):
            def fn(grad_output, x):
                return aten.reflection_pad2d_backward(grad_output, x, padding)

            x = torch.randint(0, 999, size=size, dtype=torch.float32)
            result = aten.reflection_pad2d(x, padding)
            grad_output = torch.randn_like(result)

            self.common(fn, (grad_output, x))

        template([1, 1, 8, 8], [0, 0, 0, 0])
        template([1, 1, 8, 8], [1, 1, 1, 1])
        template([1, 1, 8, 8], [1, 2, 3, 4])
        template([1, 1, 8, 8], [0, -1, 2, 2])
        template([1, 1, 8, 8], [-1, 0, 2, 2])
        template([1, 1, 8, 8], [2, 2, 0, -1])
        template([1, 1, 8, 8], [2, 2, -1, 0])

    def test_grid_sampler_2d(self):
        def fn(a, b):
            return (
                aten.grid_sampler_2d(a, b, 0, 0, True),
                aten.grid_sampler_2d(a, b, 0, 1, False),
            )

        self.common(
            fn,
            (
                torch.randn([4, 3, 352, 352], dtype=torch.float32),
                torch.rand([4, 352, 352, 2], dtype=torch.float32) * 2 - 1,
            ),
            check_lowp=False,
            # Mismatched elements: 154697 / 1486848 (10.4%)
            # Greatest absolute difference: 0.0001976490020751953 at index (0, 0, 101, 243) (up to 1e-05 allowed)
            # Greatest relative difference: 7.332530120481928 at index (1, 1, 258, 301) (up to 1.3e-06 allowed)
            atol=0.0002,
            rtol=1.3e-06,
        )

    def test_upsample_bicubic2d(self):
        def fn(a):
            return (
                aten.upsample_bicubic2d(a, (128, 128), True),
                aten.upsample_bicubic2d(a, (128, 256), False),
            )

        # Mismatched elements: 10 / 196608 (0.0%)
        # Greatest absolute difference: 1.3869255781173706e-05 at index (2, 1, 88, 65) (up to 1e-05 allowed)
        # Greatest relative difference: 0.0033082996811011046 at index (3, 1, 88, 91) (up to 1.3e-06 allowed)
        self.common(
            fn,
            (torch.randn([4, 3, 64, 32], dtype=torch.float32),),
            atol=2e-5,
            rtol=1e-3,
        )

    def test_float_index_expression(self):
        # Test that index propagation doesn't generate bad index_expr calls like
        # ops.index_expr(0.5*x, dtype) where the expression is not integral
        def fn(x):
            return aten.upsample_bicubic2d(x, (256, 256), False)

        x = torch.randn(1, 1, 128, 128, dtype=torch.float32, device=self.device)
        _, source_codes = run_and_get_code(fn, x)

        pattern = r"0\.50*\*[ix][\d]"
        for code in source_codes:
            self.assertIsNone(
                re.search(pattern, code), msg="Found bad index_expr in code:\n" + code
            )

    def test_float_index_expression_type_promotion(self):
        # Test that float indexing expressions participate in type promotion
        def fn(x):
            return x + 1.0 / x.size(0)

        x = torch.arange(10)
        self.common(fn, (x,))

    def test_sort(self):
        def fn(a):
            return torch.sort(a)

        self.common(
            fn, (torch.randint(0, 999, size=[1, 1, 8, 8], dtype=torch.float32),)
        )

    def test_topk(self):
        def fn(a):
            return torch.topk(a, 2, -1)

        self.common(
            fn, (torch.randint(0, 999, size=[1, 1, 8, 8], dtype=torch.float32),)
        )

    def test_long_tensor(self):
        def fn(a):
            return (
                torch.LongTensor([294]).to(a.device) - a,
                torch.as_tensor([295]).to(a.device) + a,
            )

        self.common(fn, (torch.randint(0, 999, size=[8, 8]),))

    def test_constant_pad_1d(self):
        def fn(a):
            return (
                aten.constant_pad_nd(a, [0, 1], 6.0),
                aten.constant_pad_nd(a, [2, 3], 99.0),
            )

        self.common(fn, (torch.randint(0, 999, size=[2, 16, 31], dtype=torch.float32),))

    def test_constant_pad_fill_dtype(self):
        def fn(a, b):
            return (
                aten.constant_pad_nd(a, (1, 1), 1.0) & b,
                aten.constant_pad_nd(a, (1, 1), 0.0) & b,
            )

        self.common(
            fn,
            (torch.randint(2, (4,), dtype=torch.bool), torch.ones(6, dtype=torch.bool)),
        )

    def test_constant_pad_2d(self):
        def fn(a):
            return (
                aten.constant_pad_nd(a, [1, 1, 1, 1], 6.0),
                aten.constant_pad_nd(a, [1, 2, 3, 4], 99.0),
            )

        self.common(
            fn, (torch.randint(0, 999, size=[1, 1, 8, 8], dtype=torch.float32),)
        )

    def test_constant_pad_3d(self):
        def fn(a):
            return (
                aten.constant_pad_nd(a, [1, 2, 3, 4, 5, 6], 6.0),
                aten.constant_pad_nd(a, [0, 0, 3, 4, 0, 0], 6.0),
            )

        self.common(
            fn, (torch.randint(0, 999, size=[2, 4, 4, 4], dtype=torch.float32),)
        )

    def test_constant_pad_float64(self):
        # Repro for https://github.com/pytorch/pytorch/issues/93351
        def fn(input):
            v1 = torch.nn.functional.pad(input, pad=(1, 0))
            return torch.gt(v1, input)

        x = torch.rand([1, 2, 2, 1], dtype=torch.float64)
        self.common(fn, (x,))

    def test_constant_pad_nd_inplace(self):
        def fn(a):
            return aten.constant_pad_nd(a, [0, 0])

        x = torch.randn([2], device=self.device)
        fn_compiled = torch.compile(fn)
        y = fn_compiled(x)
        self.assertTrue(y is not x)

    def test_l1_loss(self):
        def fn(a, b):
            return torch.nn.functional.l1_loss(a, b), torch.nn.functional.mse_loss(a, b)

        self.common(
            fn,
            (
                torch.randn([2, 3, 16, 16]),
                torch.randn([2, 3, 16, 16]),
            ),
            check_lowp=False,
        )

    def test_triu(self):
        def fn(a):
            return aten.triu(a, 1), aten.triu(a, 0), aten.triu(a, 2)

        self.common(fn, (torch.randn([2, 10, 10]),))

    def test_no_op_reduction(self):
        def fn(a):
            return a.sum(-1), torch.amax(a + 1, 1, keepdim=True)

        self.common(fn, (torch.randn([8, 1, 1]),))

    def test_inplace_add(self):
        @torch._dynamo.optimize("inductor")
        def fn(x, y):
            return x.add_(y)

        inputs = (
            rand_strided((4, 4), (4, 1), device=self.device),
            rand_strided((4, 4), (4, 1), device=self.device),
        )
        inp_clone = inputs[0].clone()
        out = fn(*inputs)
        self.assertTrue(same(out, inp_clone + inputs[1]))
        self.assertTrue(out is inputs[0])

    # The following 2 tests are meant to check the logic that drops
    # xmask from triton load/store if xnumel = 1
    @requires_gpu()
    def test_single_elem(self):
        def fn(a):
            b = a + 1
            return (b,)

        self.common(fn, (torch.randn(1),))

    @requires_gpu()
    def test_single_elem_indirect(self):
        def fn(a, b):
            c = a[b] + 1
            return (c,)

        a = torch.randn(1)
        b = (torch.tensor([0], dtype=torch.int64),)

        self.common(fn, (a, b))

    # This test is meant to check for issues from the logic
    # that drops xmask from trito load/store if XBLOCK divides xnumel

    @requires_gpu()
    def test_xblock_divides_xnumel(self):
        def fn(a):
            b = a + 1
            return (b,)

        # assumption is that XBLOCK is always a divisor of 1024
        # so xmask will be dropped iff xnumel is multiple of 1024
        self.common(fn, (torch.randn(1024),))
        self.common(fn, (torch.randn(1025),))

    def test_inplace_mixed_dtype_ops(self):
        @torch._dynamo.optimize("inductor")
        def fn(x, y):
            z = x + y.float()
            w = z.add_(y)
            return w.mul_(y)

        inputs = (
            rand_strided((4, 4), (4, 1), device=self.device, dtype=torch.float),
            rand_strided((4, 4), (4, 1), device=self.device, dtype=torch.double),
        )
        out = fn(*inputs)
        out_eager = (inputs[0] + inputs[1].float()).add_(inputs[1]).mul_(inputs[1])
        self.assertTrue(same(out, out_eager))

    @config.patch(
        {"triton.unique_kernel_names": True, "triton.descriptive_names": False}
    )
    def test_kernel_names(self):
        @torch._dynamo.optimize("inductor")
        def fn(x):
            return 2 * x

        inputs = (rand_strided((8,), (1,), device=self.device),)
        self.assertTrue(same(fn(*inputs), 2 * inputs[0]))

    @config.patch({"triton.cudagraphs": True})
    @dynamo_config.patch(automatic_dynamic_shapes=True)
    def test_strided_inputs(self):
        @torch._dynamo.optimize("inductor")
        def fn(x, y):
            return x + y

        inputs = (
            rand_strided((8, 16), (32, 2), device=self.device),
            rand_strided((8, 16), (16, 1), device=self.device),
        )
        self.assertTrue(same(fn(*inputs), inputs[0] + inputs[1]))

    @config.patch({"triton.cudagraphs": True})
    @dynamo_config.patch(automatic_dynamic_shapes=True)
    def test_input_mutation1(self):
        def fn(a):
            b = a + 1
            a.copy_(b)
            c = a + 2
            return a * b / c

        arg1 = torch.randn(64, device=self.device)
        arg2 = arg1.clone()
        arg3 = torch.randn(64, device=self.device)
        arg4 = arg3.clone()
        correct1 = fn(arg1)
        correct2 = fn(arg3)
        opt_fn = torch._dynamo.optimize_assert(compile_fx)(fn)
        actual1 = opt_fn(arg2)
        actual2 = opt_fn(arg4)

        self.assertTrue(same(actual1, correct1))
        self.assertTrue(same(actual2, correct2))
        self.assertTrue(same(arg1, arg2))
        self.assertTrue(same(arg3, arg4))

    def test_input_mutation2(self):
        def fn(a):
            b = a + 1
            a.view(64).copy_(torch.tensor([66.0], device=a.device))
            c = a + 2
            return b, c

        # NOTE: this test fails when none of the inputs require grad.
        # That seems like an inductor bug.
        arg1 = torch.randn([1, 64], device=self.device).requires_grad_(True).add(1)
        arg2 = arg1.clone()
        correct1 = fn(arg1)
        opt_fn = torch._dynamo.optimize_assert(compile_fx)(fn)
        actual1 = opt_fn(arg2)

        self.assertTrue(same(actual1, correct1))
        self.assertTrue(same(arg1, arg2))

    def test_input_mutation3(self):
        def fn(a):
            a += 1
            a *= 2
            aten.sigmoid_(a)
            a = a.view(64)
            a += 3
            a *= 4
            aten.relu_(a)
            return a

        arg1 = torch.randn([1, 64], device=self.device)
        arg2 = arg1.clone()
        correct1 = fn(arg1)
        opt_fn = torch._dynamo.optimize_assert(compile_fx)(fn)
        actual1 = opt_fn(arg2)

        self.assertTrue(same(actual1, correct1))
        self.assertTrue(same(arg1, arg2))

    def test_input_mutation4(self):
        def fn(a):
            torch.relu_(a)
            return a

        arg1 = torch.randn([1, 64], device=self.device)
        arg2 = arg1.clone()
        correct1 = fn(arg1)
        opt_fn = torch._dynamo.optimize_assert(compile_fx)(fn)
        actual1 = opt_fn(arg2)

        self.assertTrue(same(actual1, correct1))
        self.assertTrue(same(arg1, arg2))

    def test_input_mutation5(self):
        def fn(x):
            tmp = x.ceil()
            x.add_(10)
            return tmp

        opt_fn = torch._dynamo.optimize()(fn)

        a = torch.zeros((), dtype=torch.int64, device=self.device)
        a_expect = a.clone()
        expect = fn(a_expect)

        a_actual = a.clone()
        actual = opt_fn(a_actual)

        self.assertEqual(a_expect, a_actual)
        self.assertEqual(expect, actual)

    def test_slice_mutation1(self):
        def fn(a):
            x = torch.zeros_like(a)
            b = x + 1
            x[:, 3] = 3.0
            c = torch.clone(x)
            x[4, :] = 4.0
            d = x + 1
            return x, b, c, d

        self.common(fn, (torch.randn([8, 8]),))

    def test_slice_mutation2(self):
        def fn(a):
            a[:, 20:40] = a[:, 20:40] + 1
            a[:, 2:11] = a[:, 1:10] + 2

        arg1 = torch.randn([1, 64], device=self.device)
        arg2 = arg1.clone()
        fn(arg1)
        opt_fn = torch._dynamo.optimize_assert(compile_fx)(fn)
        opt_fn(arg2)
        self.assertTrue(same(arg1, arg2))

    def test_slice_mutation3(self):
        def fn(a):
            a[:2, :2].fill_(10)

        opt_fn = torch._dynamo.optimize_assert(compile_fx)(fn)

        x1 = torch.randn(8, 8, device=self.device)
        x2 = x1.clone()
        fn(x1)
        opt_fn(x2)
        self.assertEqual(x1, x2)

    def test_tensor_index_slice(self):
        def fn(a):
            x = torch.tensor([1, 2], device=self.device)
            y = torch.tensor([2, 3], device=self.device)
            xx = torch.tensor([1, 2], device=self.device).view(1, 2)
            yy = torch.tensor([1, 2, 3], device=self.device).view(3, 1)
            return [
                a[x, y],
                a[:, x, y],
                a[:, x, y, :],
                a[x, :, y],
                a[:, x, :, y, :],
                a[xx, yy],
                a[:, xx, yy],
                a[xx, :, yy],
                a[xx, yy, :],
                a[:, xx, :, yy],
            ]

        a = torch.arange(3 * 4 * 5 * 6 * 7, device=self.device).view(3, 4, 5, 6, 7)
        refs = fn(a)
        tests = torch.compile(fn)(a)
        for ref, test in zip(refs, tests):
            torch.testing.assert_close(ref, test)

    @torch._dynamo.config.patch(cache_size_limit=10)
    def test_tensor_index_put_slice(self):
        def fn(a, version):
            x = torch.tensor([1, 2], device=self.device, dtype=torch.int32)
            y = torch.tensor([2, 3], device=self.device, dtype=torch.int32)

            xx = torch.tensor([1, 2], device=self.device).view(1, 2)
            yy = torch.tensor([1, 2, 3], device=self.device).view(3, 1)

            if version == 0:
                a[x, y] = torch.zeros_like(a[x, y])
            elif version == 1:
                a[:, x, y] = torch.zeros_like(a[:, x, y])
            elif version == 2:
                a[:, x, y, :] = torch.zeros_like(a[:, x, y, :])
            elif version == 3:
                a[x, :, y] = torch.zeros_like(a[x, :, y])
            elif version == 4:
                a[:, x, :, y, :] = torch.zeros_like(a[:, x, :, y, :])
            elif version == 5:
                a[xx, yy] = torch.zeros_like(a[xx, yy])
            elif version == 6:
                a[:, xx, yy] = torch.zeros_like(a[:, xx, yy])
            elif version == 7:
                a[xx, :, yy] = torch.zeros_like(a[xx, :, yy])
            elif version == 8:
                a[xx, yy, :] = torch.zeros_like(a[xx, yy, :])
            elif version == 9:
                a[:, xx, :, yy] = torch.zeros_like(a[:, xx, :, yy])

            return a

        a = torch.arange(3 * 4 * 5 * 6 * 7, device=self.device, dtype=torch.int32).view(
            3, 4, 5, 6, 7
        )
        for i in range(10):
            ref = fn(torch.clone(a), i)
            test = torch.compile(fn)(torch.clone(a), i)
            torch.testing.assert_close(ref, test)

    def test_indirect_load_broadcast(self):
        def fn(in_ptr0, in_ptr1, in_ptr2):
            return torch.gather(in_ptr1, 0, in_ptr2) + in_ptr0

        arg190 = rand_strided((32, 21), (1, 32), device=self.device, dtype=torch.int64)
        arg190.fill_(0)
        arg111 = rand_strided(
            (9521, 512), (512, 1), device=self.device, dtype=torch.float32
        )
        self.common(
            fn,
            (
                torch.randn(32, 1),
                arg111,
                arg190,
            ),
        )

    def test_roi_align(self):
        if not has_torchvision_roi_align():
            raise unittest.SkipTest("requires torchvision")

        def fn(a, b):
            return torch.ops.torchvision.roi_align(a, b, 0.25, 7, 7, 2, False)

        self.common(fn, (torch.zeros([4, 256, 296, 304]), torch.zeros([2292, 5])))

    def test_nll_loss_forward(self):
        def fn(a, b):
            return aten.nll_loss_forward(a, b, None, 1, -100)

        labels = (
            torch.zeros([5], dtype=torch.int64),
            torch.tensor([-100, -100, 3, -100, -100], dtype=torch.int64),
        )
        inps = (torch.randn(5, 5), torch.randn(5, 5))
        for a, b in zip(inps, labels):
            self.common(
                fn,
                (a, b),
            )

    def test_nll_loss_backward(self):
        def fn(a, b, c):
            return aten.nll_loss_backward(
                a, b, c, None, 1, -100, torch.tensor(1.0, device=self.device)
            )

        labels = (
            torch.zeros([5], dtype=torch.int64),
            torch.tensor([-100, -100, 3, -100, -100], dtype=torch.int64),
        )
        inps = (torch.randn(5, 5), torch.randn(5, 5))
        grad_outs = (torch.randn(()), torch.randn(()))
        for a, b, c in zip(grad_outs, inps, labels):
            self.common(
                fn,
                (a, b, c),
            )

    def test_isinf(self):
        def fn(x):
            return x.isinf(), x.isnan()

        self.common(
            fn, [torch.tensor([1, float("inf"), 2, float("-inf"), float("nan")])]
        )
        self.common(
            fn,
            [
                torch.tensor(
                    [1, float("inf"), 2, float("-inf"), float("nan")],
                    dtype=torch.float64,
                )
            ],
        )

    @skip_if_halide  # different nan behavior in ==
    def test_isinf2(self):
        def fn(x):
            y = torch.tensor(
                [1, float("inf"), 2, float("-inf"), float("nan")], device=self.device
            )
            return x == y

        self.common(
            fn, (torch.tensor([1, float("inf"), 2, float("-inf"), float("nan")]),)
        )

    def test_any(self):
        def fn(x):
            return (
                x.any(-1),
                x.isinf().any(),
                torch.all(x.isinf(), dim=0),
                torch.all(torch.logical_not(x.isinf())),
            )

        self.common(fn, [-torch.rand(64)])
        tmp = torch.randn(16, 8)
        tmp[1, 1] = float("inf")
        self.common(fn, [tmp])

    def test_multilayer_any(self):
        def fn(x):
            return (x.isinf().any(), x.isfinite().all())

        sample = torch.rand(9, 3, 353, 353)
        self.common(fn, [sample])

        sample.view(-1)[-1] = float("inf")
        self.common(fn, [sample])

    def test_inplace_activations(self):
        def fn(x):
            a = aten.hardswish_(x + 1)
            b = aten.hardtanh_(x + 1)
            c = aten.leaky_relu_(x + 1)
            d = aten.silu_(x + 1)
            e = aten.log1p(x + 1)
            f = aten.masked_fill_(x + 1, torch.zeros_like(x, dtype=torch.bool), 99.0)
            h = aten.masked_fill_(x + 1, torch.ones_like(x, dtype=torch.bool), 99.0)
            return (a, b, c, d, e, f, h)

        self.common(fn, [torch.randn(64) * 10])

    def test_baddbmm(self):
        def fn(a, b, c, beta):
            return aten.baddbmm(a, b, c, beta=beta)

        b = torch.randn(6, 128, 64)
        c = torch.randn(6, 64, 100)
        options = itertools.product(
            [torch.randn(6, 1, 100), torch.randn(6, 1, 100).fill_(torch.nan)],
            [0.0, 1.0],
        )
        for a, beta in options:
            self.common(
                fn,
                [a, b, c, beta],
                # Mismatched elements: 1212 / 76800 (1.6%)
                # Greatest absolute difference: 0.001953125 at index (0, 0, 93) (up to 1e-05 allowed)
                # Greatest relative difference: 1.0 at index (3, 19, 4) (up to 0.001 allowed)
                atol=0.002,
                rtol=0.001,
            )

    @config.patch({"triton.max_tiles": 2})
    def test_fuse_tiled(self):
        def fn(a, b, c):
            return a + b, c + 1

        self.common(
            fn, [torch.randn(128, 1), torch.randn(1, 128), torch.randn(128, 128)]
        )

    def test_expand_as(self):
        def fn(a, b):
            return aten.expand_as(a, b), aten.expand_as(a + 1, b + 1) + 1

        self.common(
            fn,
            [
                torch.randn(6, 1, 100),
                torch.randn(6, 128, 100),
            ],
        )

    def test_index_put1(self):
        def fn(a, b, c):
            return (
                torch.index_put(a, [b], c),
                torch.index_put_(a + 1, [b + 1], c + 1) + 1,
            )

        self.common(
            fn,
            [
                torch.randn([800, 256, 7, 7]),
                torch.randperm(601),
                torch.randn([601, 256, 7, 7]),
            ],
        )
        self.common(
            fn, [torch.randn(1024, 4, 2), torch.arange(4), torch.randn(4, 1, 1)]
        )

    def test_index_put2(self):
        def fn(a, b, c):
            return torch.index_put(a, [b], c, True)

        self.common(
            fn,
            [
                torch.randn([100, 256, 7, 7]),
                torch.randint(0, 100, size=[600], dtype=torch.int64),
                torch.randn([600, 256, 7, 7]),
            ],
            # workaround for https://github.com/openai/triton/issues/558
            check_lowp=False,
        )

    def test_index_put3(self):
        def fn(a, b, c):
            torch.ops.aten.index_put_(a, (None, b, None), c)
            a1 = a + 1
            torch.ops.aten.index_put_(a1, (None, b + 1, None), c + 1)
            return (a, a1)

        self.common(
            fn,
            [
                torch.randn([1024, 4, 2]),
                torch.arange(3),
                torch.randn([1024, 1, 2]),
            ],
        )

    def test_index_put4(self):
        # a, b[0] are not broadcastable
        # https://github.com/pytorch/pytorch/issues/97104
        def fn(a, b, c):
            return torch.index_put(a, [b], c)

        self.common(
            fn,
            [
                torch.rand([8, 2]),
                torch.rand([8]) > 0.5,
                torch.rand([]),
            ],
        )

    def test_index_put_as_masked_fill(self):
        def fn(a, b, c, d):
            a = a.clone()
            torch.ops.aten.index_put_(a, [b], c, d)
            return a

        self.common(
            fn,
            (
                torch.randn([1024, 4, 2]),
                torch.randn([1024, 4, 2]) > 0,
                torch.randn([]),
                False,
            ),
        )

        self.common(
            fn,
            (
                torch.randn([1024, 4, 2]),
                torch.randn([1024, 4, 2]) > 0,
                torch.randn([]),
                True,
            ),
        )

    def test_index_put_fallback1(self):
        def fn(a, b, c, d):
            a = a.clone()
            torch.ops.aten.index_put_(a, [b], c, d)
            return a

        self.common(
            fn,
            (
                torch.randn([3]),
                torch.as_tensor([True, True, False]),
                torch.randn([2]),
                False,
            ),
        )

        self.common(
            fn,
            (
                torch.randn([3]),
                torch.as_tensor([True, True, False]),
                torch.randn([2]),
                True,
            ),
        )

    def test_index_put_fallback2(self):
        def fn(a, b, c, d, e):
            a = a.clone()
            torch.ops.aten.index_put_(a, [None, b, c], d, e)
            return a

        self.common(
            fn,
            (
                torch.randn([1, 2, 3]),
                torch.as_tensor([0, 1]),
                torch.as_tensor([True, True, False]),
                torch.randn([]),
                False,
            ),
        )
        self.common(
            fn,
            (
                torch.randn([1, 2, 3]),
                torch.as_tensor([0, 1]),
                torch.as_tensor([True, True, False]),
                torch.randn([]),
                True,
            ),
        )

    def test_index_put_deterministic_fallback(self):
        with DeterministicGuard(True):

            def fn(a, b, c):
                return torch.index_put(a, [b], c, True)

            self.common(
                fn,
                [
                    torch.randn([100, 32]),
                    torch.randint(0, 100, size=[600], dtype=torch.int64),
                    torch.randn([600, 32]),
                ],
                check_lowp=False,
            )

    def test_index_put_index(self):
        def fn(ind, x, src):
            y = torch.ops.aten.index_put.default(x, [ind], src)
            return torch.ops.aten.index.Tensor(y, [ind])

        args = [torch.tensor([1], dtype=torch.int64), torch.randn(8, 4), torch.randn(4)]
        self.common(fn, args)

    def test_index_put_reinplace(self):
        def fn(x, idx):
            src = torch.ones(idx.size(0), device=x.device)
            x.index_put_((idx,), src)
            return x.expand((2, x.shape[0]))

        a = torch.randn(1024)
        idx = torch.arange(10)
        torch._inductor.metrics.generated_kernel_count = 0
        self.common(fn, (a, idx))
        assertGeneratedKernelCountEqual(self, 1)

    def test_index_put_failed_reinplace(self):
        def fn(x, idx):
            src = torch.ones(idx.size(0), device=x.device)
            y = x.index_put((idx,), src)
            return x, y

        a = torch.randn(1024)
        idx = torch.arange(10)
        torch._inductor.metrics.generated_kernel_count = 0
        self.common(fn, (a, idx))
        assertGeneratedKernelCountEqual(self, 2)

    def test_adding_tensor_offsets(self):
        @torch.compile(fullgraph=True)
        def fn(x):
            return x[16:32]

        with torch.no_grad():
            x = torch.randn(1024, device=self.device)
            self.assertEqual(fn(x[0:]), x[16:][:16])
            self.assertEqual(fn(x[128:]), x[128 + 16 :][:16])

    # from GPT2ForSequenceClassification
    def test_index_tensor(self):
        def fn(x, y):
            ne = torch.ops.aten.ne.Scalar(x, 0)
            sum = torch.ops.aten.sum.dim_IntList(ne, [-1])
            sub = torch.ops.aten.sub.Tensor(sum, 1)
            iota = torch.ops.prims.iota.default(
                1,
                start=0,
                step=1,
                dtype=torch.int64,
                device=x.device,
                requires_grad=False,
            )
            return torch.ops.aten.index.Tensor(y, [iota, sub])

        self.common(fn, [torch.randn(1, 1024), torch.randn(1, 1024, 2)])

    @config.patch(fallback_random=True)
    def test_bernoulli1(self):
        def fn(a):
            b = torch.empty_like(a)
            return aten.bernoulli_(b), b

        self.common(
            fn,
            [
                torch.randn([100]),
            ],
        )

    @skip_if_halide  # rng
    def test_bernoulli2(self):
        def fn(a):
            return aten.bernoulli(a)

        self.common(
            fn,
            [torch.tensor([1.0, 1.0, 0.0, 0.0, 1.0, 0.0, 1.0, 1.0])],
        )

    def test_narrow(self):
        def fn(x):
            return (
                aten.narrow(x, 1, 10, 16),
                aten.narrow(x + 2, 0, 10, 16) + 1,
                aten.narrow_copy(x, 1, 10, 16),
            )

        self.common(fn, [torch.randn(64, 64)])

    def test_new_cpp_build_logical(self):
        from torch._inductor.codecache import validate_new_cpp_commands

        validate_new_cpp_commands()

    def test_as_strided(self):
        def fn(x):
            return (
                aten.as_strided(x, (8, 8, 64), (8 * 64, 64, 1), 0),
                aten.as_strided(x + 1, (8, 8, 64), (8 * 64, 64, 1), 0) + 2,
            )

        def fn_channels_last(x):
            return (
                aten.as_strided(
                    x, (8, 384, 2, 20, 12), (153600, 1, 61440, 384, 7680), 0
                ),
                aten.as_strided(
                    x + 1, (8, 384, 2, 20, 12), (153600, 1, 61440, 384, 7680), 0
                )
                + 2,
            )

        self.common(fn, [torch.randn(64, 64)])
        self.common(
            fn_channels_last,
            [torch.randn(8, 384, 20, 20).to(memory_format=torch.channels_last)],
        )

    def test_like_channels_last(self):
        def foo():
            randn = torch.randn((4, 3, 8, 8), device=self.device, dtype=torch.float32)
            xc = randn.contiguous(memory_format=torch.channels_last)
            clone = torch.zeros_like(xc, memory_format=torch.preserve_format)
            rand_like = torch.rand_like(randn)
            return (xc, clone, rand_like)

        out = foo()
        out_comp = torch.compile()(foo)()

        for t, t_comp in zip(out, out_comp):
            self.assertEqual(t.stride(), t_comp.stride())

    def test_as_strided_scatter(self):
        def fn(a, b):
            return aten.as_strided_scatter(
                a * 8 + 10,
                b * 2 - 4,
                size=(a.shape[0], a.shape[1] // 2),
                stride=(a.shape[1], 2),
                storage_offset=0,
            )

        self.common(fn, [torch.randn(10, 1024), torch.randn(10, 512)])

    def test_select_scatter(self):
        def fn(x, a, b):
            return (
                aten.select_scatter(x, a, 1, 0),
                aten.select_scatter(x, b, 0, 1),
            )

        self.common(
            fn,
            [
                torch.randn(8, 197, 38),
                torch.randn(8, 38),
                torch.randn(197, 38),
            ],
        )

    def test_slice_scatter(self):
        def fn(x, a):
            return (
                aten.slice_scatter(x, a, 2, 10, -10),
                aten.slice_scatter(x, a[:, :, :40], 2, 10, -10, 2),
            )

        self.common(
            fn,
            [
                torch.randn(4, 8, 100),
                torch.randn(4, 8, 80),
            ],
        )

    def test_slice_scatter2(self):
        def fn(a, b):
            return aten.slice_scatter(a, b, 0, 0, 9223372036854775807)

        self.common(
            fn,
            [
                torch.randn([8, 197, 384]),
                torch.randn([8, 197, 384]),
            ],
        )

    def test_slice_scatter3(self):
        def fn(a, b):
            return aten.slice_scatter.default(a, b, 1, 1, 9223372036854775807, 2)

        self.common(
            fn,
            [
                torch.randn([1, 4]),
                torch.randn([1, 2]),
            ],
        )

    def test_slice_scatter4(self):
        def fn(a, b):
            return aten.slice_scatter.default(a, b, 1, 2, 9223372036854775807, 3)

        self.common(
            fn,
            [
                torch.randn([1, 9]),
                torch.randn([1, 3]),
            ],
        )

    def test_slice_scatter5(self):
        # empty slices that require clamping the start or end
        def fn(a, b):
            return (
                aten.slice_scatter.default(a, b, 0, 2, 0, 1),
                aten.slice_scatter.default(a, b, 0, a.shape[0], a.shape[0] + 10, 1),
                aten.slice_scatter.default(a, b, 0, -20, 0, 1),
                aten.slice_scatter.default(a, b, 0, -20, -16, 1),
            )

        a = torch.arange(10, dtype=torch.float)
        b = torch.empty(0)
        self.common(fn, [a, b])

    def test_slice_scatter_reinplace(self):
        class M(nn.Module):
            def __init__(self, device):
                super().__init__()
                self.linear1 = nn.Linear(64, 64, bias=False)
                self.cache_k = torch.zeros((56, 384, 8, 64), device=device)

            def forward(self, x, start_pos):
                bsz, seqlen, _, _ = x.shape
                xk = self.linear1(x)
                with torch.no_grad():
                    self.cache_k[:bsz, start_pos : start_pos + seqlen] = xk
                keys = self.cache_k[:bsz, : start_pos + seqlen]
                scores = torch.matmul(
                    xk.transpose(1, 2), keys.transpose(1, 2).transpose(2, 3)
                )
                return scores

        kv_cache_module = M(self.device)
        inp = torch.randn(1, 32, 8, 64)

        # Test that the cache update is reinplaced such that the cache is updated inplace
        # rather than copy-scatter-copy-back.

        torch._inductor.metrics.generated_kernel_count = 0
        with torch.no_grad():
            self.common(kv_cache_module, (inp, 1), check_lowp=False)
        assertGeneratedKernelCountEqual(self, 1)

    def test_scatter1(self):
        def fn(a, dim, index, b):
            return aten.scatter(a, dim, index, b)

        self.common(
            fn,
            [
                torch.zeros(2, 3),
                -1,
                torch.tensor([[0]]),
                torch.ones(2, 3),
            ],
        )

    def test_scatter2(self):
        if self.device == "cuda":
            raise unittest.SkipTest("unstable on sm86")

        check_lowp = True
        if self.device == "xpu":
            check_lowp = False

        def fn(a, dim, index, b):
            return aten.scatter.reduce(a, dim, index, b, reduce="add")

        self.common(
            fn,
            [
                torch.zeros(64, 512),
                0,
                torch.zeros((64, 512), dtype=torch.int64),
                torch.ones(64, 512),
            ],
            check_lowp=check_lowp,
        )

    def test_scatter3(self):
        def fn(a, dim, index, b):
            return aten.scatter(a, dim, index, b, reduce="add")

        check_lowp = True
        if self.device == "xpu":
            check_lowp = False

        self.common(
            fn,
            [
                torch.randn(5, 29, 13),
                2,
                torch.tensor([[[3, 5, 7, 9]]]),
                0.8,  # src can be a scalar
            ],
            # Mismatched elements: 1 / 1885 (0.1%)
            # Greatest absolute difference: 0.00018310546875 at index (0, 0, 3) (up to 1e-05 allowed)
            # Greatest relative difference: 0.0022371364653243847 at index (0, 0, 3) (up to 0.001 allowed)
            atol=2e-4,
            rtol=1e-3,
            check_lowp=check_lowp,
        )

    def test_scatter4(self):
        def fn(x, ind, src):
            return torch.scatter(x, 0, ind, src)

        check_lowp = True
        if self.device == "xpu":
            check_lowp = False

        for deterministic in [False, True]:
            with DeterministicGuard(deterministic):
                self.common(
                    fn,
                    [
                        torch.randn(196, 992),
                        torch.randint(196, (1, 992)),
                        torch.randn(1, 992),
                    ],
                    check_lowp=check_lowp,
                )

    def test_scatter5(self):
        def fn(a, dim, index, b, reduce):
            a = a.clone()
            a.scatter_(dim, index, b, reduce=reduce)
            a1 = a + 1.0
            a1.scatter_(dim, index, b, reduce=reduce)
            return (a, a1)

        check_lowp = True
        if self.device == "xpu":
            check_lowp = False

        for reduce in ["add", "multiply"]:
            self.common(
                fn,
                [
                    torch.ones((4, 5)),
                    0,
                    torch.tensor([[1], [2], [3]], dtype=torch.int64),
                    torch.randn(4, 5),
                    reduce,
                ],
                check_lowp=check_lowp,
            )

    def test_scatter6(self):
        def fn(a, dim, index, b):
            return aten.scatter(a, dim, index, b)

        check_lowp = True
        if self.device == "xpu":
            check_lowp = False

        for deterministic in [False, True]:
            with DeterministicGuard(deterministic):
                self.common(
                    fn,
                    [
                        torch.randn(5, 8, 13),
                        2,
                        torch.tensor([[[3, 5, 7, 9]]]),
                        0.8,  # src can be a scalar
                    ],
                    check_lowp=check_lowp,
                )

    @unittest.skip("Flaky test, needs debugging")
    def test_scatter_add1(self):
        def fn(a, dim, index, b):
            return aten.scatter_add(a, dim, index, b)

        check_lowp = True
        if self.device == "xpu":
            check_lowp = False

        self.common(
            fn,
            [
                torch.randn(2, 3),
                0,
                torch.tensor([[0]]),
                torch.randn(2, 3),
            ],
            check_lowp=check_lowp,
        )

    def test_scatter_add2(self):
        def fn(a, dim, index, b):
            return aten.scatter_add(a, dim, index, b)

        check_lowp = True
        if self.device == "xpu":
            check_lowp = False

        self.common(
            fn,
            [
                torch.randn(2, 3),
                0,
                torch.tensor([[0, 0, 0], [1, 1, 1]]),
                torch.randn(2, 3),
            ],
            check_lowp=check_lowp,
        )

    def test_scatter_add3(self):
        def fn(a, dim, index, b):
            return aten.scatter_add(a, dim, index, b)

        check_lowp = True
        if self.device == "xpu":
            check_lowp = False

        for deterministic in [False, True]:
            with DeterministicGuard(deterministic):
                self.common(
                    fn,
                    [
                        torch.randn(5, 29, 13),
                        2,
                        torch.tensor([[[3, 5, 7, 9]]]),
                        torch.randn(1, 1, 10),
                    ],
                    check_lowp=check_lowp,
                )

    def test_scatter_reduce1(self):
        def fn(a, dim, index, b):
            return aten.scatter_reduce(a, dim, index, b, "sum")

        check_lowp = True
        if self.device == "xpu":
            check_lowp = False

        self.common(
            fn,
            [
                torch.randn(5, 29, 13),
                2,
                torch.tensor([[[3, 5, 7, 9]]]),
                torch.randn(1, 1, 10),
            ],
            check_lowp=check_lowp,
        )

    def test_scatter_reduce2(self):
        def fn(a, dim, index, b, reduce):
            return aten.scatter_reduce(a, dim, index, b, reduce, include_self=False)

        check_lowp = True
        if self.device == "xpu":
            check_lowp = False

        for reduce in ["sum", "amax"]:
            self.common(
                fn,
                [
                    torch.randn(2, 3),
                    0,
                    torch.zeros((2, 3), dtype=torch.int64),
                    torch.randn(2, 3),
                    reduce,
                ],
                check_lowp=check_lowp,
            )

    def test_scatter_reduce3(self):
        def fn(a, dim, index, b, reduce):
            a = a.clone()
            a.scatter_reduce_(dim, index, b, reduce=reduce)
            a1 = a + 1.0
            a1.scatter_reduce_(dim, index, b, reduce=reduce)
            return (a, a1)

        check_lowp = True
        if self.device == "xpu":
            check_lowp = False

        for reduce in ["sum", "prod"]:
            self.common(
                fn,
                [
                    torch.ones((4, 5)),
                    0,
                    torch.tensor([[1], [2], [3]], dtype=torch.int64),
                    torch.randn(4, 5),
                    reduce,
                ],
                check_lowp=check_lowp,
            )

    def test_dense_mask_index(self):
        r"""
        There will be a little difference for reduce order between aten and inductor
        https://github.com/pytorch/pytorch/pull/122289
        Absolute difference: 0.00067138671875 (up to 1e-05 allowed)
        Relative difference: 3.1747371732500974e-06 (up to 1.3e-06 allowed)
        """
        kwargs = {}
        if self.device == "cpu":
            kwargs["atol"] = 1e-4
            kwargs["rtol"] = 1.3e-5

        def fn(x, y):
            y = torch.ops.aten.select.int(y, 0, 2)
            z = x * y
            return z.sum()

        self.common(fn, [torch.randn(102400), torch.randn(3)], **kwargs)

    def test_empty1(self):
        def fn():
            return torch.empty((1, 128, 128))

        self.common(fn, [], assert_equal=False)

    def test_empty2(self):
        def fn():
            return aten.empty((1, 128, 128))

        self.common(fn, [], assert_equal=False)

    def test_new_empty(self):
        def fn(a):
            return aten.new_empty(a, [1, 128, 128])

        self.common(fn, [torch.randn(55)], assert_equal=False)

    def test_empty_strided(self):
        def fn():
            return aten.empty_strided([1, 128, 128], [16384, 128, 1])

        self.common(fn, [], assert_equal=False)

    def test_new_empty_strided(self):
        def fn(a):
            return aten.new_empty_strided(a, [1, 128, 128], [16384, 128, 1])

        self.common(fn, [torch.randn(55)], assert_equal=False)

    def test_dropout_trivial_0(self):
        def fn1(a):
            return torch.nn.functional.dropout(a, 0.0, True) + a

        self.common(fn1, [torch.randn(55)])

    def test_dropout_trivial_1(self):
        def fn2(a):
            return torch.nn.functional.dropout(a, 1.0, True) + a

        self.common(fn2, [torch.randn(55)])

    @config.patch({"triton.cudagraphs": True})
    @dynamo_config.patch(automatic_dynamic_shapes=True)
    def test_dropout(self):
        random.seed(1234)
        torch.manual_seed(1234)

        @torch._dynamo.optimize("inductor")
        def fn1(a):
            return torch.nn.functional.dropout(a)

        x = torch.ones(1000, device=self.device, dtype=torch.float32)
        result1 = fn1(x)
        self.assertTrue(400 < result1.nonzero().shape[0] < 600)
        self.assertTrue(0.9 < result1.mean().item() < 1.1)

        random.seed(1234)
        torch.manual_seed(1234)

        @torch._dynamo.optimize("inductor")
        def fn2(a):
            return torch.nn.functional.dropout(a, 0.5, True)

        result2 = fn2(x)
        self.assertTrue(400 < result2.nonzero().shape[0] < 600)
        self.assertTrue(0.9 < result2.mean().item() < 1.1)

    @dynamo_config.patch(automatic_dynamic_shapes=True)
    def test_dropout_deterministic(self):
        @torch._dynamo.optimize("inductor")
        def fn(a):
            return torch.nn.functional.dropout(a, 0.55, True)

        for cg in [False, True]:
            with patch.object(config.triton, "cudagraphs", cg):
                torch._dynamo.reset()

                x = torch.ones(1024, device=self.device, dtype=torch.float32)

                torch.manual_seed(1234)
                a0 = fn(x).clone()
                a1 = fn(x).clone()
                a2 = fn(x).clone()

                torch.manual_seed(1234)
                b0 = fn(x).clone()
                b1 = fn(x).clone()
                b2 = fn(x).clone()

                # same seed, same values
                self.assertTrue(torch.allclose(a0, b0))
                self.assertTrue(torch.allclose(a1, b1))
                self.assertTrue(torch.allclose(a2, b2))

                # different calls, different values
                self.assertFalse(torch.allclose(a0, a1))
                self.assertFalse(torch.allclose(a1, a2))

    def test_rand_like_deterministic(self):
        @torch._dynamo.optimize("inductor")
        def fn(a):
            return torch.rand_like(a), torch.rand_like(a)

        x = torch.ones(1024, device=self.device, dtype=torch.float32)

        torch.manual_seed(1234)
        a0 = fn(x)[0].clone()
        a1 = fn(x)[0].clone()
        a2 = fn(x)[0].clone()

        torch.manual_seed(1234)
        b0 = fn(x)[0].clone()
        b1 = fn(x)[0].clone()
        b2 = fn(x)[0].clone()

        # same seed, same values
        self.assertTrue(torch.allclose(a0, b0))
        self.assertTrue(torch.allclose(a1, b1))
        self.assertTrue(torch.allclose(a2, b2))

        # different calls, different values
        self.assertFalse(torch.allclose(a0, a1))
        self.assertFalse(torch.allclose(a1, a2))

        c, d = fn(x)
        self.assertFalse(torch.allclose(c, d))
        self.assertTrue((c >= 0).all())
        self.assertTrue((c < 1).all())
        self.assertTrue((d >= 0).all())
        self.assertTrue((d < 1).all())

    @config.patch(implicit_fallbacks=True)
    def test_fallback_mutable_op_basic(self):
        with torch.library._scoped_library("mylib", "FRAGMENT") as m:

            def impl(a, b, c, d, e=2):
                a.add_(b[0] * c * e),
                if d is not None:
                    d.add_(b[1])

            m.define(
                "inplace_(Tensor(a!) a, Tensor[] b, SymInt c, *, Tensor(b!)? d, SymInt e=2) -> ()"
            )
            m.impl("inplace_", impl, "CompositeExplicitAutograd")

            # We do some clones and copy_ to test that Inductor doesn't reorder
            # the copy_ w.r.t. inplace_.
            def f(a, b1, b2, c, d):
                a_ = a.clone()
                d_ = d if d is None else d.clone()
                torch.ops.mylib.inplace_(a_, (b1, b2), c, d=d_)
                a.copy_(a_)
                if d is not None:
                    d.copy_(d_)
                return ()

            a = torch.tensor([0.0, 1.0, 2])
            b = [torch.tensor([2.0, 3.0, 5.0]), torch.tensor([1.0, 4.0, 6.0])]
            c = 4
            d = torch.tensor([2.0, 1, 0])
            args = (a, b[0], b[1], c, d)
            cloned_args = pytree.tree_map_only(torch.Tensor, torch.clone, args)
            mod = make_fx(f)(*cloned_args)
            cloned_args = pytree.tree_map_only(torch.Tensor, torch.clone, args)
            compiled_f = compile_fx_inner(mod, cloned_args)

            cloned_args = pytree.tree_map_only(torch.Tensor, torch.clone, args)
            compiled_f(list(cloned_args))
            f(*args)
            self.assertEqual(cloned_args, args)

    @config.patch(implicit_fallbacks=True)
    def test_fallback_mutable_op_with_return(self):
        with torch.library._scoped_library("mylib", "FRAGMENT") as m:

            def impl(a, b, c, d, e=2):
                a.add_(b[0] * c * e),
                if d is not None:
                    d.add_(b[1])
                return b[0] + b[1]

            m.define(
                "inplace_(Tensor(a!) a, Tensor[] b, SymInt c, *, Tensor(b!)? d, SymInt e=2) -> Tensor"
            )
            m.impl("inplace_", impl, "CompositeExplicitAutograd")

            # We do some clones and copy_ to test that Inductor doesn't reorder
            # the copy_ w.r.t. inplace_.
            def f(a, b0, b1, c, d):
                a_ = a.clone()
                d_ = d if d is None else d.clone()
                res = torch.ops.mylib.inplace_(a_, (b0, b1), c, d=d_)
                a.copy_(a_)
                if d is not None:
                    d.copy_(d_)
                return (res,)

            a = torch.tensor([0.0, 1.0, 2])
            b = [torch.tensor([2.0, 3.0, 5.0]), torch.tensor([1.0, 4.0, 6.0])]
            c = 4
            d = torch.tensor([2.0, 1, 0])
            args = (a, b[0], b[1], c, d)

            cloned_args = pytree.tree_map_only(torch.Tensor, torch.clone, args)
            mod = make_fx(f)(*cloned_args)
            cloned_args = pytree.tree_map_only(torch.Tensor, torch.clone, args)
            compiled_f = compile_fx_inner(mod, cloned_args)

            cloned_args = pytree.tree_map_only(torch.Tensor, torch.clone, args)
            compiled_out = compiled_f(list(cloned_args))
            out = f(*args)
            self.assertEqual(cloned_args, args)
            self.assertEqual(compiled_out, out)

    @config.patch(implicit_fallbacks=True)
    def test_fallback_mutable_op_no_mutated_tensors(self):
        with torch.library._scoped_library("mylib", "FRAGMENT") as m:

            def impl(a, b):
                if b is not None:
                    b.add_(1)

            m.define("inplace_(Tensor a, Tensor(b!)? b) -> ()")
            m.impl("inplace_", impl, "CompositeExplicitAutograd")

            def f(a):
                torch.ops.mylib.inplace_(a, None)
                return ()

            a = torch.tensor([0.0, 1.0, 2])
            args = (a,)
            cloned_args = pytree.tree_map_only(torch.Tensor, torch.clone, args)
            mod = make_fx(f)(*cloned_args)
            cloned_args = pytree.tree_map_only(torch.Tensor, torch.clone, args)
            compiled_f = compile_fx_inner(mod, cloned_args)

            cloned_args = pytree.tree_map_only(torch.Tensor, torch.clone, args)
            compiled_f(list(cloned_args))
            f(*args)
            self.assertEqual(cloned_args, args)

    @config.patch(implicit_fallbacks=True)
    def test_fallback_mutable_op_list(self):
        with torch.library._scoped_library("mylib", "FRAGMENT") as m:

            def impl(a, b):
                for bi in b:
                    bi.add_(a)

            m.define("inplace_(Tensor a, Tensor(a!)[] b) -> ()")
            m.impl("inplace_", impl, "CompositeExplicitAutograd")

            def f(a, b):
                torch.ops.mylib.inplace_(a, b)
                return ()

            a = torch.tensor([0.0, 1.0, 2])
            b = [torch.tensor([2.0, 3.0, 5.0]), torch.tensor([1.0, 4.0, 6.0])]
            args = (a, b)
            cloned_args = pytree.tree_map_only(torch.Tensor, torch.clone, args)
            mod = make_fx(f)(*cloned_args)
            cloned_args = pytree.tree_map_only(torch.Tensor, torch.clone, args)

            with self.assertRaisesRegex(
                torch._inductor.exc.LoweringException,
                "NYI: Can't generate FallbackKernel",
            ):
                compiled_f = compile_fx_inner(mod, cloned_args)

    @expectedFailureXPU
    def test_functionalize_rng_wrappers(self):
        # Ideally, we would like to use torch.compile for these operators. But
        # currently the plan is to introduce these operators at the partitioner
        # level, obviating the need to support them fully through the
        # torch.compile stack. To ensure that we have good enough debugging with
        # minifiers, we have ensure that they work with make_fx. This test uses
        # make_fx to do the testing. In future, we can move on torch.compile.
        def fn():
            rng_state1, a1 = torch._prims.rng_prims.run_and_save_rng_state(
                torch.ops.aten.rand.default,
                [4, 4],
                dtype=torch.float32,
                device=self.device,
            )
            rng_state2, a2 = torch._prims.rng_prims.run_and_save_rng_state(
                torch.ops.aten.rand.default,
                [4, 4],
                dtype=torch.float32,
                device=self.device,
            )

            b1 = torch._prims.rng_prims.run_with_rng_state(
                rng_state1,
                torch.ops.aten.rand.default,
                [4, 4],
                dtype=torch.float32,
                device=self.device,
            )
            b2 = torch._prims.rng_prims.run_with_rng_state(
                rng_state2,
                torch.ops.aten.rand.default,
                [4, 4],
                dtype=torch.float32,
                device=self.device,
            )

            return (a1, a2, b1, b2)

        mod = make_fx(fn)()
        compiled_f = compile_fx_inner(mod, ())
        a1, a2, b1, b2 = compiled_f(())
        self.assertEqual(a1, b1)
        self.assertEqual(a2, b2)

    @patch.object(torch._functorch.config, "functionalize_rng_ops", True)
    @expectedFailureXPU
    def test_philox_rand(self):
        if self.device == "cpu":
            raise unittest.SkipTest(
                f"functionalization of rng ops supported only on {GPU_TYPE}"
            )

        @torch._dynamo.optimize("inductor")
        def fn(x):
            a = torch.rand_like(x) * x
            a = torch.rand_like(x) * a
            return a

        def check(x):
            torch.manual_seed(123)
            a = fn(x)

            torch.manual_seed(1234)
            b = fn(x)

            torch.manual_seed(123)
            c = fn(x)

            # same seed, same values
            self.assertTrue(torch.allclose(a, c))

            # different calls, different values
            self.assertFalse(torch.allclose(a, b))

        check(torch.ones(1024, device=self.device, dtype=torch.float32))
        # Need comment: should we add "_get_rng_state_offset" to common device interface?
        self.assertEqual(getattr(torch, self.device)._get_rng_state_offset(), 2048)
        # Check non-multiple of 4 numel
        check(torch.ones(3, device=self.device, dtype=torch.float32))
        self.assertEqual(getattr(torch, self.device)._get_rng_state_offset(), 8)

    # Already on by default, just want to make sure
    @patch.object(torch._inductor.config, "allow_buffer_reuse", True)
    def test_reuse_buffers_with_aliasing(self):
        def f(x):
            z = x + 1
            z = torch.view_as_complex(z)
            a = torch.view_as_real(z)
            out = a + 1
            return out, torch.view_as_real(z + 1)

        self.common(f, (torch.zeros((4, 2)),))

        code = run_and_get_triton_code(torch.compile(f), torch.zeros((4, 2)))
        # Make sure that we haven't added complex support and made this test
        # invalid. If we've added complex support please update the test to use
        # a different set of view ops we don't lower
        self.assertTrue("aten.view_as_real" in code)

        def f2(x):
            z = x + 1
            z = torch.view_as_complex(z)
            z = torch.view_as_real(z)
            z = torch.view_as_complex(z)
            a = torch.view_as_real(z)
            out = a + 1
            return out, torch.view_as_real(z + 1)

        self.common(f, (torch.zeros((4, 2)),))

    def test_randn_like_empty(self):
        class Model(torch.nn.Module):
            def __init__(
                self,
            ):
                super().__init__()

            def forward(self, v1: torch.Tensor):
                vx = v1.min(dim=1).values
                v2 = torch.randn_like(vx)
                return v2

        model = Model()
        x = torch.rand(10, 3, 0)

        self.common(model, (x,))

    def test_randint(self):
        @torch.compile(fullgraph=True)
        def fn(x):
            return (
                torch.randint(10, [1024], device=x.device),
                torch.randint(-4, 7, [1024], dtype=torch.int32, device=x.device),
                torch.randint_like(x, 2**50),
            )

        torch.manual_seed(12345)
        a0, b0, c0 = fn(torch.zeros([40, 40], device=self.device))
        self.assertEqual(a0.shape, [1024])
        self.assertEqual(b0.shape, [1024])
        self.assertEqual(c0.shape, [40, 40])
        torch.manual_seed(12345)
        a1, b1, c1 = fn(torch.zeros([40, 40], device=self.device))
        self.assertEqual(a0, a1)
        self.assertEqual(b0, b1)
        self.assertEqual(c0, c1)

        self.assertEqual(a0.min(), 0)
        self.assertEqual(a0.max(), 9)

        self.assertEqual(b0.min(), -4)
        self.assertEqual(b0.max(), 6)

        self.assertGreaterEqual(c0.min(), 0)
        self.assertGreater(c0.max(), 2**40)
        self.assertLess(c0.max(), 2**50)

    @config.patch(fallback_random=True)
    def test_like_rands(self):
        def fn(x):
            return torch.rand_like(x), torch.randn_like(x)

        self.common(fn, [torch.zeros([20, 20])])

    def test_like_rands2(self):
        # rand_like with kwargs `device` of str type
        d = self.device
        assert isinstance(d, str)

        @torch.compile
        def fn(x):
            return torch.rand_like(x, device=d)

        x = torch.ones(10, device=self.device, dtype=torch.float32)
        a0 = fn(x).clone()
        a1 = fn(x).clone()
        self.assertFalse(torch.allclose(a0, a1))

    @requires_gpu()
    def test_like_rands3(self):
        # rand_like with `device` which is different from `x.device`
        def test_like_rands_on_different_device(device1, device2):
            @torch.compile
            def fn(x, device):
                return torch.rand_like(x, device=device)

            x = torch.ones(10, device=device1, dtype=torch.float32)
            return fn(x, device2).clone()

        a0 = test_like_rands_on_different_device("cpu", GPU_TYPE)
        a1 = test_like_rands_on_different_device(GPU_TYPE, "cpu")
        self.assertTrue(a0.device.type == GPU_TYPE)
        self.assertTrue(a1.device.type == "cpu")

    def test_max_pool2d_with_indices_backward(self):
        def fn(a, b, c):
            return aten.max_pool2d_with_indices_backward(
                a, b, [2, 2], [2, 2], [0, 0], [1, 1], False, c
            )

        x = torch.randn([2, 4, 18, 14])
        result, indices = aten.max_pool2d_with_indices(
            x,
            [2, 2],
            [2, 2],
            [0, 0],
            [1, 1],
            False,
        )

        self.common(
            fn,
            [
                torch.randn_like(result),
                x,
                indices,
            ],
        )

    def test_max_pool2d_with_indices_backward2(self):
        def fn(a, b, c):
            return aten.max_pool2d_with_indices_backward(
                a, b, [3, 3], [2, 2], [1, 1], [1, 1], True, c
            )

        x = torch.randn([2, 4, 40, 56])
        result, indices = aten.max_pool2d_with_indices(
            x,
            [3, 3],
            [2, 2],
            [1, 1],
            [1, 1],
            True,
        )

        self.common(
            fn,
            [
                torch.randn_like(result),
                x,
                indices,
            ],
        )

    # From https://github.com/pytorch/torchdynamo/issues/1200
    def test_max_pool2d_with_indices_backward3(self):
        def fn(a, b, c):
            return aten.max_pool2d_with_indices_backward(
                a, b, [1, 1], [2, 2], [0, 0], [1, 1], False, c
            )

        x = torch.randn([32, 256, 37, 38])
        result, indices = aten.max_pool2d_with_indices(
            x,
            [1, 1],
            [2, 2],
            0,
            1,
            False,
        )
        self.common(
            fn,
            [
                torch.randn_like(result),
                x,
                indices,
            ],
        )

    # From https://github.com/pytorch/torchdynamo/issues/1352
    @skip_if_halide  # hangs forever
    def test_max_pool2d_with_indices_backward4(self):
        def fn(a, b, c):
            return aten.max_pool2d_with_indices_backward(
                a, b, [5, 5], [1, 1], [2, 2], [1, 1], False, c
            )

        torch._inductor.metrics.generated_kernel_count = 0
        x = torch.randn([2, 64, 3, 4])
        result, indices = aten.max_pool2d_with_indices(
            x,
            [5, 5],
            [1, 1],
            2,
            1,
            False,
        )
        self.common(
            fn,
            [
                torch.randn_like(result),
                x,
                indices,
            ],
        )
        assertGeneratedKernelCountEqual(self, 1)

    @expectedFailureXPU
    def test_max_pool2d_with_indices_backward5(self):
        # Window size is too big. Should fallback
        def fn(a, b, c):
            return aten.max_pool2d_with_indices_backward(
                a, b, [13, 13], [1, 1], [2, 2], [1, 1], False, c
            )

        torch._inductor.metrics.generated_kernel_count = 0
        x = torch.randn([2, 64, 20, 20])
        result, indices = aten.max_pool2d_with_indices(
            x,
            [13, 13],
            [1, 1],
            2,
            1,
            False,
        )
        self.common(
            fn,
            [
                torch.randn_like(result),
                x,
                indices,
            ],
        )
        assertGeneratedKernelCountEqual(self, 0)

    # From https://github.com/pytorch/pytorch/issues/93384
    def test_max_pool2d_with_indices_backward6(self):
        # dilation is not 1. Should fallback
        def fn(a, b, c):
            return aten.max_pool2d_with_indices_backward(
                a, b, [3, 2], [2, 1], [1, 1], [1, 2], False, c
            )

        torch._inductor.metrics.generated_kernel_count = 0
        x = torch.randn([2, 2, 3, 6])
        result, indices = aten.max_pool2d_with_indices(
            x,
            [3, 2],
            [2, 1],
            [1, 1],
            [1, 2],
            False,
        )
        self.common(
            fn,
            [
                torch.randn_like(result),
                x,
                indices,
            ],
        )
        assertGeneratedKernelCountEqual(self, 0)

    def test_issue102546(self):
        def fn(x):
            return x.mean(0)

        self.common(fn, [torch.rand(())])

    def test_avg_pool2d_backward(self):
        def fn(a, b):
            return aten.avg_pool2d_backward(
                a,
                b,
                [2, 2],
                [2, 2],
                [0, 0],
                True,
                False,
                None,
            )

        self.common(
            fn,
            [
                torch.randn([2, 4, 7, 7]),
                torch.randn([2, 4, 14, 14]),
            ],
        )

    def test_avg_pool2d_backward2(self):
        def fn(a, b):
            return aten.avg_pool2d_backward(
                a,
                b,
                [3, 3],
                [1, 1],
                [1, 1],
                True,
                False,
                None,
            )

        self.common(
            fn,
            [
                torch.randn([1, 1, 20, 15]),
                torch.randn([1, 1, 20, 15]),
            ],
        )

    def test_avg_pool2d_backward3(self):
        def fn(a, b):
            return aten.avg_pool2d_backward(
                a,
                b,
                [1, 1],
                [2, 2],
                [0, 0],
                False,
                False,
                None,
            )

        torch._inductor.metrics.generated_kernel_count = 0
        self.common(
            fn,
            [
                torch.randn([1, 2016, 11, 11]),
                torch.randn([1, 2016, 21, 21]),
            ],
        )
        assertGeneratedKernelCountEqual(self, 1)

    def test_avg_pool2d_backward4(self):
        def fn(a, b):
            return aten.avg_pool2d_backward(
                a,
                b,
                [13, 13],
                [1, 1],
                [0, 0],
                True,
                False,
                None,
            )

        torch._inductor.metrics.generated_kernel_count = 0
        self.common(
            fn,
            [
                torch.randn([1, 16, 12, 12]),
                torch.randn([1, 16, 24, 24]),
            ],
            check_lowp=False,
        )
        assertGeneratedKernelCountEqual(self, 0)

    def test_avg_pool3d_backward(self):
        def fn(a, b):
            return aten.avg_pool3d_backward(
                a,
                b,
                [2, 2, 2],
                [2, 2, 2],
                [0, 0, 0],
                True,
                False,
                None,
            )

        self.common(
            fn,
            [
                torch.randn([2, 4, 7, 7, 7]),
                torch.randn([2, 4, 14, 14, 14]),
            ],
        )

    def test_avg_pool3d_backward2(self):
        def fn(a, b):
            return aten.avg_pool3d_backward(
                a,
                b,
                [3, 3, 3],
                [1, 1, 1],
                [1, 1, 1],
                True,
                False,
                None,
            )

        self.common(
            fn,
            [
                torch.randn([1, 1, 20, 20, 15]),
                torch.randn([1, 1, 20, 20, 15]),
            ],
        )

    def test_avg_pool3d_backward3(self):
        def fn(a, b):
            return aten.avg_pool3d_backward(
                a,
                b,
                [1, 1, 1],
                [2, 2, 2],
                [0, 0, 0],
                False,
                False,
                None,
            )

        torch._inductor.metrics.generated_kernel_count = 0
        self.common(
            fn,
            [
                torch.randn([1, 2016, 11, 11, 11]),
                torch.randn([1, 2016, 21, 21, 21]),
            ],
        )
        assertGeneratedKernelCountEqual(self, 1)

    def test_avg_pool3d_backward4(self):
        def fn(a, b):
            return aten.avg_pool3d_backward(
                a,
                b,
                [13, 13, 13],
                [1, 1, 1],
                [0, 0, 0],
                True,
                False,
                None,
            )

        torch._inductor.metrics.generated_kernel_count = 0
        self.common(
            fn,
            [
                torch.randn([1, 16, 12, 12, 12]),
                torch.randn([1, 16, 24, 24, 24]),
            ],
            check_lowp=False,
        )
        assertGeneratedKernelCountEqual(self, 0)

    @config.patch(search_autotune_cache=False)
    def test_mm_views(self):
        def fn(a, b):
            return torch.mm(a.view(32, 32), b.view(32, 32))

        self.common(
            fn,
            (
                torch.randn([32, 32]).transpose(0, 1),
                torch.randn([1, 32, 32]).transpose(0, 1),
            ),
            check_lowp=False,
        )
        expected_kernel = 0
        # codegen mm kernel from template
        self.assertEqual(
            torch._inductor.metrics.generated_kernel_count, expected_kernel
        )

    @torch._dynamo.config.patch(assume_static_by_default=False)
    def test_dtype_sympy_expr(self):
        @torch._dynamo.optimize_assert("inductor")
        def fn(a):
            y = a[..., :-1, :].contiguous()
            return y

        result = fn(torch.randn([1, 2, 16, 4]).requires_grad_())
        result.sum().backward()

    @skip_if_halide  # rand
    def test_dropout2(self):
        n = 100000
        weight = torch.ones(
            n, device=self.device, dtype=torch.float32, requires_grad=True
        )
        ones = torch.ones(n, device=self.device, dtype=torch.float32)

        @torch._dynamo.optimize_assert("inductor")
        def run(x, train=True):
            return F.dropout(x * weight, 0.33, train)

        def check(r, g):
            rmean = r.mean().item()
            gmean = g.mean().item()
            rcount = len(r.nonzero())
            gcount = len(g.nonzero())

            # dropped elements should match
            self.assertTrue(same(r.nonzero(), g.nonzero()))
            self.assertEqual(rcount, gcount)

            # dropped should be close to 0.33
            self.assertGreater(rcount, 0.64 * n)
            self.assertGreater(0.68 * n, rcount)

            self.assertAlmostEqual(rmean, gmean)
            self.assertAlmostEqual(rmean, 1.0, places=2)

        r1 = run(ones, train=False)
        r1.sum().backward()
        g1 = weight.grad.clone()
        # eval mode should be all ones
        self.assertTrue(same(r1, torch.ones_like(r1)))
        self.assertTrue(same(g1, torch.ones_like(g1)))

        torch.manual_seed(1234)
        weight.grad.zero_()
        r2, (fw_code, bw_code) = run_fw_bw_and_get_code(lambda: run(ones))
        if self.device == GPU_TYPE:
            self.assertEqual(fw_code.count("tl.rand"), 1)
            self.assertEqual(bw_code.count("tl.rand"), 0)
        g2 = weight.grad.clone()
        check(r2, g2)

        torch.manual_seed(1234)
        weight.grad.zero_()
        r3 = run(ones)
        r3.sum().backward()
        g3 = weight.grad.clone()
        check(r3, g3)

        # second run is same result as first
        self.assertTrue(same(r2, r3))
        self.assertTrue(same(g2, g3))

    @config.patch(search_autotune_cache=False)
    @skip_if_halide  # rand
    def test_dropout3(self):
        m = torch.nn.Sequential(
            torch.nn.Linear(32, 32, bias=False),
            torch.nn.Dropout(),
            torch.nn.Linear(32, 32, bias=False),
            torch.nn.Dropout(),
        ).to(self.device)

        @torch._dynamo.optimize_assert("inductor")
        def run(x):
            return m(x)

        torch._inductor.metrics.generated_kernel_count = 0

        result, (fw_code, bw_code) = run_fw_bw_and_get_code(
            lambda: run(torch.randn([8, 32], device=self.device))
        )

        if self.device == GPU_TYPE:
            self.assertEqual(fw_code.count("tl.rand"), 2)
            self.assertEqual(bw_code.count("tl.rand"), 0)
        expected_kernel = 4

        self.assertEqual(
            torch._inductor.metrics.generated_kernel_count, expected_kernel
        )

    @skip_if_halide  # rand
    def test_randint_kernel_count(self):
        @torch._dynamo.optimize_assert("inductor")
        def fn1():
            random_tensor1 = torch.randint(10, [32], device=self.device)
            random_tensor2 = torch.randint(10, [32], device=self.device)
            random_tensor3 = torch.randint(10, [32], device=self.device)
            return random_tensor1, random_tensor2, random_tensor3

        _, source_codes = run_and_get_code(fn1)
        if self.device == GPU_TYPE:
            self.assertEqual(len(source_codes), 1)
            self.assertEqual(source_codes[0].count("async_compile.triton"), 2)

    def test_roll(self):
        def fn(a):
            return (
                aten.roll(a, [-3, 10], [1, 2]),
                aten.roll(a, [5]),
            )

        self.common(
            fn,
            [
                torch.randn([2, 56, 56, 16]),
            ],
        )

    def test_argmax_min_int32(self):
        # https://github.com/pytorch/pytorch/issues/94055
        def fn(a, b):
            c = a.argmax(3)
            return torch.min(b, c)

        a = torch.rand(3, 4, 2, 1).int()
        b = torch.rand(2, 2, 1, 4, 1).int()
        self.common(fn, (a, b))

    def test_argmax_argmin1(self):
        def fn(x):
            return (aten.argmax(x), aten.argmin(x))

        self.common(
            fn,
            [
                torch.randn([8, 256, 256]),
            ],
        )

    def test_argmax_argmin2(self):
        def fn(x):
            return (
                aten.argmax(x, 0),
                aten.argmin(x, 0),
                aten.argmax(x, 1),
                aten.argmin(x, 1),
            )

        self.common(fn, (torch.randn([144, 144]),))

    def test_argmax_argmin_with_duplicates(self):
        def fn(x):
            return (
                aten.argmax(x, 0),
                aten.argmin(x, 0),
                aten.argmax(x, 1),
                aten.argmin(x, 1),
            )

        # Unrolled reduction
        t1 = torch.randint(2, size=(6, 6))
        self.common(fn, (t1,))

        # Persistent reduction
        t1 = torch.randint(8, size=(32, 32))
        self.common(fn, (t1,))

        # Non-persistent reduction
        t1 = torch.randint(8, size=(1028, 1028))
        self.common(fn, (t1,))

    def test_argmax_argmin_with_nan(self):
        def fn(x):
            return (
                aten.argmax(x, 0),
                aten.argmin(x, 0),
                aten.argmax(x, 1),
                aten.argmin(x, 1),
            )

        if self.device == "cpu":
            raise unittest.SkipTest("broken on CPU")

        # Unrolled reduction
        t1 = torch.randn((6, 6))
        t1[:, 1] = float("nan")
        t1[:, 3] = float("nan")
        self.common(fn, (t1,))

        # Persistent reduction
        t1 = torch.randn((32, 32))
        t1[:, 4] = float("nan")
        t1[:, 8] = float("nan")
        self.common(fn, (t1,))

        # Non-persistent reduction
        t1 = torch.randn((1028, 1028))
        t1[:, 40] = float("nan")
        t1[:, 100] = float("nan")
        self.common(fn, (t1,))

    def test_conv_backward(self):
        def fn(rank4_inps, rank3_inps, rank5_inps):
            out1 = aten.convolution_backward(
                *rank4_inps,
                [C],
                [1, 1],
                [0, 0],
                [1, 1],
                False,
                [0, 0],
                1,
                [True, True, True],
            )
            out2 = aten.convolution_backward(
                *rank4_inps,
                [C],
                [1, 1],
                [0, 0],
                [1, 1],
                False,
                [0, 0],
                1,
                [True, False, False],
            )
            out3 = aten.convolution_backward(
                *rank3_inps,
                [C],
                [1],
                [0],
                [1],
                False,
                [0],
                1,
                [True, True, True],
            )
            out4 = aten.convolution_backward(
                *rank5_inps,
                [C],
                [1, 1, 1],
                [0, 0, 0],
                [1, 1, 1],
                False,
                [0, 0, 0],
                1,
                [True, True, True],
            )
            return (out1, out2, out3, out4)

        B = 3
        C = 4
        H = 5
        grad_out = torch.randn(B, C, H - 2, H - 2, H - 2)
        inp = torch.randn(B, C, H, H, H)
        weight = torch.randn(C, C, 3, 3, 3)

        def shrink_rank(x, rank):
            res = x
            while res.dim() > rank:
                res = torch.select(res, -1, 0)
            return res.contiguous()

        rank4_inps = [shrink_rank(x, 4) for x in [grad_out, inp, weight]]
        rank3_inps = [shrink_rank(x, 4) for x in [grad_out, inp, weight]]
        rank5_inps = [shrink_rank(x, 5) for x in [grad_out, inp, weight]]

        with torch.backends.cudnn.flags(enabled=True, allow_tf32=False):
            self.common(
                fn,
                [rank4_inps, rank3_inps, rank5_inps],
            )

    @unittest.skip(
        """
        FIXME: In the case of having equally max/min elements, our implementation returns
        the last index instead of the first one
        """
    )
    def test_argmax_argmin3(self):
        def fn(x):
            return (
                aten.argmax(x, 0),
                aten.argmin(x, 0),
                aten.argmax(x, -1),
                aten.argmin(x, -1),
            )

        self.common(
            fn,
            [torch.randint(0, 5, [10, 10])],
        )

    def test_vdd_clamp(self):
        def fn(x):
            return torch.clamp_min(x, 3)

        self.common(
            fn,
            [
                torch.randn([16], requires_grad=True) * 10,
            ],
        )

    def test_tmp_not_defined_issue1(self):
        def forward(
            primals_3,
            primals_4,
            add_tensor,
            convert_element_type_default,
            div_default,
            reciprocal_default,
        ):
            var_default = torch.ops.aten.var(
                convert_element_type_default, [2], correction=0
            )
            sub_tensor = torch.ops.aten.sub.Tensor(add_tensor, div_default)
            mul_tensor_1 = torch.ops.aten.mul.Tensor(sub_tensor, reciprocal_default)
            mul_tensor_2 = torch.ops.aten.mul.Tensor(mul_tensor_1, primals_3)
            add_tensor_2 = torch.ops.aten.add.Tensor(mul_tensor_2, primals_4)
            convert_element_type_default_1 = add_tensor_2.to(dtype=torch.float32)
            convert_element_type_default_2 = convert_element_type_default_1.to(
                dtype=torch.float32
            )
            var_default_1 = torch.ops.aten.var(
                convert_element_type_default_2, [2], correction=0
            )
            broadcast_in_dim_default_2 = var_default_1.reshape(1, 512, 1)
            sum_default_1 = convert_element_type_default_2.sum(2)
            add_tensor_3 = torch.ops.aten.add.Tensor(broadcast_in_dim_default_2, 1e-05)
            return (var_default, sum_default_1, add_tensor_3)

        inps = [
            (torch.Size([1024]), torch.float32),
            (torch.Size([1024]), torch.float32),
            (torch.Size([1, 512, 1024]), torch.float32),
            (torch.Size([1, 512, 1024]), torch.float32),
            (torch.Size([1, 512, 1]), torch.float32),
            (torch.Size([1, 512, 1]), torch.float32),
        ]
        inps = [torch.randn(shape, dtype=dtype) for (shape, dtype) in inps]
        self.common(forward, inps, atol=1e-05, rtol=2e-05)

    @unittest.skipIf(
        os.environ.get("BUILD_ENVIRONMENT", "").startswith("parallelnative"),
        "TODO: debug this with asan",
    )
    def test_tmp_not_defined_issue2(self):
        def forward(arg38_1, arg81_1, getitem_17, new_zeros_default_4):
            div_tensor_7 = torch.ops.aten.div.Tensor(getitem_17, arg81_1)
            mul_tensor_24 = torch.ops.aten.mul.Tensor(div_tensor_7, arg38_1)
            sum_default_7 = torch.ops.aten.sum.default(mul_tensor_24)
            return (new_zeros_default_4, sum_default_7)

        dtype = torch.float32
        args = [
            ((1, 88, 40, 40), (140800, 1600, 40, 1), dtype),
            ((), (), dtype),
            ((1, 88, 40, 40), (140800, 1600, 40, 1), dtype),
            ((3,), (1,), dtype),
        ]
        args = [
            rand_strided(shape, stride, dtype).requires_grad_(True).add(1)
            for shape, stride, dtype in args
        ]
        self.common(forward, args, atol=1e-5, rtol=1e-5)

    @requires_gpu()
    def test_tmp_not_defined_issue3(self):
        from torch import device

        def forward(
            self,
            primals_1: "f32[1001, 6]",
            primals_2: "f32[1001]",
            primals_3: "f32[1001, 64]",
            primals_4: "f32[4190]",
            primals_5: "f32[4190]",
            primals_6: "f32[1739, 4190]",
            primals_48: "f32[6144, 4191]",
        ):
            _tensor_constant0: "i64[4190]" = self._tensor_constant0
            lift_fresh_copy: "i64[4190]" = torch.ops.aten.lift_fresh_copy.default(
                _tensor_constant0
            )

            index: "f32[6144, 4190]" = torch.ops.aten.index.Tensor(
                primals_48, [None, lift_fresh_copy]
            )

            _tensor_constant1: "i64[6]" = self._tensor_constant1
            lift_fresh_copy_1: "i64[6]" = torch.ops.aten.lift_fresh_copy.default(
                _tensor_constant1
            )
            index_1: "f32[6144, 6]" = torch.ops.aten.index.Tensor(
                primals_48, [None, lift_fresh_copy_1]
            )
            primals_48 = lift_fresh_copy_1 = None
            permute: "f32[6, 1001]" = torch.ops.aten.permute.default(primals_1, [1, 0])
            addmm: "f32[6144, 1001]" = torch.ops.aten.addmm.default(
                primals_2, index_1, permute
            )
            amax: "f32[6144, 1]" = torch.ops.aten.amax.default(addmm, [-1], True)
            sub: "f32[6144, 1001]" = torch.ops.aten.sub.Tensor(addmm, amax)
            exp: "f32[6144, 1001]" = torch.ops.aten.exp.default(sub)
            sum_1: "f32[6144, 1]" = torch.ops.aten.sum.dim_IntList(exp, [-1], True)
            div: "f32[6144, 1001]" = torch.ops.aten.div.Tensor(exp, sum_1)

            full_default: "i32[6144, 1001]" = torch.ops.aten.full.default(
                [6144, 1001],
                1,
                dtype=torch.int32,
                layout=torch.strided,
                device=device(type=GPU_TYPE, index=0),
                pin_memory=False,
            )

            iota: "i32[1001]" = torch.ops.prims.iota.default(
                1001,
                start=0,
                step=1,
                dtype=torch.int32,
                device=device(type=GPU_TYPE),
                requires_grad=False,
            )

            mul: "i32[6144, 1001]" = torch.ops.aten.mul.Tensor(full_default, iota)
            iota_1: "i32[6144]" = torch.ops.prims.iota.default(
                6144,
                start=0,
                step=1001,
                dtype=torch.int32,
                device=device(type=GPU_TYPE, index=0),
                requires_grad=False,
            )
            view: "i32[6150144]" = torch.ops.aten.reshape.default(mul, [-1])
            view_1: "f32[6150144]" = torch.ops.aten.reshape.default(div, [-1])
            _embedding_bag = torch.ops.aten._embedding_bag.default(
                primals_3, view, iota_1, False, 0, False, view_1
            )
            getitem: "f32[6144, 64]" = _embedding_bag[0]
            getitem_1: "i32[6150144]" = _embedding_bag[1]
            getitem_2: "i32[6144]" = _embedding_bag[2]
            getitem_3: "i32[0]" = _embedding_bag[3]
            unsqueeze: "f32[6144, 1, 64]" = torch.ops.aten.unsqueeze.default(getitem, 1)
            var_mean = torch.ops.aten.var_mean.correction(
                index, [1], correction=0, keepdim=True
            )
            getitem_4: "f32[6144, 1]" = var_mean[0]
            getitem_5: "f32[6144, 1]" = var_mean[1]
            add: "f32[6144, 1]" = torch.ops.aten.add.Tensor(getitem_4, 1e-05)
            rsqrt: "f32[6144, 1]" = torch.ops.aten.rsqrt.default(add)
            sub_1: "f32[6144, 4190]" = torch.ops.aten.sub.Tensor(index, getitem_5)
            mul_1: "f32[6144, 4190]" = torch.ops.aten.mul.Tensor(sub_1, rsqrt)
            mul_2: "f32[6144, 4190]" = torch.ops.aten.mul.Tensor(mul_1, primals_4)
            add_1: "f32[6144, 4190]" = torch.ops.aten.add.Tensor(mul_2, primals_5)
            permute_1: "f32[4190, 1739]" = torch.ops.aten.permute.default(
                primals_6, [1, 0]
            )

            return [
                index,
                index_1,
                addmm,
                amax,
                sum_1,
                iota_1,
                view,
                view_1,
                getitem_1,
                getitem_2,
                getitem_3,
                unsqueeze,
                getitem_5,
                rsqrt,
                add_1,
                permute_1,
            ]

        kwargs = aot_graph_input_parser(forward, device=GPU_TYPE)
        self.common(forward, [], kwargs=kwargs)

    def test_misaligned_address_issue1(self):
        def forward(sub_tensor_1, unsqueeze_default):
            gather_default = torch.ops.aten.gather.default(
                sub_tensor_1, 1, unsqueeze_default
            )
            return gather_default

        args = [
            ((1, 1000), (1000, 1), torch.float32),
            ((1, 1), (1, 1), torch.int64),
        ]
        args = [rand_strided(shape, stride, dtype) for shape, stride, dtype in args]
        self.common(forward, args)

    def test_invalid_operand_issue1(self):
        def forward(arg0_1, arg1_1, arg3_1, squeeze, view_1, slice_1):
            slice_scatter = torch.ops.aten.slice_scatter.default(
                slice_1, arg3_1, 1, 1, 9223372036854775807
            )
            slice_scatter_1 = torch.ops.aten.slice_scatter.default(
                arg1_1, slice_scatter, 0, 0, 9223372036854775807
            )
            slice_2 = torch.ops.aten.slice.Tensor(
                slice_scatter_1, 0, 0, 9223372036854775807
            )
            select_scatter = torch.ops.aten.select_scatter.default(
                slice_2, squeeze, 1, 0
            )
            slice_scatter_2 = torch.ops.aten.slice_scatter.default(
                slice_scatter_1, select_scatter, 0, 0, 9223372036854775807
            )
            view = torch.ops.aten.view.default(slice_scatter_2, [-1, 128])
            embedding = torch.ops.aten.embedding.default(arg0_1, view, 1)
            return [embedding, view_1]

        args = [
            ((50005, 768), (768, 1), torch.float32),
            ((8, 128), (128, 1), torch.int64),
            ((8, 127), (127, 1), torch.int64),
            ((8,), (1,), torch.int64),
            ((1024,), (1,), torch.int64),
            ((8, 128), (128, 1), torch.int64),
        ]
        args = [rand_strided(shape, stride, dtype) for shape, stride, dtype in args]
        self.common(forward, args)

    def test_sizehint_issue1(self):
        def forward(x):
            return torch.nn.functional.unfold(
                x, kernel_size=[4, 4], dilation=1, padding=0, stride=[4, 4]
            )

        args = [((2, 24, 56, 56), (75264, 3136, 56, 1), torch.float32, False)]
        args = [
            rand_strided(sh, st, dt).requires_grad_(rg) for (sh, st, dt, rg) in args
        ]
        self.common(forward, args)

    def test_zero_dim_reductions(self):
        for kd in [True, False]:
            inps0 = (torch.zeros(2, 0, device=self.device, dtype=torch.float16), 1, kd)
            failed_ops = [aten.argmin, aten.argmax, aten.max, aten.min]
            for fo in failed_ops:
                with self.assertRaisesRegex(
                    IndexError, "Expected reduction dim 1 to have non-zero size"
                ):
                    mod = make_fx(fo)(*inps0)
                    _ = compile_fx_inner(mod, inps0)

            pass_ops = [
                lambda *x: fn(*x) for fn in [aten.sum, aten.prod, aten.any, aten.all]
            ]
            for po in pass_ops:
                compiled = torch._dynamo.optimize("inductor")(po)
                expected = po(*inps0)
                actual = compiled(*inps0)

            self.assertTrue(torch.allclose(actual, expected, atol=1e-3, rtol=1e-3))

    def test_unfold_zero_dimension_tensor(self):
        def forward(x):
            return torch.unfold_copy(dimension=1, input=x, size=0, step=7)

        x = torch.rand([1, 0], dtype=torch.float32)

        y = forward(x)
        compiled_y = torch.compile(forward, fullgraph=True)(x)

        self.assertEqual(y, compiled_y)

    def test_zero_element_mutation(self):
        class CustomModel(nn.Module):
            def __init__(self):
                super().__init__()
                self.layer1 = nn.LeakyReLU(negative_slope=5.2955089, inplace=True)

            def forward(self, inputs):
                return self.layer1(inputs)

        ip_size = [0]
        input_tensor = torch.randn(ip_size)

        mymodel = CustomModel()
        self.common(mymodel, (input_tensor,))

    def test_lerp(self):
        # non-contiguous inputs for lerp
        def fn0(i0, i1):
            x1 = i0.transpose(-2, -3)
            return torch.lerp(i1, x1, 70000)

        # contiguous inputs for lerp
        def fn1(i0, i1):
            return torch.lerp(i1, i0, 70000)

        self.common(fn0, [torch.rand(10, 3, 10), torch.rand(3, 10, 10)])
        self.common(fn1, [torch.rand(3, 10, 10), torch.rand(3, 10, 10)])

    def test_unspec_inputs(self):
        if self.device == "cpu":
            raise unittest.SkipTest("Testing mixed devices")

        def fn(x, y):
            return x + y, x * y, x / y

        opt = torch._dynamo.optimize("inductor")(fn)
        dtypes = [
            torch.float16,
            torch.bfloat16,
            torch.float32,
            torch.float64,
            torch.int32,
            torch.int64,
        ]

        for d in dtypes:
            inputs = (
                rand_strided((2, 3), (3, 1), dtype=torch.float32, device=GPU_TYPE),
                rand_strided((), (), dtype=d, device="cpu"),
            )
            self.assertTrue(same(opt(*inputs), fn(*inputs)))
            inputs = (inputs[1], inputs[0])
            self.assertTrue(same(opt(*inputs), fn(*inputs)))

    @dynamo_config.patch(automatic_dynamic_shapes=True)
    def test_list_clearing(self):
        if self.device == "cpu":
            contexts = [contextlib.nullcontext]
        else:
            contexts = [
                contextlib.nullcontext,
                lambda: config.patch({"triton.cudagraphs": True}),
            ]

        for context in contexts:
            with context():
                inps = [
                    torch.rand([5, 5]).to(self.device),
                    torch.rand([5, 5]).to(self.device),
                ]
                inp_refs = [weakref.ref(inp) for inp in inps]

                def fn(x, y):
                    a = x + y
                    return (a @ a,)

                fn_fx = make_fx(fn)(inps[0], inps[1])
                fn_compiled = compile_fx_inner(fn_fx, inps)

                test_self = self
                matmul_seen = False

                class TestRefMode(TorchDispatchMode):
                    def __torch_dispatch__(self, func, types, args=(), kwargs=None):
                        kwargs = kwargs if kwargs else {}

                        nonlocal inps
                        nonlocal inp_refs
                        nonlocal test_self
                        nonlocal matmul_seen

                        # by matmul, inputs should be deallocated
                        # TODO: should not be necessary, ref-cycle ?
                        gc.collect()
                        if func is aten.mm.out:
                            matmul_seen = True
                            test_self.assertEqual(len(inps), 0)
                            test_self.assertIsNone(inp_refs[0]())
                            test_self.assertIsNone(inp_refs[1]())

                        return func(*args, **kwargs)

                with TestRefMode():
                    fn_compiled(inps)

                # do an extra run to make sure we are deallocating on warmup and record
                if self.device == GPU_TYPE:
                    inps.extend(
                        [
                            torch.rand([5, 5]).to(self.device),
                            torch.rand([5, 5]).to(self.device),
                        ]
                    )
                    inp_refs.extend([weakref.ref(inp) for inp in inps])
                    matmul_seen = False

                    with TestRefMode():
                        fn_compiled(inps)

                # for some reason, TorchDispatch doesnt capture the
                # cuda mm call (even without cudagraphs)
                if self.device == "cpu":
                    self.assertTrue(matmul_seen)
                else:
                    self.assertEqual(len(inps), 0)

    def test_dtype_mismatch_issue(self):
        def fn(x):
            attn = torch.nn.functional.pad(x, [0, 1])
            return attn.softmax(dim=-1)

        x = torch.rand(128, 32, 63)
        self.common(fn, (x,))

    def test_diagonal_copy(self):
        def fn(x):
            return torch.diagonal_copy(x)

        for x in (torch.randn(2, 3), torch.randn(2, 2), torch.randn(3, 2)):
            self.common(fn, (x,))

    def test_kwargs(self):
        if self.device == GPU_TYPE:
            raise unittest.SkipTest("histogramdd only supports cpu")

        def fn(x, y):
            return torch.histogramdd(
                x,
                bins=[3, 3],
                weight=y,
            )

        self.common(
            fn,
            [torch.randn((4, 2)), torch.randn(4)],
        )

    # Shape padding causes the inputs to all get specialized, so the codegen
    # test fails
    @expectedFailureCodegenDynamic
    @requires_gpu()
    @torch._inductor.config.patch("shape_padding", True)
    def test_shape_padding(self):
        dtypes = [
            torch.float16,
            torch.float32,
        ]

        b, m, n, k = 7, 11, 13, 15

        def gen(*shape, dtype=torch.float32):
            return torch.randn(*shape, device=GPU_TYPE, dtype=dtype) / k + 1.0

        for dtype in dtypes:
            x = gen(m, k, dtype=dtype)
            y = gen(k, n, dtype=dtype)
            z = gen(n, dtype=dtype)
            self.common(lambda x, y: torch.mm(x, y), (x, y))
            self.common(lambda x, y: torch.matmul(x, y), (x, y))
            self.common(lambda x, y, z: torch.addmm(z, x, y), (x, y, z))

        for dtype in dtypes:
            x = gen(b, m, k, dtype=dtype)
            y = gen(b, k, n, dtype=dtype)
            z = gen(n, dtype=dtype)
            self.common(lambda x, y: torch.bmm(x, y), (x, y))
            self.common(lambda x, y: torch.matmul(x, y), (x, y))
            self.common(lambda x, y, z: torch.baddbmm(z, x, y), (x, y, z))

    @requires_gpu()
    @torch._inductor.config.patch("layout_optimization", True)
    def test_inductor_layout_optimization_input_mutations(self):
        # channel dim must be > 64 for inductor to do layout optimization and use NHWC
        mod = nn.Conv2d(3, 128, 1, stride=1, bias=False).to(GPU_TYPE)

        def f(x):
            x.mul_(2)
            out = mod(x)
            return out

        f_compiled = torch.compile(f)
        x_ref = torch.rand(2, 3, 128, 128, device=GPU_TYPE)
        x_test = x_ref.clone().detach()
        with torch.no_grad():
            out_ref = f(x_ref)
            out_test = f_compiled(x_test)
            self.assertEqual(out_ref, out_test)
            self.assertEqual(out_ref.shape, out_test.shape)
            # Importantly, since inductor._config.keep_output_stride is True,
            # the outputs should have matching strides here.
            self.assertEqual(out_ref.stride(), out_test.stride())
            self.assertEqual(x_ref, x_test)

    def test_int_input_dynamic_shapes(self):
        @torch.compile(dynamic=True)
        def fn(x, i):
            y = x * i
            return y

        # Constant must not get matched as constant
        self.common(fn, [torch.randn(3, 1, 1, 1, 1), 9132])

    def test_sqrt_dynamic_shapes(self):
        # TIMM convit_base model: https://github.com/pytorch/pytorch/issues/97877.
        # TODO: support cuda path.
        if self.device == GPU_TYPE:
            raise unittest.SkipTest("sqrt dynamic shapes only supports cpu")

        class Model(torch.nn.Module):
            def __init__(self):
                super().__init__()

            def forward(self, x):
                B, N, C = x.shape
                return self.get_rel_indices(N)

            def get_rel_indices(self, num_patches: int) -> torch.Tensor:
                img_size = int(num_patches**0.5)
                ind = torch.arange(img_size)
                return ind

        self.common(
            Model(),
            [
                torch.randn(8, 4, 4),
            ],
        )

    def test_rsqrt_dynamic_shapes(self):
        # From HF hf_BigBird model.
        @torch.compile(dynamic=True)
        def fn(a, b):
            r = 1 / math.sqrt(a.size(1))
            return torch.bmm(a, b) / r

        self.common(
            fn,
            [
                torch.randn(2, 4, 4),
                torch.randn(2, 4, 4),
            ],
        )

    def test_index_dynamic_shapes(self):
        # Repro from vision_maskrcnn
        def fn(arg0_1):
            unsqueeze = arg0_1.unsqueeze(0)
            sym_size = arg0_1.size(1)
            ceil = math.ceil(sym_size * 1.8735363483428955)
            iota = torch.ops.prims.iota.default(
                ceil,
                start=0,
                step=1,
                dtype=torch.int64,
                device=arg0_1.device,
                requires_grad=False,
            )
            convert_element_type_1 = iota.to(torch.float32)
            sym_size_1 = arg0_1.size(2)
            floor_1 = math.floor(sym_size_1 * 1.8735363483428955)
            ceil_1 = math.ceil(floor_1)
            iota_1 = torch.ops.prims.iota.default(
                ceil_1,
                start=0,
                step=1,
                dtype=torch.int64,
                device=arg0_1.device,
                requires_grad=False,
            )
            convert_element_type_3 = iota_1.to(torch.float32)
            sub_2 = (convert_element_type_1 + 0.5) * (sym_size / ceil) - 0.5
            clamp_min = sub_2.clamp_min(0.0)
            sub_3 = (convert_element_type_3 + 0.5) * (sym_size_1 / floor_1) - 0.5
            clamp_min_1 = sub_3.clamp_min(0.0)
            convert_element_type_4 = clamp_min.to(torch.int64)
            sub_4 = sym_size - 1
            clamp_max = clamp_min.ceil().clamp_max(sub_4)
            convert_element_type_5 = clamp_max.to(torch.int64)
            convert_element_type_6 = clamp_min_1.to(torch.int64)
            unsqueeze_2 = convert_element_type_4.unsqueeze(1)
            index = torch.ops.aten.index.Tensor(
                unsqueeze, [None, None, unsqueeze_2, convert_element_type_6]
            )
            index_1 = torch.ops.aten.index.Tensor(
                unsqueeze,
                [
                    None,
                    None,
                    convert_element_type_5.unsqueeze(1),
                    convert_element_type_6,
                ],
            )
            sub_6 = clamp_min.unsqueeze(1) - unsqueeze_2
            mul_10 = (index * (1.0 - sub_6) + index_1 * (sub_6)) * (
                1.0 - (clamp_min_1 - convert_element_type_6)
            )
            select = torch.ops.aten.select.int(mul_10, 0, 0)
            return (select,)

        x = torch.randn(15, 20, 3)
        self.common(
            fn,
            [x],
        )

    def test_setitem_with_int_parameter(self):
        x = torch.zeros(7, device=self.device)

        def fn(n, a):
            a[n] = -1
            return a

        cnts = CompileCounterWithBackend("inductor")
        opt_fn = torch._dynamo.optimize(cnts, nopython=True)(fn)

        for n in range(2, x.shape[0]):
            opt_fn(n, x)
            self.assertEqual(x[n], -1)

        # If assume_static_by_default is set, the calls above will trigger
        # 3 function compilation:
        #   1. assuming 'n' is static (equals 2)
        #   2. making 'n' dynamic, but with the guard 'end <= x.shape[0]'
        #      (from: torch._inductor.ir.SliceView.create)
        frame_count = 2 if torch._dynamo.config.assume_static_by_default else 1
        self.assertEqual(cnts.frame_count, frame_count)

        # Negative index triggers new compilation.
        opt_fn(-x.shape[0], x)
        self.assertEqual(x[0], -1)
        self.assertEqual(cnts.frame_count, frame_count + 1)

    @config.patch(profiler_mark_wrapper_call=True)
    def test_profiler_mark_wrapper_call(self):
        from torch.profiler import profile

        @torch._dynamo.optimize("inductor", nopython=True)
        def fn(a, b):
            return a + b

        a = torch.rand((100,))
        b = torch.rand((100,))
        with profile() as prof:
            fn(a, b)
        assert any(
            "inductor_wrapper_call" in e.name for e in prof.profiler.function_events
        )

    def test_insignificant_strides(self):
        def f(x):
            tmp = x + 1
            return tmp.view(-1, 1, 2)

        x = torch.arange(8, device=self.device, dtype=torch.float32)
        out = f(x)
        compiled_out = torch.compile(f)(x)

        self.assertEqual(out.stride(), compiled_out.stride())
        self.assertEqual(out, compiled_out)

    @unittest.skipIf(IS_X86 and not HAS_AVX2, "Requires AVX2")
    def test_pixel_shuffle_channels_last(self):
        def fn(x):
            x = torch.nn.functional.pixel_shuffle(x, 2)
            x = torch.nn.functional.relu(x)
            return x

        self.common(
            fn,
            (torch.randn(1, 16, 64, 72).to(memory_format=torch.channels_last),),
        )

    def test_where_broadcast(self):
        # https://github.com/pytorch/pytorch/issues/93374
        def fn(x, p1, p0):
            o = torch.where(x, p1, p0)
            return o

        # https://github.com/pytorch/pytorch/issues/94725
        class Repro(torch.nn.Module):
            def __init__(self):
                super().__init__()
                self.register_buffer(
                    "_tensor_constant0", torch.randn([], dtype=torch.float32)
                )

            def forward(self, arg0_1, arg1_1):
                convert_element_type = torch.ops.prims.convert_element_type.default(
                    arg1_1, torch.bool
                )
                bitwise_not = torch.ops.aten.bitwise_not.default(convert_element_type)
                _tensor_constant0 = self._tensor_constant0
                lift_fresh_copy = torch.ops.aten.lift_fresh_copy.default(
                    _tensor_constant0
                )
                where = torch.ops.aten.where.self(bitwise_not, lift_fresh_copy, arg0_1)
                return (where, bitwise_not)

        self.common(
            fn,
            (torch.tensor([[True]]), torch.rand(13, 7, 3), torch.rand(1, 1)),
        )

        args = [
            torch.randn(1, 4, 64, 64),
            torch.zeros(1, 1, 64, 64, dtype=torch.uint8),
        ]
        args[1][:, :, :32, :32] = 1
        eager_args = [x.clone() for x in args]
        eager_mod = Repro()
        mod = make_fx(eager_mod, tracing_mode="real")(*args)
        compiled = compile_fx_inner(mod, args)
        inductor_out = compiled(args)
        eager_out = eager_mod(*eager_args)
        self.assertEqual(inductor_out, eager_out)

    @skipIfRocm
    def test_require_stride_expanded(self):
        def forward(arg6, arg7, arg16):
            convolution = torch.ops.aten.convolution(
                arg16.unsqueeze(0), arg7, arg6, [4, 4], [2, 2], [1, 1], False, [0, 0], 1
            )
            return (convolution,)

        self.common(
            forward,
            (
                None,
                rand_strided(
                    (64, 3, 11, 11),
                    (363, 121, 11, 1),
                    torch.float32,
                    device=self.device,
                ).to(memory_format=torch.channels_last),
                rand_strided(
                    (1, 3, 224, 224),
                    (150528, 50176, 224, 1),
                    torch.float32,
                    device=self.device,
                )
                .to(memory_format=torch.channels_last)
                .squeeze(0),
            ),
            atol=1e-3,
            rtol=0.001,
        )

        # expanded dim should not cause copy in require_stride_order
        assertGeneratedKernelCountEqual(self, 0)

    @requires_gpu()
    @parametrize("use_block_ptr", (False, True))
    @unittest.skipIf(
        not PLATFORM_SUPPORTS_FLASH_ATTENTION,
        "Does not support SDPA or pre-SM80 hardware",
    )
    @skipIfRocm
    def test_sdpa(self, use_block_ptr):
        def foo(arg0_1, arg1_1, arg2_1, arg3_1, arg4_1):
            view = torch.ops.aten.view.default(arg3_1, [23760, 128])
            arg3_1 = None
            mm = torch.ops.aten.mm.default(view, arg4_1)
            view = arg4_1 = None
            view_1 = torch.ops.aten.view.default(mm, [3, 99, 80, 8])
            mm = None
            view_2 = torch.ops.aten.view.default(view_1, [3, 99, 80, 8])
            view_1 = None
            permute = torch.ops.aten.permute.default(view_2, [0, 3, 1, 2])
            view_2 = None
            view_3 = torch.ops.aten.view.default(permute, [3, 8, 99, 80])
            permute = None

            clone = torch.ops.aten.clone.default(
                view_3, memory_format=torch.contiguous_format
            )
            view_3 = None

            expand = torch.ops.aten.expand.default(clone, [3, 8, 99, 80])
            clone = None
            _scaled_dot_product_efficient_attention = (
                torch.ops.aten._scaled_dot_product_efficient_attention.default(
                    arg0_1, arg1_1, arg2_1, expand, False
                )
            )
            arg0_1 = arg1_1 = arg2_1 = expand = None
            getitem = _scaled_dot_product_efficient_attention[0]
            _scaled_dot_product_efficient_attention = None
            return (getitem,)

        if self.device == "cpu":
            raise unittest.SkipTest(f"requires {GPU_TYPE}")

        DEVICE = torch.device(f"{GPU_TYPE}:0")
        DTYPE = torch.float16
        B = 3
        H = 8
        Q = 99
        K = 80
        D = 32
        C_bias = 128

        # inputs
        query = torch.randn((B, H, Q, D), device=DEVICE, dtype=DTYPE)
        key = torch.randn((B, H, K, D), device=DEVICE, dtype=DTYPE)
        value = torch.randn((B, H, K, D), device=DEVICE, dtype=DTYPE)
        bias = torch.randn((B, Q, K, C_bias), device=DEVICE, dtype=DTYPE)
        weights = torch.randn((C_bias, H), device=DEVICE, dtype=DTYPE)
        inps = (query, key, value, bias, weights)

        with config.patch("triton.use_block_ptr", use_block_ptr):
            # Check accuracy
            self.common(
                foo,
                inps,
                atol=0.02,
                rtol=1e4,
            )

            # Check code for block pointers
            foo_opt = torch._dynamo.optimize("inductor")(foo)
            code = run_and_get_triton_code(foo_opt, *inps)
            have_block_ptr = code.count("tl.make_block_ptr") > 0
            self.assertEqual(have_block_ptr, use_block_ptr)

    @requires_gpu()
    @unittest.skipIf(
        not PLATFORM_SUPPORTS_MEM_EFF_ATTENTION,
        "Does not support mem_eff_attention",
    )
    def test_sdpa_unaligned_mask(self):
        def foo(
            arg0_1: "f32[8, 8, 16, 16]",
            arg1_1: "f32[8, 8, 15, 16]",
            arg2_1: "f32[8, 8, 15, 16]",
            arg3_1: "f32[1, 1, 16, 15]",
        ):
            constant_pad_nd: "f32[1, 1, 16, 16]" = (
                torch.ops.aten.constant_pad_nd.default(arg3_1, [0, 1], 0.0)
            )
            arg3_1 = None
            slice_1: "f32[1, 1, 16, 15]" = torch.ops.aten.slice.Tensor(
                constant_pad_nd, -1, 0, 15
            )
            constant_pad_nd = None
            expand: "f32[8, 8, 16, 15]" = torch.ops.aten.expand.default(
                slice_1, [8, 8, 16, 15]
            )
            slice_1 = None
            _scaled_dot_product_efficient_attention = (
                torch.ops.aten._scaled_dot_product_efficient_attention.default(
                    arg0_1, arg1_1, arg2_1, expand, False
                )
            )
            arg0_1 = arg1_1 = arg2_1 = expand = None
            getitem: "f32[8, 8, 16, 16]" = _scaled_dot_product_efficient_attention[0]
            _scaled_dot_product_efficient_attention = None
            return (getitem,)

        query = torch.rand(8, 8, 16, 16, device=GPU_TYPE)
        key = torch.rand(8, 8, 15, 16, device=GPU_TYPE)
        value = torch.rand(8, 8, 15, 16, device=GPU_TYPE)
        bias = torch.rand(1, 1, 16, 15, device=GPU_TYPE)
        self.common(
            foo,
            (query, key, value, bias),
            atol=0.02,
            rtol=1e4,
        )

    @requires_gpu()
    @unittest.skipIf(
        not PLATFORM_SUPPORTS_MEM_EFF_ATTENTION,
        "Does not support mem_eff_attention",
    )
    @config.patch(freezing=True)
    def test_sdpa_unaligned_mask_freezing(self):
        class Mod(torch.nn.Module):
            def __init__(self):
                super().__init__()
                self.arg3_1 = torch.rand(1, 1, 16, 15, device=GPU_TYPE)

            def forward(
                self,
                arg0_1: "f32[8, 8, 16, 16]",
                arg1_1: "f32[8, 8, 15, 16]",
                arg2_1: "f32[8, 8, 15, 16]",
            ):
                arg3_1 = self.arg3_1
                constant_pad_nd: "f32[1, 1, 16, 16]" = (
                    torch.ops.aten.constant_pad_nd.default(arg3_1, [0, 1], 0.0)
                )
                arg3_1 = None
                slice_1: "f32[1, 1, 16, 15]" = torch.ops.aten.slice.Tensor(
                    constant_pad_nd, -1, 0, 15
                )
                constant_pad_nd = None
                expand: "f32[8, 8, 16, 15]" = torch.ops.aten.expand.default(
                    slice_1, [8, 8, 16, 15]
                )
                slice_1 = None
                _scaled_dot_product_efficient_attention = (
                    torch.ops.aten._scaled_dot_product_efficient_attention.default(
                        arg0_1, arg1_1, arg2_1, expand, False
                    )
                )
                arg0_1 = arg1_1 = arg2_1 = expand = None
                getitem: "f32[8, 8, 16, 16]" = _scaled_dot_product_efficient_attention[
                    0
                ]
                _scaled_dot_product_efficient_attention = None
                return (getitem,)

        query = torch.rand(8, 8, 16, 16, device=GPU_TYPE)
        key = torch.rand(8, 8, 15, 16, device=GPU_TYPE)
        value = torch.rand(8, 8, 15, 16, device=GPU_TYPE)

        mod = Mod()
        out_eager = mod(query, key, value)

        with torch.no_grad():
            out_compiled = torch.compile(mod)(query, key, value)
            self.assertEqual(out_eager, out_compiled, atol=0.02, rtol=1e4)

    def test_where_with_logical_op(self):
        def fn_and(x, y):
            return torch.where(torch.logical_and(x, y), 1.0, 0.0)

        def fn_or(x, y):
            return torch.where(torch.logical_or(x, y), 1.0, 0.0)

        self.common(
            fn_and,
            (torch.randn(32), torch.randn(32)),
        )
        self.common(
            fn_or,
            (torch.randn(32), torch.randn(32)),
        )

    @skipIfRocm
    def test_conv_with_as_strided(self):
        class Model(nn.Module):
            def __init__(self):
                super().__init__()
                self.kv = torch.nn.Conv2d(
                    256, 384, kernel_size=(1, 1), stride=(1, 1), bias=False
                )

            def forward(self, x):
                convolution = self.kv(x)
                constant_pad_nd = torch.ops.aten.constant_pad_nd.default(
                    convolution, [2, 2, 2, 2], 0.0
                )
                # as_strided inputs are depend on input's size and stide.
                as_strided = torch.ops.aten.as_strided.default(
                    constant_pad_nd, [8, 384, 2, 20, 12], [153600, 400, 160, 1, 20]
                )
                as_strided_1 = torch.ops.aten.as_strided.default(
                    as_strided, [8, 384, 2, 2, 12, 12], [153600, 400, 160, 8, 20, 1]
                )
                clone = torch.ops.aten.clone.default(
                    as_strided_1, memory_format=torch.contiguous_format
                )
                return clone

        self.common(
            Model(),
            (torch.randn(8, 256, 16, 16),),
        )

    def test_inplace_where_pointwise(self):
        # https://github.com/pytorch/pytorch/issues/96446
        def fn(a, b):
            a[0] = 2
            return a * b

        self.common(fn, (torch.rand(1), torch.rand(2)))

    def test_view_on_aliased(self):
        # https://github.com/pytorch/pytorch/issues/96728
        def fn1(a, b):
            a = a.max(0).values
            c = torch.cat((a, b))
            c = c.round()
            b >= a[0]  # noqa: B015
            return c

        some_const = torch.tensor(6324)

        def fn2():
            a = torch.tensor([[0.6324]])
            ret = torch.cat((a, a), dim=0)
            some_const >= a[0]  # noqa: B015
            return ret

        self.common(fn1, (torch.tensor([[4.0]]), torch.tensor([5.0])))
        self.common(fn2, ())

    def test_argmax_to_float(self):
        # https://github.com/pytorch/pytorch/issues/97127
        def fn():
            a = torch.zeros([2, 2])
            b = a.argmax(0)
            return b.float().mean()

        self.common(fn, ())

    def test_const_int32_to_float(self):
        # https://github.com/pytorch/pytorch/issues/97124
        def fn():
            a = torch.zeros([1, 2], dtype=torch.int32)
            a = a + a
            b = a.to(dtype=torch.float32)
            return b * 0.8

        self.common(fn, ())

    def test_getitem(self):
        out_features = ["p3", "p4", "p5", "p6", "p7"]
        in_feature = "p5"

        def fn(a):
            return a[out_features.index(in_feature)]

        x = [
            torch.rand([1, 256, 100, 152], device=self.device),
            torch.rand([1, 256, 50, 76], device=self.device),
            torch.rand([1, 256, 25, 38], device=self.device),
        ]
        opt_fn = torch._dynamo.optimize("inductor")(fn)
        same(fn(x), opt_fn(x))

    def test_pad_view(self):
        def fn(a):
            y = torch.nn.functional.pad(a, (0, 0, 0, 1))
            y = y.view(*y.size()[:-2], y.size(-1), y.size(-2))
            return y

        x = torch.rand(48, 3, 512, 512)
        self.common(fn, (x,))

    def test_pad_cast(self):
        def fn(x):
            return torch.nn.functional.pad(x.to(torch.float32), (0, 3, 0, 0))

        for dtype in [torch.int32, torch.int64]:
            self.common(fn, (torch.ones(1, 1, 13, dtype=dtype),))

    @unittest.skipIf(not HAS_CPU, "requires C++ compiler")
    @skip_if_halide  # bf16
    def test_data_type_propogation(self):
        from torch._dynamo.utils import detect_fake_mode
        from torch._inductor.codegen.common import boolean_ops
        from torch._inductor.compile_fx import _shape_env_from_inputs
        from torch._inductor.debug import DebugContext
        from torch._inductor.decomposition import decompositions
        from torch._inductor.graph import GraphLowering
        from torch._inductor.virtualized import V
        from torch.fx.passes.fake_tensor_prop import FakeTensorProp

        def get_data_type(node: torch.fx.Node):
            if OptimizationContext.key in node.meta:
                return node.meta[OptimizationContext.key].dtype
            else:
                return None

        def func(arg0_1):
            max_pool2d_with_indices = torch.ops.aten.max_pool2d_with_indices.default(
                arg0_1, [3, 3], [2, 2], [1, 1]
            )
            arg0_1 = None
            getitem = max_pool2d_with_indices[0]
            max_pool2d_with_indices = None
            return (getitem,)

        example_inputs = [
            torch.randn(10, 32, 20, 20, dtype=torch.bfloat16).to(
                memory_format=torch.channels_last
            )
        ]

        gm = make_fx(func, decomposition_table=decompositions, tracing_mode="fake")(
            *example_inputs
        )

        shape_env = _shape_env_from_inputs(example_inputs)

        fake_mode = detect_fake_mode(example_inputs)
        if not fake_mode:
            fake_mode = torch._subclasses.FakeTensorMode(allow_non_fake_inputs=True)
            FakeTensorProp(gm, mode=fake_mode).propagate(*example_inputs)
        else:
            FakeTensorProp(gm, mode=fake_mode).propagate_dont_convert_inputs(
                *example_inputs
            )
        with V.set_fake_mode(fake_mode):
            graph = GraphLowering(
                gm,
                shape_env=shape_env,
            )
            with V.set_graph_handler(graph), V.set_debug_handler(DebugContext()):
                graph.run(*example_inputs)
                graph.compile_to_module()
                scheduler_node = graph.scheduler.nodes[0]
                DataTypePropagation.propagate_scheduler_node(scheduler_node)
                root_graph = scheduler_node._body.root_block.graph
                for node in root_graph.nodes:
                    if node.op == "placeholder":
                        self.assertEqual(get_data_type(node), None)
                    elif node.target in boolean_ops():
                        self.assertEqual(get_data_type(node), torch.bool)
                    elif node.target in (
                        "constant",
                        "to_dtype",
                        "index_expr",
                    ):
                        self.assertEqual(get_data_type(node), node.args[-1])
                    elif node.target in (
                        "get_index",
                        "index_expr",
                    ):
                        self.assertEqual(get_data_type(node), torch.int64)
                    elif node.target in (
                        "load",
                        "store",
                    ):
                        self.assertEqual(
                            get_data_type(node), V.graph.get_dtype(node.args[1])
                        )
                    elif node.target == "reduction":
                        _, _, dtype, _, _, _, _ = node.args
                        self.assertEqual(get_data_type(node), dtype)
                    elif node.target.startswith("masked_subblock"):
                        """
                        masked_subblocks:
                        opcode       name       target     args                        kwargs
                        -----------  ---------  ---------  --------------------------  --------
                        placeholder  ops        ops        ()                          {}
                        call_module  get_index  get_index  ('index2',)                 {}
                        call_method  load       load       (ops, 'arg0_1', get_index)  {}
                        call_method  to_dtype   to_dtype   (ops, load, torch.float32)  {}
                        output       output     output     (to_dtype,)                 {}
                        """
                        self.assertEqual(get_data_type(node), torch.float)
                    elif node.target == "and_":
                        """
                        and_'s input is boolean_ops:
                        -----------  ---------  ---------  --------------------------  --------
                        call_method  and__22           and_              (ops, ge_15, lt_15)
                        -----------  ---------  ---------  --------------------------  --------
                        """
                        self.assertEqual(get_data_type(node), torch.bool)
                    elif node.target == "maximum":
                        """
                        maximum's input is maximum or masked_subblock:
                        -----------  ---------  ---------  --------------------------  --------
                        call_method  maximum_6         maximum           (ops, masked_subblock8, maximum_5)
                        -----------  ---------  ---------  --------------------------  --------
                        """
                        self.assertEqual(get_data_type(node), torch.float)
                    elif node.target == "output":
                        self.assertEqual(get_data_type(node), torch.bfloat16)

    # Calling div only torch.SymInt arguments is not yet supported.
    # To support this behavior, we need to allow const-propping tensors that store symint data.
    # For now, dynamo will explicitly graph break when it encounters user code with this behavior.
    @expectedFailureCodegenDynamic
    def test_AllenaiLongformerBase_repro(self):
        def fn(query, scores, window_overlap):
            batch_size, seq_len, num_heads, _ = query.size()
            chunks_count = torch.div(seq_len, window_overlap, rounding_mode="trunc") - 1
            diagonal_attention_scores = scores.new_zeros(
                (
                    batch_size * num_heads,
                    chunks_count + 1,
                    window_overlap,
                    window_overlap * 2 + 1,
                )
            )
            diagonal_attention_scores[:, :-1, :, window_overlap:] = scores[
                :, :, :window_overlap, : window_overlap + 1
            ]
            input_tensor = diagonal_attention_scores.view(
                batch_size, num_heads, seq_len, 2 * window_overlap + 1
            ).transpose(2, 1)
            beginning_input = input_tensor[:, :window_overlap, :, : window_overlap + 1]
            input_tensor[:, :window_overlap, :, : window_overlap + 1] = torch.full_like(
                beginning_input, -float("inf")
            )
            return input_tensor

        args = [
            ((4, 1024, 12, 64), (768, 3072, 64, 1)),
            ((48, 3, 512, 513), (787968, 262656, 513, 1)),
        ]
        args = [rand_strided(sh, st) for (sh, st) in args]
        args.append(256)

        if is_cpp_backend(self.device):
            opt_fn = torch._dynamo.optimize("inductor")(fn)
            _, code = run_and_get_cpp_code(opt_fn, *args)
            print(code)
            FileCheck().check_count(
                "static_cast<int32_t>(256)",
                1,
                exactly=True,
            ).run(code)

        self.common(fn, args)

    def test_cumsum_pattern_matcher_issue(self):
        def fn(input_ids) -> torch.Tensor:
            input_shape = input_ids.size()
            input_ids = input_ids.view(-1, input_shape[-1])
            batch_size, seq_length = input_shape
            past_key_values_length = 0
            mask_seq_length = past_key_values_length + seq_length
            attention_mask = torch.ones(
                batch_size, mask_seq_length, device=input_ids.device
            )
            attention_mask = attention_mask.long()
            return torch.cumsum(attention_mask, dim=1)

        x = torch.randn(2, 2)
        self.common(fn, (x,), atol=0, rtol=0)

    @staticmethod
    def _check_resize_common(
        self, fn, x, size_or_y, memory_format, inplace, deterministic
    ):
        x = x.to(self.device)
        x_ref_arg = x.clone()
        x_opt_arg = x.clone()
        x_numel = x.numel()
        torch._dynamo.reset_code_caches()
        opt_fn = torch._dynamo.optimize_assert(compile_fx)(fn)
        correct = fn(x_ref_arg, size_or_y, memory_format)
        actual = opt_fn(x_opt_arg, size_or_y, memory_format)

        def get_numel(size_or_y):
            if isinstance(size_or_y, torch.Tensor):
                return size_or_y.numel()
            else:
                # assume shape
                return functools.reduce(lambda x, y: x * y, size_or_y, 1)

        if deterministic:
            nele_check = correct.numel()
        else:
            nele_check = min(x_numel, get_numel(size_or_y))

        correct_values = correct.as_strided((nele_check,), (1,))
        actual_values = actual.as_strided((nele_check,), (1,))
        self.assertTrue(same(correct_values, actual_values, equal_nan=deterministic))
        correct_strides = correct.stride()
        actual_strides = actual.stride()
        self.assertEqual(correct_strides, actual_strides)

    @staticmethod
    def _cases_resize_common():
        sizes = [
            ((2,), (1, 3, 2, 3)),
            ((100,), (1, 3, 2, 3)),
            ((1, 3, 2, 3), (1, 3, 2, 3)),
            ((2,), (1, 3, 2, 3, 1)),
            ((100,), (1, 3, 2, 3, 1)),
            ((1, 3, 2, 3, 1), (1, 3, 2, 3, 1)),
            ((2, 0, 1), (2, 2)),
        ]
        for x_size, y_size in sizes:
            memory_formats = [torch.contiguous_format]
            if len(y_size) == 4:
                memory_formats.append(torch.channels_last)
            if len(y_size) == 5:
                memory_formats.append(torch.channels_last_3d)
            for memory_format in memory_formats:
                x = torch.randn(*x_size)
                yield x, y_size, memory_format
                # check some non-contiguous tensors
                if x.numel() == 100:
                    x_strided = x[::2].reshape(25, 2).transpose(0, 1)
                    yield x_strided, y_size, memory_format

    def test_resize(self):
        def fn(x, size, memory_format):
            # NOTE: Tensor.resize() =/= aten::resize()
            return torch.ops.aten.resize(x, size, memory_format=memory_format)

        for deterministic in [True, False]:
            with DeterministicGuard(
                deterministic, fill_uninitialized_memory=deterministic
            ):
                for x, y_size, memory_format in CommonTemplate._cases_resize_common():
                    CommonTemplate._check_resize_common(
                        self,
                        fn,
                        x,
                        y_size,
                        memory_format,
                        inplace=False,
                        deterministic=deterministic,
                    )

    @staticmethod
    def _cases_resize_as_common():
        for x, y_size, memory_format in CommonTemplate._cases_resize_common():
            # each sizes /memory_format combintation tested in 2 ways:
            # 1. y is contiguous fn gets memory_format kwargs
            # 2. y has memory_format contiguity and fn gets preserve kwarg
            # 3. y has some other strides (not contiguous or channels last) and fn gets preserve
            yield x, torch.randn(*y_size), memory_format
            yield x, torch.randn(*y_size).contiguous(
                memory_format=memory_format
            ), torch.preserve_format
            yield x, torch.randn(*y_size).permute(
                tuple(reversed(range(len(y_size))))
            ), torch.preserve_format

    @skipIfXpu
    def test_resize_as(self):
        def fn(x, y, memory_format):
            return torch.ops.aten.resize_as(x, y, memory_format=memory_format)

        for deterministic in [True, False]:
            with DeterministicGuard(
                deterministic, fill_uninitialized_memory=deterministic
            ):
                for x, y, memory_format in CommonTemplate._cases_resize_as_common():
                    CommonTemplate._check_resize_common(
                        self,
                        fn,
                        x,
                        y,
                        memory_format,
                        inplace=False,
                        deterministic=deterministic,
                    )

    def test_inplace_resize_as(self):
        def fn(x, y):
            x.resize_as_(y)
            return x

        x = torch.randn(2, 3)
        y = torch.randn(200, 300)
        x_clone = x.clone()
        opt_fn = torch._dynamo.optimize("inductor")(fn)
        same(fn(x, y), opt_fn(x_clone, y))

    def test_erfc(self):
        def fn(x):
            return torch.erfc(x)

        self.common(fn, (torch.randn(8, 8),))

    @skip_if_halide  # erfinv not implemented
    def test_erfinv(self):
        def fn(x):
            return torch.erfinv(x)

        # domain for erfinv is (-1, 1)
        x = torch.empty(8, 8).uniform_(-1, 1)
        self.common(fn, (x,))

    def test_uint(self):
        def fn(z):
            x = torch.tensor(5, device=z.device, dtype=torch.uint8)
            y = torch.neg(x)
            return x < y

        self.common(fn, (torch.randn(26),))

    def test_scaled_dot_product_attention(self):
        if self.device == "cuda" and not PLATFORM_SUPPORTS_FLASH_ATTENTION:
            raise unittest.SkipTest("Can't run flash attention on this platform")
        if self.device == "cuda" and TEST_WITH_ROCM:
            raise unittest.SkipTest(
                "Flash attention support is incomplete on this platform"
            )

        def fn(q, k, v):
            return torch.nn.functional.scaled_dot_product_attention(
                q.transpose(1, 2).contiguous(),
                k.transpose(1, 2),
                v.transpose(1, 2),
                scale=0.125,
            )[:2]

        self.common(
            fn,
            (
                torch.randn(4, 2, 4, 2),
                torch.randn(4, 2, 4, 2),
                torch.randn(4, 2, 4, 2),
            ),
            atol=2e-4,  # to pass lowp check on GPU
            rtol=1e-2,  # to pass lowp check on GPU
        )

    @skipIfRocm
    @expectedFailureXPU
    def test_scaled_dot_product_efficient_attention(self):
        if self.device == "cpu":
            raise unittest.SkipTest(f"requires {GPU_TYPE}")

        # The first two values should be the same, attention output
        # and logsumexp since dropout is not being set
        def fn(q, k, v, attn_bias, compute_log_sumexp):
            return aten._scaled_dot_product_efficient_attention(
                q, k, v, attn_bias, compute_log_sumexp
            )[:2]

        self.common(
            fn,
            (
                torch.randn(4, 4, 36, 36),
                torch.randn(4, 4, 36, 36),
                torch.randn(4, 4, 36, 36),
                torch.randn(4, 4, 36, 36),
                False,
            ),
            check_lowp=False,
        )

    def test_fft_real_input(self):
        def fn(x):
            return torch.fft.fftn(x)

        self.common(fn, (torch.randn((16, 16, 16)),), check_lowp=False)

    def test_fft_real_input_real_output(self):
        def fn(x):
            return torch.fft.fftn(x).real

        self.common(fn, (torch.randn((16, 16, 16)),), check_lowp=False)

    def test_bucketize(self):
        def fn(input, boundaries, out_int32, right):
            return torch.bucketize(input, boundaries, out_int32=out_int32, right=right)

        input = torch.rand((64, 64)) * 2 - 1
        boundaries = torch.tensor([-0.9, -0.8, 0.1, 0.2, 0.5, 0.9])

        for out_int32 in [True, False]:
            for right in [True, False]:
                out_int32 = True
                right = False
                self.common(fn, (input, boundaries, out_int32, right), check_lowp=False)

    def test_bucketize_default_kwargs(self):
        def fn(input, offsets):
            return torch.bucketize(input, offsets)

        input = torch.tensor(
            [-1.0, -0.9, -0.8, -0.5, 0.0, 0.1, 0.2, 0.4, 0.5, 0.6, 0.9, 0.91]
        )
        offsets = torch.tensor([-0.9, -0.8, 0.1, 0.2, 0.5, 0.9])

        self.common(fn, (input, offsets), check_lowp=False)

    def test_bucketize_int(self):
        def fn(input, offsets, out_int32, right):
            return torch.bucketize(input, offsets, out_int32=out_int32, right=right)

        input = torch.randint(0, 102, (64, 64))
        offsets = torch.arange(10, dtype=torch.int32) ** 2 + 1

        for out_int32 in [True, False]:
            for right in [True, False]:
                self.common(fn, (input, offsets, out_int32, right), check_lowp=False)

    @patch.object(config.triton, "autotune_pointwise", True)
    def test_bucketize_add_autotune(self):
        # Causes a @pointwise(size_hints) where size_hints is 2D

        def fn(input, offsets, add_value):
            return torch.bucketize(input, offsets) + add_value

        input = torch.rand((16, 16, 64, 64))
        boundaries = torch.tensor([-0.9, -0.8, 0.1, 0.2, 0.5, 0.9])
        add_value = torch.randint(0, 1024, (16, 16, 64, 64)).to(
            memory_format=torch.channels_last
        )

        self.common(fn, (input, boundaries, add_value), check_lowp=False)

        assertGeneratedKernelCountEqual(self, 1)

    def test_bucketize_computed_offsets(self):
        def fn(inp, offsets):
            return torch.bucketize(inp, offsets + 0.01)

        inp = torch.tensor(
            [-1.0, -0.9, -0.8, -0.5, 0.0, 0.1, 0.2, 0.4, 0.5, 0.6, 0.9, 0.91]
        )
        offsets = torch.tensor([-0.9, -0.8, 0.1, 0.2, 0.5, 0.9]) - 0.01

        self.common(fn, (inp, offsets), check_lowp=False)

    @requires_gpu()
    @config.patch(assume_aligned_inputs=False)
    def test_config_option_dont_assume_alignment(self):
        def fn(x: torch.Tensor) -> torch.Tensor:
            return x.sin() + x.cos()

        # Inductor specializes on the (unguarded) alignment of the initial input.
        # Make sure that for different configurations, nothing breaks.
        for offset in (0, 1, 2, 3, 4):
            base = torch.randn(64 * 64 + 64, dtype=torch.float32, device=GPU_TYPE)
            inp = torch.as_strided(base, (64, 64), (64, 1), offset)
            torch._dynamo.reset()
            fn_c = torch.compile(fn)

            ref = fn(inp)
            res = fn_c(inp)
            self.assertEqual(ref, res)

            for offset2 in (0, 1, 2, 3, 4):
                base2 = torch.randn(64 * 64 + 64, dtype=torch.float32, device=GPU_TYPE)
                inp2 = torch.as_strided(base, (64, 64), (64, 1), offset2)
                ref2 = fn(inp2)
                res2 = fn_c(inp2)
                self.assertEqual(ref2, res2)

    @requires_gpu()
    @config.patch(assume_aligned_inputs=False)
    def test_config_option_dont_assume_alignment_recompiles(self):
        # Inputs:
        #  1. (32, 32) shape
        #  2. (64, 64) shape -> causes a recompile
        #  3. (64, 64) shape with different storage offset -> should NOT cause a recompile
        failed_guards = []

        def fail(guard):
            nonlocal failed_guards
            failed_guards.append(guard)

        def fn(x: torch.Tensor) -> torch.Tensor:
            return x.sin() + x.cos()

        base = torch.randn(64 * 64 + 64, dtype=torch.float32, device=GPU_TYPE)

        inp1 = torch.as_strided(base, (32, 32), (32, 1), 4)
        inp2 = torch.as_strided(base, (64, 64), (64, 1), 4)
        inp3 = torch.as_strided(base, (64, 64), (64, 1), 5)

        torch._dynamo.reset()

        fn_c = torch._dynamo.optimize("inductor", guard_fail_fn=fail)(fn)

        ref1 = fn(inp1)
        res1 = fn_c(inp1)
        self.assertEqual(ref1, res1)
        self.assertEqual(0, len(failed_guards))

        ref2 = fn(inp2)
        res2 = fn_c(inp2)
        self.assertEqual(ref2, res2)
        # if dynamic shapes isn't already turned on, we might have a guard failure as we turn
        # on dynamic shapes
        self.assertLessEqual(len(failed_guards), 1)
        failed_guard_count_iteration_2 = len(failed_guards)

        failed_guards = []
        ref3 = fn(inp3)
        res3 = fn_c(inp3)
        self.assertEqual(ref3, res3)
        # we might still have the dynamics shapes failure, but offset change shouldn't be guarded on
        # see Note: [Input Alignment handling in Inductor]
        self.assertLessEqual(len(failed_guards), failed_guard_count_iteration_2)

    @requires_gpu()
    @config.patch(assume_aligned_inputs=False)
    def test_config_option_dont_assume_alignment_cudagraphs(self):
        def fn(x):
            return x.cos() * x.sin()

        fn_c = torch.compile(fn, mode="reduce-overhead", dynamic=True)

        for size, stride, offset in (
            ((32, 32), (32, 1), 4),
            ((48, 48), (48, 1), 4),
            ((64, 64), (64, 1), 5),
        ):
            torch.manual_seed(42)
            base = torch.randn(64 * 64 + 64, dtype=torch.float32, device=GPU_TYPE)
            torch.manual_seed(42)
            base_ref = torch.randn(64 * 64 + 64, dtype=torch.float32, device=GPU_TYPE)

            inp = torch.as_strided(base, size, stride, offset)
            inp_ref = torch.as_strided(base_ref, size, stride, offset)

            inp.requires_grad_(True)
            inp_ref.requires_grad_(True)

            res = fn_c(inp)
            ref = fn(inp_ref)
            self.assertEqual(ref, res)

            res.sum().backward()
            ref.sum().backward()
            self.assertEqual(base.grad, base_ref.grad)

    @config.patch(implicit_fallbacks=True)
    def test_custom_op_1(self):
        import torch.library

        def foo_cpu(x):
            return 3 * x

        def foo_cuda(x):
            return 3 * x

        def foo_xpu(x):
            return 3 * x

        def foo_meta(x):
            return torch.empty_like(x)

        define_custom_op_for_test("foo", foo_cpu, foo_cuda, foo_xpu, foo_meta)

        def fn(x):
            a = torch.nn.functional.relu(x)
            b = torch.ops.test.foo(a)
            c = torch.cos(b)
            return c

        self.common(fn, (torch.randn((16, 32)),), check_lowp=False)

    @config.patch(implicit_fallbacks=True)
    def test_custom_op_2(self):
        import torch.library

        def foo_cpu(x, scale: float):
            return scale * x, torch.cos(x)

        def foo_cuda(x, scale: float):
            return scale * x, torch.cos(x)

        def foo_xpu(x, scale: float):
            return scale * x, torch.cos(x)

        def foo_meta(x, scale: float):
            return torch.empty_like(x), torch.empty_like(x)

        define_custom_op_2_for_test("foo2", foo_cpu, foo_cuda, foo_xpu, foo_meta)

        def fn(x, scale: float):
            a = torch.nn.functional.relu(x)
            return torch.ops.test.foo2(a, scale)

        self.common(fn, (torch.randn((16, 32)), 2.0), check_lowp=False)

    @config.patch(implicit_fallbacks=True)
    def test_custom_op_3(self):
        import torch.library

        def foo_cpu(x):
            result = torch.zeros_like(x[0])
            for t in x:
                result += t
            return result

        def foo_cuda(x):
            result = torch.zeros_like(x[0])
            for t in x:
                result += t
            return result

        def foo_xpu(x):
            result = torch.zeros_like(x[0])
            for t in x:
                result += t
            return result

        def foo_meta(x):
            return torch.empty_like(x[0])

        define_custom_op_3_for_test("foo3", foo_cpu, foo_cuda, foo_xpu, foo_meta)

        def fn(x):
            return torch.ops.test.foo3(x)

        self.common(
            fn,
            ([torch.randn((16, 32)), torch.randn((16, 32)), torch.randn((16, 32))],),
            check_lowp=False,
        )

    @requires_gpu()
    @torch._inductor.config.patch("layout_optimization", True)
    @torch._inductor.config.patch("keep_output_stride", False)
    @config.patch(implicit_fallbacks=True)
    def test_custom_op_fixed_layout_sequential(self):
        import torch.library

        mod = nn.Conv2d(3, 128, 1, stride=1, bias=False).to(device=GPU_TYPE)
        inp = torch.rand(2, 3, 128, 128, device=GPU_TYPE)
        expected_stride = mod(inp).stride()

        def bar_cpu(x):
            self.assertEqual(x.stride(), expected_stride)
            return x.clone()

        def bar_cuda(x):
            self.assertEqual(x.stride(), expected_stride)
            return x.clone()

        def bar_xpu(x):
            self.assertEqual(x.stride(), expected_stride)
            return x.clone()

        def bar_meta(x):
            return torch.empty_like(x)

        define_custom_op_for_test(
            "bar",
            bar_cpu,
            bar_cuda,
            bar_xpu,
            bar_meta,
            tags=[torch._C.Tag.needs_fixed_stride_order],
        )

        def fn(x):
            z = mod(x)
            output = torch.ops.test.bar(z)
            return output

        with torch.no_grad():
            # With keep_output_stride False, inductor would normally have different layout from eager execution
            # But because our custom op needs fixed layout, the assertions in the custom op will pass
            self.common(fn, (inp,), check_lowp=False)

    @requires_gpu()
    @config.patch(implicit_fallbacks=True)
    def test_custom_op_fixed_layout_channels_last(self):
        class Block(nn.Module):
            def __init__(
                self,
            ):
                super().__init__()

                self.in_layers = nn.Sequential(
                    nn.Dropout(p=0.1),
                )

            def helper(self, x):
                out = F.gelu(x)
                out = self.in_layers(out)
                return out

            def forward(self, x):
                out = self.helper(x)
                out = torch.ops.test.baz(out)
                return out

        model = Block()
        model = model.to(GPU_TYPE).to(memory_format=torch.channels_last)
        input_t = torch.randn([1, 320, 128, 128], dtype=torch.float32, device=GPU_TYPE)
        input_t = input_t.to(memory_format=torch.channels_last)
        expected_strides = model.helper(input_t).stride()

        def baz_cpu(x):
            self.assertEqual(expected_strides, x.stride())
            return x.clone()

        def baz_cuda(x):
            self.assertEqual(expected_strides, x.stride())
            return x.clone()

        def baz_xpu(x):
            self.assertEqual(expected_strides, x.stride())
            return x.clone()

        def baz_meta(x):
            return torch.empty_like(x)

        define_custom_op_for_test(
            "baz",
            baz_cpu,
            baz_cuda,
            baz_xpu,
            baz_meta,
            tags=[torch._C.Tag.needs_fixed_stride_order],
        )

        with torch.no_grad():
            net = torch.compile(model)
            out = net(input_t)

    def test_buffer_use_after_remove(self):
        # https://github.com/pytorch/pytorch/issues/102857

        def rotvec_to_rotmat(rotvec) -> torch.Tensor:
            """Simplified rotvec to rotmat code from RoMa
            (https://github.com/naver/roma/blob/06e4b0cdc1c802a60a012bb19c581d6600c63358/roma/mappings.py#L371)
            """
            theta = torch.norm(rotvec, dim=-1)
            axis = rotvec / theta[..., None]
            kx, ky, kz = axis[:, 0], axis[:, 1], axis[:, 2]
            sin_theta = torch.sin(theta)
            cos_theta = torch.cos(theta)
            one_minus_cos_theta = 1 - cos_theta
            xs = kx * sin_theta
            ys = ky * sin_theta
            zs = kz * sin_theta
            xyc = kx * ky * one_minus_cos_theta
            xzc = kx * kz * one_minus_cos_theta
            yzc = ky * kz * one_minus_cos_theta
            xxc = kx**2 * one_minus_cos_theta
            yyc = ky**2 * one_minus_cos_theta
            zzc = kz**2 * one_minus_cos_theta
            R_rodrigues = torch.stack(
                [
                    1 - yyc - zzc,
                    xyc - zs,
                    xzc + ys,
                    xyc + zs,
                    1 - xxc - zzc,
                    -xs + yzc,
                    xzc - ys,
                    xs + yzc,
                    1 - xxc - yyc,
                ],
                dim=-1,
            ).reshape(-1, 3, 3)
            R = R_rodrigues
            return R

        def f(coord, rot, trans):
            rot_mat = rotvec_to_rotmat(rot)
            coord = torch.einsum("...ij,...bj->...bi", rot_mat, coord) + trans
            return coord.sum()

        foo_c = torch.compile(f, dynamic=True)

        def run(fn):
            coord = torch.ones((2, 3), device=self.device)
            rot = nn.Parameter(torch.ones((2, 3), device=self.device))
            trans = nn.Parameter(torch.ones((2, 3), device=self.device))

            U = fn(coord, rot, trans)
            U.backward()

            return U, rot, trans

        U_e, rot_e, trans_e = run(f)
        U, rot, trans = run(foo_c)

        self.assertEqual(U, U_e)
        self.assertEqual(rot.grad, rot_e.grad)
        self.assertEqual(trans.grad, trans_e.grad)

    @config.patch({"fx_graph_cache": False})
    def test_inner_fn_str_and_stride(self):
        def f(x):
            x = x + 1
            x = test_operators.realize(x)
            x = x * 2
            x = test_operators.realize(x)
            return x

        x = torch.rand(3, 2, device=self.device).t()
        ref = f(x)
        called = False

        def hook_fn(scheduler, nodes):
            nonlocal called
            called = True

            if self.device != "cpu":
                self.assertEqual(len(nodes), 3)
                _, mul_buf, _ = nodes
                self.assertTrue(
                    all(
                        V.graph.sizevars.size_hints(buf.get_stride()) == (1, 2)
                        for buf in nodes
                    )
                )
                # before the fix, the wrong index expression
                # 'i1 + 3 * i0' is cached.
                self.assertTrue(
                    "i0 + 2 * i1" in mul_buf.data.inner_fn_str()
                    or "i0 + i1 * s1" in mul_buf.data.inner_fn_str()
                )

        with add_scheduler_init_hook(hook_fn):
            actual = torch.compile(f, fullgraph=True)(x)
        self.assertEqual(ref, actual)
        self.assertTrue(called)

    def test_mutations_loop_fusion(self):
        def fn(tensor, index, source):
            out = tensor.index_add(0, index, source, alpha=2.0) / 2
            return out

        device = "cpu"
        tensor = torch.rand((1,), dtype=torch.double, device=device)
        index = torch.tensor([0], dtype=torch.long, device=device)
        source = torch.rand((1,), dtype=torch.double, device=device)
        self.common(
            fn,
            (
                tensor,
                index,
                source,
            ),
        )

    @config.patch(
        "triton.autotune_pointwise", True
    )  # needed to introduce config that exceed max shared memory usage
    @serialTest()
    def test_large_block_sizes(self):
        """
        Inductor will try triton configs like x = 64 and y = 1024 which will
        result in out of shared memory if dtype is fp32.

        Currently inductor will skip such bad configs and pick the best one
        from the remaining configs.
        """
        if not _has_sufficient_memory(self.device, 3 * 2**24 * 65 * 4):
            raise unittest.SkipTest("insufficient memory")

        @torch.compile
        def fn(x, y):
            return x.t() + y

        # Use shape (2**24, 65) rather than (2**24, 128) potentially avoid OOM in
        # CI while still keep the same up-rounded size-hints.
        a = torch.randn(2**24, 65, device=self.device)
        b = torch.randn(65, 2**24, device=self.device)
        fn(a, b)

    # Skipped on ROCm until https://github.com/ROCm/triton/issues/443 resolved
    def test_fuse_large_params(self):
        def pt2_optimizer_step(optimizer):
            @torch.compile()
            def f():
                optimizer.step()

            f()

        params = [
            torch.rand(10, 10, dtype=torch.float32, device=self.device)
            for _ in range(194)
        ]
        for p in params:
            p.grad = torch.rand_like(p)

        o = torch.optim.AdamW(params)
        pt2_optimizer_step(o)

    def test_adaptive_avg_pool1d_argmax(self):
        # https://github.com/pytorch/pytorch/issues/113013
        def fn(x):
            x = torch.adaptive_avg_pool1d(input=x, output_size=2)
            x = torch.argmax(input=x)
            return x

        x = torch.rand([4, 4, 3], dtype=torch.float64)
        self.common(fn, (x,))

    def test_float16_to_int16(self):
        def fn(x):
            x_view = x.view(dtype=torch.int16)
            return x_view.mul(2)

        x = torch.ones(4, dtype=torch.float16, device=self.device)
        ref = fn(x)
        actual = torch.compile(fn)(x)
        self.assertEqual(ref, actual)

    @skipCUDAIf(not SM80OrLater, "uses bfloat16 which requires SM >= 80")
    @skip_if_halide  # bf16
    def test_bfloat16_to_int16(self):
        def fn(a, b):
            x = a + b
            x_view = x.view(dtype=torch.int16)
            return x_view.mul(2)

        a = torch.ones(4, dtype=torch.bfloat16, device=self.device)
        b = torch.ones(4, dtype=torch.bfloat16, device=self.device)
        ref = fn(a, b)
        actual = torch.compile(fn)(a, b)
        self.assertEqual(ref, actual)

    def test_float32_to_int32(self):
        def fn(a, b):
            x = a + b
            x_view = x.view(dtype=torch.int32)
            return x_view.mul(2)

        a = torch.ones(4, dtype=torch.float32, device=self.device)
        b = torch.ones(4, dtype=torch.float32, device=self.device)
        ref = fn(a, b)
        actual = torch.compile(fn)(a, b)
        self.assertEqual(ref, actual)

    def test_randint_int64_mod(self):
        # This used to not compile due to a wrong return type of randint64_cpu
        # See https://github.com/pytorch/pytorch/issues/117435
        def fn(n):
            return (
                torch.randint(
                    low=-5, high=5, size=(n,), dtype=torch.int64, device=self.device
                )
                % 10
            )

        res = torch.compile(fn)(20)
        self.assertTrue(torch.all((0 <= res) & (res < 10)).item())

    @torch._inductor.config.patch(force_shape_pad=True)
    def test_should_pad_bench_for_bmm(self):
        B = 2
        M = 1024
        N = 1024
        K = 1024 + 1  # a size that requires padding

        mat1 = torch.rand(B, M, K, device=self.device)
        mat2 = torch.rand(B, K, N, device=self.device)

        should_pad = pad_mm.should_pad_bench(None, mat1, mat2, torch.ops.aten.bmm)

        self.assertTrue(should_pad)

    @parametrize(
        "name, op",
        [
            subtest((name, getattr(torch.special, name)), name=name)
            for name in torch.special.__all__
            if name not in {"softmax", "log_softmax", "logsumexp"}
        ],
    )
    def test_pointwise(self, name, op):
        dtype = torch.float32
        check_lowp = True
        if self.device == GPU_TYPE and name in {
            "airy_ai",
            "bessel_i0",
            "bessel_i1",
            "bessel_j0",
            "bessel_j1",
            "bessel_y0",
            "bessel_y1",
            "erfcx",
            "gammainc",
            "gammaincc",
            "i1",
            "i1e",
            "modified_bessel_i0",
            "modified_bessel_i1",
            "modified_bessel_k0",
            "modified_bessel_k1",
            "ndtri",
            "scaled_modified_bessel_k0",
            "scaled_modified_bessel_k1",
            "spherical_bessel_j0",
            "zeta",
            "chebyshev_polynomial_t",
            "chebyshev_polynomial_v",
            "chebyshev_polynomial_u",
            "chebyshev_polynomial_w",
            "legendre_polynomial_p",
            "shifted_chebyshev_polynomial_t",
            "shifted_chebyshev_polynomial_u",
            "shifted_chebyshev_polynomial_v",
            "shifted_chebyshev_polynomial_w",
            "hermite_polynomial_h",
            "hermite_polynomial_he",
            "laguerre_polynomial_l",
        }:
            # <func>_cuda not implemented for Half
            check_lowp = False

        if is_halide_backend(self.device) and name in (
            "erfinv",
            "airy_ai",
            "bessel_j0",
            "bessel_j1",
            "bessel_y0",
            "bessel_y1",
            "chebyshev_polynomial_t",
            "chebyshev_polynomial_u",
            "chebyshev_polynomial_v",
            "chebyshev_polynomial_w",
            "digamma",
            "gammainc",
            "gammaincc",
            "gammaln",
            "hermite_polynomial_h",
            "hermite_polynomial_he",
            "i0",
            "i0e",
            "i1",
            "i1e",
            "laguerre_polynomial_l",
            "legendre_polynomial_p",
            "modified_bessel_i0",
            "modified_bessel_i1",
            "modified_bessel_k0",
            "modified_bessel_k1",
            "multigammaln",
            "ndtri",
            "polygamma",
            "psi",
            "scaled_modified_bessel_k0",
            "scaled_modified_bessel_k1",
            "shifted_chebyshev_polynomial_t",
            "shifted_chebyshev_polynomial_u",
            "shifted_chebyshev_polynomial_v",
            "shifted_chebyshev_polynomial_w",
            "spherical_bessel_j0",
            "zeta",
        ):
            raise unittest.SkipTest(f"halide does not support {name}")

        if name in {"gammainc", "gammaincc"}:
            args = (
                torch.randn(8, 8, dtype=dtype, device=self.device),
                torch.empty(8, 8, dtype=dtype, device=self.device).uniform_(1, 2),
            )

            def fn(x, y):
                return op(x, y)

        elif name in {"xlog1py", "xlogy", "zeta"}:
            args = (
                torch.randn(8, 8, dtype=dtype, device=self.device),
                torch.empty(8, 8, dtype=dtype, device=self.device).uniform_(1, 2),
            )

            def fn(x, y):
                return op(x, y)

        elif name == "multigammaln":
            args = (
                torch.empty(8, 8, dtype=dtype, device=self.device).uniform_(1, 2),
                2,
            )

            def fn(x, p):
                return op(x, p)

        elif name == "polygamma":
            args = (
                1,
                torch.empty(8, 8, dtype=dtype, device=self.device).uniform_(1, 10),
            )

            def fn(n, x):
                return op(n, x)

        elif "_polynomial_" in name:
            args = (
                torch.randn(8, 8, dtype=dtype, device=self.device),
                2,
            )

            def fn(x, n):
                return op(x, n)

        else:
            args = (torch.randn(8, 8, dtype=dtype, device=self.device),)

            def fn(x):
                return op(x)

        self.common(fn, args, check_lowp=check_lowp)

    # codegen test fails with no dynamic for loop in dynamic shape tests
    @expectedFailureCodegenDynamic
    def test_view_uint8_through_differing_bitwidths(self):
        # https://github.com/pytorch/pytorch/issues/120998
        def fn(x, view_dtype):
            return x.view(view_dtype).view(torch.uint8)

        view_dtypes = [torch.int16, torch.int32, torch.int64]
        for dtype in view_dtypes:
            x = torch.randint(0, 2**4, [4096, 4096], dtype=torch.uint8)
            self.common(
                fn,
                (
                    x,
                    dtype,
                ),
            )

    @torch._dynamo.config.patch(capture_scalar_outputs=True)
    def test_split_with_sizes_with_unbacked_symints(self):
        @torch.compile()
        def f(sz, x):
            s0, s1 = sz.tolist()
            r0, r1 = torch.ops.aten.split_with_sizes.default(x, [s0, s1])
            return torch.ops.aten.sort.default(r1)

        N = 7312
        S0 = 420
        S1 = N - S0

        result = f(torch.tensor([S0, S1]), torch.randn(N))
        self.assertTrue(len(result) == 2)

        @torch.compile()
        def f2(x):
            y = torch.arange(x.item())
            return torch.ops.aten.split_with_sizes.default(y, [5, 5, 10])

        result = f2(torch.tensor([20]))
        self.assertTrue(len(result) == 3)

    @torch._dynamo.config.patch(capture_scalar_outputs=True)
    def test_split_with_unbacked_symints(self):
        # https://github.com/pytorch/pytorch/issues/122937
        @torch.compile()
        def f(x):
            y = torch.arange(x.item())
            return torch.split(y, [5, 5, 10])

        result = f(torch.tensor([20]))
        self.assertTrue(len(result) == 3)

    def test_complex_memory_overlap(self):
        t = rand_strided((8, 1500, 1), (1504, 1, 1), device=self.device)
        self.assertFalse(complex_memory_overlap(t))

    def test_generate_rand_fp8(self):
        """
        PyTorch can not generate fp8 tensors with a normal distribution because of
        missing needed kernels.

        We work around that in rand_strided by generating an fp16 tensor first and
        then do casting.
        """
        t = rand_strided((2, 3), (3, 1), device=self.device, dtype=torch.float8_e4m3fn)
        self.assertTrue(t.dtype is torch.float8_e4m3fn)

    def test_large_grid(self):
        # https://github.com/pytorch/pytorch/issues/123210
        def fn(primals_5):
            view = torch.ops.aten.reshape.default(primals_5, [-1, 2, 4])
            primals_5 = None
            permute = torch.ops.aten.permute.default(view, [0, 2, 1])
            clone = torch.ops.aten.clone.default(
                permute, memory_format=torch.contiguous_format
            )
            return clone

        s0 = 16777472
        s1 = 8
        compiled_fn = torch._dynamo.optimize()(fn)
        actual = compiled_fn(torch.ones(s0, s1))
        self.assertTrue((actual == 1).all())


@dataclasses.dataclass
class TestFailure:
    suffixes: Tuple[str]
    is_skip: bool = False
    __test__: bool = False


def copy_tests(
    my_cls, other_cls, suffix, test_failures=None, xfail_prop=None
):  # noqa: B902
    for name, value in my_cls.__dict__.items():
        if name.startswith("test_"):
            # You cannot copy functions in Python, so we use closures here to
            # create objects with different ids. Otherwise, unittest.skip
            # would modify all methods sharing the same object id. Also, by
            # using a default argument, we create a copy instead of a
            # reference. Otherwise, we would lose access to the value.

            @functools.wraps(value)
            def new_test(self, value=value):
                return value(self)

            # Copy __dict__ which may contain test metadata
            new_test.__dict__ = copy.deepcopy(value.__dict__)

            if xfail_prop is not None and hasattr(value, xfail_prop):
                new_test = unittest.expectedFailure(new_test)

            tf = test_failures and test_failures.get(name)
            if tf is not None and suffix in tf.suffixes:
                skip_func = (
                    unittest.skip("Skipped!")
                    if tf.is_skip
                    else unittest.expectedFailure
                )
                new_test = skip_func(new_test)

            setattr(other_cls, f"{name}_{suffix}", new_test)


if HAS_CPU:

    class SweepInputsCpuTest(SweepInputs2, TestCase):
        gen = InputGen(10, "cpu")

    SweepInputsCpuTest.populate()

    class CpuTests(TestCase):
        common = check_model
        device = "cpu"

    copy_tests(CommonTemplate, CpuTests, "cpu")

if HAS_GPU and not TEST_WITH_ASAN:

    class SweepInputsGPUTest(SweepInputs2, TestCase):
        gen = InputGen(10, GPU_TYPE)

    SweepInputsGPUTest.populate()

    class GPUTests(TestCase):
        common = check_model_gpu
        device = GPU_TYPE

    copy_tests(CommonTemplate, GPUTests, GPU_TYPE)

    class TritonCodeGenTests(TestCase):
        from torch._inductor.runtime.triton_heuristics import CachingAutotuner

        device_type = GPU_TYPE

        class NoOpCompilerBackend:
            def __init__(self):
                self.example_args = None
                self.model = None

            def noop_backend(
                self,
                model_: torch.fx.GraphModule,
                example_inputs_: typing.List[torch.Tensor],
            ):
                """
                The Noop backend does not compile the fx graph it is given.
                Instead, it transforms the fx graph so that its functions are
                aten operations. It then saves this graph.
                """
                from torch._inductor.decomposition import select_decomp_table
                from torch._subclasses import FakeTensorMode
                from torch.fx import Interpreter

                fake_mode = FakeTensorMode()

                def interpret(*args, **kwargs):
                    return Interpreter(model_).run(*args[0:], **kwargs)

                fake_flat_tensor_args = [
                    fake_mode.from_tensor(x) for x in example_inputs_
                ]
                fw_module = make_fx(interpret, select_decomp_table())(
                    *fake_flat_tensor_args
                )
                self.model = fw_module
                self.example_args = fake_flat_tensor_args
                return lambda x: example_inputs_

        def get_kernels(self, fn, args) -> typing.List[CachingAutotuner]:
            from torch._inductor.debug import DebugContext
            from torch._inductor.graph import GraphLowering
            from torch._inductor.virtualized import V

            cxt = TritonCodeGenTests.NoOpCompilerBackend()
            torch._dynamo.optimize(backend=cxt.noop_backend)(fn)(*args)
            graph = GraphLowering(cxt.model)
            kernels = []
            with V.set_graph_handler(graph), V.set_debug_handler(DebugContext()):
                graph.run(*(cxt.example_args))
                mod = graph.compile_to_module()

                for val in mod.__dict__.values():
                    if isinstance(
                        val, torch._inductor.runtime.triton_heuristics.CachingAutotuner
                    ):
                        kernels.append(val)

            return kernels

        @expectedFailureXPU
        def test_divisible_by_16_covers_numel_args(self):
            torch._dynamo.reset()

            def fn(a: torch.Tensor) -> torch.Tensor:
                return torch.sum(a)

            kernels = self.get_kernels(fn, [torch.randn([256, 256], device=GPU_TYPE)])
            if config.triton.multi_kernel:
                self.assertTrue(
                    len(kernels) == 4,
                    "SUM should result in four kernels when multi-kernel is enabled",
                )
            else:
                self.assertTrue(len(kernels) == 2, "SUM should result in two kernels")

            # kernel0 reduces from 256 to (xnumel=8, rnumel=8192), which means it reduces 256 by 256 into an array of
            # size 8 by accumulating 8192 elements at once note that rnumel is equal to 512 * 16, so rnumel which is
            # at slot 3 should be in the divisible by 16 descriptor
            arguments_that_are_divisible_by_16_in_kernel0 = (
                kernels[0].triton_meta["configs"][0].divisible_by_16
            )
            self.assertEqual(arguments_that_are_divisible_by_16_in_kernel0, (0, 1, 3))

            # kernel1 reduces from 8 elements to a single scalar.
            # Since multi-kernel generate 2 variants for each kernel. The second
            # persistent-reduction has index 2.
            kernel1_index = 2 if config.triton.multi_kernel else 1
            arguments_that_are_divisible_by_16_in_kernel1 = (
                kernels[kernel1_index].triton_meta["configs"][0].divisible_by_16
            )
            self.assertEqual(arguments_that_are_divisible_by_16_in_kernel1, (0, 1))
            torch._dynamo.reset()

        @config.patch(assume_aligned_inputs=False)
        def test_codegen_config_option_dont_assume_alignment(self):
            def fn(x: torch.Tensor) -> torch.Tensor:
                return x.sin() + x.cos()

            # We want code that assumes alignment if the initial input is 16-byte aligned
            for offset in (0, 1, 2, 3, 4):
                base = torch.randn(64 * 64 + 64, dtype=torch.float32, device=GPU_TYPE)
                inps = torch.as_strided(base, (64, 64), (64, 1), offset)
                torch._dynamo.reset()
                kernels = self.get_kernels(fn, [inps])
                arguments_that_are_divisible_by_16 = (
                    kernels[0].triton_meta["configs"][0].divisible_by_16
                )

                #             NO_ALIGN ALIGN     ALIGN
                # def triton_(in_ptr0, out_ptr0, xnumel, XBLOCK : tl.constexpr)

                if offset % 4 == 0:
                    expected_aligned = (0, 1, 2)
                else:
                    expected_aligned = (1, 2)
                self.assertEqual(arguments_that_are_divisible_by_16, expected_aligned)

            # If input isn't a view, storage offset != , inductor will assume alignment.
            torch._dynamo.reset()
            inp = torch.randn((64, 64), device=GPU_TYPE)
            kernels = self.get_kernels(fn, [inp])
            arguments_that_are_divisible_by_16 = (
                kernels[0].triton_meta["configs"][0].divisible_by_16
            )
            self.assertEqual(arguments_that_are_divisible_by_16, (0, 1, 2))

        def test_optimize_indexing_dtype(self):
            def fn(x: torch.Tensor) -> torch.Tensor:
                return aten.upsample_bilinear2d.vec(x, None, True, [2.0, 2.0])

            fn_opt = torch._dynamo.optimize("inductor")(fn)
            inps = [torch.randn(2, 4, 16, 16, device=GPU_TYPE)]
            code = run_and_get_triton_code(fn_opt, *inps)
            self.assertTrue("to(tl.int32)" in code)
            self.assertFalse("to(tl.int64)" in code)

            self.assertEqual(fn_opt(*inps), fn(*inps))

        @config.patch({"fx_graph_remote_cache": False})
        def test_optimize_indexing_dtype_with_constraint(self):
            def fn1(a: torch.Tensor, b: torch.Tensor) -> torch.Tensor:
                x = torch.arange(0, b.shape[0], device=GPU_TYPE)
                y = ((x + x) / 3).int()
                return a[y.to(torch.int64)]

            def fn2(a: torch.Tensor, b: torch.Tensor) -> torch.Tensor:
                torch._check_is_size(b.shape[0])
                torch._check(b.shape[0] >= 2)
                torch._check(b.shape[0] <= 100)
                return fn1(a, b)

            fn1_opt = torch._dynamo.optimize("inductor")(fn1)
            fn2_opt = torch._dynamo.optimize("inductor")(fn2)

            a = torch.rand([100, 100], device=GPU_TYPE)
            b1 = torch.rand([102], device=GPU_TYPE)
            b2 = torch.rand([100], device=GPU_TYPE)
            torch._dynamo.mark_dynamic(b1, 0)
            torch._dynamo.mark_dynamic(b2, 0)
            inps1 = [a, b1]
            inps2 = [a, b2]

            # Run fn2 first since it has more restrictive bounds -- to avoid cache hit
            code2 = run_and_get_triton_code(fn2_opt, *inps2)
            code1 = run_and_get_triton_code(fn1_opt, *inps1)

            # The function with the constrained tensor should be optimized, but
            # the other should not:
            self.assertTrue("to(tl.int64)" in code1)
            self.assertTrue("to(tl.int32)" in code2)
            self.assertFalse("to(tl.int64)" in code2)

            self.assertEqual(fn1_opt(*inps1), fn1(*inps1))
            self.assertEqual(fn2_opt(*inps2), fn1(*inps2))

        def test_constant_folding_deallocation(self):
            import torch._inductor

            def fn():
                li = []
                for i in range(10):
                    x = torch.full([100], i)
                    x = x + 1
                    li.append(x)

                return li

            mod = make_fx(fn)()

            live_tensors = WeakTensorKeyDictionary()
            max_live_tensors = 0

            class LiveTensors(TorchDispatchMode):
                def __torch_dispatch__(self, func, types, args=(), kwargs=None):
                    nonlocal live_tensors
                    nonlocal max_live_tensors

                    kwargs = kwargs if kwargs else {}
                    for arg in pytree.arg_tree_leaves(*args, **kwargs):
                        if isinstance(arg, torch.Tensor):
                            live_tensors[arg] = True

                    out = func(*args, **kwargs)
                    if not isinstance(out, torch.Tensor):
                        return out

                    live_tensors[out] = True
                    max_live_tensors = max(max_live_tensors, len(live_tensors))
                    return out

            mode = LiveTensors()
            from torch._inductor.fx_passes.joint_graph import UniformValueConstantFolder

            with mode:
                UniformValueConstantFolder(mod).run()

            # there are a couple extra tensors created in `insertable_tensor_check`
            self.assertTrue(max_live_tensors == 4)

        # See https://github.com/pytorch/pytorch/issues/100348
        def test_inductor_detach_view(self):
            def fn(x: torch.Tensor) -> torch.Tensor:
                a = x * 2
                return a, a.detach()

            fn_opt = torch._dynamo.optimize("inductor")(fn)
            inp = torch.ones(2, 2, requires_grad=True, device=GPU_TYPE)
            inp_ref = inp.clone().detach().requires_grad_(True)
            out_ref = fn(inp_ref)
            out = fn_opt(inp)
            out_ref[0].sum().backward()
            out[0].sum().backward()
            self.assertEqual(inp.grad, inp_ref.grad)

        def test_optimize_indexing_assert(self):
            def has_indirect(code, tl_fn: str):
                self.assertTrue(
                    tl_fn in code,
                    msg=f"{tl_fn} not present:\n{code}",
                )
                for line in code.split("\n"):
                    if tl_fn in line:
                        stmt = line.split(tl_fn)[-1]
                        # indirect indexing involves a `tmp` variable
                        self.assertTrue(
                            "tmp" in stmt,
                            msg=f"Indirect indexing not present in code:\n{line}",
                        )

            def has_assert(code, lower: bool, upper: bool):
                self.assertIn(
                    "device_assert", code, msg=f"No device asert found:\n{code}"
                )
                for line in code.split("\n"):
                    if "device_assert" in line:
                        self.assertTrue(
                            ("0 <= " in line) is lower,
                            msg=f"Lower bound {'' if lower else 'not '}elided:{line}",
                        )
                        self.assertTrue(
                            (" < " in line) is upper,
                            msg=f"Upper bound {'' if upper else 'not '}elided:{line}",
                        )

            def fn(x: torch.Tensor) -> torch.Tensor:
                s = 1.0 * torch.arange(x.shape[0], device=x.device)
                return x[s.long()]

            # aten.index
            for dynamic in (False, True):
                fn_opt = torch.compile(fn, dynamic=dynamic)

                x = torch.randn(8, device=GPU_TYPE)
                code = run_and_get_triton_code(fn_opt, x)
                self.assertEqual(fn_opt(x), fn(x), msg=f"{dynamic=}")

                # Check that there's indirect indexing...
                has_indirect(code, tl_fn="tl.load")
                if not dynamic:
                    # We elide the assert for static shapes
                    self.assertNotIn("device_assert", code)
                else:
                    # ...but we generate an upper bound for dynamic shapes
                    has_assert(code, lower=False, upper=True)

            def fn(a, z, b, idx0, idx1):
                idx2 = torch.arange(a.shape[-1], device=a.device)
                a.index_put_((z, idx0, idx1, idx2), b, accumulate=True)
                return a

            # aten.index_put
            for dynamic in (False, True):
                fn_opt = torch.compile(fn, dynamic=dynamic)
                a = torch.randn(1, 32, 32, 4, device=GPU_TYPE)
                z = torch.zeros((), dtype=torch.int64, device=GPU_TYPE)
                b = torch.randn(33, 1, device=GPU_TYPE)
                idx0 = torch.randint(32, (33,), device=GPU_TYPE).view(33, 1, 1)
                idx1 = torch.randint(32, (33,), device=GPU_TYPE).view(33, 1)
                inps = (a.clone(), z, b, idx0, idx1)
                code = run_and_get_triton_code(fn_opt, *inps)

                # Correctness
                out_opt = fn_opt(a.clone(), z, b, idx0, idx1)
                out = fn(a.clone(), z, b, idx0, idx1)
                self.assertEqual(out_opt, out, msg=f"{dynamic=}")

                # We have an indirect store via atomic_add
                has_indirect(code, tl_fn="tl.atomic_add")
                # We cannot elide he assert in this case
                has_assert(code, lower=True, upper=True)

        def test_not_materialize_pointwise_reduction(self):
            def fn(a, b):
                return (a - b).sum(dim=-1).amax(dim=-1)

            N = 16
            K = 7
            fn_opt = torch._dynamo.optimize("inductor")(fn)
            inps = [
                torch.randn(N, 1, K, device=GPU_TYPE),
                torch.randn(1, N, K, device=GPU_TYPE),
            ]
            code = run_and_get_triton_code(fn_opt, *inps)
            self.assertEqual(
                code.count("tl.store"), 2 if config.triton.multi_kernel else 1
            )
            self.assertTrue("out_ptr1" in code)
            self.assertFalse("out_ptr0" in code)
            self.assertEqual(fn_opt(*inps), fn(*inps))

        def test_numpy_on_gpu(self):
            x = np.arange(10, dtype=np.float32)

            @torch.compile
            def fn(x):
                return np.sin(x)

            def fn_gpu(x):
                with torch.device(GPU_TYPE):
                    return fn(x)

            r = fn_gpu(x)
            code = run_and_get_triton_code(fn_gpu, x)
            self.assertIn("tl_math.sin", code)
            self.assertEqual(type(r), np.ndarray)
            self.assertEqual(r, np.sin(x))

        def test_numpy_autograd(self):
            def my_torch(x):
                y = torch.cat([torch.sin(x) ** 2, torch.max(x)[None]])
                return y.sum()

            def my_np(x):
                y = np.concatenate([np.sin(x) ** 2, np.max(x)[None]])
                return np.sum(y)

            @torch.compile
            def wrapper(x):
                return torch.compiler.wrap_numpy(my_np)(x)

            @torch.compile
            def wrapper2(x):
                x = x.numpy()
                y = my_np(x)
                return torch.from_numpy(y)

            x_np = torch.arange(8, dtype=torch.float32, requires_grad=True)
            x = torch.arange(8, dtype=torch.float32, requires_grad=True)
            out_np = wrapper(x_np)
            out = my_torch(x)
            self.assertEqual(out, out_np)

            x2_np = torch.arange(8, dtype=torch.float32, requires_grad=True)
            out2_np = wrapper2(x2_np)
            self.assertEqual(out, out2_np)

            out_np.backward()
            out.backward()
            self.assertEqual(x.grad, x_np.grad)

            out2_np.backward()
            self.assertEqual(x.grad, x2_np.grad)

        # Disable constant propagation, so we isolate value range analysis
        @patch.object(config, "constant_and_index_propagation", False)
        @patch.object(config, "joint_graph_constant_folding", False)
        def test_cant_optimize_compute(self):
            def ones():
                return torch.ones([4], device=GPU_TYPE)

            def suffix(inp):
                return (inp.to(torch.int64) + 1).to(torch.float64)

            ten = torch.rand([4], device=GPU_TYPE)

            for foo in (
                lambda x: x + 2147483657,
                lambda x: torch.where(x < 0, ones(), ones() - 2) * (-(2 ** (40))),
                lambda x: x + ten,
                lambda x: x + ten.sum(),
            ):

                def fn():
                    return suffix(foo(ones()))

                fn_opt = torch._dynamo.optimize("inductor")(fn)
                code = run_and_get_triton_code(fn_opt)

                # this cannot be optimized away, value too large
                self.assertTrue("to(tl.int64)" in code)
                self.assertEqual(fn_opt(), fn())

        # Disable constant propagation, so we isolate value range analysis
        @patch.object(config, "constant_and_index_propagation", False)
        @patch.object(config, "joint_graph_constant_folding", False)
        def test_optimize_compute(self):
            def ones():
                return torch.ones([4], device=GPU_TYPE)

            def suffix(inp):
                return (inp.to(torch.int64) + 1).to(torch.float64)

            for foo in (
                lambda x: x + 500,
                lambda x: torch.where(x < 0, ones(), ones() - 2) * (-(2 ** (20))),
                lambda x: x / 30,
            ):

                def fn():
                    return suffix(foo(ones()))

                fn_opt = torch._dynamo.optimize("inductor")(fn)
                code = run_and_get_triton_code(fn_opt)

                # this can be optimized away, value too large
                self.assertTrue("to(tl.int64)" not in code)
                self.assertTrue("to(tl.int32)" in code)

                self.assertEqual(fn_opt(), fn())

        @config.patch("triton.use_block_ptr", False)
        def test_evict_last_non_coalesced_loads(self):
            @torch.compile
            def f(a, b):
                return (a * b).sum(dim=-1)

            N = 512
            inps = (
                torch.randn(N, N, N, device=GPU_TYPE).permute(2, 1, 0),
                torch.randn(N, N, N, device=GPU_TYPE).permute(1, 2, 0),
            )
            code = run_and_get_triton_code(f, *inps)
            lines = [line for line in code.split("\n") if "tl.load" in line]
            if config.triton.multi_kernel:
                # the first 2 lines are generated for the persistent reduction
                # variant.
                self.assertExpectedInline(
                    "\n".join(lines),
                    """\
    tmp0 = tl.load(in_ptr0 + (x1 + (512*x0) + (262144*r2)), rmask, eviction_policy='evict_last', other=0.0)
    tmp1 = tl.load(in_ptr1 + (x3 + (262144*r2)), rmask, other=0.0)
        tmp0 = tl.load(in_ptr0 + (x1 + (512*x0) + (262144*r2)), rmask, eviction_policy='evict_last', other=0.0)
        tmp1 = tl.load(in_ptr1 + (x3 + (262144*r2)), rmask, eviction_policy='evict_first', other=0.0)""",
                )
            else:
                self.assertExpectedInline(
                    "\n".join(lines),
                    """\
        tmp0 = tl.load(in_ptr0 + (x1 + (512*x0) + (262144*r2)), rmask, eviction_policy='evict_last', other=0.0)
        tmp1 = tl.load(in_ptr1 + (x3 + (262144*r2)), rmask, eviction_policy='evict_first', other=0.0)""",
                )

        @config.patch("triton.use_block_ptr", True)
        def test_evict_last_non_coalesced_loads_block_ptr(self):
            @torch.compile
            def f(a, b):
                return (a * b).sum(dim=-1)

            N = 512
            inps = (
                torch.randn(N, N, N, device=GPU_TYPE).permute(2, 1, 0),
                torch.randn(N, N, N, device=GPU_TYPE).permute(1, 2, 0),
            )
            code = run_and_get_triton_code(f, *inps)
            lines = [line for line in code.split("\n") if "tl.load" in line]

            if config.triton.multi_kernel:
                # the first 2 lines are generated for the persistent reduction
                # variant.
                self.assertExpectedInline(
                    "\n".join(lines),
                    """\
    tmp0 = tl.load(in_ptr0 + (x1 + (512*x0) + (262144*r2)), rmask, eviction_policy='evict_last', other=0.0)
    tmp1 = tl.load(tl.make_block_ptr(in_ptr1, shape=[262144, 512], strides=[1, 262144], block_shape=[XBLOCK, RBLOCK], order=[0, 1], offsets=[xoffset, roffset]), boundary_check=[1], padding_option='zero')
        tmp0 = tl.load(in_ptr0 + (x1 + (512*x0) + (262144*r2)), rmask, eviction_policy='evict_last', other=0.0)
        tmp1 = tl.load(block_ptr0, boundary_check=[1], padding_option='zero', eviction_policy='evict_first')""",  # noqa: B950 line too long
                )
            else:
                self.assertExpectedInline(
                    "\n".join(lines),
                    """\
        tmp0 = tl.reshape(tl.load(block_ptr0, boundary_check=[3], padding_option='zero', eviction_policy='evict_last'), [XBLOCK, RBLOCK])
        tmp1 = tl.load(block_ptr1, boundary_check=[1], padding_option='zero', eviction_policy='evict_first')""",  # noqa: B950 line too long
                )

        # Disable index propagation, so the indirect indexing isn't optimized away
        @patch.object(config, "constant_and_index_propagation", False)
        def test_computed_indirect_mask(self):
            def fn(x, n):
                tmp = torch.arange(n, device=x.device)
                return x[tmp] + 1

            x = torch.randn(8, device=GPU_TYPE)
            fn_opt = torch.compile(fn)
            code = run_and_get_triton_code(fn_opt, x, 8)
            # load should be masked
            self.assertTrue("tl.load(in_ptr0 + (tmp0), xmask" in code)
            self.assertEqual(fn(x, 8), fn_opt(x, 8))

        def test_kernel_names_descriptive(self):
            @torch._dynamo.optimize("inductor")
            def fn1(x):
                return x.cos().sin()

            @torch._dynamo.optimize("inductor")
            def fn2(x):
                x = torch.mm(x, x)
                x = torch.softmax(x, dim=1)
                return x

            mod = nn.Sequential(
                nn.Linear(4, 4),
                nn.LayerNorm(4),
                nn.ReLU(),
            ).to(device=GPU_TYPE)

            @torch._dynamo.optimize("inductor")
            def fn3(x):
                return mod(x)

            func_and_kernel_aten = [
                (fn1, "triton_poi_fused_cos_sin", (torch.randn(8, device=GPU_TYPE),)),
                (
                    fn2,
                    "triton_poi_fused__softmax",
                    (torch.randn(4, 4, device=GPU_TYPE),),
                ),
                (
                    fn3,
                    "triton_poi_fused_native_layer_norm_relu",
                    (torch.randn(4, 4, device=GPU_TYPE),),
                ),
            ]
            func_and_kernel_torch = [
                (fn1, "triton_poi_fused_cos_sin", (torch.randn(8, device=GPU_TYPE),)),
                (
                    fn2,
                    "triton_poi_fused_softmax",
                    (torch.randn(4, 4, device=GPU_TYPE),),
                ),
                (
                    fn3,
                    "triton_poi_fused_layer_norm_relu"
                    if torch._dynamo.config.inline_inbuilt_nn_modules
                    else "triton_poi_fused_LayerNorm_ReLU",
                    (torch.randn(4, 4, device=GPU_TYPE),),
                ),
            ]

            def test_funcs(func_and_kernel):
                with torch.no_grad():
                    for fn, kernel_name, inps in func_and_kernel:
                        code = run_and_get_triton_code(fn, *inps)
                        if kernel_name not in code:
                            print(code)
                        self.assertTrue(kernel_name in code)

            test_funcs(func_and_kernel_aten)
            patch.object(config.triton, "descriptive_names", "torch")(test_funcs)(
                func_and_kernel_torch
            )

        @patch.object(config, "profile_bandwidth", True)
        def test_bandwidth_profiler(self):
            @torch._dynamo.optimize("inductor")
            def fn(x):
                x = x.cos()
                x = x.cos()
                x = torch.mm(x, x)
                x = x.sin()
                x = x.relu()
                return x

            inp = torch.randn(4, 4, device=GPU_TYPE)
            code = run_and_get_triton_code(fn, inp)
            fn(inp)
            self.assertTrue("start_graph" in code)
            self.assertTrue("end_graph" in code)

        def test_split_op_with_sym(self):
            def fn(x: torch.Tensor) -> torch.Tensor:
                # split(tensor, sympy.Integer), split(tensor, sympy.Expr)
                return torch.split(x, x.shape[0]), torch.split(x, x.shape[0] // 2)

            for dynamic_shapes in [True, False]:
                with torch._dynamo.config.patch(dynamic_shapes=dynamic_shapes):
                    torch._dynamo.reset()
                    fn_opt = torch._dynamo.optimize("inductor", dynamic=dynamic_shapes)(
                        fn
                    )
                    inps = torch.randn([5, 5])
                    fn_opt(inps)

        @skipIfRocm
        @unittest.skipIf(IS_FBCODE, "fbcode system python does not provide torch")
        def test_indirect_device_assert(self):
            dir_path = os.path.dirname(os.path.realpath(__file__))
            test_path = os.path.join(dir_path, "indirect_assert_helper.py")
            fns = ("first_arg", "store", "second_arg", "same_pm_one", "same_pp_one")

            def test(fn, ndims, dyn_shape, one_size=False):
                proc = subprocess.Popen(
                    [
                        sys.executable,
                        test_path,
                        fn,
                        str(ndims),
                        str(dyn_shape),
                        str(one_size),
                    ],
                    stdout=subprocess.PIPE,
                    stderr=subprocess.PIPE,
                    env={**os.environ, "MKL_THREADING_LAYER": "GNU"},
                )
                stderr = proc.communicate()[1]
                self.assertTrue(
                    any(
                        "out of bounds" in err.decode("utf-8")
                        for err in stderr.splitlines()
                    ),
                    f"{fn}, {ndims}, {dyn_shape}, {one_size}",
                )

            for fn, ndims, dyn_shape in itertools.product(fns, (2, 3), (True, False)):
                test(fn, ndims, dyn_shape)

            test("first_arg", 2, False, True)

            for fn, dyn_shape in itertools.product(
                ("upper1", "upper2", "lower1", "lower2"), (True, False)
            ):
                test(fn, 2, dyn_shape)

        @patch("torch._inductor.config.comment_origin", True)
        @patch("torch._functorch.config.max_dist_from_bw", 0)
        def test_inductor_sequence_nr(self):
            class Model(torch.nn.Module):
                def __init__(self):
                    super().__init__()
                    self.conv1 = torch.nn.Conv2d(
                        in_channels=16,
                        out_channels=16,
                        kernel_size=(1, 1),
                        stride=1,
                        padding="same",
                        bias=True,
                    )
                    self.bn1 = torch.nn.BatchNorm2d(num_features=16)
                    self.relu1 = torch.nn.ReLU()
                    self.loss_fn = torch.nn.L1Loss()

                def forward(self, x, target):
                    y = x
                    x = self.conv1(x)
                    x = self.bn1(x)
                    x = self.relu1(x)
                    x = x + y
                    x = torch.flatten(x)
                    output = self.loss_fn(x, target)
                    return (output,)

            def get_triton_codegen(optimized_module, args):
                def run_with_backward():
                    result = optimized_module(*args)
                    result[0].backward()
                    return result

                res, (fwd_code, bwd_code) = run_and_get_code(run_with_backward)
                return fwd_code, bwd_code

            x = torch.rand(100, 16, 32, 32, requires_grad=True, device=GPU_TYPE)
            target = torch.rand(1, device=GPU_TYPE)
            args = [x, target]
            model = Model().to(device=GPU_TYPE)
            opt_model = torch.compile(model)
            fwd_code, bwd_code = get_triton_codegen(opt_model, args)

            bwd_seq_nr_set = set()
            fwd_seq_nr_set = set()
            for idx, code in enumerate([fwd_code, bwd_code]):
                seq_nr_set = bwd_seq_nr_set if idx > 0 else fwd_seq_nr_set
                prefix = "BWD" if idx > 0 else "FWD"
                for line in code.split("\n"):
                    if "seq_nr" in line:
                        res = re.search(r"seq_nr:(\d+)", line)
                        if res:
                            seq_nr_set.add(int(res.group(1)))
            self.assertTrue(bwd_seq_nr_set.issubset(fwd_seq_nr_set))

        @config.patch(
            {
                "coordinate_descent_tuning": True,
                "triton.unique_kernel_names": True,
                "benchmark_kernel": True,
            }
        )
        @skipIfRocm
        @expectedFailureXPU
        @unittest.skipIf(
            torch.cuda.is_available() and torch.cuda.get_device_capability() < (9, 0),
            "Triton does not support fp8 on A100",
        )
        @skip_if_halide  # bf16
        def test_red_followed_by_transposed_pointwise(self):
            bs = 26624
            dim = 1024

            @torch.compile(dynamic=False)
            def f(in1, in2, a, b):
                out = torch.nn.functional.silu(in1) * in2
                out_row = (out / out.amax(dim=1, keepdim=True)).to(torch.float8_e4m3fn)
                out_col = (out / out.amax(dim=0, keepdim=True)).to(torch.float8_e4m3fn)

                # setup strides for _scaled_mm
                out_row = out_row.contiguous()
                out_col = out_col.t().contiguous().t()

                return (
                    torch._scaled_mm(out_row, a, out_dtype=torch.bfloat16)[0],
                    torch._scaled_mm(b, out_col, out_dtype=torch.bfloat16)[0],
                )

            in1 = torch.randn((bs, dim), dtype=torch.bfloat16, device=GPU_TYPE)
            in2 = torch.randn((bs, dim), dtype=torch.bfloat16, device=GPU_TYPE)
            a = (
                torch.randn((dim, dim), dtype=torch.bfloat16, device=GPU_TYPE)
                .t()
                .to(torch.float8_e4m3fn)
            )
            b = torch.randn((dim, bs), dtype=torch.bfloat16, device=GPU_TYPE).to(
                torch.float8_e4m3fn
            )

            # warmup
            _, (wrapper,) = run_and_get_code(f, in1, in2, a, b)

            # Previously indcutor decide reduction hint for a reduction kernel without considering
            # the pointwise nodes. That will cause the third reduction kernel in this wrapper to be a
            # persistent inner reduction and cause bad perf.
            #
            # We fix that by making the third reduction a non-persistent reduction
            # and improve the perf by 4.14x (451us -> 109us)
            self.assertEqual(3, wrapper.count("def triton_red_"))
            self.assertEqual(0, wrapper.count("def triton_per_"))

            if DO_PERF_TEST:
                with torch.profiler.profile(
                    activities=[torch.profiler.ProfilerActivity.CUDA]
                ) as p:
                    for _ in range(1000):
                        f(in1, in2, a, b)

                print(p.key_averages().table(max_name_column_width=200))

    class RNNTest(TestCase):
        device_type = GPU_TYPE

        class Model(torch.nn.Module):
            def __init__(self):
                super().__init__()
                self.gru = torch.nn.GRU(16, 16, batch_first=True)

            def forward(self, x):
                return self.gru(x)

        @expectedFailureXPU
        def test_rnn_compile_safe(self):
            device = torch.device(GPU_TYPE)
            model = RNNTest.Model().to(device)
            model = torch._dynamo.optimize("inductor")(model)
            x = torch.rand(1024, 20, 16).to(device)
            model(x)

    class NanCheckerTest(TestCase):
        @config.patch("nan_asserts", True)
        def test_nan_checker_pass(self):
            def f(x):
                return torch.softmax(x, dim=-1)

            x = torch.randn(2, 1024, device=GPU_TYPE)
            ref = f(x)
            actual, (code,) = run_and_get_code(torch.compile(f), x)
            self.assertTrue(torch.allclose(ref, actual))
            self.assertTrue("# make sure graph inputs are not nan/inf" in code)
            self.assertTrue(
                re.search(r"assert not .*\.isnan\(\)\.any\(\).item\(\)", code)
                is not None
            )
            self.assertTrue(
                re.search(r"assert not .*\.isinf\(\)\.any\(\).item\(\)", code)
                is not None
            )

        @config.patch("nan_asserts", True)
        def test_nan_checker_fail(self):
            def f(x):
                return torch.softmax(x, dim=-1)

            x = torch.randn(2, 1024, device=GPU_TYPE)
            x[0, 0] = float("nan")
            with self.assertRaises(AssertionError):
                torch.compile(f)(x)


if HAS_CPU:

    class TestFull(TestCase):
        def test_full_dtype(self):
            pytypes = (
                bool,
                int,
                float,
                # TODO: Triton's JITFunction._type_of has no support for complex
                # complex,
            )

            dtypes = (
                torch.bool,
                torch.int32,
                torch.int64,
                torch.float32,
                torch.float64,
                None,
                # torch.complex64,
                # torch.complex128,
            )

            def fn(pytype, dtype):
                if pytype is bool:
                    fill_value = True
                elif pytype is int:
                    fill_value = 42
                elif pytype is float:
                    fill_value = 42.0
                else:
                    raise AssertionError(f"Unexpected Python type: {pytype}")

                return torch.full(
                    (4, 6), fill_value, dtype=dtype, device=torch.device("cpu")
                )

            fn_opt = torch._dynamo.optimize("inductor")(fn)

            for pytype, dtype in itertools.product(pytypes, dtypes):
                with enable_python_dispatcher():
                    with torch.no_grad():
                        ret_opt = fn_opt(pytype, dtype)

                self.assertEqual(ret_opt, fn(pytype, dtype))


if __name__ == "__main__":
    from torch._inductor.test_case import run_tests

    if HAS_CPU or HAS_GPU:
        run_tests(needs="filelock")<|MERGE_RESOLUTION|>--- conflicted
+++ resolved
@@ -843,9 +843,7 @@
             self.assertEqual(ref_out_tensor1, res_out_tensor1)
 
     @skipCUDAIf(not SM80OrLater, "Requires sm80")
-<<<<<<< HEAD
     @skip_if_halide  # aoti
-=======
     def test_aoti_eager_support_str(self):
         ns = "aten"
         op_name = "div"
@@ -883,7 +881,7 @@
                 self.assertEqual(ref_value, res_value)
 
     @skipCUDAIf(not SM80OrLater, "Requires sm80")
->>>>>>> a0e1e20c
+    @skip_if_halide  # aoti
     def test_aoti_eager_cache_hit(self):
         ns = "aten"
         op_name = "abs"
@@ -7988,6 +7986,7 @@
             ],
         )
 
+    @skip_if_halide  # compiles for 5+ minutes
     def test_avg_pool3d_backward2(self):
         def fn(a, b):
             return aten.avg_pool3d_backward(
