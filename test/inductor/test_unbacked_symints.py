--- conflicted
+++ resolved
@@ -38,10 +38,6 @@
 
         torch.testing.assert_close(actual, expected)
 
-    @skipIfXpu(
-        msg="The OP aten.nonzero implemented by XPU has different memory layout with fake tensor."
-        " Remove this skip after #146883 fixed."
-    )
     @skipGPUIf(not HAS_GPU, "requires gpu and triton")
     @dynamo_config.patch({"capture_dynamic_output_shape_ops": True})
     def test_expand_ok_with_runtime_assert(self, device):
@@ -653,12 +649,9 @@
         expected = fn(*example_inputs)
         torch.testing.assert_close(actual, expected)
 
-<<<<<<< HEAD
-=======
     @skipIfXpu(
         msg="Invalid SPIR-V module,https://github.com/intel/torch-xpu-ops/issues/2329"
     )
->>>>>>> 3cd98b42
     @skipGPUIf(not HAS_GPU, "requires gpu and triton")
     @inductor_config.patch({"max_autotune": True})
     @dynamo_config.patch({"capture_scalar_outputs": True})
