# Owner(s): ["module: inductor"]

import functools
import unittest

import torch
from torch._dynamo import config as dynamo_config
from torch._inductor import config as inductor_config
from torch._inductor.test_case import TestCase as InductorTestCase
from torch.testing import make_tensor
from torch.testing._internal.common_device_type import (
    instantiate_device_type_tests,
    skipCPUIf,
    skipGPUIf,
)
<<<<<<< HEAD
from torch.testing._internal.common_utils import (
    IS_LINUX,
    MI300_ARCH,
    parametrize,
    skipIfRocmArch,
)
from torch.testing._internal.inductor_utils import (
    GPU_TYPE,
    HAS_CUDA,
    HAS_GPU,
    requires_gpu,
)
=======
from torch.testing._internal.common_utils import parametrize
from torch.testing._internal.inductor_utils import HAS_GPU
>>>>>>> e6c1e6e2


class TestUnbackedSymints(InductorTestCase):
    @skipGPUIf(not HAS_GPU, "requires gpu and triton")
    @dynamo_config.patch({"capture_dynamic_output_shape_ops": True})
    def test_expand(self, device):
        def fn(x, y):
            nz = torch.nonzero(x)
            # unbacked symint in nz.size
            x_exp = nz.expand([-1, 128])
            # unbacked symint in target sizes
            y_exp = y.expand([-1, nz.size(0)])
            return x_exp, y_exp

        example_inputs = (
            torch.randn((32), device=device),
            torch.randn((32, 1), device=device),
        )

        actual = torch.compile(fn, fullgraph=True)(*example_inputs)
        expected = fn(*example_inputs)

        torch.testing.assert_close(actual, expected)

    @skipGPUIf(not HAS_GPU, "requires gpu and triton")
    @dynamo_config.patch({"capture_dynamic_output_shape_ops": True})
    def test_expand_ok_with_runtime_assert(self, device):
        def fn(x):
            nz = x.nonzero()
            torch._check(nz.size(0) == 128)
            return nz.expand([128, -1, 2])

        x = make_tensor(32, 4, device=device, dtype=torch.float32, exclude_zero=True)
        torch.compile(fn, fullgraph=True)(x)

    @skipGPUIf(not HAS_GPU, "requires gpu and triton")
    @dynamo_config.patch({"capture_dynamic_output_shape_ops": True})
    def test_broadcast_tensors(self, device):
        def fn(x):
            nz = x.nonzero()
            a = torch.zeros([nz.size(0), 512])
            b = torch.ones([nz.size(0), 1])
            return a * b

        x = torch.randn(32, 4, device=device)
        actual = torch.compile(fn, fullgraph=True)(x)
        expected = fn(x)
        torch.testing.assert_close(actual, expected)

    @skipGPUIf(not HAS_GPU, "requires gpu and triton")
    @dynamo_config.patch({"capture_dynamic_output_shape_ops": True})
    def test_autotuning(self, device):
        def fn(x, y):
            nz = torch.nonzero(x)
            # unbacked symint in the GEMM input shape
            a = x.new_ones([nz.size(0), y.size(0)])
            return a @ y

        example_inputs = (
            torch.randn((64), device=device),
            torch.randn((32, 16), device=device),
        )

        with inductor_config.patch(
            {
                "max_autotune_gemm": True,
            }
        ):
            actual = torch.compile(fn, fullgraph=True)(*example_inputs)
            expected = fn(*example_inputs)

        torch.testing.assert_close(actual, expected)

    @skipGPUIf(not HAS_GPU, "requires gpu and triton")
    @dynamo_config.patch({"capture_scalar_outputs": True})
    def test_split_with_sizes(self, device):
        def fn(x, y):
            l = y.tolist()
            s = torch.split(x, l)
            d = l[0] + l[1] + l[2]
            return s[0].sum(), d

        example_inputs = (torch.randn((32), device=device), torch.tensor((7, 16, 9)))

        actual = torch.compile(fn, fullgraph=True)(*example_inputs)
        expected = fn(*example_inputs)

        torch.testing.assert_close(actual, expected)

    @skipIfRocmArch(MI300_ARCH)  # Flakey on MI300 CI
    @skipGPUIf(not HAS_GPU, "requires gpu and triton")
    @dynamo_config.patch({"capture_dynamic_output_shape_ops": True})
    def test_view_of_slice(self, device):
        # Tests View.create(slice, size_with_unbacked_symint)
        def fn(x):
            nz = torch.nonzero(x)  # introduce unbacked symint
            squared = nz * nz  # avoid ReinterpretView when lowering Slice
            sliced = torch.ops.aten.slice.Tensor(squared, dim=1, start=-2, end=None)
            view = sliced.unsqueeze(dim=0)
            return view.squeeze(
                dim=0
            )  # make sure no unbacked symint in output's stride

        example_inputs = (torch.randn(1, 1, 1, 1, device=device),)
        actual = torch.compile(fn, fullgraph=True)(*example_inputs)
        expected = fn(*example_inputs)
        torch.testing.assert_close(actual, expected)

    @skipGPUIf(not HAS_GPU, "requires gpu and triton")
    @dynamo_config.patch({"capture_scalar_outputs": True})
    def test_triton_kernel_grid(self, device):
        if device == "cpu":
            raise unittest.SkipTest("Triton kernel requires GPU")

        from torch.testing._internal.triton_utils import add_kernel

        def fn(x):
            maxlen = max(x.item(), 512)
            a = torch.ones(maxlen, device=device)
            b = torch.ones(maxlen, device=device)
            out = torch.zeros_like(a)
            # unbacked symint in grid
            add_kernel[(1, 1, maxlen)](a, b, out, maxlen, 32)
            return out

        example_inputs = (torch.randint(high=1024, size=(1,), device=device),)
        actual = torch.compile(fn, fullgraph=True)(*example_inputs)
        expected = fn(*example_inputs)
        torch.testing.assert_close(actual, expected)

    @skipGPUIf(not HAS_GPU, "requires gpu and triton")
    @dynamo_config.patch({"capture_dynamic_output_shape_ops": True})
    def test_nonzero_in_inference_mode(self, device):
        def fn(x):
            return torch.nonzero(x)

        example_inputs = (torch.randint(0, 2, (128,), device=device),)

        with torch.inference_mode():
            actual = torch.compile(fn, fullgraph=True)(*example_inputs)
            expected = fn(*example_inputs)

        torch.testing.assert_close(actual, expected)

    @skipGPUIf(not HAS_GPU, "requires gpu and triton")
    @inductor_config.patch({"max_autotune": True})
    @dynamo_config.patch({"capture_scalar_outputs": True})
    def test_equivalent_backed_unbacked(self, device):
        # Tests scenario when there are two equivalent backed & unbacked symints,
        # but when we look-up a size hint on the unbacked symint, we ignorantly
        # use the default fallback hint.

        def fn(x, w, a, b):
            # Make tensors where 1st dim is unbacked/backed.
            u0, s0 = a.item(), b.size(0)
            unbacked = x.expand(u0, *x.shape)
            backed = x.expand(s0, *x.shape)

            # The cat unifies u0 and s0 -- i.e. u0 == s0.
            cat = torch.cat([backed, unbacked, unbacked], dim=1)  # [s0, 30, 16]
            mat1 = torch.permute(cat, [0, 2, 1])  # [s0, 16, 30]
            mat2 = w.expand(u0, *w.shape)  # [u0, 30, 32]
            bmm = torch.ops.aten.bmm(mat1, mat2)
            return bmm

        example_inputs = (
            torch.randn((10, 16), dtype=torch.float32, device=device),
            torch.randn((30, 32), dtype=torch.float32, device=device),
            torch.tensor(7, device=device),
            backed := torch.randn((7,), device=device),
        )
        torch._dynamo.mark_dynamic(backed, 0)  # create backed symint

        actual = torch.compile(fn, fullgraph=True)(*example_inputs)
        expected = fn(*example_inputs)
        torch.testing.assert_close(actual, expected)

    @skipCPUIf(True, "precision not good enough on CPU")
    @skipGPUIf(not HAS_GPU, "requires gpu and triton")
    @dynamo_config.patch({"capture_scalar_outputs": True})
    def test_vertical_pointwise_reduction_fusion(self, device):
        # reset in case we run both cpu and cuda tests
        torch._inductor.metrics.reset()

        # Tests fusing a pointwise & reduction op with unbacked numel/rnumel.
        def fn(x, y, repeats):
            u0 = repeats.item()
            unbacked = y.expand(u0, *y.shape)  # [u0, 1, 16]

            # Note: We add x to both pointwise and reduction. Otherwise, the
            # scheduler will refuse to fuse ops whose only common buffer has
            # unbacked symints.
            pointwise = unbacked + x
            reduction = torch.sum(pointwise + x)
            return pointwise, reduction

        example_inputs = (
            torch.randn(32, 16, device=device),
            torch.randn(1, 16, device=device),
            torch.tensor(32, device=device),
        )

        actual = torch.compile(fn, fullgraph=True)(*example_inputs)
        expected = fn(*example_inputs)
        torch.testing.assert_close(actual, expected)
        self.assertEqual(torch._inductor.metrics.generated_kernel_count, 2)

    @skipGPUIf(not HAS_GPU, "requires gpu and triton")
    @dynamo_config.patch({"capture_scalar_outputs": True})
    @parametrize(
        "torch_fn", [torch.mm, torch.bmm, torch.addmm], name_fn=lambda fn: fn.__name__
    )
    @parametrize("coordinate_descent_tuning", [True, False], name_fn=str)
    def test_mm_and_friends(self, device, torch_fn, coordinate_descent_tuning):
        if torch_fn == torch.addmm:
            torch_fn = functools.partial(torch_fn, torch.ones(1, device=device))

        def fn(x, w, repeats, is_bmm):
            u0 = repeats.item()
            torch._check_is_size(u0)

            x_unbacked = x.expand(u0, 32)
            w_unbacked = w.expand(32, u0)
            if is_bmm:
                # Make sure inputs are batched.
                x_unbacked = x_unbacked.expand(10, *x_unbacked.shape)
                w_unbacked = w_unbacked.expand(10, *w_unbacked.shape)

            return torch_fn(x_unbacked, w_unbacked)

        example_inputs = (
            torch.randn(1, 32, device=device),
            torch.randn(32, 1, device=device),
            torch.tensor(100, device=device),
            torch_fn == torch.bmm,
        )
        with inductor_config.patch(
            {
                # coordinate_descent_tuning has its own path during decomp
                "coordinate_descent_tuning": coordinate_descent_tuning,
            }
        ):
            actual = torch.compile(fn, fullgraph=True)(*example_inputs)
        expected = fn(*example_inputs)
        torch.testing.assert_close(actual, expected)

    @skipGPUIf(not HAS_GPU, "requires gpu and triton")
    @torch._dynamo.config.patch(capture_scalar_outputs=True)
    def test_unbacked_range_tree_divisor(self, device):
        def fn(x, num):
            u0 = num.item()
            torch._check_is_size(u0)
            zeros = torch.zeros(u0, device=device, dtype=torch.int)
            return (torch.ops.aten.index(x, [None, zeros]),)

        example_inputs = (
            torch.randn(16, 16, device=device),
            torch.tensor(3, device=device),
        )

        actual = torch.compile(fn, fullgraph=True)(*example_inputs)
        expected = fn(*example_inputs)
        torch.testing.assert_close(actual, expected)

    @skipGPUIf(not HAS_GPU, "requires gpu and triton")
    @dynamo_config.patch({"capture_scalar_outputs": True})
    def test_unbacked_masked_scatter(self, device):
        def fn(value, mask):
            u0 = mask.count_nonzero()
            source = torch.ones(u0, dtype=torch.float32, device=device)
            return torch.masked_scatter(value, mask, source)

        value = make_tensor(10, 10, dtype=torch.float32, device=device)
        mask = make_tensor(10, 10, dtype=torch.bool, device=device)
        example_inputs = (value, mask)

        actual = torch.compile(fn, fullgraph=True)(*example_inputs)
        expected = fn(*example_inputs)
        torch.testing.assert_close(actual, expected)

    @skipGPUIf(not HAS_GPU, "requires gpu and triton")
    @dynamo_config.patch({"capture_scalar_outputs": True})
    @parametrize("dynamic", [False, True, None])
    def test_unbacked_slice_on_subclass(self, device, dynamic):
        from torch.testing._internal.common_subclass import WrapperTensor
        from torch.utils._pytree import tree_map

        # NB: the error we're testing for only triggers when unbacked SymInts
        # are created within a subclass's torch_dispatch, because they're not seen
        # by Dynamo and thus are considered freshly-created when the subclass instance
        # return value of the torch_dispatch is handled.
        # Subclass forwards everything along to the single underlying dense tensor
        # component, except for slice(), which it handles via data-dependent bounds access
        class CustomSliceSubclass(WrapperTensor):
            @classmethod
            def get_wrapper_properties(cls, t, slice_bounds=None):
                return t, {}

            def __init__(self, t, slice_bounds=None):
                self.t = t
                self.slice_bounds = slice_bounds

            def __repr__(self):
                t_repr = repr(self.t)
                slice_bounds_repr = repr(self.slice_bounds)
                return f"CustomSliceSubclass({t_repr}, {slice_bounds_repr})"

            def __tensor_flatten__(self):
                return ["t", "slice_bounds"], None

            @classmethod
            def __tensor_unflatten__(
                cls, inner_tensors, meta, outer_size, outer_stride
            ):
                t = inner_tensors["t"]
                slice_bounds = inner_tensors["slice_bounds"]
                return cls(t, slice_bounds)

            @classmethod
            def __torch_dispatch__(cls, func, types, args=(), kwargs=None):
                if func is torch.ops.aten.slice.Tensor:
                    inp = args[0]

                    start = inp.slice_bounds[0].item()
                    torch._check_is_size(start)
                    torch._check(start <= inp.size(0))

                    length = (args[0].slice_bounds[1] - args[0].slice_bounds[0]).item()
                    torch._check_is_size(length)
                    torch._check(start + length <= inp.size(0))

                    return CustomSliceSubclass(
                        func(args[0].t, dim=0, start=start, end=(start + length)),
                        slice_bounds=args[0].slice_bounds,
                    )

                if not all(issubclass(cls, t) for t in types):
                    return NotImplemented

                if kwargs is None:
                    kwargs = {}

                def unwrap(e):
                    return e.t if isinstance(e, CustomSliceSubclass) else e

                def wrap(e):
                    return CustomSliceSubclass(e) if isinstance(e, torch.Tensor) else e

                rs = tree_map(
                    wrap,
                    func(*tree_map(unwrap, args), **tree_map(unwrap, kwargs or {})),
                )
                return rs

        def fn(t, start, length):
            return torch.ops.aten.slice.Tensor(
                t, dim=0, start=start, end=start + length
            )

        t = make_tensor(22, 5, dtype=torch.float32, device=device)
        sub = CustomSliceSubclass(t, slice_bounds=torch.tensor([2, 5], device=t.device))
        start = 2
        length = 3
        example_inputs = (sub, start, length)

        actual = torch.compile(fn, dynamic=dynamic, fullgraph=True)(*example_inputs)
        expected = fn(*example_inputs)
        torch.testing.assert_close(actual.t, expected.t)


instantiate_device_type_tests(TestUnbackedSymints, globals(), allow_xpu=True)

if __name__ == "__main__":
    from torch._inductor.test_case import run_tests

    run_tests()<|MERGE_RESOLUTION|>--- conflicted
+++ resolved
@@ -13,23 +13,12 @@
     skipCPUIf,
     skipGPUIf,
 )
-<<<<<<< HEAD
 from torch.testing._internal.common_utils import (
-    IS_LINUX,
     MI300_ARCH,
     parametrize,
     skipIfRocmArch,
 )
-from torch.testing._internal.inductor_utils import (
-    GPU_TYPE,
-    HAS_CUDA,
-    HAS_GPU,
-    requires_gpu,
-)
-=======
-from torch.testing._internal.common_utils import parametrize
 from torch.testing._internal.inductor_utils import HAS_GPU
->>>>>>> e6c1e6e2
 
 
 class TestUnbackedSymints(InductorTestCase):
