--- conflicted
+++ resolved
@@ -179,6 +179,7 @@
     "test_bucketize_int_int64_int64_dynamic_shapes": TestFailure(("cpu",)),
     "test_searchsorted_dynamic_shapes": TestFailure(("cpu",)),
     "test_like_rands_dynamic_shapes": TestFailure(("cpu", "cuda", "xpu")),
+    "test_like_rands_sliced_dynamic_shapes": TestFailure(("cpu", "cuda", "xpu")),
     "test_linspace2_dynamic_shapes": TestFailure(("cpu", "cuda", "xpu")),
     "test_linspace3_dynamic_shapes": TestFailure(("cpu", "cuda", "xpu")),
     "test_linspace4_dynamic_shapes": TestFailure(("cpu", "cuda", "xpu")),
@@ -351,11 +352,7 @@
     "test_rand_like_deterministic_dynamic_shapes": TestFailure(
         ("cpu", "cuda", "xpu"), is_skip=True
     ),
-<<<<<<< HEAD
-    "test_repeat_interleave_2_dynamic_shapes": TestFailure(("cpu", "cuda", "xpu")),
-=======
     "test_repeat_interleave_2_dynamic_shapes": TestFailure(("cpu",)),
->>>>>>> 74c4c758
     "test_slice_mutation2_dynamic_shapes": TestFailure(
         ("cpu", "cuda", "xpu"), is_skip=True
     ),
