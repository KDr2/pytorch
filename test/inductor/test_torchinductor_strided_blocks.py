--- conflicted
+++ resolved
@@ -70,17 +70,10 @@
         result, code = run_and_get_code(compiled, *args)
 
     # Check numerical accuracy
-<<<<<<< HEAD
+    # Don't clobber the default tolerance values
+    tol = {t: v for t, v in {"rtol": rtol, "atol": atol}.items() if v is not None}
     ref = func(*args)
-    allclose_many(self, ref, result)
-=======
-    ref_tensors = flatten_tensors(func(*args))
-    actual_tensors = flatten_tensors(result)
-    for ref, actual in zip(ref_tensors, actual_tensors):
-        # Don't clobber the default tolerance values
-        tol = {t: v for t, v in {"rtol": rtol, "atol": atol}.items() if v is not None}
-        self.assertTrue(torch.allclose(ref, actual, **tol))
->>>>>>> 08a644a4
+    allclose_many(self, ref, result, **tol)
 
     def count_code(substr: str, expected: Optional[int]):
         count = sum(prog.count(substr) for prog in code)
