# Owner(s): ["module: inductor"]
"""
Test the FX IR backend.
"""

import itertools
import operator
import unittest
from collections.abc import Callable
from typing import Optional

import sympy

import torch
import torch._inductor.codegen.common as common
import torch.utils._pytree as pytree
from torch._dynamo.exc import BackendCompilerFailed
from torch._dynamo.utils import same
from torch._higher_order_ops.triton_kernel_wrap import triton_kernel_wrapper_mutation
from torch._inductor import config
from torch._inductor.codegen.cpp import CppScheduling
from torch._inductor.codegen.triton import TritonScheduling
from torch._inductor.codegen.wrapper import PythonWrapperCodegen
from torch._inductor.codegen.wrapper_fxir import (
    FxConverter,
    replace_floor_div,
    WrapperFxCodegen,
)
from torch._inductor.test_case import TestCase as InductorTestCase
from torch.export import Dim
from torch.testing._internal.common_utils import (
    DeterministicGuard,
    instantiate_parametrized_tests,
    parametrize,
)
from torch.testing._internal.inductor_utils import (
    GPU_TYPE,
    HAS_GPU,
    requires_gpu,
    TRITON_HAS_CPU,
)
from torch.utils._sympy.functions import FloorDiv


try:
    from .test_control_flow import CondModels
except ImportError:
    from test_control_flow import (
        CondModels,  # @manual=fbcode//caffe2/test/inductor:control_flow-library
    )

if HAS_GPU:
    import triton
    import triton.language as tl

    from torch.testing._internal.triton_utils import add_kernel_2d_autotuned

test_config = {
    "compile_threads": 1,
    "alignment_asserts": False,
    "size_asserts": False,
    "scalar_asserts": False,
    "nan_asserts": False,
}


@requires_gpu()
@config.patch(test_config)
@instantiate_parametrized_tests
class FxirTestCase(InductorTestCase):
    device = GPU_TYPE

    def _count_ops(self, gm: torch.fx.GraphModule, target: Callable) -> int:
        return len(gm.graph.find_nodes(op="call_function", target=target))

    def _run_and_capture_graphs(self, opt, args) -> torch.fx.GraphModule:
        gms = []

        orig_generate = FxConverter.generate

        def generate(self) -> torch.fx.GraphModule:
            nonlocal gms
            gm = orig_generate(self)
            gms.append(gm)
            return gm

        with unittest.mock.patch.object(
            torch._inductor.codegen.wrapper_fxir.FxConverter, "generate", generate
        ):
            opt(*args)

        return gms

    def _compile_and_check(
        self,
        func,
        args,
        expected_num_triton_kernels: int = 1,
        metadata_only: bool = False,
        compile_kwargs: Optional[dict] = None,
    ):
        if compile_kwargs is None:
            compile_kwargs = {}

        opt = torch.compile(func, **compile_kwargs)

        # Get the FX graph from the backend.
        gms = self._run_and_capture_graphs(opt, args)

        # Check the code for triton kernels.
        num_kernels = sum(
            self._count_ops(gm, triton_kernel_wrapper_mutation) for gm in gms
        )
        self.assertEqual(num_kernels, expected_num_triton_kernels)

        # Check accuracy.
        result = opt(*args)
        ref = func(*args)
        if metadata_only:
            # When we only want to check metadata, fill in zeros for tensor data.
            ref, result = tuple(
                pytree.tree_map(torch.zeros_like, x) for x in (ref, result)
            )

        self.assertTrue(same(ref, result))

        return gms

    @classmethod
    def setUpClass(cls):
        super().setUpClass()

        # Register the FX backend, storing the default for later.
        common.init_backend_registration()
        cls._default_backend = common.device_codegens[cls.device]
        common.register_backend_for_device(
            cls.device, TritonScheduling, WrapperFxCodegen
        )

    @classmethod
    def tearDownClass(cls):
        super().tearDownClass()

        # Restore the default backend.
        common.device_codegens[cls.device] = cls._default_backend

    def test_basic(self):
        args = [torch.randn(8, device=self.device) for _ in range(2)]
        self._compile_and_check(torch.add, args)

    def test_multiple_kernels(self):
        def foo(x, y):
            return x.sum() + y.sum()

        args = [torch.randn(length, device=self.device) for length in [517, 1029]]
        self._compile_and_check(foo, args, expected_num_triton_kernels=2)

    def test_free(self):
        """
        Test a program that frees a buffer which is no longer in use.
        """

        def foo(x, y, z):
            w = x.sum() + y
            return z.sum() + w.sum()

        args = [torch.randn(length, device=self.device) for length in [517, 1029, 123]]
        (gm,) = self._compile_and_check(foo, args, expected_num_triton_kernels=3)

        # Check the generated code for frees.
        num_frees = gm.code.count("= None")
        self.assertGreater(num_frees, 0)

    def test_extern(self):
        """
        Test a program that calls an extern kernel.
        """

        def foo(x, y):
            return x @ y + y.sum()

        args = [
            torch.randn(size, device=self.device) for size in [(129, 129), (129, 1)]
        ]
        (gm,) = self._compile_and_check(foo, args, expected_num_triton_kernels=1)

        # Check for the extern kernel
        num_extern = self._count_ops(gm, torch.ops.aten.addmm.out)
        self.assertEqual(num_extern, 1)

    def test_fallback(self):
        """
        Test a program that calls aten fallbacks.
        """

        def foo(x):
            batch1 = torch.randn(2, 3, 5, device=self.device)
            batch2 = torch.randn(2, 5, 4, device=self.device)
            return torch.addbmm(x, batch1, batch2)

        args = (torch.randn(3, 4, device=self.device),)

        # Since the program has a random output, just check metadata.
        # Don't check for an exact value.
        (gm,) = self._compile_and_check(
            foo, args, expected_num_triton_kernels=2, metadata_only=True
        )

        # Check for the fallback kernel.
        num_fallback = self._count_ops(
            gm, torch.ops.aten.randint.low_out
        ) + self._count_ops(gm, torch.ops.aten.addbmm.default)
        self.assertEqual(num_fallback, 2)

    def test_cat_inputs(self):
        """
        Test concatenation of graph inputs.
        """

        def foo(x, y):
            return torch.cat((x, y)) + 1

        args = [torch.randn(8, device=self.device) for _ in range(2)]
        self._compile_and_check(foo, args, expected_num_triton_kernels=1)

    def test_cat_views(self):
        """
        Test concatenation with multiple kernels writing to the same buffer.
        """

        def foo(x, y):
            a = x - 2
            b = y.sum(0, keepdim=True)
            c = torch.cat((a, b)).clone()
            return a, b, c

        args = [torch.randn(8, device=self.device) for _ in range(2)]
        (gm,) = self._compile_and_check(foo, args, expected_num_triton_kernels=2)

        def get_offset(node: torch.fx.Node) -> int:
            (input_, shape, stride, offset) = node.args
            assert isinstance(offset, int)
            return offset

        # Check for 2 views, one of which is offset.
        as_strided_nodes = list(
            gm.graph.find_nodes(op="call_function", target=torch.as_strided)
        )
        self.assertEqual(len(as_strided_nodes), 2)
        num_offset_views = sum(get_offset(node) > 0 for node in as_strided_nodes)
        self.assertEqual(num_offset_views, 1)

    def test_cat_to_alloc(self):
        """
        Test concatenation that's optimized out to an allocation.
        """
        length = 8

        def foo(x):
            y, z = tuple(
                torch.arange(length // 2, device=self.device) for _ in range(2)
            )
            return x + torch.cat((y, z))

        args = [torch.randn(length, device=self.device)]
        (gm,) = self._compile_and_check(foo, args, expected_num_triton_kernels=1)

        # Expect a single allocation, even though eager mode would use 2.
        num_allocs = self._count_ops(gm, torch.empty_strided)
        self.assertEqual(num_allocs, 1)

    def test_cat_reinterpret_view(self):
        """
        Test torch.cat using ReinterpretView.
        """
        length = 8

        def foo(x):
            y, z = tuple(torch.randn(length // 2, device=self.device) for _ in range(2))
            return x + torch.cat((y, z))

        args = [torch.randn(length, device=self.device)]

        # Since this test generates random numbers, check metadata only.
        (gm,) = self._compile_and_check(
            foo, args, expected_num_triton_kernels=3, metadata_only=True
        )

        # Check for as_strided. We map ReinterpretView to this.
        num_as_strided = self._count_ops(gm, torch.as_strided)
        self.assertEqual(num_as_strided, 2)

    def test_reshape_output(self):
        """
        Test reshaping the output, which maps to a ReinterpretView.
        """

        def foo(x, y):
            return torch.reshape(x + y, (8,))

        args = [torch.randn((2, 4), device=self.device) for _ in range(2)]
        (gm,) = self._compile_and_check(foo, args, expected_num_triton_kernels=1)

        # Check for as_strided. We map ReinterpretView to this.
        num_as_strided = self._count_ops(gm, torch.as_strided)
        self.assertEqual(num_as_strided, 1)

    def test_extern_multi_output(self):
        """
        Test an extern kernel with multiple outputs.
        Also test a graph with multiple outputs.
        """

        def foo(x):
            top, idx = torch.topk(x, 2)
            return top + 1, idx * 2

        args = [torch.randn(8, device=self.device)]
        (gm,) = self._compile_and_check(foo, args, expected_num_triton_kernels=2)

        # Check for multiple kernel outputs via getitems.
        num_getitems = self._count_ops(gm, operator.getitem)
        self.assertEqual(num_getitems, 2)

        # Check for multiple graph outputs.
        output_node = gm.graph.find_nodes(op="output")[0]
        self.assertEqual(len(output_node.args[0]), 2)

    def test_duplicate_input(self):
        """
        Test duplicated inputs. This will collapse into a single input in the GM.
        """

        args = [torch.randn(4, device=self.device)] * 2
        (gm,) = self._compile_and_check(torch.add, args, expected_num_triton_kernels=1)

        num_placeholders = len(gm.graph.find_nodes(op="placeholder"))
        self.assertEqual(num_placeholders, 1)

    def test_backward(self):
        """
        Test a program with a backward pass.
        """

        x = torch.ones(5, device=self.device)  # input tensor
        y = torch.zeros(3, device=self.device)  # expected output
        w = torch.randn(5, 3, requires_grad=True, device=self.device)
        b = torch.randn(3, requires_grad=True, device=self.device)

        def foo(x, y):
            z = torch.matmul(x, w) + b
            loss = torch.nn.functional.binary_cross_entropy_with_logits(z, y)
            loss.backward()
            return w.grad, b.grad

        # Expect separate forward and backward graphs.
        (forward_gm, backward_gm) = self._compile_and_check(
            foo, (x, y), expected_num_triton_kernels=3
        )

    def test_custom_compiler(self):
        """
        Test a derived backend with a custom compiler.
        """
        offset = 1

        class CustomWrapperCodegen(WrapperFxCodegen):
            def compile_graph(self, gm):
                def compiled_fn(*args):
                    # Adds an offset to the program's outputs.
                    outputs = gm(*args)
                    return pytree.tree_map(lambda x: x + 1, outputs)

                return compiled_fn

        args = [torch.randn(8, device=self.device) for _ in range(2)]
        custom_backend = common.DeviceCodegen(
            TritonScheduling, CustomWrapperCodegen, None
        )
        with unittest.mock.patch.dict(
            common.device_codegens, {self.device: custom_backend}
        ):
            func = torch.add
            opt = torch.compile(func)
            result = opt(*args)

        # Check the output is offset from eager mode.
        ref = func(*args)
        self.assertFalse(same(result, ref))
        self.assertNotEqual(offset, 0)
        self.assertTrue(same(result - offset, ref))

    def test_dynamic_shapes_and_strides(self):
        """
        Test a graph with dynamic shapes and strides.
        """

        static_dims = (8, 8)

        def get_input():
            full_size = (16, 8)
            full = torch.randn(full_size, device=self.device)
            view = torch.as_strided(full, static_dims, full.stride())
            return view

        func = torch.add
        args = [get_input() for _ in range(2)]
        (gm,) = self._compile_and_check(func, args, compile_kwargs={"dynamic": True})

        # Check for a symbolic output shape.
        (empty_strided,) = gm.graph.find_nodes(
            op="call_function", target=torch.empty_strided
        )
        example_tensor = empty_strided.meta["val"]
        symbolic_dims = example_tensor.shape
        self.assertEqual(len(symbolic_dims), len(static_dims))

        # Check for symbolic output strides.
        (stride, one) = example_tensor.stride()
        self.assertEqual(one, sympy.S.One)

        # Find the size symbols, and check for a corresponding placeholders defining them.
        for symbol in itertools.chain(symbolic_dims, [stride]):
            self.assertTrue(isinstance(symbol, torch.SymInt))
            (placeholder,) = [
                node
                for node in gm.graph.find_nodes(op="placeholder")
                if node.name == str(symbol)
            ]
            self.assertEqual(placeholder.meta["val"], symbol)

    @parametrize(
        "shape",
        [
            (20,),
            (50, 30),
            (50, 30, 40),
        ],
    )
    @torch._inductor.config.patch(
        {
            "pad_dynamic_shapes": True,
            "comprehensive_padding": True,
            "padding_alignment_bytes": 32,
            "pad_outputs": True,
        }
    )
    def test_dynamic_shapes_with_padding(self, shape):
        """
        Test a graph with dynamic shapes with padding.
        """

        def get_input(shape):
            pad_size = list(shape)
            pad_size[-1] = ((shape[-1] + 7) // 8) * 8
            pad = torch.randn(pad_size, dtype=torch.float32, device=self.device)
            view = torch.as_strided(pad, shape, pad.stride())
            return view

        args = [get_input(shape) for _ in range(2)]
        (gm,) = self._compile_and_check(
            torch.add, args, compile_kwargs={"dynamic": True}
        )

        # Check for a symbolic output shape.
        (empty_strided,) = gm.graph.find_nodes(
            op="call_function", target=torch.empty_strided
        )
        example_tensor = empty_strided.meta["val"]
        symbolic_dims = example_tensor.shape
        symbolic_strides = example_tensor.stride()

        align_elems = 32 // args[0].dtype.itemsize
        expected_strides = [1 for _ in range(len(shape))]
        for i in range(len(shape) - 1, 0, -1):
            expected_strides[i - 1] = align_elems * (
                ((expected_strides[i] * symbolic_dims[i]) + align_elems - 1)
                // align_elems
            )
        for i, j in zip(symbolic_strides, expected_strides):
            self.assertEqual(i, j)

    def test_dynamic_shapes_precomputed_size(self):
        """
        Test dynamic shapes where a kernel's size arg is precomputed.
        """
        func = torch.add
        args = [
            torch.randn(shape, device=self.device) for shape in [(7, 12, 9), (7, 1, 1)]
        ]
        (gm,) = self._compile_and_check(func, args, compile_kwargs={"dynamic": True})

        # Check for the precomputed size arg.
        (triton_node,) = gm.graph.find_nodes(
            op="call_function", target=triton_kernel_wrapper_mutation
        )
        self.assertIn("ks0", triton_node.kwargs["kwargs"])

    def test_dynamic_launch_grid_calc(self):
        """
<<<<<<< HEAD
        Test the dynamic launch grid calculation for Triton kernel wrapper using python mode
=======
        Test the dyanmic launch grid calculation.
>>>>>>> e22a5ecb
        """

        func = torch.add
        args = [torch.randn(shape, device=self.device) for shape in [(7, 12), (7, 1)]]
        (gm,) = self._compile_and_check(func, args, compile_kwargs={"dynamic": True})

        # Check for the precomputed size arg.
        (triton_node,) = gm.graph.find_nodes(
            op="call_function", target=triton_kernel_wrapper_mutation
        )
        self.assertIn("grid", triton_node.kwargs)
        self.assertIn("xnumel", triton_node.kwargs["kwargs"])
        self.assertIn("XBLOCK", triton_node.kwargs["kwargs"])
        grid = triton_node.kwargs["grid"][0]
        xnumel = triton_node.kwargs["kwargs"]["xnumel"].meta["val"]
        xblock = triton_node.kwargs["kwargs"]["XBLOCK"]
        self.assertEqual(grid[0].meta["val"], -(-xnumel // xblock))
        self.assertEqual(grid[1], 1)
        self.assertEqual(grid[2], 1)

<<<<<<< HEAD
    def test_dynamic_launch_grid_calc_python_slow(self):
        """
        Test the dynamic launch grid calculation for Triton kernel wrapper using python_slow mode
        """
        from torch._inductor.runtime.triton_heuristics import GridExpr

        # Mock GridExpr.from_meta to use "python_slow" mode explicitly
        original_from_meta = GridExpr.from_meta

        def mocked_from_meta(inductor_meta, cfg, mode="python"):
            return original_from_meta(inductor_meta, cfg, mode="python_slow")

        with unittest.mock.patch.object(GridExpr, "from_meta", mocked_from_meta):
            func = torch.add
            args = [
                torch.randn(shape, device=self.device) for shape in [(7, 12), (7, 1)]
            ]
            (gm,) = self._compile_and_check(
                func, args, compile_kwargs={"dynamic": True}
            )

            # Check for the precomputed size arg.
            (triton_node,) = gm.graph.find_nodes(
                op="call_function", target=triton_kernel_wrapper_mutation
            )
            self.assertIn("grid", triton_node.kwargs)
            self.assertIn("xnumel", triton_node.kwargs["kwargs"])
            self.assertIn("XBLOCK", triton_node.kwargs["kwargs"])
            grid = triton_node.kwargs["grid"][0]
            xnumel = triton_node.kwargs["kwargs"]["xnumel"].meta["val"]
            xblock = triton_node.kwargs["kwargs"]["XBLOCK"]
            self.assertEqual(grid[0].meta["val"], ((xnumel + xblock - 1) // xblock))
            self.assertEqual(grid[1], 1)
            self.assertEqual(grid[2], 1)

=======
>>>>>>> e22a5ecb
    @config.patch({"trace.enabled": True})
    @unittest.mock.patch("torch._inductor.debug.DebugFormatter.output_code")
    def test_debug(self, mock_output_code):
        # Compile in debug mode.
        args = [torch.randn(11, device=self.device) for _ in range(2)]
        self._compile_and_check(torch.sub, args)

        # Check the output code for a Triton kernel call.
        mock_output_code.assert_called_once()
        (output_filename,) = mock_output_code.call_args.args
        with open(output_filename) as f:
            output_code = f.read()
        self.assertIn("triton_kernel_wrapper_mutation", output_code)

    @parametrize(
        "const",
        (1, 1.5),
    )
    def test_export_const_placeholder(self, const):
        """
        Test that we can compile a graph coming from torch.export with a constant input.
        """

        class TestModule(torch.nn.Module):
            def forward(self, x, y):
                return x - y

        args = (torch.randn(8, device=self.device), const)
        mod = TestModule()
        export_gm = torch.export.export(mod, args).module()

        def compile_module(*inps):
            torch._inductor.compile(export_gm, inps)

        (inductor_gm,) = self._run_and_capture_graphs(compile_module, args)
        result = inductor_gm(*args)
        ref = mod(*args)

        self.assertTrue(same(ref, result))

    def test_scatter_fallback_scalar_src(self):
        """
        Test a special case where ScatterFallback takes a scalar 'src' argument.
        """

        def foo(input_):
            dim = 0
            src = 1.5
            return torch.ops.aten.scatter(input_, dim, index, src)

        length = 8
        index = torch.randint(length, (length,), device=self.device)
        input_ = torch.randn(length, device=self.device)
        with DeterministicGuard(True):
            (gm,) = self._compile_and_check(
                foo,
                (input_,),
            )

        # Check for the fallback op.
        num_fallback = self._count_ops(gm, torch.ops.aten.scatter_.value)
        self.assertEqual(num_fallback, 1)

    def test_index_put_fallback(self):
        """
        Test the deterministic fallback for index_put.
        """
        length = 8
        out, values = [torch.randn(length, device=self.device) for _ in range(2)]
        indices = (torch.randint(length, (length,), device=self.device),)
        accumulate = True
        with DeterministicGuard(True):
            (gm,) = self._compile_and_check(
                torch.index_put,
                (out, indices, values, accumulate),
                expected_num_triton_kernels=1,
            )

        # Check for the fallback op.
        self.assertEqual(self._count_ops(gm, torch.ops.aten.index_put_.default), 1)

    def test_scatter_reduce_fallback(self):
        """
        Test the customized wrapper codegen for ScatterFallback ops.
        """
        fallback_op = torch.ops.aten.scatter_reduce_.two

        def foo(out, index, src):
            dim = 0
            out = fallback_op(out, dim, index, src, reduce="amax", include_self=False)
            return out + 1

        length = 8
        out, src = [torch.randn(length, device=self.device) for _ in range(2)]
        index = torch.randint(length, (length,), device=self.device)
        (gm,) = self._compile_and_check(
            foo, (out, index, src), expected_num_triton_kernels=2
        )

        # Check for the fallback.
        self.assertEqual(self._count_ops(gm, fallback_op), 1)

    @parametrize("pred", (False, True))
    def test_cond_subgraph(self, pred: bool):
        """
        Test a model with subgraphs.
        """

        def foo(pred, x):
            return torch.cond(pred, torch.cos, torch.sin, [x]) + 1

        x = torch.randn((2, 3), device=self.device)
        pred_tensor = torch.tensor([pred], device=self.device)
        gm = self._compile_and_check(
            foo, [pred_tensor, x], expected_num_triton_kernels=3
        )[-1]

        # Check for subgraphs.
        subgm_getattrs = list(gm.graph.find_nodes(op="get_attr"))
        self.assertEqual(len(subgm_getattrs), 2)
        for subgm_getattr in subgm_getattrs:
            target = subgm_getattr.name
            self.assertTrue(isinstance(getattr(gm, target), torch.fx.GraphModule))

    @parametrize("pred", (False, True))
    def test_cond_no_operands(self, pred: bool):
        """
        Test torch.cond when the subgraphs take no inputs.
        """

        length = 8

        def true_fn():
            return torch.zeros(length, device=self.device)

        def false_fn():
            return true_fn() + 5

        def foo(pred):
            return torch.cond(pred, true_fn, false_fn, ())

        pred_tensor = torch.tensor([pred], device=self.device)
        self._compile_and_check(foo, [pred_tensor], expected_num_triton_kernels=2)

    def test_cpp_raises(self):
        """
        Test the C++ CPU backend. C++ kernels are not yet supported, so for now check
        that we get the expected exception.
        """

        def foo(x, y):
            return x + y * 5

        device = torch.device("cpu")
        args = [torch.randn(5, device=device) for _ in range(2)]

        cpp_backend = common.DeviceCodegen(CppScheduling, WrapperFxCodegen, None)
        with (
            unittest.mock.patch.dict(
                common.device_codegens, {device.type: cpp_backend}
            ),
            self.assertRaisesRegex(BackendCompilerFailed, "Triton"),
        ):
            self._compile_and_check(foo, args)

    @parametrize("enable_tuning", (False, True))
    @parametrize("use_dynamic_shapes", (False, True))
    def test_autotune(self, use_dynamic_shapes: bool, enable_tuning: bool):
        orig_run = torch._inductor.runtime.triton_heuristics.CachingAutotuner.run
        called = False

        def run(*args, **kwargs):
            nonlocal called
            called = True
            return orig_run(*args, **kwargs)

        args = [torch.randn(8, device=self.device) for _ in range(2)]

        with (
            config.patch("triton.autotune_at_compile_time", enable_tuning),
            unittest.mock.patch.object(
                torch._inductor.runtime.triton_heuristics.CachingAutotuner, "run", run
            ),
        ):
            # Compile and check that the tuner was called.
            self.assertFalse(called)
            (gm,) = self._compile_and_check(
                torch.mul, args, compile_kwargs={"dynamic": use_dynamic_shapes}
            )
            self.assertEqual(called, enable_tuning)

        # Check for a symbolic output shape.
        (empty_strided,) = gm.graph.find_nodes(
            op="call_function", target=torch.empty_strided
        )
        (shape, stride) = empty_strided.args
        if use_dynamic_shapes:
            self.assertEqual(type(shape[0]), torch.fx.Node)

    def test_custom_triton(self):
        @triton.jit
        def add_kernel(
            in_ptr0,
            in_ptr1,
            out_ptr,
            n_elements,
            BLOCK_SIZE: tl.constexpr,
        ):
            pid = tl.program_id(axis=0)
            block_start = pid * BLOCK_SIZE
            offsets = block_start + tl.arange(0, BLOCK_SIZE)
            mask = offsets < n_elements
            x = tl.load(in_ptr0 + offsets, mask=mask)
            y = tl.load(in_ptr1 + offsets, mask=mask)
            output = x + y
            tl.store(out_ptr + offsets, output, mask=mask)

        def add(x: torch.Tensor, y: torch.Tensor) -> torch.Tensor:
            output = torch.empty_like(x)
            n_elements = output.numel()

            def grid(meta):
                return (triton.cdiv(n_elements, meta["BLOCK_SIZE"]),)

            add_kernel[grid](x, y, output, n_elements, BLOCK_SIZE=16)
            return output

        args = [torch.randn(32, device=self.device) for _ in range(2)]
        self._compile_and_check(add, args)

    def test_output_slice_view(self):
        """
        Test when the output is a view of the input.
        The sliced strides create a TensorBox in the output IR.
        """

        def foo(x):
            return x[0:2:2].T[3:].squeeze(0)

        args = [torch.rand([4, 4, 4, 4], device=self.device)]
        self._compile_and_check(foo, args, expected_num_triton_kernels=0)


@instantiate_parametrized_tests
class AOTFxirTestCase(InductorTestCase):
    device = GPU_TYPE

    def check(
        self, model, inp, dynamic_shapes=None, strict=False
    ) -> torch.fx.GraphModule:
        if self.device == "xpu":
            raise unittest.SkipTest("The feature AOTFxir not currently ready for XPU")
        with torch.no_grad():
            ep = torch.export.export(
                model, inp, dynamic_shapes=dynamic_shapes, strict=strict
            )
            gm = torch._inductor.aot_compile(
                ep.module(), inp, options={"fx_wrapper": True, **test_config}
            )
            self.assertTrue(same(model(*inp), gm(*inp)))

            for node in gm.graph.nodes:
                if (
                    node.op == "call_function"
                    and node.target != triton_kernel_wrapper_mutation
                ):
                    self.assertTrue(node.meta.get("val", None) is not None)

            return gm

    def test_aoti_fx_add(self):
        class M(torch.nn.Module):
            def forward(self, x, y):
                return x + y

        inp = (torch.ones(3, device=self.device), torch.ones(3, device=self.device))
        self.check(M(), inp)

    def test_aoti_fx_const(self):
        class M(torch.nn.Module):
            def __init__(self, device):
                super().__init__()
                self.device = device
                self.a = torch.nn.Parameter(torch.ones(3, device=self.device))
                self.b = torch.ones(3, device=self.device)

            def forward(self, x, y):
                return x + y + self.a + self.b + torch.tensor(3, device=self.device)

        inp = (torch.ones(3, device=self.device), torch.ones(3, device=self.device))
        self.check(M(self.device), inp)

    def test_aoti_fx_linear(self):
        class M(torch.nn.Module):
            def __init__(self):
                super().__init__()
                self.linear = torch.nn.Linear(3, 3)

            def forward(self, x):
                return self.linear(x)

        inp = (torch.ones(3, 3, device=self.device),)
        self.check(M().to(self.device), inp)

    def test_aoti_fx_dynamic(self):
        class M(torch.nn.Module):
            def __init__(self):
                super().__init__()

            def forward(self, x, y):
                return x + y

        inp = (torch.ones(3, device=self.device), torch.ones(3, device=self.device))
        self.check(
            M().to(device=self.device),
            inp,
            dynamic_shapes=({0: Dim.DYNAMIC}, {0: Dim.DYNAMIC}),
        )

    def test_custom_triton_autotune_dynamic(self):
        class Model(torch.nn.Module):
            def forward(self, x, y):
                output = torch.zeros_like(x)
                x_elements = output.size()[0]
                y_elements = output.size()[1]

                def grid(meta):
                    return (
                        triton.cdiv(x_elements, meta["BLOCK_SIZE_X"]),
                        triton.cdiv(y_elements, meta["BLOCK_SIZE_Y"]),
                    )

                add_kernel_2d_autotuned[grid](x, y, output, x_elements, y_elements)

                return output

        num_dims = 2
        dims = [10] * num_dims
        x = torch.randn(*dims, device=self.device)
        y = torch.randn(*dims, device=self.device)
        dim0_x = Dim("dim0_x", min=1, max=10)
        dim0_y = Dim("dim0_y", min=1, max=10)
        dynamic_shapes = {"x": {0: dim0_x}, "y": {0: dim0_y}}
        self.check(
            Model().to(device=self.device),
            (x, y),
            dynamic_shapes=dynamic_shapes,
            strict=True,
        )

    def test_custom_backend(self):
        """
        Test registering a custom FX backend.
        """
        called = False

        class CustomWrapperCodegen(WrapperFxCodegen):
            def compile_graph(self, gm):
                """
                Simply records whether this override was called.
                """
                nonlocal called
                called = True
                return super().compile_graph(gm)

        class M(torch.nn.Module):
            def forward(self, x):
                return x + 1

        # Register a custom FX backend.
        custom_backend = common.DeviceCodegen(
            TritonScheduling,
            PythonWrapperCodegen,
            fx_wrapper_codegen=CustomWrapperCodegen,
        )
        with unittest.mock.patch.dict(
            common.device_codegens, {self.device: custom_backend}
        ):
            # The backend should not have been called yet.
            self.assertFalse(called)

            inp = (torch.randn(8, device=self.device),)
            self.check(M().to(self.device), inp)

        # Now the backend should have been called.
        self.assertTrue(called)

    @parametrize(
        "expr",
        [
            (2 * Dim("x") + 1),
            (Dim("x", min=3) - 3),
        ],
    )
    def test_dynamic_input_expr(self, expr: sympy.Expr):
        """
        Test dynamic shapes with a nontrivial input expression.
        """

        class M(torch.nn.Module):
            def forward(self, x):
                return x.reshape(x.shape[0] * x.shape[1]) + x.shape[1]

        dynamic_shapes = {"x": {0: expr}}
        inp = (torch.randn((5, 4), device=self.device),)
        gm = self.check(M().to(self.device), inp, dynamic_shapes=dynamic_shapes)

        # Check for dynamic size ops.
        self.assertEqual(
            len(
                gm.graph.find_nodes(
                    op="call_function", target=torch.ops.aten.sym_size.int
                )
            ),
            1,
        )

    @parametrize("pred", (False, True))
    def test_cond_multi_inputs_and_outputs(self, pred):
        """
        Test torch.cond and check the output graphs.
        """

        class M(torch.nn.Module):
            def forward(self, pred, x, y):
                def true_fn(x, y):
                    return torch.tanh(x), torch.relu(y)

                def false_fn(x, y):
                    return tuple(t / 2 for t in true_fn(x, y))

                return torch.cond(pred, true_fn, false_fn, (x, y))

        pred = torch.tensor([True], device=self.device)
        (x, y) = [torch.randn(8, device=self.device) for _ in range(2)]
        gm = self.check(M(), (pred, x, y))

        # Check the graph.
        self.assertExpectedInline(
            gm.code.strip(),
            """\
def forward(self, arg0_1, arg1_1, arg2_1):
    true_graph_0 = self.true_graph_0
    false_graph_0 = self.false_graph_0
    cond = torch.ops.higher_order.cond(arg0_1, true_graph_0, false_graph_0, (arg1_1, arg2_1));  arg0_1 = true_graph_0 = false_graph_0 = arg1_1 = arg2_1 = None
    buf1 = cond[0]
    buf2 = cond[1];  cond = None
    return [buf1, buf2]""",  # noqa: B950
        )

    def test_dims_dynamic_outer_static_padded_inner(self):
        """
        Test padding on inner dimensions, with dynamic outer dimensions.
        """

        class M(torch.nn.Module):
            def forward(self, x, y):
                return x + y

        def get_input_padded_inner(shape):
            full_shape = shape[:-1] + (shape[-1] * 2,)
            full = torch.randn(full_shape, dtype=torch.float32, device=self.device)
            view = torch.as_strided(full, shape, full.stride())
            return view

        shape = (4, 4, 4)
        args = tuple(get_input_padded_inner(shape) for _ in range(2))
        self.check(
            M(),
            args,
            dynamic_shapes=({0: Dim.DYNAMIC, 1: Dim.DYNAMIC, 2: Dim.STATIC},) * 2,
        )

    @parametrize("length", (4, 8))
    def test_cond_dynamic_shape_pred_scalar_closure(self, length: int):
        """
        Test cond using a predicate computed from dynamic shapes.
        Also test a dynamic scalar computed outside the branches.
        """

        class M(torch.nn.Module):
            def forward(self, x, y):
                z = x.reshape(-1)
                a = y.shape[0]

                def true_fn(x):
                    return x + a

                def false_fn(x):
                    return true_fn(x) / 2

                return torch.cond(x.shape[0] > 5, true_fn, false_fn, (z,))

        (x, y) = [
            torch.randn(shape, device=self.device)
            for shape in [(length // 2,) * 2, (length,)]
        ]
        dynamic_shapes = {
            "x": {0: Dim.DYNAMIC},
            "y": {0: Dim.DYNAMIC},
        }
        self.check(M(), (x, y), dynamic_shapes=dynamic_shapes)

    def test_dynamic_scalar_output(self):
        """
        Test an output scalar from dynamic shapes.
        """

        class M(torch.nn.Module):
            def forward(self, x):
                return x.shape[0] * 3

        x = torch.randn(7, device=self.device)
        self.check(M(), (x,), dynamic_shapes=({0: Dim.DYNAMIC},))

    @parametrize("pred", (False, True))
    def test_mismatched_branch_dynamic(self, pred: bool):
        """
        Test cond branches with mismatched dynamic shapes.
        """

        # Apply an offset to guarantee the truith of the predicate.
        pred_offset = 1 if pred else -1

        inputs = [
            torch.tensor([pred], device=self.device),
        ] + [torch.randn(10, 20, device=self.device) + pred_offset for _ in range(3)]
        dim0_a = Dim("s0", min=4, max=1024)
        dim0_b = Dim("s1", min=4, max=1024)
        dynamic_shapes = {
            "p": {},
            "x": {0: dim0_a, 1: None},
            "y": {0: dim0_b, 1: None},
            "z": {0: dim0_a, 1: None},
        }

        self.check(
            CondModels.MismatchedOutputSize(),
            tuple(inputs),
            dynamic_shapes=dynamic_shapes,
        )


class TestReplaceFloorDiv(InductorTestCase):
    """
    Tests for floor -> FloorDiv conversion.
    """

    def _check(self, expr: sympy.Expr) -> sympy.Expr:
        # Check that we started with floor's.
        num_floors = expr.count(sympy.floor)
        self.assertGreater(num_floors, 0)

        replaced = replace_floor_div(expr)

        # Check that all floor's were replaced.
        # We shoud have no more new FloorDiv's than floor's in the original expression,
        # although we can have less due to simplification.
        self.assertEqual(replaced.count(sympy.floor), 0)
        self.assertLessEqual(
            replaced.count(FloorDiv) - expr.count(FloorDiv), num_floors
        )

        def expand_floor_div(
            numerator: sympy.Expr, denominator: sympy.Expr
        ) -> sympy.Expr:
            return sympy.floor(numerator / denominator)

        # Expand FloorDiv back into floor and check for equality.
        self.assertEqual(
            *[
                sympy.simplify(e.replace(FloorDiv, expand_floor_div))
                for e in (replaced, expr)
            ]
        )

        return replaced

    def test_rewrite_floor_div_mul_pow(self):
        x, y = sympy.symbols("x y")
        expr = sympy.floor(x / y)
        self.assertEqual(expr.count(FloorDiv), 0)
        self.assertEqual(expr.count(sympy.core.mul.Mul), 1)
        self.assertEqual(expr.count(sympy.Pow), 1)

        rewritten = self._check(expr)
        self.assertTrue(isinstance(rewritten, FloorDiv))
        self.assertEqual(rewritten.args, (x, y))

    def test_rewrite_floor_div_mul_rational(self):
        x = sympy.Symbol("x")
        expr = sympy.floor(x / 5)
        self.assertEqual(expr.count(FloorDiv), 0)
        self.assertEqual(expr.count(sympy.core.mul.Mul), 1)
        self.assertEqual(expr.count(sympy.Rational), 1)

        rewritten = self._check(expr)
        self.assertTrue(isinstance(rewritten, FloorDiv))
        self.assertEqual(rewritten.args, (x, 5))

    def test_no_rewrite_div(self):
        x, y = sympy.symbols("x y")
        expr = x / y
        self.assertEqual(expr.count(FloorDiv), 0)

        rewritten = replace_floor_div(expr)
        self.assertEqual(rewritten, expr)

    def test_rewrite_floor_div_nested(self):
        x, y = sympy.symbols("x y")
        expr = sympy.floor((sympy.floor(x / 5) + 1) / y)
        self.assertEqual(expr.count(FloorDiv), 0)

        rewritten = self._check(expr)
        self.assertEqual(rewritten.count(FloorDiv), 2)

    def test_rewrite_floor_div_rational_const(self):
        expr = sympy.floor(sympy.S.One / 5, evaluate=False)
        self.assertEqual(expr.count(FloorDiv), 0)
        self.assertEqual(expr.count(sympy.Mul), 0)
        self.assertEqual(expr.count(sympy.Rational), 1)

        # Expression evaluates to a compile time constant
        rewritten = self._check(expr)
        self.assertEqual(rewritten, sympy.S.Zero)

    def test_no_distribute_mul_floordiv(self):
        """
        Test that multiplication doesn't distribute with floor division.
        """
        x = sympy.Symbol("x")
        expr = 2 * sympy.floor(x / 2)
        rewritten = self._check(expr)
        self.assertEqual(rewritten.count(sympy.Mul), 1)
        self.assertEqual(rewritten.count(FloorDiv), 1)

    def test_rational_multi_pows(self):
        """
        Test an expression with a rational and multiple pows.
        """
        x, y, z = sympy.symbols("x y z")
        expr = sympy.floor((x / 5) * (y**2) * (z**3))
        mul = expr.args[0]
        self.assertTrue(isinstance(mul, sympy.Mul))
        self.assertTrue(isinstance(mul.args[0], sympy.Rational))
        self.assertEqual(expr.count(sympy.Pow), 2)
        rewritten = self._check(expr)
        self.assertEqual(rewritten.count(FloorDiv), 1)

    def test_variable_exp(self):
        """
        Test pow when the exponent is a variable.
        """
        x = sympy.Symbol("x", positive=True)
        expr = sympy.floor(2**-x)
        replaced = self._check(expr)

        # Check that x went to the denominator.
        self.assertEqual(replaced.args, (1, 2**x))

    def test_launch_grid_dynamic_padding(self):
        """
        Test a complex launch grid expression arising from padding with dynamic shapes.
        """
        x, y = sympy.symbols("x y")
        expr = sympy.floor(-FloorDiv(x * y, 2) / FloorDiv(-x * y, 131070))
        self._check(expr)


if __name__ == "__main__":
    from torch._inductor.test_case import run_tests

    if HAS_GPU or TRITON_HAS_CPU:
        run_tests(needs="filelock")<|MERGE_RESOLUTION|>--- conflicted
+++ resolved
@@ -498,11 +498,7 @@
 
     def test_dynamic_launch_grid_calc(self):
         """
-<<<<<<< HEAD
-        Test the dynamic launch grid calculation for Triton kernel wrapper using python mode
-=======
-        Test the dyanmic launch grid calculation.
->>>>>>> e22a5ecb
+        Test the dynamic launch grid calculation.
         """
 
         func = torch.add
@@ -523,44 +519,6 @@
         self.assertEqual(grid[1], 1)
         self.assertEqual(grid[2], 1)
 
-<<<<<<< HEAD
-    def test_dynamic_launch_grid_calc_python_slow(self):
-        """
-        Test the dynamic launch grid calculation for Triton kernel wrapper using python_slow mode
-        """
-        from torch._inductor.runtime.triton_heuristics import GridExpr
-
-        # Mock GridExpr.from_meta to use "python_slow" mode explicitly
-        original_from_meta = GridExpr.from_meta
-
-        def mocked_from_meta(inductor_meta, cfg, mode="python"):
-            return original_from_meta(inductor_meta, cfg, mode="python_slow")
-
-        with unittest.mock.patch.object(GridExpr, "from_meta", mocked_from_meta):
-            func = torch.add
-            args = [
-                torch.randn(shape, device=self.device) for shape in [(7, 12), (7, 1)]
-            ]
-            (gm,) = self._compile_and_check(
-                func, args, compile_kwargs={"dynamic": True}
-            )
-
-            # Check for the precomputed size arg.
-            (triton_node,) = gm.graph.find_nodes(
-                op="call_function", target=triton_kernel_wrapper_mutation
-            )
-            self.assertIn("grid", triton_node.kwargs)
-            self.assertIn("xnumel", triton_node.kwargs["kwargs"])
-            self.assertIn("XBLOCK", triton_node.kwargs["kwargs"])
-            grid = triton_node.kwargs["grid"][0]
-            xnumel = triton_node.kwargs["kwargs"]["xnumel"].meta["val"]
-            xblock = triton_node.kwargs["kwargs"]["XBLOCK"]
-            self.assertEqual(grid[0].meta["val"], ((xnumel + xblock - 1) // xblock))
-            self.assertEqual(grid[1], 1)
-            self.assertEqual(grid[2], 1)
-
-=======
->>>>>>> e22a5ecb
     @config.patch({"trace.enabled": True})
     @unittest.mock.patch("torch._inductor.debug.DebugFormatter.output_code")
     def test_debug(self, mock_output_code):
@@ -1117,7 +1075,7 @@
         replaced = replace_floor_div(expr)
 
         # Check that all floor's were replaced.
-        # We shoud have no more new FloorDiv's than floor's in the original expression,
+        # We should have no more new FloorDiv's than floor's in the original expression,
         # although we can have less due to simplification.
         self.assertEqual(replaced.count(sympy.floor), 0)
         self.assertLessEqual(
