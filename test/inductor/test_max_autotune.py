# Owner(s): ["module: inductor"]
import contextlib
import json
import math
import os
import tempfile
import unittest
from typing import Callable, Optional

import torch
from torch import multiprocessing as mp, nn
from torch._dynamo import reset
from torch._dynamo.exc import BackendCompilerFailed
from torch._dynamo.testing import rand_strided, reset_rng_state
from torch._dynamo.utils import same
from torch._inductor import config
from torch._inductor.autotune_process import (
    BenchmarkRequest,
    CUDA_VISIBLE_DEVICES,
    TuningProcessPool,
)
from torch._inductor.graph import GraphLowering
from torch._inductor.ir import Buffer, ChoiceCaller, FixedLayout
from torch._inductor.kernel.mm_plus_mm import aten_mm_plus_mm
from torch._inductor.select_algorithm import (
    AlgorithmSelectorCache,
    TritonTemplateCaller,
)
from torch.testing._internal.common_cuda import PLATFORM_SUPPORTS_FP8
from torch.testing._internal.common_utils import (
    instantiate_parametrized_tests,
<<<<<<< HEAD
    NAVI_ARCH,
=======
    IS_WINDOWS,
>>>>>>> d80a70b5
    parametrize,
    skipIfRocmArch,
    TEST_WITH_ROCM,
)
from torch.utils._triton import has_triton_tma_device


aten = torch.ops.aten
from torch._inductor.mock_cache import global_stats, PatchCaches, Stats
from torch._inductor.test_case import run_tests, TestCase
from torch._inductor.utils import fresh_inductor_cache, run_and_get_code
from torch._inductor.virtualized import V
from torch.fx.experimental.proxy_tensor import make_fx
from torch.testing import FileCheck
from torch.testing._internal.common_utils import skipIfRocm, skipIfXpu
from torch.testing._internal.inductor_utils import GPU_TYPE, HAS_CPU, HAS_CUDA, HAS_GPU


torch.set_float32_matmul_precision("high")
if HAS_CUDA:
    torch.cuda.memory._set_allocator_settings("expandable_segments:False")


def _get_func_call() -> str:
    return "void inductor_entry_impl(" if config.cpp_wrapper else "def call("


def _get_kernel_launch() -> str:
    return "call_triton_" if config.cpp_wrapper else ".run("


def benchmark_choice(choice, args, out, expected_out, timings):
    result = choice.benchmark(*args, out=out)
    if expected_out is not None:
        torch.testing.assert_close(out, expected_out)

    timings.copy_(torch.tensor(result))


class FailChoiceCaller(ChoiceCaller):
    def benchmark(self, *args, out):
        raise RuntimeError("This choice caller will always throw")


@instantiate_parametrized_tests
class TestMaxAutotune(TestCase):
    def _create_buffer(self, name, shape):
        return Buffer(
            name=name,
            layout=FixedLayout(
                torch.device(f"{GPU_TYPE}:0"), dtype=torch.float32, size=shape
            ),
        )

    # XPU have not support multiprocessing reduction in torch/multiprocessing/reductions.py
    @skipIfXpu
    def test_benchmark_choice_in_subproc(self):
        gm = make_fx(
            lambda: torch.zeros(2, 3)
        )()  # a dummy graph to construct the GraphLowering
        graph = GraphLowering(gm)

        # the graph handler is neede to create benchmark example value below
        with V.set_graph_handler(graph):
            buf1 = self._create_buffer("mat1", (2, 3))
            buf2 = self._create_buffer("mat2", (3, 2))
            buf3 = self._create_buffer("mat3", (2, 3))
            buf4 = self._create_buffer("mat4", (3, 2))

            layout = FixedLayout(torch.device(f"{GPU_TYPE}:0"), torch.float32, (2, 2))

            mat1 = AlgorithmSelectorCache.benchmark_example_value(buf1)
            mat2 = AlgorithmSelectorCache.benchmark_example_value(buf2)
            mat3 = AlgorithmSelectorCache.benchmark_example_value(buf3)
            mat4 = AlgorithmSelectorCache.benchmark_example_value(buf4)

            out = AlgorithmSelectorCache.benchmark_example_value(layout)
            # expected_out = (mat1 @ mat2) + (mat3 @ mat4)
            expected_out = None

            choice = aten_mm_plus_mm.bind((buf1, buf2, buf3, buf4), layout)
            # use a tensor since the mutation to a python list in a sub process
            # is not synced back to the parent process
            timings = torch.zeros(3, dtype=torch.float32)
            ctx = mp.get_context("spawn")
            child = ctx.Process(
                target=benchmark_choice,
                args=(choice, (mat1, mat2, mat3, mat4), out, expected_out, timings),
            )
            child.start()
            child.join()
            self.assertEqual(0, child.exitcode)
            print(f"timings is {timings}, out {out}, expected_out {expected_out}")

    # XPU have not support multiprocessing reduction in torch/multiprocessing/reductions.py
    @skipIfXpu
    def test_benchmark_choice_fail_in_subproc(self):
        gm = make_fx(
            lambda: torch.zeros(2, 3)
        )()  # a dummy graph to construct the GraphLowering
        graph = GraphLowering(gm)

        # the graph handler is neede to create benchmark example value below
        with V.set_graph_handler(graph):
            buf1 = self._create_buffer("mat1", (2, 3))
            buf2 = self._create_buffer("mat2", (3, 2))
            buf3 = self._create_buffer("mat3", (2, 3))
            buf4 = self._create_buffer("mat4", (3, 2))

            layout = FixedLayout(torch.device(f"{GPU_TYPE}:0"), torch.float32, (2, 2))

            mat1 = AlgorithmSelectorCache.benchmark_example_value(buf1)
            mat2 = AlgorithmSelectorCache.benchmark_example_value(buf2)
            mat3 = AlgorithmSelectorCache.benchmark_example_value(buf3)
            mat4 = AlgorithmSelectorCache.benchmark_example_value(buf4)

            out = AlgorithmSelectorCache.benchmark_example_value(layout)
            expected_out = (mat1 @ mat2) + (mat3 @ mat4)

            choice = FailChoiceCaller("fail_choice_caller", [], None, description="")

            # use a tensor since python list is not synced back
            timings = torch.zeros(3, dtype=torch.float32)
            ctx = mp.get_context("spawn")
            child = ctx.Process(
                target=benchmark_choice,
                args=(choice, (mat1, mat2, mat3, mat4), out, expected_out, timings),
            )
            child.start()
            child.join()
            self.assertNotEqual(0, child.exitcode)

    @parametrize("autotune_in_subproc", (True, False))
    @parametrize("autotune_multi_device", (True, False))
    def test_max_autotune_mm_plus_mm(self, autotune_in_subproc, autotune_multi_device):
        """
        This crash previously due to a triton issue: https://github.com/openai/triton/issues/1298 .
        With autotuning in subprocess, we don't crash anymore.
        """
        m, n, k = 2048, 1536, 64

        def mm_plus_mm(a, b, c, d):
            return a @ b + c @ d

        a = torch.randn(m, k).to(GPU_TYPE)
        b = torch.randn(k, n).to(GPU_TYPE)
        c = torch.randn(m, k).to(GPU_TYPE)
        d = torch.randn(k, n).to(GPU_TYPE)

        with config.patch(
            {
                "max_autotune": True,
                "autotune_in_subproc": autotune_in_subproc,
                "autotune_multi_device": autotune_multi_device,
            }
        ):
            torch.compile(mm_plus_mm)(a, b, c, d)

    @parametrize("dynamic", (False, True))
    def test_max_autotune_mm_plus_mm_zero_size_input(self, dynamic):
        """
        Make sure autotuning mm_plus_mm with zero-size input works without crashes.
        """
        m, n, k = 0, 1536, 64

        def mm_plus_mm(a, b, c, d):
            return a @ b + c @ d

        a = torch.randn(m, k).to(GPU_TYPE)
        b = torch.randn(k, n).to(GPU_TYPE)
        c = torch.randn(m, k).to(GPU_TYPE)
        d = torch.randn(k, n).to(GPU_TYPE)

        with config.patch({"max_autotune": True}):
            torch.compile(mm_plus_mm, dynamic=dynamic)(a, b, c, d)

    @parametrize("dynamic", (False, True))
    def test_max_autotune_regular_mm(self, dynamic: bool):
        """
        Make sure autotuning mm in sub processes work without crashes.
        """

        def mm(a, b):
            a = torch.sin(a)
            return a @ b

        a = torch.randn(100, 10).to(GPU_TYPE)
        b = torch.randn(10, 100).to(GPU_TYPE)

        with config.patch({"max_autotune": True, "autotune_in_subproc": True}):
            torch.compile(mm, dynamic=dynamic)(a, b)

    @unittest.skipIf(
        not has_triton_tma_device(), "Need device-side TMA support in Triton"
    )
    @parametrize("a_transposed", (False, True))
    @parametrize("b_transposed", (False, True))
    @parametrize("dynamic", (False, True))
    def test_max_autotune_regular_mm_persistent_tma(
        self,
        a_transposed: bool,
        b_transposed: bool,
        dynamic: bool,
    ):
        def mm(a, b):
            # TMA requires 16-byte alignment: here we repeat the dims
            # by the factor of 8, as float16 is 2-byte. All dims are
            # repeated due to the possible transpositions below.
            a = a.repeat(8, 8)
            b = b.repeat(8, 8)

            if a_transposed:
                a = a.T
            if b_transposed:
                b = b.T

            return torch.mm(a, b)

        M, N, K = 21, 31, 11
        a = torch.randn(*((K, M) if a_transposed else (M, K))).to(torch.float16).cuda()
        b = torch.randn(*((N, K) if b_transposed else (K, N))).to(torch.float16).cuda()

        with config.patch(
            {
                "max_autotune": True,
                "autotune_fallback_to_aten": False,
                "triton.enable_persistent_tma_matmul": "1",
                "test_configs.autotune_choice_name_regex": "mm_persistent_tma",
            }
        ):
            c_actual = torch.compile(mm, dynamic=dynamic)(a, b)
            c_expected = mm(a, b)

        torch.testing.assert_close(c_actual, c_expected, atol=1e-2, rtol=1e-2)

    @unittest.skipIf(
        not has_triton_tma_device(), "Need device-side TMA support in Triton"
    )
    @parametrize("dynamic", (False, True))
    def test_max_autotune_regular_mm_persistent_tma_illegal_alignment(self, dynamic):
        def mm(a, b):
            return torch.mm(a, b)

        M, N, K = 21, 31, 11
        a = torch.randn(M, K).to(torch.float16).cuda()
        b = torch.randn(K, N).to(torch.float16).cuda()

        with self.assertRaises(BackendCompilerFailed) as context, config.patch(
            {
                "max_autotune": True,
                "autotune_fallback_to_aten": False,
                "triton.enable_persistent_tma_matmul": "1",
                "test_configs.autotune_choice_name_regex": "mm_persistent_tma",
            }
        ):
            torch.compile(mm, dynamic=dynamic)(a, b)

        # Lowering to the persistent+TMA Triton template should be skipped
        # if any of the input inner dims are not 16-byte aligned. As a result,
        # given the config flags above, we should have no choices left.
        self.assertIn("NoValidChoicesError", str(context.exception))

    @parametrize("dynamic", (False, True))
    def test_max_autotune_regular_mm_zero_size_input(self, dynamic: bool):
        """
        Make sure autotuning mm with zero-size input works without crashes.
        """

        def mm(a, b):
            a = torch.sin(a)
            return a @ b

        a = torch.randn(0, 10).to(GPU_TYPE)
        b = torch.randn(10, 100).to(GPU_TYPE)

        with config.patch({"max_autotune": True}):
            torch.compile(mm, dynamic=dynamic)(a, b)

    def test_precompilation_threads(self):
        import threading
        from typing import Any
        from unittest.mock import Mock, patch

        class FakeChoiceCaller(ChoiceCaller):
            def __init__(self) -> None:
                super().__init__("none", [], Mock(), description="")
                self.thread_id = None

            def precompile(self):
                self.thread_id = threading.get_ident()

            def call_name(self) -> str:
                return None

            def to_callable(self):
                return None

            def hash_key(self) -> str:
                return str(hash(self))

            def output_node(self) -> "TensorBox":  # noqa: F821
                return None

        fake_choices = [FakeChoiceCaller() for i in range(10)]
        fake_lookup_result = dict.fromkeys(fake_choices, 0.123)

        def no_lookup(
            choices: list[ChoiceCaller],
            op: str,
            inputs: str,
            benchmark: Callable[[Any], dict[ChoiceCaller, float]],
        ) -> Optional[dict[ChoiceCaller, float]]:
            if benchmark is not None:
                return benchmark(choices)

        asc = AlgorithmSelectorCache()

        def fake_benchmark_fn(*args, **kwargs):
            return fake_lookup_result

        main_thread_id = threading.get_ident()
        mock_debug_handler = Mock()
        old_debug_handler = V.debug
        try:
            V.set_debug_handler(mock_debug_handler)
            with patch.object(asc, "lookup", new=no_lookup):
                with patch.object(
                    asc, "make_benchmark_fn", return_value=fake_benchmark_fn
                ):
                    with config.patch(
                        {
                            "autotune_in_subproc": False,
                            "compile_threads": len(fake_choices),
                        }
                    ):
                        asc("test_call", fake_choices, [], Mock())
            for fake_choice in fake_choices:
                assert (
                    fake_choice.thread_id is not None
                ), "Expected all ChoiceCaller's precompile method to have been called"
                assert (
                    fake_choice.thread_id != main_thread_id
                ), "Expected all ChoiceCaller's precompile method to have been called on separate thread"
        finally:
            V.set_debug_handler(old_debug_handler)

    @parametrize("dynamic", (False, True))
    def test_max_autotune_addmm(self, dynamic=False):
        """
        Make sure autotuning addmm in sub processes work without crashes.
        """

        torch.backends.cuda.matmul.allow_fp16_reduced_precision_reduction = False

        def addmm(x, a, b):
            return torch.addmm(x, a, b)

        x = torch.randn(100).to(GPU_TYPE)
        a = torch.randn(100, 10).to(GPU_TYPE)
        b = torch.randn(10, 100).to(GPU_TYPE)
        with config.patch({"max_autotune": True, "autotune_in_subproc": True}):
            Y_compiled = torch.compile(addmm, dynamic=dynamic)(x, a, b)
            Y = addmm(x, a, b)
            torch.testing.assert_close(Y_compiled, Y, atol=1e-2, rtol=1e-2)

    @unittest.skipIf(
        not has_triton_tma_device(), "Need device-side TMA support in Triton"
    )
    @parametrize("a_transposed", (False, True))
    @parametrize("b_transposed", (False, True))
    @parametrize("dynamic", (False, True))
    def test_max_autotune_addmm_persistent_tma(
        self,
        a_transposed: bool,
        b_transposed: bool,
        dynamic: bool,
    ):
        def addmm(x, a, b):
            # TMA requires 16-byte alignment: here we repeat the dims
            # by the factor of 8, as float16 is 2-byte. All dims are
            # repeated due to the possible transpositions below.
            x = x.repeat(8)
            a = a.repeat(8, 8)
            b = b.repeat(8, 8)

            if a_transposed:
                a = a.T
            if b_transposed:
                b = b.T

            return torch.addmm(x, a, b)

        M, N, K = 21, 31, 11
        a = torch.randn(*((K, M) if a_transposed else (M, K))).to(torch.float16).cuda()
        b = torch.randn(*((N, K) if b_transposed else (K, N))).to(torch.float16).cuda()
        x = torch.randn(N).to(torch.float16).cuda()

        with config.patch(
            {
                "max_autotune": True,
                "autotune_fallback_to_aten": False,
                "triton.enable_persistent_tma_matmul": "1",
                "test_configs.autotune_choice_name_regex": "mm_persistent_tma",
            }
        ):
            c_actual = torch.compile(addmm, dynamic=dynamic)(x, a, b)
            c_expected = addmm(x, a, b)

        torch.testing.assert_close(c_actual, c_expected, atol=1e-2, rtol=1e-2)

    @unittest.skipIf(
        not has_triton_tma_device(), "Need device-side TMA support in Triton"
    )
    @parametrize("dynamic", (False, True))
    def test_max_autotune_addmm_persistent_tma_illegal_alignment(self, dynamic):
        def addmm(x, a, b):
            return torch.addmm(x, a, b)

        M, N, K = 21, 31, 11
        a = torch.randn(M, K).to(torch.float16).cuda()
        b = torch.randn(K, N).to(torch.float16).cuda()
        x = torch.randn(N).to(torch.float16).cuda()

        with self.assertRaises(BackendCompilerFailed) as context, config.patch(
            {
                "max_autotune": True,
                "autotune_fallback_to_aten": False,
                "triton.enable_persistent_tma_matmul": "1",
                "test_configs.autotune_choice_name_regex": "mm_persistent_tma",
            }
        ):
            torch.compile(addmm, dynamic=dynamic)(x, a, b)

        # Lowering to the persistent+TMA Triton template should be skipped
        # if any of the input inner dims are not 16-byte aligned. As a result,
        # given the config flags above, we should have no choices left.
        self.assertIn("NoValidChoicesError", str(context.exception))

    @fresh_inductor_cache()
    @unittest.skipIf(TEST_WITH_ROCM, "ROCm doesn't support sm carveout")
    @unittest.skipIf(IS_WINDOWS, "Windows doesn't support persistent TMA")
    @unittest.skipIf(
        not has_triton_tma_device(), "Need device-side TMA support in Triton"
    )
    @parametrize("carveout", (None, 0, 27))
    @parametrize("op", ("mm", "scaled_mm"))
    def test_honor_sm_carveout_with_triton_tma(self, carveout, op: str):
        def mm_func(a, b):
            return torch.mm(a, b)

        def scaled_mm(
            a,
            b,
            scale_a,
            scale_b,
        ):
            return torch._scaled_mm(a, b, scale_a, scale_b, out_dtype=torch.bfloat16)

        # Create large matrices to ensure we use all possible sms
        size = 2560
        a = torch.randn(size, size, device="cuda", dtype=torch.bfloat16)
        b = (
            torch.randn(size, size, device="cuda", dtype=torch.bfloat16)
            .transpose(0, 1)
            .contiguous()
            .transpose(0, 1)
        )
        scale_a = torch.tensor(1, dtype=torch.float32, device="cuda")
        scale_b = torch.tensor(1, dtype=torch.float32, device="cuda")

        args = (
            (a.to(torch.float8_e4m3fn), b.to(torch.float8_e4m3fn), scale_a, scale_b)
            if op == "scaled_mm"
            else (a, b)
        )
        func = scaled_mm if op == "scaled_mm" else mm_func

        # Set the specified carveout value
        torch._C._set_sm_carveout_experimental(carveout)
        if carveout is None:
            self.assertIsNone(torch._C._get_sm_carveout_experimental())
        else:
            self.assertEqual(torch._C._get_sm_carveout_experimental(), carveout)

        with config.patch(
            {
                "max_autotune": True,
                "autotune_fallback_to_aten": False,
                "triton.enable_persistent_tma_matmul": True,
                "max_autotune_gemm_backends": "TRITON",
                "test_configs.autotune_choice_name_regex": "tma",
            }
        ):
            compiled_mm = torch.compile(func, mode="max-autotune-no-cudagraphs")
            compiled_mm(*args)  # Warm-up compilation

            with tempfile.NamedTemporaryFile() as f:
                with torch.profiler.profile(
                    activities=[torch.profiler.ProfilerActivity.CUDA]
                ) as prof:
                    # Run with the specified carveout
                    compiled_mm(*args)

                # Export trace and analyze results
                prof.export_chrome_trace(f.name)

                # Extract grid sizes from the trace events for TMA kernels
                kernel_name = "triton_tem_fused"
                kernel_events = [
                    {
                        "grid": evt.get("args", {}).get("grid", []),
                        "grid_size": math.prod(evt.get("args", {}).get("grid", [])),
                    }
                    for evt in json.load(open(f.name))["traceEvents"]
                    if evt.get("cat", "") == "kernel"
                    and kernel_name in evt.get("name", "").lower()
                ]

                # We should have exactly 1 kernel event for this run
                self.assertEqual(
                    len(kernel_events),
                    1,
                    f"Expected exactly 1 kernel event, but got {len(kernel_events)}",
                )

                # Check that grid size matches expected values based on carveout
                expected_grid_size = None
                max_grid_size = torch.cuda.get_device_properties(
                    "cuda"
                ).multi_processor_count
                careveout = 0 if carveout is None else carveout
                expected_grid_size = max_grid_size - careveout

                self.assertEqual(
                    kernel_events[0]["grid_size"],
                    expected_grid_size,
                    f"Grid size {kernel_events[0]['grid_size']} doesn't match {expected_grid_size} for carveout={carveout}",
                )

    @parametrize("dynamic", (False, True))
    def test_max_autotune_addmm_zero_size_input(self, dynamic):
        """
        Make sure autotuning addmm with zero-size input works without crashes.
        """

        def addmm(x, a, b):
            return torch.addmm(x, a, b)

        x = torch.randn(100).to(GPU_TYPE)
        a = torch.randn(0, 10).to(GPU_TYPE)
        b = torch.randn(10, 100).to(GPU_TYPE)
        with config.patch({"max_autotune": True}):
            torch.compile(addmm, dynamic=dynamic)(x, a, b)

    def test_autotune_conv1x1(self):
        # Assuming input has 3 channels and we want to produce 16 channels as output
        conv1x1 = (
            torch.nn.Conv2d(in_channels=3, out_channels=16, kernel_size=1)
            .to(memory_format=torch.channels_last)
            .to(GPU_TYPE)
        )

        # Example input tensor: batch size = 4, channels = 3, height = 32, width = 32
        # The memory format is set to `channels_last`
        input_tensor = (
            torch.randn(4, 3, 32, 32)
            .contiguous(memory_format=torch.channels_last)
            .to(GPU_TYPE)
        )

        with config.patch(
            {"max_autotune": True, "max_autotune_gemm_backends": "TRITON"}
        ):

            @torch.compile()
            def foo(mod, x):
                return mod(x)

            with torch.no_grad():
                out, code = run_and_get_code(foo, conv1x1, input_tensor)

            FileCheck().check_not("extern_kernels.convolution").run(code[0])
            self.assertEqual(conv1x1(input_tensor), out, atol=1e-2, rtol=0)

    def test_filled_cache_precompile(self):
        def fn(a, b, c):
            a = (a @ b) @ c
            a, b, c = (t.to(torch.float16) for t in [a, b, c])
            return (a @ b) @ c

        fn_c = torch.compile(mode="max-autotune-no-cudagraphs")(fn)
        inputs = [torch.rand([256, 256], device=GPU_TYPE) for _ in range(3)]
        from torch._dynamo.utils import counters

        self.assertEqual(fn(*inputs), fn_c(*inputs), atol=1e-2, rtol=1e-2)

        torch._dynamo.reset()
        counters.clear()

        fn_c = torch.compile(mode="max-autotune-no-cudagraphs")(fn)
        self.assertEqual(counters["inductor"]["select_algorithm_precompile"], 0)

    @fresh_inductor_cache()
    @config.patch(search_autotune_cache=True)
    def test_search_autotune_cache(self):
        def fn(a, b, c):
            a = (a @ b) @ c
            a, b, c = (t.to(torch.float16) for t in [a, b, c])
            return (a @ b) @ c

        fn_c = torch.compile()(fn)
        inputs = [torch.rand([256, 256], device=GPU_TYPE) for _ in range(3)]
        from torch._dynamo.utils import counters

        self.assertEqual(fn(*inputs), fn_c(*inputs), atol=1e-2, rtol=1e-2)
        self.assertEqual(counters["inductor"]["select_algorithm_precompile"], 0)

    @fresh_inductor_cache()
    @config.patch(max_autotune=True, max_fusion_size=2)
    def test_jit_fusion_matches_aot_fusion(self):
        # In this example, AOTInductor's JIT-compile will fuse(buf1, buf2) due
        # to proximity, we want to make sure AOT-compile pass does the same.
        # AOT could do fuse(buf2, buf4) instead if buf3 was pushed to the end
        # of the V.graph.buffers list because fuse(buf2, buf4) would have a
        # better proximity score than fuse(buf1, buf2). This scenario is possible
        # since finalizing MultiTemplateBuffers needs to replace buffers.
        def fn(x, number):
            buf0 = x + x
            buf1 = number.item()
            buf2 = x * x
            buf3 = x @ x  # MultiTemplateBuffer
            buf4 = x**2
            return buf0, buf1, buf2, buf3, buf4

        inputs = (
            torch.rand([256, 256], device=GPU_TYPE),
            torch.tensor(3, device=GPU_TYPE),
        )
        torch._export.aot_compile(fn, args=inputs)

    @config.patch(autotune_local_cache=False, autotune_remote_cache=False)
    @skipIfRocm
    def test_precompilations(self):
        def fn(a, b, c):
            a = (a @ b) @ c
            a, b, c = (t.to(torch.float16) for t in [a, b, c])
            return (a @ b) @ c

        fn_c = torch.compile(mode="max-autotune-no-cudagraphs")(fn)
        inputs = [torch.rand([256, 256], device=GPU_TYPE) for _ in range(3)]

        torch.testing.assert_close(fn_c(*inputs), fn(*inputs), atol=1e-2, rtol=1e-2)

        from torch._dynamo.utils import counters

        self.assertEqual(counters["inductor"]["select_algorithm_precompile"], 2)

    def test_cat_addmm(self):
        def fn(a: torch.Tensor, b: torch.Tensor, c: torch.Tensor):
            return torch.cat(
                [
                    torch.addmm(a, b, c),
                    torch.addmm(b, c, a),
                ],
                1,
            )

        args = [
            torch.randn(4, 4, device=GPU_TYPE),
            torch.randn(4, 4, device=GPU_TYPE),
            torch.randn(4, 4, device=GPU_TYPE),
        ]
        with config.patch(
            {
                "max_autotune": True,
                "max_autotune_gemm_backends": "Triton",
            }
        ):
            expected = fn(*args)
            actual = torch.compile(fn)(*args)
            torch.testing.assert_close(actual, expected, atol=1e-2, rtol=1e-2)

    def test_triton_template_with_epilogues_and_dynamic_shape(self):
        def fn(
            x: torch.Tensor, w: torch.Tensor, bias: torch.Tensor, mul: torch.Tensor
        ) -> torch.Tensor:
            return (
                torch.nn.functional.relu(
                    torch.matmul(torch.transpose(x, 0, 1), torch.transpose(w, 0, 1))
                    + bias
                )
                * mul
            )

        M0 = 5
        M1 = 8
        K = 4
        N = 3
        w = torch.rand(N, K).to(GPU_TYPE).half()
        b = torch.rand(N).to(GPU_TYPE).half()

        with config.patch(
            {
                "max_autotune": True,
                "autotune_in_subproc": True,
                "max_autotune_gemm_backends": "Triton",
            }
        ):
            compiled_fn = torch.compile(
                fn, fullgraph=True, dynamic=True, mode="max-autotune-no-cudagraphs"
            )

            x0 = torch.rand(K, M0).to(GPU_TYPE).half()
            mul0 = torch.rand(M0, N).to(GPU_TYPE).half()
            y0 = compiled_fn(x0, w, b, mul0)
            y0_expected = fn(x0, w, b, mul0)
            torch.testing.assert_close(y0, y0_expected)

            x1 = torch.rand(K, M1).to(GPU_TYPE).half()
            mul1 = torch.rand(M1, N).to(GPU_TYPE).half()
            y1 = compiled_fn(x1, w, b, mul1)
            y1_expected = fn(x1, w, b, mul1)
            torch.testing.assert_close(y1, y1_expected)

    @config.patch(
        benchmark_kernel=True,
        fallback_random=True,
        max_autotune_gemm=True,
    )
    @parametrize("device", ("cpu", GPU_TYPE))
    def test_matmul_dropout(self, device):
        def fwd(a, b):
            x = a @ b
            x = torch.nn.functional.dropout(x, 0.1)
            return x

        def fn(a, b):
            x = fwd(a, b).sum()
            x.backward()
            return a.grad

        N = 128
        a = torch.randn(N, N, device=device, requires_grad=True)
        b = torch.randn(N, N, device=device)

        opt_fn = torch.compile(fn)
        reset_rng_state()
        ref = fn(a, b)
        reset_rng_state()
        act = opt_fn(a, b)

        if N <= 8:
            print(f"ref\n{ref}\nact\n{act}")
        torch.testing.assert_close(ref, act, atol=1e-1, rtol=1e-1)

    @config.patch(
        max_autotune_gemm=True,
    )
    @unittest.skipIf(
        getattr(torch, GPU_TYPE).device_count() < 2,
        "Need at least 2 devices for this test",
    )
    def test_autotune_device_guard(self):
        x = torch.randn(1024, 1024, device=f"{GPU_TYPE}:1")
        y = torch.randn(1024, 1024, device=f"{GPU_TYPE}:1")

        def f(x, y):
            return x @ y

        with fresh_inductor_cache():
            act = torch.compile(f)(x, y)
        ref = f(x, y)
        self.assertTrue(torch.allclose(act, ref, atol=4 * 1e-3, rtol=4 * 1e-3))

    @config.patch(max_autotune=True)
    def test_empty_conv_input(self, kernel_size=3):
        x = torch.randn(0, 256, 14, 14, device=GPU_TYPE)
        weight = torch.randn(256, 256, kernel_size, kernel_size, device=GPU_TYPE)

        def f(x, weight):
            return torch.convolution(
                x,
                weight,
                bias=None,
                stride=[1, 1],
                padding=[0, 0],
                dilation=[1, 1],
                transposed=False,
                output_padding=[0, 0],
                groups=1,
            )

        opt_f = torch.compile(f)
        ref = f(x, weight)
        act = opt_f(x, weight)
        self.assertTrue(torch.allclose(ref, act, atol=4 * 1e-3, rtol=4 * 1e-3))

    @config.patch(max_autotune=True)
    def test_empty_conv_input_with_1x1_kernel(self):
        self.test_empty_conv_input(kernel_size=1)

    @config.patch(max_autotune_gemm_backends="TRITON")
    def test_baddmm(self):
        class M(torch.nn.Module):
            def __init__(self):
                super().__init__()
                self.weight = torch.nn.Parameter(
                    torch.randn(64, 64, 192, dtype=torch.float16)
                )
                self.bias = torch.nn.Parameter(
                    torch.randn(64, 1, 192, dtype=torch.float16)
                )

            def forward(self, x):
                return torch.ops.aten.baddbmm.default(self.bias, x, self.weight)

        x = torch.randn(
            64, 2048, 64, dtype=torch.float16, requires_grad=False, device=GPU_TYPE
        )
        mod = M().to(GPU_TYPE)

        m_c = torch.compile(mode="max-autotune")(mod)
        out, code = run_and_get_code(m_c, x)
        self.assertEqual(out, mod(x))

        FileCheck().check("triton_tem_fused_baddbmm").run(code[0])

    @config.patch(max_autotune=True)
    def test_conv1x1_with_free_symbols(self):
        """
        Make sure there is no exception due to free symbols.
        """
        conv = nn.Conv2d(
            3, 64, kernel_size=(1, 1), stride=(1, 1), padding=(0, 0), bias=False
        ).to(device=GPU_TYPE)

        @torch.compile
        def f(x, y, z):
            h = y.nonzero().size(0)
            w = z.nonzero().size(0)
            x = x[:, :, :h, :w]
            x = conv(x)
            return x

        x = torch.randn(4, 3, 224, 224).to(
            memory_format=torch.channels_last, device=GPU_TYPE
        )
        for _ in range(2):
            y = torch.randint(0, 10, (224,)).to(device=GPU_TYPE)
            z = torch.randint(0, 10, (224,)).to(device=GPU_TYPE)
            f(x, y, z)

    def _test_cat_max_autotune_impl(self, using_triton_mm):
        def f(x, y):
            y = torch.cos(y)
            x = torch.mm(x, x)
            return torch.cat([x, y])

        f_c = torch.compile(mode="max-autotune-no-cudagraphs")(f)
        inps = [
            torch.randn(32, 32, device=GPU_TYPE),
            torch.randn(32, 32, device=GPU_TYPE),
        ]
        _, code = run_and_get_code(f_c, inps[0], inps[1])
        self.assertEqual(f_c(*inps), f(*inps), atol=0.03, rtol=0.25)

        # mm kernel, and cos kernel
        count = 2 if using_triton_mm else 1
        FileCheck().check(_get_func_call()).check_count(
            _get_kernel_launch(), count, exactly=True
        ).run(code[0])

        def f(x, y):
            y = torch.cos(y)
            x = torch.mm(x, x)
            out = torch.cat([x, y])
            return out, x + 1

        f_c = torch.compile(mode="max-autotune-no-cudagraphs")(f)
        _, code = run_and_get_code(f_c, inps[0], inps[1])
        self.assertEqual(f_c(*inps), f(*inps), atol=0.03, rtol=0.25)
        FileCheck().check(_get_func_call()).check_count(
            _get_kernel_launch(), 2, exactly=True
        ).run(code[0])

        def f(x, y):
            y = torch.cos(y)
            x = torch.mm(x, x)
            return torch.cat([x, y]), torch.cat([y, x])

        f_c = torch.compile(mode="max-autotune-no-cudagraphs")(f)
        self.assertEqual(f_c(*inps), f(*inps), atol=0.03, rtol=0.25)

    @config.patch({"test_configs.force_extern_kernel_in_multi_template": True})
    def test_cat_max_autotune_extern(self):
        self._test_cat_max_autotune_impl(using_triton_mm=False)

    @skipIfXpu(
        msg="The fusion not happend because it do not speedup on XPU, see issue #146568"
    )
    @config.patch(max_autotune_gemm_backends="TRITON")
    def test_cat_max_autotune_triton(self):
        self._test_cat_max_autotune_impl(using_triton_mm=True)

    def test_conv_cat(self):
        class ToyModel(torch.nn.Module):
            def __init__(self):
                super().__init__()
                self.conv = torch.nn.Conv2d(
                    3, 64, kernel_size=3, stride=1, padding=1, bias=False
                )

            def forward(self, x):
                x = self.conv(x)
                return torch.cat((x, x + 1))

        with torch.no_grad():
            m = ToyModel().to(device=GPU_TYPE)
            input_tensor = torch.randn(32, 3, 64, 64).to(device=GPU_TYPE)

            # convolution is not currently plannable
            m = torch.compile(m, mode="max-autotune-no-cudagraphs")
            out, code = run_and_get_code(m, input_tensor)
            self.assertEqual(out, m(input_tensor))

            if not TEST_WITH_ROCM:
                FileCheck().check("triton_poi_fused_cat_2.run").run(code[0])

    def test_conv3d(self):
        fn = torch.nn.functional.conv3d
        image = torch.randn([1, 3, 8, 16, 32])
        filt = torch.randn([3, 3, 7, 7, 7])

        with config.patch({"max_autotune": True}):
            expected = fn(image, filt)
            actual = torch.compile(fn)(image, filt)
            torch.testing.assert_close(actual, expected, atol=6e-5, rtol=0.001)

    @config.patch(
        max_autotune=True, max_autotune_conv_backends="", layout_optimization=False
    )
    def test_conv_backend(self):
        m = torch.nn.Sequential(
            torch.nn.Conv2d(3, 3, 1, 1),
        ).to(GPU_TYPE)
        inp = torch.randn([2, 3, 16, 16]).to(GPU_TYPE)

        with self.assertRaises(BackendCompilerFailed) as context:
            torch.compile(m)(inp)

        self.assertIn("NoValidChoicesError", str(context.exception))

    @skipIfRocmArch(NAVI_ARCH)
    def test_non_contiguous_input_mm(self):
        """
        Make sure the triton template can work with non-contiguous inputs without crash.
        Check https://github.com/pytorch/pytorch/issues/125437 for more details.
        """
        x = rand_strided(
            (50257, 32768), (1, 50304), dtype=torch.bfloat16, device=GPU_TYPE
        )
        y = rand_strided((32768, 768), (768, 1), dtype=torch.bfloat16, device=GPU_TYPE)

        @torch.compile(mode="max-autotune")
        def f(x, y):
            return x @ y

        ref = x @ y
        act = f(x, y)
        torch.testing.assert_close(act, ref, atol=2e-2, rtol=1e-2)

    @skipIfRocmArch(NAVI_ARCH)
    def test_non_contiguous_input_addmm(self):
        b = torch.randn((768), dtype=torch.bfloat16, device=GPU_TYPE)
        x = rand_strided(
            (50257, 32768), (1, 50304), dtype=torch.bfloat16, device=GPU_TYPE
        )
        y = rand_strided((32768, 768), (768, 1), dtype=torch.bfloat16, device=GPU_TYPE)

        @torch.compile(mode="max-autotune")
        def f(x, y):
            return torch.addmm(b, x, y)

        ref = torch.addmm(b, x, y)
        act = f(x, y)
        torch.testing.assert_close(act, ref, atol=2e-2, rtol=1e-2)

    @skipIfRocmArch(NAVI_ARCH)
    def test_non_contiguous_input_bmm(self):
        x = rand_strided(
            (1, 50257, 32768), (0, 1, 50304), dtype=torch.bfloat16, device=GPU_TYPE
        )
        y = rand_strided(
            (1, 32768, 768), (0, 768, 1), dtype=torch.bfloat16, device=GPU_TYPE
        )

        @torch.compile(mode="max-autotune")
        def f(x, y):
            return torch.bmm(x, y)

        ref = torch.bmm(x, y)
        act = f(x, y)
        torch.testing.assert_close(act, ref, atol=2e-2, rtol=1e-2)

    # TODO: fix accuracy failure of the triton template on XPU.
    # and enable this test case.
    @skipIfXpu
    def test_non_contiguous_input_mm_plus_mm(self):
        x1 = rand_strided((50257, 32768), (1, 50304), device=GPU_TYPE)
        y1 = rand_strided((32768, 768), (768, 1), device=GPU_TYPE)

        x2 = rand_strided((50257, 32768), (1, 50304), device=GPU_TYPE)
        y2 = rand_strided((32768, 768), (768, 1), device=GPU_TYPE)

        @torch.compile(mode="max-autotune")
        def f(x1, y1, x2, y2):
            return x1 @ y1 + x2 @ y2

        ref = x1 @ y1 + x2 @ y2
        act = f(x1, y1, x2, y2)
        torch.testing.assert_close(act, ref, atol=1e-2, rtol=1e-2)

    @config.patch(
        max_autotune=True,
        max_autotune_gemm_backends="",
        autotune_fallback_to_aten=False,
    )
    def test_no_valid_choices(self):
        a = torch.zeros([2, 2], device=GPU_TYPE)
        b = torch.zeros([2, 2], device=GPU_TYPE)
        with self.assertRaises(BackendCompilerFailed) as context:
            torch.compile(lambda a, b: a.matmul(b))(a, b)
        self.assertIn("NoValidChoicesError", str(context.exception))

    @parametrize("multi_template", (True, False))
    @config.patch(
        max_autotune=True,
        max_autotune_gemm_backends="TRITON",
        autotune_fallback_to_aten=False,
    )
    def test_inf_timing(self, multi_template):
        from unittest.mock import patch

        lookup = AlgorithmSelectorCache.lookup

        def mock_lookup(self, *args, **kwargs):
            timings = lookup(self, *args, **kwargs)
            return {choice: float("inf") for choice in timings.keys()}

        a = torch.zeros([16, 16], device=GPU_TYPE)
        b = torch.zeros([16, 16], device=GPU_TYPE)
        with patch.object(AlgorithmSelectorCache, "lookup", mock_lookup), config.patch(
            benchmark_epilogue_fusion=multi_template
        ):
            with self.assertRaises(BackendCompilerFailed) as context:
                torch.compile(lambda a, b: a.matmul(b))(a, b)
            self.assertIn("NoValidChoicesError", str(context.exception))

    @unittest.skipIf(
        not torch.cuda.is_available()
        or torch.cuda.get_device_properties().total_memory < 2e10,
        "Only if the GPU has at least 20GB memory to be safe",
    )
    @config.patch(force_shape_pad=True, max_autotune=True)
    def test_linear_and_cel(self):
        """
        Similate a GPU without enough SMs. Make sure max-autotune still
        works even when the MultiTritonTemplate encapsulates just extern
        kernels.
        """

        def mock_is_big_gpu(*args, **kwargs):
            return False

        B, T, C, V = 32, 1024, 768, 50257

        linear = nn.Linear(C, V).bfloat16().to(device=GPU_TYPE)
        ce = torch.nn.CrossEntropyLoss()

        def f(x, y):
            x.grad = None
            linear.weight.grad = None
            linear.bias.grad = None

            loss = ce(linear(x), y)
            loss.backward()
            return loss

        x = torch.randn(B * T, C, requires_grad=True).cuda().bfloat16()
        x.retain_grad()
        y = torch.randint(0, V, (B * T,)).cuda()

        import torch._inductor.utils as inductor_utils

        with unittest.mock.patch.object(inductor_utils, "is_big_gpu", mock_is_big_gpu):
            opt_f = torch.compile(f)

            expect = (f(x, y), x.grad, linear.weight.grad, linear.bias.grad)
            actual = (opt_f(x, y), x.grad, linear.weight.grad, linear.bias.grad)
            assert same(expect, actual, tol=1e-2), f"ref:\n{expect}\nact:\n{actual}"


@instantiate_parametrized_tests
class TestMaxAutotuneRemoteCache(TestCase):
    def setUp(self):
        super().setUp()
        PatchCaches.setUp()

    def tearDown(self):
        super().tearDown()
        PatchCaches.tearDown()

    @parametrize("dynamic", (False, True))
    @config.patch(
        {"compile_threads": 1, "prologue_fusion": False}
    )  # Worker processes do not register PatchCaches() properly
    def test_max_autotune_remote_caching(self, dynamic: bool):
        from unittest.mock import patch

        def mm(a, b):
            a = torch.sin(a)
            return a @ b

        a = torch.randn(100, 10).to(GPU_TYPE)
        b = torch.randn(10, 100).to(GPU_TYPE)

        class Model(torch.nn.Module):
            def forward(self, x, y):
                return x + y

        def f(x, y):
            return Model()(x, y)

        x = torch.randn(100, 100).to(GPU_TYPE)
        y = torch.randn(100, 100).to(GPU_TYPE)

        with config.patch(
            {
                "autotune_local_cache": False,
                "autotune_remote_cache": True,
            }
        ), patch.dict(os.environ), PatchCaches():
            os.environ.pop("TRITON_CACHE_MANAGER", None)
            with config.patch({"max_autotune": True}):
                for _ in range(4):
                    with fresh_inductor_cache():
                        torch.compile(mm, dynamic=dynamic)(a, b)
                    reset()
                with torch.compiler.config.patch(
                    {"cache_key_tag": "test"}
                ), fresh_inductor_cache():
                    torch.compile(mm, dynamic=dynamic)(a, b)
                    reset()

                global_stats.report()
                self.assertEqual(global_stats.autotune_remote, Stats(2, 3, 2))

            global_stats.reset()
            for _ in range(4):
                with fresh_inductor_cache():
                    torch.compile(f, dynamic=dynamic)(x, y)
                reset()
            with torch.compiler.config.patch(
                {"cache_key_tag": "test"}
            ), fresh_inductor_cache():
                torch.compile(mm, dynamic=dynamic)(a, b)
                reset()
            global_stats.report()
            self.assertEqual(global_stats.autotune_remote, Stats(2, 3, 2))


class _TestBenchmarkRequest(BenchmarkRequest):
    def __init__(
        self, value: float, multi_device: bool, parent_visible_devices: Optional[str]
    ) -> None:
        self.value = value
        self.multi_device = multi_device
        self.parent_visible_devices = parent_visible_devices

    def benchmark(
        self, *input_tensors: torch.Tensor, output_tensor: Optional[torch.Tensor] = None
    ) -> float:
        # Verify that the visible devices env var is set correctly. If multi-device
        # auto-tuning is disabled, the visible devices should be unmanipulated from
        # the parent process. If multi-device auto-tuning is enabled, the visible
        # devices should be a _single_ valid device number. Note that we can't perform
        # this validation directly from the test body because benchmarks execute in a
        # separate process. If the check fails, however, the test will detect the
        # failure by virtue of not receiving the expected result back.
        visible_devices = os.environ.get(CUDA_VISIBLE_DEVICES)
        if not self.multi_device:
            assert visible_devices == self.parent_visible_devices
        else:
            assert self.parent_visible_devices is not None
            valid_devices = self.parent_visible_devices.split(",")
            assert visible_devices in valid_devices

        return self.value


class _TestTritonTemplateCaller(TritonTemplateCaller):
    def __init__(self, bmreq: _TestBenchmarkRequest):
        self.bmreq = bmreq

    def __str__(self) -> str:
        return "test"


class TestTuningProcess(TestCase):
    def test_tuning_pool_crash(self):
        # Use only one device/subprocess so we test the process restarts
        # and is usable after a "crash".
        with config.patch({"autotune_multi_device": False}):
            tuning_pool = TuningProcessPool()
            tuning_pool.initialize()

            # First force the tuning process to "crash" by setting a bogus
            # string for the expected visible devices.
            bmreq = _TestBenchmarkRequest(3.14, False, "invalid")
            choice = _TestTritonTemplateCaller(bmreq)

            timings = tuning_pool.benchmark([choice])
            self.assertTrue(choice in timings)
            self.assertEqual(timings[choice], float("inf"))

            # Then send another request and make sure the sub-process
            # has restarted and is operational. 'valid_devices' expected
            # to be None because autotune_multi_device is off.
            choice.bmreq.parent_visible_devices = os.environ.get(CUDA_VISIBLE_DEVICES)

            timings = tuning_pool.benchmark([choice])
            self.assertTrue(choice in timings)
            self.assertEqual(timings[choice], bmreq.value)

            tuning_pool.terminate()

    # XPU have to enable XPU_VISIBLE_DEVICES to control devices visibility.
    @skipIfXpu
    def test_tuning_pool_multiple_devices(self):
        with config.patch({"autotune_multi_device": True}):
            # Adapt the test to the available devices (and whether CUDA_VISIBLE_DEVICES
            # is already set in the environment); use a subset of the available devices
            # to ensure only the subset are visible to the sub-processes.
            if CUDA_VISIBLE_DEVICES in os.environ:
                visible_devices = os.environ[CUDA_VISIBLE_DEVICES].split(",")
            else:
                visible_devices = [str(d) for d in range(torch.cuda.device_count())]

            parent_visible_devices = ",".join(visible_devices[-2:])
            os.environ[CUDA_VISIBLE_DEVICES] = parent_visible_devices

            tuning_pool = TuningProcessPool()
            tuning_pool.initialize()

            choice1 = _TestTritonTemplateCaller(
                _TestBenchmarkRequest(3.14, True, parent_visible_devices),
            )
            choice2 = _TestTritonTemplateCaller(
                _TestBenchmarkRequest(2.718, True, parent_visible_devices),
            )

            timings = tuning_pool.benchmark([choice1, choice2])
            self.assertEqual(timings[choice1], choice1.bmreq.value)
            self.assertEqual(timings[choice2], choice2.bmreq.value)

            tuning_pool.terminate()


@instantiate_parametrized_tests
class TestPrologueFusion(TestCase):
    @classmethod
    def setUpClass(cls):
        super().setUpClass()
        cls._stack = contextlib.ExitStack()
        cls._stack.enter_context(
            config.patch(
                {
                    "max_autotune": True,
                    "prologue_fusion": True,
                    "benchmark_epilogue_fusion": False,
                    "shape_padding": False,
                    "max_autotune_gemm_backends": "TRITON",
                    "test_configs.max_mm_configs": 4,  # significantly speeds up tests
                }
            )
        )

    def check_code(self, code_str, num_kernels, num_allocs, num_deallocs):
        FileCheck().check(_get_func_call()).check_count(
            _get_kernel_launch(),
            num_kernels,
            exactly=True,
        ).run(code_str)

        if num_allocs is not None:
            FileCheck().check(_get_func_call()).check_count(
                "empty_strided", num_allocs, exactly=True
            ).run(code_str)

        # skip the deallocation check when using cpp_wrapper; most deallocations happen
        # outside of our control via RAIIAtenTensorHandle
        if num_deallocs is not None and not config.cpp_wrapper:
            FileCheck().check(_get_func_call()).check_count(
                "del", num_deallocs, exactly=True
            ).run(code_str)

    @parametrize("sizes", ((64, 128, 256), (128, 128, 128), (63, 120, 250)))
    def test_upcast(self, sizes):
        M, K, N = sizes

        x = torch.rand([M, K], dtype=torch.float16, device=GPU_TYPE)
        y = torch.rand([K, N], dtype=torch.float, device=GPU_TYPE)

        def foo(x, y):
            return x.to(y.dtype) @ y

        out, code = run_and_get_code(torch.compile(foo), x, y)
        self.assertEqual(out, foo(x, y), atol=0.05, rtol=0.05)
        self.check_code(code[0], num_kernels=1, num_allocs=1, num_deallocs=2)
        # upcast preserves zero mask
        FileCheck().check("a =").check_not("tl.where").check("tl.dot").run(code[0])

    @unittest.skip("Triton bug in compilation")
    def test_gather_fusion(self):
        M, K, N = (64, 128, 256)
        x = torch.rand([M, K], dtype=torch.float16, device=GPU_TYPE)
        y = torch.rand([K, N], dtype=torch.float16, device=GPU_TYPE)

        index = torch.randperm(M, device=GPU_TYPE)

        def foo(x, y, index):
            return (x[index]) @ y

        out, code = run_and_get_code(torch.compile(foo), x, y, index)
        self.assertEqual(out, foo(x, y, index), atol=0.05, rtol=0.05)
        self.check_code(code[0], num_kernels=1, num_allocs=1, num_deallocs=3)

        # should be done in low precision
        (
            FileCheck()
            .check("for k_idx")
            .check_not("to(tl.float32)")
            .check("dot")
            .run(code[0])
        )

    @unittest.skipIf(TEST_WITH_ROCM, "FP8 is not supported on ROCM")
    @unittest.skipIf(
        not PLATFORM_SUPPORTS_FP8,
        "FP8 is only supported on H100+, SM 8.9 and MI300+ devices",
    )
    def test_low_precision(self):
        M = K = N = 128

        x = torch.rand([M, K], device=GPU_TYPE).to(torch.float8_e4m3fn)
        y = torch.rand([K, N], dtype=torch.bfloat16, device=GPU_TYPE)

        def foo(x, y):
            return x.to(y.dtype) @ y

        out, code = run_and_get_code(torch.compile(foo), x, y)
        self.assertEqual(out, foo(x, y), atol=0.05, rtol=0.05)
        self.check_code(code[0], num_kernels=1, num_allocs=1, num_deallocs=2)

        # should be done in low precision, no arithmetic
        (
            FileCheck()
            .check("for k_idx")
            .check_not("to(tl.float32)")
            .check("dot")
            .run(code[0])
        )

        def foo(x, y):
            return (x.to(y.dtype) + 1) @ y

        out, code = run_and_get_code(torch.compile(foo), x, y)
        self.assertEqual(out, foo(x, y), atol=0.05, rtol=0.05)
        self.check_code(code[0], num_kernels=1, num_allocs=1, num_deallocs=2)

        # should not be done in low precision
        (
            FileCheck()
            .check("for k_idx")
            .check("to(tl.float32)")
            .check("dot")
            .run(code[0])
        )

    def test_downcast(self):
        # per heuristics, dont fuse a downcast into a mm because it would lead to more reads inside kernel
        M, K, N = (64, 128, 256)
        x = torch.rand([M, K], dtype=torch.float, device=GPU_TYPE)
        y = torch.rand([K, N], dtype=torch.float16, device=GPU_TYPE)

        def foo(x, y):
            return x.to(y.dtype) @ y

        out, code = run_and_get_code(torch.compile(foo), x, y)
        self.assertEqual(out, foo(x, y), atol=0.05, rtol=0.05)
        self.check_code(code[0], num_kernels=2, num_allocs=2, num_deallocs=3)

    @parametrize("sizes", ((64, 128, 256), (64, 64, 64), (64, 120, 64)))
    def test_multiple_fusions(self, sizes):
        M, K, N = sizes

        def foo(x, y):
            return ((x - 1.1) @ (y + 1.1)) * 1.1

        x = torch.rand([M, K], dtype=torch.float, device=GPU_TYPE)
        y = torch.rand([K, N], dtype=torch.float, device=GPU_TYPE)

        out, code = run_and_get_code(torch.compile(foo), x, y)
        self.assertEqual(out, foo(x, y), atol=0.05, rtol=0.05)
        self.check_code(code[0], num_kernels=1, num_allocs=1, num_deallocs=2)

        # check that we do not CSE any variables between prologues, epilogues
        FileCheck().check("def triton").check_count("= 1.1", 3, exactly=True).check(
            "tl.store"
        ).run(code[0])

    @config.patch(
        {
            "max_autotune_gemm_backends": "Triton",
            "benchmark_epilogue_fusion": True,
            "use_mixed_mm": False,
            "mixed_mm_choice": "default",
            "max_epilogue_benchmarked_choices": 3,
        }
    )
    @skipIfXpu(
        msg="The fusion not happend because it do not speedup on XPU, see issue #146568"
    )
    def test_pending_fusions_multiple(self):
        def multi_use(x, y):
            return (x @ x.T) * (y @ y.T)

        x = torch.rand([128, 16], device=GPU_TYPE)
        y = torch.rand([128, 32], device=GPU_TYPE)

        out, code = run_and_get_code(torch.compile(multi_use), x, y)

        FileCheck().check(_get_func_call()).check_count(
            _get_kernel_launch(), 2, exactly=True
        ).run(code[0])
        self.assertEqual(out, multi_use(x, y), atol=0.05, rtol=0.05)

        def resolve_pending(x):
            return (x @ x).relu()

        x = torch.rand([128, 128], device=GPU_TYPE)
        out, code = run_and_get_code(torch.compile(resolve_pending), x)
        FileCheck().check(_get_func_call()).check_count(
            _get_kernel_launch(), 1, exactly=True
        ).run(code[0])
        self.assertEqual(out, resolve_pending(x), atol=0.05, rtol=0.05)

    @config.patch(
        {
            "max_autotune_gemm_backends": "Triton",
            "benchmark_epilogue_fusion": True,
            "use_mixed_mm": False,
            "mixed_mm_choice": "default",
            "max_epilogue_benchmarked_choices": 3,
        }
    )
    @skipIfXpu(
        msg="The fusion not happend because it do not speedup on XPU, see issue #146568"
    )
    def test_pending_fusion_pro_and_epi(self):
        def test_multiple_fusions(x):
            y = x.to(torch.float)
            return (y @ y).relu()

        x = torch.rand([128, 128], dtype=torch.float16, device=GPU_TYPE)
        out, code = run_and_get_code(torch.compile(test_multiple_fusions), x)
        FileCheck().check(_get_func_call()).check_count(
            _get_kernel_launch(), 1, exactly=True
        ).run(code[0])
        self.assertEqual(out, test_multiple_fusions(x), atol=0.05, rtol=0.05)

    @parametrize("sizes", ((64, 128, 256), (128, 128, 128), (63, 120, 250)))
    def test_multiple_inputs(self, sizes):
        M, K, N = sizes

        def foo(x, y, z):
            return (x + y).to(torch.float) @ z

        x = torch.rand([M, K], dtype=torch.float16, device=GPU_TYPE)
        y = torch.rand([M, K], dtype=torch.float16, device=GPU_TYPE)
        z = torch.rand([K, N], dtype=torch.float, device=GPU_TYPE)
        out_eager = foo(x, y, z)
        out, code = run_and_get_code(torch.compile(foo), x, y, z)
        self.assertEqual(out, out_eager, atol=0.05, rtol=0.05)
        self.check_code(code[0], num_kernels=1, num_allocs=1, num_deallocs=3)

    def test_storage_offset_prologue(self):
        def foo(a):
            q = a[:64, :]
            k = a[64:, :]
            return torch.mm(q + 2, k - 2)

        inp = torch.randn(128, 64, device=GPU_TYPE)
        out, code = run_and_get_code(torch.compile(foo), inp)
        self.assertEqual(out, foo(inp), atol=0.05, rtol=0.05)
        self.check_code(code[0], num_kernels=1, num_allocs=1, num_deallocs=1)

    @config.patch(realize_reads_threshold=1, realize_opcount_threshold=1)
    @parametrize("sizes", ((64, 128, 256), (128, 128, 128), (63, 120, 250)))
    def test_prologue_multiple_nodes(self, sizes):
        M, K, N = sizes

        def foo(x, y):
            return ((((x * 2) - 1) / 2) @ (y * 4)) * 3.0

        x = torch.rand([M, K], dtype=torch.float, device=GPU_TYPE)
        y = torch.rand([K, N], dtype=torch.float, device=GPU_TYPE)

        out, code = run_and_get_code(torch.compile(foo), x, y)
        self.assertEqual(out, foo(x, y), atol=0.05, rtol=0.05)
        self.check_code(code[0], num_kernels=1, num_allocs=1, num_deallocs=2)

    @parametrize("K", (63, 64))
    def test_broadcast_x(self, K):
        def foo(x, y):
            return (x.expand([1, y.shape[0]]) + 1) @ y

        x = torch.rand([1, 1], dtype=torch.float, device=GPU_TYPE)
        y = torch.rand([K, 128], dtype=torch.float, device=GPU_TYPE)

        out, code = run_and_get_code(torch.compile(foo, dynamic=True), x, y)
        self.assertEqual(out, foo(x, y), atol=0.05, rtol=0.05)
        self.check_code(code[0], num_kernels=1, num_allocs=1, num_deallocs=2)

    def test_broadcast_y(self):
        def foo(x, y):
            return x @ y

        M = 20
        N = K = 1
        x = torch.rand([M, K], dtype=torch.float, device=GPU_TYPE)
        y = torch.rand([K, N], dtype=torch.float, device=GPU_TYPE)
        torch._dynamo.mark_dynamic(x, 0)

        out, code = run_and_get_code(torch.compile(foo, dynamic=True), x, y)
        self.assertEqual(out, foo(x, y), atol=0.05, rtol=0.05)
        self.check_code(code[0], num_kernels=1, num_allocs=1, num_deallocs=2)

    def test_preserves_zero_analysis(self):
        fns = (
            (lambda x: x.relu(), False),  # preserves zero
            (lambda x: x + 1, True),  # does not
            (
                lambda x: torch.hypot(x, x),
                True,
            ),  # not handled in analysis, conservatively assume does not preserve
        )

        def foo(x, y, fn):
            return fn(x) @ y

        for fn, should_mask in fns:
            x = torch.rand([64, 127], dtype=torch.float, device=GPU_TYPE)
            y = torch.rand([127, 64], dtype=torch.float, device=GPU_TYPE)

            out, code = run_and_get_code(torch.compile(foo), x, y, fn)
            self.assertEqual(out, foo(x, y, fn), atol=0.05, rtol=0.05)
            self.check_code(code[0], num_kernels=1, num_allocs=1, num_deallocs=2)

            if should_mask:
                f = FileCheck().check("k_idx").check("a =").check_same("tl.where")
            else:
                f = FileCheck().check("k_idx").check("a =").check_not("tl.where")
            f.check("tl.dot").run(code[0])

    @config.patch(realize_reads_threshold=1, realize_opcount_threshold=1)
    @parametrize("benchmark_fusion", (True, False))
    def test_prologue_read_into_both_inputs(self, benchmark_fusion):
        M = K = 256

        # not supported today. it could be, but typically the pointwise nodes would get
        # inlined into separate nodes.

        def foo(x):
            y = (x + 1) * 2
            return y @ (y - 2)

        with config.patch(benchmark_epilogue_fusion=benchmark_fusion):
            x = torch.rand([M, K], dtype=torch.float, device=GPU_TYPE)

            out, code = run_and_get_code(torch.compile(foo), x)
            self.assertEqual(out, foo(x), atol=0.05, rtol=0.05)
            # not guaranteed to fuse, but still checking correctness
            if not benchmark_fusion:
                self.check_code(
                    code[0], num_kernels=2, num_allocs=None, num_deallocs=None
                )

    @config.patch(realize_reads_threshold=1, realize_opcount_threshold=1)
    @config.patch(allow_buffer_reuse=False)
    def test_mismatched_prologue_group(self):
        def foo(x, y, z):
            a = (x + 2) * 2
            b = a * y
            return b @ z

        x = torch.rand([1, 256], device=GPU_TYPE)
        y = torch.rand([256, 256], device=GPU_TYPE)
        z = torch.rand([256, 128], device=GPU_TYPE)

        out, code = run_and_get_code(torch.compile(foo), x, y, z)
        self.assertEqual(out, foo(x, y, z), atol=0.05, rtol=0.05)
        # theres one more dealloc than there should be because of a buffer reuse. TODO:
        # not sure why disabling buffer reuse doesnt stop
        self.check_code(code[0], num_kernels=2, num_allocs=2, num_deallocs=4)

    # XPU have not enabled pad_mm in fx_passes, so there is always one kernel.
    @skipIfXpu
    @config.patch(shape_padding=True)
    @config.patch(force_shape_pad=True)
    @parametrize("sizes", ((250, 245, 128), (250, 256, 128), (256, 128, 62)))
    def test_prologue_masked_load(self, sizes):
        M, K, N = sizes

        def foo(x, y):
            return x @ y

        x = torch.rand([250, 245], device=GPU_TYPE)
        y = torch.rand([245, 128], device=GPU_TYPE)

        # we should not attempt prologue fusion if it turns an aligned load
        # into an unaligned load
        out, code = run_and_get_code(torch.compile(foo), x, y)
        self.assertEqual(out, foo(x, y), atol=0.05, rtol=0.05)
        self.check_code(code[0], num_kernels=3, num_allocs=3, num_deallocs=4)


if __name__ == "__main__":
    from torch._inductor.utils import is_big_gpu

    # Set env to make it work in CI.
    if HAS_GPU and HAS_CPU and is_big_gpu():
        run_tests()<|MERGE_RESOLUTION|>--- conflicted
+++ resolved
@@ -29,15 +29,13 @@
 from torch.testing._internal.common_cuda import PLATFORM_SUPPORTS_FP8
 from torch.testing._internal.common_utils import (
     instantiate_parametrized_tests,
-<<<<<<< HEAD
+    IS_WINDOWS,
     NAVI_ARCH,
-=======
-    IS_WINDOWS,
->>>>>>> d80a70b5
     parametrize,
     skipIfRocmArch,
     TEST_WITH_ROCM,
 )
+
 from torch.utils._triton import has_triton_tma_device
 
 
