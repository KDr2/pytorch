--- conflicted
+++ resolved
@@ -234,15 +234,6 @@
         self.assertEqual(expect, actual)
 
     @onlyCPU
-<<<<<<< HEAD
-    def test_full(self, device):
-        def fn(a):
-            return torch.full((3,), a)
-
-        cfn = self.compile_fn(fn)
-        expect = fn(5)
-        actual = cfn(5)
-=======
     def test_arithmetic_constant_folding(self, device):
         def test(fn):
             cfn = self.compile_fn(fn)
@@ -275,7 +266,15 @@
         cfn = self.compile_fn(sub)
         expect = sub(3)
         actual = cfn(3)
->>>>>>> ad6652fa
+        self.assertEqual(expect, actual)
+
+    def test_full(self, device):
+        def fn(a):
+            return torch.full((3,), a)
+
+        cfn = self.compile_fn(fn)
+        expect = fn(5)
+        actual = cfn(5)
         self.assertEqual(expect, actual)
 
 
