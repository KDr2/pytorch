--- conflicted
+++ resolved
@@ -23,13 +23,8 @@
     )
 
 import torch._inductor.config as config
-<<<<<<< HEAD
-from torch._inductor import metrics
+from torch._inductor import codecache, metrics
 from torch._inductor.codegen import cpp_utils
-=======
-from torch._inductor import codecache, metrics
-from torch._inductor.codegen import cpp
->>>>>>> 1b431b68
 from torch._inductor.codegen.common import (
     get_scheduling_for_device,
     get_wrapper_codegen_for_device,
