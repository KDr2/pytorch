--- conflicted
+++ resolved
@@ -32,7 +32,7 @@
         import triton
         from triton import language as tl
     except ImportError:
-        raise unittest.SkipTest("requires triton")  # noqa: TRY200
+        raise unittest.SkipTest("requires triton")  # noqa: B904
 
     try:
         from . import test_torchinductor
@@ -1135,8 +1135,6 @@
         fn(*args)
         torch.cuda.synchronize()  # shake out Triton Error [CUDA]: misaligned address
 
-<<<<<<< HEAD
-=======
     def test_non_commutative_scan_op(self):
         from torch._higher_order_ops.associative_scan import associative_scan
 
@@ -1183,7 +1181,6 @@
         self.assertEqual(outer_reduce(a), out)
         self.assertTrue("for roffset" not in code)
 
->>>>>>> 0910429d
 
 if __name__ == "__main__":
     from torch._inductor.test_case import run_tests
