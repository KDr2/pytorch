--- conflicted
+++ resolved
@@ -2507,41 +2507,6 @@
         actual = compiled(*example_inputs)
         self.assertEqual(actual, correct)
 
-<<<<<<< HEAD
-    def test_bitwise_equivalence_for_small_reductions(self):
-        for i in range(1, 8):
-            t_c = torch.rand(
-                [1024, i], dtype=torch.float32, device="cuda", requires_grad=True
-            )
-            t_non_c = torch.rand(
-                [i, 1024], dtype=torch.float32, device="cuda", requires_grad=True
-            )
-
-            def fn(a, dim):
-                return a.sum(dim=dim)
-
-            def evaluate_eager_and_compile(t, dim):
-                torch._dynamo.reset()
-                opt_fn = torch.compile(
-                    functools.partial(fn, dim=dim),
-                    backend="inductor",
-                    fullgraph=True,
-                    dynamic=False,
-                )
-
-                eager_out = fn(t, dim)
-                out = opt_fn(t)
-
-                torch.testing.assert_close(
-                    eager_out,
-                    out,
-                    rtol=0,
-                    atol=0,
-                )
-
-            evaluate_eager_and_compile(t_non_c, dim=0)
-            evaluate_eager_and_compile(t_c, dim=1)
-
     def test_truediv_numerics_with_eager(self):
         from decimal import Decimal
 
@@ -2567,8 +2532,6 @@
 
                 self.assertEqual(eager_div, compiled_div)
 
-=======
->>>>>>> bd483469
 
 if __name__ == "__main__":
     from torch._inductor.test_case import run_tests
