# Owner(s): ["module: inductor"]
import contextlib
import dataclasses
import functools
import io
import itertools
import logging
import os
import re
import subprocess
import sys
import unittest
from importlib.machinery import SourceFileLoader
from pathlib import Path
from unittest import mock

import torch
import torch.nn as nn
import torch.nn.functional as F
from torch import _inductor as inductor
from torch._dynamo import compiled_autograd, config
from torch._dynamo.utils import counters
from torch._inductor import config as inductor_config
from torch._inductor.test_case import run_tests, TestCase
from torch.testing._internal.inductor_utils import HAS_CPU, HAS_CUDA
from torch.testing._internal.logging_utils import logs_to_string


# note: these tests are not run on windows due to inductor_utils.HAS_CPU


def make_compiler_fn(fullgraph=True, dynamic=True):
    def _compiler_fn(gm):
        """Same as torch.compile() but counts number of compiles"""

        def _inner_compiler(gm_, example_inputs_):
            counters["compiled_autograd"]["compiles"] += 1
            return inductor.compile(gm_, example_inputs_)

        return torch.compile(
            gm, backend=_inner_compiler, fullgraph=fullgraph, dynamic=dynamic
        )

    return _compiler_fn


compiler_fn = make_compiler_fn()


# TODO(jansel): hooks as lambdas creates recompiles in dynamo, we should fix that
def hook1(grad):
    return grad * 2


def hook2(grads):
    return (grads[0] + 1,)


def hook3(gI, gO):
    return (torch.sin(gI[0]) + gO[0],)


class TestCompiledAutograd(TestCase):
    def setUp(self) -> None:
        super().setUp()
        torch._logging.set_logs(compiled_autograd_verbose=False)
        config.compiled_autograd = False
        compiled_autograd.reset()

    def tearDown(self) -> None:
        super().tearDown()
        torch._logging.set_logs(compiled_autograd_verbose=False)
        config.compiled_autograd = False
        compiled_autograd.reset()

    def check_output_and_recompiles(
        self, fn, count=1, compiler_fn=compiler_fn, compile_fn=False
    ):
        if isinstance(count, list):
            captures, compiles = count
        else:
            captures, compiles = count, count
        with torch.autograd.set_multithreading_enabled(False):
            torch._dynamo.reset()
            counters["compiled_autograd"].clear()
            torch.manual_seed(123)
            expected = list(fn())
            torch.manual_seed(123)
            with compiled_autograd.enable(compiler_fn):
                opt_fn = torch.compile(fn) if compile_fn else fn
                actual = list(opt_fn())
            self.assertEqual(expected, actual)
            self.assertEqual(counters["compiled_autograd"]["captures"], captures)
            self.assertEqual(counters["compiled_autograd"]["compiles"], compiles)

    def run_as_subprocess(self, script) -> bytes:
        try:
            return subprocess.check_output(
                [sys.executable, "-c", script],
                stderr=subprocess.STDOUT,
                # On Windows, opening the subprocess with the default CWD makes `import torch`
                # fail, so just set CWD to this script's directory
                cwd=os.path.dirname(os.path.realpath(__file__)),
            )
        except subprocess.CalledProcessError as e:
            self.fail(f"Subprocess exited with return code: {e.returncode}")

    def test_dynamo_flaky_segfault(self):
        script = """
import torch

def main():
    def compiler_fn(gm):
        return torch.compile(gm, backend="eager")

    def inner():
        x = torch.randn(1000, 3000)
        w = torch.randn(1000, 3000, requires_grad=True)
        def model(i):
            return torch.nn.functional.linear(i, w)
        out = model(x)
        loss = out.sum()
        with torch._dynamo.compiled_autograd.enable(compiler_fn):
            loss.backward()
        assert(w.grad is not None)

    inner()
    torch._dynamo.reset()
    inner()

main()
        """
        # Run it three times to catch bad dynamo state resets
        for _ in range(3):
            self.run_as_subprocess(script)

    def test_basic(self):
        def fn():
            model = torch.nn.Sequential(
                torch.nn.Linear(4, 4),
                torch.nn.ReLU(),
                torch.nn.Linear(4, 4),
                torch.nn.ReLU(),
            )
            x = torch.randn([2, 4])
            result = model(x).sum()
            result.backward()
            yield model[0].weight.grad
            yield model[0].bias.grad
            yield model[2].weight.grad
            yield model[2].bias.grad

        self.check_output_and_recompiles(fn)

    def test_cache_hit(self):
        def fn():
            for _ in range(3):
                model = torch.nn.Sequential(
                    torch.nn.Linear(4, 4),
                    torch.nn.ReLU(),
                    torch.nn.Linear(4, 4),
                    torch.nn.ReLU(),
                )
                x = torch.randn([2, 4])
                result = model(x).sum()
                result.backward()
                yield model[0].weight.grad
                yield model[0].bias.grad
                yield model[2].weight.grad
                yield model[2].bias.grad

        self.check_output_and_recompiles(fn)

    def test_tensor_grad_hook1(self):
        def fn():
            for _ in range(3):
                model = torch.nn.Sequential(
                    torch.nn.Linear(4, 4),
                    torch.nn.ReLU(),
                )
                x = torch.randn([2, 4])

                model[0].weight.register_hook(hook1)

                result = model(x).sum()
                result.backward()
                yield model[0].weight.grad
                yield model[0].bias.grad

        self.check_output_and_recompiles(fn)

    def test_tensor_grad_hook2(self):
        def fn():
            for _ in range(3):
                model = torch.nn.Sequential(
                    torch.nn.Linear(4, 4),
                    torch.nn.ReLU(),
                )
                x = torch.randn([1, 4])

                result = model(x).sum()
                result.grad_fn.register_prehook(hook2)
                result.backward()
                yield model[0].weight.grad
                yield model[0].bias.grad

        self.check_output_and_recompiles(fn)

    def test_tensor_grad_hook3(self):
        def fn():
            for _ in range(3):
                model = torch.nn.Sequential(
                    torch.nn.Linear(4, 4),
                    torch.nn.ReLU(),
                )
                x = torch.randn([1, 4])

                result = model(x).sum()
                result.grad_fn.register_hook(hook3)
                result.backward()
                yield model[0].weight.grad
                yield model[0].bias.grad

        self.check_output_and_recompiles(fn)

    def test_torch_compile(self):
        def fn():
            model = torch.nn.Sequential(
                torch.nn.Linear(4, 4),
                torch.nn.Sigmoid(),
            )
            opt_model = torch.compile(model, fullgraph=True)

            for _ in range(3):
                x = torch.randn([1, 4])

                result = opt_model(x).sum()
                result.backward()
                yield model[0].weight.grad
                yield model[0].bias.grad
                model.zero_grad()

        self.check_output_and_recompiles(fn)

    def test_torch_compile_api_inductor(self):
        def fn():
            torch.manual_seed(123)
            model = torch.nn.Sequential(
                torch.nn.Linear(4, 4),
                torch.nn.Sigmoid(),
            )

            res = []
            for _ in range(3):
                x = torch.randn([1, 4])

                result = model(x).sum()
                result.backward()
                res.append(model[0].weight.grad)
                res.append(model[0].bias.grad)
                model.zero_grad()
            return res

        expected = fn()
        with config.patch(compiled_autograd=True):
            compiled_fn = torch.compile(fn)
        actual = compiled_fn()
        self.assertEqual(expected, actual)
        self.assertEqual(counters["compiled_autograd"]["captures"], 1)

    def test_torch_compile_api_aot_eager(self):
        def fn():
            torch.manual_seed(123)
            model = torch.nn.Sequential(
                torch.nn.Linear(4, 4),
                torch.nn.Sigmoid(),
            )

            res = []
            for _ in range(3):
                x = torch.randn([1, 4])

                result = model(x).sum()
                result.backward()
                res.append(model[0].weight.grad)
                res.append(model[0].bias.grad)
                model.zero_grad()
            return res

        expected = fn()
        with config.patch(compiled_autograd=True):
            compiled_fn = torch.compile(fn, backend="aot_eager")
        actual = compiled_fn()
        self.assertEqual(expected, actual)
        self.assertEqual(counters["compiled_autograd"]["captures"], 1)

    def test_torch_compile_api_eager(self):
        def fn():
            torch.manual_seed(123)
            model = torch.nn.Sequential(
                torch.nn.Linear(4, 4),
                torch.nn.Sigmoid(),
            )

            res = []
            for _ in range(3):
                x = torch.randn([1, 4])

                result = model(x).sum()
                result.backward()
                res.append(model[0].weight.grad)
                res.append(model[0].bias.grad)
                model.zero_grad()
            return res

        expected = fn()
        with config.patch(compiled_autograd=True):
            compiled_fn = torch.compile(fn, backend="eager")
        actual = compiled_fn()
        self.assertEqual(expected, actual)
        self.assertEqual(counters["compiled_autograd"]["captures"], 1)

    def test_multiple_torch_compile(self):
        model = torch.nn.Sequential(
            torch.nn.Linear(4, 4),
            torch.nn.Sigmoid(),
        )
        x = torch.randn([1, 4])

        def fn():
            result = model(x).sum()
            result.backward()

        model2 = torch.nn.Linear(4, 4)
        x2 = torch.randn([1, 4])

        def fn2():
            result = model2(x2).sum()
            result.backward()

        no_ca1 = torch.compile(fn)
        no_ca1()
        self.assertEqual(counters["compiled_autograd"]["captures"], 0)
        counters.clear()

        with config.patch(compiled_autograd=True):
            with_ca = torch.compile(fn2)
            with_ca()
            self.assertEqual(counters["compiled_autograd"]["captures"], 1)
            counters.clear()

        no_ca2 = torch.compile(fn)
        no_ca2()
        self.assertEqual(counters["compiled_autograd"]["captures"], 0)

    def test_torch_compile_graph_break(self):
        model = torch.nn.Sequential(
            torch.nn.Linear(4, 4),
            torch.nn.Sigmoid(),
        )
        x = torch.randn([1, 4])

        @torch._dynamo.disable()
        def fn():
            result = model(x).sum()
            result.backward()

        with config.patch(compiled_autograd=True):
            opt_fn = torch.compile(fn)
            opt_fn()

        self.assertEqual(counters["compiled_autograd"]["captures"], 1)

    def test_torch_compile_graph_break2(self):
        model = torch.nn.Sequential(
            torch.nn.Linear(4, 4),
            torch.nn.Sigmoid(),
        )
        x = torch.randn([1, 4])

        @torch._dynamo.disable()
        def inner_fn(loss):
            loss.backward()

        def fn():
            result = model(x).sum()
            inner_fn(result)

        with config.patch(compiled_autograd=True):
            opt_fn = torch.compile(fn)
            opt_fn()

        self.assertEqual(counters["compiled_autograd"]["captures"], 1)

    def test_torch_compile_only_backward_call(self):
        model = torch.nn.Sequential(
            torch.nn.Linear(4, 4),
            torch.nn.Sigmoid(),
        )
        x = torch.randn([1, 4])

        result = model(x).sum()
        with config.patch(compiled_autograd=True):
            opt_bwd = torch.compile(lambda: result.backward())
            opt_bwd()

        self.assertEqual(counters["compiled_autograd"]["captures"], 1)

    def test_dynamo_boxed(self):
        def get_placeholders(gm_):
            placeholders = []
            for node in gm_.graph.nodes:
                if node.op == "placeholder":
                    placeholders.append(node)
            return placeholders

        def eager_with_check(gm, is_bwd):
            def inner_compiler(gm_, example_inputs_):
                placeholders = get_placeholders(gm_)
                if is_bwd:
                    # should be boxed inputs
                    assert len(placeholders) == 1
                else:
                    assert len(placeholders) > 1

                return gm_

            return torch.compile(gm, backend=inner_compiler)

        fwd_compiler_fn = functools.partial(eager_with_check, is_bwd=False)
        bwd_compiler_fn = functools.partial(eager_with_check, is_bwd=True)

        def fn(inputs):
            args_0, args_1, args_2 = inputs
            out = torch.mm(args_0, args_1)
            out = torch.mm(out, args_2)
            loss = out.sum()
            with compiled_autograd.enable(bwd_compiler_fn):
                loss.backward()
            yield args_0.grad
            yield args_1.grad
            yield args_2.grad

        inputs = [
            torch.randn([1, 2], requires_grad=True),
            torch.randn([2, 3], requires_grad=True),
            torch.randn([3, 4], requires_grad=True),
        ]

        compiled_fn = eager_with_check(fn, is_bwd=False)
        grads = list(compiled_fn(inputs))
        self.assertEqual(len(grads), 3)
        self.assertNotEqual(grads[0], None)
        self.assertNotEqual(grads[1], None)
        self.assertNotEqual(grads[2], None)

    def test_inputs_aliasing_bytecode_attr_mutations(self):
        # Freeze compiled autograd graph
        compiler = torch._dynamo.compiled_autograd.AutogradCompilerInstance(compiler_fn)
        param = torch.ones(100)
        activ = torch.ones(100) * 2
        inputs = [param, activ]
        proxies, _, _ = compiler.begin_capture(inputs=inputs, sizes=[], scalars=[])
        param_proxy, activ_proxy = proxies
        buf = activ_proxy * 2
        torch.ops.inductor.accumulate_grad_.default(param_proxy, buf)
        runtime_wrapper, compiled_fn = compiler.end_capture(buf)

        def bytecode_hook(code, out_code):
            import dis
            import sys

            if sys.version_info < (3, 11):
                call_op = "CALL_FUNCTION"
            else:
                call_op = "CALL"

            insts = list(dis.get_instructions(out_code))
            call_graph_idx = next(
                i for i, inst in enumerate(insts) if inst.opname == call_op
            )
            # pre-graph should alias: inputs_ref_0 = inputs[0]
            matches = [
                inst
                for inst in insts[:call_graph_idx]
                if inst.opname == "STORE_FAST" and inst.argval == "inputs_ref_0"
            ]
            self.assertTrue(len(matches) == 1)
            # post-graph should access inputs_ref_0 instead of inputs
            matches = [
                inst for inst in insts[call_graph_idx:] if inst.argval == "inputs"
            ]
            self.assertTrue(len(matches) == 0)
            matches = [
                inst
                for inst in insts[call_graph_idx:]
                if inst.opname == "LOAD_FAST" and inst.argval == "inputs_ref_0"
            ]
            self.assertTrue(len(matches) == 1)

        torch._dynamo.reset()
        handle = torch._dynamo.convert_frame.register_bytecode_hook(bytecode_hook)
        try:
            runtime_wrapper(
                compiled_fn=compiled_fn,
                inputs=[param, activ],
                sizes=(),
                scalars=(),
                hooks=(),
            )
        finally:
            handle.remove()

    def test_inputs_aliasing_bytecode_stack_restore(self):
        logging.getLogger().setLevel(logging.WARNING)
        from torch.testing._internal.logging_tensor import LoggingTensor

        # Create a graph that allows inputs stealing
        def forward(inputs):
            add = inputs[0] + 1
            add_1 = add + inputs[1]  # handled in suffix for tensor subclass
            out = add_1.cpu()
            return (out,)

        gm = torch.fx.symbolic_trace(forward)
        torch._dynamo.utils.set_locals_to_steal(gm, ["inputs"])
        compiled_fn = torch.compile(gm)

        inputs = [
            torch.ones(1000000, dtype=torch.float32),
            LoggingTensor(torch.ones(1)),
        ]

        def bytecode_hook(code, out_code):
            import dis
            import sys

            if sys.version_info < (3, 11):
                call_op = "CALL_FUNCTION"
            else:
                call_op = "CALL"

            insts = list(dis.get_instructions(out_code))
            call_graph_idx = next(
                i for i, inst in enumerate(insts) if inst.opname == call_op
            )
            # pre-graph should alias: inputs_ref_0 = inputs[0]
            matches = [
                inst
                for inst in insts[:call_graph_idx]
                if inst.opname == "STORE_FAST" and inst.argval == "inputs_ref_0"
            ]
            self.assertTrue(len(matches) == 1)
            # post-graph should access inputs_ref_0 instead of inputs
            matches = [
                inst for inst in insts[call_graph_idx:] if inst.argval == "inputs"
            ]
            self.assertTrue(len(matches) == 0)
            matches = [
                inst
                for inst in insts[call_graph_idx:]
                if inst.opname == "LOAD_FAST" and inst.argval == "inputs_ref_0"
            ]
            self.assertTrue(len(matches) == 1)

        torch._dynamo.reset()
        handle = torch._dynamo.convert_frame.register_bytecode_hook(bytecode_hook)
        try:
            out = compiled_fn(inputs)
            self.assertTrue(len(inputs) == 0)
        finally:
            handle.remove()

    def test_implicit_add(self):
        def fn():
            y = torch.randn(1, 4, requires_grad=True)

            def model(x):
                # y is used multiple times, gradients get added
                return torch.sigmoid(x * y + torch.sin(y) + torch.cos(y))

            for _ in range(3):
                x = torch.randn([1, 4])

                result = model(x).sum()
                result.backward()
                yield result
                yield y.grad
                y.grad = None

        self.check_output_and_recompiles(fn)

    def test_output_nodes_all_leaves(self):
        def fn():
            y = torch.randn(1, 4, requires_grad=True)
            z = torch.randn(1, 4, requires_grad=True)

            def model(x):
                return torch.sigmoid(x * z + torch.sin(y) + torch.cos(y))

            for _ in range(3):
                x = torch.randn([1, 4])

                result = model(x).sum()
                gy, gz = torch.autograd.grad(result, inputs=[y, z])
                assert y.grad is None
                assert z.grad is None
                yield gy
                yield gz

        self.check_output_and_recompiles(fn)

    def test_output_nodes_some_leaves(self):
        def fn():
            class UnreachableBwd(torch.autograd.Function):
                @staticmethod
                def forward(ctx, x):
                    return x

                @staticmethod
                def backward(ctx, gO):
                    raise RuntimeError

            y = torch.randn(1, 4, requires_grad=True)
            z = torch.randn(1, 4, requires_grad=True)

            def model(x):
                return torch.sigmoid(UnreachableBwd.apply(y) * z)

            for _ in range(3):
                x = torch.randn([1, 4])

                result = model(x).sum()
                gz = torch.autograd.grad(result, inputs=[z])
                assert y.grad is None
                assert z.grad is None
                yield gz

        self.check_output_and_recompiles(fn)

    def test_no_output_nodes_all_leaves(self):
        def fn():
            y = torch.randn(1, 4, requires_grad=True)
            z = torch.randn(1, 4, requires_grad=True)

            def model(x):
                return torch.sigmoid(x * z + torch.sin(y) + torch.cos(y))

            for _ in range(3):
                x = torch.randn([1, 4])
                result = model(x).sum()
                out = result.backward()
                assert out is None
                assert y.grad is not None
                assert z.grad is not None
                yield y.grad
                yield z.grad
                y.grad = None
                z.grad = None

        self.check_output_and_recompiles(fn)

    def test_no_output_nodes_some_leaves(self):
        def fn():
            class UnreachableBwd(torch.autograd.Function):
                @staticmethod
                def forward(ctx, x):
                    return x

                @staticmethod
                def backward(ctx, gO):
                    raise RuntimeError

            y = torch.randn(1, 4, requires_grad=True)
            z = torch.randn(1, 4, requires_grad=True)
            a = torch.randn(1, 4, requires_grad=True)

            def model(x):
                return torch.sigmoid(x * y * z * UnreachableBwd.apply(a))

            for _ in range(3):
                x = torch.randn([1, 4])
                result = model(x).sum()
                out = result.backward(inputs=[y, z])
                assert out is None
                assert y.grad is not None
                assert z.grad is not None
                assert a.grad is None
                yield y.grad
                yield z.grad
                y.grad = None
                z.grad = None

        self.check_output_and_recompiles(fn)

    def test_no_output_nodes_different_leaves_will_recompile(self):
        def fn():
            def fwd(x, y, z):
                out = x * y  # MulBackward0
                out2 = out * z  # MulBackward0
                return out2.sum()  # SumBackward0

            x = torch.randn(5, requires_grad=True)
            y = torch.randn(5, requires_grad=True)
            z = torch.randn(5, requires_grad=True)
            loss = fwd(x, y, z)
            torch.compile(lambda: torch.autograd.backward(loss, inputs=[x]))()
            yield x.grad
            x.grad = None

            loss = fwd(x, y, z)
            torch.compile(lambda: torch.autograd.backward(loss, inputs=[y]))()
            yield y.grad

        # Guarded by TensorArg id, mismatch on last MulBackward0
        self.check_output_and_recompiles(fn, 2)

    def test_dynamic_shapes(self):
        def fn():
            model = torch.nn.Sequential(
                torch.nn.Linear(4, 4),
                torch.nn.ReLU(),
                torch.nn.Linear(4, 4),
                torch.nn.ReLU(),
            )
            opt_model = torch.compile(model, dynamic=True)

            for b in range(10, 100, 10):
                x = torch.randn([b, 4])
                result = opt_model(x).sum()
                result.backward()
                yield model[0].weight.grad
                yield model[0].bias.grad
                yield model[2].weight.grad
                yield model[2].bias.grad
                model.zero_grad()

        # TODO(jansel): we should be able to get this count to 1
        self.check_output_and_recompiles(fn, count=2)

    def test_accumulate_without_zero(self):
        def fn():
            model = torch.nn.Sequential(
                torch.nn.Linear(4, 4),
                torch.nn.ReLU(),
                torch.nn.Linear(4, 4),
                torch.nn.ReLU(),
            )
            opt_model = torch.compile(model, dynamic=True)

            for _ in range(10):
                x = torch.randn([10, 4])
                result = opt_model(x).sum()
                result.backward()
                yield model[0].weight.grad.clone()
                yield model[0].bias.grad.clone()
                yield model[2].weight.grad.clone()
                yield model[2].bias.grad.clone()

        self.check_output_and_recompiles(fn, count=2)

    def test_inplace_grad_update(self):
        def fn():
            model = torch.nn.Sequential(
                torch.nn.Linear(4, 4),
                torch.nn.ReLU(),
            )
            opt_model = torch.compile(model, dynamic=True)

            for _ in range(10):
                w_grad = torch.rand_like(model[0].weight)
                b_grad = torch.rand_like(model[0].bias)
                model[0].weight.grad = w_grad
                model[0].bias.grad = b_grad

                x = torch.randn([10, 4])
                result = opt_model(x).sum()
                result.backward()
                assert model[0].weight.grad is w_grad
                assert model[0].bias.grad is b_grad
                yield w_grad.clone()
                yield b_grad.clone()

        self.check_output_and_recompiles(fn, count=1)

    @unittest.skipIf(not HAS_CUDA, "requires cuda")
    def test_issue106555(self):
        DEVICE = torch.device("cuda:0")
        NUM_FEATURES = 256

        def bias_sigmoid_mul(x1, x2, bias):
            x2 = torch.sigmoid(x2 + bias)
            y = x1 * x2
            return y

        bias_sigmoid_mul_jit = torch.compile(bias_sigmoid_mul)

        class ModuleWithJit(nn.Module):
            def __init__(self) -> None:
                super().__init__()
                self.linear_1 = nn.Linear(NUM_FEATURES, NUM_FEATURES, bias=True)
                self.linear_2 = nn.Linear(NUM_FEATURES, NUM_FEATURES, bias=False)
                self.linear_2_bias = nn.Parameter(torch.zeros(NUM_FEATURES))

            def forward(self, input_tensor):
                x1 = self.linear_1(input_tensor)
                x2 = self.linear_2(input_tensor)
                output = bias_sigmoid_mul_jit(x1, x2, self.linear_2_bias)
                return output

        class Model(nn.Module):
            def __init__(self) -> None:
                super().__init__()
                self.module_with_jit_1 = ModuleWithJit()
                self.module_with_jit_2 = ModuleWithJit()

            def forward(self, x, gradient_checkpointing: bool):
                if gradient_checkpointing:
                    y = torch.utils.checkpoint.checkpoint(
                        self._forward, x, use_reentrant=True
                    )
                else:
                    y = self._forward(x)
                return y

            def _forward(self, x):
                x = x + self.module_with_jit_1(x)
                x = x + self.module_with_jit_2(x.transpose(-2, -3)).transpose(-2, -3)
                return x

        torch.cuda.set_device(device=DEVICE)
        torch.manual_seed(1234567890)
        model = Model()
        model.train()
        model.to(device=DEVICE)
        model_parameters = list(model.parameters())

        torch.manual_seed(1234567890)
        input_tensor = torch.randn(1, 128, 256, NUM_FEATURES).to(device=DEVICE)
        input_tensor.requires_grad = True
        target_tensor = torch.randn(1, 128, 256, NUM_FEATURES).to(
            dtype=input_tensor.dtype, device=DEVICE
        )

        for iteration in range(10):
            for param in model_parameters:
                param.grad = None
            output_tensor = model(
                x=input_tensor.clone(),
                gradient_checkpointing=True,
            )
            loss = torch.mean(torch.abs(target_tensor - output_tensor))
            loss.backward()

    def test_keep_graph_simple(self):
        x = torch.tensor([2.0], requires_grad=True)
        y = x**2

        # First backward pass; keep the computation graph
        y.backward(retain_graph=True)
        self.assertEqual(x.grad, torch.Tensor([4]))  # dy/dx at x=2 is 4

        # Note - this will run under both the eager and compiled regime.
        def fn():
            # Reset the gradients
            x.grad = torch.tensor([0.0])
            # Second and Third backward pass; keep the computation graph
            y.backward(retain_graph=True)
            self.assertEqual(x.grad, torch.Tensor([4]))  # dy/dx at x=2 is 4
            return x.grad

        self.check_output_and_recompiles(fn, count=1)

    def test_keep_graph_usage_after_compiled(self):
        x = torch.tensor([2.0], requires_grad=True)
        y = x**2

        # First backward pass; keep the computation graph
        def eager_check():
            y.backward(retain_graph=True)
            self.assertEqual(x.grad, torch.Tensor([4]))  # dy/dx at x=2 is 4
            x.grad = torch.tensor([0.0])

        eager_check()

        for i in range(0, 5):
            with compiled_autograd.enable(compiler_fn):
                eager_check()

            eager_check()

    def test_custom_fn_saved_tensors(self):
        def fn():
            class MySin(torch.autograd.Function):
                @staticmethod
                def forward(ctx, x):
                    ctx.save_for_backward(x)
                    return torch.sin(x)

                @staticmethod
                def backward(ctx, gO):
                    (x,) = ctx.saved_tensors
                    return gO * torch.cos(x)

            for i in [10, 100, 10, 15, 20, 25]:
                x = torch.arange(0.0, i, requires_grad=True)
                out = MySin.apply(x)
                loss = out.sum()
                loss.backward()
                yield x.grad

        self.check_output_and_recompiles(fn, count=2)

    def test_custom_fn_saved_multiple_tensors(self):
        def fn():
            class MyFn(torch.autograd.Function):
                @staticmethod
                def forward(ctx, x, y):
                    ctx.save_for_backward(x, y)
                    return torch.sin(x), torch.sin(y)

                @staticmethod
                def backward(ctx, gO_x, gO_y):
                    (x, y) = ctx.saved_tensors
                    return gO_x * torch.cos(x), gO_y * torch.cos(y)

            for i in [10, 100, 10, 15, 20, 25]:
                x = torch.arange(0.0, i, requires_grad=True)
                y = torch.arange(0.0, i, requires_grad=True)
                out1, out2 = MyFn.apply(x, y)
                loss = (out1 * out2).sum()
                loss.backward()
                yield x.grad

        self.check_output_and_recompiles(fn, count=2)

    def test_custom_fn_saved_multiple_tensors_dedup(self):
        def fn():
            class MyFn(torch.autograd.Function):
                @staticmethod
                def forward(ctx, x):
                    ctx.save_for_backward(x, x)
                    return torch.sin(x)

                @staticmethod
                def backward(ctx, gO):
                    (x1, x2) = ctx.saved_tensors
                    return gO * torch.cos(x1) * torch.cos(x2)

            for i in [10, 100, 10, 15, 20, 25]:
                x = torch.arange(0.0, i, requires_grad=True)
                out = MyFn.apply(x)
                loss = out.sum()
                loss.backward()
                yield x.grad

        self.check_output_and_recompiles(fn, count=2)

    def test_custom_fn_saved_shape_tensor(self):
        def fn():
            class MyFn(torch.autograd.Function):
                @staticmethod
                def forward(ctx, x):
                    ctx.save_for_backward(x)
                    return x

                @staticmethod
                def backward(ctx, gO):
                    (x,) = ctx.saved_tensors
                    return gO * x.shape[0]

            for i in [10, 100, 10, 15, 20, 25]:
                x = torch.arange(0.0, i, requires_grad=True)
                out = MyFn.apply(x)
                loss = out.sum()
                loss.backward()
                yield x.grad

        self.check_output_and_recompiles(fn, count=2)

    def test_custom_fn_saved_attr(self):
        def fn():
            class MyFn(torch.autograd.Function):
                @staticmethod
                def forward(ctx, x):
                    ctx.shape = x.shape
                    return x

                @staticmethod
                def backward(ctx, gO):
                    x_shape = ctx.shape[0]
                    return gO * x_shape

            for i in [10, 100, 10, 15, 20, 25]:
                x = torch.arange(0.0, i, requires_grad=True)
                out = MyFn.apply(x)
                loss = out.sum()
                loss.backward()
                yield x.grad

        self.check_output_and_recompiles(
            fn, count=2, compiler_fn=make_compiler_fn(fullgraph=False)
        )

    def test_custom_fn_multiple_grads(self):
        def fn():
            class MyFn(torch.autograd.Function):
                @staticmethod
                def forward(ctx, x, y):
                    return x + y, y

                @staticmethod
                def backward(ctx, gO_1, gO_2):
                    return gO_1, gO_2

            for i in [10, 100, 10, 15, 20, 25]:
                x = torch.arange(0.0, i, requires_grad=True)
                y = torch.arange(0.0, i, requires_grad=True)
                out1, out2 = MyFn.apply(x, y)
                loss = (out1 + out2).sum()
                loss.backward()
                yield x.grad
                yield y.grad

        self.check_output_and_recompiles(fn, count=2)

    def test_custom_fn_non_variable_input(self):
        def fn():
            class MyFn(torch.autograd.Function):
                @staticmethod
                def forward(ctx, x, y, z):
                    return x * 2, y * 3, z * 4

                @staticmethod
                def backward(ctx, gO_1, gO_2, gO_3):
                    return gO_1, gO_2, gO_3

            for i in [10, 100, 10, 15, 20, 25]:
                x = torch.arange(0.0, i, requires_grad=True)
                y = 1
                z = torch.arange(0.0, i, requires_grad=True)
                out1, out2, out3 = MyFn.apply(x, y, z)
                loss = (out1 + out2 + out3).sum()
                loss.backward()
                yield x
                yield y
                yield z

        self.check_output_and_recompiles(fn, count=2)

    @unittest.skipIf(not HAS_CUDA, "requires cuda")
    def test_logging_tensor_flaky(self) -> None:
        # when you first run some test using triton and then run test_inputs_aliasing_bytecode_stack_restore
        # resulting in:
        #   - pytest: `TypeError: unsupported operand type(s) for +: 'Tensor' and 'LoggingTensor'`
        #   - python: `TypeError: not all arguments converted during string formatting`

        # 1. some triton involving test
        def fn():
            def _fn(x):
                return x

            x = torch.arange(
                1, 10, requires_grad=True, dtype=torch.float16, device="cuda"
            )
            out = _fn(x)
            loss = out.sum()
            loss.backward()

        with compiled_autograd.enable(compiler_fn):
            fn()

        logging.getLogger().setLevel(
            logging.WARNING
        )  # triton setup overwrote it to INFO
        # 2. test_inputs_aliasing_bytecode_stack_restore
        from torch.testing._internal.logging_tensor import LoggingTensor

        def forward(inputs):
            add = inputs[0] + 1
            add_1 = add + inputs[1]
            out = add_1.cpu()
            return (out,)

        gm = torch.fx.symbolic_trace(forward)
        print(gm.print_readable())
        torch._dynamo.utils.set_locals_to_steal(gm, ["inputs"])
        compiled_fn = torch.compile(gm)

        inputs = [
            torch.ones(1000000, dtype=torch.float32),
            LoggingTensor(torch.ones(1)),
        ]

        compiled_fn(inputs)

    @unittest.skipIf(not HAS_CUDA, "requires cuda")
    def test_custom_fn_output_metadata(self):
        def my_compiler_fn(gm):
            for node in gm.graph.nodes:
                if isinstance(node.target, torch._ops.OpOverload):
                    assert (
                        node.target._name != "aten::_to_copy"
                    ), "there should be no implicit copies (e.g. dtype casting)"

            def inner_compiler(gm_, example_inputs_):
                counters["compiled_autograd"]["compiles"] += 1
                return inductor.compile(gm_, example_inputs_)

            return torch.compile(
                gm, backend=inner_compiler, fullgraph=True, dynamic=True
            )

        def fn():
            class MyFn(torch.autograd.Function):
                @staticmethod
                def forward(ctx, x):
                    return x

                @staticmethod
                def backward(ctx, gO):
                    return gO

            x = torch.arange(
                1, 10, requires_grad=True, dtype=torch.float16, device="cuda"
            )
            x_view = x.view(3, 3)
            out = MyFn.apply(x_view)
            loss = out.sum()
            loss.backward()
            yield x.dtype
            yield x.device
            yield x.grad

        self.check_output_and_recompiles(fn, count=1)

    def test_custom_fn_with_same_graph(self):
        def fn():
            class MyFn1(torch.autograd.Function):
                @staticmethod
                def forward(ctx, x):
                    return x

                @staticmethod
                def backward(ctx, gO):
                    return gO

            # same as MyFn1, but different autograd function id
            # should not be using same graph as MyFn1
            class MyFn2(torch.autograd.Function):
                @staticmethod
                def forward(ctx, x):
                    return x

                @staticmethod
                def backward(ctx, gO):
                    return gO

            for myfn in [MyFn1, MyFn2, MyFn1, MyFn2]:
                x = torch.arange(0.0, 10, requires_grad=True)
                out = myfn.apply(x)
                loss = out.sum()
                loss.backward()
                yield x.grad

        self.check_output_and_recompiles(
            fn, count=2
        )  # should compile once for MyFn1 and once for MyFn2

    def test_custom_fn_dynamically_defined_class(self):
        def fn():
            def create_class(multiplier: int):
                class DynamicFn(torch.autograd.Function):
                    @staticmethod
                    def forward(ctx, x):
                        return x * multiplier

                    @staticmethod
                    def backward(ctx, gO):
                        return gO * multiplier

                return DynamicFn

            for multiplier in [10, 20, 30]:
                x = torch.arange(0.0, 10, requires_grad=True)
                out = create_class(multiplier).apply(x)
                loss = out.sum()
                loss.backward()
                yield x.grad

        self.check_output_and_recompiles(fn, count=3)

    def test_custom_fn_bw_graph_break(self):
        def fn():
            class MySin(torch.autograd.Function):
                @staticmethod
                def forward(ctx, x):
                    ctx.save_for_backward(x)
                    return torch.sin(x)

                @staticmethod
                def backward(ctx, gO):
                    print("graph break")
                    (x,) = ctx.saved_tensors
                    print("graph break")
                    return gO * torch.cos(x)

            for i in [10, 100, 10, 15, 20, 25]:
                x = torch.arange(0.0, i, requires_grad=True)
                out = MySin.apply(x)
                loss = out.sum()
                loss.backward()
                yield x.grad

        self.check_output_and_recompiles(
            fn, count=[2, 6], compiler_fn=make_compiler_fn(fullgraph=False)
        )

    def test_custom_fn_compiled_fw_graph_break(self):
        def fn():
            class MySin(torch.autograd.Function):
                @staticmethod
                def forward(ctx, x):
                    print("graph break")
                    ctx.save_for_backward(x)
                    return torch.sin(x)

                @staticmethod
                def backward(ctx, gO):
                    (x,) = ctx.saved_tensors
                    return gO * torch.cos(x)

            opt_model = torch.compile(MySin.apply)
            for i in [10, 100, 10, 15, 20, 25]:
                x = torch.arange(0.0, i, requires_grad=True)
                out = opt_model(x)
                loss = out.sum()
                loss.backward()
                yield x.grad

        self.check_output_and_recompiles(
            fn, count=2, compiler_fn=make_compiler_fn(fullgraph=False)
        )
        self.assertEqual(counters["stats"]["unique_graphs"], 5)  # 3 fw, 2 bw

    def test_custom_fn_compiled_fw_bw_graph_break(self):
        def fn():
            class MySin(torch.autograd.Function):
                @staticmethod
                def forward(ctx, x):
                    print("graph break")
                    ctx.save_for_backward(x)
                    return torch.sin(x)

                @staticmethod
                def backward(ctx, gO):
                    print("graph break")
                    (x,) = ctx.saved_tensors
                    return gO * torch.cos(x)

            opt_model = torch.compile(MySin.apply)
            for i in [10, 100, 10, 15, 20, 25]:
                x = torch.arange(0.0, i, requires_grad=True)
                out = opt_model(x)
                loss = out.sum()
                loss.backward()
                yield x.grad

        self.check_output_and_recompiles(
            fn, count=[2, 6], compiler_fn=make_compiler_fn(fullgraph=False)
        )
        self.assertEqual(counters["stats"]["unique_graphs"], 9)  # 3 fw, 6 bw

    def test_mismatch_fake_tensor_mode(self, dynamic_shape=False):
        """
        Repro the failure of training nanogpt with both compiled-autograd
        and _LazyGraphModule. Check https://github.com/pytorch/pytorch/pull/118981
        for more context.
        """
        B = 8
        x = torch.rand(B, 16)
        y = torch.rand(B, 16, requires_grad=True)

        if dynamic_shape:
            torch._dynamo.mark_dynamic(x, 0)
            torch._dynamo.mark_dynamic(y, 0)

        def f():
            y.grad = None
            out = x + y

            # make sure the backward call does not trigger any error when
            # compiling the backward graph
            out.sum().backward()
            return out, y.grad

        self.check_output_and_recompiles(f, compile_fn=True)

    def test_mismatch_fake_tensor_mode_dynamic_shape(self):
        self.test_mismatch_fake_tensor_mode(dynamic_shape=True)

    def test_accumulate_grad_accuracy(self):
        def fn():
            model = torch.nn.Sequential(
                torch.nn.Linear(2, 1, bias=False),
                torch.nn.Linear(1, 2, bias=False),
            )
            x = torch.randn(2, 2)

            out = model(x)
            loss = out.sum()
            torch.manual_seed(0)
            loss.backward()

            yield model[0].weight.grad
            yield model[1].weight.grad

        self.check_output_and_recompiles(fn, 1)

    def test_trace_run_with_rng_state(self):
        def sdpa(xq, xk):
            return F.scaled_dot_product_attention(xq, xk, xk, is_causal=True)

        def g(xq_1, xk_1, xq_2, xk_2):
            # xq: (bs, n_local_heads, seqlen, head_dim)
            # xk: (bs, n_local_heads, cache_len + seqlen, head_dim)
            y1 = sdpa(xq_1, xk_1)
            y2 = torch.utils.checkpoint.checkpoint(
                sdpa, xq_2, xk_2, use_reentrant=False
            )
            y = torch.mul(y1, y2)
            z = torch.matmul(y, y)
            return z

        def f():
            bs = 1
            n_local_heads = 1
            seqlen = 2
            head_dim = 2
            cache_len = 2
            xq_list = [
                torch.ones(
                    (bs, n_local_heads, seqlen, head_dim),
                    requires_grad=True,
                    device="cpu",
                )
                for _ in range(2)
            ]
            xk_list = [
                torch.ones(
                    (bs, n_local_heads, cache_len + seqlen, head_dim),
                    requires_grad=True,
                    device="cpu",
                )
                for _ in range(2)
            ]
            out = torch.compile(g, fullgraph=True)(
                xq_list[0], xk_list[0], xq_list[1], xk_list[1]
            )
            out.sum().backward()
            return out, *[x.grad for x in xq_list + xk_list]

        """
        Walkthrough of what happens with `run_with_rng_state`:
        1. `run_with_rng_state` only shows up in the backward graph (this op is inserted by the partitioner).
        2. The Dynamo graph captured by Compiled Autograd looks like:
        ```
        ===== __compiled_fn_3 =====
        torch/fx/_lazy_graph_module.py class GraphModule(torch.nn.Module):
            def forward(self, L_inputs_ : list):
                ...
                run_with_rng_state = torch.ops.higher_order.run_with_rng_state(
                    getitem_8,
                    torch.ops.aten._scaled_dot_product_flash_attention_for_cpu.default,
                    getitem_3, getitem_4, getitem_4, 0.0, True,
                )
                ...
        ```
        3. We want to preserve this `run_with_rng_state` op when going through AOTAutograd. We do it by having special handling
        in `run_with_rng_state` op's py_functionalize_impl.
        """

        def _run_with_rng_state_op_check(inductor_post_grad_graph):
            # Checks that `run_with_rng_state` op exists in Compiled Autograd's Inductor post-grad graph.
            op_set = {node.target for node in inductor_post_grad_graph.nodes}
            if torch.ops.higher_order.run_and_save_rng_state not in op_set:
                # This is backward graph, so check existence of `run_with_rng_state` op
                self.assertTrue(torch.ops.higher_order.run_with_rng_state in op_set)

        with torch._inductor.config.patch(
            post_grad_custom_post_pass=_run_with_rng_state_op_check
        ):
            compiler_fn = make_compiler_fn(fullgraph=True)

            def make_compiler_fn_with_op_check():
                def _compiler_fn(gm):
                    # Checks that `run_with_rng_state` op exists in Compiled Autograd's Dynamo graph.
                    self.assertTrue(
                        any(
                            node.target is torch.ops.higher_order.run_with_rng_state
                            for node in gm.graph.nodes
                        )
                    )
                    return compiler_fn(gm)

                return _compiler_fn

            compiler_fn_with_op_check = make_compiler_fn_with_op_check()
            self.check_output_and_recompiles(
                f, compiler_fn=compiler_fn_with_op_check, compile_fn=False
            )

    def test_autograd_cpp_node(self):
        cpp_source = """
struct CustomOpAutogradFunction : public torch::autograd::Function<CustomOpAutogradFunction> {
  static constexpr bool is_traceable = true;

  static torch::Tensor forward(
      torch::autograd::AutogradContext* ctx,
      const torch::Tensor& x) {
    return x;
  }

  static torch::autograd::variable_list backward(
      torch::autograd::AutogradContext *ctx,
      torch::autograd::variable_list grad_output) {
    return grad_output;
  }
};

torch::Tensor custom_op_backed_by_autograd_fn(torch::Tensor x) {
  return CustomOpAutogradFunction::apply(x);
}

TORCH_LIBRARY(test_autograd_cpp_node, m) {
    m.def("custom_op_backed_by_autograd_fn", custom_op_backed_by_autograd_fn);
}
        """

        module = torch.utils.cpp_extension.load_inline(
            name="test_autograd_cpp_node",
            cpp_sources=cpp_source,
            functions="custom_op_backed_by_autograd_fn",
            verbose=True,
        )

        def fn():
            for i in [10, 100, 10, 20, 10]:
                x = torch.ones(i, i, requires_grad=True)
                out = torch.ops.test_autograd_cpp_node.custom_op_backed_by_autograd_fn(
                    x
                )
                loss = out.sum()
                loss.backward()
                yield x.grad

        # compiles for 10 (static) and 100 (dynamic)
        self.check_output_and_recompiles(fn, 2)

    def test_autograd_cpp_node_id(self):
        cpp_source = """
struct CustomOpAutogradFunction : public torch::autograd::Function<CustomOpAutogradFunction> {
  static constexpr bool is_traceable = true;

  static torch::Tensor forward(
      torch::autograd::AutogradContext* ctx,
      const torch::Tensor& x) {
    return x;
  }

  static torch::autograd::variable_list backward(
      torch::autograd::AutogradContext *ctx,
      torch::autograd::variable_list grad_output) {
    return grad_output;
  }
};

struct CustomOpAutogradFunction2 : public torch::autograd::Function<CustomOpAutogradFunction2> {
  static constexpr bool is_traceable = true;

  static torch::Tensor forward(
      torch::autograd::AutogradContext* ctx,
      const torch::Tensor& x) {
    return x;
  }

  static torch::autograd::variable_list backward(
      torch::autograd::AutogradContext *ctx,
      torch::autograd::variable_list grad_output) {
    return grad_output;
  }
};

torch::Tensor custom_op_backed_by_autograd_fn(torch::Tensor x) {
  return CustomOpAutogradFunction::apply(x);
}

torch::Tensor custom_op_backed_by_autograd_fn2(torch::Tensor x) {
  return CustomOpAutogradFunction2::apply(x);
}

TORCH_LIBRARY(test_autograd_cpp_node_id, m) {
    m.def("custom_op_backed_by_autograd_fn", custom_op_backed_by_autograd_fn);
    m.def("custom_op_backed_by_autograd_fn2", custom_op_backed_by_autograd_fn2);
}
        """

        module = torch.utils.cpp_extension.load_inline(
            name="test_autograd_cpp_node_id",
            cpp_sources=cpp_source,
            functions="custom_op_backed_by_autograd_fn",
            verbose=True,
        )

        def same_autograd_fn():
            def fn():
                x = torch.ones(10, 10, requires_grad=True)
                out = (
                    torch.ops.test_autograd_cpp_node_id.custom_op_backed_by_autograd_fn(
                        x
                    )
                )
                loss = out.sum()
                loss.backward()
                yield x.grad

            yield from fn()  # compile
            yield from fn()  # reuse
            yield from fn()  # reuse
            yield from fn()  # reuse

        self.check_output_and_recompiles(same_autograd_fn, 1)

        def different_autograd_fn():
            def fn(op):
                x = torch.ones(10, 10, requires_grad=True)
                out = op(x)
                loss = out.sum()
                loss.backward()
                yield x.grad

            op1 = torch.ops.test_autograd_cpp_node_id.custom_op_backed_by_autograd_fn
            op2 = torch.ops.test_autograd_cpp_node_id.custom_op_backed_by_autograd_fn2
            yield from fn(op1)  # compile
            yield from fn(op2)  # compile
            yield from fn(op1)  # reuse
            yield from fn(op2)  # reuse

        self.check_output_and_recompiles(different_autograd_fn, 2)

    def test_autograd_cpp_node_saved(self):
        cpp_source = """
struct CustomOpAutogradFunction : public torch::autograd::Function<CustomOpAutogradFunction> {
  static constexpr bool is_traceable = true;

  static torch::Tensor forward(
      torch::autograd::AutogradContext* ctx,
      const torch::Tensor& x,
      const torch::Tensor& y,
      const torch::Tensor& fixed) {
    ctx->save_for_backward({x, y});
    ctx->saved_data["fixed_tensor"] = fixed;
    ctx->saved_data["bool"] = true;
    ctx->saved_data["int"] = 1;
    c10::List<std::string> list({"string"});
    ctx->saved_data["list"] = std::move(list);
    c10::Dict<std::string, double> dict;
    dict.insert("string", 1.0);
    ctx->saved_data["dict"] = std::move(dict);
    return x;
  }

  static torch::autograd::variable_list backward(
      torch::autograd::AutogradContext *ctx,
      torch::autograd::variable_list grad_output) {
    const auto& saved_variables = ctx->get_saved_variables();
    assert(saved_variables.size() == 2);
    torch::Tensor x = saved_variables[0];
    torch::Tensor y = saved_variables[1];
    torch::Tensor fixed = ctx->saved_data["fixed_tensor"].toTensor();
    assert(ctx->saved_data["bool"].isBool());
    c10::SymInt i = ctx->saved_data["int"].toSymInt();
    c10::List<c10::IValue> list = ctx->saved_data["list"].toList();
    assert(list.size() == 1);
    assert(list.get(0).toStringRef() == "string");
    c10::Dict<c10::IValue, c10::IValue> dict = ctx->saved_data["dict"].toGenericDict();
    assert(dict.size() == 1);
    assert(dict.at("string") == 1.0);

    torch::autograd::variable_list grad_inputs(3);
    grad_inputs[0] = x + y + torch::sum(fixed) + i;
    return grad_inputs;
  }
};

torch::Tensor custom_op_backed_by_autograd_fn(const torch::Tensor& x, const torch::Tensor& y, const torch::Tensor& fixed) {
  return CustomOpAutogradFunction::apply(x, y, fixed);
}

TORCH_LIBRARY(test_autograd_cpp_node_saved, m) {
    m.def("custom_op_backed_by_autograd_fn", custom_op_backed_by_autograd_fn);
}
        """

        module = torch.utils.cpp_extension.load_inline(
            name="test_autograd_cpp_node_saved",
            cpp_sources=cpp_source,
            functions="custom_op_backed_by_autograd_fn",
            verbose=True,
        )

        def fn():
            fixed = torch.ones(2, 2)
            for i in [10, 100, 10, 20, 10]:
                x = torch.ones(i, i, requires_grad=True)
                y = torch.randn(i, i)
                out = torch.ops.test_autograd_cpp_node_saved.custom_op_backed_by_autograd_fn(
                    x, y, fixed
                )
                loss = out.sum()
                loss.backward()
                yield x.grad

        self.check_output_and_recompiles(fn, 2)

    def test_autograd_cpp_node_saved_dynamic(self):
        cpp_source = """
struct CustomOpAutogradFunction : public torch::autograd::Function<CustomOpAutogradFunction> {
  static constexpr bool is_traceable = true;

  static torch::Tensor forward(
      torch::autograd::AutogradContext* ctx,
      const torch::Tensor& x) {
    ctx->save_for_backward({x});
    ctx->saved_data["dynamic"] = x.view(-1);
    return x;
  }

  static torch::autograd::variable_list backward(
      torch::autograd::AutogradContext *ctx,
      torch::autograd::variable_list grad_output) {
    const auto& saved_variables = ctx->get_saved_variables();
    assert(saved_variables.size() == 1);
    torch::Tensor x = saved_variables[0];
    torch::Tensor z = ctx->saved_data["dynamic"].toTensor();

    torch::autograd::variable_list grad_inputs(1);
    grad_inputs[0] = x + torch::sum(z);
    return grad_inputs;
  }
};

torch::Tensor custom_op_backed_by_autograd_fn(const torch::Tensor& x) {
  return CustomOpAutogradFunction::apply(x);
}

TORCH_LIBRARY(test_autograd_cpp_node_saved_dynamic, m) {
    m.def("custom_op_backed_by_autograd_fn", custom_op_backed_by_autograd_fn);
}
        """

        module = torch.utils.cpp_extension.load_inline(
            name="test_autograd_cpp_node_saved_dynamic",
            cpp_sources=cpp_source,
            functions="custom_op_backed_by_autograd_fn",
            verbose=True,
        )

        def fn():
            for i in [10, 100, 10, 20, 10]:
                x = torch.ones(i, i, requires_grad=True)
                out = torch.ops.test_autograd_cpp_node_saved_dynamic.custom_op_backed_by_autograd_fn(
                    x
                )
                loss = out.sum()
                loss.backward()
                yield x.grad

        # compiles for 10 (static) and 100 (dynamic)
        self.check_output_and_recompiles(fn, 2)

    def test_autograd_cpp_node_saved_int(self):
        cpp_source = """
struct CustomOpAutogradFunction : public torch::autograd::Function<CustomOpAutogradFunction> {
  static constexpr bool is_traceable = true;

  static torch::Tensor forward(
      torch::autograd::AutogradContext* ctx,
      const torch::Tensor& x,
      int64_t y) {
    ctx->save_for_backward({x});
    ctx->saved_data["int"] = y;
    ctx->saved_data["symint"] = c10::SymInt(y);
    return x;
  }

  static torch::autograd::variable_list backward(
      torch::autograd::AutogradContext *ctx,
      torch::autograd::variable_list grad_output) {
    const auto& saved_variables = ctx->get_saved_variables();
    assert(saved_variables.size() == 1);
    torch::Tensor x = saved_variables[0];
    c10::SymInt y = ctx->saved_data["int"].toSymInt();
    c10::SymInt ys = ctx->saved_data["symint"].toSymInt();

    torch::autograd::variable_list grad_inputs(2);
    grad_inputs[0] = x + y + ys;
    return grad_inputs;
  }
};

torch::Tensor custom_op_backed_by_autograd_fn(const torch::Tensor& x, int64_t y) {
  return CustomOpAutogradFunction::apply(x, y);
}

TORCH_LIBRARY(test_autograd_cpp_node_saved_int, m) {
    m.def("custom_op_backed_by_autograd_fn", custom_op_backed_by_autograd_fn);
}
        """

        module = torch.utils.cpp_extension.load_inline(
            name="test_autograd_cpp_node_saved_int",
            cpp_sources=cpp_source,
            functions="custom_op_backed_by_autograd_fn",
            verbose=True,
        )

        def fn():
            for y in [1, 2, 3, 1]:
                x = torch.ones(10, 10, requires_grad=True)
                out = torch.ops.test_autograd_cpp_node_saved_int.custom_op_backed_by_autograd_fn(
                    x, y
                )
                loss = out.sum()
                loss.backward()
                yield x.grad

        self.check_output_and_recompiles(fn, 1)

    def test_autograd_cpp_node_saved_float(self):
        cpp_source = """
struct CustomOpAutogradFunction : public torch::autograd::Function<CustomOpAutogradFunction> {
  static constexpr bool is_traceable = true;

  static torch::Tensor forward(
      torch::autograd::AutogradContext* ctx,
      const torch::Tensor& x,
      double z) {
    ctx->save_for_backward({x});
    ctx->saved_data["float"] = z;
    ctx->saved_data["symfloat"] = c10::SymFloat(z);
    return x;
  }

  static torch::autograd::variable_list backward(
      torch::autograd::AutogradContext *ctx,
      torch::autograd::variable_list grad_output) {
    const auto& saved_variables = ctx->get_saved_variables();
    assert(saved_variables.size() == 1);
    torch::Tensor x = saved_variables[0];
    c10::SymFloat z = ctx->saved_data["float"].toSymFloat();
    c10::SymFloat zs = ctx->saved_data["symfloat"].toSymFloat();

    torch::autograd::variable_list grad_inputs(2);
    grad_inputs[0] = x + z + zs;
    return grad_inputs;
  }
};

torch::Tensor custom_op_backed_by_autograd_fn(const torch::Tensor& x, double z) {
  return CustomOpAutogradFunction::apply(x, z);
}

TORCH_LIBRARY(test_autograd_cpp_node_saved_float, m) {
    m.def("custom_op_backed_by_autograd_fn", custom_op_backed_by_autograd_fn);
}
        """

        module = torch.utils.cpp_extension.load_inline(
            name="test_autograd_cpp_node_saved_float",
            cpp_sources=cpp_source,
            functions="custom_op_backed_by_autograd_fn",
            verbose=True,
        )

        def fn():
            for z in [1.1, 2.2, 3.3, 1.1]:
                x = torch.ones(10, 10, requires_grad=True)
                out = torch.ops.test_autograd_cpp_node_saved_float.custom_op_backed_by_autograd_fn(
                    x, z
                )
                loss = out.sum()
                loss.backward()
                yield x.grad

        # compiled autograd and dynamo both support symfloat, but not backend
        self.check_output_and_recompiles(fn, [1, 3])

    def test_autograd_cpp_node_data_dependent(self):
        cpp_source = """
struct CustomOpAutogradFunction : public torch::autograd::Function<CustomOpAutogradFunction> {
  static constexpr bool is_traceable = true;
  static int iteration;

  static torch::autograd::variable_list forward(
      torch::autograd::AutogradContext* ctx,
      const torch::Tensor& x,
      const torch::Tensor& y) {
    ctx->save_for_backward({x, y});
    ctx->saved_data["bool"] = true;
    ctx->saved_data["int"] = 1;

    switch (iteration) {
        case 0: {
            break;
        }
        case 1: {
            // recompile
            ctx->saved_data["forces_recompile"] = iteration;
            break;
        }
        case 2: {
            // recompile
            ctx->set_materialize_grads(false);
            break;
        }
        case 3: {
            // reuse
            break;
        }
        default: {
            throw std::runtime_error("unexpected iteration");
        }
    }
    iteration++;
    return {x, y};
  }

  static torch::autograd::variable_list backward(
      torch::autograd::AutogradContext *ctx,
      torch::autograd::variable_list grad_output) {
    const auto& saved_variables = ctx->get_saved_variables();
    assert(saved_variables.size() == 2);
    torch::Tensor x = saved_variables[0];
    torch::Tensor y = saved_variables[1];
    c10::SymInt i = ctx->saved_data["int"].toSymInt();

    torch::autograd::variable_list grad_inputs(2);
    grad_inputs[0] = x + y + i;
    return grad_inputs;
  }
};

int CustomOpAutogradFunction::iteration = 0;

torch::autograd::variable_list custom_op_backed_by_autograd_fn(const torch::Tensor& x, const torch::Tensor& y) {
  return CustomOpAutogradFunction::apply(x, y);
}

void reset() {
    CustomOpAutogradFunction::iteration = 0;
}

TORCH_LIBRARY(test_autograd_cpp_node_data_dependent, m) {
    m.def("custom_op_backed_by_autograd_fn", custom_op_backed_by_autograd_fn);
    m.def("reset", reset);
}
        """

        module = torch.utils.cpp_extension.load_inline(
            name="test_autograd_cpp_node_data_dependent",
            cpp_sources=cpp_source,
            functions="custom_op_backed_by_autograd_fn",
            verbose=True,
        )

        def fn():
            torch.ops.test_autograd_cpp_node_data_dependent.reset()
            for i in [10, 10, 10, 10]:
                x = torch.ones(i, i, requires_grad=True)
                y = torch.randn(i, i)
                (
                    out1,
                    out2,
                ) = torch.ops.test_autograd_cpp_node_data_dependent.custom_op_backed_by_autograd_fn(
                    x, y
                )
                loss = (out1 + out2).sum()
                loss.backward()
                yield x.grad

        self.check_output_and_recompiles(fn, 3)

    @unittest.skipIf(not HAS_CUDA, "requires cuda")
    def test_free_activation_memory(self):
        script = """
import torch

def main():
    assert(torch.cuda.memory_allocated() == 0)

    # Use an op to check that the memory is freed by the time the op is executed
    def assertion_impl(to_clone):
        mem_allocated = torch.cuda.memory_allocated()
        assert mem_allocated < 4000000  # some activations should be freed
        return to_clone.clone()

    with torch.library._scoped_library("test_compiled_autograd", "FRAGMENT") as lib:
        lib.define(
            "assertion_op(Tensor x) -> Tensor", tags=(torch.Tag.pt2_compliant_tag,)
        )
        lib.impl("assertion_op", assertion_impl, "CPU")
        lib.impl("assertion_op", lambda x: x.clone(), "Meta")

        # Create a graph that allows inputs stealing
        def forward(activations):
            add = activations[0] + 1
            out = add.cpu()
            cloned_out = torch.ops.test_compiled_autograd.assertion_op(out)
            return (cloned_out,)

        gm = torch.fx.symbolic_trace(forward)
        torch._dynamo.utils.set_locals_to_steal(gm, ["activations"])
        compiled_fn = torch.compile(gm)

        # allocate at least 4,000,000 bytes (1,000,000 * 4 bytes)
        activations = [torch.ones(1000000, dtype=torch.float32, device="cuda")]
        assert torch.cuda.memory_allocated() > 4000000

        out = compiled_fn(activations)
        assert len(activations) == 0

main()
        """
        self.run_as_subprocess(script)

    @unittest.skipIf(not HAS_CUDA, "requires cuda")
    def test_free_activation_memory_subclass(self):
        # cover the case when aot inputs have subclasses, resulting in a different runtime wrapper

        script = """
import torch

def main():
    assert torch.cuda.memory_allocated() == 0

    # Use an op to check that the memory is freed by the time the op is executed
    def assertion_impl(to_clone):
        mem_allocated = torch.cuda.memory_allocated()
        assert mem_allocated < 1200000  # some activations should be freed
        assert mem_allocated > 800000  # currently subclasses don't seem to be freed in inductor
        return to_clone.clone()

    with torch.library._scoped_library("test_compiled_autograd", "FRAGMENT") as lib:
        lib.define(
            "assertion_op(Tensor x) -> Tensor", tags=(torch.Tag.pt2_compliant_tag,)
        )
        lib.impl("assertion_op", assertion_impl, "CPU")
        lib.impl("assertion_op", lambda x: x.clone(), "Meta")
        lib.impl("assertion_op", lambda x: x.clone(), "NestedTensor")

        def fn(inputs):
            _, y = inputs
            out = y.cpu()
            cloned_out = torch.ops.test_compiled_autograd.assertion_op(out)
            return cloned_out

        gm = torch.fx.symbolic_trace(fn)
        torch._dynamo.utils.set_locals_to_steal(gm, ["inputs"])
        compiled_fn = torch.compile(gm)

        from torch.nested._internal.nested_tensor import jagged_from_list

        activations = [
            jagged_from_list(
                [
                    torch.ones((1, 100000), device="cuda"),  # 400,000 bytes
                    torch.ones((1, 100000), device="cuda"),  # 400,000 bytes
                ],
                None,
            )[
                0
            ],  # NestedTensor
            torch.ones((1, 100000), device="cuda"),  # 400,000 bytes
        ]
        # 1,200,000 bytes (3 * 4 * 100,000 bytes)
        assert torch.cuda.memory_allocated() > 1200000

        out = compiled_fn(activations)
        assert len(activations) == 0

main()
        """

    def test_callback_graph_break_throws_error(self):
        called = [0]

        def callback_final():
            called[0] += 1

        class MyFunc(torch.autograd.Function):
            @staticmethod
            def forward(ctx, input):
                return input

            @staticmethod
            @torch.autograd.function.once_differentiable
            def backward(ctx, grad):
                torch.autograd.Variable._execution_engine.queue_callback(callback_final)
                torch._dynamo.graph_break()
                return grad

        a = torch.rand((3, 3), requires_grad=True)
        with self.assertRaisesRegex(
            AssertionError,
            "only supported when Compiled Autograd is enabled with fullgraph=True",
        ):
            with compiled_autograd.enable(make_compiler_fn(fullgraph=False)):
                b = MyFunc.apply(a)
                b.sum().backward()

    @unittest.skipIf(not HAS_CUDA, "requires cuda")
    def test_cudagraphs_cpu_division(self):
        from torch._dynamo.testing import reduce_to_scalar_loss

        model = torch.nn.Linear(10, 10, dtype=torch.float16).cuda()
        inputs = torch.randn(10, 10, dtype=torch.float16).cuda()
        out = model(inputs)
        loss = reduce_to_scalar_loss(out)

        stderr_msgs = io.StringIO()
        with mock.patch("sys.stderr", stderr_msgs), compiled_autograd.enable(
            compiler_fn
        ):
            torch._inductor.config.triton.cudagraphs = True
            loss.backward()
            torch._inductor.config.triton.cudagraphs = False

        self.assertFalse("skipping cudagraphs" in stderr_msgs.getvalue())

    def test_cudagraphs_cpu_graph(self):
        from torch._dynamo.testing import reduce_to_scalar_loss

        model = torch.nn.Linear(10, 10, dtype=torch.float16)
        inputs = torch.randn(10, 10, dtype=torch.float16)
        out = model(inputs)
        loss = reduce_to_scalar_loss(out)

        with compiled_autograd.enable(compiler_fn):
            torch._inductor.config.triton.cudagraphs = True
            loss.backward()
            torch._inductor.config.triton.cudagraphs = False

        self.assertEqual(counters["inductor"]["cudagraph_skips"], 1)

    @unittest.skipIf(not HAS_CUDA, "requires cuda")
    def test_cudagraphs_sdpa(self):
        query = torch.rand(
            32, 8, 128, 64, dtype=torch.float16, device="cuda", requires_grad=True
        )
        key = torch.rand(32, 8, 128, 64, dtype=torch.float16, device="cuda")
        value = torch.rand(32, 8, 128, 64, dtype=torch.float16, device="cuda")
        out = torch.nn.functional.scaled_dot_product_attention(query, key, value)

        with config.patch(compiled_autograd=True), inductor_config.patch(
            "triton.cudagraphs", True
        ):
            opt_bwd = torch.compile(lambda: out.sum().backward())
            opt_bwd()

        self.assertEqual(counters["compiled_autograd"]["captures"], 1)
        self.assertEqual(counters["inductor"]["cudagraph_skips"], 0)

    @unittest.skipIf(not HAS_CUDA, "requires cuda")
    def test_cudagraphs_cpu_scalar_used_in_python_custom_op(self):
        class MyFn(torch.autograd.Function):
            @staticmethod
            def forward(ctx, x):
                cpu_tensor = torch.tensor(5)
                ctx.save_for_backward(x, cpu_tensor)  # visible to c++/autograd
                ctx.cpu_scalar = 5  # opaque to c++/autograd
                return x.sum()

            @staticmethod
            def backward(ctx, gO):
                x, cpu_tensor = ctx.saved_tensors
                expand = gO * torch.ones_like(x)
                return expand * cpu_tensor * ctx.cpu_scalar

        x = torch.randn(10, requires_grad=True, device="cuda")
        out = MyFn.apply(x)
        with config.patch(compiled_autograd=True), inductor_config.patch(
            "triton.cudagraphs", True
        ):
            opt_bwd = torch.compile(lambda: out.backward())
            opt_bwd()

        self.assertEqual(counters["compiled_autograd"]["captures"], 1)
        # Compiled autograd lifts custom autograd.Function bwd instead of tracing it.
        # Must skip since we do not know if the cpu scalar will be used only in ATen/prim ops.
        self.assertEqual(counters["inductor"]["cudagraph_skips"], 1)

    @unittest.skipIf(not HAS_CUDA, "requires cuda")
    def test_cudagraphs_cpu_scalar_used_in_cpp_custom_op(self):
        cpp_source = """
struct CustomOpAutogradFunction : public torch::autograd::Function<CustomOpAutogradFunction> {
  static constexpr bool is_traceable = true;

  static torch::Tensor forward(
      torch::autograd::AutogradContext* ctx,
      const torch::Tensor& x) {
    const auto& cpu_tensor = torch::tensor(1);
    ctx->save_for_backward({x, cpu_tensor});
    ctx->saved_data["cpu_scalar"] = 1;
    return x;
  }

  static torch::autograd::variable_list backward(
      torch::autograd::AutogradContext *ctx,
      torch::autograd::variable_list grad_output) {
    const auto& saved_variables = ctx->get_saved_variables();
    assert(saved_variables.size() == 2);
    torch::Tensor x = saved_variables[0];
    torch::Tensor cpu_tensor = saved_variables[1];
    int cpu_scalar = ctx->saved_data["cpu_scalar"].toInt();
    auto expand = grad_output[0] * torch::ones_like(x);
    torch::autograd::variable_list grad_inputs(1);
    grad_inputs[0] = expand * cpu_tensor * cpu_scalar;  // autograd engine asserts that tensors are on same device
    return grad_inputs;
  }
};

torch::Tensor custom_op_backed_by_autograd_fn(const torch::Tensor& x) {
  return CustomOpAutogradFunction::apply(x);
}

TORCH_LIBRARY(test_cudagraphs_cpu_scalar_used_in_cpp_custom_op, m) {
    m.def("custom_op_backed_by_autograd_fn", custom_op_backed_by_autograd_fn);
}
        """

        module = torch.utils.cpp_extension.load_inline(
            name="test_cudagraphs_cpu_scalar_used_in_cpp_custom_op",
            cpp_sources=cpp_source,
            functions="custom_op_backed_by_autograd_fn",
            verbose=True,
        )

        x = torch.randn(2, 2, requires_grad=True, device="cuda")
        with config.patch(compiled_autograd=True), inductor_config.patch(
            "triton.cudagraphs", True
        ):
            out = torch.ops.test_cudagraphs_cpu_scalar_used_in_cpp_custom_op.custom_op_backed_by_autograd_fn(
                x
            )
            opt_bwd = torch.compile(lambda: out.sum().backward())
            opt_bwd()

        self.assertEqual(counters["compiled_autograd"]["captures"], 1)
        # always safe to move, since we trace into the autograd::function bwd and can see if it's only used by aten ops
        self.assertEqual(counters["inductor"]["cudagraph_skips"], 0)

    def test_verbose_logs_graph(self):
        def fn():
            model = torch.nn.Sequential(
                torch.nn.Linear(4, 4),
                torch.nn.ReLU(),
                torch.nn.Linear(4, 4),
                torch.nn.ReLU(),
            )
            x = torch.randn([2, 4])
            result = model(x).sum()
            result.backward()
            yield model[0].weight.grad
            yield model[0].bias.grad
            yield model[2].weight.grad
            yield model[2].bias.grad

        logs, ctx = logs_to_string(
            torch._dynamo.compiled_autograd.__name__, "compiled_autograd_verbose"
        )
        with ctx():
            self.check_output_and_recompiles(fn)

        expected_logs = [
            "SumBackward0 (NodeCall 1)",
            "ReluBackward0 (NodeCall 2)",
            "AddmmBackward0 (NodeCall 3)",
            "TBackward0 (NodeCall 4)",
            "torch::autograd::AccumulateGrad (NodeCall 5)",
            "ReluBackward0 (NodeCall 6)",
            "AddmmBackward0 (NodeCall 7)",
            "TBackward0 (NodeCall 8)",
            "torch::autograd::AccumulateGrad (NodeCall 9)",
            "torch::autograd::AccumulateGrad (NodeCall 10)",
            "torch::autograd::AccumulateGrad (NodeCall 11)",
        ]

        self.assertEqual(
            sum(1 for e in expected_logs if e in logs.getvalue()), len(expected_logs)
        )

    @mock.patch(
        "torch._functorch.aot_autograd.AOT_COUNTER", new_callable=itertools.count
    )
    def test_verbose_logs_aot_id(self, _):
        def fn():
            model = torch.nn.Sequential(
                torch.nn.Linear(4, 4),
                torch.nn.ReLU(),
                torch.nn.Linear(4, 4),
                torch.nn.ReLU(),
            )
            x = torch.randn([2, 4])

            @torch.compile
            def forward(model, x):
                return model(x)

            result = forward(model, x).sum()
            result.backward()
            yield model[0].weight.grad
            yield model[0].bias.grad
            yield model[2].weight.grad
            yield model[2].bias.grad

        logs, ctx = logs_to_string(
            torch._dynamo.compiled_autograd.__name__, "compiled_autograd_verbose"
        )
        with ctx():
            self.check_output_and_recompiles(fn)

        self.assertTrue("CompiledFunctionBackward0" in logs.getvalue())

    @mock.patch(
        "torch._functorch.aot_autograd.AOT_COUNTER", new_callable=itertools.count
    )
    def test_verbose_logs_aot_dispatcher_nodes(self, _):
        def fn():
            @torch.compile
            def f(x):
                tmp1 = x.sin()
                tmp2 = x.cos()
                torch._dynamo.graph_break()
                return tmp1.sin() + tmp2.cos()

            x = torch.randn(4, requires_grad=True)
            out = f(x)
            out.sum().backward()
            yield x.grad

        logs, ctx = logs_to_string(
            torch._dynamo.compiled_autograd.__name__, "compiled_autograd_verbose"
        )
        with ctx():
            self.check_output_and_recompiles(fn)

        expected_logs = [
            "CompiledFunctionBackward1",
            "aot1_tangents_1",
            "aot1_sin_1",
            "aot1_primals_2",
            "aot1_neg",
            "aot0_tangents_2",
            "aot1_cos_1",
            "aot1_primals_1",
            "aot0_tangents_1",
            "CompiledFunctionBackward0",
            "aot0_neg",
            "aot0_sin",
            "aot0_mul",
            "aot0_mul_1",
            "aot0_cos",
            "aot0_add",
        ]

        self.assertEqual(
            sum(1 for e in expected_logs if e in logs.getvalue()), len(expected_logs)
        )

    @mock.patch(
        "torch._functorch.aot_autograd.AOT_COUNTER", new_callable=itertools.count
    )
    def test_verbose_logs_aot_dispatcher_nodes_hop(self, _):
        @dataclasses.dataclass
        class CustomObj:
            val: torch.Tensor

        def fn(x, obj):
            y = x.sin()
            closure_var = y + 1
            y.register_hook(lambda grad: grad + obj.val + closure_var)
            z = y.sin()
            return z

        opt_fn = torch.compile(fn)

        x = torch.ones(4, requires_grad=True)
        y = torch.ones(4, requires_grad=True)
        obj = CustomObj(torch.tensor(88))
        fn(x, obj).sum().backward()

        logs, ctx = logs_to_string(
            torch._dynamo.compiled_autograd.__name__, "compiled_autograd_verbose"
        )
        with ctx(), compiled_autograd.enable(compiler_fn):
            opt_fn(y, obj).sum().backward()
        self.assertEqual(x.grad, y.grad)

        expected_logs = [
            "CompiledFunctionBackward0",
            "aot0_primals_2",
            "aot0_tangents_2",
            "aot0_tangents_1",
            "aot0_sin",
            "aot0_cos",
            "aot0_mul",
            "aot0_add_1",
            "aot0_trace_wrapped",
            "aot0_cos_1",
            "aot0_mul_1",
        ]

        self.assertEqual(
            sum(1 for e in expected_logs if e in logs.getvalue()), len(expected_logs)
        )

    def test_verbose_logs_cpp(self):
        torch._logging.set_logs(compiled_autograd_verbose=True)

        def fn():
            model = torch.nn.Sequential(
                torch.nn.Linear(4, 4),
                torch.nn.ReLU(),
                torch.nn.Linear(4, 4),
                torch.nn.ReLU(),
            )
            for i in [10, 11, 12]:
                model.zero_grad()
                x = torch.randn([i, 4])
                result = model(x).sum()
                result.backward()
                yield model[0].weight.grad
                yield model[0].bias.grad
                yield model[2].weight.grad
                yield model[2].bias.grad

        logs, ctx = logs_to_string(
            torch._dynamo.compiled_autograd.__name__, "compiled_autograd_verbose"
        )
        with ctx():
            self.check_output_and_recompiles(fn, count=2)

        patterns1 = [
            r".*Cache miss due to new autograd node: torch::autograd::GraphRoot \(NodeCall 0\) with key size (\d+), "
            r"previous key sizes=\[\]\n",
        ]

        # recompile
        patterns2 = [
            r".*Cache miss due to changed shapes: marking size idx (\d+) of torch::autograd::GraphRoot \(NodeCall 0\) as dynamic\n",
            r".*Cache miss due to changed shapes: marking size idx (\d+) of SumBackward0 \(NodeCall 1\) as dynamic\n",
            r".*Cache miss due to changed shapes: marking size idx (\d+) of SumBackward0 \(NodeCall 1\) as dynamic\n",
            r".*Cache miss due to changed shapes: marking size idx (\d+) of ReluBackward0 \(NodeCall 2\) as dynamic\n",
            r".*Cache miss due to changed shapes: marking size idx (\d+) of AddmmBackward0 \(NodeCall 3\) as dynamic\n",
            r".*Cache miss due to changed shapes: marking size idx (\d+) of torch::autograd::AccumulateGrad "
            r"\(NodeCall 5\) as dynamic\n",
            r".*Cache miss due to changed shapes: marking size idx (\d+) of ReluBackward0 \(NodeCall 6\) as dynamic\n",
        ]

        all_logs = logs.getvalue()

        pattern1 = r"".join(patterns1)
        matches1 = re.findall(pattern1, all_logs)
        self.assertEqual(len(matches1), 1)
        assert isinstance(
            matches1[0], str
        )  # for a single match: matches1=['match'], for multiple matches: matches1=[('match1', 'match2')]...
        self.assertEqual(len(matches1), len(patterns1))

        pattern2 = r"".join(patterns2)
        matches2 = re.findall(pattern2, all_logs)
        self.assertEqual(len(matches2), 1)
        self.assertEqual(len(matches2[0]), len(patterns2))

    def test_verbose_logs_snapshot(self):
        def fn():
            model = torch.nn.Sequential(
                torch.nn.Linear(4, 4),
                torch.nn.ReLU(),
                torch.nn.Linear(4, 4),
                torch.nn.ReLU(),
            )
            x = torch.randn([2, 4])
            result = model(x).sum()
            result.backward()
            yield model[0].weight.grad
            yield model[0].bias.grad
            yield model[2].weight.grad
            yield model[2].bias.grad

        logs, ctx = logs_to_string(
            torch._dynamo.compiled_autograd.__name__, "compiled_autograd_verbose"
        )
        with ctx():
            with compiled_autograd.enable(compiler_fn):
                # unused, verbose level already snapshot with contextmanager
                torch._logging.set_logs(compiled_autograd_verbose=True)
                fn()

        unexpected_logs = [
            "Cache miss due to new autograd node: torch::autograd::GraphRoot (NodeCall 0)"
        ]

        self.assertEqual(sum(1 for e in unexpected_logs if e in logs.getvalue()), 0)


def load_test_module(name):
    testdir = Path(__file__).absolute().parent.parent
    with mock.patch("sys.path", [*sys.path, str(testdir)]):
        return SourceFileLoader(
            name, str(testdir / f"{name.replace('.', '/')}.py")
        ).load_module()


def make_wrapped(fn, ctxs):
    @functools.wraps(fn)
    def wrapped(self):
        torch._dynamo.reset()
        stack = contextlib.ExitStack()
        for ctx in ctxs:
            stack.enter_context(ctx)
        out = fn(self)
        stack.close()
        return out

    return wrapped


def wrap_test_class(orig_cls):
    dct = orig_cls.__dict__.copy()
    for name in list(dct.keys()):
        fn = dct[name]
        if not callable(fn) or name in skipped_tests:
            continue
        elif known_failures_re.match(name) or name in known_failing_tests:
            dct[name] = unittest.expectedFailure
        elif name.startswith("test_"):
            fullgraph = name not in known_graph_breaks_tests
            ctxs = [
                compiled_autograd.enable(make_compiler_fn(fullgraph=fullgraph)),
                test_contexts.get(name, contextlib.nullcontext()),
            ]
            dct[name] = make_wrapped(fn, ctxs)

    cls = type(
        orig_cls.__name__ + "WithCompiledAutograd",
        orig_cls.__bases__,
        dct,
    )
    cls.__file__ = __file__
    return cls


known_graph_breaks_tests = {
    "test_hook_none",  # uses assert in hook
    "test_post_accumulate_grad_hook_e2e",  # optim.Adam manually graph breaks
    "test_tensor_hooks_inplace",  # uses assert in hook
    "test_tensor_hooks_inplace_over_view",  # uses assert in hook
    "test_grad_fn_prehooks",  # uses assert in hook
    "test_grad_fn_prehooks_multiple_outputs",  # uses assert in hook
    "test_grad_fn_prehooks_remove_hooks",  # uses handle.remove() in hook
    "test_tensor_hooks_inplace_multiple_outputs",  # uses assert in hook
    "test_hooks",  # uses assert in hook
    "test_accumulate_grad_posthooks_can_observe_tensor_prehook",  # allclose
    "test_save_tensor_hook_version_counter_not_shared",  # assertEqual
    "test_post_accumulate_grad_hook_returns_not_None",  # throws
    "test_custom_function_cycle",  # assertEqual
    "test_mark_non_differentiable_mixed",  # assertTrue
    "test_materialize_grads",  # assertEqual
    "test_return_leaf",  # assertEqual
    "test_save_none_for_backward",  # assertIsNone
    "test_saved_variables_deprecated",  # warnings.warn
<<<<<<< HEAD
    "test_set_materialize_non_diff_grads",  # assertIsNone
    "test_backward_dict_grad_for_nontensor",  # torch/_custom_op/autograd.py in skip files
    "test_backward_dict_invalid_keys",  # torch/_custom_op/autograd.py in skip files
    "test_backward_dict_requires_keys_for_input_optional_tensors",  # torch/_custom_op/autograd.py in skip files
    "test_backward_dict_requires_keys_for_input_tensors",  # torch/_custom_op/autograd.py in skip files
    "test_backward_grads_are_tensor_or_none",  # torch/_custom_op/autograd.py in skip files
    "test_backward_impl_on_existing_op",  # torch/_custom_op/autograd.py in skip files
    "test_backward_returns_dict",  # torch/_custom_op/autograd.py in skip files
    "test_backward_tensorlist_input_requires_list_grads",  # torch/_custom_op/autograd.py in skip files
    "test_backward_tensorlist_input_requires_list_grads_none_or_Tensor",  # torch/_custom_op/autograd.py in skip files
    "test_backward_tensorlist_input_requires_list_grads_with_same_numel",  # torch/_custom_op/autograd.py in skip files
    "test_save_for_backward_inputs_are_namedtuple",  # torch/_custom_op/autograd.py in skip files
=======
    "test_autograd_node_isinstance",  # assertIsInstance
>>>>>>> ec4b9ce7
}

test_contexts = {
    "test_setitem_mask": config.patch(capture_dynamic_output_shape_ops=True),
    "test_index_backward_does_not_save_tensor": config.patch(
        capture_dynamic_output_shape_ops=True
    ),
}

# These groups of tests aren't supported yet
known_failures_re = re.compile(
    r"^test_(sparse|profiler|gradcheck|checkpoint|named_tensor)"
)

# Bugs needing investigation:
skipped_tests = {
    # These test unconventional usage of saved tensor hooks do not leak or crash
    # Running these tests succeed, but somehow cause other tests to fail
    "test_saved_tensor_hooks_extra_exit_during_bw_no_crash",
    "test_saved_tensor_hooks_extra_enter_during_bw_no_leak",
    "test_callback_propagates_errors_from_device_thread",  # fullgraph for queue_callback, but graph break for RuntimeError
}

known_failing_tests = {
    # Category: Compiled autograd
    "test_current_graph_task_execution_order",  # nodes are already freed by the time dynamo traces the lifted hook
    "test_reentrant_with_leaf_variable_hook",  # hangs when enabled with graph breaks
    "test_reentrant_with_non_leaf_variable_hook",  # hangs when enabled with graph breaks
    "test_anomaly_grad_warnings",  # does not support anomaly mode
    "test_autograd_inplace_views_cross_dtype",  # view_fn not supported by compiled autograd
    "test_current_node",  # TorchDispatchMode not yet implemented for compiled autograd
    "test_post_accumulate_grad_hook_ordering",  # accuracy error
    "test_retain_grad_cycle",  # retains_grad_hooks
    "test_retain_grad_inplace",  # retains_grad_hooks
    "test_retain_grad_inplace_over_view",  # retains_grad_hooks
    "test_retains_grad_can_always_observe_tensor_prehook",  # retains_grad_hooks
    "test_retains_grad_inplace_multiple_outputs",  # retains_grad_hooks
    "test_reentrant_child_error",  # hangs when enabled with graph breaks
    "test_accumulate_grad",  # create_graph
    "test_anomaly_assign_parent_cleanup",  # create_graph
    "test_anomaly_mode_no_check_nan",  # AnomalyMode
    "test_backward_create_graph_warns",  # create_graph
    "test_backward_with_nonleaf_inputs",  # create_graph
    "test_create_graph_and_full_backward_hook_cycle",  # create_graph
    "test_current_graph_task_id",  # autograd state already cleared once dynamo is called
    "test_custom_autograd_repeated_grad_grad",  # create_graph
    "test_custom_function_forward_mode_forward_is_no_op",  # forward AD
    "test_custom_function_forward_mode_inplace_checks",  # forward AD
    "test_custom_function_forward_mode_view_checks",  # forward AD
    "test_custom_function_forward_mode_wrong_formula",  # forward AD
    "test_default_saved_variable_hooks_double_backward",  # create_graph
    "test_full_backward_hook_double_backward",  # create_graph
    "test_function",  # create_graph
    "test_grad",  # create_graph
    "test_grad_materialize_grads",  # create_graph
    "test_grad_nonleaf",  # create_graph
    "test_grad_nonleaf_many_outputs",  # create_graph
    "test_hessian_vector",  # create_graph
    "test_hook_edge_case_when_called_with_grad",  # retains_grad_hooks
    "test_inplace_on_view_backward",  # create_graph
    "test_multi_grad_any_hooks",  # register_multi_grad_hook
    "test_multi_grad_all_hooks",  # retains_grad_hooks
    "test_nested_anomaly_detect_nan",  # create_graph
    "test_nested_anomaly_printstack_cleanup",  # create_graph
    "test_once_differentiable",  # create_graph
    "test_prehook_ordering",  # retains_grad_hooks
    "test_retain_grad",  # retains_grad_hooks
    "test_saved_variable_packing_unpacking_saved_original_with_hooks",  # create_graph
    "test_select_sum",  # create_graph, also needs graph breaks
    "test_will_engine_execute_node",  # retains_grad_hooks
    "test_backward_to_node",  # retains_grad_hooks NYI
    "test_anomaly_detect_nan",  # anomaly mode
    "test_custom_autograd_no_early_free",  # create_graph
    "test_custom_function_error",  # vjp
    "test_custom_function_save_for_forward",  # vjp
    "test_deep_reentrant",  # hangs with graph breaks
    "test_dont_materialize_grads",  # undefined grad
    "test_grad_mode_restored_reentrant",  # hangs with graph breaks
    "test_no_grad_copy",  # setting static member in lifted backward
    "test_no_grad_copy_sparse",  # setting static member in lifted backward
    "test_reentrant_priority",  # hangs with graph breaks
    "test_reentrant_with_callbacks_both_depths",  # hangs with graph breaks
    "test_reentrant_with_callbacks_depth_0",  # probably hangs with graph breaks
    "test_reentrant_with_callbacks_depth_1",  # probably hangs with graph breaks
<<<<<<< HEAD
    "test_setup_context_when_forward_has_default_args",  # autograd.Function with class methods
    "test_simple_reentrant",  # hangs with graph breaks
    "test_lobpcg",  # create_graph
    "test_grad_nonleaf_register_hook",  # IndexError: list index out of range (NB: x.grad = y where both x and y are input tensors)
    "test_backward_twice_without_saved_values",  # https://github.com/pytorch/pytorch/issues/129938
=======
    "test_save_output_nr",  # output_nr grad passed as None
>>>>>>> ec4b9ce7
    # Category: Dynamo
    "test_accumulate_grad_tensor_reference",  # Out of bounds: frame_state_entry.stride[i] is None
    "test_custom_function_exception",  # torch.no_grad(), torch._dynamo.exc.Unsupported: missing: WITH_EXCEPT_START
    "test_to_sparse_backward",  # Out of bounds: frame_state_entry.stride[i] is None
    "test_autograd_simple_views_python",  # gradient is None
    "test_function_returns_undefined_tensor",  # gradient is None
    "test_naughty_autograd_function_stashing_ctx",  # bytecode issue
    "test_unrelated_inputs",  # gradient batching rule not implemented for aten::sym_size.int
    "test_custom_function_non_tensor_inputs_outputs",  # gradient batching rule not implemented for aten::sym_size.int
    "test_return_duplicate",  # gradient batching rule not implemented for aten::sym_size.int
    "test_return_duplicate_inplace",  # gradient batching rule not implemented for aten::sym_size.int
    "test_setitem",  # CopySlices accuracy error
    # Category: Inductor
    "test_input_buffer_accum",  # does not support sparse_grad=True: https://github.com/pytorch/pytorch/issues/120267
    "test_graph_save_on_cpu",  # does not support pin_memory: https://github.com/pytorch/pytorch/issues/134173
    # Category: FakeTensor
    "test_saving_variable_to_disk",  # torch.save should no-op and be recorded in the graph
    "test_wrapped_number_saved_variable_hooks",  # Proxy tensor should carryover is_wrapped_number_ of its original
    "test_grad_batched_grad",  # torch._subclasses.fake_tensor.UnsupportedFakeTensorException: meta converter nyi
    "test_scalar_grad_mixed_device",  # Fake Tensors aren't propagating device properly for 0-dim grads
    # Category: Divergence from eager
    "test_invalid_gradients",  # can't give autograd error due to inaccurate output metadata of lifted backward
    "test_unpack_hooks_exec_count",  # saved tensor packed twice
    # Uncategorized
}

if not HAS_CUDA:
    # Found Tesla M60 which is too old to be supported by the triton GPU compiler
    known_failing_tests.add("test_type_conversions")

test_autograd = load_test_module("test_autograd")
test_custom_ops = load_test_module("test_custom_ops")

TestAutogradWithCompiledAutograd = wrap_test_class(test_autograd.TestAutograd)
TestCustomOpWithCompiledAutograd = wrap_test_class(test_custom_ops.TestCustomOp)

if __name__ == "__main__":
    if HAS_CPU:
        run_tests(needs="filelock")<|MERGE_RESOLUTION|>--- conflicted
+++ resolved
@@ -2481,7 +2481,7 @@
     "test_return_leaf",  # assertEqual
     "test_save_none_for_backward",  # assertIsNone
     "test_saved_variables_deprecated",  # warnings.warn
-<<<<<<< HEAD
+    "test_autograd_node_isinstance",  # assertIsInstance
     "test_set_materialize_non_diff_grads",  # assertIsNone
     "test_backward_dict_grad_for_nontensor",  # torch/_custom_op/autograd.py in skip files
     "test_backward_dict_invalid_keys",  # torch/_custom_op/autograd.py in skip files
@@ -2494,9 +2494,6 @@
     "test_backward_tensorlist_input_requires_list_grads_none_or_Tensor",  # torch/_custom_op/autograd.py in skip files
     "test_backward_tensorlist_input_requires_list_grads_with_same_numel",  # torch/_custom_op/autograd.py in skip files
     "test_save_for_backward_inputs_are_namedtuple",  # torch/_custom_op/autograd.py in skip files
-=======
-    "test_autograd_node_isinstance",  # assertIsInstance
->>>>>>> ec4b9ce7
 }
 
 test_contexts = {
@@ -2581,15 +2578,12 @@
     "test_reentrant_with_callbacks_both_depths",  # hangs with graph breaks
     "test_reentrant_with_callbacks_depth_0",  # probably hangs with graph breaks
     "test_reentrant_with_callbacks_depth_1",  # probably hangs with graph breaks
-<<<<<<< HEAD
+    "test_save_output_nr",  # output_nr grad passed as None
     "test_setup_context_when_forward_has_default_args",  # autograd.Function with class methods
     "test_simple_reentrant",  # hangs with graph breaks
     "test_lobpcg",  # create_graph
     "test_grad_nonleaf_register_hook",  # IndexError: list index out of range (NB: x.grad = y where both x and y are input tensors)
     "test_backward_twice_without_saved_values",  # https://github.com/pytorch/pytorch/issues/129938
-=======
-    "test_save_output_nr",  # output_nr grad passed as None
->>>>>>> ec4b9ce7
     # Category: Dynamo
     "test_accumulate_grad_tensor_reference",  # Out of bounds: frame_state_entry.stride[i] is None
     "test_custom_function_exception",  # torch.no_grad(), torch._dynamo.exc.Unsupported: missing: WITH_EXCEPT_START
