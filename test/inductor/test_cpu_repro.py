--- conflicted
+++ resolved
@@ -2580,8 +2580,6 @@
                 # TODO: support vectorization for int div
                 assert metrics.generated_cpp_vec_kernel_count == 0
 
-<<<<<<< HEAD
-=======
     def test_uint8_add(self):
         # https://github.com/pytorch/pytorch/issues/113016
         def fn(x, y):
@@ -2614,7 +2612,6 @@
         x = torch.randn(1, 39, 1, 18, 17)
         self.common(m, (x,))
 
->>>>>>> b3308c48
 
 if __name__ == "__main__":
     from torch._dynamo.test_case import run_tests
