--- conflicted
+++ resolved
@@ -1061,11 +1061,7 @@
         self.run_test(bias_mod)
         self.run_test_with_paged_attention(bias_mod)
 
-<<<<<<< HEAD
     # TODO: Add a similar test. We cannot use this one since paged attention does not support backward.
-    @skipIfRocm
-=======
->>>>>>> 067d203b
     @supported_platform
     def test_fully_masked_out_rows_0_check_gqa(self):
         # Ensure fully masked out rows won't cause NaNs.
