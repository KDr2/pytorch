--- conflicted
+++ resolved
@@ -979,17 +979,9 @@
         S: int = S,
         D: int = D,
     ):
-<<<<<<< HEAD
         if self.device == "cpu" and dtype is torch.float16:
             dtype = torch.float32
 
-        MAX_S = S
-=======
-        if self.device == "cpu":
-            test_inference_only = True
-        else:
-            test_inference_only = False
->>>>>>> 57d5659c
         block_mask1 = create_block_mask(noop_mask, 1, 1, S, S, device=self.device)
         sdpa_partial1 = create_attention(score_mod, block_mask=block_mask1)
         # The first eager batch, shape (B, H, S, D)
@@ -4081,15 +4073,11 @@
             )
 
     @supported_platform
+    @common_utils.parametrize("compile", [False, True])
     @common_utils.parametrize("dtype", test_dtypes_fast)
-    @common_utils.parametrize("compile", [False, True])
-<<<<<<< HEAD
     def test_no_q_info(self, compile: bool, dtype):
         device = torch.device(self.device)
 
-=======
-    def test_no_q_info(self, compile: bool):
->>>>>>> 57d5659c
         def causal_mask(b, h, q_idx, kv_idx):
             return q_idx >= kv_idx
 
@@ -4526,17 +4514,12 @@
         )
         self.assertEqual(paged_cache.page_table, expected_page_table)
 
-<<<<<<< HEAD
         batch_idx = torch.arange(max_batch_size, device=self.device, dtype=torch.int32)
-        input_pos = torch.arange(max_seq_len, device=self.device, dtype=torch.int32)
-=======
-        batch_idx = torch.arange(max_batch_size, device="cuda", dtype=torch.int32)
         input_pos = (
-            torch.arange(max_seq_len, device="cuda", dtype=torch.int32)
+            torch.arange(max_seq_len, device=self.device, dtype=torch.int32)
             .unsqueeze(0)
             .expand(max_batch_size, max_seq_len)
         )
->>>>>>> 57d5659c
         k = torch.arange(
             max_batch_size * n_heads * max_seq_len * head_dim,
             device=self.device,
