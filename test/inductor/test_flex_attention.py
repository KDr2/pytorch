--- conflicted
+++ resolved
@@ -4527,17 +4527,12 @@
         )
         self.assertEqual(paged_cache.page_table, expected_page_table)
 
-<<<<<<< HEAD
         batch_idx = torch.arange(max_batch_size, device=GPU_TYPE, dtype=torch.int32)
-        input_pos = torch.arange(max_seq_len, device=GPU_TYPE, dtype=torch.int32)
-=======
-        batch_idx = torch.arange(max_batch_size, device="cuda", dtype=torch.int32)
         input_pos = (
-            torch.arange(max_seq_len, device="cuda", dtype=torch.int32)
+            torch.arange(max_seq_len, device=GPU_TYPE, dtype=torch.int32)
             .unsqueeze(0)
             .expand(max_batch_size, max_seq_len)
         )
->>>>>>> 2a553117
         k = torch.arange(
             max_batch_size * n_heads * max_seq_len * head_dim,
             device=GPU_TYPE,
