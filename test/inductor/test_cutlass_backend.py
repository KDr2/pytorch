# Owner(s): ["module: inductor"]
import logging
import math
import os
<<<<<<< HEAD
import re
=======
import sysconfig
>>>>>>> 2b8ad7c7
import unittest
import unittest.mock as mock
from pathlib import Path
from typing import Callable, Optional

from torch._inductor.utils import clear_inductor_caches
from torch.export import Dim
from torch.testing._internal.logging_utils import log_settings


try:
    from test_aot_inductor_utils import AOTIRunnerUtil
except ImportError:
    from .test_aot_inductor_utils import AOTIRunnerUtil

import torch
import torch._inductor.codecache
import torch.version
from torch._dynamo.utils import counters
from torch._inductor import config
from torch._inductor.codegen.cuda.cuda_kernel import CUDATemplateCaller
from torch._inductor.codegen.cuda.cutlass_utils import get_max_alignment
from torch._inductor.ir import ChoiceCaller, FixedLayout
from torch._inductor.select_algorithm import NoValidChoicesError
from torch._inductor.test_case import run_tests, TestCase
from torch._inductor.utils import fresh_inductor_cache
from torch.sparse import SparseSemiStructuredTensor, to_sparse_semi_structured
from torch.testing import FileCheck
from torch.testing._internal.common_cuda import SM80OrLater, SM90OrLater
from torch.testing._internal.common_utils import (
    instantiate_parametrized_tests,
    parametrize,
)
from torch.testing._internal.inductor_utils import HAS_CPU, HAS_CUDA


torch.set_float32_matmul_precision("high")
if HAS_CUDA:
    torch.cuda.memory._set_allocator_settings("expandable_segments:False")


log = logging.getLogger(__name__)


def _get_path_without_sccache() -> str:
    """
    Get the PATH environment variable without sccache.
    """
    path_envs = os.environ.get("PATH", "").split(":")
    path_envs = [env for env in path_envs if "/opt/cache/bin" not in env]
    return ":".join(path_envs)


@instantiate_parametrized_tests
class TestCutlassBackend(TestCase):
    def setUp(self):
        if not HAS_CUDA:
            self.skipTest("CUDA is not available")
        if torch.version.hip:
            self.skipTest("CUTLASS backend is not supported on HIP")

        # The new inductor cache refresh mechanism
        # introduced with https://github.com/pytorch/pytorch/pull/122661
        # interacts badly with persistent subprocesses during
        # autotuning. So we need to disable automatic cache refresh
        # before calling setUp() on the parent class.
        old_disable_fresh_cache_envvar = os.environ.get(
            "INDUCTOR_TEST_DISABLE_FRESH_CACHE", ""
        )
        try:
            os.environ["INDUCTOR_TEST_DISABLE_FRESH_CACHE"] = "1"
            super().setUp()
        finally:
            os.environ[
                "INDUCTOR_TEST_DISABLE_FRESH_CACHE"
            ] = old_disable_fresh_cache_envvar
        torch.random.manual_seed(1234)

    def tearDown(self):
        super().tearDown()
        clear_inductor_caches()

    @unittest.skipIf(not SM90OrLater, "need sm_90")
    @mock.patch.dict(os.environ, {"PATH": _get_path_without_sccache()})
    def test_max_autotune_cutlass_threshold(self):
        """
        Make sure Cutlass GEMM threshold works as intended.
        """

        def mm(a, b):
            return a @ b

        a = torch.randn(100, 10).cuda().half()
        b = torch.randn(10, 100).cuda().half()

        with config.patch(
            {
                "max_autotune": True,
                "autotune_in_subproc": True,
                "max_autotune_gemm_backends": "CUTLASS",
                "compile_threads": 4,
                "cuda.cutlass_backend_min_gemm_size": 100000,
                "cuda.cutlass_max_profiling_configs": 2,
                # allow fallback to aten as intended
                "autotune_fallback_to_aten": True,
            }
        ):
            from torch._inductor.codegen.cuda.cuda_kernel import CUDATemplateCaller

            with mock.patch(
                "torch._inductor.select_algorithm.autotune_select_algorithm"
            ) as mocked_select_algorithm:
                Y_compiled = torch.compile(mm, dynamic=False)(a, b)
                Y = mm(a, b)
                passed_choice_callers: list[ChoiceCaller] = mocked_select_algorithm[0][
                    1
                ]
                assert all(
                    isinstance(cc, ChoiceCaller) for cc in passed_choice_callers
                ), "Argument 1 to autotune_select_algorithm should be a list of ChoiceCaller instances"
                # We expect that no Cutlass Kernels are considered, due to the threshold
                assert all(
                    not isinstance(cc, CUDATemplateCaller)
                    for cc in passed_choice_callers
                ), "Cutlass Kernels should have been filtered, GEMM size is too small"
            torch.testing.assert_close(Y_compiled, Y)

    @unittest.skipIf(not SM90OrLater, "need sm_90")
    @mock.patch.dict(os.environ, {"PATH": _get_path_without_sccache()})
    def test_aoti_rerun_with_different_shapes(self):
        """
        Compile with one shape, then re-run with different input shapes
        """
        max_autotune_gemm_backends = "CUTLASS"

        class MyModel(torch.nn.Module):
            def forward(self, a, b):
                return a @ b

        model = MyModel()
        a = torch.randn(128, 16).cuda().half()
        b = torch.randn(16, 512).cuda().half()
        x = torch.randn(256, 32).cuda().half()
        y = torch.randn(32, 256).cuda().half()

        with config.patch(
            {
                "max_autotune": True,
                "autotune_in_subproc": True,
                "max_autotune_gemm_backends": max_autotune_gemm_backends,
                "cuda.cutlass_max_profiling_configs": 3,
                "autotune_fallback_to_aten": False,
            }
        ):
            from torch.export import Dim

            M = Dim("M", min=1, max=1024)
            N = Dim("N", min=1, max=1024)
            K = Dim("K", min=1, max=1024)
            dynamic_shapes = {
                "a": {0: M, 1: K},
                "b": {0: K, 1: N},
            }

            actual = AOTIRunnerUtil.run_multiple(
                "cuda",
                model,
                [(a, b), (x, y)],
                dynamic_shapes=dynamic_shapes,
            )
            expected = [model(a, b), model(x, y)]
            torch.testing.assert_close(actual[0], expected[0])
            torch.testing.assert_close(actual[1], expected[1])

    @unittest.skipIf(not SM90OrLater, "need sm_90")
    @parametrize("dynamic", (False, True))
    @mock.patch.dict(os.environ, {"PATH": _get_path_without_sccache()})
    def test_diff_matmul_share_same_kernel(self, dynamic):
        max_autotune_gemm_backends = "CUTLASS"

        class MyModel(torch.nn.Module):
            def __init__(self):
                super().__init__()

            def forward(self, a, b, c):
                ab = a @ b
                ac = a @ c
                return ab, ac

        model = MyModel()
        a = torch.randn(128, 16).cuda().half()
        b = torch.randn(16, 128).cuda().half()
        c = torch.randn(16, 512).cuda().half()

        with config.patch(
            {
                "max_autotune": True,
                "autotune_in_subproc": True,
                "max_autotune_gemm_backends": max_autotune_gemm_backends,
                "cuda.cutlass_max_profiling_configs": 1,
                "autotune_fallback_to_aten": False,
            }
        ):
            from torch._inductor.utils import run_and_get_code

            compiled = torch.compile(model, dynamic=dynamic)
            expected = model(a, b, c)
            actual, codes = run_and_get_code(compiled, a, b, c)
            torch.testing.assert_close(actual, expected)
            FileCheck().check_count(
                "cuda_fused_0.cuda_fused_0",
                2,
            ).run(codes[0])

    # NOTE: right now tuned_mm doesn't support cutlass 2x, which is used by A100
    @unittest.skipIf(not SM90OrLater, "need sm_90")
    @parametrize("dynamic", (False, True))
    @parametrize("use_aoti", (False, True))
    @mock.patch.dict(os.environ, {"PATH": _get_path_without_sccache()})
    def test_max_autotune_cutlass_backend_regular_mm(
        self,
        dynamic: bool,
        max_autotune_gemm_backends: str = "CUTLASS",
        use_aoti: bool = False,
    ):
        """
        Make sure autotuning mm in sub processes work without crashes.
        """

        class MyModel(torch.nn.Module):
            def __init__(self):
                super().__init__()

            def forward(self, a, b):
                return a @ b

        model = MyModel()
        a = torch.randn(128, 16).cuda().half()
        b = torch.randn(16, 128).cuda().half()

        with config.patch(
            {
                "max_autotune": True,
                "autotune_in_subproc": False,
                "max_autotune_gemm_backends": max_autotune_gemm_backends,
                "cuda.cutlass_max_profiling_configs": 2,
                "autotune_fallback_to_aten": False,
            }
        ):
            Y = model(a, b)
            if use_aoti:
                Y_compiled = AOTIRunnerUtil.run(
                    "cuda",
                    model,
                    (a, b),
                )
            else:
                Y_compiled = torch.compile(model, dynamic=dynamic)(a, b)
            torch.testing.assert_close(Y_compiled, Y)

    @unittest.skipIf(not SM90OrLater, "need sm_90")
    @mock.patch.dict(os.environ, {"PATH": _get_path_without_sccache()})
    def test_max_autotune_cutlass_backend_regular_mm_streamk(
        self, dynamic: bool = False, max_autotune_gemm_backends: str = "CUTLASS"
    ):
        """
        Make sure autotuning mm in sub processes work without crashes.
        """

        def mm(a, b):
            return a @ b

        a = torch.randn(128, 16).cuda().half()
        b = torch.randn(16, 128).cuda().half()

        with config.patch(
            {
                "max_autotune": True,
                "autotune_in_subproc": True,
                "max_autotune_gemm_backends": max_autotune_gemm_backends,
                "cuda.cutlass_max_profiling_configs": 2,
                "cuda.cutlass_op_allowlist_regex": "stream_k",  # only stream-k GEMM Kernels
                "autotune_fallback_to_aten": False,
            }
        ):
            for M, K, N in (
                (128, 16, 128),
                (1024, 256, 1024),
                (
                    16384,
                    1024,
                    16384,
                ),
                (
                    16384,
                    1408,
                    16384,
                ),
            ):
                a = torch.randn(M, K).cuda().half()
                b = torch.randn(K, N).cuda().half()
                Y_compiled = torch.compile(mm, dynamic=dynamic)(a, b)
                Y = mm(a, b)
                # we need relaxed numerical limits due to the sheer size of the
                # matmuls involved. Many small addition differences add up.
                torch.testing.assert_close(Y_compiled, Y, atol=0.01, rtol=0.01)

    def _test_max_autotune_cutlass_backend_epilogue_fusion(
        self,
        dynamic: bool = False,
        max_autotune_gemm_backends: str = "CUTLASS",
        fp16=True,
        expected_fuse_count=0,
        mm: Optional[Callable[[torch.Tensor, torch.Tensor], torch.Tensor]] = None,
        batch_size: Optional[int] = None,
    ):
        # Note: The ops that are available
        # also depend on the alignment of the shapes
        # so if these shapes don't all align to at least 8 elements
        # it can happen that no Cutlass 3.x op is available
        # that allows fusions
        if batch_size is None:
            a = torch.randn(256, 32).cuda()
            b = torch.randn(32, 256).cuda()
        else:
            a = torch.randn(batch_size, 256, 32).cuda()
            b = torch.randn(batch_size, 32, 256).cuda()
        if fp16:
            a = a.half()
            b = b.half()

        with config.patch(
            {
                "max_autotune": True,
                "autotune_in_subproc": True,
                "max_autotune_gemm_backends": max_autotune_gemm_backends,
                "cuda.cutlass_max_profiling_configs": 4,
                "cuda.version": "12.2",  # required to enable the Kernels we need
                "autotune_fallback_to_aten": False,
            }
        ):
            counters["inductor"]["cuda_epilogue_fusion_counter"] = 0
            assert mm is not None
            Y_compiled = torch.compile(mm, dynamic=dynamic)(a, b)
            Y = mm(a, b)
            actual_count = counters["inductor"]["cuda_epilogue_fusion_counter"]
            assert (
                actual_count == expected_fuse_count
            ), f"Expected fuse count of {expected_fuse_count} but got {actual_count}"
            torch.testing.assert_close(Y_compiled, Y, atol=1e-2, rtol=1e-2)

    @unittest.skipIf(not SM90OrLater, "need sm_90")
    def test_max_autotune_cutlass_backend_simple_fusion_fp16_fp32acc(self):
        def mm(a, b):
            return (a @ b) * 3.0

        self._test_max_autotune_cutlass_backend_epilogue_fusion(
            fp16=True, expected_fuse_count=0, mm=mm
        )

    @unittest.skipIf(not SM90OrLater, "need sm_90")
    def test_max_autotune_cutlass_backend_chained_fusion_fp16_fp32acc(self):
        def mm(a, b):
            return (a @ b) * 3.3 - 1.234

        self._test_max_autotune_cutlass_backend_epilogue_fusion(
            fp16=True, expected_fuse_count=0, mm=mm
        )

    @unittest.skipIf(not SM90OrLater, "need sm_90")
    def test_max_autotune_cutlass_backend_relu_fusion_fp16_fp32acc(self):
        def mm(a, b):
            return torch.nn.functional.relu((a @ b) * 3.3 - 1.234)

        #  The pointwise ops seem to be pre-fused into a single Pointwise
        self._test_max_autotune_cutlass_backend_epilogue_fusion(
            fp16=True, expected_fuse_count=0, mm=mm
        )

    @unittest.skipIf(not SM90OrLater, "need sm_90")
    def test_max_autotune_cutlass_backend_relu6_fusion_fp16_fp32acc(self):
        def mm(a, b):
            return torch.clamp(torch.nn.functional.relu(a @ b), max=6.0)

        #  The pointwise ops seem to be pre-fused into a single Pointwise
        self._test_max_autotune_cutlass_backend_epilogue_fusion(
            fp16=True, expected_fuse_count=0, mm=mm
        )

    @unittest.skipIf(not SM90OrLater, "need sm_90")
    def test_max_autotune_cutlass_backend_no_fusion_dtype_mismatch(self):
        def mm(a, b):
            # this should not be fused, since the output dtype is different from the matmul dtype
            return (a @ b).to(torch.float32) * 0.00001

        self._test_max_autotune_cutlass_backend_epilogue_fusion(
            fp16=True, expected_fuse_count=0, mm=mm
        )

    @unittest.skipIf(not SM90OrLater, "need sm_90")
    def test_max_autotune_cutlass_backend_simple_bmm(self):
        def bmm(a, b):
            return torch.bmm(a, b)

        self._test_max_autotune_cutlass_backend_epilogue_fusion(  # test bmm
            fp16=True,
            expected_fuse_count=0,
            mm=bmm,
            batch_size=10,
        )

    @unittest.skipIf(not SM90OrLater, "need sm_90")
    def test_max_autotune_cutlass_backend_shape_dependent_normalization_fusion(self):
        def mm(a, b):
            return (a @ b) / b.size(1)

        self._test_max_autotune_cutlass_backend_epilogue_fusion(
            fp16=True, expected_fuse_count=0, mm=mm
        )

    # TODO: Enable dynamic test cases when dynamic support is added.
    @unittest.skipIf(True, "FIXME: Disabled temporarily since crashing in subprocess")
    @unittest.skipIf(not SM90OrLater, "need sm_90")
    @parametrize("dynamic", (False,))
    @mock.patch.dict(os.environ, {"PATH": _get_path_without_sccache()})
    def test_max_autotune_cutlass_backend_mm_bias(
        self, dynamic: bool = False, max_autotune_gemm_backends: str = "CUTLASS"
    ):
        """
        Make sure autotuning mm in sub processes work without crashes.
        """

        def mm(a, b, bias):
            return torch.nn.functional.linear(a, b, bias)

        a = torch.randn(2048, 4096).cuda().half()
        bias = torch.randn(2048).cuda().half()

        with config.patch(
            {
                "max_autotune": True,
                "autotune_in_subproc": True,
                "max_autotune_gemm_backends": max_autotune_gemm_backends,
                "cuda.cutlass_max_profiling_configs": 2,
                "autotune_fallback_to_aten": False,
            }
        ):
            Y = mm(a, a, bias)
            Y_compiled = torch.compile(mm, dynamic=dynamic)(a, a, bias)
            torch.testing.assert_close(Y_compiled, Y, atol=1e-1, rtol=1e-1)

    @unittest.skipIf(True, "FIXME: Disabled temporarily since crashing in subprocess")
    @unittest.skipIf(not SM90OrLater, "need sm_90")
    @parametrize("dynamic", (False,))
    @mock.patch.dict(os.environ, {"PATH": _get_path_without_sccache()})
    def test_max_autotune_cutlass_backend_addmm(
        self, dynamic: bool, max_autotune_gemm_backends: str = "CUTLASS"
    ):
        """
        Make sure autotuning addmm in sub processes work without crashes.
        """

        def addmm(x, a, b, alpha, beta):
            return torch.addmm(x, a, b, alpha=alpha, beta=beta)

        def compare_results(
            m: int, k: int, n: int, alpha: float, beta: float, x_shape: list[int]
        ) -> None:
            x = torch.randn(x_shape).cuda().half()
            a = torch.randn(m, k).cuda().half()
            b = torch.randn(k, n).cuda().half()
            y_expected = addmm(x, a, b, alpha, beta)

            compiled_fn = torch.compile(addmm, dynamic=dynamic)
            y = compiled_fn(x, a, b, alpha, beta)
            torch.testing.assert_close(y, y_expected)

        with config.patch(
            {
                "max_autotune": True,
                # Some Cutlass Kernels fail with IMA on this example, which leads to unrecoverable CUDA errors
                # unless we tune in a subproc here.
                "autotune_in_subproc": True,
                "max_autotune_gemm_backends": max_autotune_gemm_backends,
                "cuda.cutlass_max_profiling_configs": 4,
                "cuda.cutlass_op_allowlist_regex": "",
                "cuda.cutlass_op_denylist_regex": "pingpong",  # Pingpong Kernels can lead to numerical issues
                "autotune_fallback_to_aten": False,
            }
        ):
            # No broadcast
            compare_results(4096, 25728, 2048, 2.0, 0.4, [4096, 2048])
            # Broadcast first dim.
            compare_results(4096, 25728, 2048, 2.0, 0.4, [2048])
            # Broadcast last dim.
            compare_results(4096, 25728, 2048, 2.0, 0.4, [4096, 1])

    @unittest.skipIf(not SM90OrLater, "need sm_90")
    @mock.patch.dict(os.environ, {"PATH": _get_path_without_sccache()})
    def test_addmm_with_expanded_bias(self):
        class MyModel(torch.nn.Module):
            def forward(self, x, w):
                bias = torch.zeros(
                    size=(w.size(1), x.size(0)), dtype=torch.float16, device="cuda"
                ).t()
                return torch.addmm(bias, x, w)

        with config.patch(
            {
                "max_autotune": True,
                "autotune_in_subproc": False,
                "max_autotune_gemm_backends": "CUTLASS",
                "cuda.cutlass_max_profiling_configs": 1,
                "autotune_fallback_to_aten": False,
            }
        ):
            model = MyModel()
            M, N, K = 2048, 3072, 6144
            x = torch.randn(M, K).cuda().half()
            w = torch.randn(K, N).cuda().half()

            actual = AOTIRunnerUtil.run(
                "cuda",
                model,
                (x, w),
            )
            expected = model(x, w)
            torch.testing.assert_close(expected, actual)

    # TODO: Enable dynamic test cases when dynamic support is added.
    @unittest.skipIf(not SM90OrLater, "need sm_90")
    @parametrize("dynamic", (False,))
    @mock.patch.dict(os.environ, {"PATH": _get_path_without_sccache()})
    def test_max_autotune_cutlass_backend_int_mm(
        self, dynamic: bool, max_autotune_gemm_backends: str = "CUTLASS"
    ):
        """
        Make sure autotuning mm in sub processes work without crashes.
        """

        def mm(a, b):
            return torch._int_mm(a, b)

        # CUTLASS only supports row-major/column-major combination of
        # layouts for this operation, thus the transpose of tensor b
        # (on the other side, Triton at the moment doesn't support
        # this combination, so it's excluded from the test).  Also,
        # for CUTLASS alignment requirements, number of columns in
        # both tensors has to be divisible by 16.
        a = torch.randint(0, 5, (100, 16), dtype=torch.int8).cuda()
        b = torch.randint(0, 5, (32, 16), dtype=torch.int8).cuda().T

        with config.patch(
            {
                "max_autotune": True,
                "autotune_in_subproc": True,
                "max_autotune_gemm_backends": max_autotune_gemm_backends,
                "cuda.cutlass_max_profiling_configs": 2,
                "autotune_fallback_to_aten": False,
            }
        ):
            Y_compiled = torch.compile(mm, dynamic=dynamic)(a, b)
            Y = mm(a, b)
            torch.testing.assert_close(Y_compiled, Y)

    @mock.patch.dict(os.environ, {"PATH": _get_path_without_sccache()})
    @unittest.skipIf(not SM90OrLater, "need sm_90")
    def test_force_cutlass_backend_aoti_dynamic(self):
        class MyModel(torch.nn.Module):
            def forward(self, x, w):
                return x @ w

        with config.patch(
            {
                "max_autotune": True,
                "autotune_in_subproc": False,
                "max_autotune_gemm_backends": "CUTLASS",
                "autotune_fallback_to_aten": False,
                "cuda.cutlass_max_profiling_configs": 2,
            }
        ):
            model = MyModel()
            M, N, K = 16, 32, 64
            dynamic_shapes = {
                "x": {0: M, 1: K},
                "w": {0: K, 1: N},
            }

            x = torch.randn(M, K).cuda().half()
            w = torch.randn(K, N).cuda().half()

            actual = AOTIRunnerUtil.run(
                "cuda",
                model,
                (x, w),
                dynamic_shapes=dynamic_shapes,
            )
            expected = model(x, w)
            torch.testing.assert_close(expected, actual)

    @mock.patch.dict(os.environ, {"PATH": _get_path_without_sccache()})
    @unittest.skipIf(not SM90OrLater, "need sm_90")
    def test_force_cutlass_backend_aoti_cexpr_codegen(self):
        class MyModel(torch.nn.Module):
            def forward(self, x, w):
                x0, x1 = x.shape
                x = x.reshape(x0 // 2, x1, 2)[:, :, 0]
                x = x.contiguous()
                x = x.as_strided(x.size(), x.stride())

                return x @ w

        with config.patch(
            {
                "max_autotune": True,
                "autotune_in_subproc": False,
                "max_autotune_gemm_backends": "CUTLASS",
                "autotune_fallback_to_aten": False,
                "cuda.cutlass_max_profiling_configs": 2,
            }
        ):
            model = MyModel()
            M, N, K = 128, 64, 64
            dynamic_shapes = {
                "x": {0: Dim.DYNAMIC},  # type: ignore[attr-defined]
                "w": None,
            }

            x = torch.randn(M, K).cuda().half()
            w = torch.randn(K, N).cuda().half()

            actual = AOTIRunnerUtil.run(
                "cuda",
                model,
                (x, w),
                dynamic_shapes=dynamic_shapes,
            )
            expected = model(x, w)
            torch.testing.assert_close(expected, actual)

    @mock.patch.dict(os.environ, {"PATH": _get_path_without_sccache()})
    @unittest.skipIf(not SM90OrLater, "need sm_90")
    def test_aoti_workspace_ptr(self):
        class MyModel(torch.nn.Module):
            def forward(self, x, w):
                return x @ w

        with config.patch(
            {
                "max_autotune": True,
                "autotune_in_subproc": False,
                "max_autotune_gemm_backends": "CUTLASS",
                "autotune_fallback_to_aten": False,
                "cuda.cutlass_op_allowlist_regex": "128x256x64.*stream_k_warpspecialized_cooperative_epi_nosmem",
                "cuda.cutlass_max_profiling_configs": 1,
            }
        ):
            model = MyModel()
            M, N, K = 200, 5216, 10_432

            x = torch.randn(M, K).cuda().half()
            w = torch.randn(K, N).cuda().half()

            actual = AOTIRunnerUtil.run(
                "cuda",
                model,
                (x, w),
            )
            expected = model(x, w)
            torch.testing.assert_close(expected, actual, atol=0.01, rtol=0.01)

    # TODO: Enable dynamic test cases when dynamic support is added.
    @unittest.skipIf(not SM80OrLater or SM90OrLater, "need sm_8x exactly")
    @parametrize("dynamic", (False,))
    @mock.patch.dict(os.environ, {"PATH": _get_path_without_sccache()})
    def test_max_autotune_cutlass_backend_mixed_mm(self, dynamic: bool):
        """
        Make sure autotuning mm in sub processes work without crashes.
        """

        def mm(a, b):
            return torch.mm(a, b.to(torch.half))

        # CUTLASS only supports row-major/column-major combination of
        # layouts for this operation, thus the transpose of tensor b.
        # Also, for CUTLASS alignment requirements, number of columns
        # of the first tensor has to be divisible by 16.
        m, n, k = 100, 16, 100
        a = torch.randn(m, k).cuda().half()
        b = torch.randint(0, 5, (n, k), dtype=torch.int8).cuda().T

        with config.patch(
            {
                "max_autotune": True,
                "autotune_in_subproc": True,
                "max_autotune_gemm_backends": "CUTLASS",
                "cuda.cutlass_max_profiling_configs": 2,
                "autotune_local_cache": True,
                "autotune_fallback_to_aten": False,
                "use_mixed_mm": True,
                "mixed_mm_choice": "aten",  # to disable Triton
            }
        ):
            Y_compiled = torch.compile(mm, dynamic=dynamic)(a, b)
            Y = mm(a, b)
            torch.testing.assert_close(Y_compiled, Y)

        cache = torch._inductor.codecache.LocalCache().lookup("mixed_mm")
        assert cache is not None
        high = cache[
            f"[('cuda', 'torch.float16', {m}, {k}, {k}, 1, 0), "
            f"('cuda', 'torch.int8', {k}, {n}, 1, {k}, 0)]"
        ]["high"]
        cutlass_kernels_count = 0
        for kernel, time in high.items():
            if kernel.startswith("cutlass_gemm") and not math.isinf(time):
                cutlass_kernels_count += 1
        assert cutlass_kernels_count > 0

    # TODO: Enable dynamic test cases when dynamic support is added.
    @unittest.skipIf(not SM80OrLater or SM90OrLater, "need sm_8x exactly")
    @parametrize("dynamic", (False,))
    @mock.patch.dict(os.environ, {"PATH": _get_path_without_sccache()})
    def test_max_autotune_cutlass_backend_sparse_semi_structured_mm(
        self, dynamic: bool
    ):
        """
        Make sure autotuning mm in sub processes work without crashes.
        """

        SparseSemiStructuredTensor._FORCE_CUTLASS = True

        def mm(a, b):
            return torch.mm(a, b)

        m, n, k = 32, 8, 64
        mask = torch.tensor([0, 0, 1, 1]).tile(m, k // 4).cuda().half()
        a = torch.rand(m, k).cuda().half() * mask
        a_sparse = to_sparse_semi_structured(a)
        b = torch.rand(k, n).cuda().half()

        with config.patch(
            {
                "max_autotune": True,
                "autotune_in_subproc": True,
                "max_autotune_gemm_backends": "CUTLASS",
                "cuda.cutlass_max_profiling_configs": 2,
                "autotune_local_cache": True,
                "autotune_fallback_to_aten": False,
            }
        ):
            Y_compiled = torch.compile(mm, dynamic=dynamic)(a_sparse, b)
            Y = mm(a, b)
            torch.testing.assert_close(Y_compiled, Y)

        cache = torch._inductor.codecache.LocalCache().lookup(
            "sparse_semi_structured_mm"
        )
        assert cache is not None
        high = cache[
            f"[('cuda', 'torch.float16', {m}, {k // 2}, {k // 2}, 1, 0), "
            f"('cuda', 'torch.int16', {m}, {k // 16}, {k // 16}, 1, 0), "
            f"('cuda', 'torch.float16', {k}, {n}, {n}, 1, 0)]"
        ]["high"]
        cutlass_kernels_count = 0
        for kernel, time in high.items():
            if kernel.startswith("cutlass_gemm") and not math.isinf(time):
                cutlass_kernels_count += 1
        assert cutlass_kernels_count > 0

    @unittest.skipIf(not SM90OrLater, "need sm_90")
    @mock.patch.dict(os.environ, {"PATH": _get_path_without_sccache()})
    def test_cutlass_backend_op_denylist(
        self,
    ):
        def my_addmm(x, a, b, alpha, beta):
            return torch.addmm(x, a, b, alpha=beta, beta=alpha)

        x = torch.randn((128, 128)).cuda().half()
        a = torch.randn(128, 128).cuda().half()
        b = torch.randn(128, 128).cuda().half()

        def select_no_algorithm(*args, **kwargs):
            raise NoValidChoicesError

        with fresh_inductor_cache():
            with config.patch(
                {
                    "max_autotune": True,
                    # Some Cutlass Kernels fail with IMA on this example, which leads to unrecoverable CUDA errors
                    # unless we tune in a subproc here.
                    "autotune_in_subproc": False,
                    "max_autotune_gemm_backends": "CUTLASS,ATen",
                    "cuda.cutlass_max_profiling_configs": 2,
                    "cuda.cutlass_op_allowlist_regex": "",
                    "cuda.cutlass_op_denylist_regex": "pingpong",  # Pingpong Kernels can lead to numerical issues
                }
            ):
                with mock.patch(
                    "torch._inductor.kernel.mm.autotune_select_algorithm",
                    wraps=select_no_algorithm,
                ) as sa:
                    torch.compile(my_addmm, dynamic=False)(x, a, b, 1.0, 2.0)
                    args, _ = sa.call_args
                    op_name, choices, _, __ = args
                    assert op_name == "addmm"
                    cuda_template_count = 0
                    for choice in choices:
                        if isinstance(choice, CUDATemplateCaller):
                            choice_info = choice.info_dict()
                            op_conf_name = choice_info.get("op_conf_name", "")
                            assert isinstance(op_conf_name, str)
                            assert (
                                "pingpong" not in op_conf_name
                            ), "All pingpong Kernels should have been filtered"
                            cuda_template_count += 1
                    assert cuda_template_count > 0, "No CUDATemplateCaller choices"

    @unittest.skipIf(not SM90OrLater, "need sm_90")
    @mock.patch.dict(os.environ, {"PATH": _get_path_without_sccache()})
    def test_cutlass_backend_op_allowlist(
        self,
    ):
        def addmm(x, a, b, alpha, beta):
            return torch.addmm(x, a, b, alpha=alpha, beta=beta)

        x = torch.randn((128, 128)).cuda().half()
        a = torch.randn(128, 128).cuda().half()
        b = torch.randn(128, 128).cuda().half()

        def select_no_algorithm(*args, **kwargs):
            raise NoValidChoicesError

        with fresh_inductor_cache():
            with config.patch(
                {
                    "max_autotune": True,
                    # Some Cutlass Kernels fail with IMA on this example, which leads to unrecoverable CUDA errors
                    # unless we tune in a subproc here.
                    "autotune_in_subproc": False,
                    "max_autotune_gemm_backends": "CUTLASS,ATen",
                    "cuda.cutlass_max_profiling_configs": 2,
                    "cuda.cutlass_op_allowlist_regex": "pingpong",
                    "cuda.cutlass_op_denylist_regex": None,  # Pingpong Kernels can lead to numerical issues
                }
            ):
                with mock.patch(
                    "torch._inductor.kernel.mm.autotune_select_algorithm",
                    wraps=select_no_algorithm,
                ) as sa:
                    torch.compile(addmm, dynamic=False)(x, a, b, 1.0, 1.0)
                    args, _ = sa.call_args
                    op_name, choices, _, __ = args
                    assert op_name == "addmm"
                    cuda_template_count = 0
                    for choice in choices:
                        if isinstance(choice, CUDATemplateCaller):
                            choice_info = choice.info_dict()
                            op_conf_name = choice_info.get("op_conf_name", "")
                            assert isinstance(op_conf_name, str)
                            assert (
                                "pingpong" in op_conf_name
                            ), "Only pingpong Kernels should have been allowed"
                            cuda_template_count += 1
                    assert cuda_template_count > 0, "No CUDATemplateCaller choices"

    @unittest.skipIf(not SM80OrLater, "need sm_80")
    @mock.patch.dict(os.environ, {"PATH": _get_path_without_sccache()})
    def test_get_max_alignment(self):
        l4 = FixedLayout(
            torch.device("cpu"), torch.half, size=[1, 2, 4], stride=[0, 4, 1]
        )
        m4 = get_max_alignment(l4)
        self.assertEqual(
            m4, 4, "Wrong max alignment. Should have been 4. (simple, contiguous case)"
        )

        l4_2 = FixedLayout(
            torch.device("cpu"), torch.half, size=[1, 4, 2], stride=[0, 1, 4]
        )
        m4_2 = get_max_alignment(l4_2)
        self.assertEqual(
            m4_2,
            4,
            "Wrong max alignment. Should have been 4. Did not deal with strides correctly",
        )

        l1 = FixedLayout(
            torch.device("cpu"), torch.half, size=[2, 4, 2], stride=[23, 1, 4]
        )
        m1 = get_max_alignment(l1)
        self.assertEqual(
            m1,
            1,
            "Wrong max alignment. Should have been 1. Did not take stride into account correctly",
        )

        l2 = FixedLayout(
            torch.device("cpu"), torch.half, size=[1, 2, 4], stride=[0, 4, 1], offset=6
        )
        m2 = get_max_alignment(l2)
        self.assertEqual(
            m2, 2, "Wrong max alignment. Should have been 2. (due to choice of offset)"
        )

        l8 = FixedLayout(
            torch.device("cpu"),
            torch.half,
            size=[2, 2, 8],
            stride=[32, 8, 1],
            offset=24,
        )
        m8 = get_max_alignment(l8)
        self.assertEqual(m8, 8, "Wrong max alignment. Should have been 8.")

        l4 = FixedLayout(
            torch.device("cpu"),
            torch.float32,
            size=[2, 2, 8],
            stride=[32, 8, 1],
            offset=24,
        )
        m4 = get_max_alignment(l4)
        self.assertEqual(
            m4, 4, "Wrong max alignment. Should have been 4 (due to float32 dtype )."
        )

    @unittest.skipIf(not SM80OrLater, "need sm_80")
    @mock.patch.dict(os.environ, {"PATH": _get_path_without_sccache()})
    def test_standalone_runner(self):
        max_autotune_gemm_backends = "CUTLASS"

        def mm(a, b):
            return torch.mm(a, b.to(torch.half))

        m, n, k = 128, 16, 128
        a = torch.randn(m, k).cuda().half()
        b = torch.randint(0, 5, (n, k), dtype=torch.int8).cuda().T

        with config.patch(
            {
                "max_autotune": True,
                "autotune_in_subproc": True,
                "max_autotune_gemm_backends": max_autotune_gemm_backends,
                "cuda.cutlass_max_profiling_configs": 1,
                "autotune_local_cache": True,
                "autotune_fallback_to_aten": False,
                "cuda.generate_test_runner": True,  # put standalone runner in the generated code
                "use_mixed_mm": True,
                "mixed_mm_choice": "aten",
            }
        ):
            from tempfile import NamedTemporaryFile

            from torch._inductor.codegen.cuda.cutlass_utils import (
                cuda_standalone_runner_compile_command,
                CUDACompileSourceCapturingContext,
            )

            # Run compilation, check results just in case, and save
            # CUTLASS-based generated code.
            with CUDACompileSourceCapturingContext() as ctx:
                compiled = torch.compile(mm, dynamic=False)

                expected = mm(a, b)
                actual = compiled(a, b)

                torch.testing.assert_close(actual, expected)

                sources = ctx.sources

            assert len(sources) >= 1

            # Get names for temporary source and executable files.
            cu_file = NamedTemporaryFile("w", suffix=".cu", delete=False)
            cu_file.close()
            exe_file = NamedTemporaryFile("w", suffix="", delete=False)
            exe_file.close()

            # Save the generated code into the .cu file.
            with open(cu_file.name, "w") as file:
                file.write(sources[0])

            # Get command to compile .cu file, and run the
            # compilation.
            command = cuda_standalone_runner_compile_command(
                Path(cu_file.name), Path(exe_file.name)
            )

            if config.is_fbcode():
                # hack to bypass the following error:
                # error while loading shared libraries: IX}: invalid mode for dlopen(): Invalid argument
                platform_path = sysconfig.get_config_var("LIBDIR")
                link_str = " ".join(
                    [f"-L{platform_path}", "-Xlinker", f"-rpath={platform_path}"]
                )
                command = command.replace(link_str, " ")

            retcode = os.system(command)
            assert retcode == 0

            # Run the executable generated.
            retcode = os.system(exe_file.name)
            assert retcode == 0

            # Remove temporary files.
            os.remove(cu_file.name)
            os.remove(exe_file.name)

    @unittest.skipIf(not SM90OrLater, "need sm_90")
    @mock.patch.dict(os.environ, {"PATH": _get_path_without_sccache()})
    def test_cutlass_backend_integration(self):
        """
        Test if cutlass backend can be autotune with other backends
        """

        def mm(a, b):
            return a @ b

        a = torch.randn(128, 16).cuda().half()
        b = torch.randn(16, 128).cuda().half()

        with config.patch(
            {
                "max_autotune": True,
                "max_autotune_gemm_backends": "ATEN,TRITON,CUTLASS",
                "cuda.cutlass_max_profiling_configs": 2,
                # needed for log searching
                "force_disable_caches": True,
            }
        ):
            with log_settings("+inductor"), self.assertLogs(
                logger="torch._inductor.codegen.cuda", level=logging.DEBUG
            ) as test_log:
                Y_compiled = torch.compile(mm, dynamic=False)(a, b)
                Y = mm(a, b)
                torch.testing.assert_close(Y_compiled, Y)

            output = "\n".join(record.getMessage() for record in test_log.records)

            match = re.search(
                r"Got cutlass configs: total number of ops: (\d+)", output
            )
            assert match, "Expect to find the cutlass configs log"
            num_ops = int(match.group(1))
            self.assertTrue(num_ops > 0, "The number of ops should be greater than 0")


if __name__ == "__main__":
    from torch._inductor.utils import is_big_gpu

    # Set env to make it work in CI.
    if HAS_CUDA and HAS_CPU and is_big_gpu():
        run_tests()<|MERGE_RESOLUTION|>--- conflicted
+++ resolved
@@ -2,11 +2,8 @@
 import logging
 import math
 import os
-<<<<<<< HEAD
 import re
-=======
 import sysconfig
->>>>>>> 2b8ad7c7
 import unittest
 import unittest.mock as mock
 from pathlib import Path
