#include <test/cpp/jit/test_utils.h>

#include <gtest/gtest.h>

#include <c10/core/TensorOptions.h>
#include <torch/csrc/autograd/generated/variable_factories.h>
#include <torch/csrc/jit/api/module.h>
#include <torch/csrc/jit/frontend/resolver.h>
#include <torch/csrc/jit/mobile/compatibility/backport.h>
#include <torch/csrc/jit/mobile/compatibility/backport_manager.h>
#include <torch/csrc/jit/mobile/compatibility/model_compatibility.h>
#include <torch/csrc/jit/mobile/compatibility/runtime_compatibility.h>
#include <torch/csrc/jit/mobile/import.h>
#include <torch/csrc/jit/mobile/interpreter.h>
#include <torch/csrc/jit/mobile/module.h>
#include <torch/csrc/jit/mobile/parse_bytecode.h>
#include <torch/csrc/jit/mobile/parse_operators.h>
#include <torch/csrc/jit/mobile/upgrader_mobile.h>
#include <torch/csrc/jit/serialization/export.h>
#include <torch/csrc/jit/serialization/import.h>
#include <torch/custom_class.h>
#include <torch/torch.h>

#include <torch/csrc/jit/serialization/import_export_functions.h>
#include <unordered_set>

// Tests go in torch::jit
namespace torch {
namespace jit {

TEST(LiteInterpreterTest, UpsampleNearest2d) {
  Module m("m");
  m.define(R"(
    def forward(self, input: Tensor, scale:float):
      return torch.upsample_nearest2d(input, [1, 1], float(scale), float(scale))
  )");

  std::vector<IValue> inputs;
  inputs.emplace_back(torch::rand({1, 3, 128, 128}));
  inputs.emplace_back(at::Scalar(2.0));
  auto ref = m.forward(inputs);

  std::stringstream ss;
  m._save_for_mobile(ss);
  mobile::Module bc = _load_for_mobile(ss);
  IValue res;
  res = bc.forward(inputs);

  auto resd = res.toTensor();
  auto refd = ref.toTensor();
  ASSERT_TRUE(resd.equal(refd));
}

TEST(LiteInterpreterTest, CheckAttrAccess) {
  Module m("m");
  m.register_attribute("mobile_optimized", BoolType::get(), true);

  std::stringstream ss;
  m._save_for_mobile(ss);
  mobile::Module bc = _load_for_mobile(ss);
  bool mobile_optimized = bc.attr("mobile_optimized", false).toBool();

  AT_ASSERT(mobile_optimized);
  m.setattr("mobile_optimized", false);
  ss = std::stringstream();
  m._save_for_mobile(ss);
  bc = _load_for_mobile(ss);
  mobile_optimized = bc.attr("mobile_optimized", false).toBool();

  AT_ASSERT(!mobile_optimized);
}

TEST(LiteInterpreterTest, MethodInvocation) { // NOLINT (use =delete in gtest)
  const std::vector<std::string> test_programs{
      // test invoking a method with default parameter
      R"(
      def test_func(self, x, b : int = 4):
        return self.foo + x + b
      )",
      // inner method call with default parameter (gets inlined)
      R"(
      def add_with_default_arg(self, x, b : int = 4):
        return self.foo + x + b
      def test_func(self, x):
        return self.add_with_default_arg(x)  # invoke method w/ default arg
      )",
      // simple method call
      R"(
      def test_func(self, x):
        b = 4
        return self.foo + x + b
      )",
  };
  for (const auto& test_program : test_programs) {
    Module m("m");
    m.register_parameter("foo", torch::ones({}), false);
    m.define(test_program);

    const int fortyTwo = 42; // (keep linter happy)
    auto minput = fortyTwo * torch::ones({});
    auto ref = m.run_method("test_func", minput);

    std::stringstream ss;
    m._save_for_mobile(ss);
    mobile::Module bc = _load_for_mobile(ss);
    const auto& test_func = bc.get_method("test_func");
    IValue res;
    for (int i = 0; i < 3; ++i) {
      res = test_func({minput});
    }

    auto resd = res.toTensor().item<float>();
    auto refd = ref.toTensor().item<float>();
    AT_ASSERT(resd == refd);
  }
}

TEST(LiteInterpreterTest, Conv) {
  auto s = std::getenv("PYTORCH_TEST_WITH_TSAN");
  if (s && strcmp(s, "1") == 0)
    return;

  std::vector<torch::jit::IValue> inputs;

  Module m("m");
  m.register_parameter("weight", torch::ones({20, 1, 5, 5}), false);
  m.register_parameter("bias", torch::ones({20}), false);
  m.define(R"(
    def forward(self, input):
      return torch._convolution(input, self.weight, self.bias, [1, 1], [0, 0], [1, 1], False, [0, 0], 1, False, False, True, True)
  )");

  // NOLINTNEXTLINE(cppcoreguidelines-avoid-magic-numbers,modernize-use-emplace)
  inputs.push_back(torch::ones({1, 1, 28, 28}));

  auto outputref = m.forward(inputs).toTensor();

  std::stringstream ss;
  m._save_for_mobile(ss);
  mobile::Module bc = _load_for_mobile(ss);
  IValue res;
  for (int i = 0; i < 3; ++i) {
    res = bc.get_method("forward")(inputs);
  }
  auto output = res.toTensor();
  AT_ASSERT(outputref.dim() == output.dim());
  AT_ASSERT(
      outputref[0][0][0][0].item<int>() == output[0][0][0][0].item<int>());
}

TEST(LiteInterpreterTest, Inline) {
  Module m("m");
  m.define(R"JIT(
  def foo1(self, x):
      return x + 1

  def foo2(self, x):
      return self.foo1(x) + 2

  def foo3(self, x):
      return self.foo2(x) + 3
  )JIT");
  std::stringstream ss;
  m._save_for_mobile(ss);
  mobile::Module bc = _load_for_mobile(ss);
  std::vector<torch::jit::IValue> inputs({torch::ones({})});
  auto output = bc.get_method("foo3")(inputs);
  AT_ASSERT(output.toTensor().item<float>() == 7.0);
}

TEST(LiteInterpreterTest, Tuple) {
  Module m("m");
  m.define(R"JIT(
  def foo(self, x):
      return (1, 2, x + 3)

  def forward(self, x):
      tuple = self.foo(x)
      return tuple
  )JIT");
  std::stringstream ss;
  m._save_for_mobile(ss);
  mobile::Module bc = _load_for_mobile(ss);
  std::vector<torch::jit::IValue> inputs({torch::ones({})});
  auto output = bc.get_method("forward")(inputs);
  AT_ASSERT(output.toTupleRef().elements()[1].toInt() == 2);
}

TEST(LiteInterpreterTest, AtenFormat) {
  Module m("m");
  m.define(R"""(
  def forward(self, fmt:str="first {} {}", num:str="abc"):
    x = 2
    x = x * x
    return fmt.format(num, x)
  )""");
  std::stringstream ss;
  m._save_for_mobile(ss);
  mobile::Module bc = _load_for_mobile(ss);
  std::vector<torch::jit::IValue> inputs;
  auto output_bc = bc.get_method("forward")(inputs);
  auto output_m = m.get_method("forward")(inputs);
  // std::cout << output_m.toStringRef() << "\n"
  //           << output_bc.toStringRef() << std::endl;
  AT_ASSERT(output_m.toStringRef() == output_bc.toStringRef());
}

TEST(LiteInterpreterTest, PrimDevice) {
  Module m("m");
  m.define(R"""(
  def forward(self, x:torch.Tensor):
    return x.device
  )""");
  std::stringstream ss;
  m._save_for_mobile(ss);
  mobile::Module bc = _load_for_mobile(ss);
  std::vector<torch::jit::IValue> inputs;
  auto minput = 3.5 * torch::ones({});
  inputs.emplace_back(minput);
  auto output_bc = bc.get_method("forward")(inputs);
  auto output_m = m.get_method("forward")(inputs);
  AT_ASSERT(output_bc.toDevice().str() == output_m.toDevice().str());
}

TEST(LiteInterpreterTest, Dict) {
  Module m("m");
  m.define(R"JIT(
  def foo(self, x):
      return {"result": x + 1}

  def forward(self, x):
      d = self.foo(x)
      return d
  )JIT");
  std::stringstream ss;
  m._save_for_mobile(ss);
  mobile::Module bc = _load_for_mobile(ss);
  std::vector<torch::jit::IValue> inputs({torch::ones({})});
  auto output = bc.get_method("forward")(inputs);
  AT_ASSERT(output.toGenericDict().at("result").toTensor().item().toInt() == 2);
}

TEST(LiteInterpreterTest, List) {
  Module m("m");
  m.define(R"JIT(
  def foo(self, x):
      return [x + 2]

  def forward(self, x):
      d = self.foo(x)
      return d
  )JIT");
  std::stringstream ss;
  m._save_for_mobile(ss);
  mobile::Module bc = _load_for_mobile(ss);
  std::vector<torch::jit::IValue> inputs({torch::ones({})});
  auto output = bc.get_method("forward")(inputs);
  auto server_output = m.forward(inputs);
  EXPECT_EQ(output.toList().get(0).toTensor().item().toInt(), 3);
  EXPECT_EQ(output, server_output);
}

TEST(LiteInterpreterTest, PrimOverload) {
  /*
  // temporarily disabled
  script::Module m("m");
  m.define(R"JIT(
  def forward(self, x):
      result = [1, 2]
      result.append(3)
      return result
  )JIT");
  std::stringstream ss;
  m._save_for_mobile(ss);
  mobile::Module bc = _load_for_mobile(ss);
  std::vector<torch::jit::IValue> inputs({torch::ones({})});
  auto output = bc.get_method("forward")(inputs);
  AT_ASSERT(output.toIntList()[2] == 3);
  */
}

TEST(LiteInterpreterTest, Prim) {
  Module m("m");
  m.define(R"JIT(
        def forward(self, x):
            return int(x)
  )JIT");

  std::vector<IValue> inputs;
  auto minput = 3.5 * torch::ones({});
  inputs.emplace_back(minput);
  auto ref = m.run_method("forward", minput);

  std::stringstream ss;
  m._save_for_mobile(ss);
  mobile::Module bc = _load_for_mobile(ss);
  IValue res;
  for (int i = 0; i < 3; ++i) {
    // NOLINTNEXTLINE(performance-unnecessary-copy-initialization)
    auto bcinputs = inputs;
    res = bc.get_method("forward")(bcinputs);
  }

  auto resi = res.toInt();
  auto refi = ref.toInt();
  AT_ASSERT(resi == refi);
}

TEST(LiteInterpreterTest, PrimScalar) {
  Module m("m");
  m.define(R"JIT(
        def forward(self, x):
            return int(x.item())
  )JIT");

  std::vector<IValue> inputs;
  auto minput = 3.5 * torch::ones({});
  inputs.emplace_back(minput);
  auto ref = m.run_method("forward", minput);

  std::stringstream ss;
  m._save_for_mobile(ss);
  mobile::Module bc = _load_for_mobile(ss);
  IValue res;
  for (int i = 0; i < 3; ++i) {
    // NOLINTNEXTLINE(performance-unnecessary-copy-initialization)
    auto bcinputs = inputs;
    res = bc.get_method("forward")(bcinputs);
  }

  auto resi = res.toInt();
  auto refi = ref.toInt();
  AT_ASSERT(resi == refi);
}

TEST(LiteInterpreterTest, LoadOrigJit) {
  Module m("m");
  m.register_parameter("foo", torch::ones({}), false);
  m.define(R"(
    def forward(self, x):
      b = 4
      return self.foo + x + b
  )");
  std::stringstream ss;
  m.save(ss);
  ASSERT_THROWS_WITH_MESSAGE(_load_for_mobile(ss), "file not found");
}

TEST(LiteInterpreterTest, WrongMethodName) {
  Module m("m");
  m.register_parameter("foo", torch::ones({}), false);
  m.define(R"(
    def add(self, x):
      b = 4
      return self.foo + x + b
  )");
  std::stringstream ss;
  m._save_for_mobile(ss);
  mobile::Module bc = _load_for_mobile(ss);
  std::vector<IValue> inputs;
  auto minput = 5 * torch::ones({});
  inputs.emplace_back(minput);
  ASSERT_THROWS_WITH_MESSAGE(
      bc.get_method("forward")(inputs), "is not defined");
}

TEST(LiteInterpreterTest, SetState) {
  Module m("m");
  m.register_parameter("foo", torch::ones({}), false);
  m.define(R"(
    def __getstate__(self):
      return self.foo + self.foo
    def __setstate__(self, a):
      self.foo = a
    def forward(self, x):
      b = 4
      return self.foo + x + b
  )");

  std::vector<IValue> inputs;
  auto minput = 5 * torch::ones({});
  inputs.emplace_back(minput);

  std::stringstream ms;
  m.save(ms);
  auto loaded_m = load(ms);
  auto ref = loaded_m.run_method("forward", minput);

  std::stringstream ss;
  m._save_for_mobile(ss);
  mobile::Module bc = _load_for_mobile(ss);
  IValue res;
  for (int i = 0; i < 3; ++i) {
    // NOLINTNEXTLINE(performance-unnecessary-copy-initialization)
    auto bcinputs = inputs;
    res = bc.get_method("forward")(bcinputs);
  }

  auto resd = res.toTensor().item<float>();
  auto refd = ref.toTensor().item<float>();
  AT_ASSERT(resd == refd);
}

class TorchBindLiteInterpreterTestStruct
    : public torch::jit::CustomClassHolder {
 public:
  std::string get(at::Tensor t) {
    std::stringstream ss;
    ss << "Hello! Your tensor has ";
    ss << t.numel();
    ss << " elements!";
    return ss.str();
  }
};

namespace {
struct ClassNamespaceValue : public SugaredValue {
  explicit ClassNamespaceValue(c10::QualifiedName name)
      : basename_(std::move(name)) {}

  std::shared_ptr<SugaredValue> attr(
      const SourceRange& loc,
      GraphFunction& m,
      const std::string& name) override {
    const auto fullName = c10::QualifiedName(basename_, name);

    // Check to see if it is a custom class.
    if (auto custom_class = getCustomClass(fullName.qualifiedName())) {
      return std::make_shared<ClassValue>(custom_class);
    }

    // If it's not a custom class, assume it's another namespace
    // NOLINTNEXTLINE(performance-move-const-arg)
    return std::make_shared<ClassNamespaceValue>(std::move(fullName));
  }

  std::string kind() const override {
    return "Class Namespace";
  }

 private:
  c10::QualifiedName basename_;
};

struct TestModuleResolver : public Resolver {
  std::shared_ptr<SugaredValue> resolveValue(
      const std::string& name,
      GraphFunction& m,
      const SourceRange& loc) override {
    if (name == "torch") {
      return std::make_shared<BuiltinModule>("aten");
    } else if (name == "__torch__") {
      return std::make_shared<ClassNamespaceValue>(c10::QualifiedName(name));
    }

    return nullptr;
  }

  TypePtr resolveType(const std::string& name, const SourceRange& loc)
      override {
    return nullptr;
  }
};
} // namespace

TEST(LiteInterpreterTest, BuiltinClass) {
  script::Module m("m");

  auto cls = getCustomClass(
      "__torch__.torch.classes._TorchScriptTesting._LiteInterpreterTest");
  TORCH_INTERNAL_ASSERT(cls);
  c10::intrusive_ptr<torch::CustomClassHolder> obj_holder;
  m.register_attribute("my_obj", cls, IValue::make_capsule(obj_holder));

  m.register_parameter("foo", torch::ones({}), false);
  m.define(
      R"(
    def __getstate__(self):
      return 1
    def __setstate__(self, a):
      self.my_obj = __torch__.torch.classes._TorchScriptTesting._LiteInterpreterTest()

    def forward(self, x) -> str:
      return self.my_obj.get(x)
  )",
      std::make_shared<TestModuleResolver>());

  std::stringstream ss;
  m._save_for_mobile(ss);
  mobile::Module bc = _load_for_mobile(ss);
  auto res =
      bc.get_method("forward")(std::vector<IValue>{torch::zeros({3, 4})});
  const auto& str = res.toStringRef();
  std::string expected = "Hello! Your tensor has 12 elements!";
  AT_ASSERT(str == expected);
}

TEST(LiteInterpreterTest, BuiltinFunction) {
  script::Module m("m");
  auto custom_class_obj =
      make_custom_class<TorchBindLiteInterpreterTestStruct>();
  m.register_attribute("my_obj", custom_class_obj.type(), custom_class_obj);
  m.define(R"(
    def forward(self, x) -> str:
      return self.my_obj.get(x)
  )");

  std::stringstream ss;
  m._save_for_mobile(ss);
  mobile::Module bc = _load_for_mobile(ss);
  auto res =
      bc.get_method("forward")(std::vector<IValue>{torch::zeros({3, 4})});
  // NOLINTNEXTLINE(performance-unnecessary-copy-initialization)
  auto str = res.toStringRef();
  std::string expected = "Hello! Your tensor has 12 elements!";
  AT_ASSERT(str == expected);
}

#if !defined FB_XPLAT_BUILD
TEST(LiteInterpreterTest, GetRuntimeByteCodeVersion) {
  auto runtime_bytecode_version = _get_runtime_bytecode_version();
  AT_ASSERT(
      runtime_bytecode_version ==
      caffe2::serialize::kMaxSupportedBytecodeVersion);
}

TEST(LiteInterpreterTest, GetRuntimeOperatorsVersion) {
  auto runtime_operators_version = _get_runtime_operators_min_max_versions();
  AT_ASSERT(
      runtime_operators_version.first ==
          caffe2::serialize::kMinSupportedFileFormatVersion &&
      runtime_operators_version.second ==
          caffe2::serialize::kMaxSupportedFileFormatVersion);
}

/**
 * The test below is disarmed for FB internal xplat builds since
 * BUCK requires us to pass in the script_module_v4.ptl file in
 * as a resource dependency of the build rule for this file, and
 * we would need to access it via the C++ Resources API instead
 * of directly reading from disk (which is what the open source
 * build/run does).
 */
TEST(LiteInterpreterTest, GetByteCodeVersion) {
  std::string filePath(__FILE__);
  auto test_model_file_v4 =
      filePath.substr(0, filePath.find_last_of("/\\") + 1);
  test_model_file_v4.append("script_module_v4.ptl");

  auto version_v4 = _get_model_bytecode_version(test_model_file_v4);
  AT_ASSERT(version_v4 == 4);
}

#endif // !defined(FB_XPLAT_BUILD)

TEST(LiteInterpreterTest, GetContainTypes) {
  Module m("m");
  m.define(R"(
    def forward(self):
      return 3
  )");

  std::stringstream ss;
  m._save_for_mobile(ss, {}, true);

  auto contained_types = _get_mobile_model_contained_types(ss);
  AT_ASSERT(contained_types.size() >= 0);
}

namespace {

void compareModelOutput(
    c10::ArrayRef<IValue> actual_result_list,
    const std::vector<IValue>& expect_result_list) {
  AT_ASSERT(actual_result_list.size() == expect_result_list.size());
  AT_ASSERT(
      actual_result_list[0].toTensor().equal(expect_result_list[0].toTensor()));
  AT_ASSERT(
      actual_result_list[1].toTensor().dim() ==
      expect_result_list[1].toTensor().dim());
  AT_ASSERT(
      actual_result_list[2].toTensor().equal(expect_result_list[2].toTensor()));
  AT_ASSERT(
      actual_result_list[3].toTensor().equal(expect_result_list[3].toTensor()));
  ASSERT_EQ(
      actual_result_list[4].toStringRef(), expect_result_list[4].toStringRef());
  ASSERT_EQ(actual_result_list[5].toBool(), expect_result_list[5].toBool());
  ASSERT_EQ(actual_result_list[6].toBool(), expect_result_list[6].toBool());
  ASSERT_EQ(actual_result_list[7].toBool(), expect_result_list[7].toBool());
  AT_ASSERT(
      actual_result_list[8].toTensor().equal(expect_result_list[8].toTensor()));
  ASSERT_EQ(
      actual_result_list[9].toStringRef(), expect_result_list[9].toStringRef());
  ASSERT_EQ(actual_result_list[10].toInt(), expect_result_list[10].toInt());
  ASSERT_EQ(actual_result_list[11].toBool(), expect_result_list[11].toBool());
}

void runAndCheckTorchScriptModel(
    std::stringstream& input_model_stream,
    const std::vector<IValue>& input_data,
    const std::vector<IValue>& expect_result_list,
    const int64_t expect_version) {
  auto actual_version = _get_model_bytecode_version(input_model_stream);
  AT_ASSERT(actual_version == expect_version);

  // Load and run the backport model, then compare the result with expect
  // result
  Module m_mobile = load(input_model_stream);

  auto actual_result = m_mobile.forward(input_data);
  const auto& actual_result_list = actual_result.toTupleRef().elements();
  compareModelOutput(actual_result_list, expect_result_list);
}

void runAndCheckBytecodeModel(
    std::stringstream& input_model_stream,
    const std::vector<IValue>& input_data,
    const std::vector<IValue>& expect_result_list,
    const int64_t expect_version) {
  auto actual_version = _get_model_bytecode_version(input_model_stream);
  AT_ASSERT(actual_version == expect_version);

  // Load and run the backport model, then compare the result with expect
  // result
  Module m_mobile = load(input_model_stream);

  auto actual_result = m_mobile.forward(input_data);
  const auto& actual_result_list = actual_result.toTupleRef().elements();

  compareModelOutput(actual_result_list, expect_result_list);
}

void backportAllVersionCheck(
    std::stringstream& test_model_file_stream,
    std::vector<IValue>& input_data,
    std::vector<IValue>& expect_result_list,
    const int64_t expect_from_version) {
  auto from_version = _get_model_bytecode_version(test_model_file_stream);
  AT_ASSERT(from_version == expect_from_version);

  // Backport script_module_v5.ptl to an older version
  constexpr int64_t minimum_to_version = 4;
  int64_t current_to_version = from_version - 1;

  // Verify all candidate to_version work as expected. All backport to version
  // larger than minimum_to_version should success.
  while (current_to_version >= minimum_to_version) {
    // Do not declare std::stringstream oss outside of the while loop as
    // oss.clear() doesn't reset the stream content, only clears out error state
    // flag in stringstream causing a problematic stream. Instead, it's cleaner
    // and safer to just declare a new std::stringstream one and swap them.
    std::stringstream oss;
    bool backPortSuccess =
        _backport_for_mobile(test_model_file_stream, oss, current_to_version);
    AT_ASSERT(backPortSuccess);

    // Check backport model version
    auto before = oss.tellg();
    auto backport_version = _get_model_bytecode_version(oss);
<<<<<<< HEAD
    auto after = oss.tellg();
    AT_ASSERT(before == after);
=======
>>>>>>> 7aaa75af
    backport_version = _get_model_bytecode_version(oss);
    AT_ASSERT(backport_version == current_to_version);

    // Load and run the backport model, then compare the result with expect
    // result
    runAndCheckBytecodeModel(
        oss, input_data, expect_result_list, current_to_version);
    oss.seekg(0, oss.beg);
    runAndCheckTorchScriptModel(
        oss, input_data, expect_result_list, current_to_version);

    current_to_version--;
  }
  //  backport to minimum version - 1 should fail
  std::stringstream oss;
  bool backPortSuccess =
      _backport_for_mobile(test_model_file_stream, oss, minimum_to_version - 1);
  AT_ASSERT(!backPortSuccess);
}
} // namespace

#if !defined FB_XPLAT_BUILD
TEST(LiteInterpreterTest, BackPortByteCodeModelAllVersions) {
  torch::jit::Module module("m");
  // NOLINTNEXTLINE(cppcoreguidelines-avoid-magic-numbers)
  module.register_parameter("weight", torch::ones({20, 1, 5, 5}), false);
  // NOLINTNEXTLINE(cppcoreguidelines-avoid-magic-numbers)
  module.register_parameter("bias", torch::ones({20}), false);
  module.define(R"(
    def fn(self, x:float=1.0):
      return x

    def forward(self, input):
      x1 = torch.zeros(2, 2)
      x2 = torch.empty_like(torch.empty(2, 2))
      x3 = torch._convolution(input, self.weight, self.bias, [1, 1], [0, 0], [1, 1], False, [0, 0], 1, False, False, True, True)
      # Add torch.add operator to cover bytecode version bump from 6 to 7
      # for bytecode version 7, the main change is to support defaults arguments with out arguments
      x = 2 * torch.ones(1)
      h = torch.ones(1)
      torch.add(x, h, out=x)
      device = torch.ones(1, 1).cpu().device.type
      is_cuda = x1.is_cuda
      bool_val = True
      check_is = [] is None
      check_is_not = [1] is not None
      check_not = not bool_val
      num_to_tensor = torch.tensor([self.fn()])
      d = {"a": "abc"}
      check_dict_index = d["a"]
      check_dim = x1.dim()
      return (
        x1, x2, x3, x, device, is_cuda, check_is,
        check_is_not, num_to_tensor, check_dict_index,
        check_dim, check_not
        )
      )");

  torch::jit::Module module_freeze = freeze(module);

  std::stringstream input_model_stream;
  module_freeze._save_for_mobile(input_model_stream);
  std::vector<IValue> input_data =
      std::vector<IValue>({torch::ones({1, 1, 28, 28})});
  std::vector<IValue> expect_result_list;
  expect_result_list.emplace_back(at::ones({2, 2}, ScalarType::Float) * 0);
  expect_result_list.emplace_back(at::ones({2, 2}, ScalarType::Float));
  expect_result_list.emplace_back(
      at::ones({1, 20, 24, 24}, ScalarType::Float) * 26);
  expect_result_list.emplace_back(3 * at::ones({1}));
  // "cpu" False, False, True, tensor(1), "abc", 2, False)
  expect_result_list.emplace_back(c10::IValue("cpu"));
  expect_result_list.emplace_back(c10::IValue(false));
  expect_result_list.emplace_back(c10::IValue(false));
  expect_result_list.emplace_back(c10::IValue(true));
  expect_result_list.emplace_back(c10::IValue(at::ones({1})));
  expect_result_list.emplace_back(c10::IValue("abc"));
  expect_result_list.emplace_back(c10::IValue(2));
  expect_result_list.emplace_back(c10::IValue(false));

  backportAllVersionCheck(
      input_model_stream,
      input_data,
      expect_result_list,
      caffe2::serialize::kProducedBytecodeVersion);
}
#endif // !defined(FB_XPLAT_BUILD)

TEST(LiteInterpreterTest, GetRuntimeOpsAndInfo) {
  auto runtime_ops = _get_runtime_ops_and_info();
  // Ballpark estimate of the minimal number of ops; just used to
  // verify API returns a reasonably large number.
  AT_ASSERT(runtime_ops.size() > 2900);
}

TEST(LiteInterpreterTest, isCompatibleSuccess) {
  // test trivial success case
  auto runtime_info = RuntimeCompatibilityInfo::get();
  std::unordered_map<std::string, OperatorInfo> model_ops;
  model_ops["aten::add.Scalar"] = OperatorInfo{2};

  std::unordered_set<std::string> types = {"List", "int", "NamedTuple"};
  auto model_info = ModelCompatibilityInfo{
      caffe2::serialize::kMaxSupportedBytecodeVersion,
      model_ops,
      types,
      _get_runtime_bytecode_min_max_versions().first};

  AT_ASSERT(
      is_compatible(runtime_info, model_info).status ==
      ModelCompatibilityStatus::OK);
}

TEST(LiteInterpreterTest, isCompatibleFail) {
  // test trivial failure due to ops
  std::unordered_map<std::string, OperatorInfo> model_ops;
  model_ops["aten::add.Scalar"] = OperatorInfo{2};
  auto model_info = ModelCompatibilityInfo{
      caffe2::serialize::kMaxSupportedBytecodeVersion, model_ops};
  std::unordered_map<std::string, OperatorInfo> runtime_ops;
  runtime_ops["aten::add.Int"] = OperatorInfo{2};
  auto runtime_info = RuntimeCompatibilityInfo{
      std::pair<uint64_t, uint64_t>(
          caffe2::serialize::kMinSupportedBytecodeVersion,
          caffe2::serialize::kMaxSupportedBytecodeVersion),
      runtime_ops,
      _get_mobile_supported_types()};

  auto result = is_compatible(runtime_info, model_info);
  AT_ASSERT(result.status = ModelCompatibilityStatus::ERROR);
  AT_ASSERT(
      result.errors[0] ==
      "Operator 'aten::add.Scalar' missing from runtime (not found)");

  // test trivial failure due to bytecode greater than max supported bytecode
  // version
  runtime_ops["aten::add.Scalar"] = OperatorInfo{2};
  runtime_info = RuntimeCompatibilityInfo{
      std::pair<uint64_t, uint64_t>(
          caffe2::serialize::kMinSupportedBytecodeVersion,
          caffe2::serialize::kMaxSupportedBytecodeVersion),
      runtime_ops,
      _get_mobile_supported_types()};
  model_info.bytecode_version =
      caffe2::serialize::kMaxSupportedBytecodeVersion + 1;

  result = is_compatible(runtime_info, model_info);
  AT_ASSERT(result.status = ModelCompatibilityStatus::ERROR);

  // test trivial failure due to bytecode less than min supported bytecode
  // version
  runtime_ops["aten::add.Scalar"] = OperatorInfo{2};
  runtime_info = RuntimeCompatibilityInfo{
      std::pair<uint64_t, uint64_t>(
          caffe2::serialize::kMinSupportedBytecodeVersion,
          caffe2::serialize::kMaxSupportedBytecodeVersion),
      runtime_ops,
      _get_mobile_supported_types()};
  model_info.bytecode_version =
      caffe2::serialize::kMinSupportedBytecodeVersion - 1;

  result = is_compatible(runtime_info, model_info);
  AT_ASSERT(result.status = ModelCompatibilityStatus::ERROR);

  // test trivial failure due to type
  runtime_info = RuntimeCompatibilityInfo::get();
  std::unordered_set<std::string> types = {"List", "int", "Sequence"};

  model_info = ModelCompatibilityInfo{
      caffe2::serialize::kMaxSupportedBytecodeVersion,
      model_ops,
      types,
      _get_runtime_bytecode_min_max_versions().first};

  AT_ASSERT(
      is_compatible(runtime_info, model_info).status ==
      ModelCompatibilityStatus::ERROR);

  // test trivial failure due to operator version
  runtime_info = RuntimeCompatibilityInfo::get();

  model_info = ModelCompatibilityInfo{
      caffe2::serialize::kMaxSupportedBytecodeVersion, model_ops, {}, 0};

  AT_ASSERT(
      is_compatible(runtime_info, model_info).status ==
      ModelCompatibilityStatus::ERROR);
}

TEST(LiteInterpreterTest, Eval) {
  std::vector<torch::jit::IValue> inputs;

  Module m("m");
  m.define(R"(
    def __init__(self, x):
      self.training = True

    def forward(self, input):
      return torch.dropout(input, 1.0, self.training)
  )");

  // NOLINTNEXTLINE(cppcoreguidelines-avoid-magic-numbers,modernize-use-emplace)
  inputs.push_back(torch::ones({1, 1, 28, 28}));
  m.eval();
  auto outputref = m.forward(inputs).toTensor();

  // save m in training mode to make sure that mobile eval() will correctly
  // change back to eval mode
  m.train();
  std::stringstream ss;
  m._save_for_mobile(ss);
  mobile::Module bc = _load_for_mobile(ss);
  bc.eval();
  IValue res;
  for (int i = 0; i < 3; ++i) {
    res = bc.get_method("forward")(inputs);
  }
  auto output = res.toTensor();
  AT_ASSERT(outputref.dim() == output.dim());
  AT_ASSERT(
      outputref[0][0][0][0].item<int>() == output[0][0][0][0].item<int>());
}

TEST(LiteInterpreterTest, FindWrongMethodName) {
  Module m("m");
  m.register_parameter("foo", torch::ones({}), false);
  m.define(R"(
    def add(self, x):
      b = 4
      return self.foo + x + b
  )");
  std::stringstream ss;
  m._save_for_mobile(ss);
  mobile::Module bc = _load_for_mobile(ss);
  ASSERT_TRUE(bc.find_method("forward") == c10::nullopt);
}

TEST(LiteInterpreterTest, FindAndRunMethod) {
  Module m("m");
  m.register_parameter("foo", torch::ones({}), false);
  m.define(R"(
    def add_it(self, x):
      b = 4
      return self.foo + x + b
  )");

  std::vector<IValue> inputs;
  auto minput = 5 * torch::ones({});
  inputs.emplace_back(minput);
  auto ref = m.get_method("add_it")(inputs);

  std::stringstream ss;
  m._save_for_mobile(ss);
  mobile::Module bc = _load_for_mobile(ss);
  IValue res;
  for (int i = 0; i < 3; ++i) {
    auto bcinputs = inputs;
    auto method = bc.find_method("add_it");
    AT_ASSERT(method != c10::nullopt);
    res = (*method)(std::move(bcinputs));
  }

  auto resd = res.toTensor().item<float>();
  auto refd = ref.toTensor().item<float>();
  AT_ASSERT(resd == refd);
}

TEST(LiteInterpreterTest, RunMethodVariadic) {
  Module m("m");
  m.register_parameter("foo", torch::ones({}), false);
  m.define(R"(
    def add_three(self, x, y):
      return self.foo + x + y
  )");

  std::vector<IValue> inputs;
  auto inputx = 5 * torch::ones({});
  auto inputy = 4 * torch::ones({});
  auto ref = m.run_method("add_three", inputx, inputy);

  std::stringstream ss;
  m._save_for_mobile(ss);
  mobile::Module bc = _load_for_mobile(ss);
  IValue res = bc.run_method("add_three", inputx, inputy);

  auto resd = res.toTensor().item<float>();
  auto refd = ref.toTensor().item<float>();
  AT_ASSERT(resd == refd);
}

TEST(LiteInterpreterTest, DuplicateSetState) {
  Module m("M");
  m.register_parameter("foo", torch::ones({}), false);
  m.define(R"(
    def __getstate__(self):
      return self.foo + self.foo
    def __setstate__(self, a):
      self.foo = a
    def forward(self, x):
      b = 4
      return self.foo + x + b
  )");

  Module b("B");
  b.register_module("M0", m);
  b.register_module("M1", m);
  b.define(R"(
    def forward(self, x):
      return self.M0.forward(x) + self.M1.forward(x)
  )");

  std::stringstream ss;
  m._save_for_mobile(ss);
  mobile::Module bc = _load_for_mobile(ss);
  const auto methods = bc.get_methods();
  const size_t expected_n = 3;
  ASSERT_EQ(methods.size(), expected_n);
}

TEST(LiteInterpreterTest, ExtraFiles) {
  const auto script = R"JIT(
    def forward(self):
        x = torch.rand(5, 5)
        x = x.mm(x)
        return x
  )JIT";

  auto module =
      std::make_shared<Module>("Module", std::make_shared<CompilationUnit>());
  module->define(script);
  std::ostringstream oss;
  std::unordered_map<std::string, std::string> extra_files;
  extra_files["metadata.json"] = "abc";
  extra_files["mobile_info.json"] = "{\"key\": 23}";
  module->_save_for_mobile(oss, extra_files);

  std::istringstream iss(oss.str());
  std::unordered_map<std::string, std::string> loaded_extra_files;
  loaded_extra_files["metadata.json"] = "";
  torch::jit::_load_for_mobile(iss, torch::kCPU, loaded_extra_files);
  ASSERT_EQ(loaded_extra_files["metadata.json"], "abc");

  loaded_extra_files.clear();
  std::vector<std::string> all_files =
      caffe2::serialize::PyTorchStreamReader(&iss).getAllRecords();

  for (auto& file_name : all_files) {
    if (file_name.find("extra/") == 0) {
      loaded_extra_files[file_name.substr(6)] = "";
    }
  }
  iss.seekg(0, iss.beg);
  torch::jit::_load_for_mobile(iss, torch::kCPU, loaded_extra_files);
  ASSERT_EQ(loaded_extra_files["metadata.json"], "abc");
  ASSERT_EQ(loaded_extra_files["mobile_info.json"], "{\"key\": 23}");
}

TEST(LiteInterpreterTest, OpNameExportFetchRootOperators) {
  torch::jit::Module m("m");
  m.register_parameter("weight", torch::ones({20, 1, 5, 5}), false);
  m.register_parameter("bias", torch::ones({20}), false);
  m.define(R"(
    def forward(self, input):
      x1 = torch.zeros(2, 2)
      x2 = torch.empty_like(torch.empty(2, 2))
      x3 = torch._convolution(input, self.weight, self.bias, [1, 1], [0, 0], [1, 1], False, [0, 0], 1, False, False, True, True)
      return (x1, x2, x3)
  )");
  m.eval();

  std::stringstream ss;
  m._save_for_mobile(ss);

  torch::jit::mobile::Module ptl_model = torch::jit::_load_for_mobile(ss);
  std::set<std::string> operator_names =
      torch::jit::mobile::_export_operator_list(ptl_model);
  std::set<std::string> expected_operator_names = {
      "aten::_convolution",
      "aten::empty.memory_format",
      "aten::empty_like",
      "aten::zeros",
  };
  EXPECT_EQ(operator_names, expected_operator_names)
      << "Expected the root operator lists to be the same";
}

TEST(LiteInterpreterTest, DefaultArgsConv) {
  auto s = std::getenv("PYTORCH_TEST_WITH_TSAN");
  if (s && strcmp(s, "1") == 0)
    return;

  std::vector<torch::jit::IValue> inputs;

  Module m("m");
  m.register_parameter("weight", torch::ones({20, 1, 5, 5}), false);
  m.register_parameter("bias", torch::ones({20}), false);
  m.define(R"(
    def forward(self, input):
      return torch.conv2d(input, self.weight, self.bias, [1, 1], [0, 0], [1, 1], 1)
  )");

  inputs.push_back(torch::ones({1, 1, 28, 28}));

  auto outputref = m.forward(inputs).toTensor();

  std::stringstream ss;
  m._save_for_mobile(ss);
  mobile::Module bc = _load_for_mobile(ss);
  IValue res;
  for (int i = 0; i < 1; ++i) {
    res = bc.get_method("forward")(inputs);
  }
  auto output = res.toTensor();
  AT_ASSERT(outputref.dim() == output.dim());
  AT_ASSERT(output.equal(outputref));
}

TEST(RunTimeTest, ParseBytecode) {
  // A simple example to show a simple bytecode that can be used independent of
  // PyTorch TorchScript serialization (unpickler, etc) and operator library.
  // It has basic control flow (if, else) and basic data orchestration (list
  // construction). The original PyTorch program:

  //  class Module(torch.nn.Module):
  //
  //    def __init__(self):
  //      super().__init__()
  //
  //    def forward(self, x: int, h: int, xfirst: bool):
  //      if xfirst:
  //        return [x, h]
  //      else:
  //        return [h, x]

  // 1. Prepare for the bytecode. In reality it can be from a customized
  // deserializer.
  std::vector<IValue> instructions{
      to_tuple({"STOREN", 1, 4}),
      to_tuple({"DROPR", 1, 0}),
      to_tuple({"MOVE", 4, 0}),
      to_tuple({"JF", 5, 0}),
      to_tuple({"LOAD", 2, 0}),
      to_tuple({"LOAD", 3, 0}),
      to_tuple({"LIST_CONSTRUCT", 0, 2}),
      to_tuple({"JMP", 4, 0}),
      to_tuple({"LOAD", 3, 0}),
      to_tuple({"LOAD", 2, 0}),
      to_tuple({"LIST_CONSTRUCT", 1, 2}),
      to_tuple({"STORE", 5, 0}),
      to_tuple({"DROPR", 3, 0}),
      to_tuple({"DROPR", 2, 0}),
      to_tuple({"MOVE", 5, 0}),
      to_tuple({"RET", 0, 0}),
  };
  std::vector<IValue> operators; // empty for this example
  std::vector<IValue> constants; // empty for this example

  std::vector<IValue> types{"List[int]", "List[int]"};
  // 2. Parse the function
  std::string function_name("test_function");
  auto function = std::unique_ptr<mobile::Function>(
      new mobile::Function(c10::QualifiedName(function_name)));
  c10::ivalue::TupleElements debug_handles_m_tuple;
  parseInstructions(
      function_name,
      std::move(*c10::ivalue::Tuple::create(instructions)).elements(),
      debug_handles_m_tuple,
      function.get());
  parseTypes(c10::ivalue::Tuple::create(types)->elements(), function.get());
  const size_t rsize = 5;
  parseRegisterSize(rsize, function.get());

  // 3. Prepare for inputs and run the function
  // Note that the first input is reserved for Module object.
  // Since this is a function test and Module object is not required,
  // a dummy IValue (0) is added here.
  std::vector<IValue> inputs{0, 1, 2, true};
  function->run(inputs);
  auto output = inputs[0].toList();
  ASSERT_EQ(output[0], 1);
  ASSERT_EQ(output[1], 2);

  std::vector<IValue> inputs1{0, 1, 2, false};
  function->run(inputs1);
  auto output1 = inputs1[0].toList();
  ASSERT_EQ(output1[0], 2);
  ASSERT_EQ(output1[1], 1);
}

TEST(RunTimeTest, ParseOperator) {
  // A simple example to show a simple bytecode that can be used independent of
  // PyTorch TorchScript serialization (unpickler, etc) and operator library.
  // It has one operator and we should be able to register it. The original
  // PyTorch program:

  // class Add(torch.nn.Module):
  //     def __init__(self):
  //         super(Add, self).__init__()

  //     def forward(self, a, b):
  //         return a + b

  // 1. Prepare for the bytecode. In reality it can be from a customized
  // deserializer.
  std::vector<IValue> instructions{
      to_tuple({"STOREN", 1, 3}),
      to_tuple({"DROPR", 1, 0}),
      to_tuple({"MOVE", 2, 0}),
      to_tuple({"MOVE", 3, 0}),
      to_tuple({"OP", 0, 0}),
      to_tuple({"RET", 0, 0}),
  };
  std::vector<IValue> operators{
      to_tuple({"aten::add", "Tensor", 2}),
  };
  std::vector<IValue> constants{
      to_tuple({1}),
  };
  int64_t model_version = caffe2::serialize::kProducedBytecodeVersion;
  // 2. Parse the function
  std::string function_name("test_function");
  auto function = std::unique_ptr<mobile::Function>(
      new mobile::Function(c10::QualifiedName(function_name)));
  c10::ivalue::TupleElements debug_handles_m_tuple;
  parseInstructions(
      function_name,
      std::move(*c10::ivalue::Tuple::create(instructions)).elements(),
      debug_handles_m_tuple,
      function.get());
  parseOperators(
      std::move(*c10::ivalue::Tuple::create(operators)).elements(),
      model_version,
      1,
      function.get());
  const size_t rsize = 5;
  parseRegisterSize(rsize, function.get());

  // 3. Prepare for inputs and run the function
  // Note that the first input is reserved for Module object.
  // Since this is a function test and Module object is not required,
  // a dummy IValue (0) is added here.
  std::vector<IValue> inputs{0, at::tensor(1), at::tensor(2)};
  function->run(inputs);
  auto output = inputs[0];
  ASSERT_EQ(output, at::tensor(3));
}

namespace {
void testLiteModuleCompareResultTensors(
    Module& m,
    const std::vector<torch::jit::IValue>& inputs,
    const std::string& method_name = "forward") {
  auto outputref = m.get_method(method_name)(inputs).toTensor();

  std::stringstream ss;
  m._save_for_mobile(ss);
  mobile::Module bc = _load_for_mobile(ss);
  IValue res;
  for (int i = 0; i < 3; ++i) {
    res = bc.get_method(method_name)(inputs);
  }
  auto output = res.toTensor();
  AT_ASSERT(outputref.dim() == output.dim());
  AT_ASSERT(output.equal(outputref));
}

void testDefaultArgsPinv(int num_args) {
  Module m("m");
  if (num_args == 1) {
    m.define(R"(
      def forward(self, input):
        return torch.linalg_pinv(input)
    )");
  } else if (num_args == 2) {
    m.define(R"(
      def forward(self, input):
        return torch.linalg_pinv(input, 1e-5)
    )");
  } else if (num_args == 3) {
    m.define(R"(
      def forward(self, input):
        return torch.linalg_pinv(input, 1e-5, True)
    )");
  }

  std::vector<torch::jit::IValue> inputs;
  const int N = 28;
  auto input = torch::range(1, N * N, 1);
  input[0] = 1; // a more stable matrix
  input = input.view({N, N});
  inputs.push_back(input);
  testLiteModuleCompareResultTensors(m, inputs);
}
} // namespace

#if !defined FB_XPLAT_BUILD
TEST(LiteInterpreterTest, DefaultArgsPinv) {
  // Test with different number of specified arguments.
  // Arguments not specified take default value.
  for (int num_args = 1; num_args <= 3; ++num_args) {
    testDefaultArgsPinv(num_args);
  }

  //  bytecode with one specified argument:
  //  (6,
  //      ('__torch__.m.forward',
  //          (('instructions',
  //              (('STOREN', 1, 2),
  //                  ('DROPR', 1, 0),
  //                  ('MOVE', 2, 0),
  //                  ('OP', 0, 0),
  //                  ('RET', 0, 0))),
  //              ('operators', (('aten::linalg_pinv', '', 1),)),
  //              ('constants', (False, 1e-15)), # default constants are not
  //              used
  //              ('types', ()),
  //              ('register_size', 2)),
  //          (('arguments',
  //              ((('name', 'self'), ('type', '__torch__.m'), ('default_value',
  //              None)),
  //                  (('name', 'input'), ('type', 'Tensor'), ('default_value',
  //                  None)))),
  //              ('returns',
  //                  ((('name', ''), ('type', 'Tensor'), ('default_value',
  //                  None)),)))))

  //  bytecode with 2 specified argument:
  //  (6,
  //      ('__torch__.m.forward',
  //          (('instructions',
  //              (('STOREN', 1, 2),
  //                  ('DROPR', 1, 0),
  //                  ('MOVE', 2, 0),
  //                  ('LOADC', 1, 0), # added LOADC for specified argument
  //                  ('OP', 0, 0),
  //                  ('RET', 0, 0))),
  //              ('operators', (('aten::linalg_pinv', '', 2),)),
  //              ('constants', (False, 1e-05)), # updated constant table
  //              ('types', ()),
  //              ('register_size', 2)),
  //          (('arguments',
  //              ((('name', 'self'), ('type', '__torch__.m'), ('default_value',
  //              None)),
  //                  (('name', 'input'), ('type', 'Tensor'), ('default_value',
  //                  None)))),
  //              ('returns',
  //                  ((('name', ''), ('type', 'Tensor'), ('default_value',
  //                  None)),)))))

  //  bytecode with 3 specified arguments:
  //  (6,
  //      ('__torch__.m.forward',
  //          (('instructions',
  //              (('STOREN', 1, 2),
  //                  ('DROPR', 1, 0),
  //                  ('MOVE', 2, 0),
  //                  ('LOADC', 1, 0),
  //                  ('LOADC', 0, 0),
  //                  ('OP', 0, 0),
  //                  ('RET', 0, 0))),
  //              ('operators', (('aten::linalg_pinv', '', 3),)),
  //              ('constants', (True, 1e-05)),
  //              ('types', ()),
  //              ('register_size', 2)),
  //          (('arguments',
  //              ((('name', 'self'), ('type', '__torch__.m'), ('default_value',
  //              None)),
  //                  (('name', 'input'), ('type', 'Tensor'), ('default_value',
  //                  None)))),
  //              ('returns',
  //                  ((('name', ''), ('type', 'Tensor'), ('default_value',
  //                  None)),)))))
}

TEST(LiteInterpreterTest, DefaultArgsTensorinvSpecifyDefault) {
  // The second argument is specified, but the value is the same as the default
  // value. It's treated as "not specified" since the value can be fetched from
  // schema.
  Module m("m");
  m.define(R"(
    def forward(self, input):
      return torch.linalg_tensorinv(input, 2)
  )");
  torch::jit::MobileCode code(m.get_method("forward").graph(), "forward");
  auto arg_nums = code.op_to_num_specified_args();
  ASSERT_EQ(arg_nums.size(), 1);
  ASSERT_EQ(arg_nums["aten::linalg_tensorinv"], 1);
  std::vector<torch::jit::IValue> inputs;
  const int N = 4;
  auto input = torch::rand({N, N, N, N});
  inputs.push_back(input);
  testLiteModuleCompareResultTensors(m, inputs);
}

void testDefaultArgsPinvWithOutArg(int num_args) {
  Module m("m");
  if (num_args == 1) {
    m.define(R"(
      def forward(self, input):
        return torch.linalg_pinv(input, out=input)
    )");
  } else if (num_args == 2) {
    m.define(R"(
      def forward(self, input):
        return torch.linalg_pinv(input, 1e-5, out=input)
    )");
  } else if (num_args == 3) {
    m.define(R"(
      def forward(self, input):
        return torch.linalg_pinv(input, 1e-5, True, out=input)
    )");
  }

  const int N = 28;
  auto input = torch::range(1, N * N, 1);
  input[0] = 10000; // a more stable matrix
  input = input.view({N, N});
  auto ref = m.run_method("forward", input);
  TORCH_CHECK(!input.equal(torch::range(1, N * N, 1)));
  TORCH_CHECK(input.equal(ref.toTensor()));
}

TEST(LiteInterpreterTest, DefaultArgsPinvWithOutArg) {
  // Test with different number of specified arguments + out arg.
  // Arguments not specified take default value.
  for (int num_args = 1; num_args <= 3; ++num_args) {
    testDefaultArgsPinvWithOutArg(num_args);
  }
}

TEST(LiteInterpreterTest, DefaultArgsWithOutArg) {
  Module m("m");
  m.define(R"(
    def forward(self, x, h):
      torch.add(x, h, out=x)
  )");

  std::vector<IValue> inputs;
  auto input_x = 2 * torch::ones({});
  auto input_h = torch::ones({});
  auto ref = m.run_method("forward", input_x, input_h);

  std::stringstream ss;

  m._save_for_mobile(ss, {}, true);
  mobile::Module bc = _load_for_mobile(ss);
  bc.run_method("forward", input_x, input_h);
  AT_ASSERT(input_x.equal(4 * torch::ones({})));

  auto ops = _get_model_ops_and_info(ss);
  auto op = ops.find("aten::add.out");
  TORCH_CHECK(
      op != ops.end() && op->second.num_schema_args.has_value() &&
      op->second.num_schema_args.value() == 3);
}

TEST(LiteInterpreterTest, TestExceptionStackWithTwoLevelModuleHierarchy) {
  Module a("A");
  a.define(R"(
    def bar(self, x, y):
      return x + y
  )");
  Module b("B");
  b.register_module("A0", a);
  b.define(R"(
    def foo(self, x, y):
      return self.A0.bar(x, y) + 2
  )");
  Module c("C");
  c.register_module("B0", b);
  c.define(R"(
    def forward(self, x, y):
      return self.B0.foo(x, y) + 3
  )");

  std::vector<IValue> inputs;
  inputs.emplace_back(torch::rand({2, 4}));
  inputs.emplace_back(torch::rand({13, 9}));

  std::stringstream ss;
  c._save_for_mobile(ss, ExtraFilesMap(), true);
  auto lite_m = _load_for_mobile(ss);
  std::string error_pattern = R"(
  Module hierarchy:top(C)::<unknown>.B0(B)::foo.A0(A)::bar.aten::add
Traceback of TorchScript (most recent call last):
  File "<string>", line 3, in <unknown>

    def forward(self, x, y):
      return self.B0.foo(x, y) + 3
             ~~~~~~~~~~~ <--- HERE

  File "<string>", line 3, in foo

    def foo(self, x, y):
      return self.A0.bar(x, y) + 2
             ~~~~~~~~~~~ <--- HERE

  File "<string>", line 3, in bar

    def bar(self, x, y):
      return x + y
             ~~~~~ <--- HERE
  )";
  ASSERT_THROWS_WITH_MESSAGE(lite_m.forward(inputs), error_pattern);
}
#endif // !defined(FB_XPLAT_BUILD)

namespace {
static auto reg =
    torch::class_<TorchBindLiteInterpreterTestStruct>(
        "_TorchScriptTesting",
        "_LiteInterpreterTest")
        .def(torch::init<>())
        .def("get", &TorchBindLiteInterpreterTestStruct::get)
        .def_pickle(
            // __getattr__
            [](const c10::intrusive_ptr<TorchBindLiteInterpreterTestStruct>&
                   self) -> int64_t { return 0; },
            // __setattr__
            [](int64_t state) {
              return c10::make_intrusive<TorchBindLiteInterpreterTestStruct>();
            });

} // namespace

TEST(LiteInterpreterTest, OperatorCacheDifferentiatesDefaultArgs) {
  // Create 3 methods:
  //
  // 1. forward() returns a tensor with dtype=torch.int64 (4)
  // 2. forward2() returns a tensor with dtype=torch.float32 (6)
  // 3. forward3() returns a tensor with dtype=torch.float32 but
  //    the dtype is inferred by the input tensor's dtype
  //
  // If caching works correctly, then the result from the full-jit
  // module and the lite module will be the same. Otherwise, it
  // will be different if we don't correctly ignore the cache
  // entry for an operator that has a different number of
  // arguments.
  Module m("m");
  m.define(R"(
    def forward(self):
      ret1 = torch.new_empty(torch.zeros(10), [10], dtype=4)
      return ret1.fill_(25)
  )");
  m.define(R"(
    def forward2(self):
      ret1 = torch.new_empty(torch.zeros(10), [10], dtype=6)
      return ret1.fill_(32.0)
  )");
  m.define(R"(
    def forward3(self):
      ret1 = torch.new_empty(torch.zeros(10), [10])
      return ret1.fill_(12.0)
  )");

  std::vector<torch::jit::IValue> inputs;
  testLiteModuleCompareResultTensors(m, inputs, "forward");
  testLiteModuleCompareResultTensors(m, inputs, "forward2");
  testLiteModuleCompareResultTensors(m, inputs, "forward3");
}

TEST(RunTimeTest, RuntimeCall) {
  //     def call(x):
  //         return x + x
  //
  //     def forward(a):
  //         x = a + call(a)
  //         y = a + call(x)
  //         return y

  std::vector<IValue> instructionsCall{
      to_tuple({"STORE", 1, 0}),
      to_tuple({"LOAD", 1, 0}),
      to_tuple({"MOVE", 1, 0}),
      to_tuple({"LOADC", 0, 0}),
      to_tuple({"OP", 0, 0}),
      to_tuple({"RET", 0, 0}),
  };
  std::vector<IValue> instructionsFoo{
      to_tuple({"STORE", 1, 0}),
      to_tuple({"LOAD", 1, 0}),
      to_tuple({"LOAD", 1, 0}),
      to_tuple({"MOVE", 1, 0}),
      to_tuple({"CALL", 0, 0}),
      to_tuple({"LOADC", 0, 0}),
      to_tuple({"OP", 0, 0}),
      to_tuple({"CALL", 0, 0}),
      to_tuple({"LOADC", 0, 0}),
      to_tuple({"OP", 0, 0}),
      to_tuple({"RET", 0, 0}),
  };
  std::vector<IValue> operatorsFoo{
      to_tuple({"aten::add", "Tensor", 3}),
  };
  std::vector<IValue> constantsFoo{
      1,
  };
  std::vector<IValue> operatorsCall{
      to_tuple({"aten::add", "Tensor", 3}),
  };
  std::vector<IValue> constantsCall{
      1,
  };
  int64_t model_version = caffe2::serialize::kProducedBytecodeVersion;

  auto foo = std::make_unique<mobile::Function>(c10::QualifiedName("foo"));
  c10::ivalue::TupleElements debug_handles_m_tuple;
  parseInstructions(
      "foo",
      std::move(*c10::ivalue::Tuple::create(instructionsFoo)).elements(),
      debug_handles_m_tuple,
      foo.get());
  parseOperators(
      std::move(*c10::ivalue::Tuple::create(operatorsFoo)).elements(),
      model_version,
      1,
      foo.get());
  parseConstants(
      std::move(*c10::ivalue::Tuple::create(constantsFoo)).elements(),
      foo.get());
  const size_t rsize = 5;
  parseRegisterSize(rsize, foo.get());

  auto call = std::make_unique<mobile::Function>(c10::QualifiedName("call"));
  parseInstructions(
      "call",
      std::move(*c10::ivalue::Tuple::create(instructionsCall)).elements(),
      debug_handles_m_tuple,
      call.get());
  parseOperators(
      std::move(*c10::ivalue::Tuple::create(operatorsCall)).elements(),
      model_version,
      1,
      call.get());
  parseConstants(
      std::move(*c10::ivalue::Tuple::create(constantsCall)).elements(),
      call.get());
  parseRegisterSize(rsize, call.get());

  foo->append_function(*call);

  std::vector<IValue> inputs{at::tensor(1)};
  foo->run(inputs);
  auto output = inputs[0];
  ASSERT_EQ(output, at::tensor(7));
}

TEST(LiteInterpreterTest, OperatorSize1) {
  Module m("m");
  m.define(R"(
    def forward(self, input: Tensor, scale:float):
      return torch.upsample_nearest2d(input, [1, 1], float(scale), float(scale))
  )");

  std::stringstream ss;
  m._save_for_mobile(ss);
  mobile::Module bc = _load_for_mobile(ss);
  const auto& func = bc.get_method("forward").function();
  ASSERT_EQ(
      func.get_code().operator_input_sizes_.size(),
      func.get_code().operators_.size());
}

TEST(LiteInterpreterTest, OperatorTest2) { // NOLINT (use =delete in gtest)
  const std::vector<std::string> test_programs{
      // test invoking a method with default parameter
      R"(
      def test_func(self, x, b : int = 4):
        return self.foo + x + b
      )",
      // inner method call with default parameter (gets inlined)
      R"(
      def add_with_default_arg(self, x, b : int = 4):
        return self.foo + x + b
      def test_func(self, x):
        return self.add_with_default_arg(x)  # invoke method w/ default arg
      )",
      // simple method call
      R"(
      def test_func(self, x):
        b = 4
        return self.foo + x + b
      )",
  };
  for (const auto& test_program : test_programs) {
    Module m("m");
    m.register_parameter("foo", torch::ones({}), false);
    m.define(test_program);

    std::stringstream ss;
    m._save_for_mobile(ss);
    mobile::Module bc = _load_for_mobile(ss);
    const auto& func = bc.get_method("test_func").function();
    ASSERT_EQ(
        func.get_code().operator_input_sizes_.size(),
        func.get_code().operators_.size());
  }
}

#if !defined FB_XPLAT_BUILD
// The following test run in fbcode only
TEST(LiteInterpreterUpgraderTest, DivTensorV2) {
  std::string filePath(__FILE__);
  auto test_model_file = filePath.substr(0, filePath.find_last_of("/\\") + 1);
  test_model_file.append("upgrader_models/test_versioned_div_tensor_v2.ptl");
  /*
  (('__torch__.MyModule.forward',
    (('instructions',
      (('STOREN', 1, 3),
       ('DROPR', 1, 0),
       ('LOAD', 2, 0),
       ('LOAD', 3, 0),
       ('OP', 0, 0),
       ('LOAD', 2, 0),
       ('LOAD', 3, 0),
       ('OP', 1, 0),
       ('MOVE', 2, 0),
       ('MOVE', 3, 0),
       ('OP', 2, 0),
       ('TUPLE_CONSTRUCT', 3, 0),
       ('RET', 0, 0))),
     ('operators',
      (('aten::div', 'Tensor'),
       ('aten::div', 'Tensor'),
       ('aten::div', 'Tensor'))),
     ('constants', ()),
     ('types', ()),
     ('register_size', 3))),)

  */
  mobile::Module m_module = _load_for_mobile(test_model_file);
  auto intrsuction_list =
      m_module.get_method("forward").function().get_code().instructions_;
  uint64_t number_of_call_instruction = 0;
  for (auto& instruction : intrsuction_list) {
    number_of_call_instruction += (instruction.op == OpCode::CALL);
  }
  // 3 operators will use upgrader
  ASSERT_EQ(number_of_call_instruction, 3);

  std::vector<IValue> inputs = {
      IValue(6 * torch::ones({1})), IValue(3 * torch::ones({1}))};
  auto actual_output = m_module.forward(inputs);
  auto expect_output = 2.0 * torch::ones({1});
  auto actual_output_list = actual_output.toTuple()->elements();
  ASSERT_TRUE(actual_output_list[0].toTensor().equal(expect_output));
}

TEST(LiteInterpreterUpgraderTest, DivTensorOutV2) {
  std::string filePath(__FILE__);
  auto test_model_file = filePath.substr(0, filePath.find_last_of("/\\") + 1);
  test_model_file.append(
      "upgrader_models/test_versioned_div_tensor_out_v2.ptl");
  /*
  (('__torch__.MyModule.forward',
    (('instructions',
      (('STOREN', 1, 4),
       ('DROPR', 1, 0),
       ('MOVE', 2, 0),
       ('MOVE', 3, 0),
       ('MOVE', 4, 0),
       ('OP', 0, 0),
       ('RET', 0, 0))),
     ('operators', (('aten::div', 'out'),)),
     ('constants', ()),
     ('types', ()),
     ('register_size', 4))),)
  */
  mobile::Module m_module = _load_for_mobile(test_model_file);

  auto intrsuction_list =
      m_module.get_method("forward").function().get_code().instructions_;
  uint64_t number_of_call_instruction = 0;
  for (auto& instruction : intrsuction_list) {
    number_of_call_instruction += (instruction.op == OpCode::CALL);
  }
  // One operator will use upgrader
  ASSERT_EQ(number_of_call_instruction, 1);

  std::vector<IValue> inputs{
      IValue(6 * torch::ones({1})),
      IValue(3 * torch::ones({1})),
      IValue(torch::empty({1}))};
  m_module.forward(inputs);
  auto expect_output = 2.0 * torch::ones({1});
  auto actual_output = inputs[2].toTensor();
  // The out argument will be overwritten with the output
  ASSERT_TRUE(actual_output.equal(expect_output));
}

TEST(LiteInterpreterUpgraderTest, DivTensorInplaceV2) {
  std::string filePath(__FILE__);
  auto test_model_file = filePath.substr(0, filePath.find_last_of("/\\") + 1);
  test_model_file.append(
      "upgrader_models/test_versioned_div_tensor_inplace_v2.ptl");
  /*
  (('__torch__.MyModule.forward',
    (('instructions',
      (('STOREN', 1, 3),
       ('DROPR', 1, 0),
       ('MOVE', 2, 0),
       ('MOVE', 3, 0),
       ('OP', 0, 0),
       ('RET', 0, 0))),
     ('operators', (('aten::div_', 'Tensor'),)),
     ('constants', ()),
     ('types', ()),
     ('register_size', 3))),)
  */
  mobile::Module m_module = _load_for_mobile(test_model_file);

  auto intrsuction_list =
      m_module.get_method("forward").function().get_code().instructions_;
  uint64_t number_of_call_instruction = 0;
  for (auto& instruction : intrsuction_list) {
    number_of_call_instruction += (instruction.op == OpCode::CALL);
  }
  // One operator will use upgrader
  ASSERT_EQ(number_of_call_instruction, 1);

  std::vector<IValue> inputs{
      IValue(6 * torch::ones({1})), IValue(3 * torch::ones({1}))};
  m_module.forward(inputs);
  auto expect_output = 2.0 * torch::ones({1});
  auto actual_output = inputs[0].toTensor();
  // The out argument will be overwritten with the output
  ASSERT_TRUE(actual_output.equal(expect_output));
}

TEST(LiteInterpreterUpgraderTest, DivScalarFloatV2) {
  std::string filePath(__FILE__);
  auto test_model_file = filePath.substr(0, filePath.find_last_of("/\\") + 1);
  test_model_file.append(
      "upgrader_models/test_versioned_div_scalar_float_v2.ptl");
  /*
  (('__torch__.MyModuleFloat.forward',
    (('instructions',
    (('STOREN', 1, 3),
    ('DROPR', 1, 0),
    ('MOVE', 2, 0),
    ('MOVE', 3, 0),
    ('OP', 0, 0),
    ('RET', 0, 0))),
    ('operators', (('aten::div', 'Scalar'),)),
    ('constants', ()),
    ('types', ()),
    ('register_size', 3))),)
  */

  mobile::Module m_module = _load_for_mobile(test_model_file);

  auto intrsuction_list =
      m_module.get_method("forward").function().get_code().instructions_;
  uint64_t number_of_call_instruction = 0;
  for (auto& instruction : intrsuction_list) {
    number_of_call_instruction += (instruction.op == OpCode::CALL);
  }
  // One operator will use upgrader
  ASSERT_EQ(number_of_call_instruction, 1);

  std::vector<IValue> inputs{IValue(6 * torch::ones({1})), IValue(3.0)};
  auto output = m_module.forward(inputs);
  auto expect_output = 2.0 * torch::ones({1});
  auto actual_output = output.toTensor();

  // The out argument will be overwritten with the output
  ASSERT_TRUE(actual_output.equal(expect_output));
}

TEST(LiteInterpreterUpgraderTest, DivScalarReciprocalFloatV2) {
  std::string filePath(__FILE__);
  auto test_model_file = filePath.substr(0, filePath.find_last_of("/\\") + 1);
  test_model_file.append(
      "upgrader_models/test_versioned_div_scalar_reciprocal_float_v2.ptl");
  /*
  (('__torch__.MyModuleFloat.forward',
    (('instructions',
      (('STOREN', 1, 3),
      ('DROPR', 1, 0),
      ('MOVE', 2, 0),
      ('OP', 0, 0),
      ('MOVE', 3, 0),
      ('OP', 1, 0),
      ('RET', 0, 0))),
    ('operators', (('aten::reciprocal', ''), ('aten::mul', 'Scalar'))),
    ('constants', ()),
    ('types', ()),
    ('register_size', 3))),)
  */
  mobile::Module m_module = _load_for_mobile(test_model_file);

  auto intrsuction_list =
      m_module.get_method("forward").function().get_code().instructions_;
  uint64_t number_of_call_instruction = 0;
  for (auto& instruction : intrsuction_list) {
    number_of_call_instruction += (instruction.op == OpCode::CALL);
  }
  // No operator will use upgrader
  ASSERT_EQ(number_of_call_instruction, 0);

  std::vector<IValue> inputs{IValue(6 * torch::ones({1})), IValue(3.0)};
  auto output = m_module.forward(inputs);
  auto expect_output = 0.5 * torch::ones({1});
  auto actual_output = output.toTensor();
  std::cout << "expect output: " << expect_output;
  std::cout << "actual output: " << actual_output;
  // The out argument will be overwritten with the output
  ASSERT_TRUE(actual_output.equal(expect_output));
}

TEST(LiteInterpreterUpgraderTest, DivScalarReciprocalIntV2) {
  std::string filePath(__FILE__);
  auto test_model_file = filePath.substr(0, filePath.find_last_of("/\\") + 1);
  test_model_file.append(
      "upgrader_models/test_versioned_div_scalar_reciprocal_int_v2.ptl");
  /*
  (('__torch__.MyModuleInt.forward',
  (('instructions',
    (('STOREN', 1, 3),
     ('DROPR', 1, 0),
     ('MOVE', 2, 0),
     ('OP', 0, 0),
     ('MOVE', 3, 0),
     ('OP', 1, 0),
     ('RET', 0, 0))),
   ('operators', (('aten::reciprocal', ''), ('aten::mul', 'Scalar'))),
   ('constants', ()),
   ('types', ()),
   ('register_size', 3))),)
  */
  mobile::Module m_module = _load_for_mobile(test_model_file);

  auto intrsuction_list =
      m_module.get_method("forward").function().get_code().instructions_;
  uint64_t number_of_call_instruction = 0;
  for (auto& instruction : intrsuction_list) {
    number_of_call_instruction += (instruction.op == OpCode::CALL);
  }
  // No operator will use upgrader
  ASSERT_EQ(number_of_call_instruction, 0);

  std::vector<IValue> inputs{IValue(6 * torch::ones({1})), IValue(3.0)};
  auto output = m_module.forward(inputs);
  auto expect_output = 0.5 * torch::ones({1});
  auto actual_output = output.toTensor();

  // The out argument will be overwritten with the output
  ASSERT_TRUE(actual_output.equal(expect_output));
}

TEST(LiteInterpreterUpgraderTest, DivScalarScalarV2) {
  std::string filePath(__FILE__);
  auto test_model_file = filePath.substr(0, filePath.find_last_of("/\\") + 1);
  test_model_file.append(
      "upgrader_models/test_versioned_div_scalar_scalar_v2.ptl");
  /*
  (('__torch__.MyModule.forward',
    (('instructions',
      (('STOREN', 1, 5),
      ('DROPR', 1, 0),
      ('LOAD', 2, 0),
      ('LOAD', 3, 0),
      ('OP', 0, 0),
      ('MOVE', 2, 0),
      ('LOAD', 4, 0),
      ('OP', 1, 0),
      ('LOAD', 3, 0),
      ('MOVE', 4, 0),
      ('OP', 2, 0),
      ('MOVE', 3, 0),
      ('MOVE', 5, 0),
      ('OP', 3, 0),
      ('TUPLE_CONSTRUCT', 4, 0),
      ('RET', 0, 0))),
    ('operators',
      (('aten::div', ''),
      ('aten::div', 'float'),
      ('aten::div', ''),
      ('aten::div', 'int'))),
    ('constants', ()),
    ('types', ()),
    ('register_size', 5))),)
  */
  mobile::Module m_module = _load_for_mobile(test_model_file);
  auto intrsuction_list =
      m_module.get_method("forward").function().get_code().instructions_;
  uint64_t number_of_call_instruction = 0;
  for (auto& instruction : intrsuction_list) {
    number_of_call_instruction += (instruction.op == OpCode::CALL);
  }
  // No operator will use upgrader
  ASSERT_EQ(number_of_call_instruction, 0);

  std::vector<IValue> inputs{IValue(20.0), IValue(10), IValue(2.0), IValue(5)};
  auto output = m_module.forward(inputs);
  auto output_list = output.toTupleRef().elements();
  auto expect_output = std::vector<IValue>(
      {IValue(2.0), IValue(10.0), IValue(5.0), IValue(2.0)});
  // auto actual_output = output.toTensor();
  for (size_t i = 0; i < expect_output.size(); i++) {
    ASSERT_EQ(output_list[i], expect_output[i]);
  }
}

TEST(LiteInterpreterUpgraderTest, DivScalarIntV2) {
  std::string filePath(__FILE__);
  auto test_model_file = filePath.substr(0, filePath.find_last_of("/\\") + 1);
  test_model_file.append(
      "upgrader_models/test_versioned_div_scalar_int_v2.ptl");
  /*
  (('__torch__.MyModuleInt.forward',
    (('instructions',
      (('STOREN', 1, 3),
      ('DROPR', 1, 0),
      ('MOVE', 2, 0),
      ('MOVE', 3, 0),
      ('OP', 0, 0),
      ('RET', 0, 0))),
    ('operators', (('aten::div', 'Scalar'),)),
    ('constants', ()),
    ('types', ()),
    ('register_size', 3))),)
  */
  mobile::Module m_module = _load_for_mobile(test_model_file);

  auto intrsuction_list =
      m_module.get_method("forward").function().get_code().instructions_;
  uint64_t number_of_call_instruction = 0;
  for (auto& instruction : intrsuction_list) {
    number_of_call_instruction += (instruction.op == OpCode::CALL);
  }
  // One operator will use upgrader
  ASSERT_EQ(number_of_call_instruction, 1);

  std::vector<IValue> inputs{IValue(6 * torch::ones({1})), IValue(3)};
  auto output = m_module.forward(inputs);
  auto expect_output = 2.0 * torch::ones({1});
  auto actual_output = output.toTensor();

  // The out argument will be overwritten with the output
  ASSERT_TRUE(actual_output.equal(expect_output));
}

TEST(LiteInterpreterUpgraderTest, DivScalarInplaceFloatV2) {
  std::string filePath(__FILE__);
  auto test_model_file = filePath.substr(0, filePath.find_last_of("/\\") + 1);
  test_model_file.append(
      "upgrader_models/test_versioned_div_scalar_inplace_float_v2.ptl");
  /*
  (('__torch__.MyModuleFloat.forward',
    (('instructions',
      (('STOREN', 1, 3),
      ('DROPR', 1, 0),
      ('MOVE', 2, 0),
      ('MOVE', 3, 0),
      ('OP', 0, 0),
      ('RET', 0, 0))),
    ('operators', (('aten::div_', 'Scalar'),)),
    ('constants', ()),
    ('types', ()),
    ('register_size', 3))),)
  */

  mobile::Module m_module = _load_for_mobile(test_model_file);

  auto intrsuction_list =
      m_module.get_method("forward").function().get_code().instructions_;
  uint64_t number_of_call_instruction = 0;
  for (auto& instruction : intrsuction_list) {
    number_of_call_instruction += (instruction.op == OpCode::CALL);
  }
  // One operator will use upgrader
  ASSERT_EQ(number_of_call_instruction, 1);

  std::vector<IValue> inputs{IValue(6 * torch::ones({1})), IValue(3.0)};
  auto output = m_module.forward(inputs);
  auto expect_output = 2.0 * torch::ones({1});
  auto actual_output = output.toTensor();

  // The out argument will be overwritten with the output
  ASSERT_TRUE(actual_output.equal(expect_output));
}

TEST(LiteInterpreterUpgraderTest, DivScalarInplaceIntV2) {
  std::string filePath(__FILE__);
  auto test_model_file = filePath.substr(0, filePath.find_last_of("/\\") + 1);
  test_model_file.append(
      "upgrader_models/test_versioned_div_scalar_inplace_int_v2.ptl");
  /*
  (('__torch__.MyModuleInt.forward',
    (('instructions',
      (('STOREN', 1, 3),
       ('DROPR', 1, 0),
       ('MOVE', 2, 0),
       ('MOVE', 3, 0),
       ('OP', 0, 0),
       ('RET', 0, 0))),
     ('operators', (('aten::div_', 'Scalar'),)),
     ('constants', ()),
     ('types', ()),
     ('register_size', 3))),)
  */

  mobile::Module m_module = _load_for_mobile(test_model_file);

  auto intrsuction_list =
      m_module.get_method("forward").function().get_code().instructions_;
  uint64_t number_of_call_instruction = 0;
  for (auto& instruction : intrsuction_list) {
    number_of_call_instruction += (instruction.op == OpCode::CALL);
  }
  // One operator will use upgrader
  ASSERT_EQ(number_of_call_instruction, 1);

  std::vector<IValue> inputs{IValue(6 * torch::ones({1})), IValue(3)};
  auto output = m_module.forward(inputs);
  auto expect_output = 2.0 * torch::ones({1});
  auto actual_output = output.toTensor();

  // The out argument will be overwritten with the output
  ASSERT_TRUE(actual_output.equal(expect_output));
}

#endif // !defined(FB_XPLAT_BUILD)

TEST(LiteInterpreterUpgraderTest, Upgrader) {
  std::vector<mobile::Function> upgrader_functions;

  for (auto& byteCodeFunctionWithOperator : getUpgraderBytecodeList()) {
    ASSERT_EQ(
        byteCodeFunctionWithOperator.function.get_code().operators_.size(),
        byteCodeFunctionWithOperator.function.get_code().op_names_.size());
    if (byteCodeFunctionWithOperator.function.get_code().operators_.empty()) {
      for (const auto& op : byteCodeFunctionWithOperator.operators) {
        byteCodeFunctionWithOperator.function.append_operator(
            op.name,
            op.overload_name,
            op.num_specified_args,
            caffe2::serialize::kMaxSupportedFileFormatVersion);
      }
    }
    upgrader_functions.push_back(byteCodeFunctionWithOperator.function);
  }

  ASSERT_EQ(getUpgraderBytecodeList().size(), upgrader_functions.size());
}

void enumerateTupleType(
    size_t depth,
    std::vector<TypePtr>& current,
    const std::vector<TypePtr>& candidates,
    std::vector<TypePtr>& out) {
  static std::vector<std::string> fieldNames;
  if (depth > fieldNames.size()) {
    fieldNames.reserve(depth);
    for (size_t i = fieldNames.size(); i < depth; i++) {
      fieldNames.push_back("field" + std::to_string(i));
    }
  }
  if (depth == 0) {
    out.push_back(TupleType::create(current));
    while (fieldNames.size() > current.size()) {
      fieldNames.pop_back();
    }
    out.push_back(TupleType::createNamed("NamedTuple", fieldNames, current));
    return;
  }
  for (const auto& type : candidates) {
    if (containsAnyType(type)) {
      continue;
    }
    current.push_back(type);
    enumerateTupleType(depth - 1, current, candidates, out);
    current.pop_back();
  }
}

class LiteInterpreterDynamicTypeTestFixture
    : public ::testing::TestWithParam<size_t> {
 protected:
  void SetUp() override {
    cu = std::make_shared<CompilationUnit>();
    std::vector<TypePtr> keyTypes = {
        AnyType::get(),
        IntType::get(),
        BoolType::get(),
        FloatType::get(),
        ComplexType::get(),
        StringType::get(),
        TensorType::get(),
        DeviceObjType::get(),
    };
    types = {
        NoneType::get(),
        NumberType::get(),
        ClassType::create("__torch__.TestClass1", cu),
        ClassType::create("__torch__.TestClass2", cu),
        AnyListType::get(),
        AnyTupleType::get(),
        StreamObjType::get(),
        CapsuleType::get(),
        GeneratorType::get(),
        StorageType::get(),
        VarType::create("t"),
        VarType::create("v"),
        AnyClassType::get()};
    std::copy(keyTypes.begin(), keyTypes.end(), back_inserter(types));
    auto expandTypes = [&](size_t tupleSize) {
      std::vector<TypePtr> nested;
      for (const auto& type : types) {
        if (!(type == AnyType::get())) {
          nested.emplace_back(ListType::create(type));
          if (!(type == NoneType::get() ||
                type->kind() == OptionalType::Kind)) {
            nested.emplace_back(OptionalType::create(type));
          }
        }
        for (const auto& keyType : keyTypes) {
          nested.emplace_back(DictType::create(keyType, type));
        }
      }
      std::vector<TypePtr> tmp;
      enumerateTupleType(tupleSize, tmp, types, nested);
      std::move(
          std::begin(nested), std::end(nested), std::back_inserter(types));
    };
    expandTypes(1);
    expandTypes(1);
  }
  std::shared_ptr<CompilationUnit> cu;
  std::vector<TypePtr> types;

 public:
  static constexpr size_t kNumSplits = 10;
};

constexpr size_t LiteInterpreterDynamicTypeTestFixture::kNumSplits;

/**
 * Enumerate all possible JIT types appearing in mobile runtime, and test
 * whether subtyping relation is preserved after one of the JIT types is
 * converted to DynamicType.
 *
 * We firstly enumerate all "base" types in a vector, and implement
 * expandTypes() to enumerate container types one "level" up for a given set
 * of types. We call expandTypes() twice to test types nested less or equal
 * to two levels. e.g. List[Optional[Tensor]], Optional[Dict[Int, Bool]], etc.
 */
TEST_P(LiteInterpreterDynamicTypeTestFixture, Conformance) {
  size_t num = types.size() / LiteInterpreterDynamicTypeTestFixture::kNumSplits;
  size_t begin = num * GetParam();
  size_t end = std::min(types.size(), begin + num);
  for (const auto& a : types) {
    auto da = DynamicType::create(*a);
    for (size_t i = begin; i < end; i++) {
      const auto& b = types[i];
      bool result = a->isSubtypeOf(*b);
      EXPECT_EQ(result, da->isSubtypeOf(*b));
      result = b->isSubtypeOf(*a);
      EXPECT_EQ(result, b->isSubtypeOf(*da));
    }
  }
}

INSTANTIATE_TEST_CASE_P(
    PyTorch,
    LiteInterpreterDynamicTypeTestFixture,
    ::testing::Range(
        static_cast<size_t>(0),
        LiteInterpreterDynamicTypeTestFixture::kNumSplits));

} // namespace jit
} // namespace torch<|MERGE_RESOLUTION|>--- conflicted
+++ resolved
@@ -655,13 +655,7 @@
     AT_ASSERT(backPortSuccess);
 
     // Check backport model version
-    auto before = oss.tellg();
     auto backport_version = _get_model_bytecode_version(oss);
-<<<<<<< HEAD
-    auto after = oss.tellg();
-    AT_ASSERT(before == after);
-=======
->>>>>>> 7aaa75af
     backport_version = _get_model_bytecode_version(oss);
     AT_ASSERT(backport_version == current_to_version);
 
