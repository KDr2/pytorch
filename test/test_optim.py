--- conflicted
+++ resolved
@@ -6,13 +6,8 @@
 from optim.test_lrscheduler import TestLRScheduler  # noqa: F401
 from optim.test_swa_utils import TestSWAUtils  # noqa: F401
 from torch.testing._internal.common_optimizers import optim_db, optims, OptimizerErrorEnum
-<<<<<<< HEAD
 from torch.testing._internal.common_device_type import instantiate_device_type_tests, onlyCPU, onlyCUDA, skipMPS
-from torch.testing._internal.common_utils import run_tests, TestCase
-=======
-from torch.testing._internal.common_device_type import instantiate_device_type_tests, onlyCPU, skipMPS
 from torch.testing._internal.common_utils import markDynamoStrictTest, run_tests, TestCase
->>>>>>> 04c74a1c
 
 @markDynamoStrictTest
 class TestOptimRenewed(TestCase):
@@ -132,24 +127,22 @@
     def test_set_default_dtype_works_with_foreach(self, device, dtype, optim_info):
         # https://github.com/pytorch/pytorch/issues/110940
         # We coerce step to always be float32 regardless of the default dtype
-        old_default_dtype = torch.tensor(0.0).dtype
+        old_default_dtype = torch.get_default_dtype()
         for default_dtype in [torch.float64, torch.float16]:
-            try:
-                torch.set_default_dtype(default_dtype)
-                self._test_derived_optimizers(
-                    device,
-                    dtype,
-                    optim_info,
-                    "foreach",
-                    reduced_precision=default_dtype == torch.float16
-                )
-            finally:
-                torch.set_default_dtype(old_default_dtype)
+            torch.set_default_dtype(default_dtype)
+            self._test_derived_optimizers(
+                device,
+                dtype,
+                optim_info,
+                "foreach",
+                reduced_precision=default_dtype == torch.float16
+            )
+            torch.set_default_dtype(old_default_dtype)
 
 
     @onlyCUDA
     @optims([optim for optim in optim_db if "fused" in optim.supported_impls], dtypes=[torch.float64])
-    def test_fused(self, device, dtype, optim_info):
+    def test_fused_matches_forloop(self, device, dtype, optim_info):
         self._test_derived_optimizers(device, dtype, optim_info, "fused")
 
 
