# Owner(s): ["module: optimizer"]
from copy import deepcopy

import torch
from optim.test_optim import TestOptim, TestDifferentiableOptimizer  # noqa: F401
from optim.test_lrscheduler import TestLRScheduler  # noqa: F401
from optim.test_swa_utils import TestSWAUtils  # noqa: F401
from torch.testing._internal.common_optimizers import optim_db, optims, OptimizerErrorEnum
<<<<<<< HEAD
from torch.testing._internal.common_device_type import instantiate_device_type_tests, onlyCPU, onlyCUDA
=======
from torch.testing._internal.common_device_type import instantiate_device_type_tests, onlyCPU
>>>>>>> 71bf4f3b
from torch.testing._internal.common_utils import run_tests, TestCase

class TestOptimRenewed(TestCase):

    @onlyCPU
    @optims([optim for optim in optim_db if optim.optim_error_inputs_func is not None])
    def test_errors(self, device, dtype, optim_info):
        optim_cls = optim_info.optim_cls
        error_inputs = optim_info.optim_error_inputs_func(device=device, dtype=dtype)

        for error_input in error_inputs:
            optim_input = error_input.optimizer_error_input
            params, kwargs = optim_input.params, optim_input.kwargs
            if error_input.error_on == OptimizerErrorEnum.CONSTRUCTION_ERROR:
                with self.assertRaisesRegex(error_input.error_type, error_input.error_regex):
                    optim_cls(params, **kwargs)
            elif error_input.error_on == OptimizerErrorEnum.STEP_ERROR:
                optim = optim_cls(params, **kwargs)
                with self.assertRaisesRegex(error_input.error_type, error_input.error_regex):
                    optim.step()
            else:
                raise NotImplementedError(f"Unknown error type {error_input.error_on}")


<<<<<<< HEAD
    def _test_derived_optimizers(self, device, dtype, optim_info, flag, reduced_precision=False):
        """
        Given a flag 'fused' or 'foreach', test for parity of optimizer state
        and updated parameters between when the flag is set to True and False
        for provided optimizer configurations.
        """
        assert flag in ("foreach", "fused")

        # why 7? iteration 7 is where we start to see differences for RAdam
        # params interacting with the small eps value, because that's right
        # after rho_t becomes greater than 5 in step 6.
        kIterations = 7

        optim_inputs = optim_info.optim_inputs_func()
        optim_cls = optim_info.optim_cls
        for optim_input in optim_inputs:
            updated_params, state = [], []
            kwargs = deepcopy(optim_input.kwargs)
            if (kwargs.get("capturable", False) and
               (str(device) == "cpu" or optim_cls.__name__ == "ASGD")):
                # capturable is not supported on CPU nor in single tensor ASGD
                continue
            for flag_value in (False, True):
                kwargs[flag] = flag_value
                input = torch.tensor(
                    [0.1, 0.2, 0.3, 0.4, 0.5, 0.6], dtype=dtype, device=device
                ).reshape(3, 2)

                torch.manual_seed(1)
                model = torch.nn.Sequential(
                    torch.nn.Linear(2, 3),
                    torch.nn.Sigmoid(),
                    torch.nn.Linear(3, 1),
                    torch.nn.Sigmoid(),
                )
                model.to(dtype=dtype, device=device)

                # foreach/fused optimizers should be tested with a
                # zero_size tensor as its last param.
                # ref: https://github.com/pytorch/pytorch/issues/100701
                empty_params = [torch.empty((), device=device, dtype=dtype)]
                params = list(model.parameters()) + empty_params

                optimizer = optim_cls(params, **kwargs)

                for i in range(kIterations):
                    optimizer.zero_grad()
                    output = model(input)
                    loss = output.sum()
                    loss.backward()

                    # Test that step behaves as expected (a no-op) when grads are set to None
                    if i == 0:
                        optimizer.zero_grad(set_to_none=True)

                    optimizer.step()

                state.append(optimizer.state)
                updated_params.append(model.parameters())

            assert_eq_kwargs = {}
            if reduced_precision:
                assert_eq_kwargs = {'atol': 1e-5, 'rtol': 1e-4}

            og_state, new_state = state
            for og_p, new_p in zip(updated_params[0], updated_params[1]):
                self.assertEqual(og_p, new_p, **assert_eq_kwargs)

                # check that optimizer states are the same
                og_p_state = og_state[og_p]
                new_p_state = new_state[new_p]

                for k in og_p_state:
                    self.assertEqual(og_p_state[k], new_p_state[k], **assert_eq_kwargs)


    @optims([optim for optim in optim_db if "foreach" in optim.supported_impls], dtypes=[torch.float64])
    def test_foreach(self, device, dtype, optim_info):
        self._test_derived_optimizers(device, dtype, optim_info, "foreach")


    @onlyCUDA
    @optims([optim for optim in optim_db if "foreach" in optim.supported_impls], dtypes=[torch.float64])
    def test_set_default_dtype_works_with_foreach(self, device, dtype, optim_info):
        # https://github.com/pytorch/pytorch/issues/110940
        # We coerce step to always be float32 regardless of the default dtype
        old_default_dtype = torch.tensor(0.0).dtype
        for default_dtype in [torch.float64, torch.float16]:
            try:
                torch.set_default_dtype(default_dtype)
                self._test_derived_optimizers(
                    device,
                    dtype,
                    optim_info,
                    "foreach",
                    reduced_precision=default_dtype == torch.float16
                )
            finally:
                torch.set_default_dtype(old_default_dtype)


    @onlyCUDA
    @optims([optim for optim in optim_db if "fused" in optim.supported_impls], dtypes=[torch.float64])
    def test_fused(self, device, dtype, optim_info):
        self._test_derived_optimizers(device, dtype, optim_info, "fused")


=======
>>>>>>> 71bf4f3b
instantiate_device_type_tests(TestOptimRenewed, globals(), allow_mps=True)


if __name__ == '__main__':
    run_tests()<|MERGE_RESOLUTION|>--- conflicted
+++ resolved
@@ -6,14 +6,18 @@
 from optim.test_lrscheduler import TestLRScheduler  # noqa: F401
 from optim.test_swa_utils import TestSWAUtils  # noqa: F401
 from torch.testing._internal.common_optimizers import optim_db, optims, OptimizerErrorEnum
-<<<<<<< HEAD
 from torch.testing._internal.common_device_type import instantiate_device_type_tests, onlyCPU, onlyCUDA
-=======
-from torch.testing._internal.common_device_type import instantiate_device_type_tests, onlyCPU
->>>>>>> 71bf4f3b
 from torch.testing._internal.common_utils import run_tests, TestCase
 
 class TestOptimRenewed(TestCase):
+
+    @onlyCPU
+    @optims(optim_db)
+    def test_optim_infos_do_not_specify_global_cliquey_kwargs(self, device, dtype, optim_info):
+        global_cliquey_flags = ["foreach", "fused", "differentiable"]
+        for optim_input in optim_info.optim_inputs_func():
+            self.assertFalse(any(f for f in global_cliquey_flags if f in optim_input.kwargs))
+
 
     @onlyCPU
     @optims([optim for optim in optim_db if optim.optim_error_inputs_func is not None])
@@ -35,7 +39,6 @@
                 raise NotImplementedError(f"Unknown error type {error_input.error_on}")
 
 
-<<<<<<< HEAD
     def _test_derived_optimizers(self, device, dtype, optim_info, flag, reduced_precision=False):
         """
         Given a flag 'fused' or 'foreach', test for parity of optimizer state
@@ -88,7 +91,7 @@
                     loss.backward()
 
                     # Test that step behaves as expected (a no-op) when grads are set to None
-                    if i == 0:
+                    if i == 3:
                         optimizer.zero_grad(set_to_none=True)
 
                     optimizer.step()
@@ -113,7 +116,7 @@
 
 
     @optims([optim for optim in optim_db if "foreach" in optim.supported_impls], dtypes=[torch.float64])
-    def test_foreach(self, device, dtype, optim_info):
+    def test_foreach_matches_forloop(self, device, dtype, optim_info):
         self._test_derived_optimizers(device, dtype, optim_info, "foreach")
 
 
@@ -143,8 +146,6 @@
         self._test_derived_optimizers(device, dtype, optim_info, "fused")
 
 
-=======
->>>>>>> 71bf4f3b
 instantiate_device_type_tests(TestOptimRenewed, globals(), allow_mps=True)
 
 
