# Owner(s): ["module: optimizer"]
import unittest
from copy import deepcopy

import torch
from optim.test_optim import TestOptim, TestDifferentiableOptimizer  # noqa: F401
from optim.test_lrscheduler import TestLRScheduler  # noqa: F401
from optim.test_swa_utils import TestSWAUtils  # noqa: F401
from torch.testing._internal.common_cuda import TEST_MULTIGPU
from torch.testing._internal.common_optimizers import optim_db, optims, OptimizerErrorEnum
<<<<<<< HEAD
from torch.testing._internal.common_device_type import (
    instantiate_device_type_tests, largeTensorTest, onlyCPU, onlyCUDA, skipMPS)
from torch.testing._internal.common_utils import run_tests, TestCase
=======
from torch.testing._internal.common_device_type import instantiate_device_type_tests, onlyCPU, onlyCUDA, skipMPS
from torch.testing._internal.common_utils import markDynamoStrictTest, run_tests, TestCase
>>>>>>> 1eb5642f

@markDynamoStrictTest
class TestOptimRenewed(TestCase):

    @onlyCPU
    @optims(optim_db)
    def test_optim_infos_do_not_specify_global_cliquey_kwargs(self, device, dtype, optim_info):
        global_cliquey_flags = ["foreach", "fused", "differentiable"]
        for optim_input in optim_info.optim_inputs_func():
            self.assertFalse(any(f for f in global_cliquey_flags if f in optim_input.kwargs))


    @onlyCPU
    @optims([optim for optim in optim_db if optim.optim_error_inputs_func is not None])
    def test_errors(self, device, dtype, optim_info):
        optim_cls = optim_info.optim_cls
        error_inputs = optim_info.optim_error_inputs_func(device=device, dtype=dtype)

        for error_input in error_inputs:
            optim_input = error_input.optimizer_error_input
            params, kwargs = optim_input.params, optim_input.kwargs
            if error_input.error_on == OptimizerErrorEnum.CONSTRUCTION_ERROR:
                with self.assertRaisesRegex(error_input.error_type, error_input.error_regex):
                    optim_cls(params, **kwargs)
            elif error_input.error_on == OptimizerErrorEnum.STEP_ERROR:
                optim = optim_cls(params, **kwargs)
                with self.assertRaisesRegex(error_input.error_type, error_input.error_regex):
                    optim.step()
            else:
                raise NotImplementedError(f"Unknown error type {error_input.error_on}")


    def _test_derived_optimizers(self, device, dtype, optim_info, flag, reduced_precision=False):
        """
        Given a flag 'fused' or 'foreach', test for parity of optimizer state
        and updated parameters between when the flag is set to True and False
        for provided optimizer configurations.
        """
        assert flag in ("foreach", "fused")

        # why 7? iteration 7 is where we start to see differences for RAdam
        # params interacting with the small eps value, because that's right
        # after rho_t becomes greater than 5 in step 6.
        kIterations = 7

        optim_inputs = optim_info.optim_inputs_func()
        optim_cls = optim_info.optim_cls
        for optim_input in optim_inputs:
            updated_params, state = [], []
            kwargs = deepcopy(optim_input.kwargs)
            if (kwargs.get("capturable", False) and str(device) == "cpu"):
                # capturable is not supported on CPU
                continue
            for flag_value in (False, True):
                kwargs[flag] = flag_value
                input = torch.tensor(
                    [0.1, 0.2, 0.3, 0.4, 0.5, 0.6], dtype=dtype, device=device
                ).reshape(3, 2)

                torch.manual_seed(1)
                model = torch.nn.Sequential(
                    torch.nn.Linear(2, 3),
                    torch.nn.Sigmoid(),
                    torch.nn.Linear(3, 1),
                    torch.nn.Sigmoid(),
                )
                model.to(dtype=dtype, device=device)

                # foreach/fused optimizers should be tested with a
                # zero_size tensor as its last param.
                # ref: https://github.com/pytorch/pytorch/issues/100701
                empty_param = torch.empty((), device=device, dtype=dtype, requires_grad=True)
                empty_param.grad = torch.rand_like(empty_param)
                params = list(model.parameters()) + [empty_param]

                optimizer = optim_cls(params, **kwargs)

                for i in range(kIterations):
                    optimizer.zero_grad()

                    # Test that step behaves as expected (a no-op) when grads are set to None
                    if i != 3:
                        output = model(input)
                        loss = output.sum()
                        loss.backward()

                    optimizer.step()

                state.append(optimizer.state)
                updated_params.append(model.parameters())

            assert_eq_kwargs = {}
            if reduced_precision:
                assert_eq_kwargs = {'atol': 1e-5, 'rtol': 1e-4}

            og_state, new_state = state
            for og_p, new_p in zip(updated_params[0], updated_params[1]):
                self.assertEqual(og_p, new_p, **assert_eq_kwargs)

                # check that optimizer states are the same
                og_p_state = og_state[og_p]
                new_p_state = new_state[new_p]

                for k in og_p_state:
                    self.assertEqual(og_p_state[k], new_p_state[k], **assert_eq_kwargs)


    def _test_derived_optimizers_mixed_device_dtype(self, device, dtype, optim_info, flag):
        """
        Similar in essence to _test_derived_optimizers above. The main difference is that
        _test_derived_optimizers uses model parameters whereas we randomly pass in
        parameters of different dtypes and devices here. We need multiple GPUs (vs just a
        CPU and GPU) because fused adam only works on GPUs. (Thus we only run the tests
        that call into this helper when TEST_MULTIGPU.)
        """
        assert flag in ("foreach", "fused")

        params = [
            torch.rand(2, 3, dtype=torch.float64, device='cuda:0', requires_grad=True),
            torch.rand(2, 3, dtype=torch.float32, device='cuda:0', requires_grad=True),
            torch.rand(2, 3, dtype=torch.float16, device='cuda:0', requires_grad=True),
            torch.rand(2, 3, dtype=torch.bfloat16, device='cuda:0', requires_grad=True),
            torch.rand(2, 3, dtype=torch.float64, device='cuda:1', requires_grad=True),
            torch.rand(2, 3, dtype=torch.float32, device='cuda:1', requires_grad=True),
            torch.rand(2, 3, dtype=torch.float16, device='cuda:1', requires_grad=True),
            torch.rand(2, 3, dtype=torch.bfloat16, device='cuda:1', requires_grad=True),
            torch.randint(1024, (2, 3), dtype=torch.int64, device='cuda:1', requires_grad=False),
        ]

        for p in params:
            if p.requires_grad:
                p.grad = torch.rand_like(p, device=p.device, dtype=p.dtype)

        kIterations = 7 if flag == "foreach" else 1
        optim_inputs = optim_info.optim_inputs_func()
        optim_cls = optim_info.optim_cls
        for optim_input in optim_inputs:
            updated_params, state = [], []
            kwargs = deepcopy(optim_input.kwargs)
            if (kwargs.get("capturable", False) and
               (str(device) == "cpu" or optim_cls.__name__ == "ASGD")):
                # capturable is not supported on CPU nor in single tensor ASGD
                continue
            for flag_value in (False, True):
                kwargs[flag] = flag_value
                params_clone = []
                for p in params:
                    p_clone = p.clone().detach()
                    if p.requires_grad:
                        p_clone.requires_grad = True
                        p_clone.grad = p.grad.clone().detach()
                        params_clone.append(p_clone)

                optimizer = optim_cls(params_clone, **kwargs)
                for _ in range(kIterations):
                    optimizer.step()

                state.append(optimizer.state)
                updated_params.append(params_clone)

            og_state, new_state = state
            for og_p, new_p in zip(updated_params[0], updated_params[1]):
                # Increasing the tolerance as we are collating lots of ops together for optimizers and
                # the designated tolerances are for single op only.
                single_rtol, single_atol = torch.testing._comparison.get_tolerances(new_p.dtype, rtol=None, atol=None)
                rtol = 5 * single_rtol
                atol = 5 * single_atol

                self.assertEqual(og_p, new_p, rtol=rtol, atol=atol)

                # check that optimizer states are the same
                og_p_state = og_state[og_p]
                new_p_state = new_state[new_p]

                for k in og_p_state:
                    actual = new_p_state[k]
                    self.assertEqual(og_p_state[k], actual, rtol=rtol, atol=atol)


    @skipMPS  # MPS doesn't support torch.float64, see https://github.com/pytorch/pytorch/issues/115350
    @optims([optim for optim in optim_db if "foreach" in optim.supported_impls], dtypes=[torch.float64])
    def test_foreach_matches_forloop(self, device, dtype, optim_info):
        self._test_derived_optimizers(device, dtype, optim_info, "foreach")


    @onlyCUDA
    @unittest.skipIf(not TEST_MULTIGPU, "only one GPU detected")
    @optims([optim for optim in optim_db if "foreach" in optim.supported_impls])
    def test_foreach_mixed_device_dtype(self, device, dtype, optim_info):
        self._test_derived_optimizers_mixed_device_dtype(device, dtype, optim_info, "foreach")


    @onlyCUDA
    @optims([optim for optim in optim_db if "foreach" in optim.supported_impls], dtypes=[torch.float64])
    def test_set_default_dtype_works_with_foreach(self, device, dtype, optim_info):
        # https://github.com/pytorch/pytorch/issues/110940
        # We coerce step to always be float32 regardless of the default dtype
        old_default_dtype = torch.get_default_dtype()
        for default_dtype in [torch.float64, torch.float16]:
            torch.set_default_dtype(default_dtype)
            self._test_derived_optimizers(
                device,
                dtype,
                optim_info,
                "foreach",
                reduced_precision=default_dtype == torch.float16
            )
            torch.set_default_dtype(old_default_dtype)



    @onlyCUDA
    @largeTensorTest("72GB", "cuda")
    @optims([  # all foreach except Adamax. H100 wasn't sufficient, surprisingly
        optim for optim in optim_db if (optim.optim_cls.__name__ != "Adamax" and
                                        "foreach" in optim.supported_impls)
    ], dtypes=[torch.float16])
    def test_foreach_large_tensor(self, device, dtype, optim_info):
        optim_cls = optim_info.optim_cls
        optim_inputs = optim_info.optim_inputs_func()
        for optim_input in optim_inputs:
            params = [torch.ones(2 ** 32, device=device, dtype=dtype)]
            params[0].grad = torch.zeros_like(params[0])
            optimizer = optim_cls(params, foreach=True, **optim_input.kwargs)
            optimizer.step()


    @onlyCUDA
    @optims([optim for optim in optim_db if "foreach" in optim.supported_impls], dtypes=[torch.float32])
    def test_peak_memory_foreach(self, device, dtype, optim_info):
        nparams = 10
        optim_inputs = optim_info.optim_inputs_func()
        optim_cls = optim_info.optim_cls
        for optim_input in optim_inputs:
            kwargs = deepcopy(optim_input.kwargs)
            max_mems = []
            for flag_value in (False, True):
                kwargs["foreach"] = flag_value

                # The 128 is critical here! Our CUDACachingAllocator allocates in blocks of 512,
                # meaning any tensor that occupies <512 bytes of memory will allocate a whole
                # 512 bytes anyway. We use 128 (since datasize would be 4 bytes) so that param
                # is size 512 exactly, making our later calculations for intermediate_size easy.
                param = torch.rand(128, device=device, dtype=dtype)
                params = [torch.rand_like(param) for _ in range(nparams)]

                optimizer = optim_cls(params, **kwargs)

                for p in params:
                    p.grad = torch.rand_like(p)

                optimizer.step()
                import gc
                gc.collect()
                torch.cuda.reset_peak_memory_stats()
                optimizer.step()
                gc.collect()
                max_mems.append(torch.cuda.max_memory_allocated())

            st_max_mem, mt_max_mem = max_mems
            intermediate_size = nparams * param.nelement() * param.element_size()
            nintermediates = 1  # we expect a budget of 1 intermediate most of the time
            if kwargs.get('capturable') or optim_cls.__name__ in ["Adadelta", "ASGD"]:
                # with capturable in Adam(W), we have 2 extra intermediates for the bias_corrections
                # with Adadelta, we have 2 extra for (acc_delta + eps) and (square_avg + eps)
                # ASGD allocates axs, 2x mus, 2x etas, and grads at the same time
                nintermediates = 3
                if optim_cls.__name__ == "NAdam":
                    # with capturable in NAdam, we have 3 extra intermediates for the
                    # bias_correction, mus, and mu_nexts
                    nintermediates = 5

            elif optim_cls.__name__ in ["NAdam", "Adagrad", "RMSprop"]:
                # NAdam uses two intermediates at the same time (grads & exp_avg_sq_sqrt)
                # Adagrad uses std and grads at the same time
                # RMSprop uses avg and grads
                nintermediates = 2

            self.assertLessEqual(mt_max_mem, st_max_mem + intermediate_size * nintermediates)


    @onlyCUDA
    @optims([optim for optim in optim_db if "fused" in optim.supported_impls], dtypes=[torch.float64])
    def test_fused_matches_forloop(self, device, dtype, optim_info):
        self._test_derived_optimizers(device, dtype, optim_info, "fused")


    @onlyCUDA
    @unittest.skipIf(not TEST_MULTIGPU, "only one GPU detected")
    @optims([optim for optim in optim_db if "fused" in optim.supported_impls])
    def test_fused_mixed_device_dtype(self, device, dtype, optim_info):
        self._test_derived_optimizers_mixed_device_dtype(device, dtype, optim_info, "fused")


    @onlyCUDA
    @largeTensorTest("64GB", "cuda")
    @optims([optim for optim in optim_db if "fused" in optim.supported_impls], dtypes=[torch.float16])
    def test_fused_large_tensor(self, device, dtype, optim_info):
        optim_cls = optim_info.optim_cls
        optim_inputs = optim_info.optim_inputs_func()
        for optim_input in optim_inputs:
            params = [torch.ones(2 ** 32, device=device, dtype=dtype)]
            params[0].grad = torch.zeros_like(params[0])
            optimizer = optim_cls(params, fused=True, **optim_input.kwargs)
            optimizer.step()


instantiate_device_type_tests(TestOptimRenewed, globals(), allow_mps=True)


if __name__ == '__main__':
    run_tests()<|MERGE_RESOLUTION|>--- conflicted
+++ resolved
@@ -8,14 +8,9 @@
 from optim.test_swa_utils import TestSWAUtils  # noqa: F401
 from torch.testing._internal.common_cuda import TEST_MULTIGPU
 from torch.testing._internal.common_optimizers import optim_db, optims, OptimizerErrorEnum
-<<<<<<< HEAD
 from torch.testing._internal.common_device_type import (
     instantiate_device_type_tests, largeTensorTest, onlyCPU, onlyCUDA, skipMPS)
-from torch.testing._internal.common_utils import run_tests, TestCase
-=======
-from torch.testing._internal.common_device_type import instantiate_device_type_tests, onlyCPU, onlyCUDA, skipMPS
 from torch.testing._internal.common_utils import markDynamoStrictTest, run_tests, TestCase
->>>>>>> 1eb5642f
 
 @markDynamoStrictTest
 class TestOptimRenewed(TestCase):
@@ -155,9 +150,8 @@
         for optim_input in optim_inputs:
             updated_params, state = [], []
             kwargs = deepcopy(optim_input.kwargs)
-            if (kwargs.get("capturable", False) and
-               (str(device) == "cpu" or optim_cls.__name__ == "ASGD")):
-                # capturable is not supported on CPU nor in single tensor ASGD
+            if kwargs.get("capturable", False) and str(device) == "cpu":
+                # capturable is not supported on CPU
                 continue
             for flag_value in (False, True):
                 kwargs[flag] = flag_value
@@ -229,10 +223,7 @@
 
     @onlyCUDA
     @largeTensorTest("72GB", "cuda")
-    @optims([  # all foreach except Adamax. H100 wasn't sufficient, surprisingly
-        optim for optim in optim_db if (optim.optim_cls.__name__ != "Adamax" and
-                                        "foreach" in optim.supported_impls)
-    ], dtypes=[torch.float16])
+    @optims([optim for optim in optim_db if "foreach" in optim.supported_impls], dtypes=[torch.float16])
     def test_foreach_large_tensor(self, device, dtype, optim_info):
         optim_cls = optim_info.optim_cls
         optim_inputs = optim_info.optim_inputs_func()
