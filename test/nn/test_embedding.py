# Owner(s): ["module: nn"]
import unittest
import random
import itertools
from itertools import product

import torch
from torch.testing._internal.common_utils import run_tests, set_default_dtype, skipIfTorchDynamo, \
    instantiate_parametrized_tests, parametrize as parametrize_test, _assertGradAndGradgradChecks, IS_JETSON
from torch.testing._internal.common_cuda import TEST_CUDA
from torch.testing._internal.common_nn import NNTestCase
from torch.testing._internal.common_device_type import onlyNativeDeviceTypes, dtypes, \
    instantiate_device_type_tests, dtypesIfCUDA, onlyCUDA, \
    TEST_WITH_ROCM, skipCUDAIf, skipMeta
import torch.nn.functional as F
import torch.nn as nn
from torch.testing._internal.common_utils import dtype2prec_DONTUSE

class TestEmbeddingNN(NNTestCase):
    _do_cuda_memory_leak_check = True
    _do_cuda_non_default_stream = True

    @unittest.skipIf(not TEST_CUDA, "CUDA unavailable")
    def test_embedding_max_norm_unsorted_repeating_indices(self):
        def create_embedding(device):
            # Seed RNG so we get the same Embedding each time
            torch.manual_seed(0)
            return torch.nn.Embedding(
                num_embeddings=20,
                embedding_dim=64,
                max_norm=1.0).to(device)

        ix = torch.arange(2, device='cpu', dtype=torch.long).repeat(2000)
        out_cpu = create_embedding('cpu')(ix)

        ix = ix.to('cuda')
        out = create_embedding('cuda')(ix)
        self.assertEqual(out.cpu(), out_cpu)

    def test_embedding_sparse_basic(self):
        embedding = nn.Embedding(10, 20, sparse=True)
        input = torch.tensor([[0, 2, 4, 5], [4, 3, 0, 9]], dtype=torch.long)
        embedding(input).sum().backward()
        self.assertTrue(embedding.weight.grad.is_sparse)
        self.assertEqual(embedding.weight.grad.shape, embedding.weight.shape)

    def test_embedding_sparse_empty_tensor(self):
        embedding = nn.Embedding(0, 0, sparse=True)
        input = torch.tensor([], dtype=torch.int64)
        embedding(input).sum().backward()
        self.assertTrue(embedding.weight.grad.is_sparse)
        self.assertEqual(embedding.weight.grad.shape, embedding.weight.shape)

        embedding = nn.Embedding(10, 0, sparse=True)
        input = torch.LongTensor([[0, 2, 4, 5], [4, 3, 0, 9]])
        embedding(input).sum().backward()
        self.assertTrue(embedding.weight.grad.is_sparse)
        self.assertEqual(embedding.weight.grad.shape, embedding.weight.shape)

    def test_move_sparse_half_embedding(self):
        embedding = nn.Embedding(10, 3, sparse=True)
        self.assertEqual(embedding.weight.device.type, 'cpu')
        self.assertEqual(embedding.weight.dtype, torch.get_default_dtype())
        embedding.to(torch.float16)
        self.assertEqual(embedding.weight.dtype, torch.float16)
        self.assertEqual(embedding.embedding_dim, 3)
        self.assertEqual(embedding.num_embeddings, 10)

        if torch.cuda.is_available():
            embedding.to('cuda')
            self.assertEqual(embedding.weight.device.type, 'cuda')
            embedding.to('cpu')
            self.assertEqual(embedding.weight.device.type, 'cpu')

    def test_embedding_max_norm(self):
        embedding = nn.Embedding(22, 5, max_norm=1.0)
        input = torch.tensor([2, 8, 8, 6], dtype=torch.long)
        output = embedding(input)
        self.assertEqual(output[1], output[2])
        self.assertTrue(output.data.norm(p=2, dim=1).le(1).all())

    @parametrize_test("dtype", (torch.uint8, torch.int8, torch.int16, torch.int32, torch.int64, torch.float, torch.double))
    def test_embedding_from_pretrained(self, dtype):
        a = torch.tensor([[1., 2., 3.], [4., 5., 6.]], dtype=dtype)
        embedding = nn.Embedding.from_pretrained(a)
        self.assertEqual(a, embedding.weight.data)

        input = torch.LongTensor([0, 1])
        output = embedding(input)
        self.assertEqual(a, output)

    def test_embedding_bag_from_pretrained(self):
        a = torch.tensor([[1., 2., 3.], [4., 5., 6.]])
        embedding = nn.EmbeddingBag.from_pretrained(a)
        self.assertEqual(a, embedding.weight)

        input = torch.tensor([0, 1], dtype=torch.long)
        output = embedding(input, torch.arange(input.size(0)))
        self.assertEqual(a, output)

    def test_embedding_from_pretrained_padding_idx(self):
        padding_idx = 2
        padding_vec = torch.ones(3) * 7
        embeddings = torch.rand(4, 3, requires_grad=True)
        with torch.no_grad():
            embeddings[padding_idx] = padding_vec
        embedding_nn = nn.Embedding.from_pretrained(embeddings, padding_idx=padding_idx)
        self.assertEqual(embedding_nn.weight[padding_idx], padding_vec)

    def test_embedding_bag_from_pretrained_padding_idx(self):
        padding_idx = 2
        embeddings = torch.rand(4, 3, requires_grad=True)
        embedding_nn = nn.EmbeddingBag.from_pretrained(embeddings, padding_idx=padding_idx)
        self.assertEqual(embedding_nn.weight, embeddings)

    def test_embedding_from_pretrained_options(self):
        with set_default_dtype(torch.double):
            a = torch.tensor([[1., 2., 3.], [4., 5., 6.]])
            opts = {
                "max_norm": 2.,
                "norm_type": .5,
                "scale_grad_by_freq": False,
                "sparse": True
            }
            embedding = nn.Embedding.from_pretrained(a, **opts)
            input = torch.LongTensor([0, 1])
            output = embedding(input)
            # test output and that weight matrix was renormalized
            self.assertEqual(a, output)
            self.assertTrue(a.ne(torch.arange(1, 7, dtype=a.dtype).view(2, 3)).all())
            self.assertTrue(output.data.norm(p=opts["norm_type"], dim=1).le(opts["max_norm"]).all())

    def test_embedding_functional(self):
        a = torch.tensor([
            [1, 3, 2],
            [0, 2, 1]
        ], dtype=torch.long)
        embeddings = torch.rand(4, 3, requires_grad=True)

        embed_old = torch.nn.Embedding(4, 3)
        embed_old.weight.data = embeddings.data
        # A silly test for eager, this test is useful for when we run under PYTORCH_TEST_WITH_DYNAMO=1
        # as it ensures that setattr correctly works.
        self.assertEqual(embed_old.weight.data, embeddings.data)
        res_old = embed_old(a)

        res_F = F.embedding(a, embeddings)
        self.assertEqual(res_old, res_F)

        embed_old = torch.nn.Embedding(4, 3)
        embed_old = embed_old.from_pretrained(embeddings, padding_idx=2)
        res_old = embed_old(a)
        res_F = F.embedding(a, embeddings, padding_idx=2)

        self.assertEqual(res_old, res_F)

    def test_embedding_bag_functional(self):
        a = torch.tensor([
            [1, 3, 2],
            [0, 2, 1]
        ], dtype=torch.long)
        embeddings = torch.rand(4, 3, requires_grad=True)

        embed_old = torch.nn.EmbeddingBag(4, 3)
        embed_old.weight = torch.nn.Parameter(embeddings)
        res_old = embed_old(a)

        res_F = F.embedding_bag(a, embeddings)
        self.assertEqual(res_old, res_F)

        embed_old = torch.nn.EmbeddingBag(4, 3)
        embed_old = embed_old.from_pretrained(embeddings, padding_idx=2)
        res_old = embed_old(a)
        res_F = F.embedding_bag(a, embeddings, padding_idx=2)

        self.assertEqual(res_old, res_F)

    # Make sure that error is thrown if padding_idx is out of bounds
    def test_embedding_bag_padding_idx_error(self):
        a = torch.tensor([
            [1, 3, 2],
            [0, 2, 1]
        ], dtype=torch.long)
        num_embeddings = 4
        num_features = 3
        embeddings = torch.rand(num_embeddings, num_features, requires_grad=True)

        functional_err_msg = r'padding_idx must be within the number of embeddings'
        module_err_msg = r'padding_idx must be within num_embeddings'

        for padding_idx in range(-(num_embeddings + 2), (num_embeddings + 2)):
            if (padding_idx < -num_embeddings) or (padding_idx >= num_embeddings):
                with self.assertRaisesRegex(RuntimeError, functional_err_msg):
                    F.embedding_bag(a, embeddings, padding_idx=padding_idx)
                with self.assertRaisesRegex(AssertionError, module_err_msg):
                    torch.nn.EmbeddingBag(num_embeddings, num_features, padding_idx=padding_idx)
            else:
                F.embedding_bag(a, embeddings, padding_idx=padding_idx)
                torch.nn.EmbeddingBag(num_embeddings, num_features, padding_idx=padding_idx)

    def test_embeddingbag_from_pretrained(self):
        a = torch.tensor([[1., 2., 3.], [4., 5., 6.]])
        embeddingbag = nn.EmbeddingBag.from_pretrained(a)
        self.assertEqual(a, embeddingbag.weight.data)

        input = torch.LongTensor([[0, 1]])
        output = embeddingbag(input)
        self.assertEqual(a.mean(0, keepdim=True), output)

    def test_embeddingbag_from_pretrained_options(self):
        with set_default_dtype(torch.double):
            a = torch.tensor([[1., 2., 3.], [4., 5., 6.]])
            opts = {
                "max_norm": 2.,
                "norm_type": .5,
                "scale_grad_by_freq": False,
                "mode": "max",
                "sparse": False
            }
            embeddingbag = nn.EmbeddingBag.from_pretrained(a, **opts)

            input = torch.LongTensor([[0, 1]])
            output = embeddingbag(input)
            self.assertEqual(a.max(0, keepdim=True)[0], output)
            self.assertTrue(a.ne(torch.arange(1, 7, dtype=a.dtype).view(2, 3)).all())
            self.assertTrue(a.norm(p=opts["norm_type"], dim=1).le(opts["max_norm"]).all())

    def test_embeddingbag_include_last_offset(self):
        # Test case from https://github.com/pytorch/pytorch/issues/89677
        embeddingbag = nn.EmbeddingBag(100, 3, include_last_offset=True, padding_idx=61)
        input = torch.tensor([0, 1, 2, 3])
        out = embeddingbag(input, torch.tensor([0, 3, 3]))
        out2 = embeddingbag(input, torch.tensor([0, 3, 4]))

        weight = embeddingbag.weight
        row0 = weight[0:3].mean(0)
        row1 = weight[3]
        ref_out = torch.stack([row0, row1])

        self.assertEqual(ref_out, out)
        self.assertEqual(ref_out, out2)

class TestEmbeddingNNDeviceType(NNTestCase):
    def test_embedding_dense_grad(self, device):
        with set_default_dtype(torch.double):
            embd = nn.Embedding(20, 20).to(device)
            weight = embd.weight

            def fn_wrapper(device):
                def fn(weight):
                    inp = torch.tensor([[0, 1, 1, 2], [3, 5, 7, 11]], dtype=torch.long).to(device)
                    return torch.nn.functional.embedding(inp, weight)
                return fn

            fn = fn_wrapper(device)
            _assertGradAndGradgradChecks(self, fn, (weight, ))

    def test_embedding_scalar_weight_error(self, device):
        indices = torch.rand(2, 2, device=device).long()
        weights = [
            torch.tensor(1.0, device=device),
            torch.tensor(1.0, device=device).reshape(1, 1, 1),
        ]

        for weight in weights:
            with self.assertRaisesRegex(RuntimeError, "'weight' must be 2-D"):
                torch.nn.functional.embedding(indices, weight)

    @dtypesIfCUDA(torch.float16, torch.float64)
    @dtypes(torch.float64)
    def test_embedding_backward(self, device, dtype):
        embedding = nn.Embedding(10, 3, sparse=True)
        tensor = torch.tensor([[7, 1, 3]])
        ones = torch.tensor(1., dtype=dtype).expand(3, 3)
        tensorTwice = tensor.repeat(1, 2)
        onesTwice = torch.cat((ones, ones))

        embedding = embedding.to(dtype=dtype).to(device)
        tensor = tensor.to(device)
        ones = ones.to(device)
        tensorTwice = tensorTwice.to(device)
        onesTwice = onesTwice.to(device)

        embedding.zero_grad()
        embedding(tensor[0]).sum().backward()
        self.assertEqual(embedding.weight.grad._indices(), tensor)
        self.assertEqual(embedding.weight.grad._values(), ones)

        embedding.zero_grad()
        embedding(tensor[0]).sum().backward()
        embedding(tensor[0]).sum().backward()
        self.assertEqual(embedding.weight.grad._indices(), tensorTwice)
        self.assertEqual(embedding.weight.grad._values(), onesTwice)

        embedding.zero_grad()
        embedding(tensor[0]).sum().backward()
        tensor[0, 0] = 8
        embedding(tensor[0]).sum().backward()
        tensorTwice[0, 3] = 8
        self.assertEqual(embedding.weight.grad._indices(), tensorTwice)
        self.assertEqual(embedding.weight.grad._values(), onesTwice)

    @dtypesIfCUDA(*((torch.float, torch.double, torch.bfloat16, torch.half)
                    if TEST_WITH_ROCM else (torch.float, torch.double, torch.half)))
    @dtypes(torch.float32)
    def test_embedding_max_norm_backward(self, device, dtype):
        # can't use gradcheck since in place renorm makes analytical gradients different from produced ones
        weight = torch.randn((4, 4), device=device, dtype=dtype) * 2
        weight.requires_grad_()
        inp_list = [0, 1, 2, 2]
        inp = torch.tensor(inp_list, device=device)
        out = nn.functional.embedding(inp, weight, max_norm=1.).sum()
        out.backward()

        expected_grad = torch.tensor([[1., 1., 2., 0.]], device=device, dtype=dtype).transpose(0, 1).expand(4, 4)
        self.assertEqual(weight.grad, expected_grad)

    @dtypesIfCUDA(*((torch.float, torch.double, torch.bfloat16, torch.half)
                    if TEST_WITH_ROCM else (torch.float, torch.double, torch.half)))
    @dtypes(torch.float32)
    def test_embedding_max_norm_fwd_AD(self, device, dtype):
        if torch.device(device).type == 'xla':
            self.skipTest("forward AD doesn't work on xla")

        # can't use gradcheck since in place renorm makes analytical gradients different from produced ones
        weight = torch.randn((4, 4), device=device, dtype=dtype) * 2
        tangent = torch.ones((4, 4), device=device, dtype=dtype)
        inp = torch.tensor([[0, 1], [2, 2]], device=device)
        with torch.autograd.forward_ad.dual_level():
            dual_weight = torch.autograd.forward_ad.make_dual(weight, tangent)
            out = nn.functional.embedding(inp, dual_weight, max_norm=1.)
            jvp = torch.autograd.forward_ad.unpack_dual(out).tangent

        expected_grad = torch.ones((2, 2, 4), device=device, dtype=dtype)
        self.assertEqual(jvp, expected_grad)

    @dtypesIfCUDA(*((torch.float, torch.double, torch.bfloat16, torch.half)
                    if TEST_WITH_ROCM else (torch.float, torch.double, torch.half)))
    @dtypes(torch.float32)
    def test_embedding_padding_idx(self, device, dtype):
        embedding = nn.Embedding(10, 20, padding_idx=0).to(device, dtype)
        input = torch.tensor([[0, 2, 4, 5], [4, 3, 0, 9]], dtype=torch.long).to(device)
        output = embedding(input)
        self.assertEqual(output[0][0].sum(), 0)
        self.assertEqual(output[1][2].sum(), 0)

        embedding = nn.Embedding(10, 20, padding_idx=0, sparse=True).to(device, dtype)
        input = torch.tensor([[0, 2, 4, 5], [4, 3, 0, 9]], dtype=torch.long).to(device)
        output = embedding(input)
        self.assertEqual(output[0][0].sum(), 0)
        self.assertEqual(output[1][2].sum(), 0)

        # negative indexing check for padding_idx
        # padding_idx=-2, num_embeddings=10 ==> index 8 padded
        embedding = nn.Embedding(10, 20, padding_idx=-2).to(device, dtype)
        input = torch.tensor([[0, 2, 8, 5], [4, 8, 0, 9]], dtype=torch.long).to(device)
        output = embedding(input)
        self.assertEqual(output[0][2].sum(), 0)
        self.assertEqual(output[1][1].sum(), 0)

        embedding = nn.Embedding(10, 20, padding_idx=-2, sparse=True).to(device, dtype)
        input = torch.tensor([[0, 2, 8, 5], [4, 8, 0, 9]], dtype=torch.long).to(device)
        output = embedding(input)
        self.assertEqual(output[0][2].sum(), 0)
        self.assertEqual(output[1][1].sum(), 0)

        # change padding vector
        padding_vector = torch.ones(20, dtype=dtype, device=device)
        embedding = nn.Embedding(10, 20, padding_idx=2, sparse=True).to(device, dtype)
        with torch.no_grad():
            embedding.weight[2] = padding_vector
        input = torch.tensor([0, 2], dtype=torch.long).to(device)
        output = embedding(input)
        self.assertEqual(output[1], padding_vector)

        # out of bounds check for padding_idx
        self.assertRaises(AssertionError, nn.Embedding, num_embeddings=10, embedding_dim=20, padding_idx=25)
        self.assertRaises(AssertionError, nn.Embedding, num_embeddings=10, embedding_dim=20, padding_idx=-25)

        padding_idx = 0
        embedding = nn.Embedding(5, 2, padding_idx=padding_idx).to(device, dtype)
        for n in (1, 2, 1000):  # Need large N to trigger all the methods we have implemented
            for other_indices in ([], [1, 3], [2]):
                indices = torch.tensor(other_indices + [padding_idx] * n, dtype=torch.long).to(device)
                pre = embedding.weight[padding_idx].clone()
                embedding(indices).sum().backward()
                after = (embedding.weight + embedding.weight.grad)[padding_idx]
                embedding.zero_grad()
                self.assertEqual(after, pre)

                # test double backward
                emb_sum = embedding(indices).sum()
                emb_grad = torch.autograd.grad(outputs=emb_sum, inputs=list(embedding.parameters()), retain_graph=True)
                scalar = emb_grad[0].sum() + emb_sum
                scalar.backward()
                after = (embedding.weight + embedding.weight.grad)[padding_idx]
                embedding.zero_grad()
                self.assertEqual(after, pre)

    # Check correctness of torch.nn.functional.embedding_bag forward and
    # backward functions with padding_idx, given a 1D input separated into bags
    # with an offset array. Compare against an equivalent 2D input that uses
    # padding indices to fill in the gaps indicated by the offset array

    @skipIfTorchDynamo("see https://github.com/pytorch/pytorch/pull/95621")
    @onlyNativeDeviceTypes
    @dtypes(torch.float32, torch.float64)
    @dtypesIfCUDA(torch.half, torch.bfloat16)
    def test_embedding_bag_1D_padding_idx(self, device, dtype):
        num_features = 3
        max_indices_per_bag = 10
        num_bags = 10
        num_words = 100

        def gen_1D_indices_offsets(include_last_offset, allpad):
            indices = []
            offsets = []
            cur_offset = 0

            # Make one bag full and one bag empty, for extra coverage
            empty_bag = random.randint(0, num_bags - 1)
            full_bag = empty_bag
            while full_bag == empty_bag:
                full_bag = random.randint(0, num_bags - 1)

            for bag in range(num_bags):
                offsets.append(cur_offset)
                if bag == full_bag:
                    bag_size = max_indices_per_bag
                elif bag == empty_bag:
                    bag_size = 0
                else:
                    bag_size = random.randint(1, max_indices_per_bag - 1)
                indices += [1 if allpad else random.randint(0, num_words - 1) for _ in range(bag_size)]
                cur_offset += bag_size

            # embedding_bag requires first entry of offsets to be 0
            assert offsets[0] == 0

            indices = torch.tensor(indices, device=device)

            if include_last_offset:
                offsets.append(indices.size(0))

            offsets = torch.tensor(offsets, device=device)

            return indices, offsets

        # Convert a 1-D indices-offsets representation into 2-D. Fill any empty
        # indices with padding_idx
        def gen_2D_indices_from_1D(indices_1D, offsets, include_last_offset, padding_idx):
            assert offsets[0] == 0
            if include_last_offset:
                offsets = offsets[:-1]
            indices_2D = torch.empty(num_bags, max_indices_per_bag, device=device, dtype=torch.long)
            for bag in range(num_bags):
                # Determine the start and end position of the bag within indices_1D
                start = offsets[bag]
                end = len(indices_1D) if bag + 1 == num_bags else offsets[bag + 1]
                end = min(len(indices_1D), end)

                # Pull out the bag's indices from indices_1D, and fill any
                # remaining space with padding indices
                indices_in_bag = []
                for item_pos in range(0, max_indices_per_bag):
                    if (start + item_pos) < end:
                        indices_in_bag.append(indices_1D[start + item_pos])
                    else:
                        indices_in_bag.append(padding_idx)
                indices_2D[bag] = torch.tensor(indices_in_bag, device=device)

            return indices_2D

        test_cases = product(['max', 'mean', 'sum'], [False, True], [False, True], [False, True])

        for mode, sparse, include_last_offset, allpad in test_cases:
            # Max sparse and bfloat16 are not supported
            if mode == 'max':
                if sparse or (dtype == torch.bfloat16):
                    continue
            indices_1D, offsets = gen_1D_indices_offsets(include_last_offset, allpad)
            for padding_idx_1D in list(set(indices_1D.tolist())) + [None]:
                msg = (
                    f"mode: '{mode}', sparse: {sparse}, include_last_offset: {include_last_offset}, "
                    f"padding_idx_1D: {padding_idx_1D}")

                # If 1D input does not use a padding index, we still need one for the 2D input,
                # so we can add one dummy word to the weights to act as the padded word
                padding_idx_2D = padding_idx_1D if padding_idx_1D is not None else num_words
                num_words_with_padding = num_words if padding_idx_1D is not None else num_words + 1

                indices_2D = gen_2D_indices_from_1D(
                    indices_1D,
                    offsets,
                    include_last_offset,
                    padding_idx_2D)

                weights = torch.randn(
                    num_words_with_padding,
                    num_features,
                    dtype=dtype,
                    device=device,
                    requires_grad=True)
                weights_check = weights.clone().detach().requires_grad_(True)

                bag = torch.nn.functional.embedding_bag(
                    indices_1D,
                    weights,
                    offsets,
                    padding_idx=padding_idx_1D,
                    mode=mode,
                    sparse=sparse,
                    include_last_offset=include_last_offset)

                bag_check = torch.nn.functional.embedding_bag(
                    indices_2D,
                    weights_check,
                    padding_idx=padding_idx_2D,
                    mode=mode,
                    sparse=sparse)
                self.assertEqual(bag, bag_check, msg=msg)

                bag.sum().backward()
                bag_check.sum().backward()

                # Sometimes, half dtype gradients mismatch by a greater amount
                # than other dtypes
                if dtype in [torch.half, torch.bfloat16]:
                    atol = 0.01
                    rtol = 0.01
                else:
                    atol = None
                    rtol = None
                self.assertEqual(weights.grad, weights_check.grad, msg=msg, atol=atol, rtol=rtol)

    # Check correctness of torch.nn.functional.embedding_bag forward and
    # backward functions with padding_idx, given a 2D indices input. Compare
    # against torch.nn.functional.embedding followed by a reduction.
    @onlyNativeDeviceTypes
    @dtypes(torch.float32, torch.float64)
    @dtypesIfCUDA(torch.half, torch.bfloat16)
    def test_embedding_bag_2D_padding_idx(self, device, dtype):
        # Use a Python implementation of embedding_bag with padding_idx support
        # to check torch.nn.functional.embedding_bag correctness
        def embedding_bag_check(indices, weights, mode, sparse, padding_idx):
            assert padding_idx is not None
            embedding = torch.nn.functional.embedding(
                indices,
                weights,
                padding_idx=padding_idx,
                sparse=sparse)

            reduction_dim = indices.dim() - 1

            if mode == 'sum' or mode == 'mean':
                # We must avoid including elements at padding_idx in the
                # sum/mean, so multiply those elements by 0, and multiply
                # all other elements by 1
                per_sample_weights = indices.ne(padding_idx).to(dtype).unsqueeze(-1)
                res = embedding.mul(per_sample_weights).sum(dim=reduction_dim)

                if mode == 'mean':
                    weights_sum = per_sample_weights.sum(dim=reduction_dim)
                    res = res.div(weights_sum)

            elif mode == 'max':
                # We must avoid allowing elements at padding_idx to be chosen
                # as the max, so set those elements to negative infinity
                res = embedding.masked_fill(
                    indices.unsqueeze(-1) == padding_idx, -float('inf')
                ).amax(dim=reduction_dim)

            else:
                raise RuntimeError(f"mode '{mode}' is not available")

            # If a row is all padding, set its corresponding result row to 0.
            # This is needed because the above mean and max mode
            # implementations set these elements to nan and -inf, respectively
            if mode in ['mean', 'max']:
                res = res.masked_fill(
                    indices.eq(padding_idx).all(dim=-1).unsqueeze(-1),
                    0)

            return res

        num_features = 3
        num_words = 10
        indices_dim1 = 10

        for mode, sparse, allpad, indices_dim0 in product(['max', 'mean', 'sum'], [False, True], [False, True], [1, 10]):
            # Max sparse and bfloat16 are not supported
            if mode == 'max':
                if sparse or (dtype == torch.bfloat16):
                    continue

            if allpad:
                indices = torch.empty(indices_dim0, indices_dim1, dtype=torch.long, device=device).fill_(1)
            else:
                indices = torch.randint(0, num_words, (indices_dim0, indices_dim1), device=device)

                if indices_dim0 > 1:
                    # Fill one row with duplicate index so we can test with a fully
                    # padded row
                    duplicate_row = random.randint(0, indices_dim0 - 1)
                    indices[duplicate_row] = indices[duplicate_row][0]

            for padding_idx in list(set(indices.flatten(0, -1).tolist())):
                weights = torch.randn(num_words, num_features, dtype=dtype, device=device, requires_grad=True)
                weights_check = weights.clone().detach().requires_grad_(True)

                msg = (
                    f"mode: '{mode}', sparse: {sparse}, padding_idx: {padding_idx}, "
                    f"allpad: {allpad}, indices.size(): {indices.size()}")

                # Check forward with a Python implementation of padding_idx embedding_bag
                bag_check = embedding_bag_check(
                    indices,
                    weights_check,
                    mode,
                    sparse,
                    padding_idx)
                bag = torch.nn.functional.embedding_bag(
                    indices,
                    weights,
                    padding_idx=padding_idx,
                    mode=mode,
                    sparse=sparse)

                self.assertEqual(bag, bag_check, msg=msg)

                bag_check.sum().backward()
                grad_check = weights_check.grad

                bag.sum().backward()
                grad = weights.grad

                # Sometimes, half dtype gradients mismatch by a greater amount
                # than other dtypes
                if dtype in [torch.half, torch.bfloat16]:
                    atol = 0.01
                    rtol = 0.01
                else:
                    atol = None
                    rtol = None
                self.assertEqual(grad, grad_check, msg=msg, atol=atol, rtol=rtol)

    @onlyCUDA
    @dtypes(*((torch.float, torch.double, torch.bfloat16, torch.half)
              if TEST_WITH_ROCM else (torch.float, torch.double, torch.half)))
    def test_embedding_max_norm_device(self, device, dtype):
        embedding = nn.Embedding(22, 5, max_norm=1.0).to(device, dtype=dtype)
        # nn.Embedding only takes LongTensor as input
        input = torch.tensor([2, 8, 8, 6], device=device, dtype=torch.long)
        output = embedding(input)
        self.assertEqual(output[1], output[2])
        self.assertTrue(output.data.norm(p=2, dim=1).le(1).all())

    @dtypes(*itertools.product((torch.int, torch.long), (torch.int, torch.long)))
    def test_embedding_bag_empty_input(self, device, dtypes):
        m = 4
        n = 3
        x = torch.tensor([], device=device, dtype=dtypes[0])
        for sparse in [True, False]:
            Embed = torch.nn.EmbeddingBag(m, n, sparse=sparse)
            Embed.to(device)

            output = Embed(input=x, offsets=torch.tensor([0], device=device, dtype=dtypes[1]))
            self.assertEqual(output, torch.zeros_like(output))

            output = Embed(input=x, offsets=torch.tensor([0, 0], device=device, dtype=dtypes[1]))
            self.assertEqual(output, torch.zeros_like(output))

    @skipCUDAIf(True, "no out-of-bounds check on CUDA for perf.")
    @dtypes(*itertools.product((torch.float, torch.double), (torch.int, torch.long)))
    @parametrize_test("padding_idx", [None, 0])
    @parametrize_test("mode", ["sum", "mean", "max"])
    def test_embedding_bag_out_of_bounds_idx(self, device, dtypes, padding_idx, mode):
        padding_idx = 0
        w_dtype, idx_dtype = dtypes
        # negative out-of-bound
        idx1 = torch.tensor([[-1, 1]], device=device, dtype=idx_dtype)
        # positive out-of-bound
        idx2 = torch.tensor([[11, 8]], device=device, dtype=idx_dtype)
        weight = torch.randn(10, 2, device=device, dtype=w_dtype)
        if mode == 'sum':
            # Only `sum` supports per_sample_weight
            per_sample_weights = (None, torch.randn_like(idx1, device=device, dtype=w_dtype))
        else:
            per_sample_weights = (None,)

        for p_s_weights, idx in itertools.product(per_sample_weights, (idx1, idx2)):
            msg = "Expected idx >= 0 && idx < num_embeddings"
            with self.assertRaisesRegex(RuntimeError, msg):
                torch.nn.functional.embedding_bag(idx, weight,
                                                  per_sample_weights=p_s_weights, padding_idx=padding_idx,
                                                  mode=mode)

    def test_embedding_bag_dimension_errors(self, device):
        funcs = (
            lambda x, y, z: torch.nn.functional.embedding_bag(y, x, z),
            torch.embedding_bag,
            torch._embedding_bag,
            torch._embedding_bag_forward_only
        )
        for i, f in enumerate(funcs):
            err_type = (ValueError, RuntimeError) if i == 0 else RuntimeError

            weight = torch.full((2, 6,), 0, dtype=torch.float64, device=device)
            indices = torch.full((2, 0, 0, 6, 6,), 2, dtype=torch.int64, device=device)
            offsets = torch.full((2, 0, 0, 6, 6), 0, dtype=torch.int64, device=device)

            if i == 0:
                error_msg = 'input has to be 1D or 2D Tensor'
            else:
                error_msg = 'input has to be a 1D or 2D Tensor'
            torch._dynamo.disable(self.assertRaisesRegex)(
                err_type, error_msg, lambda: f(weight, indices, offsets)
            )

            weight = torch.full((2, 2), 0, dtype=torch.float64, device=device)
            indices = torch.full((2,), 1, dtype=torch.int64, device=device)

            torch._dynamo.disable(self.assertRaisesRegex)(
                err_type, 'offsets has to be a 1D Tensor', lambda: f(weight, indices, offsets)
            )

            weight = torch.full((2, 2, 2), 0, dtype=torch.float64, device=device)
            indices = torch.full((2,), 2, dtype=torch.int64, device=device)
            offsets = torch.full((2,), 0, dtype=torch.int64, device=device)

            torch._dynamo.disable(self.assertRaisesRegex)(
                err_type, 'weight has to be a 2D Tensor', lambda: f(weight, indices, offsets)
            )

    @dtypes(*itertools.product((torch.int, torch.long), (torch.int, torch.long)))
    def test_EmbeddingBag_per_sample_weights_failures(self, device, dtypes):
        # Failure 1: mismatched embeddings / per_sample_weights dtype
        es = nn.EmbeddingBag(5, 2, mode='sum').to(dtype=torch.float, device=device)
        input = torch.tensor([3, 1, 1, 1, 4, 0], dtype=dtypes[0], device=device)
        offsets = torch.tensor([0, 0, 3, 3, 6], dtype=dtypes[1], device=device)
        per_sample_weights = torch.randn_like(input, dtype=torch.double, device=device)
        if device == 'cpu':
            with self.assertRaisesRegex(RuntimeError, 'have the same type as'):
                es(input, offsets, per_sample_weights)
        else:
            with self.assertRaisesRegex(RuntimeError, 'expected scalar type'):
                es(input, offsets, per_sample_weights)

        # Failure 2.1: input/per_sample_weights have different sizes (1d input)
        input = torch.tensor([3, 1, 1, 1, 4, 0], dtype=dtypes[0], device=device)
        offsets = torch.tensor([0, 0, 3, 3, 6], dtype=dtypes[1], device=device)
        per_sample_weights = torch.randn(5, dtype=torch.float, device=device)
        with self.assertRaisesRegex(ValueError, 'same shape as the input'):
            es(input, offsets, per_sample_weights)

        # Failure 2.2: input/per_sample_weights have different sizes (2d input)
        input = torch.randint(5, (7, 3), dtype=dtypes[0], device=device)
        offsets = None
        per_sample_weights = torch.randn(7 * 3, dtype=torch.float, device=device)
        with self.assertRaisesRegex(ValueError, 'same shape as the input'):
            es(input, offsets, per_sample_weights)

        # Failure 3: Unsupported per_sample_weights and mode=('max', 'mean')
        for unsupported_mode in ('max', 'mean'):
            es = nn.EmbeddingBag(5, 2, mode=unsupported_mode).to(
                dtype=torch.float, device=device)
            input = torch.randint(5, (7, 3), dtype=dtypes[0], device=device)
            offsets = None
            per_sample_weights = torch.randn(7, 3, dtype=torch.float, device=device)
            with self.assertRaisesRegex(NotImplementedError,
                                        "only supported for mode='sum'"):
                es(input, offsets, per_sample_weights)

    def _embedding_bag_reference_impl(self, input, weight, offsets=None, mode='sum',
                                      per_sample_weights=None, include_last_offset=False):
        assert mode == 'sum' or per_sample_weights is None
        assert offsets is not None
        if per_sample_weights is None:
            per_sample_weights = torch.ones(input.size()).to(
                dtype=weight.dtype, device=weight.device
            )
        assert input.numel() == per_sample_weights.numel()

        bags = []
        long_input = input.to(torch.long)
        embeddings = weight.index_select(0, long_input) * per_sample_weights.unsqueeze(1)
        if include_last_offset:
            for index in range(len(offsets) - 1):
                offset = offsets[index]
                next_offset = offsets[index + 1]
                length = next_offset - offset
                if length == 0:
                    bags.append(
                        torch.tensor([0] * weight.size(1)).to(
                            dtype=embeddings.dtype, device=embeddings.device
                        )
                    )
                else:
                    if mode == 'sum':
                        bags.append(embeddings.narrow(0, offset, length).sum(0))
                    elif mode == 'mean':
                        bags.append(embeddings.narrow(0, offset, length).sum(0).div(length))
                    else:
                        assert mode == 'max'
                        bags.append(embeddings.narrow(0, offset, length).max(0)[0])
        else:
            for index, offset in enumerate(offsets):
                if index + 1 < len(offsets):
                    next_offset = offsets[index + 1]
                else:
                    next_offset = len(long_input)
                length = next_offset - offset
                if length == 0:
                    bags.append(
                        torch.tensor([0] * weight.size(1)).to(
                            dtype=embeddings.dtype, device=embeddings.device
                        )
                    )
                else:
                    if mode == 'sum':
                        bags.append(embeddings.narrow(0, offset, length).sum(0))
                    elif mode == 'mean':
                        bags.append(embeddings.narrow(0, offset, length).sum(0).div(length))
                    else:
                        assert mode == 'max'
                        bags.append(embeddings.narrow(0, offset, length).max(0)[0])
        return torch.stack(bags)

    @skipMeta
    @dtypes(*itertools.product((torch.int, torch.long), (torch.int, torch.long),
                               (torch.half, torch.bfloat16, torch.float, torch.double)))
    @dtypesIfCUDA(*itertools.product((torch.int, torch.long), (torch.int, torch.long),
                                     (torch.float, torch.double, torch.half)))
    def test_EmbeddingBag_empty_per_sample_weights_and_offsets(self, device, dtypes):
        # Test empty input and per sample weight, and backward pass. There was a CUDA
        # invalid configuration bug (more context in #46572)
        def test_per_sample_weights(mode, trainable_scale):
            es = nn.EmbeddingBag(5, 2, mode=mode).to(dtype=dtypes[2], device=device)
            es.weight.data.copy_(
                torch.arange(1, 11, device=device).view_as(es.weight).to(dtypes[2]))
            input = torch.tensor([], device=device, dtype=dtypes[0])
            offsets = torch.tensor([0, 0, 0, 0, 0], device=device, dtype=dtypes[1])
            per_sample_weights = torch.randn_like(input, dtype=dtypes[2]) \
                                      .requires_grad_(trainable_scale)
            ref_per_sample_weights = \
                per_sample_weights.detach().requires_grad_(trainable_scale)
            reference_weights = es.weight.detach().requires_grad_()

            expected = self._embedding_bag_reference_impl(
                input, reference_weights, offsets, mode, ref_per_sample_weights)
            result = es(input, offsets, per_sample_weights)
            self.assertEqual(result, expected, atol=dtype2prec_DONTUSE[dtypes[2]], rtol=0)

            grad = torch.randn_like(expected)
            result.backward(grad)
            # the reference impl doesn't have grad fn for empty input; but the grad should
            # simply be a zero tensor
            ref_weights_grad = torch.zeros_like(es.weight)
            self.assertEqual(es.weight.grad, ref_weights_grad,
                             atol=dtype2prec_DONTUSE[dtypes[2]], rtol=0)
            if trainable_scale:
                ref_per_sample_weights_grad = torch.empty_like(per_sample_weights)
                self.assertEqual(per_sample_weights.grad, ref_per_sample_weights_grad,
                                 atol=dtype2prec_DONTUSE[dtypes[2]], rtol=0)

        modes = ('sum',)
        trainable_scale = (True, False)
        for mode, trainable in itertools.product(modes, trainable_scale):
            test_per_sample_weights(mode, trainable)

    @skipMeta
    @dtypes(*itertools.product((torch.int, torch.long), (torch.int, torch.long),
                               (torch.float, torch.double, torch.half, torch.bfloat16)))
    @dtypesIfCUDA(*itertools.product((torch.int, torch.long), (torch.int, torch.long),
                                     (torch.float, torch.double, torch.half)))
    def test_EmbeddingBag_per_sample_weights_and_offsets(self, device, dtypes):
        def test_per_sample_weights(mode, trainable_scale):
            es = nn.EmbeddingBag(5, 2, mode=mode).to(dtype=dtypes[2], device=device)
            es.weight.data.copy_(
                torch.arange(1, 11, device=device).view_as(es.weight).to(dtypes[2]))
            input = torch.tensor([3, 1, 1, 1, 4, 0], device=device, dtype=dtypes[0])
            offsets = torch.tensor([0, 0, 3, 3, 6], device=device, dtype=dtypes[1])
            per_sample_weights = torch.randn_like(input, dtype=dtypes[2]) \
                                      .requires_grad_(trainable_scale)
            ref_per_sample_weights = \
                per_sample_weights.detach().requires_grad_(trainable_scale)
            reference_weights = es.weight.detach().requires_grad_()

            expected = self._embedding_bag_reference_impl(
                input, reference_weights, offsets, mode, ref_per_sample_weights)
            result = es(input, offsets, per_sample_weights)
            self.assertEqual(result, expected, atol=dtype2prec_DONTUSE[dtypes[2]], rtol=0)

            grad = torch.randn_like(expected).to(dtype=dtypes[2], device=device)
            result.backward(grad)
            expected.backward(grad)
            self.assertEqual(es.weight.grad, reference_weights.grad,
                             atol=dtype2prec_DONTUSE[dtypes[2]], rtol=0)
            if trainable_scale:
                self.assertEqual(per_sample_weights.grad, ref_per_sample_weights.grad,
                                 atol=dtype2prec_DONTUSE[dtypes[2]], rtol=0)

        modes = ('sum',)
        trainable_scale = (True, False)
        for mode, trainable in itertools.product(modes, trainable_scale):
            test_per_sample_weights(mode, trainable)

    @skipMeta
    @dtypes(*itertools.product((torch.int, torch.long), (torch.int, torch.long),
                               (torch.float, torch.double, torch.half, torch.bfloat16)))
    @dtypesIfCUDA(*itertools.product((torch.int, torch.long), (torch.int, torch.long),
                                     (torch.float, torch.double, torch.half)))
    def test_EmbeddingBag_per_sample_weights_and_new_offsets(self, device, dtypes):
        def test_per_sample_weights_new_offsets(mode, trainable_scale, include_last_offset, has_weight=True):
            es = nn.EmbeddingBag(5, 2, mode=mode, include_last_offset=include_last_offset).to(dtype=dtypes[2], device=device)
            es.weight.data.copy_(
                torch.arange(1, 11, device=device).view_as(es.weight).to(dtypes[2]))
            input = torch.tensor([3, 1, 1, 1, 4, 0], device=device, dtype=dtypes[0])
            offsets = torch.tensor([0, 0, 3, 3, 6], device=device, dtype=dtypes[1])

            if include_last_offset:
                offsets = torch.cat((offsets, torch.tensor([input.size(0)], device=device, dtype=dtypes[1])), 0)

            if has_weight:
                per_sample_weights = torch.randn_like(input, device=device, dtype=dtypes[2]) \
                                          .requires_grad_(trainable_scale)
                ref_per_sample_weights = \
                    per_sample_weights.detach().requires_grad_(trainable_scale)
            else:
                per_sample_weights = None
                ref_per_sample_weights = None

            reference_weights = es.weight.detach().requires_grad_()

            expected = self._embedding_bag_reference_impl(
                input, reference_weights, offsets, mode, ref_per_sample_weights, include_last_offset)
            result = es(input, offsets, per_sample_weights)
            self.assertEqual(result, expected, atol=dtype2prec_DONTUSE[dtypes[2]], rtol=0)

            grad = torch.randn_like(expected)
            result.backward(grad)
            expected.backward(grad)
            self.assertEqual(es.weight.grad, reference_weights.grad,
                             atol=dtype2prec_DONTUSE[dtypes[2]], rtol=0)
            if has_weight and trainable_scale:
                self.assertEqual(per_sample_weights.grad, ref_per_sample_weights.grad,
                                 atol=dtype2prec_DONTUSE[dtypes[2]], rtol=0)

        trainable_scale = (True, False)
        include_last_offset_list = (True, False)
        modes = (('sum', False), ('sum', True), ('max', False), ('mean', False))
        for (mode, has_weight), trainable, include_last_offset in itertools.product(
            modes, trainable_scale, include_last_offset_list
        ):
            test_per_sample_weights_new_offsets(
                mode, trainable, include_last_offset, has_weight
            )

    def _test_EmbeddingBag_vs_Embedding(self, N, D, B, L, max_norm=None,
                                        mode='mean',
                                        device='cpu',
                                        wdtype=torch.float,
                                        dtype=torch.long,
                                        test_per_sample_weights=False,
                                        trainable_per_sample_weights=False,
                                        sparse=False,
                                        test_backward=True,
                                        backward_prec=None):
        es = nn.EmbeddingBag(N, D, mode=mode, sparse=sparse, max_norm=max_norm).to(device, wdtype)
        e = nn.Embedding(N, D, max_norm=max_norm).to(device, wdtype)
        e.weight.data.copy_(es.weight)
        input = torch.randint(N, (B, L), device=device, dtype=dtype)
        offsets = torch.arange(0, B, device=device, dtype=dtype).mul_(L)
        grad_output = torch.rand(B, D, device=device, dtype=wdtype)

        if test_per_sample_weights:
            # To prevent large gradients, weights should sum to 1 for each bag
            per_sample_weights = \
                torch.randn(B, L, device=device, dtype=wdtype).softmax(dim=-1)
            per_sample_weights_reference = \
                per_sample_weights.clone().requires_grad_(trainable_per_sample_weights)
            per_sample_weights.requires_grad_(trainable_per_sample_weights)
            output = es(input.view(-1), offsets, per_sample_weights.view(-1))
        else:
            output = es(input.view(-1), offsets)
            per_sample_weights = None
            per_sample_weights_reference = None

        if mode == 'sum':
            if test_per_sample_weights:
                ref_output = (e(input) * per_sample_weights_reference.unsqueeze(-1)).sum(1)
            else:
                ref_output = e(input).sum(1)
        elif mode == 'mean':
            assert not test_per_sample_weights
            ref_output = e(input).mean(1)
        elif mode == 'max':
            assert not test_per_sample_weights
            ref_output = e(input).max(1)[0]

        self.assertEqual(output, ref_output, atol=dtype2prec_DONTUSE[wdtype], rtol=0)

        if not test_backward:
            return

        output.backward(grad_output)
        ref_output.backward(grad_output)
        es_weight_grad = es.weight.grad
        if sparse:
            es_weight_grad = es.weight.grad.to_dense()

        # We have more floating point error here because we are dealing with larger numbers
        if backward_prec is None:
            needed_prec = dtype2prec_DONTUSE[wdtype] * 5
            rtol = 0.02 if wdtype == torch.half else 0
        else:
            needed_prec = backward_prec
            rtol = 0

        self.assertEqual(es_weight_grad, e.weight.grad, atol=needed_prec, rtol=rtol)

        if test_per_sample_weights and trainable_per_sample_weights:
            self.assertEqual(per_sample_weights.grad, per_sample_weights_reference.grad,
                             atol=dtype2prec_DONTUSE[wdtype], rtol=0)

    @dtypesIfCUDA(*itertools.product((torch.int, torch.long), (torch.half, torch.float, torch.double)))
    @dtypes(*itertools.product((torch.int, torch.long), (torch.float, torch.double)))
    def test_EmbeddingBag_per_sample_weights_and_no_offsets(self, device, dtypes):
        def run_tests(mode, sparse, trainable_per_sample_weights):
            kwargs = dict(test_per_sample_weights=True, device=device,
                          mode=mode, wdtype=dtypes[1], dtype=dtypes[0], sparse=sparse,
                          trainable_per_sample_weights=trainable_per_sample_weights)

            # Simple case
            self._test_EmbeddingBag_vs_Embedding(2, 3, 5, 7, **kwargs)

            # B * L > 1000
            self._test_EmbeddingBag_vs_Embedding(2, 5, 53, 23, **kwargs)

            # Large num_embedding
            self._test_EmbeddingBag_vs_Embedding(101, 5, 3, 7, **kwargs)

            # Large embedding_dim
            self._test_EmbeddingBag_vs_Embedding(2, 101, 3, 7, **kwargs)

        modes = ('sum',)
        sparsity = (True, False)
        trainable_scale = (True, False)
        for mode, sparse, trainable_per_sample_weights in \
                itertools.product(modes, sparsity, trainable_scale):
            run_tests(mode, sparse, trainable_per_sample_weights)

        # Test CUDA Dense on half precision
        if device == 'cuda':
            modes = ('sum',)
            sparsity = (False,)
            trainable_scale = (True, False)
            for mode, sparse, trainable_per_sample_weights in \
                    itertools.product(modes, sparsity, trainable_scale):
                run_tests(mode, sparse, trainable_per_sample_weights)

    def _test_EmbeddingBag(
        self,
        device,
        mode,
        sparse,
        wdtype=torch.double,
        dtype=torch.long,
        odtype=torch.long,
        test_backward=True,
    ):
        # check a known test example
        es = nn.EmbeddingBag(5, 2, mode=mode, sparse=sparse).to(device, wdtype)
        es.weight.data.copy_(torch.arange(1, 11, device=device).view_as(es.weight).to(wdtype))
        input = torch.tensor([3, 1, 1, 1, 4, 0], device=device, dtype=dtype)
        offsets = torch.tensor([0, 0, 3, 3, 6], device=device, dtype=odtype)

        grad_output = torch.tensor(
            [1, 2,
             3, 4], device=device, dtype=wdtype).view(2, 2)
        grad_output_with_empty = torch.tensor(
            [99, 99,
             1, 2,
             99, 99,
             3, 4,
             99, 99], device=device, dtype=wdtype).view(5, 2)

        if mode == "sum" or mode == "mean":
            denominator = 1 if mode == "sum" else 3
            expected_output = torch.tensor(
                [[13, 16],
                 [13, 16]], device=device, dtype=wdtype) / denominator

            expected_output_with_empty = torch.tensor(
                [[0, 0],
                 [13, 16],
                 [0, 0],
                 [13, 16],
                 [0, 0]], device=device, dtype=wdtype) / denominator

            expected_grad_weight = torch.tensor(
                [[3, 4],
                 [5, 8],
                 [0, 0],
                 [1, 2],
                 [3, 4]], device=device, dtype=wdtype) / denominator
        elif mode == "max":
            expected_output = torch.tensor(
                [[7, 8],
                 [9, 10]], device=device, dtype=wdtype)

            expected_output_with_empty = torch.tensor(
                [[0, 0],
                 [7, 8],
                 [0, 0],
                 [9, 10],
                 [0, 0]], device=device, dtype=wdtype)

            expected_grad_weight = torch.tensor(
                [[0, 0],
                 [0, 0],
                 [0, 0],
                 [1, 2],
                 [3, 4]], device=device, dtype=wdtype)
        output = es(input, offsets)
        output.backward(grad_output_with_empty)

        es_weight_grad = es.weight.grad
        if sparse:
            es_weight_grad = es.weight.grad.to_dense()
        self.assertEqual(output, expected_output_with_empty)
        self.assertEqual(es_weight_grad, expected_grad_weight, atol=dtype2prec_DONTUSE[wdtype], rtol=0)

        # check same example except as 2D (2 x 3)
        input = input.view(2, -1)
        es.zero_grad()
        output = es(input)
        output.backward(grad_output)

        es_weight_grad = es.weight.grad
        if sparse:
            es_weight_grad = es.weight.grad.to_dense()
        self.assertEqual(output, expected_output)
        self.assertEqual(es_weight_grad, expected_grad_weight, atol=dtype2prec_DONTUSE[wdtype], rtol=0)

        # test all empty bags
        es.zero_grad()
        inputs = torch.tensor([], dtype=dtype, device=device)
        offsets = torch.tensor([0, 0, 0, 0], dtype=odtype, device=device)
        es(inputs, offsets).sum().backward()
        dense_grad = es.weight.grad
        if dense_grad.is_sparse:
            dense_grad = dense_grad.to_dense()
        self.assertEqual(dense_grad, torch.zeros_like(es.weight))

        # now compare EmbeddingBag vs Embedding + Sum/Mean, for constant bag length
        N, D, B, L = random.randint(1, 100), random.randint(1, 100), random.randint(1, 50), random.randint(1, 50)
        kwargs = dict(mode=mode, sparse=sparse, device=device, wdtype=wdtype, dtype=dtype, test_backward=test_backward)
        self._test_EmbeddingBag_vs_Embedding(N, D, B, L, **kwargs)
        for max_norm in (None, 3):
            for p in itertools.product([1, 2], repeat=4):
                self._test_EmbeddingBag_vs_Embedding(*p, max_norm=max_norm, **kwargs)

        # check that giving illegal input combos raises error
        es = nn.EmbeddingBag(10, 20, mode=mode, sparse=sparse)
        input = torch.ones(3, 4, dtype=dtype)
        offset = torch.arange(0, 3, dtype=odtype)
<<<<<<< HEAD
        with self.assertRaises(ValueError):
            es(input, offset)
        with self.assertRaises(ValueError):
            es(input.view(-1))
=======
        torch._dynamo.disable(self.assertRaises)(ValueError, lambda: es(input, offset))
        torch._dynamo.disable(self.assertRaises)(ValueError, lambda: es(input.view(-1)))
>>>>>>> 2201916b
        offset[0] = 1
        if self.device_type == "cpu":
            torch._dynamo.disable(self.assertRaises)(RuntimeError, lambda: es(input.view(-1), offset))
            offset[0] = 0
            offset[-1] = 100
            torch._dynamo.disable(self.assertRaises)(RuntimeError, lambda: es(input.view(-1), offset))

    @skipMeta
    @dtypes(*itertools.product((torch.int, torch.long), (torch.int, torch.long),
                               (torch.float, torch.double, torch.half, torch.bfloat16)))
    @dtypesIfCUDA(*itertools.product((torch.int, torch.long), (torch.int, torch.long),
                                     (torch.float, torch.double, torch.half)))
    def test_embedding_bag_device(self, device, dtypes):
        if IS_JETSON and torch.bfloat16 in dtypes and device == "cpu":
            self.skipTest("bfloat16 not supported with Jetson cpu")
        with set_default_dtype(torch.double):
            self._test_EmbeddingBag(device, 'sum', False, wdtype=dtypes[2], dtype=dtypes[0], odtype=dtypes[1])
            self._test_EmbeddingBag(device, 'mean', False, wdtype=dtypes[2], dtype=dtypes[0], odtype=dtypes[1])
            self._test_EmbeddingBag(device, 'max', False, wdtype=dtypes[2], dtype=dtypes[0], odtype=dtypes[1])

            test_backward = False
            if self.device_type == 'cuda':
                # see 'todo' in test_embedding_bag.
                test_backward = dtypes[2] is not torch.float16
            elif self.device_type == 'cpu':
                # TODO: figure out why precision on sparse embeddings isn't the
                # same as for dense.
                test_backward = dtypes[2] is not torch.float and dtypes[2] is not torch.float16

            self._test_EmbeddingBag(
                device,
                'sum',
                True,
                wdtype=dtypes[2],
                dtype=dtypes[0],
                odtype=dtypes[1],
                test_backward=test_backward,
            )
            self._test_EmbeddingBag(
                device,
                'mean',
                True,
                wdtype=dtypes[2],
                dtype=dtypes[0],
                odtype=dtypes[1],
                test_backward=test_backward,
            )

    @skipMeta
    @dtypes(*itertools.product((torch.int, torch.long), (torch.int, torch.long),
                               (torch.float, torch.double, torch.half, torch.bfloat16)))
    @dtypesIfCUDA(*itertools.product((torch.int, torch.long), (torch.int, torch.long),
                                     (torch.float, torch.double, torch.half)))
    def test_embedding_bag_non_contiguous_weight(self, device, dtypes):
        weight_tensor = torch.randn(3, 4, dtype=dtypes[2], device=device)

        weight_tensor_non_contig = weight_tensor[:, :3]  # This is non-contiguous strided.
        weight_tensor_contig = weight_tensor_non_contig.clone().contiguous()  # Contig-strided.

        index = torch.tensor([0, 1, 2], dtype=dtypes[0], device=device)
        offsets = torch.tensor([0, 2], dtype=dtypes[1], device=device)
        for mode in ['sum', 'mean', 'max']:
            output_non_contig = F.embedding_bag(
                input=index,
                weight=weight_tensor_non_contig,
                offsets=offsets,
                mode=mode,
            )
            output_contig = F.embedding_bag(
                input=index,
                weight=weight_tensor_contig,
                offsets=offsets,
                mode=mode,
            )
        self.assertEqual(output_non_contig, output_contig)

    @onlyNativeDeviceTypes  # currently fails on XLA
    @dtypes(*itertools.product((torch.int, torch.long), (torch.int, torch.long)))
    def test_embedding_bag_bfloat16(self, device, dtypes):
        with set_default_dtype(torch.double):
            self._test_EmbeddingBag(device, 'sum', True,
                                    wdtype=torch.bfloat16, dtype=dtypes[0],
                                    odtype=dtypes[1], test_backward=True)
            self._test_EmbeddingBag(device, 'mean', True,
                                    wdtype=torch.bfloat16, dtype=dtypes[0],
                                    odtype=dtypes[1], test_backward=True)

    @onlyNativeDeviceTypes  # currently fails on XLA
    @dtypes(*itertools.product((torch.int, torch.long), (torch.int, torch.long)))
    def test_embedding_bag_half(self, device, dtypes):
        self._test_EmbeddingBag(device, 'sum', True, wdtype=torch.float16, dtype=dtypes[0], odtype=dtypes[1], test_backward=True)


instantiate_device_type_tests(TestEmbeddingNNDeviceType, globals())
instantiate_parametrized_tests(TestEmbeddingNN)

if __name__ == '__main__':
    run_tests()<|MERGE_RESOLUTION|>--- conflicted
+++ resolved
@@ -1165,15 +1165,8 @@
         es = nn.EmbeddingBag(10, 20, mode=mode, sparse=sparse)
         input = torch.ones(3, 4, dtype=dtype)
         offset = torch.arange(0, 3, dtype=odtype)
-<<<<<<< HEAD
-        with self.assertRaises(ValueError):
-            es(input, offset)
-        with self.assertRaises(ValueError):
-            es(input.view(-1))
-=======
         torch._dynamo.disable(self.assertRaises)(ValueError, lambda: es(input, offset))
         torch._dynamo.disable(self.assertRaises)(ValueError, lambda: es(input.view(-1)))
->>>>>>> 2201916b
         offset[0] = 1
         if self.device_type == "cpu":
             torch._dynamo.disable(self.assertRaises)(RuntimeError, lambda: es(input.view(-1), offset))
