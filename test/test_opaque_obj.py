--- conflicted
+++ resolved
@@ -107,12 +107,7 @@
         @size_impl.register_fake
         def size_impl_fake(q: torch._C.ScriptObject) -> int:
             ctx = torch._custom_op.impl.get_ctx()
-<<<<<<< HEAD
-            u0 = ctx.create_unbacked_symint()
-            torch._check(u0 >= 0)
-=======
             u0 = ctx.new_dynamic_size()
->>>>>>> 4c9ebe5b
             return u0
 
         super().setUp()
