--- conflicted
+++ resolved
@@ -2304,10 +2304,6 @@
 
     @skipIfMPS
     @skipIfNoSciPy
-<<<<<<< HEAD
-    @skipRocmIfTorchInductor()
-=======
->>>>>>> 8447d304
     @dtypes(*floating_types_and(torch.half, torch.bfloat16))
     def test_lognormal_kstest(self, device, dtype):
         from scipy import stats
@@ -2334,10 +2330,6 @@
 
     @skipIfMPS
     @skipIfNoSciPy
-<<<<<<< HEAD
-    @skipRocmIfTorchInductor()
-=======
->>>>>>> 8447d304
     @dtypes(*floating_types_and(torch.half, torch.bfloat16))
     def test_cauchy_kstest(self, device, dtype):
         from scipy import stats
@@ -2374,11 +2366,7 @@
 
     @skipIfMPS
     @skipIfNoSciPy
-<<<<<<< HEAD
-    @skipRocmIfTorchInductor()
-=======
     @skipIfTorchDynamo("FIXME: Skip due to dynamo failure on scipy.stats: https://github.com/pytorch/pytorch/issues/170509")
->>>>>>> 8447d304
     @dtypes(*all_types_and(torch.half, torch.bfloat16))
     def test_geometric_kstest(self, device, dtype):
         from scipy import stats
