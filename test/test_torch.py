--- conflicted
+++ resolved
@@ -221,10 +221,7 @@
         self.assertEqual(s, storage_type(l))
 
     @onlyNativeDeviceTypes
-<<<<<<< HEAD
     @dtypes(*all_types_and_complex_and(torch.half, torch.bool, torch.bfloat16))
-=======
-    @dtypes(*get_all_dtypes())
     def test_tensor_storage_type(self, device, dtype):
         a = make_tensor((10,), dtype=dtype, device=device, low=-9, high=9)
 
@@ -234,8 +231,7 @@
         self.assertEqual(a.storage_type(), expected_storage_type)
 
     @onlyNativeDeviceTypes
-    @dtypes(*get_all_dtypes())
->>>>>>> 02ba0fa8
+    @dtypes(*all_types_and_complex_and(torch.half, torch.bool, torch.bfloat16))
     def test_tensor_from_storage(self, device, dtype):
         a = make_tensor((4, 5, 3), dtype=dtype, device=device, low=-9, high=9)
         a_s = a.storage()
