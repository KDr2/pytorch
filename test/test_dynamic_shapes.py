--- conflicted
+++ resolved
@@ -4105,39 +4105,6 @@
         torch._dynamo.decorators.mark_unbacked(x, 0)
         self.assertEqual(func(x), compiled(x))
 
-<<<<<<< HEAD
-    @torch._dynamo.config.patch("capture_scalar_outputs", True)
-    def test_unbacked_item_set_item(self):
-        def my_arithmetic(a, b):
-            wrk = torch.zeros(a.size(0))
-            for i in range(a.size(0)):
-                idx = b[i].item()
-                wrk[idx] += 1
-
-            return wrk
-
-        compiled = torch.compile(my_arithmetic, fullgraph=True, disable=False)
-        a = torch.randn([9])
-        b = torch.ones(9, dtype=torch.int32)
-        compiled(a, b)
-        self.assertEqual(compiled(a, b), my_arithmetic(a, b))
-
-    @torch._dynamo.config.patch("capture_scalar_outputs", True)
-    def test_unbacked_item_set_item2(self):
-        def accumulate(X0, start):
-            start = start.item()
-            N = 3
-            result = X0[start].clone()
-            for i in range(0, N):
-                result += X0[start + 1 + i]
-            return result
-
-        compiled = torch.compile(accumulate, fullgraph=True)
-        X0 = torch.randn(10, 10)
-        self.assertEqual(
-            accumulate(X0, torch.tensor([1])), compiled(X0, torch.tensor([1]))
-        )
-=======
     @fresh_cache()
     @skipIfTorchDynamo("not allowed to trace mark_unbacked")
     @torch._dynamo.config.patch("capture_scalar_outputs", True)
@@ -4234,7 +4201,38 @@
         compiled_result = compiled_func(x, torch.tensor([5]))
         eager_result = func(x, torch.tensor([5]))
         self.assertEqual(cnt.frame_count, 2)
->>>>>>> 41ea4e0a
+
+    @torch._dynamo.config.patch("capture_scalar_outputs", True)
+    def test_unbacked_item_set_item(self):
+        def my_arithmetic(a, b):
+            wrk = torch.zeros(a.size(0))
+            for i in range(a.size(0)):
+                idx = b[i].item()
+                wrk[idx] += 1
+
+            return wrk
+
+        compiled = torch.compile(my_arithmetic, fullgraph=True, disable=False)
+        a = torch.randn([9])
+        b = torch.ones(9, dtype=torch.int32)
+        compiled(a, b)
+        self.assertEqual(compiled(a, b), my_arithmetic(a, b))
+
+    @torch._dynamo.config.patch("capture_scalar_outputs", True)
+    def test_unbacked_item_set_item2(self):
+        def accumulate(X0, start):
+            start = start.item()
+            N = 3
+            result = X0[start].clone()
+            for i in range(0, N):
+                result += X0[start + 1 + i]
+            return result
+
+        compiled = torch.compile(accumulate, fullgraph=True)
+        X0 = torch.randn(10, 10)
+        self.assertEqual(
+            accumulate(X0, torch.tensor([1])), compiled(X0, torch.tensor([1]))
+        )
 
 
 instantiate_parametrized_tests(TestUnbacked)
