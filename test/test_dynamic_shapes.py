--- conflicted
+++ resolved
@@ -4401,53 +4401,6 @@
 
         self.assertEqual(compiled(a, b), func(a, b))
 
-<<<<<<< HEAD
-    @torch.fx.experimental._config.patch("backed_size_oblivious", True)
-    def test_backed_size_oblivious_broadcast(self):
-        cnt = CompileCounterWithBackend("inductor")
-
-        def func(a, b):
-            torch.broadcast_shapes(a.size(), b.size())
-            return a + b
-
-        compiled = torch.compile(func, fullgraph=True, backend=cnt, dynamic=True)
-
-        def run(a, b):
-            self.assertEqual(compiled(a, b), func(a, b))
-
-        # No 0/1 specializations, no broadcasts.
-        # but a[0] == b[0] and a[1] == b[1] are asserted.
-        run(torch.rand(1, 10), torch.rand(1, 10))
-        run(torch.rand(1, 1), torch.rand(1, 1))
-        run(torch.rand(10, 10), torch.rand(10, 10))
-
-        self.assertEqual(cnt.frame_count, 1)
-        run(torch.rand(10, 10), torch.rand(1, 10))
-        self.assertEqual(cnt.frame_count, 2)
-
-        cnt.clear()
-        torch._dynamo.reset()
-
-        # specialize a[0] == 1. b[0] not specialized.
-        run(torch.rand(1, 10), torch.rand(9, 10))
-        run(torch.rand(1, 10), torch.rand(1, 10))
-        self.assertEqual(cnt.frame_count, 1)
-        # if we change a[0] we get recompilation.
-        run(torch.rand(10, 10), torch.rand(10, 10))
-        self.assertEqual(cnt.frame_count, 2)
-
-        cnt.clear()
-        torch._dynamo.reset()
-
-        # TODO duck sizing shall be disabled when backed_size_oblivious
-        # is on probably.
-        # specialize b[0] == 1. a[0] not specialized.
-        run(torch.rand(10, 11), torch.rand(1, 11))
-        run(torch.rand(1, 10), torch.rand(1, 10))
-        self.assertEqual(cnt.frame_count, 1)
-        run(torch.rand(2, 10), torch.rand(2, 10))
-        self.assertEqual(cnt.frame_count, 2)
-=======
     @fresh_cache()
     @torch._dynamo.config.patch("capture_scalar_outputs", True)
     def test_narrow_unbacked_start(self):
@@ -4512,7 +4465,51 @@
         res = f(x, start, 0)
         self.assertEqual(res.shape, torch.Size([0]))
 
->>>>>>> b78751c0
+    @torch.fx.experimental._config.patch("backed_size_oblivious", True)
+    def test_backed_size_oblivious_broadcast(self):
+        cnt = CompileCounterWithBackend("inductor")
+
+        def func(a, b):
+            torch.broadcast_shapes(a.size(), b.size())
+            return a + b
+
+        compiled = torch.compile(func, fullgraph=True, backend=cnt, dynamic=True)
+
+        def run(a, b):
+            self.assertEqual(compiled(a, b), func(a, b))
+
+        # No 0/1 specializations, no broadcasts.
+        # but a[0] == b[0] and a[1] == b[1] are asserted.
+        run(torch.rand(1, 10), torch.rand(1, 10))
+        run(torch.rand(1, 1), torch.rand(1, 1))
+        run(torch.rand(10, 10), torch.rand(10, 10))
+
+        self.assertEqual(cnt.frame_count, 1)
+        run(torch.rand(10, 10), torch.rand(1, 10))
+        self.assertEqual(cnt.frame_count, 2)
+
+        cnt.clear()
+        torch._dynamo.reset()
+
+        # specialize a[0] == 1. b[0] not specialized.
+        run(torch.rand(1, 10), torch.rand(9, 10))
+        run(torch.rand(1, 10), torch.rand(1, 10))
+        self.assertEqual(cnt.frame_count, 1)
+        # if we change a[0] we get recompilation.
+        run(torch.rand(10, 10), torch.rand(10, 10))
+        self.assertEqual(cnt.frame_count, 2)
+
+        cnt.clear()
+        torch._dynamo.reset()
+
+        # TODO duck sizing shall be disabled when backed_size_oblivious
+        # is on probably.
+        # specialize b[0] == 1. a[0] not specialized.
+        run(torch.rand(10, 11), torch.rand(1, 11))
+        run(torch.rand(1, 10), torch.rand(1, 10))
+        self.assertEqual(cnt.frame_count, 1)
+        run(torch.rand(2, 10), torch.rand(2, 10))
+        self.assertEqual(cnt.frame_count, 2)
 
     instantiate_parametrized_tests(TestUnbacked)
 
