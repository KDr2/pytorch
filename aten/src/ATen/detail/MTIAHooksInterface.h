#pragma once

#include <c10/util/Exception.h>

#include <c10/util/Registry.h>

#include <string>

namespace at {
class Context;
}

namespace at {

constexpr const char* MTIA_HELP =
    "The MTIA backend requires MTIA extension for PyTorch;"
    "this error has occurred because you are trying "
    "to use some MTIA's functionality without MTIA extension included.";

<<<<<<< HEAD
struct TORCH_API MTIAHooksInterface : AcceleratorHooksInterface {
  virtual ~MTIAHooksInterface() override = default;
=======
struct TORCH_API MTIAHooksInterface {
  virtual ~MTIAHooksInterface() = default;
>>>>>>> 15ef52a0

  virtual void initMTIA() const {
    TORCH_CHECK(
        false,
        "Cannot initialize MTIA without MTIA Extension for PyTorch.",
        MTIA_HELP);
  }

  virtual bool hasMTIA() const {
    return false;
  }

  virtual std::string showConfig() const {
    TORCH_CHECK(
        false,
        "Cannot query detailed MTIA version without MTIA Extension for PyTorch.",
        MTIA_HELP);
  }
};

struct TORCH_API MTIAHooksArgs {};

C10_DECLARE_REGISTRY(MTIAHooksRegistry, MTIAHooksInterface, MTIAHooksArgs);
#define REGISTER_MTIA_HOOKS(clsname) \
  C10_REGISTER_CLASS(MTIAHooksRegistry, clsname, clsname)

namespace detail {
TORCH_API const MTIAHooksInterface& getMTIAHooks();
} // namespace detail
} // namespace at<|MERGE_RESOLUTION|>--- conflicted
+++ resolved
@@ -17,13 +17,8 @@
     "this error has occurred because you are trying "
     "to use some MTIA's functionality without MTIA extension included.";
 
-<<<<<<< HEAD
-struct TORCH_API MTIAHooksInterface : AcceleratorHooksInterface {
-  virtual ~MTIAHooksInterface() override = default;
-=======
 struct TORCH_API MTIAHooksInterface {
   virtual ~MTIAHooksInterface() = default;
->>>>>>> 15ef52a0
 
   virtual void initMTIA() const {
     TORCH_CHECK(
