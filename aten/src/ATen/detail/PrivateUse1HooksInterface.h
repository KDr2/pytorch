--- conflicted
+++ resolved
@@ -7,13 +7,8 @@
 #include <c10/util/Exception.h>
 namespace at {
 
-<<<<<<< HEAD
-struct TORCH_API PrivateUse1HooksInterface : AcceleratorHooksInterface {
-  virtual ~PrivateUse1HooksInterface() override = default;
-=======
 struct TORCH_API PrivateUse1HooksInterface {
   virtual ~PrivateUse1HooksInterface() = default;
->>>>>>> 15ef52a0
   virtual const at::Generator& getDefaultGenerator(
       c10::DeviceIndex device_index) {
     TORCH_CHECK_NOT_IMPLEMENTED(
