--- conflicted
+++ resolved
@@ -214,25 +214,25 @@
 
 REGISTER_SINGLE_THREADED_INDEX_OP_ALL_DTYPES(put_serial);
 
-kernel void kernel_index_offsets(constant packed_uint3 * strides         [[buffer(0)]],
-                                 device uint3          * data_offsets    [[buffer(1)]],
-                                 constant uint         * iter_shape      [[buffer(2)]],
-                                 constant uint         & num_dimensions  [[buffer(3)]],
-                                 uint thread_index [[thread_position_in_grid]]) {
+template<typename StridesT, typename DataT>
+kernel void kernel_index_offsets(constant StridesT * strides         [[buffer(0)]],
+                                device DataT      * data_offsets    [[buffer(1)]],
+                                constant uint     * iter_shape      [[buffer(2)]],
+                                constant uint     & num_dimensions  [[buffer(3)]],
+                                uint thread_index [[thread_position_in_grid]]) {
     data_offsets[thread_index] = 0;
     uint32_t idx = thread_index;
     for (uint32_t dim = 0; dim < num_dimensions; dim++) {
         uint32_t remainder = idx % iter_shape[dim];
         idx /= iter_shape[dim];
 
-        data_offsets[thread_index] += remainder * strides[dim];
+        data_offsets[thread_index] += remainder * DataT(strides[dim]);
     }
 }
 
-<<<<<<< HEAD
 template
 [[host_name("kernel_index_offsets_32")]]
-kernel void kernel_index_offset<packed_uint3, uint3>(
+kernel void kernel_index_offsets<packed_uint3, uint3>(
                 constant packed_uint3 * strides         [[buffer(0)]],
                 device uint3          * data_offsets    [[buffer(1)]],
                 constant uint         * iter_shape      [[buffer(2)]],
@@ -241,22 +241,15 @@
 
 template
 [[host_name("kernel_index_offsets_64")]]
-kernel void kernel_index_offset<packed_uint3, ulong3>(
+kernel void kernel_index_offsets<packed_uint3, ulong3>(
                 constant packed_uint3 * strides         [[buffer(0)]],
                 device ulong3          * data_offsets    [[buffer(1)]],
                 constant uint         * iter_shape      [[buffer(2)]],
                 constant uint         & num_dimensions  [[buffer(3)]],
                 uint thread_index [[thread_position_in_grid]]);
 
-template
-[[host_name("kernel_index_offset")]]
-kernel void kernel_index_offset<uint, uint>(
-                constant uint         * strides         [[buffer(0)]],
-                device uint           * data_offsets    [[buffer(1)]],
-                constant uint         * iter_shape      [[buffer(2)]],
-                constant uint         & num_dimensions  [[buffer(3)]],
-                uint thread_index [[thread_position_in_grid]]);
-=======
+
+
 kernel void kernel_index_offset(constant uint         * strides         [[buffer(0)]],
                                 device uint           * data_offsets    [[buffer(1)]],
                                 constant uint         * iter_shape      [[buffer(2)]],
@@ -272,7 +265,6 @@
         data_offsets[thread_index] += remainder * strides[reversed_dim];
     }
 }
->>>>>>> cfa01b7c
 
 template<typename T, typename E, typename OffsetsT>
 kernel void index_put_accumulate_native_dtypes(
