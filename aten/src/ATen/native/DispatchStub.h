#pragma once

#include <c10/core/DeviceType.h>
#include <c10/macros/Macros.h>
#include <c10/util/Array.h>

#include <atomic>
#include <utility>
#include <variant>

// Implements instruction set specific function dispatch.
//
// Kernels that may make use of specialized instruction sets (e.g. AVX2) are
// compiled multiple times with different compiler flags (e.g. -mavx2). A
// DispatchStub contains a table of function pointers for a kernel. At runtime,
// the fastest available kernel is chosen based on the features reported by
// cpuinfo.
//
// Example:
//
// In native/MyKernel.h:
//   using fn_type = void(*)(const Tensor& x);
//   DECLARE_DISPATCH(fn_type, stub);
//
// In native/MyKernel.cpp
//   DEFINE_DISPATCH(stub);
//
// In native/cpu/MyKernel.cpp:
//   namespace {
//     // use anonymous namespace so that different cpu versions won't conflict
//     void kernel(const Tensor& x) { ... }
//   }
//   REGISTER_DISPATCH(stub, &kernel);
//
// To call:
//   stub(kCPU, tensor);
//
// TODO: CPU instruction set selection should be folded into whatever
// the main dispatch mechanism is.
//
// Supported device types for registration:
//   - CPU: Central Processing Unit
//   - CUDA: NVIDIA GPUs
//   - HIP: AMD GPUs
//   - MPS: Apple Silicon GPUs (Metal Performance Shaders)
<<<<<<< HEAD
//   - MTIA: Meta Training and Inference Devices
=======
//   - XPU: Intel GPUs
>>>>>>> 2a02b5cd
//   - PrivateUse1: Reserved for private/custom device types
//
// If you want to update the list of supported devices, add a new dispatch_ptr
// member in DispatchStubImpl.h and update the get_call_ptr switch.
// As well you will need to update the inlined list in 'is_device_supported`
//
//
// ignore warnings about DispatchStub::DEFAULT, AVX, AVX2 defined elsewhere
C10_CLANG_DIAGNOSTIC_PUSH()
C10_CLANG_DIAGNOSTIC_IGNORE("-Wundefined-var-template")

namespace at::native {

enum class CPUCapability {
  DEFAULT = 0,
#if defined(HAVE_VSX_CPU_DEFINITION)
  VSX = 1,
#elif defined(HAVE_ZVECTOR_CPU_DEFINITION)
  ZVECTOR = 1,
#else
  AVX2 = 1,
  AVX512 = 2,
#endif
  NUM_OPTIONS
};

// Enum for error types
enum class ErrorType {
  MissingDeviceKernel,
  DeviceNotSupported
};

// Alias for the return type using std::variant
using DispatchResult = std::variant<void*, ErrorType>;

CPUCapability get_cpu_capability();

template <typename FnPtr, typename T>
struct DispatchStub;

/**
 * The sole purpose of this class is to outline methods that don't need to be
 * specialized or otherwise inlined and duplicated (by the compiler due to
 * template expansion), since it causes size bloat if there are a significant
 * number of specialization of the DispatchStub<> class.
 */
struct TORCH_API DispatchStubImpl {

  // The DispatchStubImpl::try_get_call_ptr() method is used to get the call
  // pointer for a given device type. If the call pointer is not found,
  // DispatchStubImpl::try_get_call_ptr() returns an ErrorType.
  // The main difference between try_get_call_ptr() and get_call_ptr() is that
  // try_get_call_ptr() will return the ErrorType and not raise an exception.
  DispatchResult try_get_call_ptr(
    c10::DeviceType device_type
    , void *DEFAULT
#ifdef HAVE_AVX512_CPU_DEFINITION
      , void *AVX512
#endif
#ifdef HAVE_AVX2_CPU_DEFINITION
      , void *AVX2
#endif
#ifdef HAVE_VSX_CPU_DEFINITION
      , void *VSX
#endif
#ifdef HAVE_ZVECTOR_CPU_DEFINITION
      , void *ZVECTOR
#endif
  );

  // Analogous to try_get_call_ptr(), but it will return the ErrorType and not
  // raise an exception.
  DispatchResult try_choose_cpu_impl(
    void *DEFAULT
#ifdef HAVE_AVX512_CPU_DEFINITION
    , void *AVX512
#endif
#ifdef HAVE_AVX2_CPU_DEFINITION
    , void *AVX2
#endif
#ifdef HAVE_VSX_CPU_DEFINITION
    , void *VSX
#endif
#ifdef HAVE_ZVECTOR_CPU_DEFINITION
    , void *ZVECTOR
#endif
  );


  void* get_call_ptr(
    c10::DeviceType device_type
    , void *DEFAULT
#ifdef HAVE_AVX512_CPU_DEFINITION
      , void *AVX512
#endif
#ifdef HAVE_AVX2_CPU_DEFINITION
      , void *AVX2
#endif
#ifdef HAVE_VSX_CPU_DEFINITION
      , void *VSX
#endif
#ifdef HAVE_ZVECTOR_CPU_DEFINITION
      , void *ZVECTOR
#endif
  );

  /**
   * The CPU Dispatch actual method is chosen in decreasing order of preference by
   * DispatchStubImpl::choose_cpu_impl() in case none is found by
   * DispatchStubImpl::get_call_ptr() in cpu_dispatch_ptr.
   */
  void* choose_cpu_impl(
    void *DEFAULT
#ifdef HAVE_AVX512_CPU_DEFINITION
    , void *AVX512
#endif
#ifdef HAVE_AVX2_CPU_DEFINITION
    , void *AVX2
#endif
#ifdef HAVE_VSX_CPU_DEFINITION
    , void *VSX
#endif
#ifdef HAVE_ZVECTOR_CPU_DEFINITION
    , void *ZVECTOR
#endif
  );

  // Fixing dispatch error in Windows debug builds.
  // See https://github.com/pytorch/pytorch/issues/22681 for more details.
  #if defined(_MSC_VER) && defined(_DEBUG)
    std::atomic<void*> cpu_dispatch_ptr;
    void* cuda_dispatch_ptr;
    void* hip_dispatch_ptr;
    void* mps_dispatch_ptr;
<<<<<<< HEAD
    void* mtia_dispatch_ptr;
=======
  #if defined(USE_XPU)
    void* xpu_dispatch_ptr;
  #endif
>>>>>>> 2a02b5cd
    void* privateuse1_dispatch_ptr;
  #else
    std::atomic<void*> cpu_dispatch_ptr{nullptr};
    void* cuda_dispatch_ptr = nullptr;
    void* hip_dispatch_ptr = nullptr;
    void* mps_dispatch_ptr = nullptr;
<<<<<<< HEAD
    void* mtia_dispatch_ptr = nullptr;
=======
  #if defined(USE_XPU)
    void* xpu_dispatch_ptr = nullptr;
  #endif
>>>>>>> 2a02b5cd
    void* privateuse1_dispatch_ptr = nullptr;
  #endif
};

template <typename rT, typename T, typename... Args>
struct DispatchStub<rT (*)(Args...), T> {
  using FnPtr = rT (*) (Args...);

  DispatchStub() = default;
  DispatchStub(const DispatchStub&) = delete;
  DispatchStub& operator=(const DispatchStub&) = delete;

private:
  FnPtr get_call_ptr(const c10::DeviceType device_type) {
    return reinterpret_cast<FnPtr>(
      impl.get_call_ptr(device_type
      , reinterpret_cast<void*>(DEFAULT)
#ifdef HAVE_AVX512_CPU_DEFINITION
      , reinterpret_cast<void*>(AVX512)
#endif
#ifdef HAVE_AVX2_CPU_DEFINITION
      , reinterpret_cast<void*>(AVX2)
#endif
#ifdef HAVE_VSX_CPU_DEFINITION
      , reinterpret_cast<void*>(VSX)
#endif
#ifdef HAVE_ZVECTOR_CPU_DEFINITION
      , reinterpret_cast<void*>(ZVECTOR)
#endif
      )
    );
  }

public:
  template <typename... ArgTypes>
  rT operator()(c10::DeviceType device_type, ArgTypes&&... args) {
    FnPtr call_ptr = get_call_ptr(device_type);
    return (*call_ptr)(std::forward<ArgTypes>(args)...);
  }

  void set_cuda_dispatch_ptr(FnPtr fn_ptr) {
    impl.cuda_dispatch_ptr = reinterpret_cast<void*>(fn_ptr);
  }

  #if defined(USE_XPU)
  void set_xpu_dispatch_ptr(FnPtr fn_ptr){
    impl.xpu_dispatch_ptr = reinterpret_cast<void*>(fn_ptr);
  }
  #endif

  void set_hip_dispatch_ptr(FnPtr fn_ptr) {
    impl.hip_dispatch_ptr = reinterpret_cast<void*>(fn_ptr);
  }

  void set_mps_dispatch_ptr(FnPtr fn_ptr) {
    impl.mps_dispatch_ptr = reinterpret_cast<void*>(fn_ptr);
  }

    void set_mtia_dispatch_ptr(FnPtr fn_ptr) {
    impl.mtia_dispatch_ptr = reinterpret_cast<void*>(fn_ptr);
  }

  void set_privateuse1_dispatch_ptr(FnPtr fn_ptr) {
    impl.privateuse1_dispatch_ptr = reinterpret_cast<void*>(fn_ptr);
  }

  // Returns true if the dispatcher has a kernel registered for this device
  // type.
  bool is_device_supported(const c10::DeviceType device_type) {
    auto result = impl.try_get_call_ptr(device_type
      , reinterpret_cast<void*>(DEFAULT)
#ifdef HAVE_AVX512_CPU_DEFINITION
      , reinterpret_cast<void*>(AVX512)
#endif
#ifdef HAVE_AVX2_CPU_DEFINITION
      , reinterpret_cast<void*>(AVX2)
#endif
#ifdef HAVE_VSX_CPU_DEFINITION
      , reinterpret_cast<void*>(VSX)
#endif
#ifdef HAVE_ZVECTOR_CPU_DEFINITION
      , reinterpret_cast<void*>(ZVECTOR)
#endif
      );
    if (std::holds_alternative<ErrorType>(result)){
      return false;
    }
    return true;
  };

  static TORCH_API FnPtr DEFAULT;
#ifdef HAVE_AVX512_CPU_DEFINITION
  static TORCH_API FnPtr AVX512;
#endif
#ifdef HAVE_AVX2_CPU_DEFINITION
  static TORCH_API FnPtr AVX2;
#endif
#ifdef HAVE_VSX_CPU_DEFINITION
  static TORCH_API FnPtr VSX;
#endif
#ifdef HAVE_ZVECTOR_CPU_DEFINITION
  static TORCH_API FnPtr ZVECTOR;
#endif
private:
  DispatchStubImpl impl;
};

namespace {
template <typename DispatchStub>
struct RegisterCUDADispatch {
  RegisterCUDADispatch(DispatchStub &stub, typename DispatchStub::FnPtr value) {
    stub.set_cuda_dispatch_ptr(value);
  }
};

template <typename DispatchStub>
struct RegisterXPUDispatch {
  RegisterXPUDispatch(DispatchStub &stub, typename DispatchStub::FnPtr value){
    stub.set_xpu_dispatch_ptr(value);
  }
};

template <typename DispatchStub>
struct RegisterMPSDispatch {
  RegisterMPSDispatch(DispatchStub &stub, typename DispatchStub::FnPtr value) {
    stub.set_mps_dispatch_ptr(value);
  }
};

template <typename DispatchStub>
struct RegisterHIPDispatch {
  RegisterHIPDispatch(DispatchStub &stub, typename DispatchStub::FnPtr value) {
    // TODO: make this point at hip_dispatch_ptr
    stub.set_cuda_dispatch_ptr(value);
  }
};

template <typename DispatchStub>
struct RegisterMTIADispatch {
  RegisterMTIADispatch(DispatchStub &stub, typename DispatchStub::FnPtr value) {
    stub.set_mtia_dispatch_ptr(value);
  }
};

template <typename DispatchStub>
struct RegisterPRIVATEUSE1Dispatch {
  RegisterPRIVATEUSE1Dispatch(DispatchStub &stub, typename DispatchStub::FnPtr value) {
    stub.set_privateuse1_dispatch_ptr(value);
  }
};

} // anonymous namespace
// Compiler will complain if you put things like std::tuple<Tensor, Tensor> in
// the `fn` argument of DECLARE_DISPATCH. Some possible workarounds, e.g.,
// adding parentheses and using helper struct to get rid of the parentheses, do
// not work with MSVC. So do a `using`-declaration if you need to pass in such
// `fn`, e.g., grid_sampler_2d_backward_cpu_kernel in GridSampleKernel.h.
#define DECLARE_DISPATCH(fn, name)                                                         \
  struct name##_DECLARE_DISPATCH_type : DispatchStub<fn, name##_DECLARE_DISPATCH_type> {   \
    name##_DECLARE_DISPATCH_type() = default;                                              \
    name##_DECLARE_DISPATCH_type(const name##_DECLARE_DISPATCH_type&) = delete;            \
    name##_DECLARE_DISPATCH_type& operator=(const name##_DECLARE_DISPATCH_type&) = delete; \
  };                                                                                       \
  extern TORCH_API struct name##_DECLARE_DISPATCH_type name;

#define DEFINE_DISPATCH(name) struct name##_DECLARE_DISPATCH_type name

#define REGISTER_ARCH_DISPATCH(name, arch, fn) \
  template <> name##_DECLARE_DISPATCH_type::FnPtr TORCH_API DispatchStub<name##_DECLARE_DISPATCH_type::FnPtr, struct name##_DECLARE_DISPATCH_type>::arch = fn;

#ifdef HAVE_AVX512_CPU_DEFINITION
#define REGISTER_AVX512_DISPATCH(name, fn) REGISTER_ARCH_DISPATCH(name, AVX512, fn)
#else
#define REGISTER_AVX512_DISPATCH(name, fn)
#endif

#ifdef HAVE_AVX2_CPU_DEFINITION
#define REGISTER_AVX2_DISPATCH(name, fn) REGISTER_ARCH_DISPATCH(name, AVX2, fn)
#else
#define REGISTER_AVX2_DISPATCH(name, fn)
#endif

#ifdef HAVE_VSX_CPU_DEFINITION
#define REGISTER_VSX_DISPATCH(name, fn) REGISTER_ARCH_DISPATCH(name, VSX, fn)
#else
#define REGISTER_VSX_DISPATCH(name, fn)
#endif

#ifdef HAVE_ZVECTOR_CPU_DEFINITION
#define REGISTER_ZVECTOR_DISPATCH(name, fn) REGISTER_ARCH_DISPATCH(name, ZVECTOR, fn)
#else
#define REGISTER_ZVECTOR_DISPATCH(name, fn)
#endif

// Macro to register the same kernel for all CPU arch types. This is useful
// if a kernel does not benefit from being recompiled across different arch types.
#define REGISTER_ALL_CPU_DISPATCH(name, fn)                                    \
  REGISTER_ARCH_DISPATCH(name, DEFAULT, fn)                                    \
  REGISTER_AVX512_DISPATCH(name, fn)                                           \
  REGISTER_AVX2_DISPATCH(name, fn)                                             \
  REGISTER_VSX_DISPATCH(name, fn)                                              \
  REGISTER_ZVECTOR_DISPATCH(name, fn)

#define REGISTER_NO_CPU_DISPATCH(name)                                         \
  REGISTER_ALL_CPU_DISPATCH(name, nullptr)

#define REGISTER_CUDA_DISPATCH(name, fn) \
  static RegisterCUDADispatch<struct name##_DECLARE_DISPATCH_type> name ## __register(name, fn);

#define REGISTER_XPU_DISPATCH(name, fn) \
  static RegisterXPUDispatch<struct name##_DECLARE_DISPATCH_type> name ## __register(name, fn);

#define REGISTER_HIP_DISPATCH(name, fn) \
  static RegisterHIPDispatch<struct name##_DECLARE_DISPATCH_type> name ## __register(name, fn);

#define REGISTER_MPS_DISPATCH(name, fn) \
  static RegisterMPSDispatch<struct name##_DECLARE_DISPATCH_type> name ## __register(name, fn);

#define REGISTER_MTIA_DISPATCH(name, fn) \
  static RegisterMTIADispatch<struct name##_DECLARE_DISPATCH_type> name ## __register(name, fn);

#define REGISTER_PRIVATEUSE1_DISPATCH(name, fn) \
  static RegisterPRIVATEUSE1Dispatch<struct name##_DECLARE_DISPATCH_type> name ## __register(name, fn);

// NB: This macro must be used in an actual 'cu' file; if you try using
// it from a 'cpp' file it will not work!
#if defined(__CUDACC__)
#define REGISTER_DISPATCH(name, fn) REGISTER_CUDA_DISPATCH(name, fn)
#elif defined(__HIPCC__)
// TODO: cut this over to HIP dispatch once we stop pretending that CUDA
// is HIP in the PyTorch HIPify build.
#define REGISTER_DISPATCH(name, fn) REGISTER_CUDA_DISPATCH(name, fn)
// #define REGISTER_DISPATCH(name, fn) REGISTER_HIP_DISPATCH(name, fn)
#elif defined(__OBJC__) && defined(USE_MPS)
// NB: this macro must be used from a 'mm' file in order to dispatch a MPS kernel
#define REGISTER_DISPATCH(name, fn) REGISTER_MPS_DISPATCH(name, fn)
#elif defined(CPU_CAPABILITY)
// REGISTER_DISPATCH now dispatches an AVX512 kernel to nullptr but registers other dispatches.
// ALSO_REGISTER_AVX512_DISPATCH should be used for ensuring AVX512 dispatch, among others.
#ifdef CPU_CAPABILITY_AVX512
#define REGISTER_DISPATCH(name, fn) REGISTER_ARCH_DISPATCH(name, CPU_CAPABILITY, ((void*)(fn) ? nullptr : nullptr))
#else
#define REGISTER_DISPATCH(name, fn) REGISTER_ARCH_DISPATCH(name, CPU_CAPABILITY, fn)
#endif
#define ALSO_REGISTER_AVX512_DISPATCH(name, fn) REGISTER_ARCH_DISPATCH(name, CPU_CAPABILITY, fn)
#endif
} // namespace at::native

C10_CLANG_DIAGNOSTIC_POP()<|MERGE_RESOLUTION|>--- conflicted
+++ resolved
@@ -43,11 +43,8 @@
 //   - CUDA: NVIDIA GPUs
 //   - HIP: AMD GPUs
 //   - MPS: Apple Silicon GPUs (Metal Performance Shaders)
-<<<<<<< HEAD
 //   - MTIA: Meta Training and Inference Devices
-=======
 //   - XPU: Intel GPUs
->>>>>>> 2a02b5cd
 //   - PrivateUse1: Reserved for private/custom device types
 //
 // If you want to update the list of supported devices, add a new dispatch_ptr
@@ -182,26 +179,20 @@
     void* cuda_dispatch_ptr;
     void* hip_dispatch_ptr;
     void* mps_dispatch_ptr;
-<<<<<<< HEAD
     void* mtia_dispatch_ptr;
-=======
   #if defined(USE_XPU)
     void* xpu_dispatch_ptr;
   #endif
->>>>>>> 2a02b5cd
     void* privateuse1_dispatch_ptr;
   #else
     std::atomic<void*> cpu_dispatch_ptr{nullptr};
     void* cuda_dispatch_ptr = nullptr;
     void* hip_dispatch_ptr = nullptr;
     void* mps_dispatch_ptr = nullptr;
-<<<<<<< HEAD
     void* mtia_dispatch_ptr = nullptr;
-=======
   #if defined(USE_XPU)
     void* xpu_dispatch_ptr = nullptr;
   #endif
->>>>>>> 2a02b5cd
     void* privateuse1_dispatch_ptr = nullptr;
   #endif
 };
