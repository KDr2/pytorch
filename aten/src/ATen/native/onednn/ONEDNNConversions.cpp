#define TORCH_ASSERT_ONLY_METHOD_OPERATORS
#include <ATen/Config.h>
#include <ATen/core/Tensor.h>
#include <ATen/native/onednn/ONEDNNCommon.h>
#include <ATen/native/onednn/Utils.h>
#include <ATen/native/utils/ParamUtils.h>
#include <torch/library.h>

#ifndef AT_PER_OPERATOR_HEADERS
#include <ATen/Functions.h>
#include <ATen/NativeFunctions.h>
#else
#include <ATen/ops/_to_dense_native.h>
#include <ATen/ops/empty.h>
#include <ATen/ops/empty_like.h>
#include <ATen/ops/empty_native.h>
#include <ATen/ops/from_blob.h>
#include <ATen/ops/mkldnn_reorder_conv2d_weight_native.h>
#include <ATen/ops/mkldnn_reorder_conv3d_weight_native.h>
#include <ATen/ops/to_mkldnn_native.h>
#include <ATen/ops/zeros.h>
#endif


namespace at { namespace native {

#if AT_ONEDNN_ENABLED()

Tensor mkldnn_to_dense(const Tensor& onednn_tensor, std::optional<ScalarType> dtype, std::optional<bool> masked_grad) {
  TORCH_CHECK(onednn_tensor.scalar_type() == ScalarType::Float ||
              onednn_tensor.scalar_type() == ScalarType::BFloat16 ||
              onednn_tensor.scalar_type() == ScalarType::Half ||
              onednn_tensor.scalar_type() == ScalarType::Byte ||
              onednn_tensor.scalar_type() == ScalarType::Char,
              "mkldnn_to_dense expects float, bfloat16, half, uint8, int8 tensor input");
  ideep::tensor& stensor = itensor_from_onednn(onednn_tensor);
  auto dims = stensor.get_dims();
  auto data_type = dtype.has_value() ? dtype.value() : onednn_tensor.scalar_type();
  TORCH_CHECK(data_type == ScalarType::Float ||
              data_type == ScalarType::BFloat16 ||
              data_type == ScalarType::Half ||
              data_type == ScalarType::Byte ||
              data_type == ScalarType::Char,
              "mkldnn tensor only can be converted to be a float, bfloat16, Half, uint8, int8 cpu tensor")
  if (onednn_tensor.scalar_type() == ScalarType::Byte || onednn_tensor.scalar_type() == ScalarType::Char) {
    // For int8, uint8 input, we should not change the data type.
    TORCH_CHECK(onednn_tensor.scalar_type() == data_type,
            "For int8, uint8 onednn_tensor input, we should not change the data type.");
  }
  // NOTE: int32_t dims from ideep::tensor but sizes needs int64_t
  Tensor cpu_tensor = at::empty(
    std::vector<int64_t>(dims.begin(), dims.end()),
    onednn_tensor.options().layout(c10::kStrided).dtype(data_type));
  if (stensor.is_empty()) return cpu_tensor;
  auto pub_tensor =
      data_type == ScalarType::Float
      ? stensor.to_public(cpu_tensor.template data_ptr<float>(),
                          ideep::tensor::data_type::f32)
      : (data_type == ScalarType::BFloat16
         ? stensor.to_public(cpu_tensor.template data_ptr<BFloat16>(),
                         ideep::tensor::data_type::bf16)
         : (data_type == ScalarType::Half
            ? stensor.to_public(cpu_tensor.template data_ptr<Half>(),
                            ideep::tensor::data_type::f16)
          : (data_type == ScalarType::Byte
              ? stensor.to_public(cpu_tensor.template data_ptr<uint8_t>(),
                              ideep::tensor::data_type::u8)
              : stensor.to_public(cpu_tensor.template data_ptr<int8_t>(),
                              ideep::tensor::data_type::s8)
            )
           )
      );
  cpu_tensor.as_strided_(dims, pub_tensor.get_strides());
  // Make sure that NC11 strides follow formula of contiguous tensor.
  return cpu_tensor.contiguous().resize_(dims, c10::MemoryFormat::Contiguous);
}

Tensor dense_to_mkldnn(const Tensor& cpu_tensor, std::optional<ScalarType> dtype) {
  TORCH_CHECK(cpu_tensor.device().is_cpu(),
             "dense_to_mkldnn expects CPU tensor input");
  TORCH_CHECK(cpu_tensor.layout() == Layout::Strided,
             "dense_to_mkldnn expects strided tensor input");
  TORCH_CHECK(cpu_tensor.scalar_type() == ScalarType::Float ||
              cpu_tensor.scalar_type() == ScalarType::BFloat16 ||
              cpu_tensor.scalar_type() == ScalarType::Half ||
              cpu_tensor.scalar_type() == ScalarType::Byte ||
              cpu_tensor.scalar_type() == ScalarType::Char,
             "dense_to_mkldnn expects float, bfloat16, half, uint8, int8 tensor input");
  TORCH_CHECK(cpu_tensor.dim() <= 5,
             "Can't convert cpu tensor with the number of dimensions > 5");
  // NOTE: forbid direct convert from non-contiguous (or channels last) to `ideep::tensor`.
  auto cpu_tensor_cont = cpu_tensor.contiguous();
  auto data_type = dtype.has_value() ? dtype.value() : cpu_tensor.scalar_type();
  if (cpu_tensor.scalar_type() == ScalarType::Byte || cpu_tensor.scalar_type() == ScalarType::Char) {
    // For int8, uint8 input, we should not change the data type.
    TORCH_CHECK(cpu_tensor.scalar_type() == data_type,
            "For int8, uint8 cpu_tensor input, we should not change the data type.");
  }
  TORCH_CHECK(data_type == ScalarType::Float ||
              data_type == ScalarType::BFloat16 ||
              data_type == ScalarType::Half ||
              data_type == ScalarType::Byte ||
              data_type == ScalarType::Char,
              "cpu tensor only can be converted to be a float, bfloat16, half, uint8, int8 mkldnn tensor")
  Tensor onednn_tensor = empty_mkldnn(cpu_tensor_cont.sizes(), data_type,
                                      cpu_tensor_cont.options().layout_opt(), cpu_tensor_cont.options().device_opt(),
                                      cpu_tensor_cont.options().pinned_memory_opt());
  ideep::tensor& dtensor = itensor_from_onednn(onednn_tensor);
  if (cpu_tensor.scalar_type() == ScalarType::Float) {
    dtensor.feed_from(dtensor.get_dims(),
                      ideep::tensor::data_type::f32,
                      (cpu_tensor_cont.template data_ptr<float>()));
  } else if (cpu_tensor.scalar_type() == ScalarType::BFloat16) {
    dtensor.feed_from(dtensor.get_dims(),
                      ideep::tensor::data_type::bf16,
                      cpu_tensor_cont.template data_ptr<BFloat16>());
  } else if (cpu_tensor.scalar_type() == ScalarType::Half) {
    dtensor.feed_from(dtensor.get_dims(),
                      ideep::tensor::data_type::f16,
                      cpu_tensor_cont.template data_ptr<Half>());
  } else if (cpu_tensor.scalar_type() == ScalarType::Byte) {
    dtensor.feed_from(dtensor.get_dims(),
                      ideep::tensor::data_type::u8,
                      cpu_tensor_cont.template data_ptr<uint8_t>());
  } else {
    TORCH_CHECK(cpu_tensor.scalar_type() == ScalarType::Char,
            "Expect int8 input of cpu_tensor");
    dtensor.feed_from(dtensor.get_dims(),
                      ideep::tensor::data_type::s8,
                      cpu_tensor_cont.template data_ptr<int8_t>());
  }
  return onednn_tensor;
}

// Mkldnn tensor has special non-public format for conv2d weights
// (dense_to_mkldnn only converts dense tensor to mkldnn tensor with
// public format). Ideep conv kernel will do implicit reorder if the
// weight is not already in this optimized format. By the time I'm
// writing this note, we are seeing ~20% perf cost of doing the
// on-the-fly reorder.
Tensor mkldnn_reorder_conv2d_weight(
    const Tensor& self,
    IntArrayRef padding,
    IntArrayRef stride,
    IntArrayRef dilation,
    int64_t groups,
    c10::OptionalArrayRef<int64_t> input_size) {
  onednn_check_low_precision(self.scalar_type(), "mkldnn_reorder_conv2d_weight");
  const auto padding_expanded = expand_param_if_needed(padding, "padding", 2);
  const auto stride_expanded = expand_param_if_needed(stride, "stride", 2);
  const auto dilation_expanded = expand_param_if_needed(dilation, "dilation", 2);

  ideep::dims src_dims = ideep::dims();
  bool is_channels_last = false;
  auto memory_format = at::MemoryFormat::Contiguous;
  if (input_size.has_value()) {
    src_dims = input_size.value().vec();
    // if has input size, we always use channels last.
    is_channels_last = true;
    memory_format = at::MemoryFormat::ChannelsLast;
  }

  auto self_ = self.is_mkldnn() ? self : self.contiguous(memory_format);
  auto w = itensor_from_tensor(self_);

  // Legacy mkldnn conv2d jitted module may contain a 5-d weight with an extra
  // dimension when groups > 1, having dimension [g, o/g, i, h, w] instead of
  // [o, i, h, w]. Ideally we should reorder the weight back in serialization.
  // For backward compatibility, we squash the first two dims (g * o/g) back to
  // its original form.
  if (w.ndims() == 5) {
    auto wdims = w.get_dims();
    w.reshape({wdims[0] * wdims[1], wdims[2], wdims[3], wdims[4]});
  }

  auto desc = ideep::convolution_forward::expected_weights_desc(
      w.get_dims(),
      w.get_data_type(),
      stride_expanded,
      padding_expanded,
      padding_expanded,
      dilation_expanded,
      groups,
      ideep::algorithm::convolution_direct,
      ideep::prop_kind::forward,
      w.get_data_type(),
      src_dims,
      ideep::attr_t(),
      is_channels_last);
  ideep::tensor result;
  result.init(desc);
  result.feed_from(w);

  return new_with_itensor_onednn(std::move(result), optTypeMetaToScalarType(self.options().dtype_opt()),
                                 self.options().device_opt());
}

Tensor mkldnn_reorder_conv3d_weight(
    const Tensor& self,
    IntArrayRef padding,
    IntArrayRef stride,
    IntArrayRef dilation,
    int64_t groups,
    c10::OptionalArrayRef<int64_t> input_size) {
  onednn_check_low_precision(self.scalar_type(), "mkldnn_reorder_conv3d_weight");
  const auto padding_expanded = expand_param_if_needed(padding, "padding", 3);
  const auto stride_expanded = expand_param_if_needed(stride, "stride", 3);
  const auto dilation_expanded = expand_param_if_needed(dilation, "dilation", 3);

  ideep::dims src_dims = ideep::dims();
  bool is_channels_last = false;
  auto memory_format = at::MemoryFormat::Contiguous;
  if (input_size.has_value()) {
    src_dims = input_size.value().vec();
    // if has input size, we always use channels last.
    is_channels_last = true;
    memory_format = at::MemoryFormat::ChannelsLast3d;
  }

  auto self_ = self.is_mkldnn() ? self : self.contiguous(memory_format);
  auto w = itensor_from_tensor(self_);

  auto desc = ideep::convolution_forward::expected_weights_desc(
      w.get_dims(),
      w.get_data_type(),
      stride_expanded,
      padding_expanded,
      padding_expanded,
      dilation_expanded,
      groups,
      ideep::algorithm::convolution_direct,
      ideep::prop_kind::forward,
      w.get_data_type(),
      src_dims,
      ideep::attr_t(),
      is_channels_last);
  ideep::tensor result;
  result.init(desc);
  result.feed_from(w);

  return new_with_itensor_onednn(std::move(result), optTypeMetaToScalarType(self.options().dtype_opt()), self.options().device_opt());
}

static Tensor mkldnn_reorder_conv_weight(
    const Tensor& self,
    IntArrayRef padding,
    IntArrayRef stride,
    IntArrayRef dilation,
    int64_t groups,
    c10::OptionalArrayRef<int64_t> input_size) {
  TORCH_CHECK((self.dim() == 4 || self.dim() == 5), "mkldnn_reorder_conv_weight only supports conv2d and conv3d");
  if (self.dim() == 4) {
    return at::native::mkldnn_reorder_conv2d_weight(self, padding, stride, dilation, groups, input_size);
  } else {
    return at::native::mkldnn_reorder_conv3d_weight(self, padding, stride, dilation, groups, input_size);
  }
}

static Tensor onednn_reorder_linear_weight(
    const Tensor& self,
    std::optional<int64_t> batch_size_opt) {
  onednn_check_low_precision(self.scalar_type(), "onednn_reorder_linear_weight");
  auto out_features = self.size(0);
  auto in_features = self.size(1);
  auto self_ = self.contiguous();
  auto w = itensor_from_tensor(self_);
  ideep::dims input_size;
  auto dtype = w.get_data_type();
  if (batch_size_opt.has_value()) {
    input_size = {batch_size_opt.value(), in_features};
  }
  auto packed_desc = ideep::inner_product_forward::expected_weights_desc(
      {out_features, in_features},
      input_size,
      /* weight dtype */ dtype,
      /* src dtype */ dtype);
  ideep::tensor result;
  result.init(packed_desc);
  result.feed_from(w);
  return new_with_itensor_onednn(std::move(result), optTypeMetaToScalarType(self.options().dtype_opt()), self.options().device_opt());
}

static ideep::tensor::desc get_conv_transpose_expected_weights_desc(
    const ideep::tensor::dims& weights_dims,
    ideep::tensor::data_type w_dtype,
    const ideep::tensor::dims& strides,
    const ideep::tensor::dims& padding_l,
    const ideep::tensor::dims& padding_r,
    const ideep::tensor::dims& dilates,
    int groups,
    bool channels_last,
    ideep::algorithm aalgorithm,
    ideep::data_type x_dtype,
    const ideep::dims& src_dims) {
  if (channels_last) {
    return ideep::convolution_transpose_forward::expected_weights_desc<true>(
        weights_dims,
        w_dtype,
        strides,
        padding_l,
        padding_r,
        dilates,
        groups,
        aalgorithm,
        ideep::prop_kind::forward,
        src_dims);
  } else {
    return ideep::convolution_transpose_forward::expected_weights_desc<false>(
        weights_dims,
        w_dtype,
        strides,
        padding_l,
        padding_r,
        dilates,
        groups,
        aalgorithm,
        ideep::prop_kind::forward,
        src_dims);
  }
}

static Tensor mkldnn_reorder_conv_transpose_weight(
    const Tensor& self,
    IntArrayRef padding,
    IntArrayRef output_padding,
    IntArrayRef stride,
    IntArrayRef dilation,
    int64_t groups,
    c10::OptionalArrayRef<int64_t> input_size) {
  TORCH_CHECK(
      (self.dim() == 4 || self.dim() == 5),
      "mkldnn_reorder_conv_transpose_weight only supports conv_transpose2d and conv_transpose3d");
  c10::impl::ExcludeDispatchKeyGuard edkg(c10::autograd_dispatch_keyset);
  onednn_check_low_precision(
      self.scalar_type(), "mkldnn_reorder_conv_transpose_weight");
  int64_t pdim = self.dim() - 2;
  const auto padding_expanded =
      expand_param_if_needed(padding, "padding", pdim);
  const auto stride_expanded = expand_param_if_needed(stride, "stride", pdim);
  const auto dilation_expanded =
      expand_param_if_needed(dilation, "dilation", pdim);
  const auto output_padding_expanded =
      expand_param_if_needed(output_padding, "output_padding", pdim);

  ideep::dims src_dims = ideep::dims();
  bool is_channels_last = false;
  auto memory_format = at::MemoryFormat::Contiguous;
  if (input_size.has_value()) {
    src_dims = input_size.value().vec();
    // if has input size, we always use channels last.
    is_channels_last = true;
    memory_format = self.dim() == 4 ? at::MemoryFormat::ChannelsLast
                                    : at::MemoryFormat::ChannelsLast3d;
  }

  auto self_ = self.contiguous(memory_format);
  ideep::tensor w = itensor_from_tensor(self_);

  auto expected_desc = get_conv_transpose_expected_weights_desc(
      w.get_dims(),
      w.get_data_type(),
      stride_expanded,
      padding_expanded,
      padding_r(padding_expanded, output_padding_expanded),
      dilation_expanded,
      groups,
      is_channels_last,
      ideep::algorithm::deconvolution_direct,
      w.get_data_type(),
      src_dims);

  if (groups > 1) {
    expected_desc = expected_desc.transpose(1, 2);
  } else {
    expected_desc = expected_desc.transpose(0, 1);
  }

  ideep::tensor result;
  result.init(expected_desc);
  w.transpose_(0, 1);
  result.feed_from(w, /*is_deconv_weights*/true);

  return new_with_itensor_onednn(std::move(result), optTypeMetaToScalarType(self.options().dtype_opt()),
                                 self.options().device_opt());
}

static std::tuple<ideep::tensor, ideep::tensor> get_lstm_packed_weights(
    const at::Tensor& weight_ih,
    const at::Tensor& weight_hh,
    const at::Tensor& weight2,
    const at::Tensor& weight3,
    int64_t layer_feature_size,
    int64_t hidden_size,
    bool has_biases,
    int64_t num_layers,
    bool bidirectional,
    int64_t time_step,
    int64_t batch_size,
    bool reverse) {

  ideep::tensor cached_weight_ih, cached_weight_hh;

  int64_t num_gates = 4;
  int64_t num_bias_gates = 4;
  std::vector<int64_t> output_sizes = {time_step, batch_size, hidden_size};

  auto dtype = get_onednn_dtype(weight_ih.scalar_type());
  ideep::tensor::desc src_layer_desc({time_step, batch_size, layer_feature_size}, dtype, ideep::format_tag::tnc);
  ideep::tensor::desc src_iter_desc({1, 1, batch_size, hidden_size}, dtype, ideep::format_tag::ldnc);
  ideep::tensor::desc src_iter_c_desc({1, 1, batch_size, hidden_size}, dtype, ideep::format_tag::ldnc);
  ideep::tensor::desc bias_desc({1, 1, num_bias_gates, hidden_size}, dtype, ideep::format_tag::ldgo);

  ideep::tensor::desc dst_layer_desc({time_step, batch_size, hidden_size}, dtype, ideep::format_tag::tnc);
  ideep::tensor::desc dst_iter_desc({1, 1, batch_size, hidden_size}, dtype, ideep::format_tag::ldnc);
  ideep::tensor::desc dst_iter_c_desc({1, 1, batch_size, hidden_size}, dtype, ideep::format_tag::ldnc);

  ideep::tensor src_layer(src_layer_desc);
  ideep::tensor src_iter(src_iter_desc);
  ideep::tensor src_iter_c(src_iter_c_desc);
  ideep::tensor bias(bias_desc);

  auto w1 = itensor_view_from_dense(
      weight_ih,
      {{1, 1, layer_feature_size, num_gates, hidden_size},
        get_onednn_dtype(weight_ih.scalar_type()),
        ideep::format_tag::ldgoi});

  auto w2 = itensor_view_from_dense(
      weight_hh,
      {{1, 1, hidden_size, num_gates, hidden_size},
        get_onednn_dtype(weight_hh.scalar_type()),
        ideep::format_tag::ldgoi});

  auto [packed_desc_ih, packed_desc_hh] =
      ideep::lstm_forward_inference::expected_weights_desc(
          output_sizes,
          src_layer,
          src_iter,
          src_iter_c,
          w1,
          w2,
          bias,
          reverse);

  cached_weight_ih.init(packed_desc_ih);
  cached_weight_hh.init(packed_desc_hh);

  cached_weight_ih.feed_from(w1);
  cached_weight_hh.feed_from(w2);

  return std::make_tuple(cached_weight_ih, cached_weight_hh);
}

static bool should_use_plain_format(ideep::tensor w) {
#if defined(IDEEP_VERSION_MAJOR) && IDEEP_VERSION_MAJOR>=3
  return w.get_desc().is_opaque() || w.get_desc().is_plain();
# else
  return w.get_desc().is_rnn_packed() || w.get_desc().is_plain();
#endif
}

static std::vector<Tensor> onednn_reorder_onednn_rnn_layer_weight(
 Tensor weight0,
 Tensor weight1,
 int64_t hidden_size,
 bool reverse,
 bool has_biases,
 bool batch_first,
 c10::OptionalArrayRef<int64_t> input_size) {

  std::vector<int64_t> input_size_value;
  int64_t time_step, batch_size;
  if (input_size.has_value()) {
    input_size_value = input_size.value().vec();
    int64_t time_index = batch_first ? 1: 0;
    int64_t batch_size_index = batch_first ? 0: 1;

    time_step = input_size_value[time_index];
    batch_size = input_size_value[batch_size_index];
  } else {
    // no value fed, provide one here
    time_step = 5;
    batch_size = 10;
  }

  at::Tensor packed_w1, packed_w2;

  int64_t feature_size = weight0.size(-1);

  auto [w1_, w2_] = get_lstm_packed_weights(
    weight0,
    weight1,
    at::zeros(
      weight0.sizes(),
      weight0.options()),
    at::zeros(
      weight1.sizes(),
      weight1.options()),
    feature_size,
    hidden_size,
    has_biases, // has_biases
    1, // num_layers
    false, // bidirectional
    time_step,
    batch_size,
    reverse);

  if (should_use_plain_format(w1_)) {
    packed_w1 = weight0;
  } else {
    packed_w1 = new_with_itensor_onednn(std::move(w1_), optTypeMetaToScalarType(weight0.options().dtype_opt()), weight0.options().device_opt());
  }

  if (should_use_plain_format(w2_)) {
    packed_w2 = weight1;
  } else {
    packed_w2 = new_with_itensor_onednn(std::move(w2_), optTypeMetaToScalarType(weight1.options().dtype_opt()), weight1.options().device_opt());
  }
  return {packed_w1, packed_w2};
}

static Tensor get_onednn_serialized_md(const Tensor& self) {
  const ideep::tensor packed_w = itensor_from_tensor(self);
  auto packed_w_desc = packed_w.get_desc();
  std::vector<uint8_t> serialized_wei_desc;

#if IDEEP_PREREQ(3, 4, 1, 2)
  serialized_wei_desc = packed_w_desc.get_blob();
#else
      TORCH_CHECK(false, "Unexpected IDeep version to do weight serialization.");
#endif
  Tensor serialized_md = at::from_blob((void*)serialized_wei_desc.data(), {(int64_t)serialized_wei_desc.size()}, at::TensorOptions(at::kByte));
  auto res = at::empty_like(serialized_md);
  // serialized_md shares the buffer with serialized_wei_desc,
  // which will be released outside of this function thus invalidating the buffer of serialized_md.
  // A copy is needed here so that res has its own buffer, which remains valid even after serialized_wei_desc is released.
  res.copy_(serialized_md);
  return res;
}

TORCH_LIBRARY_IMPL(onednn, CPU, m) {
  m.impl(
      TORCH_SELECTIVE_NAME("onednn::_reorder_convolution_transpose_weight"),
      TORCH_FN(mkldnn_reorder_conv_transpose_weight));
  m.impl(
      TORCH_SELECTIVE_NAME("onednn::_reorder_linear_weight"),
<<<<<<< HEAD
      TORCH_FN(mkldnn_reorder_linear_weight));
=======
      TORCH_FN(onednn_reorder_linear_weight));
>>>>>>> d47cf775
  m.impl(
      TORCH_SELECTIVE_NAME("onednn::_reorder_convolution_weight"),
      TORCH_FN(mkldnn_reorder_conv_weight));
  m.impl(
<<<<<<< HEAD
      TORCH_SELECTIVE_NAME("onednn::_reorder_mkldnn_rnn_layer_weight"),
      TORCH_FN(mkldnn_reorder_mkldnn_rnn_layer_weight));
=======
      TORCH_SELECTIVE_NAME("onednn::_reorder_onednn_rnn_layer_weight"),
      TORCH_FN(onednn_reorder_onednn_rnn_layer_weight));
>>>>>>> d47cf775
}

TORCH_LIBRARY_IMPL(onednn, OnednnCPU, m) {
  m.impl(
<<<<<<< HEAD
      TORCH_SELECTIVE_NAME("onednn::_get_mkldnn_serialized_md"),
      TORCH_FN(get_mkldnn_serialized_md ));
=======
      TORCH_SELECTIVE_NAME("onednn::_get_onednn_serialized_md"),
      TORCH_FN(get_onednn_serialized_md ));
>>>>>>> d47cf775
}

#else

Tensor mkldnn_to_dense(const Tensor& onednn_tensor, std::optional<ScalarType> dtype, std::optional<bool> masked_grad) {
  TORCH_CHECK(false, "MKL-DNN build is disabled");
}

Tensor dense_to_mkldnn(const Tensor& cpu_tensor, std::optional<ScalarType> dtype) {
  TORCH_CHECK(false, "MKL-DNN build is disabled");
}

Tensor mkldnn_reorder_conv2d_weight(
    const Tensor& self,
    IntArrayRef padding,
    IntArrayRef stride,
    IntArrayRef dilation,
    int64_t groups,
    c10::OptionalArrayRef<int64_t> input_size) {
  TORCH_CHECK(false, "mkldnn_reorder_conv2d_weight: MKL-DNN build is disabled");
}

Tensor mkldnn_reorder_conv3d_weight(
    const Tensor& self,
    IntArrayRef padding,
    IntArrayRef stride,
    IntArrayRef dilation,
    int64_t groups,
    c10::OptionalArrayRef<int64_t> input_size) {
  TORCH_CHECK(false, "mkldnn_reorder_conv3d_weight: MKL-DNN build is disabled");
}

#endif // AT_ONEDNN_ENABLED()

#if AT_MKL_ENABLED() && AT_ONEDNN_ENABLED()
#include <mkl.h>

static Tensor mkl_reorder_linear_weight(
    const Tensor& weight,
    const int64_t batch_size) {
  TORCH_CHECK(
      weight.scalar_type() == ScalarType::Float,
      "reorder_linear_weight: weight's dtype should be float");
  c10::impl::ExcludeDispatchKeyGuard edkg(c10::autograd_dispatch_keyset);
  auto M = batch_size;
  auto N = weight.size(0);
  auto K = weight.size(1);
  int64_t pack_size =
      (int64_t)(cblas_sgemm_pack_get_size(CblasBMatrix, M, N, K) / sizeof(float) + 1);
  auto packed_weight = empty_mkldnn(
      {pack_size, 1},
      weight.scalar_type(),
      weight.options().layout_opt(),
      weight.options().device_opt(),
      weight.options().pinned_memory_opt());
  ideep::tensor& mkl_weight = itensor_from_onednn(packed_weight);
  auto weight_ = weight.contiguous();
  const ideep::tensor orig_w = itensor_view_from_dense(weight_);
  cblas_sgemm_pack(
      CblasRowMajor,
      CblasBMatrix,
      CblasTrans,
      M,
      N,
      K,
      1.0f,
      (float*)(orig_w.get_data_handle()),
      K,
      (float*)(mkl_weight.get_data_handle()));
  return packed_weight;
}

TORCH_LIBRARY_IMPL(mkl, CPU, m) {
  m.impl(
    TORCH_SELECTIVE_NAME("mkl::_mkl_reorder_linear_weight"),
    TORCH_FN(mkl_reorder_linear_weight));
}

#endif // AT_MKL_ENABLED && AT_ONEDNN_ENABLED

}}<|MERGE_RESOLUTION|>--- conflicted
+++ resolved
@@ -544,33 +544,19 @@
       TORCH_FN(mkldnn_reorder_conv_transpose_weight));
   m.impl(
       TORCH_SELECTIVE_NAME("onednn::_reorder_linear_weight"),
-<<<<<<< HEAD
-      TORCH_FN(mkldnn_reorder_linear_weight));
-=======
-      TORCH_FN(onednn_reorder_linear_weight));
->>>>>>> d47cf775
+    TORCH_FN(onednn_reorder_linear_weight));
   m.impl(
       TORCH_SELECTIVE_NAME("onednn::_reorder_convolution_weight"),
       TORCH_FN(mkldnn_reorder_conv_weight));
   m.impl(
-<<<<<<< HEAD
-      TORCH_SELECTIVE_NAME("onednn::_reorder_mkldnn_rnn_layer_weight"),
-      TORCH_FN(mkldnn_reorder_mkldnn_rnn_layer_weight));
-=======
       TORCH_SELECTIVE_NAME("onednn::_reorder_onednn_rnn_layer_weight"),
       TORCH_FN(onednn_reorder_onednn_rnn_layer_weight));
->>>>>>> d47cf775
 }
 
 TORCH_LIBRARY_IMPL(onednn, OnednnCPU, m) {
   m.impl(
-<<<<<<< HEAD
-      TORCH_SELECTIVE_NAME("onednn::_get_mkldnn_serialized_md"),
-      TORCH_FN(get_mkldnn_serialized_md ));
-=======
       TORCH_SELECTIVE_NAME("onednn::_get_onednn_serialized_md"),
       TORCH_FN(get_onednn_serialized_md ));
->>>>>>> d47cf775
 }
 
 #else
