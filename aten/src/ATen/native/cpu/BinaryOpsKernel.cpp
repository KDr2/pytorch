--- conflicted
+++ resolved
@@ -65,15 +65,6 @@
 }
 
 void atan2_kernel(TensorIteratorBase& iter) {
-<<<<<<< HEAD
-  AT_DISPATCH_FLOATING_TYPES_AND(kBFloat16, iter.dtype(), "atan2_cpu", [&]() {
-    cpu_kernel_vec(
-        iter,
-        [=](scalar_t a, scalar_t b) -> scalar_t { return std::atan2(a, b); },
-        [=](Vectorized<scalar_t> a, Vectorized<scalar_t> b) {
-          return a.atan2(b);
-        });
-=======
   AT_DISPATCH_FLOATING_TYPES_AND2(kBFloat16, kHalf, iter.dtype(), "atan2_cpu", [&]() {
     cpu_kernel_vec(iter, [=](scalar_t a, scalar_t b) -> scalar_t {
     return std::atan2(a, b);
@@ -81,7 +72,6 @@
     [=](Vectorized<scalar_t> a, Vectorized<scalar_t> b) {
       return a.atan2(b);
     });
->>>>>>> 2bc1378d
   });
 }
 
@@ -1187,12 +1177,6 @@
 }
 
 void nextafter_kernel(TensorIteratorBase& iter) {
-<<<<<<< HEAD
-  if (iter.common_dtype() == kBFloat16) {
-    using scalar_t = c10::BFloat16;
-    cpu_kernel(iter, [=](scalar_t a, scalar_t b) -> scalar_t {
-      return std::nextafter(a, b);
-=======
   if (at::isReducedFloatingType(iter.common_dtype())) {
     AT_DISPATCH_REDUCED_FLOATING_TYPES(iter.dtype(), "nextafter_cpu", [&]() {
     cpu_kernel(
@@ -1200,7 +1184,6 @@
         [=](scalar_t a, scalar_t b) -> scalar_t {
             return std::nextafter(a, b);
         });
->>>>>>> 2bc1378d
     });
   } else {
     AT_DISPATCH_FLOATING_TYPES(iter.common_dtype(), "nextafter_cpu", [&]() {
