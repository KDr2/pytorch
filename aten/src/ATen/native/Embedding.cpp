#define TORCH_ASSERT_ONLY_METHOD_OPERATORS
#include <ATen/core/Tensor.h>
#include <ATen/core/List.h>
#include <ATen/Dispatch.h>
#include <ATen/Parallel.h>
#include <ATen/TensorIterator.h>
#include <ATen/TensorOperators.h>
#include <ATen/TensorUtils.h>
#include <ATen/native/BinaryOps.h>

#ifndef AT_PER_OPERATOR_HEADERS
#include <ATen/Functions.h>
#include <ATen/NativeFunctions.h>
#else
#include <ATen/ops/_sparse_coo_tensor_unsafe.h>
#include <ATen/ops/embedding_backward_native.h>
#include <ATen/ops/embedding_dense_backward.h>
#include <ATen/ops/embedding_dense_backward_native.h>
#include <ATen/ops/embedding_native.h>
#include <ATen/ops/embedding_renorm_native.h>
#include <ATen/ops/embedding_sparse_backward.h>
#include <ATen/ops/embedding_sparse_backward_native.h>
#include <ATen/ops/empty.h>
#include <ATen/ops/zeros.h>
#endif

#include <c10/util/irange.h>

#include <cstring>
#include <memory>
#include <utility>
#include <vector>


namespace at { namespace native {

Tensor embedding_symint(const Tensor & weight, const Tensor & indices,
                        c10::SymInt padding_idx, bool scale_grad_by_freq, bool sparse) {
  TORCH_CHECK(weight.dim() == 2,  "'weight' must be 2-D");
  auto indices_arg = TensorArg(indices, "indices", 1);
  checkScalarTypes("embedding", indices_arg, {kLong, kInt});

  // TODO: use tensor.index() after improving perf
  if (indices.dim() == 1) {
    return weight.index_select(0, indices);
  }

  auto size = indices.sym_sizes().vec();
  for (auto d : weight.sym_sizes().slice(1)) {
    size.push_back(d);
  }

  return weight.index_select(0, indices.reshape(-1)).view_symint(size);
}

Tensor embedding_backward_symint(
    const Tensor & grad, const Tensor & indices, c10::SymInt num_weights,
    c10::SymInt padding_idx, bool scale_grad_by_freq, bool sparse) {
  if (sparse) {
    // TODO: if we teach sparse tensor how to propagate symints, the guard
    // here is not strictly necessary.  However, we think it is fine as is
    // because num weights is derived from a parameter and therefore
    // typically not varying.
    return at::embedding_sparse_backward(
      grad, indices,
      num_weights.guard_int(__FILE__, __LINE__),
      padding_idx.guard_int(__FILE__, __LINE__),
      scale_grad_by_freq);
  } else {
    return at::embedding_dense_backward_symint(
<<<<<<< HEAD
        grad, indices, std::move(num_weights), padding_idx, scale_grad_by_freq);
=======
      grad, indices, num_weights, padding_idx, scale_grad_by_freq);
>>>>>>> a580a634
  }
}

Tensor embedding_sparse_backward(
    const Tensor & grad_, const Tensor & indices_, int64_t num_weights,
    int64_t padding_idx, bool scale_grad_by_freq) {

  auto indices_arg = TensorArg(indices_, "indices", 2);
  checkScalarTypes("embedding_backward", indices_arg, {kLong, kInt});

  // TODO: implement scale_grad_by_freq
  if (scale_grad_by_freq) {
    AT_ERROR(
        "embedding_backward: scale_grad_by_freq not supported with sparse gradients");
  }

  Tensor indices = indices_;
  Tensor grad = grad_;
  if (padding_idx != -1) {
    c10::List<c10::optional<Tensor>> c({indices != padding_idx});
    indices = indices.index(c);
    grad = grad.index(c);
  }

  auto num_features = grad_.sym_size(-1);
  auto weight_size = std::array<c10::SymInt, 2>{{ num_weights, num_features }};
  auto dense_options = grad.options();

  // check if all our grad come from padding_idx
  if (grad.sym_numel() == 0) {
    return at::_sparse_coo_tensor_unsafe_symint(at::empty({1, 0}, indices_.options().dtype(kLong)),
                                         at::empty_symint({c10::SymInt(0), std::move(num_features)}, dense_options),
                                         weight_size);
  }

  auto index = indices.reshape({1, -1});
  auto values = grad.reshape_symint({c10::SymInt(-1), std::move(num_features)});
  return at::_sparse_coo_tensor_unsafe_symint(index.to(kLong), values, weight_size);
}

Tensor embedding_dense_backward_cpu(
    const Tensor & grad_, const Tensor & indices, int64_t num_weights,
    int64_t padding_idx, bool scale_grad_by_freq) {

  auto indices_arg = TensorArg(indices, "indices", 2);
  checkScalarTypes("embedding_backward", indices_arg, {kLong, kInt});

  auto grad_weight = at::zeros({num_weights, grad_.size(-1)}, grad_.options());
  auto indices_contig = indices.contiguous();
  int64_t numel = indices.numel();
  auto grad = grad_.contiguous().view({numel, grad_.size(-1)});

  auto add_iter = TensorIteratorConfig()
    .add_output(grad_weight)
    .add_input(grad_weight)
    .add_input(grad)
    .resize_outputs(false)
    .declare_static_shape(grad.sizes(), /*squash_dims=*/0)
    .build();

  const auto gW_data = reinterpret_cast<char*>(grad_weight.data_ptr());
  const auto gO_data = reinterpret_cast<char*>(grad.data_ptr());
  const auto gW_stride = grad_weight.strides()[0] * grad_weight.element_size();
  const auto gO_stride = grad.strides()[0] * grad.element_size();

  AT_DISPATCH_INDEX_TYPES(indices.scalar_type(), "embedding_dense_backward_cpu", [&] () {
    auto indices_data = indices_contig.data_ptr<index_t>();

    // NOLINTNEXTLINE(modernize-avoid-c-arrays,cppcoreguidelines-avoid-c-arrays)
    std::unique_ptr<index_t[]> counts;
    if (scale_grad_by_freq) {
      counts.reset(new index_t[num_weights]);
      for (const auto i : c10::irange(numel)) {
        counts[indices_data[i]] = 0;
      }
      for (const auto i : c10::irange(numel)) {
        counts[indices_data[i]]++;
      }
    }

    auto parallel_section = [&](index_t start, index_t end) {
      TensorIterator iter(add_iter);
      for (const auto i : c10::irange(numel)) {
        if (indices_data[i] != padding_idx) {
          index_t k = indices_data[i];
          if (k >= start && k < end) {
            double scale = 1.0;
            if (scale_grad_by_freq) {
              // NOLINTNEXTLINE(modernize-avoid-c-arrays,cppcoreguidelines-avoid-c-arrays)
              scale /= counts[k];
            }

            // grad_weight[k].add_(grad[i], scale);
            iter.unsafe_replace_operand(0, gW_data + k * gW_stride);
            iter.unsafe_replace_operand(1, gW_data + k * gW_stride);
            iter.unsafe_replace_operand(2, gO_data + i * gO_stride);
            add_stub(kCPU, iter, scale);
          }
        }
      }
    };

    at::parallel_for(0, num_weights, 1000, parallel_section);

  });

  return grad_weight;
}

Tensor & embedding_renorm_cpu_(
    Tensor & self, const Tensor & indices, double max_norm, double norm_type) {
  auto self_arg = TensorArg(self, "self", 1);
  auto indices_arg = TensorArg(indices, "indices", 2);
  checkDim("embedding_renorm_", self_arg, 2);
  checkScalarTypes("embedding_renorm_", indices_arg, {kLong, kInt});

  auto indices_contig = indices.contiguous();
  auto num_indices = indices.numel();

  AT_DISPATCH_INDEX_TYPES(indices.scalar_type(), "embedding_renorm_cpu_", [&]() {
    auto data_ptr = indices_contig.data_ptr<index_t>();
    auto sorted_indices = std::vector<index_t>(data_ptr, data_ptr + num_indices);
    std::sort(sorted_indices.begin(), sorted_indices.end());

    // Note that we cannot use at::parallel_for here because we perform operations on
    // Tensor inside the loop. See github.com/pytorch/pytorch/issues/28370 for more details.
    for (const auto i : c10::irange(num_indices)) {
      if (i > 0 && sorted_indices[i] == sorted_indices[i - 1]) {
        continue;
      }
      auto row = self[sorted_indices[i]];
      auto norm = row.norm(norm_type).item<double>();
      if (norm > max_norm) {
        auto scale = max_norm / (norm + 1e-7);
        row *= scale;
      }
    }
  });

  return self;
}


}}  // namespace at::native<|MERGE_RESOLUTION|>--- conflicted
+++ resolved
@@ -68,11 +68,7 @@
       scale_grad_by_freq);
   } else {
     return at::embedding_dense_backward_symint(
-<<<<<<< HEAD
-        grad, indices, std::move(num_weights), padding_idx, scale_grad_by_freq);
-=======
-      grad, indices, num_weights, padding_idx, scale_grad_by_freq);
->>>>>>> a580a634
+      grad, indices, std::move(num_weights), padding_idx, scale_grad_by_freq);
   }
 }
 
