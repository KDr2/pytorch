#define TORCH_ASSERT_ONLY_METHOD_OPERATORS
#include <type_traits>

#include <ATen/core/Tensor.h>
#include <ATen/AccumulateType.h>
#include <ATen/Dispatch.h>
#include <ATen/native/DispatchStub.h>
#include <ATen/NestedTensorImpl.h>
#include <ATen/TensorAccessor.h>
#include <ATen/TensorOperators.h>
#include <c10/util/Logging.h>
#include <c10/util/bit_cast.h>

#include <ATen/cuda/CUDAContext.h>
#include <ATen/cuda/CUDAGraphsUtils.cuh>
#include <ATen/cuda/detail/KernelUtils.h>
#include <ATen/cuda/detail/IndexUtils.cuh>
#include <ATen/native/NonSymbolicBC.h>
#include <ATen/native/cuda/Loops.cuh>
#include <ATen/native/cuda/MemoryAccess.cuh>
#include <ATen/native/cuda/PersistentSoftmax.cuh>
#include <ATen/native/cuda/block_reduce.cuh>
#include <c10/util/Optional.h>

#ifndef AT_PER_OPERATOR_HEADERS
#include <ATen/Functions.h>
#include <ATen/NativeFunctions.h>
#else
#include <ATen/ops/_efficient_attention_forward.h>
#include <ATen/ops/_efficient_attention_forward_native.h>
#include <ATen/ops/_fill_mem_eff_dropout_mask_native.h>
#include <ATen/ops/_flash_attention_forward.h>
#include <ATen/ops/_flash_attention_forward_native.h>
#include <ATen/ops/_fused_sdp_choice_native.h>
#include <ATen/ops/_masked_softmax.h>
#include <ATen/ops/_native_multi_head_attention_native.h>
#include <ATen/ops/scaled_dot_product_attention_native.h>
#include <ATen/ops/_scaled_dot_product_efficient_attention.h>
#include <ATen/ops/_scaled_dot_product_efficient_attention_native.h>
#include <ATen/ops/_scaled_dot_product_flash_attention.h>
#include <ATen/ops/_scaled_dot_product_flash_attention_native.h>
#include <ATen/ops/_softmax.h>
#include <ATen/ops/_transform_bias_rescale_qkv.h>
#include <ATen/ops/_triton_multi_head_attention_native.h>
#include <ATen/ops/_triton_scaled_dot_attention.h>
#include <ATen/ops/empty.h>
#include <ATen/ops/empty_like.h>
#include <ATen/ops/linear.h>
#include <ATen/ops/narrow_native.h>
#include <ATen/ops/scalar_tensor.h>
#include <ATen/ops/scaled_dot_product_attention.h>
#include <ATen/ops/split_native.h>
#include <ATen/ops/zeros.h>
#endif

#ifdef __HIP_PLATFORM_AMD__
#include <ATen/native/cudnn/hip/MHA.h>
#else
#include <ATen/native/cudnn/MHA.h>
#endif

#include <c10/cuda/CUDAMathCompat.h>

#include <ATen/native/transformers/attention.h>
#include <ATen/native/nested/NestedTensorUtils.h>
#include <ATen/native/nested/NestedTensorTransformerFunctions.h>
#include <ATen/native/transformers/cuda/sdp_utils.h>
#include <ATen/native/transformers/sdp_utils_cpp.h>

#ifdef USE_FLASH_ATTENTION
// FlashAttention Specific Imports
#include <ATen/native/transformers/cuda/flash_attn/flash_api.h>
#endif
#ifdef USE_MEM_EFF_ATTENTION
// MemoryEfficient Attention Specific Imports
#include <ATen/native/transformers/cuda/mem_eff_attention/kernel_forward.h>
#include <ATen/native/transformers/cuda/mem_eff_attention/kernels/cutlassF.h>
#include <ATen/native/transformers/cuda/mem_eff_attention/pytorch_utils.h>
#endif

namespace at {

namespace native {

namespace {


static constexpr int TRANSFORM_BIAS_RESCALE_VEC = 4;

template <typename scalar_t, typename accscalar_t, bool assume_aligned>
__global__ void transform_bias_rescale_qkv_kernel(
    // [B, T, 3 * D]
    const PackedTensorAccessor64<scalar_t, 3, RestrictPtrTraits> qkv,
    // [3 * D]
    const PackedTensorAccessor64<scalar_t, 1, RestrictPtrTraits> qkv_bias,
    // [3, B, NH, T, DH]
    PackedTensorAccessor64<scalar_t, 5, RestrictPtrTraits> q_k_v,
    const scalar_t inv_sqrt_dim_per_head) {
  // warp per DH.
  // so launch B * NH * T warps.
  auto NH = q_k_v.size(2);
  auto T = q_k_v.size(3);
  auto DH = q_k_v.size(4);

  auto t = blockIdx.x % T;
  auto b = blockIdx.x / T;

  auto D = NH * DH;

  if (assume_aligned) {
    constexpr int VEC = TRANSFORM_BIAS_RESCALE_VEC;
    using LoadT = memory::aligned_vector<scalar_t, VEC>;
    for (int32_t d_v = threadIdx.x; d_v < D / VEC; d_v += blockDim.x) {
      auto d = d_v * VEC;
      auto nh = d / DH;
      auto dh = d % DH;
      scalar_t qkv_bias_q[VEC];
      scalar_t qkv_bias_k[VEC];
      scalar_t qkv_bias_v[VEC];
      scalar_t qkv_q[VEC];
      scalar_t qkv_k[VEC];
      scalar_t qkv_v[VEC];

      // Here we require D % VEC == 0 for these vectorized loads.
      *reinterpret_cast<LoadT*>(&qkv_bias_q) =
          *reinterpret_cast<const LoadT*>(&qkv_bias[d + 0 * D]);
      *reinterpret_cast<LoadT*>(&qkv_bias_k) =
          *reinterpret_cast<const LoadT*>(&qkv_bias[d + 1 * D]);
      *reinterpret_cast<LoadT*>(&qkv_bias_v) =
          *reinterpret_cast<const LoadT*>(&qkv_bias[d + 2 * D]);

      *reinterpret_cast<LoadT*>(&qkv_q) =
          *reinterpret_cast<const LoadT*>(&qkv[b][t][d + 0 * D]);
      *reinterpret_cast<LoadT*>(&qkv_k) =
          *reinterpret_cast<const LoadT*>(&qkv[b][t][d + 1 * D]);
      *reinterpret_cast<LoadT*>(&qkv_v) =
          *reinterpret_cast<const LoadT*>(&qkv[b][t][d + 2 * D]);

#pragma unroll
      // TODO: specialize for float2half2/half2float2?
      for (auto ii = 0; ii < VEC; ++ii) {
        qkv_q[ii] = static_cast<scalar_t>(
            (static_cast<accscalar_t>(qkv_q[ii]) +
             static_cast<accscalar_t>(qkv_bias_q[ii])) *
            static_cast<accscalar_t>(inv_sqrt_dim_per_head));
        qkv_k[ii] = static_cast<scalar_t>(
            (static_cast<accscalar_t>(qkv_k[ii]) +
             static_cast<accscalar_t>(qkv_bias_k[ii])));
        qkv_v[ii] = static_cast<scalar_t>(
            (static_cast<accscalar_t>(qkv_v[ii]) +
             static_cast<accscalar_t>(qkv_bias_v[ii])));
      }

      // Here we require DH % VEC == 0 for these vectorized stores.
      *reinterpret_cast<LoadT*>(&q_k_v[0][b][nh][t][dh]) =
          *reinterpret_cast<const LoadT*>(&qkv_q);
      *reinterpret_cast<LoadT*>(&q_k_v[1][b][nh][t][dh]) =
          *reinterpret_cast<const LoadT*>(&qkv_k);
      *reinterpret_cast<LoadT*>(&q_k_v[2][b][nh][t][dh]) =
          *reinterpret_cast<const LoadT*>(&qkv_v);
    }
  } else {
    // Same as above, but we can't vectorize memory access.
    for (int32_t d = threadIdx.x; d < D; d += blockDim.x) {
      auto nh = d / DH;
      auto dh = d % DH;
      scalar_t qkv_bias_q = qkv_bias[d + 0 * D];
      scalar_t qkv_bias_k = qkv_bias[d + 1 * D];
      scalar_t qkv_bias_v = qkv_bias[d + 2 * D];
      scalar_t qkv_q = qkv[b][t][d + 0 * D];
      scalar_t qkv_k = qkv[b][t][d + 1 * D];
      scalar_t qkv_v = qkv[b][t][d + 2 * D];
      qkv_q = static_cast<scalar_t>(
          (static_cast<accscalar_t>(qkv_q) +
           static_cast<accscalar_t>(qkv_bias_q)) *
          static_cast<accscalar_t>(inv_sqrt_dim_per_head));
      qkv_k = static_cast<scalar_t>(
          (static_cast<accscalar_t>(qkv_k) +
           static_cast<accscalar_t>(qkv_bias_k)));
      qkv_v = static_cast<scalar_t>(
          (static_cast<accscalar_t>(qkv_v) +
           static_cast<accscalar_t>(qkv_bias_v)));

      q_k_v[0][b][nh][t][dh] = qkv_q;
      q_k_v[1][b][nh][t][dh] = qkv_k;
      q_k_v[2][b][nh][t][dh] = qkv_v;
    }
  }
}

template <typename scalar_t, typename accscalar_t, bool assume_aligned = false>
__global__ void transform_bias_rescale_qkv_add_padding_kernel(
    // [B, T, 3 * D], but it's a NestedTensor buffer
    const PackedTensorAccessor64<scalar_t, 1, RestrictPtrTraits> qkv,
    // [3 * D]
    const PackedTensorAccessor64<scalar_t, 1, RestrictPtrTraits> qkv_bias,
    const int* offsets,
    const int* input_sizes,
    // [3, B, NH, T, DH]
    PackedTensorAccessor64<scalar_t, 5, RestrictPtrTraits> q_k_v,
    const scalar_t inv_sqrt_dim_per_head) {
  // warp per DH.
  // so launch B * NH * T warps.
  const auto NH = q_k_v.size(2);
  const auto T = q_k_v.size(3);
  const auto DH = q_k_v.size(4);

  const auto t = blockIdx.x % T;
  const auto b = blockIdx.x / T;

  const auto D = NH * DH;
  const auto _3D = 3 * D;

  const auto offset_for_batch = offsets[b];
  const auto input_dim = 1;
  const auto* sizes_i = input_sizes + b * input_dim;
  if (assume_aligned) {
    constexpr int VEC = TRANSFORM_BIAS_RESCALE_VEC;
    using LoadT = memory::aligned_vector<scalar_t, VEC>;
    for (int32_t d_v = threadIdx.x; d_v < D / VEC; d_v += blockDim.x) {
      auto d = d_v * VEC;
      auto nh = d / DH;
      auto dh = d % DH;
      scalar_t qkv_bias_q[VEC];
      scalar_t qkv_bias_k[VEC];
      scalar_t qkv_bias_v[VEC];
      scalar_t qkv_q[VEC];
      scalar_t qkv_k[VEC];
      scalar_t qkv_v[VEC];

      const auto first_item_offset = t * _3D + d;
      const auto last_item_offset = first_item_offset + VEC - 1;
      const bool first_item_in_bounds = first_item_offset < sizes_i[0];
      const bool entire_vec_in_bounds = last_item_offset < sizes_i[0];

      // Here we require D % VEC == 0 for these vectorized loads.
      *reinterpret_cast<LoadT*>(&qkv_bias_q) =
          *reinterpret_cast<const LoadT*>(&qkv_bias[d + 0 * D]);
      *reinterpret_cast<LoadT*>(&qkv_bias_k) =
          *reinterpret_cast<const LoadT*>(&qkv_bias[d + 1 * D]);
      *reinterpret_cast<LoadT*>(&qkv_bias_v) =
          *reinterpret_cast<const LoadT*>(&qkv_bias[d + 2 * D]);

      if (entire_vec_in_bounds) {
        const auto offset = offset_for_batch + first_item_offset;
        *reinterpret_cast<LoadT*>(&qkv_q) =
            *reinterpret_cast<const LoadT*>(&qkv[offset + 0 * D]);
        *reinterpret_cast<LoadT*>(&qkv_k) =
            *reinterpret_cast<const LoadT*>(&qkv[offset + 1 * D]);
        *reinterpret_cast<LoadT*>(&qkv_v) =
            *reinterpret_cast<const LoadT*>(&qkv[offset + 2 * D]);
#pragma unroll
        // TODO: specialize for float2half2/half2float2?
        for (auto ii = 0; ii < VEC; ++ii) {
          qkv_q[ii] = static_cast<scalar_t>(
              (static_cast<accscalar_t>(qkv_q[ii]) +
               static_cast<accscalar_t>(qkv_bias_q[ii])) *
              static_cast<accscalar_t>(inv_sqrt_dim_per_head));
          qkv_k[ii] = static_cast<scalar_t>(
              (static_cast<accscalar_t>(qkv_k[ii]) +
               static_cast<accscalar_t>(qkv_bias_k[ii])));
          qkv_v[ii] = static_cast<scalar_t>(
              (static_cast<accscalar_t>(qkv_v[ii]) +
               static_cast<accscalar_t>(qkv_bias_v[ii])));
        }
      } else if (first_item_in_bounds) {
        const auto offset = offset_for_batch + first_item_offset;
        qkv_q[0] = qkv[offset + 0 * D];
        qkv_k[0] = qkv[offset + 1 * D];
        qkv_v[0] = qkv[offset + 2 * D];
        qkv_q[0] = static_cast<scalar_t>(
              (static_cast<accscalar_t>(qkv_q[0]) +
               static_cast<accscalar_t>(qkv_bias_q[0])) *
              static_cast<accscalar_t>(inv_sqrt_dim_per_head));
        qkv_k[0] = static_cast<scalar_t>(
            (static_cast<accscalar_t>(qkv_k[0]) +
               static_cast<accscalar_t>(qkv_bias_k[0])));
          qkv_v[0] = static_cast<scalar_t>(
              (static_cast<accscalar_t>(qkv_v[0]) +
               static_cast<accscalar_t>(qkv_bias_v[0])));
#pragma unroll
        for (auto ii = 1; ii < VEC; ++ii) {
          const auto loop_offset = offset + ii;
          if (loop_offset < sizes_i[0]) {
            qkv_q[ii] = qkv[loop_offset + 0 * D];
            qkv_k[ii] = qkv[loop_offset + 1 * D];
            qkv_v[ii] = qkv[loop_offset + 2 * D];
            qkv_q[ii] = static_cast<scalar_t>(
                (static_cast<accscalar_t>(qkv_q[ii]) +
                 static_cast<accscalar_t>(qkv_bias_q[ii])) *
                static_cast<accscalar_t>(inv_sqrt_dim_per_head));
            qkv_k[ii] = static_cast<scalar_t>(
                (static_cast<accscalar_t>(qkv_k[ii]) +
                 static_cast<accscalar_t>(qkv_bias_k[ii])));
            qkv_v[ii] = static_cast<scalar_t>(
                (static_cast<accscalar_t>(qkv_v[ii]) +
                 static_cast<accscalar_t>(qkv_bias_v[ii])));
          } else {
            qkv_q[ii] = 0;
            qkv_k[ii] = 0;
            qkv_v[ii] = 0;
          }
        }
      } else {
#pragma unroll
        for (auto ii = 0; ii < VEC; ++ii) {
          qkv_q[ii] = 0;
          qkv_k[ii] = 0;
          qkv_v[ii] = 0;
        }
      }

      // Here we require DH % VEC == 0 for these vectorized stores.
      *reinterpret_cast<LoadT*>(&q_k_v[0][b][nh][t][dh]) =
          *reinterpret_cast<const LoadT*>(&qkv_q);
      *reinterpret_cast<LoadT*>(&q_k_v[1][b][nh][t][dh]) =
          *reinterpret_cast<const LoadT*>(&qkv_k);
      *reinterpret_cast<LoadT*>(&q_k_v[2][b][nh][t][dh]) =
          *reinterpret_cast<const LoadT*>(&qkv_v);
    }
  } else {
    for (int32_t d = threadIdx.x; d < D; d += blockDim.x) {
      auto nh = d / DH;
      auto dh = d % DH;
      scalar_t qkv_bias_q = qkv_bias[d + 0 * D];
      scalar_t qkv_bias_k = qkv_bias[d + 1 * D];
      scalar_t qkv_bias_v = qkv_bias[d + 2 * D];

      const auto item_offset = t * _3D + d;
      const bool in_bounds = item_offset < sizes_i[0];
      scalar_t qkv_q, qkv_k, qkv_v;
      if (in_bounds) {
        const auto qkv_offset = offset_for_batch + item_offset;
        qkv_q = qkv[qkv_offset + 0 * D];
        qkv_k = qkv[qkv_offset + 1 * D];
        qkv_v = qkv[qkv_offset + 2 * D];
        qkv_q = static_cast<scalar_t>(
            (static_cast<accscalar_t>(qkv_q) +
             static_cast<accscalar_t>(qkv_bias_q)) *
            static_cast<accscalar_t>(inv_sqrt_dim_per_head));
        qkv_k = static_cast<scalar_t>(
            (static_cast<accscalar_t>(qkv_k) +
             static_cast<accscalar_t>(qkv_bias_k)));
        qkv_v = static_cast<scalar_t>(
            (static_cast<accscalar_t>(qkv_v) +
             static_cast<accscalar_t>(qkv_bias_v)));
      } else {
        qkv_q = 0;
        qkv_k = 0;
        qkv_v = 0;
      }

      q_k_v[0][b][nh][t][dh] = qkv_q;
      q_k_v[1][b][nh][t][dh] = qkv_k;
      q_k_v[2][b][nh][t][dh] = qkv_v;
    }
  }
}

Tensor collapse_dims_1_and_2(const Tensor& sizes) {
  auto sizes_dim1 = at::native::narrow_symint(sizes, 1, 0, 1);
  auto sizes_dim2 = at::native::narrow_symint(sizes, 1, 1, 1);

  return (sizes_dim1 * sizes_dim2).contiguous();
}

} // namespace
// compute q = (q + q_bias) / sqrt(dim_per_head), k = k + k_bias, v = v + v_bias
__host__ std::tuple<Tensor, Tensor, Tensor> transform_bias_rescale_qkv_cuda(
    const Tensor& qkv,
    const Tensor& qkv_bias,
    const int64_t num_head) {
  auto B = qkv.is_nested()
      ? get_nested_tensor_impl(qkv)->get_nested_sizes().size(0)
      : qkv.size(0);
  // TODO: calculate this without the std::vector -- NestedTensor_to_mask wants
  // this too
  auto T = qkv.is_nested()
      ? NestedTensor_get_max_size(*get_nested_tensor_impl(qkv))[0]
      : qkv.size(1);
  if (qkv.is_nested()) {
    // Don't mess with non-nested case for now since it's not set up to fiddle
    // with mask size.

    // Round T up to next multiple of 8 so as to be able to utilize Tensor
    // cores. Otherwise, sometimes with padding, *no* row will have the maximum
    // sequence length and so we'll have a non-divisible-by-8 dimension even if
    // the model author chose a multiple of 8.
    T = T + (8 - (T % 8)) % 8;
  }
  auto _3D = qkv_bias.size(0);
  auto D = _3D / 3;
  TORCH_CHECK(D % num_head == 0);
  const auto dim_per_head = D / num_head;
  auto q_k_v = at::empty({3, B, num_head, T, dim_per_head}, qkv_bias.options());
#define CALL_KERNEL(assume_aligned)                                        \
  transform_bias_rescale_qkv_kernel<scalar_t, accscalar_t, assume_aligned> \
      <<<blocks, threads, 0, at::cuda::getCurrentCUDAStream()>>>(          \
          qkv.packed_accessor64<scalar_t, 3, RestrictPtrTraits>(),         \
          qkv_bias.packed_accessor64<scalar_t, 1, RestrictPtrTraits>(),    \
          q_k_v.packed_accessor64<scalar_t, 5, RestrictPtrTraits>(),       \
          1.0 / std::sqrt(static_cast<scalar_t>(dim_per_head)))
#define CALL_ADD_PADDING_KERNEL(assume_aligned)                         \
  transform_bias_rescale_qkv_add_padding_kernel<                        \
      scalar_t,                                                         \
      accscalar_t,                                                      \
      assume_aligned>                                                   \
      <<<blocks, threads, 0, at::cuda::getCurrentCUDAStream()>>>(       \
          nt_qkv_buffer                                          \
              .packed_accessor64<scalar_t, 1, RestrictPtrTraits>(),     \
          qkv_bias.packed_accessor64<scalar_t, 1, RestrictPtrTraits>(), \
          offsets_ptr,                                                  \
          sizes_ptr,                                                    \
          q_k_v.packed_accessor64<scalar_t, 5, RestrictPtrTraits>(),    \
          1.0 / std::sqrt(static_cast<scalar_t>(dim_per_head)))

  AT_DISPATCH_FLOATING_TYPES_AND2(
      ScalarType::Half,
      ScalarType::BFloat16,
      qkv.scalar_type(),
      "transform_bias_rescale_qkv",
      [&] {
        using accscalar_t = acc_type<scalar_t, true>;
        auto threads = std::max(
            std::min<int32_t>(1024, D / TRANSFORM_BIAS_RESCALE_VEC), 1);
        auto blocks = B * T;
        const bool aligned =
            ((dim_per_head % TRANSFORM_BIAS_RESCALE_VEC) == 0) &&
            ((reinterpret_cast<intptr_t>(qkv_bias.data_ptr()) %
              TRANSFORM_BIAS_RESCALE_VEC) == 0);
        if (aligned) {
          TORCH_INTERNAL_ASSERT_DEBUG_ONLY(
              D % TRANSFORM_BIAS_RESCALE_VEC == 0,
              "D = num_heads * dim_per_head, so we should have dim_per_head % "
              "TRANSFORM_BIAS_RESCALE_VEC == 0 => "
              "D % TRANSFORM_BIAS_RESCALE_VEC == 0");
        }
        if (qkv.is_nested()) {
          auto* nt_qkv = get_nested_tensor_impl(qkv);
          const at::Tensor& nt_qkv_buffer = nt_qkv->get_buffer();
          auto sizes = collapse_dims_1_and_2(nt_qkv->get_nested_sizes());
          auto offsets =
              NestedTensor_batch_offsets_from_size_tensor(sizes, sizes.numel());
          at::native::narrow_symint(offsets, 0, sizes.numel() + 1, sizes.numel())
              .copy_(sizes.reshape({-1}));
          auto metadata = offsets.to(at::Device(kCUDA), at::kInt, true, true);
          const auto offsets_ptr = metadata.data_ptr<int>();
          const auto sizes_ptr = offsets_ptr + sizes.numel() + 1;
          const auto input_dim = sizes.sizes()[1];
          TORCH_INTERNAL_ASSERT_DEBUG_ONLY(input_dim == 1);
          if (aligned &&
              ((reinterpret_cast<intptr_t>(qkv.data_ptr()) %
                TRANSFORM_BIAS_RESCALE_VEC) == 0)) {
            CALL_ADD_PADDING_KERNEL(true);
          } else {
            CALL_ADD_PADDING_KERNEL(false);
          }
        } else if (aligned) {
          CALL_KERNEL(true);
        } else {
          CALL_KERNEL(false);
        }
        C10_CUDA_KERNEL_LAUNCH_CHECK();
      });
#undef CALL_ADD_PADDING_KERNEL
#undef CALL_KERNEL
  auto q_k_v_s =
      at::native::split(q_k_v.view({3 * B, num_head, T, dim_per_head}), B, 0);
  return std::make_tuple(q_k_v_s[0], q_k_v_s[1], q_k_v_s[2]);
}

std::tuple<Tensor, Tensor> native_multi_head_attention_cuda(
    const Tensor& query,
    const Tensor& key,
    const Tensor& value,
    const int64_t embed_dim,
    const int64_t num_head,
    const Tensor& qkv_weight,
    const Tensor& qkv_bias,
    const Tensor& proj_weight,
    const Tensor& proj_bias,
    const std::optional<Tensor>& mask,
    bool need_weights,
    bool average_attn_weights,
    const std::optional<int64_t> mask_type) {
  // query shape: [B, T, D]
  // qkv_weight shape: [3 * D, D]

  TORCH_CHECK(
      !mask || !query.is_nested(),
      "NestedTensor with mask is not supported yet");
  const auto D = embed_dim;
  TORCH_CHECK(
      query.dim() == 3,
      "expected 3-D `query`, got ",
      query.dim(),
      "-D tensor");
  TORCH_CHECK(
      query.is_nested() || query.sizes()[2] == embed_dim,
      "passed-in embed_dim ",
      embed_dim,
      " didn't match last dim of query ",
      query.sizes()[2]);
  TORCH_CHECK(
      key.dim() == 3,
      "expected 3-D `key`, got ",
      key.dim(),
      "-D tensor");
  TORCH_CHECK(
      value.dim() == 3,
      "expected 3-D `value`, got ",
      value.dim(),
      "-D tensor");
  TORCH_CHECK(
      query.is_nested() || key.is_nested() || value.is_nested() ||
          (query.sizes() == key.sizes() && key.sizes() == value.sizes()),
      "expected `query`/`key`/`value` shapes to match");
  TORCH_CHECK(
      qkv_weight.dim() == 2,
      "expected 2-D `qkv_weight`, got ",
      qkv_weight.dim(),
      "-D tensor");
  TORCH_CHECK(
      D * 3 == qkv_weight.sizes()[0],
      "expected `qkv_weight` first dim to be 3x embed_dim");
  TORCH_CHECK(
      D == qkv_weight.sizes()[1],
      "expected `qkv_weight` second dim to be embed_Dim");
  TORCH_CHECK(
      qkv_bias.dim() == 1,
      "expected 1-D `qkv_bias`, got ",
      qkv_bias.dim(),
      "-D tensor");
  TORCH_CHECK(
      qkv_bias.sizes()[0] == 3 * D,
      "expected `qkv_bias` first dim and first dim of query to be equal");
  TORCH_CHECK(D % num_head == 0, "`embed_dim` must divide evenly by `num_heads`");

#ifndef NDEBUG
  const auto B = query.is_nested()
      ? get_nested_tensor_impl(query)->get_nested_sizes().size(0)
      : query.sizes()[0];
  auto T = query.is_nested() ? 0 : query.sizes()[1];

#endif
  const auto dim_per_head = D / num_head;
  if ((query.is_same(key) && key.is_same(value)) && dim_per_head % 8 == 0 && !need_weights) {

    // We have not done linear projection yet but the input for SDP
    // Is expected to be 4 dimensional. We "cheaply" create view tensors
    // That will then be used for checking hot path conditions with select_sd_backend
    auto q = query.view({query.size(0), -1, num_head, dim_per_head}).transpose(1, 2);
    auto k = key.view({key.size(0), -1, num_head, dim_per_head}).transpose(1, 2);
    auto v = value.view({value.size(0), -1, num_head, dim_per_head}).transpose(1, 2);

    sdp::sdp_params kernel_params{q, k, v, mask, 0.0, false};
    auto backend = select_sdp_backend(kernel_params);
    // strides from packed projection for nested tensors when seq_len is 1 will be
    // and will trigger a contiguous call in the kernel, so we prevent this
    bool no_seq_len_1_nested = query.is_nested() ? check_for_seq_len_1_nested_tensor(kernel_params, false) : true;
    // The API for transformer_encoder is a mask of shape (Batch_Size, Seq_len_q)
    // For mem-eff attention this will cause the expand call to error
    // For now I am going to turn of that path not have to deal with all the annoying
    // Mask type shape grossness
    if (!mask.has_value() && no_seq_len_1_nested &&
        (backend == sdp::SDPBackend::flash_attention || backend == sdp::SDPBackend::efficient_attention ||
         backend == sdp::SDPBackend::cudnn_attention)) {
      auto x = at::linear(query, qkv_weight, qkv_bias);
      auto chunks = x.chunk(3, -1);
      auto x_size_0 = x.size(0);

      chunks[0] = (chunks[0].view({x_size_0, -1, num_head, dim_per_head}))
                      .transpose(1, 2);
      chunks[1] = (chunks[1].view({x_size_0, -1, num_head, dim_per_head}))
                      .transpose(1, 2);
      chunks[2] = (chunks[2].view({x_size_0, -1, num_head, dim_per_head}))
                      .transpose(1, 2);
      auto y = at::scaled_dot_product_attention(
          chunks[0], chunks[1], chunks[2], mask, 0.0, false, c10::nullopt);

      auto past_sdp = y.transpose(1, 2).reshape({x_size_0, -1, embed_dim});
      return std::make_tuple(
          at::linear(past_sdp, proj_weight, proj_bias), Tensor());
    }
    // Returned math or error lets not use it
  }

  // shape: [B, T, 3 x D]
  auto qkv = qkv_projection(query, key, value, embed_dim, qkv_weight);

  if (!qkv.is_nested() && qkv.numel() == 0) {
    if (query.is_nested()) {
      return std::make_tuple(Tensor(), Tensor());
    }
    return std::make_tuple(at::empty_like(query), Tensor());
  }

#ifndef NDEBUG
  if (!query.is_nested() || !qkv.is_nested()) {
    if (query.is_nested()) {
      T = qkv.size(1);
    }
    debug_assert_shape(__LINE__, qkv, {B, T, 3 * D});
  }
#endif

#ifdef DEBUG_PRINT_EACH_STEP
  if (!qkv.is_nested()) {
    std::cerr << "qkv: " << qkv << std::endl;
  }
#endif
  // shape: 3 x [B, num_head, T, dim_per_head]
  auto q_k_v = _transform_bias_rescale_qkv(qkv, qkv_bias, num_head);
  qkv = Tensor(); // Not used any more, allow free
  auto& q = std::get<0>(q_k_v);
  const auto& k = std::get<1>(q_k_v);
  const auto& v = std::get<2>(q_k_v);
#ifndef NDEBUG
  debug_assert_shape(__LINE__, q, {B, num_head, T, dim_per_head});
  debug_assert_shape(__LINE__, k, {B, num_head, T, dim_per_head});
  debug_assert_shape(__LINE__, v, {B, num_head, T, dim_per_head});
#endif
#ifdef DEBUG_PRINT_EACH_STEP
  std::cerr << "q: " << q << std::endl;
  std::cerr << "k: " << k << std::endl;
  std::cerr << "v: " << v << std::endl;
#endif

  // shape: [B, num_head, T, T]
  auto qkt = bmm_nt(q, k);
  // q & k are dead but cannot be freed because they were packed with v
#ifndef NDEBUG
  debug_assert_shape(__LINE__, qkt, {B, num_head, T, T});
#endif
#ifdef DEBUG_PRINT_EACH_STEP
  std::cerr << "qkt: " << qkt << std::endl;
#endif

  // shape: [B, num_head, T, T]
  // TODO: long-term, have a kernel that works with
  // NestedTensor directly if there is no mask passed
  qkt = masked_softmax(qkt, mask, query, mask_type);
#ifdef DEBUG_PRINT_EACH_STEP
  std::cerr << "qkt after softmax: " << qkt << std::endl;
#endif

  // shape: [B, num_head, T, dim_per_head]
  // reuse storage for q; we're done with it
  auto attn_ctx = bmm_nn(q, qkt, v);
  // qkv is not dead; we just reused storage for q!
  if (!need_weights) {
    qkt = Tensor();
  }
#ifndef NDEBUG
  debug_assert_shape(__LINE__, attn_ctx, {B, num_head, T, dim_per_head});
#endif
#ifdef DEBUG_PRINT_EACH_STEP
  std::cerr << "attn_ctx: " << attn_ctx << std::endl;
#endif

  // shape: [B, T, D]
  // Fuse transform_0213 inside
  auto proj = transform0213_gemm_nt_bias(
      attn_ctx, proj_weight, proj_bias, query);
#ifndef NDEBUG
  debug_assert_shape(__LINE__, proj, {B, T, D});
#endif
  if (need_weights && average_attn_weights) {
    // weights are not needed for full transformer, so don't worry too
    // much about performance -- we implement this just to make use
    // cases that don't disable need_weights still get some speedup.
    qkt = qkt.sum(1);
    qkt /= num_head;
  }
  return std::make_tuple(std::move(proj), std::move(qkt));
}
std::tuple<Tensor, Tensor, Tensor, Tensor, c10::SymInt, c10::SymInt, Tensor, Tensor, Tensor> _scaled_dot_product_flash_attention_cuda(
    const Tensor& query,
    const Tensor& key,
    const Tensor& value,
    double dropout_p,
    bool is_causal,
    bool return_debug_mask,
    std::optional<double> scale) {
  // Used for tracking usage statistics
  C10_LOG_API_USAGE_ONCE("torch.sdpa.flash_attention");
  // Query (Batch x Num_heads x Q_seq_len  x Dim_per_head)
  // Key   (Batch x Num_heads x KV_seq_len x Dim_per_head)
  // Value (Batch x Num_heads x KV_seq_len x Dim_per_head)

  const int64_t max_seqlen_batch_q = query.size(2);
  const int64_t max_seqlen_batch_k = key.size(2);
  const int64_t max_seqlen_batch_v = value.size(2);
  TORCH_CHECK(
      max_seqlen_batch_k == max_seqlen_batch_v,
      "Key and Value must have the same sequence length");

  // Query -> Query(Batch x Q_seq_len  x Num_heads x Dim_per_head)
  // Key   -> Key  (Batch x KV_seq_len x Num_heads x Dim_per_head)
  // Value -> Value(Batch x KV_seq_len x Num_heads x Dim_per_head)
  Tensor q_t = query.transpose(1, 2);
  Tensor k_t = key.transpose(1, 2);
  Tensor v_t = value.transpose(1, 2);

  auto
      [output,
       logsumexp,
       philox_seed,
       philox_offset,
       debug_attn_mask] =
          at::_flash_attention_forward(
              q_t,
              k_t,
              v_t,
              c10::nullopt,
              c10::nullopt,
              max_seqlen_batch_q,
              max_seqlen_batch_k,
              dropout_p,
              is_causal,
              return_debug_mask,
              scale,
              c10::nullopt,
              c10::nullopt);
  // Reshape output to convert nnz to batch_size and seq_len
  Tensor attention = output.transpose(1,2);

  return std::make_tuple(attention, logsumexp, Tensor(), Tensor(), max_seqlen_batch_q, max_seqlen_batch_k, philox_seed, philox_offset, debug_attn_mask);
}

std::tuple<Tensor, Tensor, Tensor, Tensor, c10::SymInt, c10::SymInt, Tensor, Tensor, Tensor> _scaled_dot_product_cudnn_attention_cuda(
    const Tensor& query,
    const Tensor& key,
    const Tensor& value,
    double dropout_p,
    bool is_causal,
    bool training,
    std::optional<double> scale) {
  // Used for tracking usage statistics
  C10_LOG_API_USAGE_ONCE("torch.sdpa.flash_attention_cudnn");
  // Query (Batch x Num_heads x Q_seq_len  x Dim_per_head)
  // Key   (Batch x Num_heads x KV_seq_len x Dim_per_head)
  // Value (Batch x Num_heads x KV_seq_len x Dim_per_head)
  const int64_t batch_size = query.size(0);
  const int64_t num_heads = query.size(1);
  const int64_t max_seqlen_batch_q = query.size(2);
  const int64_t head_dim = query.size(3);

  const int64_t max_seqlen_batch_k = key.size(2);
  const int64_t max_seqlen_batch_v = value.size(2);
  TORCH_CHECK(
      max_seqlen_batch_k == max_seqlen_batch_v,
      "Key and Value must have the same sequence length");

  Tensor attention, log_sumexp;

  auto cudnn_seed = at::zeros({1}, query.options().dtype(kLong));
  auto cudnn_offset = at::zeros({1}, query.options().dtype(kLong));
  const auto softmax_scale = sdp::calculate_scale(query, scale).as_float_unchecked();

  run_cudnn_SDP_fprop(batch_size/*int64_t b*/,
                      num_heads/*int64_t h*/,
                      max_seqlen_batch_q/*int64_t s_q*/,
                      max_seqlen_batch_k/*int64_t s_kv*/,
                      head_dim/*int64_t d*/,
                      softmax_scale/*float scaling_factor*/,
                      training/* bool */,
                      is_causal/* bool */,
                      dropout_p/*double dropout_probability*/,
                      query/* Tensor q*/,
                      key/* Tensor k*/,
                      value/* Tensor v*/,
                      log_sumexp/*Tensor softmaxstats*/,
                      attention/*Tensor o*/,
                      cudnn_seed/*Tensor dropoutseed*/,
                      cudnn_offset/*Tensor dropoutoffset*/);

  return std::make_tuple(attention, log_sumexp, Tensor(), Tensor(), max_seqlen_batch_q, max_seqlen_batch_k, cudnn_seed, cudnn_offset, Tensor());
}

std::tuple<Tensor, Tensor, Tensor, Tensor> _scaled_dot_product_efficient_attention_cuda(
    const Tensor& query,
    const Tensor& key,
    const Tensor& value,
    const std::optional<at::Tensor>& attn_bias,
    bool compute_log_sumexp,
    double dropout_p,
    bool is_causal,
    std::optional<double> scale) {
  // Used for tracking usage statistics
  C10_LOG_API_USAGE_ONCE("torch.sdpa.mem_efficient_attention");
  // Query -> Query(Batch x Q_seq_len x Num_heads x Dim_per_head)
  // Key   -> Key(Batch x KV_seq_len x Num_heads x Dim_per_head)
  // Value -> Value(Batch x KV_seq_len x  Num_heads x Dim_per_head)
  Tensor q_t = query.transpose(1, 2);
  Tensor k_t = key.transpose(1, 2);
  Tensor v_t = value.transpose(1, 2);

  sdp::CustomMaskType custom_mask_type = is_causal
      ? sdp::CustomMaskType::CausalFromTopLeft
      : sdp::CustomMaskType::NoCustomMask;

  auto [attention, log_sumexp, seed, offset, max_seqlen_batch_q, max_seqlen_batch_kv] = at::_efficient_attention_forward(
      q_t,
      k_t,
      v_t,
      attn_bias,
      c10::nullopt,
      c10::nullopt,
      c10::nullopt,
      c10::nullopt,
      dropout_p,
      static_cast<int64_t>(custom_mask_type),
      compute_log_sumexp,
      scale);

  attention = attention.transpose(1, 2);
  return std::make_tuple(std::move(attention), std::move(log_sumexp), std::move(seed), std::move(offset));
}

int64_t _fused_sdp_choice_cuda(const Tensor& query_, const Tensor& key, const Tensor& value,
        const std::optional<Tensor>& attn_mask_, double dropout_p, bool is_causal, std::optional<double> scale){
  sdp::sdp_params kernel_params{query_, key, value, attn_mask_, dropout_p, is_causal};
  auto backend = select_sdp_backend(kernel_params);
  if (backend == sdp::SDPBackend::error) {
    TORCH_CHECK(
        false,
        "No viable backend for scaled_dot_product_attention was found. ",
        "This is likely due to turning off both the math kernel and the fused kernels.");
  }
  return static_cast<int64_t>(backend);
}

std::tuple<Tensor, Tensor, Tensor, Tensor, Tensor>
_flash_attention_forward(
    const Tensor& query,
    const Tensor& key,
    const Tensor& value,
    const std::optional<Tensor>& cumulative_sequence_length_q,
    const std::optional<Tensor>& cumulative_sequence_length_k,
    int64_t max_seqlen_batch_q,
    int64_t max_seqlen_batch_k,
    double dropout_p,
    bool is_causal,
    bool return_debug_mask,
<<<<<<< HEAD
    std::optional<double> scale) {
=======
    std::optional<double> scale,
    std::optional<int64_t> window_size_left,
    std::optional<int64_t> window_size_right,
    const std::optional<Tensor>& _seqused_k,
    const std::optional<Tensor>& _alibi_slopes
    ) {
>>>>>>> 0910429d
#if defined(USE_FLASH_ATTENTION)
  const auto softmax_scale =
      sdp::calculate_scale(query, scale).as_float_unchecked();
  std::optional<Tensor> out = c10::nullopt;

  std::optional<Tensor> seqused_k = _seqused_k;
  std::optional<Tensor> alibi_slopes = _alibi_slopes;

  // We are going to have two paths:
  // 1. The standard MHA path for dense tensors
  // 2. The Varseqlen path
  TORCH_CHECK(
      cumulative_sequence_length_q.has_value() ==
          cumulative_sequence_length_k.has_value(),
      "cumulative_sequence_length_q and cumulative_sequence_length_k must be both set or both not set");
  Tensor output, q_padded, k_padded, v_padded, logsumexp, output_shape,
      philox_seed, philox_offset, debug_attn_mask;
  if (cumulative_sequence_length_q.has_value()) {
    std::tie(
        output,
        q_padded,
        k_padded,
        v_padded,
        logsumexp,
        philox_seed,
        philox_offset,
        debug_attn_mask) =
        pytorch_flash::mha_varlen_fwd(
            query,
            key,
            value,
            out,
            cumulative_sequence_length_q.value(),
            cumulative_sequence_length_k.value(),
            seqused_k, /*seqused_k*/
            alibi_slopes, /*alibi_slopes*/
            max_seqlen_batch_q,
            max_seqlen_batch_k,
            dropout_p,
            softmax_scale,
            false /*zero_tensors*/,
            is_causal,
            -1, /*window_size_left*/
            -1, /*window_size_right*/
            return_debug_mask,
            c10::nullopt /*gen_*/);
  } else {
    std::tie(
        output,
        q_padded,
        k_padded,
        v_padded,
        logsumexp,
        philox_seed,
        philox_offset,
        debug_attn_mask) =
        pytorch_flash::mha_fwd(
            query,
            key,
            value,
            out,
            alibi_slopes,
            dropout_p,
            softmax_scale,
            is_causal,
            -1, /*window_size_left*/
            -1, /*window_size_right*/
            return_debug_mask, /*return_softmax (this is used for testing)*/
            c10::nullopt);
  }
  debug_attn_mask =
      return_debug_mask ? debug_attn_mask : at::empty({0}, query.options());
  return std::make_tuple(
      std::move(output),
      std::move(logsumexp),
      std::move(philox_seed),
      std::move(philox_offset),
      std::move(debug_attn_mask));

#endif
  TORCH_CHECK(false, "USE_FLASH_ATTENTION was not enabled for build.")
  return std::make_tuple(
      Tensor(),
      Tensor(),
      Tensor(),
      Tensor(),
      Tensor());
}

std::tuple<Tensor, Tensor, Tensor, Tensor, c10::SymInt, c10::SymInt> _efficient_attention_forward(
    const at::Tensor& query, // [b, seqlen, num_heads, K]
    const at::Tensor& key, // [b, seqlen, num_heads, K]
    const at::Tensor& value, // [b, seqlen, num_heads, Kv]
    const std::optional<at::Tensor>& bias, // [b, num_heads, seqlen, seqlen]
    // (Mode 1MHK only) [b+1]: cu_seqlens_q[b] contains the
    // position of the first query token for batch $b
    const std::optional<at::Tensor>& seqstart_q,
    // (Mode 1MHK only) [b+1]: cu_seqlen_k[b] contains the
    // position of the first key token for batch $b
    const std::optional<at::Tensor>& seqstart_k,
    // (Mode 1MHK only) Maximum sequence length across batches
    const std::optional<int64_t> max_seqlen_q_,
    const std::optional<int64_t> max_seqlen_k_,
    double dropout_p, // attention matrix dropout probability
    int64_t custom_mask_type,
    bool compute_logsumexp,
    std::optional<double> scale,
    const std::optional<at::Tensor>& causal_diagonal,
    const std::optional<at::Tensor>& seqlen_k,
    const std::optional<int64_t> window_size) {
#if defined(USE_MEM_EFF_ATTENTION)
// TODO In theory it is possible to compile with _CUDA_ARCH < 5.0 and run on a
// machine that is >= 5.0. In practice, this is not a problem but since
// this would avoid runtime architecture checks, we should look into it

  TORCH_CHECK(query.dim() == 4);
  TORCH_CHECK(key.dim() == 4);
  TORCH_CHECK(value.dim() == 4);

  // Batch sizes
  TORCH_CHECK(query.size(0) == key.size(0));
  TORCH_CHECK(query.size(0) == value.size(0));

  // Sequence length
  TORCH_CHECK(key.size(1) == value.size(1));

  // Num heads
  TORCH_CHECK(query.size(2) == key.size(2));
  TORCH_CHECK(query.size(2) == value.size(2));

  // Embedding per head
  TORCH_CHECK(query.size(3) == key.size(3));

  int64_t max_seqlen_q = 0, max_seqlen_k = 0;
  TORCH_CHECK(seqstart_q.has_value() == seqstart_k.has_value());
  if (seqstart_q.has_value()) {
    TORCH_CHECK(seqstart_q->scalar_type() == at::ScalarType::Int);
    TORCH_CHECK(seqstart_k->scalar_type() == at::ScalarType::Int);
    TORCH_CHECK(seqstart_q->dim() == 1 && seqstart_k->dim() == 1);
    CHECK_NOSPARSE_CONTIGUOUS_CUDA((*seqstart_q));
    CHECK_NOSPARSE_CONTIGUOUS_CUDA((*seqstart_k));
    TORCH_CHECK(seqstart_q->size(0) == seqstart_k->size(0));
    TORCH_CHECK(query.size(0) == 1, "cu_seqlen only supports batch_size=1");
    TORCH_CHECK(max_seqlen_q_.has_value());
    max_seqlen_q = *max_seqlen_q_;
    max_seqlen_k = 0; // TODO: is this actually being set inside the kernel anywhere?
                      // see https://github.com/pytorch/pytorch/issues/115590s
  } else {
    max_seqlen_q = query.size(1);
    max_seqlen_k = key.size(1);
  }

  CHECK_NOSPARSE_LASTCONTIGUOUS_CUDA(query);
  CHECK_NOSPARSE_LASTCONTIGUOUS_CUDA(key);
  CHECK_NOSPARSE_LASTCONTIGUOUS_CUDA(value);

  at::cuda::CUDAGuard device_guard(query.device());
  cudaStream_t stream = at::cuda::getCurrentCUDAStream();

  int64_t B = query.size(0);
  int64_t M = query.size(1);
  int64_t N = key.size(1);
  int64_t num_heads = query.size(-2);
  int64_t K = query.size(-1);
  int64_t Kv = value.size(-1);

  at::Tensor res;
  at::Tensor logsumexp;
  at::Tensor seed_t, offset_t;

  const bool use_dropout = std::fpclassify(dropout_p) != FP_ZERO;

  // Note [Seed and Offset Device]
  // If we are currently in graph capture mode, we need to create the seed and offset tensors on the device.
  // This is necessary for CUDA graph-safe random number generation, which requires the seed and offset tensors
  // to be single element tensors on device. During graph capture, when the seed and offset tensors are passed
  // the pointers act as scratch space for storing the RNG state for the backwards pass.
  // When calling backwards, we either construct a PhiloxState with the pointers or the actual values.
  // For more information on CUDA graph-safe RNG states, see Note [CUDA Graph-safe RNG states].

  at::PhiloxCudaState philox_state;
  const bool in_capture_stream =
      at::cuda::currentStreamCaptureStatus() != at::cuda::CaptureStatus::None;
  auto device = in_capture_stream ? at::kCUDA : at::kCPU;
  if (use_dropout) {
    auto gen = at::get_generator_or_default<at::CUDAGeneratorImpl>(
        c10::nullopt, at::cuda::detail::getDefaultCUDAGenerator());

    // See Note [Acquire lock when using random generators]
    std::lock_guard<std::mutex> lock(gen->mutex_);
    // if using dropout, we produce 1 random number for each element of the
    // attention tensor
    philox_state = gen->philox_cuda_state(B * num_heads * M * N);

    if (in_capture_stream) {
      // The seed and offset will be populated by the kernel
      seed_t = at::empty({}, at::dtype(at::kLong).device(device));
      offset_t = at::empty({}, at::dtype(at::kLong).device(device));
    } else {
      auto [seed, offset] = at::cuda::philox::unpack(philox_state);
      seed_t = at::scalar_tensor(
          at::Scalar(static_cast<int64_t>(seed)), at::dtype(at::kLong));
      offset_t = at::scalar_tensor(
          at::Scalar(static_cast<int64_t>(offset)), at::dtype(at::kLong));
    }
  } else {
    // Not using dropout
    seed_t = at::empty({}, at::dtype(at::kLong).device(device));
    offset_t = at::empty({}, at::dtype(at::kLong).device(device));
  }

  cudaDeviceProp* p = at::cuda::getDeviceProperties(query.device().index());
  const int computeCapability = p->major * 10 + p->minor;

  bool kernel_launched = false;
  const auto maxShmem = p->sharedMemPerBlockOptin;

  auto launchKernel = [&](auto _k, auto kernel_fn) {
    using Kernel = decltype(_k);
    using scalar_t = typename Kernel::scalar_t;
    (void)_k;

    if (kernel_launched) {
      return;
    }
    // Check if this kernel is compatible
    if (!Kernel::kSupportsDropout && use_dropout) {
      return;
    }
    if (!Kernel::kSupportsBias && bias.has_value()) {
      return;
    }

    if (value.size(3) > Kernel::kMaxK || key.size(3) > Kernel::kMaxK) {
      return;
    }
    // Alignment
    if ((query.stride(2) % Kernel::kAlignmentQ) ||
        (key.stride(2) % Kernel::kAlignmentK) ||
        (value.stride(2) % Kernel::kAlignmentV)) {
      return;
    }
    // Uses too much shmem
    size_t smem_bytes = sizeof(typename Kernel::SharedStorage);
    if (smem_bytes > maxShmem) {
      return;
    }
    kernel_launched = true;

    res = at::empty(
        {B, M, num_heads, Kv},
        query.options().dtype(
            CutlassToAtenDtype<typename Kernel::output_t>::atScalarType()));

    // NOTE: Should be aligned (by padding) in case M is
    // not a good number for loading during backward
    constexpr decltype(M) kAlignLSE = Kernel::kAlignLSE;
    logsumexp = at::empty(
        {seqstart_q.has_value() ? seqstart_q->size(0) - 1 : B,
         num_heads,
         compute_logsumexp ? ceil_div(max_seqlen_q, kAlignLSE) * kAlignLSE : 0},
        query.options().dtype(at::ScalarType::Float));
    typename Kernel::Params p;
    p.query_ptr = (const scalar_t*)query.const_data_ptr();
    p.key_ptr = (const scalar_t*)key.const_data_ptr();
    p.value_ptr = (const scalar_t*)value.const_data_ptr();
    p.logsumexp_ptr = compute_logsumexp
        ? (typename Kernel::lse_scalar_t*)logsumexp.data_ptr()
        : nullptr;
    at::Tensor output_accum;
    if (Kernel::kNeedsOutputAccumulatorBuffer) {
      output_accum = at::empty(
          {B, M, num_heads, Kv},
          query.options().dtype(
              CutlassToAtenDtype<
                  typename Kernel::output_accum_t>::atScalarType()));
      p.output_accum_ptr =
          (typename Kernel::output_accum_t*)output_accum.data_ptr();
    } else {
      p.output_accum_ptr = nullptr;
    }
    p.output_ptr = (typename Kernel::output_t*)res.data_ptr();

    if (seqstart_q.has_value()) {
      p.seqstart_q_ptr = (const int32_t*)seqstart_q->const_data_ptr();
      p.seqstart_k_ptr = (const int32_t*)seqstart_k->const_data_ptr();
    }

    p.num_heads = num_heads;
    p.head_dim = query.size(3);
    p.head_dim_value = value.size(3);
    p.num_queries = max_seqlen_q;
    p.num_keys = max_seqlen_k;
    p.num_batches = seqstart_q.has_value() ? seqstart_q->size(0) - 1 : B;
    p.custom_mask_type = custom_mask_type;
    p.causal_diagonal_ptr = nullptr;
    if (causal_diagonal.has_value()) {
      CHECK_NOSPARSE_LASTCONTIGUOUS_CUDA(causal_diagonal.value());
      TORCH_CHECK(causal_diagonal->scalar_type() == at::ScalarType::Int);
      p.causal_diagonal_ptr = (const int32_t*)causal_diagonal->const_data_ptr();
    }

    p.seqlen_k_ptr = nullptr;
    if (seqlen_k.has_value()) {
      CHECK_NOSPARSE_LASTCONTIGUOUS_CUDA(seqlen_k.value());
      TORCH_CHECK(seqlen_k->scalar_type() == at::ScalarType::Int);
      p.seqlen_k_ptr = (const int32_t*)seqlen_k->const_data_ptr();
    }
    if (window_size.has_value()) {
      p.window_size = *window_size;
    }
    p.scale = sdp::calculate_scale(query, scale).as_float_unchecked();

    ASSIGN_CHECK_OVERFLOW(p.q_strideB, query.stride(0));
    ASSIGN_CHECK_OVERFLOW(p.k_strideB, key.stride(0));
    ASSIGN_CHECK_OVERFLOW(p.v_strideB, value.stride(0));
    ASSIGN_CHECK_OVERFLOW(p.q_strideM, query.stride(1));
    ASSIGN_CHECK_OVERFLOW(p.k_strideM, key.stride(1));
    ASSIGN_CHECK_OVERFLOW(p.v_strideM, value.stride(1));
    ASSIGN_CHECK_OVERFLOW(p.q_strideH, query.stride(2));
    ASSIGN_CHECK_OVERFLOW(p.k_strideH, key.stride(2));
    ASSIGN_CHECK_OVERFLOW(p.v_strideH, value.stride(2));
    ASSIGN_CHECK_OVERFLOW(p.o_strideM, res.stride(1));

    if (bias.has_value()) {
      CHECK_NOSPARSE_LASTCONTIGUOUS_CUDA((*bias));
      TORCH_CHECK(
          bias->scalar_type() == CutlassToAtenDtype<scalar_t>::atScalarType(),
          "invalid dtype for bias - should match query's dtype");
      p.attn_bias_ptr = (const scalar_t*)bias->const_data_ptr();

      TORCH_CHECK(bias->dim() == 4, "Bias expected in BMHK format");
      TORCH_CHECK(
          bias->size(0) == query.size(0),
          "attn_bias: wrong shape (batch dimension)");
      TORCH_CHECK(
          bias->size(1) == query.size(2),
          "attn_bias: wrong shape (head dimension)");
      TORCH_CHECK(
          bias->size(2) == query.size(1),
          "attn_bias: wrong shape (seqlenQ dimension)");
      TORCH_CHECK(
          bias->size(3) == key.size(1),
          "attn_bias: wrong shape (seqlenKV dimension)");
      ASSIGN_CHECK_OVERFLOW(p.bias_strideB, bias->stride(0));
      ASSIGN_CHECK_OVERFLOW(p.bias_strideH, bias->stride(1));
      ASSIGN_CHECK_OVERFLOW(p.bias_strideM, bias->stride(2));
      TORCH_CHECK(
          bias->stride(3) == 1,
          "attn_bias: wrong alignment (last dimension must be contiguous)");
    }

    p.use_dropout = use_dropout;
    if (p.use_dropout) {
      p.rng_engine_inputs = philox_state;
      p.dropout_prob = dropout_p;
      p.seed = seed_t.data_ptr<int64_t>();
      p.extragraph_offset = offset_t.data_ptr<int64_t>();
    }

    if (smem_bytes > 0xc000) {
      auto err = cudaFuncSetAttribute(
          kernel_fn, cudaFuncAttributeMaxDynamicSharedMemorySize, smem_bytes);
      TORCH_CHECK(
          err != cudaErrorInvalidValue,
          "This GPU does not have enough shared-memory (kernel requires ",
          smem_bytes / 1024,
          " kb)");
      AT_CUDA_CHECK(err);
    }
    Kernel::check_supported(p);
    kernel_fn<<<p.getBlocksGrid(), p.getThreadsGrid(), smem_bytes, stream>>>(p);
  };

  // Dispatch to the right kernel
  DISPATCH_TYPES(query, ([&]() {
                   dispatch_cutlassF<scalar_t>(launchKernel, computeCapability);
                 }));
  TORCH_CHECK(kernel_launched, "cutlassF: no kernel found to launch!");
  AT_CUDA_CHECK(cudaGetLastError());

  return std::make_tuple(
      std::move(res),
      std::move(logsumexp),
      std::move(seed_t),
      std::move(offset_t),
      max_seqlen_q,
      // TODO: why isn't this being set in the kernel?
      max_seqlen_k_.has_value() ? max_seqlen_k_.value() : max_seqlen_k);
#endif
  TORCH_CHECK(false, "USE_MEM_EFF_ATTENTION was not enabled for build.")
  return std::make_tuple(Tensor{}, Tensor{}, Tensor{}, Tensor{}, 0, 0);
}

Tensor triton_scaled_dot_attention(const Tensor& q, const Tensor& k, const Tensor& v, double dropout_p){
  TORCH_CHECK(false, "This operator should be overridden in python before use");
  return at::Tensor();
}

REGISTER_CUDA_DISPATCH(_fused_sdp_choice_stub, &_fused_sdp_choice_cuda);

#ifdef USE_MEM_EFF_ATTENTION
namespace {
/**
 * simple kernel that populates a tensor with rand uniform values.
 * currently only used for testing purposes, not much attention
 * is paid to performance.
 *
 * problem is partitioned as follows:
 * - (batch, head) is given by block coordinates
 * - each thread handles a row for a given (batch, head)
 */
template <typename mask_t>
__global__ void rand_uniform_kernel(
    int64_t n_heads,
    int64_t n_queries,
    int64_t n_keys,
    float dropout_prob,
    at::PhiloxCudaState rng_engine_inputs,
    mask_t* mask_out,
    int64_t mask_numel) {
  const int64_t batch_id = blockIdx.x;
  const int64_t head_id = blockIdx.y;
  const int64_t query_idx = threadIdx.x;

  const auto seeds = at::cuda::philox::unpack(rng_engine_inputs);

  const int dropout_seq_start = batch_id * (n_heads * n_queries * n_keys) +
      head_id * (n_queries * n_keys);
  const int64_t query_start_idx = query_idx * n_keys;

  curandStatePhilox4_32_10_t curand_state;
  curand_init(
      std::get<0>(seeds),
      0,
      std::get<1>(seeds) + dropout_seq_start + query_start_idx,
      &curand_state);

  for (int key_start_idx = 0; key_start_idx < n_keys; key_start_idx += 4) {
    float4 rand_quad = curand_uniform4(&curand_state);

#pragma unroll
    for (int i = 0; i < 4; ++i) {
      const int64_t linear_idx = dropout_seq_start + query_start_idx + key_start_idx + i;
      if (linear_idx < mask_numel) {
        mask_out[linear_idx] = (&rand_quad.x)[i];
      }
    }
  }
}
} // namespace
#endif
/**
 * fill tensor with random uniform values. only used for testing, not much
 * attention is paid to performance
 */
at::Tensor& _fill_mem_eff_dropout_mask_(
    Tensor& self,
    double dropout_p,
    const int64_t seed,
    const int64_t offset) {
  TORCH_CHECK(self.is_contiguous());
  TORCH_CHECK(self.dtype() == at::ScalarType::Float);
  const int64_t batch_sz = self.size(0);
  const int64_t n_heads = self.size(1);
  const int64_t n_queries = self.size(2);
  const int64_t n_keys = self.size(3);
#if defined(USE_MEM_EFF_ATTENTION)

  at::PhiloxCudaState rng_engine_inputs;
  rng_engine_inputs = at::PhiloxCudaState(seed, offset);
  at::cuda::CUDAGuard device_guard(self.device());
  cudaStream_t stream = at::cuda::getCurrentCUDAStream();

  rand_uniform_kernel<float><<<dim3(batch_sz, n_heads), n_queries, 0, stream>>>(
      n_heads,
      n_queries,
      n_keys,
      dropout_p,
      rng_engine_inputs,
      reinterpret_cast<float*>(self.data_ptr()),
      self.numel());

  return self;
#endif
  TORCH_CHECK(false, "USE_MEM_EFF_ATTENTION was not enabled for build.")
  return self;
}

} // namespace native
} // namespace at<|MERGE_RESOLUTION|>--- conflicted
+++ resolved
@@ -843,16 +843,12 @@
     double dropout_p,
     bool is_causal,
     bool return_debug_mask,
-<<<<<<< HEAD
-    std::optional<double> scale) {
-=======
     std::optional<double> scale,
     std::optional<int64_t> window_size_left,
     std::optional<int64_t> window_size_right,
     const std::optional<Tensor>& _seqused_k,
     const std::optional<Tensor>& _alibi_slopes
     ) {
->>>>>>> 0910429d
 #if defined(USE_FLASH_ATTENTION)
   const auto softmax_scale =
       sdp::calculate_scale(query, scale).as_float_unchecked();
@@ -860,6 +856,9 @@
 
   std::optional<Tensor> seqused_k = _seqused_k;
   std::optional<Tensor> alibi_slopes = _alibi_slopes;
+
+  const int non_null_window_left = window_size_left.has_value() ? window_size_left.value() : -1;
+  const int non_null_window_right = window_size_right.has_value() ? window_size_right.value() : -1;
 
   // We are going to have two paths:
   // 1. The standard MHA path for dense tensors
@@ -895,8 +894,8 @@
             softmax_scale,
             false /*zero_tensors*/,
             is_causal,
-            -1, /*window_size_left*/
-            -1, /*window_size_right*/
+            non_null_window_left,
+            non_null_window_right,
             return_debug_mask,
             c10::nullopt /*gen_*/);
   } else {
@@ -918,8 +917,8 @@
             dropout_p,
             softmax_scale,
             is_causal,
-            -1, /*window_size_left*/
-            -1, /*window_size_right*/
+            non_null_window_left,
+            non_null_window_right,
             return_debug_mask, /*return_softmax (this is used for testing)*/
             c10::nullopt);
   }
