#include <cstdint>
#include <c10/util/typeid.h>
#include <c10/util/Exception.h>
#include <c10/util/SmallVector.h>
#include <c10/core/Scalar.h>
#include <c10/core/ScalarType.h>
#include <c10/util/Exception.h>
#define TORCH_ASSERT_ONLY_METHOD_OPERATORS
#include <ATen/core/Tensor.h>
#include <ATen/core/NamedTensor.h>
#include <ATen/Dispatch.h>
#include <ATen/ExpandUtils.h>
#include <ATen/OpMathType.h>
#include <ATen/TensorUtils.h>
#include <ATen/cuda/CUDABlas.h>
#include <ATen/cuda/CUDAScaledBlas.h>
#include <ATen/cuda/tunable/Tunable.h>
#include <ATen/cuda/tunable/TunableGemm.h>
#include <ATen/native/Resize.h>
#include <c10/util/MaybeOwned.h>
#include <ATen/native/GroupedMMUtils.h>
#include <ATen/native/cuda/cuBlasCommonArgs.h>
#include <ATen/native/cuda/RowwiseScaledMM.h>
#include <ATen/native/cuda/ScaledGroupMM.h>
#include <ATen/native/cuda/GroupMM.h>
#include <ATen/ceil_div.h>

#ifdef USE_FBGEMM_GENAI
#include <fbgemm_gpu/torch_ops.h>
#endif

#ifndef AT_PER_OPERATOR_HEADERS
#include <ATen/Functions.h>
#include <ATen/NativeFunctions.h>
#else
#include <ATen/ops/_addmm_activation_native.h>
#include <ATen/ops/_efficientzerotensor.h>
#include <ATen/ops/_scaled_mm_native.h>
#include <ATen/ops/_unsafe_view_native.h>
#include <ATen/ops/abs.h>
#include <ATen/ops/addmm_native.h>
#include <ATen/ops/addmv_native.h>
#include <ATen/ops/baddbmm_native.h>
#include <ATen/ops/bmm_native.h>
#include <ATen/ops/copy_native.h>
#include <ATen/ops/dot_native.h>
#include <ATen/ops/empty.h>
#include <ATen/ops/empty_strided.h>
#include <ATen/ops/gelu.h>
#include <ATen/ops/max.h>
#include <ATen/ops/mm_native.h>
#include <ATen/ops/mul.h>
#include <ATen/ops/relu.h>
#include <ATen/ops/ones.h>
#include <ATen/ops/scalar_tensor_native.h>
#include <ATen/ops/vdot_native.h>
#endif

namespace at::native {

using at::blas::ScalingType;
using at::blas::SwizzleType;

<<<<<<< HEAD
/**
 * @brief Prepares matrices for CUBLAS operation
 *
 * This constructor prepares tensors for CUBLAS
 * The main difference is that PyTorch uses row-major as the default and
 * CUBLAS expects column-major.
 *
 * @details
 * To enable row-major output while using CUBLAS,
 * we use the mathematical identity that (A × B)^T = B^T × A^T.
 *
 * Transpose in this context refers to Cublas's(Fortran) definition of transpose (row-major)
 * T = row-major, N = col-major
 *
 * Example:
 * For matrices A (M×K)(row-major) and B (K×N)(row-major):
 *   - Standard multiplication: A × B = (M×K) × (K×N) = M×N result (row-major)
 *   - Using our transpose trick: (B^T × A^T) = (N×K)(T) × (K×M)(T) = N×M(N)
 *   - However, since the output form cublas is column-major this is
 *   - equivalent to an output of size MxN row-major as expected
 *
 * The transpose flags are derived from the layouts of the passed in tensors
 *
 * If the operands are in packed float4 format, `k`, `lda` and `ldb` are adjusted
 * to their unpacked values to match what cuBLAS expects.
 *
 * @param mat1 First input matrix
 * @param mat2 Second input matrix
 * @param c Output matrix (result)
 * @param scale_a Optional scaling factor for first matrix
 * @param scale_b Optional scaling factor for second matrix
 * @param scale_result Optional scaling factor for result
 */
struct cublasCommonArgs {
  cublasCommonArgs(
      const Tensor& mat1,
      const Tensor& mat2,
      Tensor& c,
      const std::optional<Tensor>& scale_a = std::nullopt,
      const std::optional<Tensor>& scale_b = std::nullopt,
      const std::optional<Tensor>& scale_result = std::nullopt,
      const std::optional<ScalingType>& scaling_choice_a = std::nullopt,
      const std::optional<ScalingType>& scaling_choice_b = std::nullopt) {
    bool transpose_result = false, transpose_a = false, transpose_b = false;
    result = prepare_matrix_for_cublas(c, transpose_result);
    mata = prepare_matrix_for_cublas(transpose_result ? mat2 : mat1, transpose_a, transpose_result); // codespell:ignore
    matb = prepare_matrix_for_cublas(transpose_result ? mat1 : mat2, transpose_b, transpose_result); // codespell:ignore

    // Handle scale tensors if provided
    if (scale_a && scale_b) {
      // By default since we return in row-major we run the gemm
      // as B.T @ A.T, check transpose_result to determine if we flip the scales
      scale_mata_ptr = transpose_result ? scale_b->data_ptr() : scale_a->data_ptr(); // codespell:ignore
      scale_mata_dtype = transpose_result ? scale_b->scalar_type() : scale_a->scalar_type(); // codespell:ignore
      scaling_mata_type = transpose_result ? scaling_choice_b : scaling_choice_a; // codespell:ignore
      scale_matb_ptr = transpose_result ? scale_a->data_ptr() : scale_b->data_ptr(); // codespell:ignore
      scale_matb_dtype = transpose_result ? scale_a->scalar_type() : scale_b->scalar_type(); // codespell:ignore
      scaling_matb_type = transpose_result ? scaling_choice_a : scaling_choice_b; // codespell:ignore
    }

    if (scale_result) {
      scale_result_ptr = scale_result->data_ptr();
      scale_result_dtype = scale_result->scalar_type();
    }

    // Update transpose flags
    if (transpose_result) {
      transpose_a = !transpose_a;
      transpose_b = !transpose_b;
    }

    auto sizes_a = mata->sizes(); // codespell:ignore
    auto sizes_b = matb->sizes(); // codespell:ignore

    m = sizes_a[transpose_result ? 1 : 0];
    k = sizes_a[transpose_result ? 0 : 1];
    n = sizes_b[transpose_result ? 0 : 1];
    lda = mata->stride((transpose_a == transpose_result) ? 1 : 0); // codespell:ignore
    ldb = matb->stride((transpose_b == transpose_result) ? 1 : 0); // codespell:ignore
    result_ld = result->stride(transpose_result ? 0 : 1);
    transa = transpose_a ? mata->is_conj() ? 'c' : 't' : 'n'; // codespell:ignore
    transb = transpose_b ? matb->is_conj() ? 'c' : 't' : 'n'; // codespell:ignore

    // cuBLAS expects unpacked values of `k`, `lda` and `ldb`, adjust for 4x2 packing
    // if the gemm operands are in packed float4
    if (mat1.dtype() == at::kFloat4_e2m1fn_x2 && mat2.dtype() == at::kFloat4_e2m1fn_x2) {
      k = k * 2;
      lda = lda * 2;
      ldb = ldb * 2;
    }
  }

  // Matrix members
  char transa, transb;
  int64_t m, n, k;
  int64_t lda, ldb, result_ld;
  c10::MaybeOwned<Tensor> mata, matb, result; // codespell:ignore

  // Scale members
  void* scale_mata_ptr = nullptr; // codespell:ignore
  void* scale_matb_ptr = nullptr; // codespell:ignore
  void* scale_result_ptr = nullptr;
  std::optional<c10::ScalarType> scale_mata_dtype; // codespell:ignore
  std::optional<ScalingType> scaling_mata_type; // codespell:ignore
  std::optional<c10::ScalarType> scale_matb_dtype; // codespell:ignore
  std::optional<ScalingType> scaling_matb_type; // codespell:ignore
  std::optional<c10::ScalarType> scale_result_dtype;
};
} // namespace

=======
>>>>>>> 34ae0aad
c10::MaybeOwned<Tensor> prepare_batch_matrix_for_cublas(const Tensor& tensor, bool& transpose_tensor, int64_t& ld_tensor, bool transpose_result, int64_t m, int64_t n) {
  IntArrayRef tensor_strides = tensor.strides();
  c10::MaybeOwned<Tensor> tensor_;
  int fast_dim = transpose_result ? 2 : 1;
  int leading_dim = transpose_result ? 1 : 2;

  if (tensor_strides[fast_dim] == 1 &&
    (tensor_strides[leading_dim] >= std::max<int64_t>(1, m))) {
    transpose_tensor = false;
    tensor_ = resolve_conj_if_indicated(tensor, true);
    ld_tensor = tensor_->strides()[leading_dim];
  } else if ((tensor_strides[leading_dim] == 1) &&
    (tensor_strides[fast_dim] >= std::max<int64_t>(1, n))) {
    transpose_tensor = true;
    tensor_ = resolve_conj_if_indicated(tensor, false);
    ld_tensor = tensor_->strides()[fast_dim];
  } else {
    transpose_tensor = !transpose_result;
    // gemm call requires leading dimension and stride parameters to be non-zero
    bool is_stride_non_zero = tensor.strides()[1] != 0 && tensor.strides()[2] != 0;
    if (tensor.is_contiguous() && is_stride_non_zero) {
      tensor_ = resolve_conj_if_indicated(tensor, transpose_result);
    } else {
      tensor_ = c10::MaybeOwned<Tensor>::owned(tensor.clone(at::MemoryFormat::Contiguous));
    }
    ld_tensor = tensor_->strides()[1];
  }

  return tensor_;
}

namespace {

enum class Activation {
  None,
  RELU,
  GELU,
};

cuda::blas::GEMMAndBiasActivationEpilogue activation_to_gemm_and_blas_arg(Activation a) {
  switch (a) {
    case Activation::None:
      return cuda::blas::GEMMAndBiasActivationEpilogue::None;
    case Activation::RELU:
      return cuda::blas::GEMMAndBiasActivationEpilogue::RELU;
    case Activation::GELU:
      return cuda::blas::GEMMAndBiasActivationEpilogue::GELU;
    default:
      TORCH_CHECK(false);
      return cuda::blas::GEMMAndBiasActivationEpilogue::None;
  }
}

/*
 * Checks whether DISABLE_ADDMM_CUDA_LT is set.
 * Additionally, for ROCM we test whether the architecture supports the Lt.
 */
static bool isGloballyDisabledAddmmCudaLt(const at::Device& device) {
  // When hipBLASLt is not supported on the architecture, return true
  #ifdef USE_ROCM
  static const std::vector<std::string> archs = {
        "gfx90a", "gfx942",
    #if ROCM_VERSION >= 60300
        "gfx1100", "gfx1101", "gfx1200", "gfx1201", "gfx908",
    #endif
    #if ROCM_VERSION >= 70000
        "gfx950", "gfx1150", "gfx1151"
    #endif
  };
  const auto is_hipblas_lt_arch_supported = at::detail::getCUDAHooks().isGPUArch(archs, device.index());
  if (!is_hipblas_lt_arch_supported) {
    return true;
  }
  #endif

  // Check whether it is disabled in the env
  static const auto is_addmm_cuda_lt_disabled = c10::utils::get_env("DISABLE_ADDMM_CUDA_LT");
  if (is_addmm_cuda_lt_disabled == "1") {
    return true;
  }

  return false;
}

/*
 * Check whether for the given input we want to enable the Lt interface
 */
static bool isInputCompliesAddmmCudaLt(Tensor& result, const Tensor& self, const Tensor& mat1, const Tensor& mat2, const Scalar& beta, const Scalar& alpha) {
  // Implies 2D bias which we currently not send through Lt.
  // TODO: this check is done pre col-major input preparation,
  // so, this condition can be ralexed in cases when a col-major
  // copy of result is needed.
  if (result.is_same(self)) {
    return false;
  }

  #if defined(USE_ROCM) && ROCM_VERSION == 60400
  // hipblaslt TT fp32 regression on ROCm 6.4, cannot use
  const auto args = cublasCommonArgs(mat1, mat2, result);
  if (args.transa == 't' && args.transb == 't') {
    return false;
  }
  #endif

  const auto mat1_sizes = mat1.sizes();
  const auto mat2_sizes = mat2.sizes();
  #if defined(CUDA_VERSION) || defined(USE_ROCM)
  const auto scalar_type = mat1.scalar_type();
  return (beta.toComplexDouble() == 1.0
    // self.dim() == 1 && result.dim() == 2 && self.sizes()[0] == mat2_sizes[1]
    // is to use lt interface only when self is bias.
    && self.dim() == 1 && self.sizes()[0] == mat2_sizes[1] && self.is_contiguous()
    && result.dim() == 2 && result.is_contiguous()
    && ( // some dtype restrictions
      #ifndef USE_ROCM
      scalar_type == at::ScalarType::Double ||
      #endif
      scalar_type == at::ScalarType::Float ||
      scalar_type == at::ScalarType::Half ||
      scalar_type == at::ScalarType::BFloat16
    )
    && ( // some shape/stride restrictions
      // Strangely, if mat2 has only 1 row or column, we get
      // CUBLAS_STATUS_INVALID_VALUE error from cublasLtMatmulAlgoGetHeuristic.
      // NOTE: extension to mat1 because mat1/mat2 can be swapped based off
      // their row-/col-majorness.
      mat1_sizes[0] > 1 && mat1_sizes[1] > 1 &&
      mat2_sizes[0] > 1 && mat2_sizes[1] > 1
      // The last conditions is to skip 16b transA and non-trans-B having
      // leading dim >> rows when they are sliced from a large tensor
      // see fbcode/caffe2/test/test_linalg.py:test_corner_cases_of_cublasltmatmul
      #if !(defined(CUDA_VERSION) && CUDA_VERSION >= 12010 || defined(USE_ROCM))
      // Related to avoiding the leading stride >> leading dim problematic case
      // with 16b dtypes described above. For such dtypes we only allow inputs
      // which are either row- or col-major (i.e. non-overlapping, compact memory layout).
      // In that case the leading stride will be equal to the outer dim len.
      // Why do we catch this case here? The following `prepare_matrix_for_cublas` method
      // does not modify inputs as long as there is a stride of length 1
      // and the leading stride is at least max(1, other dim length), so we might
      // end up with contiguous cols but not rows (i.e. holes between different rows)
      // and vice versa.
      && mat2_sizes[0] < 65535 * 32 && mat2_sizes[1] < 65535 * 32 &&
      mat1_sizes[0] < 65535 * 32 && mat1_sizes[1] < 65535 * 32 &&
      && (
        // filter by dtype
        (scalar_type != at::ScalarType::Half && scalar_type != at::ScalarType::BFloat16) ||
        // check mat1/mat2 is row-/col-major
        (mat1.is_non_overlapping_and_dense() && mat2.is_non_overlapping_and_dense())
      )
      #endif
    )
  );
  #endif

  // no compliance by default
  return false;
}

template <typename scalar_t>
void launchTunableGemmAndBias(cublasCommonArgs &args, const Scalar& alpha, const scalar_t* bias, cuda::blas::GEMMAndBiasActivationEpilogue activation) {
  bool transa_ = ((args.transa != 'n') && (args.transa != 'N'));
  bool transb_ = ((args.transb != 'n') && (args.transb != 'N'));
  at::cuda::tunable::GemmAndBiasParams<scalar_t> params;
  params.transa = args.transa;
  params.transb = args.transb;
  params.m = args.m;
  params.n = args.n;
  params.k = args.k;
  params.alpha = alpha.to<at::opmath_type<scalar_t>>();
  params.a = args.mata->const_data_ptr<scalar_t>();
  params.lda = args.lda;
  params.b = args.matb->const_data_ptr<scalar_t>();
  params.ldb = args.ldb;
  params.c = args.result->data_ptr<scalar_t>();
  params.ldc = args.result_ld;
  params.bias = bias;
  params.activation = activation;
  if (transa_ && transb_) {
    static at::cuda::tunable::GemmAndBiasTunableOp<scalar_t, at::cuda::tunable::BlasOp::T, at::cuda::tunable::BlasOp::T> gemm{};
    gemm(&params);
  }
  else if (transa_ && !transb_) {
    static at::cuda::tunable::GemmAndBiasTunableOp<scalar_t, at::cuda::tunable::BlasOp::T, at::cuda::tunable::BlasOp::N> gemm{};
    gemm(&params);
  }
  else if (!transa_ && transb_) {
    static at::cuda::tunable::GemmAndBiasTunableOp<scalar_t, at::cuda::tunable::BlasOp::N, at::cuda::tunable::BlasOp::T> gemm{};
    gemm(&params);
  }
  else if (!transa_ && !transb_) {
    static at::cuda::tunable::GemmAndBiasTunableOp<scalar_t, at::cuda::tunable::BlasOp::N, at::cuda::tunable::BlasOp::N> gemm{};
    gemm(&params);
  }
  else {
    TORCH_CHECK(false, "unreachable");
  }
}

template <typename scalar_t, typename res_scalar_t = scalar_t>
bool launchGemmAndBiasCublasLt(
    // args contains result which is modified
    cublasCommonArgs& args,
    const Tensor& self,
    const Scalar& alpha,
    Activation activation = Activation::None
) {
  const auto* self_ptr = self.const_data_ptr<scalar_t>();

  const auto tuning_ctx = at::cuda::tunable::getTuningContext();
  if (tuning_ctx->IsTunableOpEnabled()) {
    // TODO: maybe also return some success state?
    launchTunableGemmAndBias<scalar_t>(
      args, alpha, self_ptr, activation_to_gemm_and_blas_arg(activation)
    );
    return true;
  }

  return at::cuda::blas::gemm_and_bias<scalar_t, res_scalar_t>(
    args.transa == 't',
    args.transb == 't',
    args.m,
    args.n,
    args.k,
    alpha.to<at::opmath_type<scalar_t>>(),
    args.mata->const_data_ptr<scalar_t>(),
    args.lda,
    args.matb->const_data_ptr<scalar_t>(),
    args.ldb,
    self_ptr,
    args.result->data_ptr<res_scalar_t>(),
    args.result_ld,
    activation_to_gemm_and_blas_arg(activation)
  );
}

template <typename scalar_t, typename res_scalar_t = scalar_t>
bool launchGemmCublas(
    // args contains result which is modified
    cublasCommonArgs& args,
    const Scalar& alpha,
    const Scalar& beta
) {
  at::cuda::blas::gemm<scalar_t, res_scalar_t>(
    args.transa,
    args.transb,
    args.m,
    args.n,
    args.k,
    alpha.to<at::opmath_type<scalar_t>>(),
    args.mata->const_data_ptr<scalar_t>(),
    args.lda,
    args.matb->const_data_ptr<scalar_t>(),
    args.ldb,
    beta.to<at::opmath_type<scalar_t>>(),
    args.result->data_ptr<res_scalar_t>(),
    args.result_ld
  );
  return true; // success!
}

Tensor& addmm_out_cuda_impl(Tensor& result, const Tensor& self, const Tensor& mat1, const Tensor& mat2, const Scalar& beta, const Scalar& alpha, Activation activation=Activation::None, bool disable_addmm_cuda_lt_override=false) {
  // Shape checks {
  // Make sure to keep addmm_cuda below in sync with this code; it
  // preflights a check to try to avoid actually needing to call
  // expand().
  TORCH_CHECK(mat1.dim() == 2 && mat2.dim() == 2, "tensors must be 2-D");
  TORCH_CHECK(
    mat1.dtype() == mat2.dtype(),
    "expected mat1 and mat2 to have the same dtype, but got: ", mat1.dtype(), " != ", mat2.dtype()
  )

  if (result.is_same(self)) {
    TORCH_CHECK(result.dim() == 2, "tensors must be 2-D");
    TORCH_CHECK(self.sizes()[0] == mat1.sizes()[0], "self dim 0 must match mat1 dim 0");
    TORCH_CHECK(self.sizes()[1] == mat2.sizes()[1], "self dim 1 must match mat2 dim 1");
  }
  // } Shape checks

  // NOLINTNEXTLINE(*c-array*)
  TensorArg targs[]{{result, "out", 0}, {self, "self", 1}, {mat1, "mat1", 2}, {mat2, "mat2", 3}};
  checkAllSameGPU(__func__, targs);

  // Handle whether to use the Lt interface {
  static bool persistent_disable_addmm_cuda_lt = isGloballyDisabledAddmmCudaLt(self.device());
  // if lt path fails, we recurse back into this function here and force the lt path to off
  // we cannot update variable disable_addmm_cuda_lt from above since it is static and would be permanent
<<<<<<< HEAD
  bool disable_addmm_cuda_lt_final = disable_addmm_cuda_lt || disable_addmm_cuda_lt_override;
#if defined(USE_ROCM) && ROCM_VERSION == 60400
  // hipblaslt TT fp32 regression on ROCm 6.4, cannot use
  cublasCommonArgs _args(mat1, mat2, result);
  if (_args.transa == 't' && _args.transb == 't') {
    disable_addmm_cuda_lt_final = true;
  }
#endif
=======
  bool disable_addmm_cuda_lt = persistent_disable_addmm_cuda_lt || disable_addmm_cuda_lt_override;
  #ifdef USE_ROCM
  // Conditioned on the device index, which is not persistent
  disable_addmm_cuda_lt = isGloballyDisabledAddmmCudaLt(self.device()) || disable_addmm_cuda_lt;
  #endif
  // Condition on the input
  disable_addmm_cuda_lt = !isInputCompliesAddmmCudaLt(result, self, mat1, mat2, beta, alpha) || disable_addmm_cuda_lt;
  // }

>>>>>>> 34ae0aad
  at::ScalarType scalar_type = mat1.scalar_type();
  bool is_float_output_with_half_input = (scalar_type == at::ScalarType::Half || scalar_type == at::ScalarType::BFloat16) && result.scalar_type() == at::ScalarType::Float;

  // Handle result/self shapes
  if (!result.is_same(self)) {
    at::native::resize_output(result, {mat1.sizes()[0], mat2.sizes()[1]});

    const auto self_maybe_expanded = [&]() -> c10::MaybeOwned<Tensor> {
      if (disable_addmm_cuda_lt) {
        // When in non-Lt path we do expand self even before
        // check for beta != 0.0 to make sure that
        // test_sparse_csr.py::TestSparseCSRCUDA::test_addmm_errors_*
        // runs green.
        return expand_size(self, result.sizes(), "addmm");
      }
      // copy next, should broadcast
      return c10::MaybeOwned<Tensor>::borrowed(self);
    }();
    // We copy bias when in the non-Lt path
    if (beta.toComplexDouble() != 0.0 && disable_addmm_cuda_lt) {
      // NOTE: self should broadcast over result
      at::native::copy_(result, *self_maybe_expanded);
    }
  }

  // Short circuit on empty result
  if (result.numel() == 0) {
    return result;
  }

  // Short circuit if the reduction dim is empty
  if (mat1.sizes()[1] == 0) {
    // By definition, when beta==0, values in self should be ignored. nans and infs
    // should not propagate
    if (beta.toComplexDouble() == 0.) {
      return result.zero_();
    }
    // TODO: We could squeeze some perf by calling at::cuda::mul_out here instead, to bypass the dispatcher.
    // That requires some fixing some internal build dependencies though.
    return at::mul_out(
        result,
        self.expand(result.sizes()),
        at::native::scalar_tensor(
          beta,
          self.scalar_type(),
          std::nullopt /* layout */,
          at::kCPU,
          std::nullopt /* pin_memory */
        )
    );
  }

  cublasCommonArgs args(mat1, mat2, result);
  TORCH_INTERNAL_ASSERT_DEBUG_ONLY(!args.result->is_conj());

  // The Lt path
  if (!disable_addmm_cuda_lt) {
    bool lt_success = false;
    if (is_float_output_with_half_input) {
      #ifdef USE_ROCM
      TORCH_CHECK(false, "float output with half input is not enabled for ROCm");
      #else
      if (at::cuda::tunable::getTuningContext()->IsTunableOpEnabled()) {
       TORCH_CHECK(false, "Tunable GEMM is not supported for float output with reduced float input");
      }
      AT_DISPATCH_REDUCED_FLOATING_TYPES(
        scalar_type,
        "addmm_cuda_lt",
        [&] {
          lt_success = launchGemmAndBiasCublasLt<scalar_t, float>(args, self, alpha, activation);
        }
      );
      #endif
    } else {
      // !is_float_output_with_half_input
      AT_DISPATCH_FLOATING_TYPES_AND2(
        at::ScalarType::Half,
        at::ScalarType::BFloat16,
        scalar_type,
        "addmm_cuda_lt",
        [&] {
          lt_success = launchGemmAndBiasCublasLt<scalar_t>(args, self, alpha, activation);
        }
      );
    } // end is_float_output_with_half_input

    if (!lt_success) {
    // lt path failed; recurse but disable lt path
      return addmm_out_cuda_impl(result, self, mat1, mat2, beta, alpha, activation, true);
    }
    // end Lt path
  } else {
    // No Lt, we use a GEMM instead
    if (is_float_output_with_half_input) {
      AT_DISPATCH_REDUCED_FLOATING_TYPES(
        scalar_type,
        "addmm_cuda",
        [&] {
          launchGemmCublas<scalar_t, float>(args, alpha, beta);
        }
      );
    } else {
      AT_DISPATCH_FLOATING_AND_COMPLEX_TYPES_AND2(
        at::ScalarType::Half,
        at::ScalarType::BFloat16,
        scalar_type,
        "addmm_cuda",
        [&] {
          launchGemmCublas<scalar_t>(args, alpha, beta);
        }
      );
    }

    // Apply epilogue
    switch (activation) {
      case Activation::RELU:
        // NOLINTNEXTLINE(cppcoreguidelines-pro-type-const-cast)
        at::relu_(const_cast<Tensor&>(*args.result));
        break;
      case Activation::GELU:
        // NOLINTNEXTLINE(cppcoreguidelines-pro-type-const-cast)
        at::gelu_(const_cast<Tensor&>(*args.result), "tanh");
        break;
      default: break;
    }
  } // end GEMM path

// Preprocessor gate here needs to match the inverse of the check
// gating activation_to_gemm_and_blas_arg above; here we are manually
// performing a post-GELU because we weren't able to use the GELU
// epilogue above.
#if !defined(CUDA_VERSION) && !defined(USE_ROCM)
  if (!disable_addmm_cuda_lt && activation == Activation::GELU) {
    at::gelu_(const_cast<Tensor&>(*args.result), "tanh");
  }
#endif

  if (!result.is_same(*args.result)) {
    result.copy_(*args.result);
  }
  return result;
}

const Tensor& baddbmm_out_cuda_impl(const Tensor& result, const Tensor& self, const Tensor& batch1, const Tensor& batch2, const Scalar& beta, const Scalar& alpha) {
  // handle pathological cases that blas may not like
  if (result.numel() == 0) {
    return result;
  } else if (batch1.size(2) == 0) {
    if (beta.to<c10::complex<double>>() == 0.0) {
      return result.zero_();
    } else {
      return result.mul_(beta);
    }
  }

  bool transpose_result = false;
  c10::MaybeOwned<Tensor> result_;
  IntArrayRef result_strides = result.strides();
  IntArrayRef result_sizes = result.sizes();

  if ((result_strides[1] == 1) &&
      ((result_sizes[2] == 1) || (result_strides[2] >= std::max<int64_t>(1, result_sizes[1])))) {
    result_ = resolve_conj_if_indicated(result, true);
  } else if ((result_strides[2] == 1) &&
    (result_sizes[1] == 1 || (result_strides[1] >= std::max<int64_t>(1, result_sizes[2])))) {
    transpose_result = true;
    result_ = resolve_conj_if_indicated(result, true);
  } else {
    result_ = c10::MaybeOwned<Tensor>::owned(result.transpose(1, 2).clone(at::MemoryFormat::Contiguous).transpose(1, 2));
  }

  int leading_dim = transpose_result ? 1 : 2;

  int64_t m = result_sizes[transpose_result ? 2 : 1];
  int64_t n = result_sizes[leading_dim];
  int64_t k = (transpose_result ? batch2 : batch1).sizes()[leading_dim];

  int64_t lda = 0, ldb = 0, ldc = 0;
  bool transpose_batch1 = false, transpose_batch2 = false;
  auto batch1_ = prepare_batch_matrix_for_cublas(transpose_result ? batch2 : batch1, transpose_batch1, lda, transpose_result, m, k);
  auto batch2_ = prepare_batch_matrix_for_cublas(transpose_result ? batch1 : batch2, transpose_batch2, ldb, transpose_result, k, n);

  ldc = result_->strides()[leading_dim];
  int64_t num_batches = result_->sizes()[0];

  TORCH_INTERNAL_ASSERT_DEBUG_ONLY(!result_->is_conj());
  bool is_float_output_with_half_input = (batch1.scalar_type() == at::ScalarType::Half || batch1.scalar_type() == at::ScalarType::BFloat16) && result.scalar_type() == at::ScalarType::Float;

  if (is_float_output_with_half_input) {
    AT_DISPATCH_REDUCED_FLOATING_TYPES(batch1.scalar_type(), "baddbmm_cuda", [&] {
      using opmath_t = at::opmath_type<scalar_t>;
      opmath_t alpha_val = alpha.to<opmath_t>();
      opmath_t beta_val = beta.to<opmath_t>();
      const scalar_t* batch1_ptr = batch1_->const_data_ptr<scalar_t>();
      const scalar_t* batch2_ptr = batch2_->const_data_ptr<scalar_t>();
      const auto transa = transpose_batch1 ? batch1_->is_conj() ? 'c' : 't' : 'n';
      const auto transb = transpose_batch2 ? batch2_->is_conj() ? 'c' : 't' : 'n';

      float* result_ptr = result_->mutable_data_ptr<float>();

      // If batch is 1 call gemm rather than bgemm
      if (num_batches == 1) {
          at::cuda::blas::gemm<scalar_t, float>(
              transa, transb,
              m, n, k,
              alpha_val,
              batch1_ptr, lda,
              batch2_ptr, ldb,
              beta_val,
              result_ptr, ldc);
        } else {
          at::cuda::blas::bgemm<scalar_t, float>(
            transa, transb,
            m, n, k,
            alpha_val,
            batch1_ptr, lda, batch1_->strides()[0],
            batch2_ptr, ldb, batch2_->strides()[0],
            beta_val,
            result_ptr, ldc, result_->strides()[0],
            num_batches
          );
        }
    });
  } else {
    AT_DISPATCH_FLOATING_AND_COMPLEX_TYPES_AND2(at::ScalarType::Half, at::ScalarType::BFloat16, batch1.scalar_type(), "baddbmm_cuda", [&] {
      using opmath_t = at::opmath_type<scalar_t>;
      opmath_t alpha_val = alpha.to<opmath_t>();
      opmath_t beta_val = beta.to<opmath_t>();
      const scalar_t* batch1_ptr = batch1_->const_data_ptr<scalar_t>();
      const scalar_t* batch2_ptr = batch2_->const_data_ptr<scalar_t>();
      const auto transa = transpose_batch1 ? batch1_->is_conj() ? 'c' : 't' : 'n';
      const auto transb = transpose_batch2 ? batch2_->is_conj() ? 'c' : 't' : 'n';
      scalar_t* result_ptr = result_->mutable_data_ptr<scalar_t>();
      // If batch is 1 call gemm rather than bgemm
      if (num_batches == 1) {
        at::cuda::blas::gemm<scalar_t>(
            transa, transb,
            m, n, k,
            alpha_val,
            batch1_ptr, lda,
            batch2_ptr, ldb,
            beta_val,
            result_ptr, ldc);
      } else {
        at::cuda::blas::bgemm<scalar_t>(
          transa, transb,
          m, n, k,
          alpha_val,
          batch1_ptr, lda, batch1_->strides()[0],
          batch2_ptr, ldb, batch2_->strides()[0],
          beta_val,
          result_ptr, ldc, result_->strides()[0],
          num_batches
        );
      }
    });
  }
  if (!result.is_same(*result_)) {
    result.copy_(*result_);
  }
  return result;
}

} // anonymous namespace

TORCH_IMPL_FUNC(addmm_out_cuda)(const Tensor& self, const Tensor& mat1, const Tensor& mat2, const Scalar& beta, const Scalar& alpha, const Tensor& result) {
  // NOLINTNEXTLINE(cppcoreguidelines-pro-type-const-cast)
  addmm_out_cuda_impl(const_cast<Tensor&>(result), self, mat1, mat2, beta, alpha);
}

TORCH_IMPL_FUNC(addmm_activation_out_cuda)(const Tensor& self, const Tensor& mat1, const Tensor& mat2, const Scalar& beta, const Scalar& alpha, bool use_gelu, const Tensor& result) {
  // NOLINTNEXTLINE(cppcoreguidelines-pro-type-const-cast)
  addmm_out_cuda_impl(const_cast<Tensor&>(result), self, mat1, mat2, beta, alpha, use_gelu ? Activation::GELU : Activation::RELU);
}

TORCH_IMPL_FUNC(mm_out_cuda)(const Tensor& self, const Tensor& mat2, const Tensor& result) {
  // NOLINTNEXTLINE(cppcoreguidelines-pro-type-const-cast)
  addmm_out_cuda_impl(const_cast<Tensor&>(result), result, self, mat2, 0, 1);
}

TORCH_IMPL_FUNC(baddbmm_out_cuda)(const Tensor& self, const Tensor& batch1, const Tensor& batch2, const Scalar& beta, const Scalar& alpha, const Tensor& result) {
  {
    at::NoNamesGuard guard;
    baddbmm_out_cuda_impl(result, self, batch1, batch2, beta, alpha);
  }
}

TORCH_IMPL_FUNC(bmm_out_cuda)(const Tensor& batch1, const Tensor& batch2, const Tensor &result) {
  Scalar beta(0.0);
  Scalar alpha(1.0);
  {
    NoNamesGuard guard;
    baddbmm_out_cuda_impl(result, result, batch1, batch2, beta, alpha);
  }
}

namespace {

inline void dot_check(const Tensor& self, const Tensor& other) {
  TORCH_CHECK(
      self.dim() == 1 && other.dim() == 1,
      "1D tensors expected, but got ",
      self.dim(),
      "D and ",
      other.dim(),
      "D tensors");
  TORCH_CHECK(
      self.scalar_type() == other.scalar_type(),
      "dot : expected both vectors to have same dtype, but found ",
      self.scalar_type(),
      " and ",
      other.scalar_type());
  TORCH_CHECK(
      self.numel() == other.numel(),
      "inconsistent tensor size, expected tensor [",
      self.numel(),
      "] and src [",
      other.numel(),
      "] to have the same number of elements, but got ",
      self.numel(),
      " and ",
      other.numel(),
      " elements respectively");
  TORCH_CHECK(
      (self.numel() <= INT_MAX) && (self.stride(0) <= INT_MAX) &&
          (other.stride(0) <= INT_MAX),
      "dot only supports n, incx, incy with the bound [val] <= %d",
      INT_MAX);
}

} // anonymous namespace

Tensor dot_cuda(const Tensor& self, const Tensor& other) {
  if (self.is_complex()) {
    if (self.is_conj()) {
      if (other.is_conj()) {
        return (dot_cuda(self.conj(), other.conj())).conj();
       } else {
         return vdot_cuda(self.conj(), other);
       }
    } else if (other.is_conj()) {
      return vdot_cuda(other.conj(), self);
    }
  }

  at::NoNamesGuard guard;
  dot_check(self, other);

  const int n = static_cast<int>(self.numel());
  int incx = static_cast<int>(self.stride(0));
  int incy = static_cast<int>(other.stride(0));
  if (n == 1) {
    incx = 1;
    incy = 1;
  }

if (self._is_zerotensor() || other._is_zerotensor()) {
  return at::_efficientzerotensor({}, self.options());
}

return AT_DISPATCH_FLOATING_AND_COMPLEX_TYPES_AND2(
      ScalarType::Half, ScalarType::BFloat16,
      self.scalar_type(), "dot",
      [&] {
        Tensor result = at::empty({}, self.options());

        auto handle = at::cuda::getCurrentCUDABlasHandle();
        at::cuda::blas::PointerModeGuard pointerModeGuard(handle, CUBLAS_POINTER_MODE_DEVICE);
        at::cuda::blas::dot<scalar_t>(
            handle,
            n,
            self.const_data_ptr<scalar_t>(),
            incx,
            other.const_data_ptr<scalar_t>(),
            incy,
            result.mutable_data_ptr<scalar_t>());

        return result;
      });
}

Tensor vdot_cuda(const Tensor& self, const Tensor& other) {
  if (!self.is_complex()) {
    return dot_cuda(self, other);
  }

  if (self.is_conj()) {
    if (other.is_conj()) {
      return vdot_cuda(other.conj(), self.conj());
    } else {
      return dot_cuda(self.conj(), other);
    }
  } else if (other.is_conj()) {
    return (dot_cuda(self, other.conj())).conj();
  }

  at::NoNamesGuard guard;
  dot_check(self, other);

  if (self._is_zerotensor() || other._is_zerotensor()) {
    return at::_efficientzerotensor({}, self.options());
  }

  const int n = static_cast<int>(self.numel());
  int incx = static_cast<int>(self.stride(0));
  int incy = static_cast<int>(other.stride(0));
  if (n == 1) {
    incx = 1;
    incy = 1;
  }

  return AT_DISPATCH_COMPLEX_TYPES(self.scalar_type(), "vdot", [&] {
    Tensor result = at::empty({}, self.options());

    auto handle = at::cuda::getCurrentCUDABlasHandle();
    at::cuda::blas::PointerModeGuard pointerModeGuard(
        handle, CUBLAS_POINTER_MODE_DEVICE);
    at::cuda::blas::vdot<scalar_t>(
        handle,
        n,
        self.const_data_ptr<scalar_t>(),
        incx,
        other.const_data_ptr<scalar_t>(),
        incy,
        result.mutable_data_ptr<scalar_t>());

    return result;
  });
}

TORCH_IMPL_FUNC(addmv_out_cuda)(const Tensor &self, const Tensor &mat, const Tensor &vec, const Scalar& beta_, const Scalar& alpha_, const Tensor& result) {
  c10::MaybeOwned<Tensor> self_ = expand_size(self, {mat.size(0)});
  auto betaval = beta_.toComplexDouble();
  if (mat.numel() == 0) {
    // shortcut for an empty matrix
    // By definition, when beta==0, values in self should be ignored. nans and infs
    // should not propagate
    if (betaval == 0.0) {
      result.zero_();
    } else {
      at::mul_out(
          // NOLINTNEXTLINE(cppcoreguidelines-pro-type-const-cast)
          const_cast<Tensor&>(result),
          self,
          at::native::scalar_tensor(
              beta_, self.scalar_type(), std::nullopt /* layout */, at::kCPU, std::nullopt /* pin_memory */));
    }
  } else {
    if (!result.is_same(*self_) && betaval != 0.0) { //if beta is 0, result contents will be zeroed later
                                                            // NOLINTNEXTLINE(cppcoreguidelines-pro-type-const-cast)
      at::native::copy_(const_cast<Tensor&>(result), *self_);
    }
    if (result.numel() != 0) {
      auto r_stride = result.stride(0);
      auto vec_stride = vec.stride(0);

      // Check for contiguity of `vec` and update `vec_stride` accordingly
      const auto vec_contiguous = vec_stride == 0 ? vec.contiguous() : vec;
      // A vector can be contiguous and have a stride of zero if it has it is of length 1
      vec_stride = std::max<int64_t>(vec_contiguous.stride(0), 1LL);

      AT_DISPATCH_FLOATING_AND_COMPLEX_TYPES_AND2(at::ScalarType::Half, at::ScalarType::BFloat16, mat.scalar_type(), "addmv_impl_cuda", [&] {
        auto beta = beta_.to<scalar_t>();
        auto alpha = alpha_.to<scalar_t>();
        if (mat.stride(0) == 1 && mat.stride(1) >= std::max<int64_t>(1, mat.size(0))) {
          at::cuda::blas::gemv<scalar_t>('n',
            mat.size(0), mat.size(1), alpha, mat.const_data_ptr<scalar_t>(), mat.stride(1), vec_contiguous.const_data_ptr<scalar_t>(),
            vec_stride, beta, result.mutable_data_ptr<scalar_t>(), r_stride);
        }
        else if (mat.stride(1) == 1 && mat.stride(0) >= std::max<int64_t>(1, mat.size(1))) {
          at::cuda::blas::gemv<scalar_t>('t',
            mat.size(1), mat.size(0), alpha, mat.const_data_ptr<scalar_t>(), mat.stride(0),
            vec_contiguous.const_data_ptr<scalar_t>(), vec_stride, beta, result.mutable_data_ptr<scalar_t>(), r_stride);
        }
        else {
          Tensor cmat = mat.contiguous();
          at::cuda::blas::gemv<scalar_t>('t',
              mat.size(1), mat.size(0), alpha, cmat.const_data_ptr<scalar_t>(), cmat.stride(0),
              vec_contiguous.const_data_ptr<scalar_t>(), vec_stride, beta, result.mutable_data_ptr<scalar_t>(), r_stride);
        }
      });
    }
  }
}

Tensor& _int_mm_out_cuda(const Tensor& self, const Tensor& mat2, Tensor& result) {
  // NOTE: cuBLAS is currently broken for some combination of transposed inputs.
  TORCH_CHECK(self.dim() == 2, "Expected self to be of dimension 2 but got ", self.dim());
  TORCH_CHECK(mat2.dim() == 2, "Expected mat2 to be of dimension 2 but got ", mat2.dim());
  TORCH_CHECK(self.size(0) > 16, "self.size(0) needs to be greater than 16, but got ", self.size(0));
  TORCH_CHECK(self.size(1) > 0 && self.size(1) % 8 == 0, "self.size(1) needs to be greater than 0 and a multiple of 8, but got ", self.size(1));
  TORCH_CHECK(self.size(1) == mat2.size(0), "self.size(1) needs to match mat2.size(0) but got ", self.size(1), " and ", mat2.size(0));
  TORCH_CHECK(mat2.size(1) > 0 && mat2.size(1) % 8 == 0, "mat2.size(1) needs to be greater than 0 and a multiple of 8, but got ", mat2.size(1));

  TORCH_CHECK(result.dtype() == at::kInt, "Expected result dtype to be of type kInt but got ", result.dtype());
  TORCH_CHECK(result.size(0) == self.size(0), "Expected result.size(0) to be ", self.size(0), " but got ", result.size(0));
  TORCH_CHECK(result.size(1) == mat2.size(1), "Expected result.size(1) to be ", mat2.size(1), " but got ", result.size(1));

  TORCH_CHECK(result.dim() == 2, "Expected result to be of dimension 2 but got ", result.dim());

  TORCH_CHECK(result.is_contiguous(), "Expected result to be contiguous.");

#if defined(CUDA_VERSION) || defined(USE_ROCM)
  cublasCommonArgs args(self, mat2, result);

  at::cuda::blas::int8_gemm(
      args.transa == 't',
      args.transb == 't',
      args.m,
      args.n,
      args.k,
      args.mata->data_ptr<int8_t>(),
      args.lda,
      args.matb->data_ptr<int8_t>(),
      args.ldb,
      args.result->data_ptr<int32_t>(),
      args.result_ld);

  if (!result.is_same(*args.result)) {
    result.copy_(*args.result);
  }
#else
#if !defined(USE_ROCM) && defined(CUDA_VERSION)
  TORCH_CHECK(false, "_int_mm_out_cuda not compiled for CUDA ", CUDA_VERSION);
#else
  TORCH_CHECK(false, "_int_mm_out_cuda not compiled for this platform.");
#endif
#endif

  return result;
}

Tensor _int_mm_cuda(const Tensor& self, const Tensor& mat2) {
  Tensor result = at::empty({self.size(0), mat2.size(1)}, self.options().dtype(at::kInt));
  return _int_mm_out_cuda(self, mat2, result);
}

<<<<<<< HEAD
static bool _scaled_mm_allowed_device(bool sm90_only=false, bool sm100_only=false) {
#ifdef USE_ROCM
    static const std::vector<std::string> archs = {
        "gfx942",
#if ROCM_VERSION >= 60300
        "gfx1200", "gfx1201",
#endif
#if ROCM_VERSION >= 60500
        "gfx950"
#endif
    };
    return at::detail::getCUDAHooks().isGPUArch(archs);
#else
    auto dprops = at::cuda::getCurrentDeviceProperties();

    if (sm90_only || sm100_only) {
      return (sm90_only && dprops->major == 9) || (sm100_only && dprops->major == 10);
    } else {
      return dprops->major >= 9 || (dprops->major == 8 && dprops->minor == 9);
    }
#endif
}

#ifdef USE_ROCM
static bool _scaled_mm_is_fnuz() {
    return at::detail::getCUDAHooks().isGPUArch({"gfx942"});
}
#endif

namespace{

/*
 * Scaling Type Determination:
 * ---------------------------
 * Conditions and corresponding Scaling Types:
 *
 * - If scale tensor is `Float8_e8m0fnu` or `Float8_e4m3fn`:
 *   - Returns BlockWise (with additional size checks).
 *
 * - Else if scale.numel() == 1:
 *   - Returns TensorWise.
 *
 * - Else if scale.dim() == 2 && scale.size(0) == outer_dim && scale.size(1) == 1:
 *   - Returns RowWise.
 *
 * - Else if scale.dim() == 2 && scale.size(0) == outer_dim && scale.size(1) == inner_dim / 128:
 *   - Returns BlockWise 1x128.
 *
 * - Else if scale.dim() == 2 && scale.size(0) == outer_dim / 128 && scale.size(1) == inner_dim / 128:
 *   - Returns BlockWise 128x128.
 *
 * - Otherwise:
 *   - Returns Error.
 */

using at::blas::ScalingType;

bool is_tensorwise_scaling(const at::Tensor& t, const at::Tensor& scale) {
  return isFloat8Type(t.scalar_type()) && scale.scalar_type() == kFloat && scale.numel() == 1;
}

bool is_rowwise_scaling(const at::Tensor& t, const at::Tensor& scale) {
  return (isFloat8Type(t.scalar_type()) && scale.scalar_type() == kFloat && scale.dim() == 2
      && scale.size(0) == t.size(0) && scale.size(1) == 1
      && scale.is_contiguous());
}

bool check_size_stride(const at::Tensor& scale, int dim, int size, int stride) {
  // For Blockwise1x128 and Blockwise128x128,
  // when the scale tensor has a dimension of size 1, the stride is effectively
  // "meaningless", i.e. PyTorch decides to use a stride of 1. Thus, the regular
  // stride check fails. Here, we relax the stride check when the effective
  // stride is 1.

  return (
      scale.size(dim) == size && (size <= 1 || scale.stride(dim) == stride));
}

// 1x16 blocks for packed nvfp4 data and fp8_e4m3fn scales
bool is_blockwise_1x16_scaling(const at::Tensor& t, const at::Tensor& scale) {
  // Multiply t.size(1) by 2 to adjust for fp4x2 packing
  // TODO: We might want to enforce some structure on the shapes of the scale
  // tensors
  return (t.scalar_type() == ScalarType::Float4_e2m1fn_x2 && scale.scalar_type() == at::kFloat8_e4m3fn
      && scale.numel() == round_up<int64_t>(t.size(0), 128) * round_up<int64_t>(ceil_div<int64_t>(t.size(1) * 2, 16), 4)
      && scale.is_contiguous());
}

// 1x32 blocks for microscaled fp8 data and fp8_e8m0fnu scales
bool is_blockwise_1x32_scaling(const at::Tensor& t, const at::Tensor& scale) {
  // TODO: We might want to enforce some structure on the shapes of the scale
  // tensors
  bool is_fp8_path = (isFloat8Type(t.scalar_type()) && scale.scalar_type() == at::kFloat8_e8m0fnu
      && scale.numel() == round_up<int64_t>(t.size(0), 128) * round_up<int64_t>(ceil_div<int64_t>(t.size(1), 32), 4));
  bool is_packed_fp4_path = false;
#ifdef USE_ROCM
  is_packed_fp4_path = (t.scalar_type() == ScalarType::Float4_e2m1fn_x2 && scale.scalar_type() == at::kFloat8_e8m0fnu
      && scale.numel() == round_up<int64_t>(t.size(0), 128) * round_up<int64_t>(ceil_div<int64_t>(t.size(1) * 2, 32), 4));
#endif
  return (is_fp8_path || is_packed_fp4_path) && scale.is_contiguous();
}

bool is_blockwise_1x128_scaling(const at::Tensor& t, const at::Tensor& scale) {
  return (
      isFloat8Type(t.scalar_type()) && scale.scalar_type() == kFloat &&
      scale.dim() == 2 && check_size_stride(scale, 0, t.size(0), 1) &&
      check_size_stride(
          scale, 1, ceil_div<int64_t>(t.size(1), 128), t.size(0)));
}

bool is_blockwise_128x128_scaling(const at::Tensor& t, const at::Tensor& scale) {
  return (
      isFloat8Type(t.scalar_type()) && scale.scalar_type() == kFloat &&
      scale.dim() == 2 &&
      check_size_stride(
          scale,
          0,
          ceil_div<int64_t>(t.size(0), 128),
          ceil_div<int64_t>(t.size(1), 128)) &&
      check_size_stride(
          scale, 1, ceil_div<int64_t>(t.size(1), 128), 1));
}

bool is_desired_scaling(const at::Tensor& t, const at::Tensor& scale, ScalingType desired_scaling) {
  switch (desired_scaling) {
    case ScalingType::TensorWise:
      return is_tensorwise_scaling(t, scale);
    case ScalingType::RowWise:
      return is_rowwise_scaling(t, scale);
    case ScalingType::BlockWise1x16:
      return is_blockwise_1x16_scaling(t, scale);
    case ScalingType::BlockWise1x32:
      return is_blockwise_1x32_scaling(t, scale);
    case ScalingType::BlockWise1x128:
      return is_blockwise_1x128_scaling(t, scale);
    case ScalingType::BlockWise128x128:
      return is_blockwise_128x128_scaling(t, scale);
    default:
      TORCH_CHECK(false);
      return false;
  }
}

std::pair<ScalingType, ScalingType> get_joint_scaling(
    std::initializer_list<std::pair<ScalingType, ScalingType>> options,
    const at::Tensor& a, const at::Tensor& b,
    const at::Tensor& scale_a, const at::Tensor& scale_b) {
  for (auto [lhs, rhs] : options) {
    // For blockwise 1x16 and 1x32 scaling, the scale tensors are swizzled/blocked
    // and should not be transposed as their structure is based on the original tensor dimensions
    bool use_swizzled_scale = (rhs == ScalingType::BlockWise1x16 || rhs == ScalingType::BlockWise1x32);
    const at::Tensor& scale_b_check = use_swizzled_scale ? scale_b : scale_b.t();

    if (is_desired_scaling(a, scale_a, lhs) && is_desired_scaling(b.t(), scale_b_check, rhs)) {
      return {lhs, rhs};
    }
  }
  TORCH_CHECK(
    false,
    "Invalid scaling configuration.\n"
    "- For TensorWise scaling, a and b should be float8, scales should be float and singletons.\n"
    "- For RowWise scaling, a and b should be float8, scales should be float, scale_a should be (", a.size(0), ", 1) and scale_b should be (1, ", b.size(1), "), and both should be contiguous.\n"
    "- For BlockWise 1x128 scaling, a and b should be float8, scales should be float, scale_a should be (", a.size(0), ", ", ceil_div<int64_t>(a.size(1), 128), ") and scale_b should be (", ceil_div<int64_t>(b.size(0), 128), ", ", b.size(1), "), and both should be outer-dim-major.\n"
    "- For BlockWise 128x128 scaling, a and b should be float8, scales should be float, scale_a should be (", ceil_div<int64_t>(a.size(0), 128), ", ", ceil_div<int64_t>(a.size(1), 128), ") and scale_b should be (", ceil_div<int64_t>(b.size(0), 128), ", ", ceil_div<int64_t>(b.size(1), 128), "), and both should be near-inner-dim-major (with 16-byte aligned strides).\n"
    "- For Blockwise 1x32 scaling, a and b should be float8, scales should be float8_e8m0fnu, scale_a should have ", round_up<int64_t>(a.size(0), 128) * round_up<int64_t>(ceil_div<int64_t>(a.size(1), 32), 4), " elements and scale_b should have ", round_up<int64_t>(b.size(1), 128) * round_up<int64_t>(ceil_div<int64_t>(b.size(0), 32), 4), " elements, and both should be contiguous.\n"
    "- For Blockwise 1x16 scaling, a and b should be float4 (packed 2x), scales should be float8_e4m3fn, scale_a should have ", round_up<int64_t>(a.size(0), 128) * round_up<int64_t>(ceil_div<int64_t>(a.size(1) * 2, 16), 4), " elements and scale_b should have ", round_up<int64_t>(b.size(1), 128) * round_up<int64_t>(ceil_div<int64_t>(b.size(0) * 2, 16), 4), " elements, and both should be contiguous.\n"
    "Got a.dtype()=", a.scalar_type(), ", scale_a.dtype()=", scale_a.scalar_type(), ", scale_a.size()=", scale_a.sizes(), ", scale_a.stride()=", scale_a.strides(), ", ",
    "b.dtype()=", b.scalar_type(), ", scale_b.dtype()=", scale_b.scalar_type(), ", scale_b.size()=", scale_b.sizes(), " and scale_b.stride()=", scale_b.strides()
  );
}

Tensor&
_tunable_scaled_gemm_rocm(
          cublasCommonArgs& args,
          const Tensor& mat1, const Tensor& mat2,
          const Tensor& scale_a, const Tensor& scale_b,
          const ScalingType scaling_choice_a, const ScalingType scaling_choice_b,
          const std::optional<Tensor>& bias,
          const bool use_fast_accum,
          const at::ScalarType out_dtype,
          Tensor& out) {
#ifdef USE_ROCM
#define TUNABLE_DISPATCH(BLASOP_A, BLASOP_B)                            \
      if (mat1.scalar_type() == ScalarType::Float8_e4m3fnuz) {        \
        if (mat2.scalar_type() == ScalarType::Float8_e4m3fnuz) {      \
          static at::cuda::tunable::ScaledGemmTunableOp<              \
              at::Float8_e4m3fnuz, at::Float8_e4m3fnuz, scalar_t,     \
              BLASOP_A, BLASOP_B> scaledgemm{};                       \
          scaledgemm(&params);                                        \
        }                                                             \
        else if (mat2.scalar_type() == ScalarType::Float8_e5m2fnuz) { \
          static at::cuda::tunable::ScaledGemmTunableOp<              \
              at::Float8_e4m3fnuz, at::Float8_e5m2fnuz, scalar_t,     \
              BLASOP_A, BLASOP_B> scaledgemm{};                       \
          scaledgemm(&params);                                        \
        }                                                             \
      }                                                               \
      else if (mat1.scalar_type() == ScalarType::Float8_e5m2fnuz) {   \
        if (mat2.scalar_type() == ScalarType::Float8_e4m3fnuz) {      \
          static at::cuda::tunable::ScaledGemmTunableOp<              \
              at::Float8_e5m2fnuz, at::Float8_e4m3fnuz, scalar_t,     \
              BLASOP_A, BLASOP_B> scaledgemm{};                       \
          scaledgemm(&params);                                        \
        }                                                             \
        else if (mat2.scalar_type() == ScalarType::Float8_e5m2fnuz) { \
          static at::cuda::tunable::ScaledGemmTunableOp<              \
              at::Float8_e5m2fnuz, at::Float8_e5m2fnuz, scalar_t,     \
              BLASOP_A, BLASOP_B> scaledgemm{};                       \
          scaledgemm(&params);                                        \
        }                                                             \
      }                                                               \
      else if (mat1.scalar_type() == ScalarType::Float8_e4m3fn) {     \
        if (mat2.scalar_type() == ScalarType::Float8_e4m3fn) {        \
          static at::cuda::tunable::ScaledGemmTunableOp<              \
              at::Float8_e4m3fn, at::Float8_e4m3fn, scalar_t,         \
              BLASOP_A, BLASOP_B> scaledgemm{};                       \
          scaledgemm(&params);                                        \
        }                                                             \
        else if (mat2.scalar_type() == ScalarType::Float8_e5m2) {     \
          static at::cuda::tunable::ScaledGemmTunableOp<              \
              at::Float8_e4m3fn, at::Float8_e5m2, scalar_t,           \
              BLASOP_A, BLASOP_B> scaledgemm{};                       \
          scaledgemm(&params);                                        \
        }                                                             \
      }                                                               \
      else if (mat1.scalar_type() == ScalarType::Float8_e5m2) {       \
        if (mat2.scalar_type() == ScalarType::Float8_e4m3fn) {        \
          static at::cuda::tunable::ScaledGemmTunableOp<              \
              at::Float8_e5m2, at::Float8_e4m3fn, scalar_t,           \
              BLASOP_A, BLASOP_B> scaledgemm{};                       \
          scaledgemm(&params);                                        \
        }                                                             \
        else if (mat2.scalar_type() == ScalarType::Float8_e5m2) {     \
          static at::cuda::tunable::ScaledGemmTunableOp<              \
              at::Float8_e5m2, at::Float8_e5m2, scalar_t,             \
              BLASOP_A, BLASOP_B> scaledgemm{};                       \
          scaledgemm(&params);                                        \
        }                                                             \
      }
  AT_DISPATCH_V2(out_dtype, "_tunable_scaled_gemm", AT_WRAP([&] {
    bool transa_ = ((args.transa != 'n') && (args.transa != 'N'));
    bool transb_ = ((args.transb != 'n') && (args.transb != 'N'));
    at::cuda::tunable::ScaledGemmParams<scalar_t> params;
    params.transa = args.transa;
    params.transb = args.transb;
    params.m = args.m;
    params.n = args.n;
    params.k = args.k;
    params.a = args.mata->data_ptr();
    params.a_scale_ptr = args.scale_mata_ptr;
    params.a_scale_dtype = args.scale_mata_dtype.value();
    params.lda = args.lda;
    params.a_dtype = args.mata->scalar_type();
    params.a_scale_dtype = args.scale_mata_dtype.value();
    params.a_scaling_type = args.scaling_mata_type.value();
    params.b = args.matb->data_ptr();
    params.b_scale_ptr = args.scale_matb_ptr;
    params.b_scale_dtype = args.scale_matb_dtype.value();
    params.ldb = args.ldb;
    params.b_dtype = args.matb->scalar_type();
    params.b_scale_dtype = args.scale_matb_dtype.value();
    params.b_scaling_type = args.scaling_matb_type.value();
    params.bias_ptr = bias ? bias->data_ptr(): nullptr;
    params.bias_dtype = bias ? bias->scalar_type() : isFloat8Type(out_dtype) ? at::ScalarType::Half : out_dtype;
    params.c = args.result->data_ptr();
    params.c_scale_ptr = args.scale_result_ptr;
    params.ldc = args.result_ld;
    params.c_dtype = out_dtype;
    params.use_fast_accum = use_fast_accum;
    if (transa_ && transb_) {
      TUNABLE_DISPATCH(at::cuda::tunable::BlasOp::T, at::cuda::tunable::BlasOp::T)
    }
    else if (transa_ && !transb_) {
      TUNABLE_DISPATCH(at::cuda::tunable::BlasOp::T, at::cuda::tunable::BlasOp::N)
    }
    else if (!transa_ && transb_) {
      TUNABLE_DISPATCH(at::cuda::tunable::BlasOp::N, at::cuda::tunable::BlasOp::T)
    }
    else if (!transa_ && !transb_) {
      TUNABLE_DISPATCH(at::cuda::tunable::BlasOp::N, at::cuda::tunable::BlasOp::N)
    }
    else {
      TORCH_CHECK(false, "unreachable");
    }
  }),
  kHalf, kBFloat16, AT_EXPAND(AT_FLOAT8_TYPES), AT_EXPAND(AT_FLOATING_TYPES));
#undef TUNABLE_DISPATCH
  return out;
#else
  TORCH_CHECK_NOT_IMPLEMENTED(false, "_scaled_gemm_rocm only callable on ROCM devices");
#endif
}

Tensor&
_scaled_gemm(
          const Tensor& mat1, const Tensor& mat2,
          const Tensor& scale_a, const Tensor& scale_b,
          const ScalingType scaling_choice_a, const ScalingType scaling_choice_b,
          const std::optional<Tensor>& bias,
          const bool use_fast_accum,
          Tensor& out,
          const std::optional<Tensor>& alpha = std::nullopt) {
  cublasCommonArgs args(mat1, mat2, out, scale_a, scale_b, std::nullopt, scaling_choice_a, scaling_choice_b);
  const auto out_dtype_ = args.result->scalar_type();
  TORCH_CHECK(args.transa == 't' && args.transb == 'n', "Only multiplication of row-major and column-major matrices is supported by cuBLASLt");

// ROCM enables the TunableOp path only
// but can fallback to at::cuda::blas::scaled_gemm
#ifdef USE_ROCM
  auto tuning_ctx = at::cuda::tunable::getTuningContext();
  bool tunable_op_enabled = tuning_ctx->IsTunableOpEnabled();
#else
  bool tunable_op_enabled = false;
#endif
  if (tunable_op_enabled) {
      // Only available on ROCM
      return _tunable_scaled_gemm_rocm(
          args,
          mat1, mat2,
          scale_a, scale_b,
          scaling_choice_a, scaling_choice_b,
          bias,
          use_fast_accum,
          out_dtype_,
          out);
  }
  else
  {
      at::cuda::blas::scaled_gemm(
          args.transa,
          args.transb,
          args.m,
          args.n,
          args.k,
          args.mata->data_ptr(),
          args.scale_mata_ptr,
          args.lda,
          args.mata->scalar_type(),
          args.scale_mata_dtype.value(),
          args.scaling_mata_type.value(),
          args.matb->data_ptr(),
          args.scale_matb_ptr,
          args.ldb,
          args.matb->scalar_type(),
          args.scale_matb_dtype.value(),
          args.scaling_matb_type.value(),
          bias ? bias->data_ptr(): nullptr,
          bias ? bias->scalar_type() : isFloat8Type(out_dtype_) ? at::ScalarType::Half : out_dtype_,
          args.result->data_ptr(),
          args.scale_result_ptr,
          args.result_ld,
          out_dtype_,
          use_fast_accum,
          alpha);
      return out;
  }
}

} // namespace

// NOTE(slayton58): This is defined as part of the _v2 code (way) below - declare the signature here
//                  to help cleanup v1 call structure.
Tensor&
_scaled_rowwise_rowwise(
          const Tensor&, const Tensor&,
          const Tensor&, const Tensor&,
          const std::optional<Tensor>&,
          const c10::ScalarType,
          bool,
          Tensor&);


// Computes matrix multiply + bias while applying scaling to input and output matrices
// Scales are only applicable when matrices are of Float8 type and assumed to be equal to 1.0 by default.
// If output matrix type is 16 or 32-bit type, scale_result is not applied.
// Known limitations:
//  - Only works if mat1 is row-major and mat2 is column-major
//  - Only works if matrices sizes are divisible by 32
//  - If 1-dimensional tensors are used then scale_a should be size = mat1.size(0)
//    and scale_b should have size = to mat2.size(1)
//  Arguments:
//    - `mat1`: the first operand of the matrix multiply, can be type `torch.float8_e4m3fn` or `torch.float8_e5m2`
//    - `mat2`: the second operand of the matrix multiply, can be type `torch.float8_e4m3fn` or `torch.float8_e5m2`
//    - `bias`: the bias, can be type `torch.float16` or `torch.bfloat16`
//    - `out_dtype`: the output dtype, can either be a float8 or a higher precision floating point type
//    - `scale_a`: a tensor with the inverse scale of `mat1`, whose shape/strides/dtype depend on the scaling scheme
//    - `scale_b`: a tensor with the inverse scale of `mat2`, whose shape/strides/dtype depend on the scaling scheme
//    - `scale_result`: a scalar tensor with the scale of the output, only utilized if the output is a float8 type
//    - `use_fast_accum`: if true, enables fast float8 accumulation. Backends may ignore this option if not applicable.
//    - `out`: a reference to the output tensor

Tensor&
_scaled_mm_out_cuda(const Tensor& mat1, const Tensor& mat2,
          const Tensor& scale_a,
          const Tensor& scale_b,
          const std::optional<at::Tensor>& bias,
          const std::optional<at::Tensor>& scale_result,
          std::optional<c10::ScalarType> out_dtype,
          bool use_fast_accum,
          Tensor& out) {
  // Check sizes
  bool allowed_device = _scaled_mm_allowed_device();
  TORCH_CHECK(allowed_device, "torch._scaled_mm is only supported on CUDA devices with compute capability >= 9.0 or 8.9, or ROCm MI300+");
  TORCH_CHECK(mat1.dim() == 2, "mat1 must be a matrix");
  TORCH_CHECK(mat2.dim() == 2, "mat2 must be a matrix");
  TORCH_CHECK(
      mat1.sizes()[1] == mat2.sizes()[0], "mat1 and mat2 shapes cannot be multiplied (",
      mat1.sizes()[0], "x", mat1.sizes()[1], " and ", mat2.sizes()[0], "x", mat2.sizes()[1], ")");

  // Check what type of scaling we are doing based on inputs. This list is sorted
  // by decreasing priority. We prefer "simpler" schemes as they are supported
  // more broadly (more GPU archs, more CUDA versions) and because they are more
  // efficient. This tends to matter only for small matmuls (e.g., 1x1x128).

  // List of supported BlockWise pairs for FP8:
  // https://docs.nvidia.com/cuda/cublas/#element-1d-and-128x128-2d-block-scaling-for-fp8-data-types

  auto [scaling_choice_a, scaling_choice_b] = get_joint_scaling(
    {
      std::make_pair(ScalingType::TensorWise, ScalingType::TensorWise),
      std::make_pair(ScalingType::RowWise, ScalingType::RowWise),
      std::make_pair(ScalingType::BlockWise128x128, ScalingType::BlockWise1x128),
      std::make_pair(ScalingType::BlockWise1x128, ScalingType::BlockWise128x128),
      std::make_pair(ScalingType::BlockWise1x128, ScalingType::BlockWise1x128),
      std::make_pair(ScalingType::BlockWise1x32, ScalingType::BlockWise1x32),
      std::make_pair(ScalingType::BlockWise1x16, ScalingType::BlockWise1x16)
    },
    mat1, mat2, scale_a, scale_b);

  TORCH_CHECK(!scale_result || (scale_result->numel() == 1 && scale_result->scalar_type() == kFloat),
       "scale_result must be a float scalar");
  TORCH_CHECK(!bias || bias->numel() == mat2.sizes()[1], "Bias must be size ", mat2.sizes()[1],
       " but got ", bias->numel());
  TORCH_CHECK(
      mat1.sizes()[1] % 16 == 0,
      "Expected trailing dimension of mat1 to be divisible by 16 ",
      "but got mat1 shape: (",
      mat1.sizes()[0],
      "x",
      mat1.sizes()[1],
      ").");
  TORCH_CHECK(mat2.sizes()[0] % 16 == 0 && mat2.sizes()[1] % 16 == 0, "mat2 shape (", mat2.sizes()[0], "x",
       mat2.sizes()[1], ") must be divisible by 16");
  // Check types
  TORCH_CHECK(!out_dtype || *out_dtype == out.scalar_type(), "out_dtype must match output matrix type");
  TORCH_CHECK(isFloat8Type(mat1.scalar_type()) || mat1.scalar_type() == ScalarType::Float4_e2m1fn_x2, "Expected mat1 to be Float8 or Float4_x2 matrix got ", mat1.scalar_type());
  TORCH_CHECK(isFloat8Type(mat2.scalar_type()) || mat2.scalar_type() == ScalarType::Float4_e2m1fn_x2, "Expected mat2 to be Float8 or Float4_x2 matrix got ", mat2.scalar_type());
#ifndef USE_ROCM
  // Type restrictions imposed by CuBLASLt as of CUDA-12.1
  TORCH_CHECK_VALUE(mat1.scalar_type() != ScalarType::Float8_e5m2 || mat2.scalar_type() != ScalarType::Float8_e5m2,
        "Multiplication of two Float8_e5m2 matrices is not supported");
#endif
  if (use_fast_accum) {
    TORCH_CHECK(mat1.scalar_type() != ScalarType::Float4_e2m1fn_x2 && mat2.scalar_type() != ScalarType::Float4_e2m1fn_x2, "`use_fast_accum` is not supported when `mat1` or `mat2` tensors have the `Float4_e2m1fn_x2` dtype.");
  }
#ifdef USE_ROCM
  if (mat1.scalar_type() == ScalarType::Float4_e2m1fn_x2 || mat2.scalar_type() == ScalarType::Float4_e2m1fn_x2) {
    TORCH_CHECK(ROCM_VERSION >= 70000, "Float4_e2m1fn_x2 is only supported for ROCm 7.0 and above");
  }
  if (mat1.scalar_type() == ScalarType::Float8_e5m2 || mat2.scalar_type() == ScalarType::Float8_e5m2) {
    TORCH_CHECK(ROCM_VERSION >= 60500, "Float8_e5m2 is only supported for ROCm 6.5 and above");
  }
  if (mat1.scalar_type() == ScalarType::Float8_e4m3fn || mat2.scalar_type() == ScalarType::Float8_e4m3fn) {
    TORCH_CHECK(ROCM_VERSION >= 60500, "Float8_e4m3fn is only supported for ROCm 6.5 and above");
  }
#endif
  if (bias) {
    TORCH_CHECK(out.scalar_type() != kFloat,
        "Bias is not supported when out_dtype is set to Float32");

    TORCH_CHECK(bias->scalar_type() == ScalarType::BFloat16 ||
                bias->scalar_type() == ScalarType::Half,
        "Bias must be BFloat16 or Half, but got ", bias->scalar_type());

    TORCH_CHECK((out.scalar_type() != kFloat &&
                 out.scalar_type() != ScalarType::BFloat16) ||
                bias->scalar_type() == ScalarType::BFloat16,
        "Bias must be BFloat16 to compute ", out.scalar_type(),
        " output, but got ", bias->scalar_type());

    TORCH_CHECK(out.scalar_type() != ScalarType::Half ||
                bias->scalar_type() == ScalarType::Half,
        "Bias must be Float16 to compute ", out.scalar_type(),
        " output, but got ", bias->scalar_type());
  }
  {
    auto bias_ = bias.value_or(Tensor());
    auto scale_result_ = scale_result.value_or(Tensor());

    // NOLINTNEXTLINE(*c-array*)
    TensorArg targs[]{{out, "out", 0}, {mat1, "mat1", 1}, {mat2, "mat2", 2},
                      {bias_, "bias", 3}, {scale_a, "scale_a", 4}, {scale_b, "scale_b", 5},
                      {scale_result_, "scale_result", 6}};
    checkAllSameGPU(__func__, targs);
  }
  // Validation checks have passed lets resize the output to actual size
  IntArrayRef mat1_sizes = mat1.sizes();
  IntArrayRef mat2_sizes = mat2.sizes();
  at::native::resize_output(out, {mat1_sizes[0], mat2_sizes[1]});

  // If any of M, K, N is 0 - return early (the tensorwise/rowwise float8 gemm kernels
  // do not support this case).
  if (mat1_sizes[0] == 0 || mat1_sizes[1] == 0 || mat2_sizes[1] == 0) {
    // `out` was created with `at::empty`. In the case where we are multiplying
    // MxK by KxN and K is the zero dim, we need to initialize here to properly
    // return a tensor of zeros.
    if (mat1_sizes[1] == 0) {
      out.zero_();
    }

    return out;
  }

  // NVIDIA's cuBLAS only started supporting row-wise scaling in version 12.9,
  // and only for compute capability 9.0+. In other cases we use CUTLASS.
  // We are doing row-wise scaling
  if (scaling_choice_a == ScalingType::RowWise && scaling_choice_b == ScalingType::RowWise) {
#ifndef USE_ROCM
    auto dprops = at::cuda::getCurrentDeviceProperties();
    if ((dprops->major < 9 || CUBLAS_VERSION < 120900 || cublasLtGetVersion() < 120900)
        // cuBLAS only supports tiled 1D factor layout for 1D block scaling, no 2D block scales
        ||  (dprops->major >= 10 && (!scale_a.sizes().empty() || !scale_b.sizes().empty()))) {
      TORCH_CHECK_VALUE(out.dtype() == kBFloat16, "Only bf16 high precision output types are supported for row-wise scaling.");
      return _scaled_rowwise_rowwise(
          mat1,
          mat2,
          scale_a,
          scale_b,
          bias,
          out.scalar_type(),
          use_fast_accum,
          out);
    }
#else
    // For ROCm, match behavior of f8f8bf16_rowwise type checking, for unit test purposes.
    Tensor b = mat2;
    if (_scaled_mm_is_fnuz()) {
      TORCH_CHECK_VALUE(b.dtype() == at::kFloat8_e4m3fnuz,
          "Expected b.dtype() == at::kFloat8_e4m3fnuz, got: ", b.dtype());
    }
    else {
      TORCH_CHECK_VALUE(b.dtype() == at::kFloat8_e4m3fn,
          "Expected b.dtype() == at::kFloat8_e4m3fn, got: ", b.dtype());
    }
    // Until more than bf16 is supported.
    TORCH_CHECK_VALUE(out.scalar_type() == ScalarType::BFloat16,
         "hipblaslt rowwise _scaled_mm only supports BFloat16 output but got ", out.scalar_type());
#endif
  }
  else if (scaling_choice_a == ScalingType::BlockWise1x32 && scaling_choice_b == ScalingType::BlockWise1x32) {
#ifdef USE_ROCM
    #if ROCM_VERSION >= 70000
    TORCH_CHECK_NOT_IMPLEMENTED(at::detail::getCUDAHooks().isGPUArch({"gfx950"}),
                "Block-wise scaling for Float8_e8m0fnu is only supported on gfx950");

    int packed_factor = 1;
    if (mat1.scalar_type() == ScalarType::Float4_e2m1fn_x2) {
      // For float4 data type, each byte stores two 4-bit floating-point values,
      // effectively packing two elements into one byte.
      packed_factor = 2;
    }
    TORCH_CHECK_VALUE(mat1.size(0) % 16 == 0 && (mat1.size(1) * packed_factor) % 128 == 0 &&
                mat2.size(1) % 16 == 0,
                "M, N must be multiples of 16 and K must be multiple of 128 for block-wise scaling");

    TORCH_CHECK_VALUE(out.scalar_type() == ScalarType::BFloat16 ||
                out.scalar_type() == ScalarType::Half,
                "Block-wise scaling only supports BFloat16 or Half output types");
#else
    TORCH_CHECK_NOT_IMPLEMENTED(false, "Block-wise scaling for Float8_e8m0fnu requires ROCm 7.0 or later");
#endif
#endif
  }

  return _scaled_gemm(mat1, mat2, scale_a, scale_b, scaling_choice_a, scaling_choice_b, bias, use_fast_accum, out);
}

namespace {
  void _check_scales_fp8_rowwise(const Tensor& mat, const Tensor& scale, const int dim, const int arg_idx, const int scale_multiplier=1) {
    // Checks scales for 2d or 3d target tensors (`mat`).
    if (mat.dim() == 2) {
      TORCH_CHECK(
          scale.dim() == 1,
          "scale must be a 1D tensor, but got ",
          scale.dim(),
          "D, arg ",
          arg_idx);
      TORCH_CHECK(
          scale.is_contiguous(), "scale must be contiguous for arg ", arg_idx);
      TORCH_CHECK(
          scale.size(0) == mat.size(dim) * scale_multiplier,
          "scale must have the same length as mat for arg ",
          arg_idx);
    } else {
      TORCH_CHECK(
          scale.dim() == 2,
          "scale must be a 2D tensor, but got ",
          scale.dim(),
          "D for arg ",
          arg_idx);
      TORCH_CHECK(
          scale.stride(1) == 1,
          "scale must be contiguous in the last dimension for arg ",
          arg_idx);
      TORCH_CHECK(
          scale.size(0) == mat.size(0),
          "scale must have the same batch dimension as mat for arg ",
          arg_idx);
      TORCH_CHECK(
          scale.size(1) == mat.size(1 + dim),
          "scale must have the same first dimension as mat for arg ",
          arg_idx);
    }
  }

  void _check_scales_mxfp8(const Tensor& mat, const Tensor& scale, const int dim, const int arg_idx) {
    // Checks scales for 2d or 3d target tensors (`mat`).
    if (mat.dim() == 2) {
      // For MXFP8, 2d tensors have variable size groups represented as subtensors,
      // that are converted to blocked padded format individually,
      // so we can't check the scale sizes without doing a d2h sync to get the group sizes here.
      TORCH_CHECK(
        scale.dim() == mat.dim(),
        "for mxfp8, scale must have same number of dimensions as parent tensor, but got mat.dim() = ", mat.dim(), " and scale.dim() = ", scale.dim(), " for arg ", arg_idx);

      // LHS mat shape (M, total_K) -> scale shape (rounded_up(M, 128), rounded_up_per_group(K/32, 4))
      // RHS mat shape (total_K, N) -> scale shape (rounded_up(N, 128), rounded_up_per_group(K/32, 4))
      //   * weight is transposed prior to the call, scale stays non-transposed.
      bool LHS = arg_idx == 0;
      int scale_dim_to_check = 0;
      int mat_dim_to_check = LHS ? 0 : 1;
      TORCH_CHECK(
          scale.size(scale_dim_to_check) >= mat.size(mat_dim_to_check),
          "for mxfp8, arg ", arg_idx, " tensor shape (", mat.size(0), ", ", mat.size(1), ") ",
          "must have scale.shape[", scale_dim_to_check, "] >= ", mat.size(mat_dim_to_check), " but got scale.shape=(", scale.size(0), ", ", scale.size(1), ")");
    } else {
      // For MXFP8, 3d tensors have static group sizes (stack of 2d tensors),
      // so we can check the exact expected scale sizes here without a d2h sync.
      auto round_up = [](auto x, auto y) {
          return ((x + y - 1) / y) * y;
      };

      // TODO: this is for 3d tensor in 2d-3d case specifically.
      // We'll need to support 3d-3d and 3d-2d cases once mxfp8 grouped gemm supports them.
      int64_t G = mat.size(0);
      int64_t K = mat.size(1);
      int64_t N = mat.size(2);
      int64_t blocked_scale_K = round_up(K/32, 4);
      int64_t blocked_scale_N = round_up(N, 128);

      // fbgemm expects stack of flattened blocked scales for 3d tensor, shape (G, blocked_scale_K * blocked_scale_N).
      TORCH_CHECK(
        scale.dim() == mat.dim() - 1,
        "for mxfp8 2d-3d grouped GEMM, the 3d tensor of shape (G,K,N) must have a 2d scale of shape (G, blocked_scale_K * blocked_scale_N), but scale is ", scale.dim(), "D for arg ", arg_idx
      );
      TORCH_CHECK(
        scale.size(0) == G && scale.size(1) == blocked_scale_K * blocked_scale_N,
        "for mxfp8, the tensor shape (", G, ", ", K, ", ", N, ") must have scale shape (", G, ",", blocked_scale_K, ",", blocked_scale_N, ") for arg ", arg_idx
      );
    }
  }

  void check_scale(const Tensor& mat, const Tensor& scale, const int dim, const int arg_idx, const int scale_multiplier=1) {
    bool using_fp8_rowwise = scale.scalar_type() == kFloat;
    bool using_mxfp8 = scale.scalar_type() == at::kFloat8_e8m0fnu;
    if (using_fp8_rowwise) {
      _check_scales_fp8_rowwise(mat, scale, dim, arg_idx, scale_multiplier);
    } else if (using_mxfp8) {
      _check_scales_mxfp8(mat, scale, dim, arg_idx);
    } else {
      TORCH_CHECK(false, "scale must be float32 or float8_e8m0fnu, but got ", scale.dtype());
    }
  }
}

Tensor
_scaled_mm_cuda(const Tensor& mat_a, const Tensor& mat_b,
          const Tensor& scale_a,
          const Tensor& scale_b,
          const std::optional<at::Tensor>& bias,
          const std::optional<at::Tensor>& scale_result,
          std::optional<c10::ScalarType> out_dtype,
          bool use_fast_accum) {
  const auto out_dtype_ = out_dtype.value_or(mat_a.scalar_type());
  Tensor out = at::empty({0}, mat_a.options().dtype(out_dtype_));

  return _scaled_mm_out_cuda(mat_a, mat_b, scale_a, scale_b, bias, scale_result, out_dtype, use_fast_accum, out);
}

/**
 * Track concrete implementations available
 */
enum class ScaledGemmImplementation {
  NONE = 0,
  TENSORWISE_TENSORWISE = 1,
  ROWWISE_ROWWISE = 2,
  BLOCK_128x128_1x128 = 3,
  BLOCK_1x128_128x128 = 4,
  BLOCK_1x128_1x128 = 5,
  MXFP8_MXFP8 = 6,
  NVFP4_NVFP4 = 7,
  NVFP4_NVFP4_SINGLE_SCALE = 8,
  MXFP4_MXFP4 = 9,
};

/**
 * Convert passed int (enum) from python back into a
 * strictly-typed enum
 */
template <class EnumType, class ArrayType>
std::vector<EnumType> convert_int_to_enum(ArrayType& v) {
  std::vector<EnumType> converted;
  converted.reserve(v.size());

  for (auto vi : v) {
    converted.push_back(static_cast<EnumType>(vi));
  }
  return converted;
}

/**
 * Both inputs must be fp8,
 * Each needs a single scale, {Tensorwise (float)}
 */
bool check_tensorwise_recipe(c10::ScalarType type_a,
                             std::vector<ScalingType>& recipe_a,
                             ArrayRef<Tensor>& scales_a,
                             c10::ScalarType type_b,
                             std::vector<ScalingType>& recipe_b,
                             ArrayRef<Tensor>& scales_b) {
  // both types must be fp8
  if (!isFloat8Type(type_a) || !isFloat8Type(type_b)) {
    return false;
  }

  // 1 scale each, {Tensorwise, float}
  if (scales_a.size() != 1 || recipe_a.size() != 1 || scales_b.size() != 1 || recipe_b.size() != 1) {
    return false;
  }
  // Need {Blockwise_1x32, e8m0} for A & B
  if (recipe_a[0] != ScalingType::TensorWise) return false;
  if (scales_a[0].scalar_type() != ScalarType::Float) return false;
  if (recipe_b[0] != ScalingType::TensorWise) return false;
  if (scales_b[0].scalar_type() != ScalarType::Float) return false;

  return true;
}

/**
 * Both inputs must be fp8,
 * Each needs scales, {Rowwise (float)}
 */
bool check_rowwise_recipe(c10::ScalarType type_a,
                             std::vector<ScalingType>& recipe_a,
                             ArrayRef<Tensor>& scales_a,
                             c10::ScalarType type_b,
                             std::vector<ScalingType>& recipe_b,
                             ArrayRef<Tensor>& scales_b) {
  // both types must be fp8
  if (!isFloat8Type(type_a) || !isFloat8Type(type_b)) {
    return false;
  }

  // 1 scale each, {Tensorwise, float}
  if (scales_a.size() != 1 || recipe_a.size() != 1 || scales_b.size() != 1 || recipe_b.size() != 1) {
    return false;
  }

  // Need {RowWise, dp32} for A & B
  if (recipe_a[0] != ScalingType::RowWise) return false;
  if (scales_a[0].scalar_type() != ScalarType::Float) return false;
  if (recipe_b[0] != ScalingType::RowWise) return false;
  if (scales_b[0].scalar_type() != ScalarType::Float) return false;

  return true;
}


/**
 * Two-level scaling, canonical NVFP4
 * Both inputs must be fp4
 * A, B need 2 scales, {Blockwise_1x16 (e4m3), Tensorwise (fp32)}
 */
bool check_nvfp4_recipe(c10::ScalarType type_a,
                        std::vector<ScalingType>& recipe_a,
                        ArrayRef<Tensor>& scales_a,
                        c10::ScalarType type_b,
                        std::vector<ScalingType>& recipe_b,
                        ArrayRef<Tensor>& scales_b) {
  // both types must be fp4
  if (type_a != ScalarType::Float4_e2m1fn_x2 || type_b != ScalarType::Float4_e2m1fn_x2) {
    return false;
  }

  // 2 scales, 2 recipes for each input
  if (scales_a.size() != 2 || recipe_a.size() != 2 || scales_b.size() != 2 || recipe_b.size() != 2) {
    return false;
  }

  // Need {Blockwise_1x16, e4m3 for scale[0], Tensorwise, fp32 for scale[1]}
  if (recipe_a[0] != ScalingType::BlockWise1x16 || recipe_a[1] != ScalingType::TensorWise) return false;
  if (scales_a[0].scalar_type() != ScalarType::Float8_e4m3fn || scales_a[1].scalar_type() != ScalarType::Float) return false;
  if (recipe_b[0] != ScalingType::BlockWise1x16 || recipe_b[1] != ScalingType::TensorWise) return false;
  if (scales_b[0].scalar_type() != ScalarType::Float8_e4m3fn || scales_b[1].scalar_type() != ScalarType::Float) return false;

  return true;
}

/**
 * Single-level scaling, what PyT currently understands
 * Both inputs must be fp4
 * A, B need 1 scale, {Blockwise_1x16 (e4m3)}
 */
bool check_nvfp4_recipe_single_scale
                       (c10::ScalarType type_a,
                        std::vector<ScalingType>& recipe_a,
                        ArrayRef<Tensor>& scales_a,
                        c10::ScalarType type_b,
                        std::vector<ScalingType>& recipe_b,
                        ArrayRef<Tensor>& scales_b) {
  // both types must be fp4
  if (type_a != ScalarType::Float4_e2m1fn_x2 || type_b != ScalarType::Float4_e2m1fn_x2) {
    return false;
  }

  // 2 scales, 2 recipes for each input
  if (scales_a.size() != 1 || recipe_a.size() != 1 || scales_b.size() != 1 || recipe_b.size() != 1) {
    return false;
  }

  // Need {Blockwise_1x16, e4m3 for scale[0], Tensorwise, fp32 for scale[1]}
  if (recipe_a[0] != ScalingType::BlockWise1x16) return false;
  if (scales_a[0].scalar_type() != ScalarType::Float8_e4m3fn) return false;
  if (recipe_b[0] != ScalingType::BlockWise1x16) return false;
  if (scales_b[0].scalar_type() != ScalarType::Float8_e4m3fn) return false;

  return true;
}

/**
 * Both inputs must be fp8
 * A, B must only have 1 scale each, A: {Blockwise_1x128 (float), B: {Blockwise_128x128 (float)
 */
bool check_deepseek_recipe(ScalingType expected_recipe_a,
                           ScalingType expected_recipe_b,
                           c10::ScalarType type_a,
                           std::vector<ScalingType>& recipe_a,
                           ArrayRef<Tensor>& scales_a,
                           c10::ScalarType type_b,
                           std::vector<ScalingType>& recipe_b,
                           ArrayRef<Tensor>& scales_b) {
  // both types must be fp8
  if (type_a != ScalarType::Float8_e4m3fn || type_b != ScalarType::Float8_e4m3fn) {
    return false;
  }

  // 1 scales, 1 recipes for each input
  if (scales_a.size() != 1 || recipe_a.size() != 1 || scales_b.size() != 1 || recipe_b.size() != 1) {
    return false;
  }

  // Need {Blockwise_1x128, float} for A, {Blockwise_128x128, float} for B
  if (recipe_a[0] != expected_recipe_a) return false;
  if (scales_a[0].scalar_type() != ScalarType::Float) return false;
  if (recipe_b[0] != expected_recipe_b) return false;
  if (scales_b[0].scalar_type() != ScalarType::Float) return false;

  return true;
}

/**
 * Both inputs must be fp8
 * A, B must have 1 scale each, {Blockwise_1x32, e8m0}
 */
bool check_mxfp8_recipe(c10::ScalarType type_a,
                        std::vector<ScalingType>& recipe_a,
                        ArrayRef<Tensor>& scales_a,
                        c10::ScalarType type_b,
                        std::vector<ScalingType>& recipe_b,
                        ArrayRef<Tensor>& scales_b) {
  // both types must be fp8
  if (type_a != ScalarType::Float8_e4m3fn || type_b != ScalarType::Float8_e4m3fn) {
    return false;
  }

  // 1 scales, 1 recipes for each input
  if (scales_a.size() != 1 || recipe_a.size() != 1 || scales_b.size() != 1 || recipe_b.size() != 1) {
    return false;
  }

  // Need {Blockwise_1x32, e8m0} for A & B
  if (recipe_a[0] != ScalingType::BlockWise1x32) return false;
  if (scales_a[0].scalar_type() != ScalarType::Float8_e8m0fnu) return false;
  if (recipe_b[0] != ScalingType::BlockWise1x32) return false;
  if (scales_b[0].scalar_type() != ScalarType::Float8_e8m0fnu) return false;

  return true;
}

/**
 * Both inputs must be fp4
 * A, B must have 1 scale each, {Blockwise_1x32, e8m0}
 */
bool check_mxfp4_recipe(c10::ScalarType type_a,
                        std::vector<ScalingType>& recipe_a,
                        ArrayRef<Tensor>& scales_a,
                        c10::ScalarType type_b,
                        std::vector<ScalingType>& recipe_b,
                        ArrayRef<Tensor>& scales_b) {
  // both types must be fp4
  if (type_a != ScalarType::Float4_e2m1fn_x2 || type_b != ScalarType::Float4_e2m1fn_x2) {
    return false;
  }

  // 1 scales, 1 recipes for each input
  if (scales_a.size() != 1 || recipe_a.size() != 1 || scales_b.size() != 1 || recipe_b.size() != 1) {
    return false;
  }

  // Need {Blockwise_1x32, e8m0} for A & B
  if (recipe_a[0] != ScalingType::BlockWise1x32) return false;
  if (scales_a[0].scalar_type() != ScalarType::Float8_e8m0fnu) return false;
  if (recipe_b[0] != ScalingType::BlockWise1x32) return false;
  if (scales_b[0].scalar_type() != ScalarType::Float8_e8m0fnu) return false;

  return true;
}

using acceptance_fn = std::function<bool(c10::ScalarType, std::vector<ScalingType>&, ArrayRef<Tensor>&, c10::ScalarType, std::vector<ScalingType>&, ArrayRef<Tensor>&)>;
using namespace std::placeholders;

std::array<std::tuple<std::string, acceptance_fn, ScaledGemmImplementation>, 9> scale_kernel_dispatch = {{
  { "tensorwise_tensorwise", check_tensorwise_recipe, ScaledGemmImplementation::TENSORWISE_TENSORWISE },
  { "rowwise_rowwise", check_rowwise_recipe, ScaledGemmImplementation::ROWWISE_ROWWISE},
  { "block_1x128_128x128", std::bind(check_deepseek_recipe, ScalingType::BlockWise1x128, ScalingType::BlockWise128x128, _1, _2, _3, _4, _5, _6),
    ScaledGemmImplementation::BLOCK_1x128_128x128},
  { "block_128x128_1x128", std::bind(check_deepseek_recipe, ScalingType::BlockWise128x128, ScalingType::BlockWise1x128, _1, _2, _3, _4, _5, _6),
    ScaledGemmImplementation::BLOCK_128x128_1x128},
  { "block_1x128_1x128", std::bind(check_deepseek_recipe, ScalingType::BlockWise1x128, ScalingType::BlockWise1x128, _1, _2, _3, _4, _5, _6),
    ScaledGemmImplementation::BLOCK_1x128_1x128},
  { "nvfp4_nvfp4", check_nvfp4_recipe, ScaledGemmImplementation::NVFP4_NVFP4},
  { "nvfp4_nvfp4_single_scale", check_nvfp4_recipe_single_scale, ScaledGemmImplementation::NVFP4_NVFP4_SINGLE_SCALE },
  { "mxfp8_mxfp8", check_mxfp8_recipe, ScaledGemmImplementation::MXFP8_MXFP8},
  { "mxfp4_mxfp4", check_mxfp4_recipe, ScaledGemmImplementation::MXFP4_MXFP4}}};

Tensor&
_scaled_tensorwise_tensorwise(
          const Tensor& mat_a, const Tensor& mat_b,
          const Tensor& scale_a, const Tensor& scale_b,
          const std::optional<Tensor>& bias,
          const c10::ScalarType out_dtype,
          bool use_fast_accum,
          Tensor& out) {
  // Restrictions:
  // A, B are FP8, scales are fp32
  //
  TORCH_CHECK_VALUE(isFloat8Type(mat_a.scalar_type()) && isFloat8Type(mat_b.scalar_type()), "mat_a and mat_b must be fp8 types, got: ",
      mat_a.scalar_type(), mat_b.scalar_type());
  TORCH_CHECK_VALUE(scale_a.numel() == 1 && scale_a.scalar_type() == kFloat, "scale_a must have 1 Float element")
  TORCH_CHECK_VALUE(scale_b.numel() == 1 && scale_b.scalar_type() == kFloat, "scale_b must have 1 Float element")

  auto scaling_choice_a = ScalingType::TensorWise;
  auto scaling_choice_b = ScalingType::TensorWise;

  _scaled_gemm(mat_a, mat_b, scale_a, scale_b, scaling_choice_a, scaling_choice_b, bias, use_fast_accum, out);

  return out;
}


Tensor&
_scaled_rowwise_rowwise(
          const Tensor& mat_a, const Tensor& mat_b,
          const Tensor& scale_a, const Tensor& scale_b,
          const std::optional<Tensor>& bias,
          const c10::ScalarType out_dtype,
          bool use_fast_accum,
          Tensor& out) {
  // Restrictions:
  // A, B are FP8, scales are fp32, shape M/N for A/B
  TORCH_CHECK_VALUE(isFloat8Type(mat_a.scalar_type()) && isFloat8Type(mat_b.scalar_type()), "mat_a and mat_b must be fp8 types, got: ",
      mat_a.scalar_type(), mat_b.scalar_type());
  TORCH_CHECK_VALUE(scale_a.size(0) == mat_a.size(0) && scale_a.size(1) == 1, "scale_a must have shape [", mat_a.size(0), ", 1], got [", scale_a.sizes(), "]");
  TORCH_CHECK_VALUE(scale_a.numel() == mat_a.size(0) && scale_a.scalar_type() == kFloat, "scale_a must have ", mat_a.size(0), " Float elements, got ", scale_a.numel())
  TORCH_CHECK_VALUE(scale_b.numel() == mat_b.size(1) && scale_b.scalar_type() == kFloat, "scale_b must have ", mat_b.size(1), " Float elements, got ", scale_b.numel())

  TORCH_CHECK_VALUE(scale_a.stride(1) == 1, "expected scale_a.stride(1) to be 1, but got ", scale_a.stride(1));
  TORCH_CHECK_VALUE(scale_b.stride(1) == 1, "expected scale_b.stride(1) to be 1, but got ", scale_b.stride(1));

  auto scaling_choice_a = ScalingType::RowWise;
  auto scaling_choice_b = ScalingType::RowWise;
  //
  // NVIDIA's cuBLAS only started supporting row-wise scaling in version 12.9,
  // and only for compute capability 9.0+. In other cases we use CUTLASS.
#ifndef USE_ROCM
  // We are doing row-wise scaling
  auto dprops = at::cuda::getCurrentDeviceProperties();
  if (((dprops->major < 9 || CUBLAS_VERSION < 120900 || cublasLtGetVersion() < 120900)
      // cuBLAS only supports tiled 1D factor layout for 1D block scaling, no 2D block scales
      ||  (dprops->major == 10 && (scale_a.sizes().size() || scale_b.sizes().size())))) {
    TORCH_CHECK_VALUE(out.dtype() == kBFloat16, "Only bf16 high precision output types are supported for row-wise scaling.");
    at::cuda::detail::f8f8bf16_rowwise(
        mat_a,
        mat_b,
        scale_a,
        scale_b,
        bias,
        use_fast_accum,
        out);
    return out;
  }
#else

  // For ROCm, match behavior of f8f8bf16_rowwise type checking, for unit test purposes.
  //Tensor b = mat_b;
  if (_scaled_mm_is_fnuz()) {
    TORCH_CHECK_VALUE(mat_b.dtype() == at::kFloat8_e4m3fnuz, "expected mat_b.dtype() to be at::kFloat8_e4m3fnuz, but got ", mat_b.dtype());
  }
  else {
    TORCH_CHECK_VALUE(mat_b.dtype() == at::kFloat8_e4m3fn, "expected mat_b.dtype() to be at::kFloat8_e4m3fn, but got ", mat_b.dtype());
  }
  // Until more than bf16 is supported.
  TORCH_CHECK_VALUE(out.scalar_type() == ScalarType::BFloat16,
       "hipblaslt rowwise _scaled_mm only supports BFloat16 output but got ", out.scalar_type());
#endif

  _scaled_gemm(mat_a, mat_b, scale_a, scale_b, scaling_choice_a, scaling_choice_b, bias, use_fast_accum, out);

  return out;
}

// Check the shapes & sizes of scales for deepseek-style (1x128, 128x128) scaling.
// Wraps check_size_stride for easier integration, correctly handles cases where a dimension of the scale == 1,
// and strides become somewhat meaningless
void _check_deepseek_scale_stride(const Tensor& scale, const Tensor& t, const ScalingType scale_type) {
  if (scale_type == ScalingType::BlockWise1x128) {
    TORCH_CHECK_VALUE(check_size_stride(scale, 0, t.size(0), 1),
        "at dim=0 scale should have ", t.size(0), "elements and stride(0) ", 1, "if ", t.size(0), " > 1 - Got: ",
        "shape=", scale.sizes(), ", stride=", scale.strides());
    auto expected_size = ceil_div<int64_t>(t.size(1), 128);
    TORCH_CHECK_VALUE(check_size_stride(scale, 1, expected_size, t.size(0)),
        "at dim=1 scale should have ", expected_size, "elements and stride ", t.size(0), "if ", expected_size, " > 1 - Got: ",
        "shape=", scale.sizes(), ", stride=", scale.strides());
  } else if (scale_type == ScalingType::BlockWise128x128) {
      TORCH_CHECK_VALUE(check_size_stride(
          scale,
          0,
          ceil_div<int64_t>(t.size(0), 128),
          ceil_div<int64_t>(t.size(1), 128)),
        "at dim=0 scale should have ", ceil_div<int64_t>(t.size(0), 128), "elements and stride(0) ", ceil_div<int64_t>(t.size(1), 128), "if ", ceil_div<int64_t>(t.size(0), 128), " > 1 - Got: ",
        "shape=", scale.sizes(), ", stride=", scale.strides());
      TORCH_CHECK(check_size_stride(
          scale, 1, ceil_div<int64_t>(t.size(1), 128), 1),
        "at dim=1 scale should have ", ceil_div<int64_t>(t.size(1), 128), "elements and stride(1) ", 1, "if ", ceil_div<int64_t>(t.size(1), 128), " > 1 - Got: ",
        "shape=", scale.sizes(), ", stride=", scale.strides());
  }
}

Tensor&
_scaled_block1x128_block1x128(
          const Tensor& mat_a, const Tensor& mat_b,
          const Tensor& scale_a, const Tensor& scale_b,
          const std::optional<Tensor>& bias,
          const c10::ScalarType out_dtype,
          const bool use_fast_accum,
          Tensor& out) {
  // Restrictions:
  // A, B are FP8, scales are fp32, shape K//128
  TORCH_CHECK_VALUE(isFloat8Type(mat_a.scalar_type()) && isFloat8Type(mat_b.scalar_type()), "mat_a and mat_b must be fp8 types, got: ",
      mat_a.scalar_type(), mat_b.scalar_type());
  TORCH_CHECK_VALUE(scale_a.sizes()[0] == mat_a.sizes()[0] && scale_a.sizes()[1] == mat_a.sizes()[1] / 128 && scale_a.scalar_type() == kFloat,
      "scale_a must have shape ", mat_a.sizes()[0], " x ", mat_a.sizes()[1] / 128, " Float elements, got ", scale_a.sizes())
  TORCH_CHECK_VALUE(scale_b.sizes()[0] == ceil_div<int64_t>(mat_b.sizes()[0], 128) && scale_b.sizes()[1] == mat_b.sizes()[1] && scale_b.scalar_type() == kFloat,
      "scale_b must have shape ", ceil_div<int64_t>(mat_b.sizes()[0], 128), " x ", mat_b.sizes()[1], " Float elements, got ", scale_b.sizes())

  auto scaling_choice_a = ScalingType::BlockWise1x128;
  auto scaling_choice_b = ScalingType::BlockWise1x128;

  // Check scale strides (including stride=1 small cases)
  _check_deepseek_scale_stride(scale_a, mat_a, scaling_choice_a);
  _check_deepseek_scale_stride(scale_b.t(), mat_b.t(), scaling_choice_b);

  _scaled_gemm(mat_a, mat_b, scale_a, scale_b, scaling_choice_a, scaling_choice_b, bias, use_fast_accum, out);

  return out;
}

Tensor&
_scaled_block128x128_block1x128(
          const Tensor& mat_a, const Tensor& mat_b,
          const Tensor& scale_a, const Tensor& scale_b,
          const std::optional<Tensor>& bias,
          const c10::ScalarType out_dtype,
          const bool use_fast_accum,
          Tensor& out) {
  // Restrictions:
  // A, B are FP8, scales are fp32, shape K//128
  std::cout << "mat_b: " << mat_b.dim() << ", " << mat_b.sizes() << ", " << mat_b.strides() << std::endl;
  std::cout << "scale_b: " << scale_b.dim() << ", " << scale_b.sizes() << ", " << scale_b.strides() << std::endl;
  TORCH_CHECK_VALUE(isFloat8Type(mat_a.scalar_type()) && isFloat8Type(mat_b.scalar_type()), "mat_a and mat_b must be fp8 types, got: ",
      mat_a.scalar_type(), mat_b.scalar_type());
  TORCH_CHECK_VALUE(scale_a.sizes()[0] == ceil_div<int64_t>(mat_a.sizes()[0], 128) && scale_a.sizes()[1] == ceil_div<int64_t>(mat_a.sizes()[1], 128) && scale_a.scalar_type() == kFloat,
      "scale_a must have shape ", ceil_div<int64_t>(mat_a.sizes()[0], 128), " x ", ceil_div<int64_t>(mat_a.sizes()[1], 128), " Float elements, got ", scale_a.sizes())
  TORCH_CHECK_VALUE(scale_b.sizes()[0] == ceil_div<int64_t>(mat_b.sizes()[0], 128) && scale_b.sizes()[1] == mat_b.sizes()[1] && scale_b.scalar_type() == kFloat,
      "scale_b must have shape ", ceil_div<int64_t>(mat_b.sizes()[0], 128), " x ", mat_b.sizes()[1], " Float elements, got ", scale_b.sizes())

  auto scaling_choice_a = ScalingType::BlockWise128x128;
  auto scaling_choice_b = ScalingType::BlockWise1x128;

  // Check scale strides (including stride=1 small cases)
  _check_deepseek_scale_stride(scale_a, mat_a, scaling_choice_a);
  _check_deepseek_scale_stride(scale_b.t(), mat_b.t(), scaling_choice_b);

  _scaled_gemm(mat_a, mat_b, scale_a, scale_b, scaling_choice_a, scaling_choice_b, bias, use_fast_accum, out);

  return out;
}

Tensor&
_scaled_block1x128_block128x128(
          const Tensor& mat_a, const Tensor& mat_b,
          const Tensor& scale_a, const Tensor& scale_b,
          const std::optional<Tensor>& bias,
          const c10::ScalarType out_dtype,
          const bool use_fast_accum,
          Tensor& out) {
  // Restrictions:
  // A, B are FP8, scales are fp32, A: shape K//128, B: K//128, N//128
  TORCH_CHECK_VALUE(isFloat8Type(mat_a.scalar_type()) && isFloat8Type(mat_b.scalar_type()), "mat_a and mat_b must be fp8 types, got: ",
      mat_a.scalar_type(), mat_b.scalar_type());
  TORCH_CHECK_VALUE(scale_a.sizes()[0] == mat_a.sizes()[0] && scale_a.sizes()[1] == mat_a.sizes()[1] / 128 && scale_a.scalar_type() == kFloat,
      "scale_a must have shape ", mat_a.sizes()[0], " x ", mat_a.sizes()[1] / 128, " Float elements, got ", scale_a.sizes())
  TORCH_CHECK_VALUE(scale_b.sizes()[0] == mat_b.sizes()[0] / 128 && scale_b.sizes()[1] == mat_b.sizes()[1] / 128 && scale_b.scalar_type() == kFloat,
      "scale_b must have shape ", mat_b.sizes()[0] / 128, " x ", mat_b.sizes()[1] / 128, " Float elements, got ", scale_b.sizes())

  auto scaling_choice_a = ScalingType::BlockWise1x128;
  auto scaling_choice_b = ScalingType::BlockWise128x128;

  // Check scale strides (including stride=1 small cases)
  _check_deepseek_scale_stride(scale_a, mat_a, scaling_choice_a);
  _check_deepseek_scale_stride(scale_b.t(), mat_b.t(), scaling_choice_b);

  _scaled_gemm(mat_a, mat_b, scale_a, scale_b, scaling_choice_a, scaling_choice_b, bias, use_fast_accum, out);

  return out;
}

Tensor&
_scaled_mxfp8_mxfp8(
          const Tensor& mat_a, const Tensor& mat_b,
          const Tensor& scale_a, const SwizzleType swizzle_a,
          const Tensor& scale_b, const SwizzleType swizzle_b,
          const std::optional<Tensor>& bias,
          const c10::ScalarType out_dtype,
          Tensor& out) {
  // Restrictions:
  // A, B are FP8, scales are e8m0, A: shape K//32, B: K, N//32
  // Scales must be swizzled
  TORCH_CHECK_VALUE(isFloat8Type(mat_a.scalar_type()) && isFloat8Type(mat_b.scalar_type()), "mat_a and mat_b must be fp8 types, got: ",
      mat_a.scalar_type(), mat_b.scalar_type());

#ifdef USE_ROCM
  auto scale_a_elems = ceil_div<int64_t>(mat_a.size(0), 32) * mat_a.size(1);
  auto scale_b_elems = ceil_div<int64_t>(mat_b.size(1), 32) * mat_b.size(0);
#else
  auto scale_a_elems = round_up<int64_t>(mat_a.size(0), 128) * round_up<int64_t>(ceil_div<int64_t>(mat_a.size(1), 32), 4);
  auto scale_b_elems = round_up<int64_t>(mat_b.size(1), 128) * round_up<int64_t>(ceil_div<int64_t>(mat_b.size(0), 32), 4);
#endif
  TORCH_CHECK_VALUE(scale_a_elems == scale_a.numel(),
         "For Blockwise scaling scale_a should have ", scale_a_elems, " elements, got: ", scale_a.numel());
  TORCH_CHECK_VALUE(scale_b_elems == scale_b.numel(),
         "For Blockwise scaling scale_b should have ", scale_b_elems, " elements, got: ", scale_b.numel());

#ifndef USE_ROCM
  TORCH_CHECK_VALUE(swizzle_a == SwizzleType::SWIZZLE_32_4_4, "scale_a must be swizzled to SWIZZLE_32_4_4 format");
  TORCH_CHECK_VALUE(swizzle_b == SwizzleType::SWIZZLE_32_4_4, "scale_b must be swizzled to SWIZZLE_32_4_4 format");
#endif

  TORCH_CHECK_VALUE(scale_a.is_contiguous() && scale_b.is_contiguous(),
        "For Blockwise scaling both scales should be contiguous");

  TORCH_CHECK_VALUE(out.scalar_type() == out_dtype, "expected out.scalar_type() to be ", out_dtype, ", but got ", out_dtype);

  auto scaling_choice_a = ScalingType::BlockWise1x32;
  auto scaling_choice_b = ScalingType::BlockWise1x32;

#ifdef USE_ROCM
#if ROCM_VERSION >= 70000
  TORCH_CHECK_NOT_IMPLEMENTED(at::detail::getCUDAHooks().isGPUArch({"gfx950"}),
              "Block-wise scaling for Float8_e8m0fnu is only supported on gfx950");

  TORCH_CHECK_VALUE(mat_a.size(0) % 32 == 0 && mat_a.size(1) % 32 == 0 &&
              mat_b.size(0) % 32 == 0 && mat_b.size(1) % 32 == 0,
              "Matrix dimensions must be multiples of 32 for block-wise scaling");

  TORCH_CHECK_VALUE(out.scalar_type() == ScalarType::BFloat16 ||
              out.scalar_type() == ScalarType::Half,
              "Block-wise scaling only supports BFloat16 or Half output types");
#else
    TORCH_CHECK_NOT_IMPLEMENTED(false, "Block-wise scaling for Float8_e8m0fnu requires ROCm 7.0 or later");
#endif
#endif

  return _scaled_gemm(mat_a, mat_b, scale_a, scale_b, scaling_choice_a, scaling_choice_b, bias, false /* use_fast_accum */, out);
}


Tensor&
_scaled_mxfp4_mxfp4(
          const Tensor& mat_a, const Tensor& mat_b,
          const Tensor& scale_a, const SwizzleType swizzle_a,
          const Tensor& scale_b, const SwizzleType swizzle_b,
          const std::optional<Tensor>& bias,
          const c10::ScalarType out_dtype,
          Tensor& out) {
#ifndef USE_ROCM
  TORCH_CHECK_NOT_IMPLEMENTED(false, "MXFP4 scaling supported on ROCM only");
#endif
  // Restrictions:
  // A, B are FP4, scales are e8m0, A: shape K//32, B: K, N//32
  TORCH_CHECK_VALUE(mat_a.scalar_type() == at::kFloat4_e2m1fn_x2 && mat_b.scalar_type() == at::kFloat4_e2m1fn_x2, "mat_a and mat_b must be fp4 types, got: ",
      mat_a.scalar_type(), mat_b.scalar_type());

  auto scale_a_elems = ceil_div<int64_t>(2 * mat_a.size(0), 32) * mat_a.size(1);
  auto scale_b_elems = ceil_div<int64_t>(2 * mat_b.size(1), 32) * mat_b.size(0);
  TORCH_CHECK_VALUE(scale_a_elems == scale_a.numel(),
         "For Blockwise scaling scale_a should have ", scale_a_elems, " elements, got: ", scale_a.numel());
  TORCH_CHECK_VALUE(scale_b_elems == scale_b.numel(),
         "For Blockwise scaling scale_b should have ", scale_b_elems, " elements, got: ", scale_b.numel());

  TORCH_CHECK_VALUE(scale_a.is_contiguous() && scale_b.is_contiguous(),
        "For Blockwise scaling both scales should be contiguous");

  TORCH_CHECK_VALUE(out.scalar_type() == out_dtype, "expected out.scalar_type() to be ", out_dtype, ", but got ", out_dtype);

  auto scaling_choice_a = ScalingType::BlockWise1x32;
  auto scaling_choice_b = ScalingType::BlockWise1x32;

#if ROCM_VERSION >= 70000
  TORCH_CHECK_NOT_IMPLEMENTED(at::detail::getCUDAHooks().isGPUArch({"gfx950"}),
              "Block-wise scaling for Float8_e8m0fnu is only supported on gfx950");

  TORCH_CHECK_VALUE(mat_a.size(0) % 32 == 0 && mat_a.size(1) % 32 == 0 &&
              mat_b.size(0) % 32 == 0 && mat_b.size(1) % 32 == 0,
              "Matrix dimensions must be multiples of 32 for block-wise scaling");

  TORCH_CHECK_VALUE(out.scalar_type() == ScalarType::BFloat16 ||
              out.scalar_type() == ScalarType::Half,
              "Block-wise scaling only supports BFloat16 or Half output types");
#else
    TORCH_CHECK_NOT_IMPLEMENTED(false, "Block-wise scaling for Float8_e8m0fnu requires ROCm 7.0 or later");
#endif

  return _scaled_gemm(mat_a, mat_b, scale_a, scale_b, scaling_choice_a, scaling_choice_b, bias, false /* use_fast_accum */, out);
}

Tensor&
_scaled_nvfp4_nvfp4(
          const Tensor& mat_a, const Tensor& mat_b,
          const Tensor& scale_a, const SwizzleType swizzle_a,
          const Tensor& scale_b, const SwizzleType swizzle_b,
          const std::optional<Tensor>& bias,
          const c10::ScalarType out_dtype,
          Tensor& out,
          const std::optional<Tensor>& global_scale_a = std::nullopt,
          const std::optional<Tensor>& global_scale_b = std::nullopt) {
#ifdef USE_ROCM
  TORCH_CHECK_NOT_IMPLEMENTED(false, "NVFP4 scaling not supported on ROCM");
#endif
  std::optional<Tensor> alpha = std::nullopt;
  // Note: "Or" here means that if only one scale is passed, we check for the other. Otherwise,
  //       if this is "And" we would silently do nothing in the case where one global scale is
  //       passed and not the other.
  if (global_scale_a.has_value() || global_scale_b.has_value()) {
    TORCH_CHECK_VALUE(global_scale_a.has_value(),
        "For two-level-scaled NVFP4, global_scale_a must have a value");
    TORCH_CHECK_VALUE(global_scale_b.has_value(),
        "For two-level-scaled NVFP4, global_scale_b must have a value");
    alpha = global_scale_a.value().mul(global_scale_b.value());
  }
  // Restrictions:
  // A, B are FP4, scales are e8m0, A: shape K//32, B: K, N//32
  // Scales must be swizzled
  TORCH_CHECK_VALUE(mat_a.scalar_type() == at::kFloat4_e2m1fn_x2 && mat_b.scalar_type() == at::kFloat4_e2m1fn_x2, "mat_a and mat_b must be fp4 types, got: ",
      mat_a.scalar_type(), mat_b.scalar_type());
  // Note: fp4x2 format, need to double the K dimension for checking purposes.
  auto scale_a_elems = round_up<int64_t>(mat_a.size(0), 128) * round_up<int64_t>(ceil_div<int64_t>(mat_a.size(1) * 2, 16), 4);
  auto scale_b_elems = round_up<int64_t>(mat_b.size(1), 128) * round_up<int64_t>(ceil_div<int64_t>(mat_b.size(0) * 2, 16), 4);
  TORCH_CHECK_VALUE(scale_a_elems == scale_a.numel(),
         "For Blockwise scaling scale_a should have ", scale_a_elems, " elements, got: ", scale_a.numel());
  TORCH_CHECK_VALUE(scale_b_elems == scale_b.numel(),
         "For Blockwise scaling scale_b should have ", scale_b_elems, " elements, got: ", scale_b.numel());

  TORCH_CHECK_VALUE(swizzle_a == SwizzleType::SWIZZLE_32_4_4, "scale_a must be swizzled to SWIZZLE_32_4_4 format");
  TORCH_CHECK_VALUE(swizzle_b == SwizzleType::SWIZZLE_32_4_4, "scale_b must be swizzled to SWIZZLE_32_4_4 format");

  TORCH_CHECK_VALUE(scale_a.is_contiguous() && scale_b.is_contiguous(),
        "For Blockwise scaling both scales should be contiguous");

  auto scaling_choice_a = ScalingType::BlockWise1x16;
  auto scaling_choice_b = ScalingType::BlockWise1x16;
  return _scaled_gemm(mat_a, mat_b, scale_a, scale_b, scaling_choice_a, scaling_choice_b, bias, false /* use_fast_accum */, out, alpha);
}


// V2: Computes matrix multiply + bias while applying scaling to input and output matrices
// Scales are only applicable when matrices are of Float8 type and assumed to be equal to 1.0 by default.
// If output matrix type is 16 or 32-bit type, scale_result is not applied.
// Known limitations:
//  - Only works if mat1 is row-major and mat2 is column-major
//  - Only works if matrices sizes are divisible by 32
//  - If 1-dimensional tensors are used then scale_a should be size = mat1.size(0)
//    and scale_b should have size = to mat2.size(1)
//  Arguments:
//    - `mat1`: the first operand of the matrix multiply, can be type `torch.float8_e4m3fn` or `torch.float8_e5m2`
//    - `mat2`: the second operand of the matrix multiply, can be type `torch.float8_e4m3fn` or `torch.float8_e5m2`
//    - `scale_a`: a tensor with the inverse scale of `mat1`, whose shape/strides/dtype depend on the scaling scheme
//    - `scale_recipe_a`: An integer corresponding to an enum describing the scaling scheme used for `scale_a`
//    - `swizzle_a`: An integer corresponding to a `SwizzleType` enum describing the swizzling scheme for `scale_a`
//    - `scale_b`: a tensor with the inverse scale of `mat2`, whose shape/strides/dtype depend on the scaling scheme
//    - `scale_recipe_b`: An integer corresponding to an enum describing the scaling scheme used for `scale_b`
//    - `swizzle_b`: An integer corresponding to a `SwizzleType` enum describing the swizzling scheme for `scale_b`
//    - `bias`: the bias, can be type `torch.float16` or `torch.bfloat16`
//    - `out_dtype`: the output dtype, can either be a float8 or a higher precision floating point type
//    - `use_fast_accum`: if true, enables fast float8 accumulation. Backends may ignore this option if not applicable.
//    - `out`: a reference to the output tensor
Tensor&
_scaled_mm_cuda_v2_out(
          const Tensor& mat_a, const Tensor& mat_b,
          ArrayRef<Tensor> scale_a,
          IntArrayRef scale_recipe_a,
          IntArrayRef swizzle_a,
          ArrayRef<Tensor> scale_b,
          IntArrayRef scale_recipe_b,
          IntArrayRef swizzle_b,
          const std::optional<Tensor>& bias,
          const std::optional<c10::ScalarType> out_dtype,
          IntArrayRef contraction_dim,
          bool use_fast_accum,
          Tensor& out) {
  // Check sizes
  bool allowed_device = _scaled_mm_allowed_device();
  TORCH_CHECK_NOT_IMPLEMENTED(allowed_device,
      "torch._scaled_mm is only supported on CUDA devices with compute capability >= 9.0 or 8.9, or ROCm MI300+");
  TORCH_CHECK_VALUE(mat_a.dim() == 2, "mat_a must be a matrix");
  TORCH_CHECK_VALUE(mat_b.dim() == 2, "mat_b must be a matrix");

  // If any of M, K, N is 0 - return early (the tensorwise/rowwise float8 gemm kernels
  // do not support this case).
  if (mat_a.size(0) == 0 || mat_a.size(1) == 0 || mat_b.size(1) == 0) {
    // `out` was created with `at::empty`. In the case where we are multiplying
    // MxK by KxN and K is the zero dim, we need to initialize here to properly
    // return a tensor of zeros.
    at::native::resize_output(out, {mat_a.size(0), mat_b.size(1)});
    if (mat_a.size(1) == 0) {
      out.zero_();
    }

    return out;
  }

  // Check if the input matrix sizes can be multiplied
  // - if optional contraction dims are provided, use those
  //   -- mostly for < 1B formats (i.e. nvfp4x2) where cheap .t() is not available.
  if (contraction_dim.size() > 0) {
    TORCH_CHECK_VALUE(contraction_dim.size() == 2, "contraction_dim must have exactly 2 elements");
    auto mat_a_dim = contraction_dim[0];
    auto mat_b_dim = contraction_dim[1];
    TORCH_CHECK_VALUE(
        mat_a.size(mat_a_dim) == mat_b.size(mat_b_dim), "mat_a and mat_b shapes cannot be multiplied (",
        mat_a.size(0), "x", mat_a.size(1), " and ", mat_b.size(0), "x", mat_b.size(1), ") ",
        "with contraction dims mat_a: ", mat_a_dim, ", mat_b: ", mat_b_dim);
  } else {
    TORCH_CHECK_VALUE(
        mat_a.size(1) == mat_b.size(0), "mat_a and mat_b shapes cannot be multiplied (",
        mat_a.size(0), "x", mat_a.size(1), " and ", mat_b.size(0), "x", mat_b.size(1), ")");
  }

  TORCH_CHECK_VALUE(!bias || bias->numel() == mat_b.sizes()[1], "Bias must be size ", mat_b.sizes()[1],
       " but got ", bias->numel());
  TORCH_CHECK_VALUE(
      mat_a.sizes()[1] % 16 == 0,
      "Expected trailing dimension of mat1 to be divisible by 16 ",
      "but got mat1 shape: (",
      mat_a.sizes()[0],
      "x",
      mat_a.sizes()[1],
      ").");
  TORCH_CHECK_VALUE(mat_b.sizes()[0] % 16 == 0 && mat_b.sizes()[1] % 16 == 0, "mat2 shape (", mat_b.sizes()[0], "x",
       mat_b.sizes()[1], ") must be divisible by 16");

  // TODO(slayton): Existing checks, not sure if they should really be here.
  TORCH_CHECK_VALUE(!out_dtype || *out_dtype == out.scalar_type(), "out_dtype must match output matrix type");
  TORCH_CHECK_VALUE(isFloat8Type(mat_a.scalar_type()) || mat_a.scalar_type() == ScalarType::Float4_e2m1fn_x2,
      "Expected mat_a to be Float8 or Float4_x2 matrix got ", mat_a.scalar_type());
  TORCH_CHECK_VALUE(isFloat8Type(mat_b.scalar_type()) || mat_b.scalar_type() == ScalarType::Float4_e2m1fn_x2,
      "Expected mat_b to be Float8 or Float4_x2 matrix got ", mat_b.scalar_type());
#ifndef USE_ROCM
  // Type restrictions imposed by CuBLASLt as of CUDA-12.1
  TORCH_CHECK_VALUE(mat_a.scalar_type() != ScalarType::Float8_e5m2 || mat_b.scalar_type() != ScalarType::Float8_e5m2,
        "Multiplication of two Float8_e5m2 matrices is not supported");
#endif
  if (use_fast_accum) {
    TORCH_CHECK_VALUE(mat_a.scalar_type() != ScalarType::Float4_e2m1fn_x2 && mat_b.scalar_type() != ScalarType::Float4_e2m1fn_x2, "`use_fast_accum` is not supported when `mat_a` or `mat_b` tensors have the `Float4_e2m1fn_x2` dtype.");
  }
#ifdef USE_ROCM
  if (mat_a.scalar_type() == ScalarType::Float4_e2m1fn_x2 || mat_b.scalar_type() == ScalarType::Float4_e2m1fn_x2) {
    TORCH_CHECK_NOT_IMPLEMENTED(ROCM_VERSION >= 70000,
        "Float4_e2m1fn_x2 is only supported for ROCm 7.0 and above");
  }
  if (mat_a.scalar_type() == ScalarType::Float8_e5m2 || mat_b.scalar_type() == ScalarType::Float8_e5m2) {
    TORCH_CHECK_NOT_IMPLEMENTED(ROCM_VERSION >= 60500,
        "Float8_e5m2 is only supported for ROCm 6.5 and above");
  }
  if (mat_a.scalar_type() == ScalarType::Float8_e4m3fn || mat_b.scalar_type() == ScalarType::Float8_e4m3fn) {
    TORCH_CHECK_NOT_IMPLEMENTED(ROCM_VERSION >= 60500,
        "Float8_e4m3fn is only supported for ROCm 6.5 and above");
  }
#endif
  if (bias) {
    TORCH_CHECK_VALUE(out.scalar_type() != kFloat,
        "Bias is not supported when out_dtype is set to Float32");

    TORCH_CHECK_VALUE(bias->scalar_type() == ScalarType::BFloat16 ||
                bias->scalar_type() == ScalarType::Half,
        "Bias must be BFloat16 or Half, but got ", bias->scalar_type());

    TORCH_CHECK_VALUE((out.scalar_type() != kFloat &&
                 out.scalar_type() != ScalarType::BFloat16) ||
                bias->scalar_type() == ScalarType::BFloat16,
        "Bias must be BFloat16 to compute ", out.scalar_type(),
        " output, but got ", bias->scalar_type());

    TORCH_CHECK_VALUE(out.scalar_type() != ScalarType::Half ||
                bias->scalar_type() == ScalarType::Half,
        "Bias must be Float16 to compute ", out.scalar_type(),
        " output, but got ", bias->scalar_type());
  }
  {
    auto bias_ = bias.value_or(Tensor());

    // NOLINTNEXTLINE(*c-array*)
    TensorArg targs[]{{out, "out", 0}, {mat_a, "mat_a", 1}, {mat_b, "mat_b", 2},
                      {bias_, "bias", 3}, {scale_a[0], "scale_a", 4}, {scale_b[0], "scale_b", 5}};
    checkAllSameGPU(__func__, targs);
  }

  auto out_dtype_ = out_dtype.value_or(at::ScalarType::BFloat16);

  // Conversion of implicitly-defined enums to explicit
  auto scale_recipe_a_enum = convert_int_to_enum<ScalingType>(scale_recipe_a);
  auto swizzle_a_enum = convert_int_to_enum<SwizzleType>(swizzle_a);
  auto scale_recipe_b_enum = convert_int_to_enum<ScalingType>(scale_recipe_b);
  auto swizzle_b_enum = convert_int_to_enum<SwizzleType>(swizzle_b);

  // at this point we can start working out what we want to be doing
  // Try to do as few steps as possible.
  // NOTE: support is deliberately sparse, can explicitly enumerate all combinations allowed.
  // Do this via a list of defined (name, acceptance, concrete_impl) tuples.
  bool found_impl = false;
  ScaledGemmImplementation gemm_impl = ScaledGemmImplementation::NONE;

  for (const auto& fn_entry : scale_kernel_dispatch) {
    const auto [name, accept_fn, scaled_gemm_impl] = fn_entry;
    bool ok = accept_fn(mat_a.scalar_type(),
                        scale_recipe_a_enum,
                        scale_a,
                        mat_b.scalar_type(),
                        scale_recipe_b_enum,
                        scale_b);
    if (ok) {
      gemm_impl = scaled_gemm_impl;
      found_impl = true;
      break;
    }
  }
  TORCH_CHECK_VALUE(
    found_impl,
    "Invalid scaling configuration.\n"
    "- For TensorWise scaling, a and b should be float8, scales should be float and singletons.\n"
    "- For RowWise scaling, a and b should be float8, scales should be float, scale_a should be (", mat_a.size(0), ", 1) and scale_b should be (1, ", mat_b.size(1), "), and both should be contiguous.\n"
    "- For BlockWise 1x128 scaling, a and b should be float8, scales should be float, scale_a should be (", mat_a.size(0), ", ", ceil_div<int64_t>(mat_a.size(1), 128), ") and scale_b should be (", ceil_div<int64_t>(mat_b.size(0), 128), ", ", mat_b.size(1), "), and both should be outer-dim-major.\n"
    "- For BlockWise 128x128 scaling, a and b should be float8, scales should be float, scale_a should be (", ceil_div<int64_t>(mat_a.size(0), 128), ", ", ceil_div<int64_t>(mat_a.size(1), 128), ") and scale_b should be (", ceil_div<int64_t>(mat_b.size(0), 128), ", ", ceil_div<int64_t>(mat_b.size(1), 128), "), and both should be near-inner-dim-major (with 16-byte aligned strides).\n"
    "- For Blockwise 1x32 scaling, a and b should be float8, scales should be float8_e8m0fnu, scale_a should have ", round_up<int64_t>(mat_a.size(0), 128) * round_up<int64_t>(ceil_div<int64_t>(mat_a.size(1), 32), 4), " elements and scale_b should have ", round_up<int64_t>(mat_b.size(1), 128) * round_up<int64_t>(ceil_div<int64_t>(mat_b.size(0), 32), 4), " elements, and both should be contiguous.\n"
    "- For Blockwise 1x16 scaling, a and b should be float4 (packed 2x), scales should be float8_e4m3fn, scale_a should have ", round_up<int64_t>(mat_a.size(0), 128) * round_up<int64_t>(ceil_div<int64_t>(mat_a.size(1) * 2, 16), 4), " elements and scale_b should have ", round_up<int64_t>(mat_b.size(1), 128) * round_up<int64_t>(ceil_div<int64_t>(mat_b.size(0) * 2, 16), 4), " elements, and both should be contiguous.\n"
    "Got mat_a.dtype()=", mat_a.scalar_type(), ", scale_a[0].dtype()=", scale_a[0].scalar_type(), ", scale_a[0].size()=", scale_a[0].sizes(), ", scale_a[0].stride()=", scale_a[0].strides(), ", ",
    "mat_b.dtype()=", mat_b.scalar_type(), ", scale_b[0].dtype()=", scale_b[0].scalar_type(), ", scale_b[0].size()=", scale_b[0].sizes(), " and scale_b[0].stride()=", scale_b[0].strides()
  );

  at::native::resize_output(out, {mat_a.size(0), mat_b.size(1)});

  auto bias_ = bias.value_or(Tensor());

  // dispatch to appropriate lower-level calls for error checking & execution
  if (gemm_impl == ScaledGemmImplementation::TENSORWISE_TENSORWISE) {
    return _scaled_tensorwise_tensorwise(mat_a, mat_b, scale_a[0], scale_b[0], bias, out_dtype_, use_fast_accum, out);
  } else if (gemm_impl == ScaledGemmImplementation::ROWWISE_ROWWISE) {
    return _scaled_rowwise_rowwise(mat_a, mat_b, scale_a[0], scale_b[0], bias, out_dtype_, use_fast_accum, out);
  } else if (gemm_impl == ScaledGemmImplementation::BLOCK_128x128_1x128) {
    return _scaled_block128x128_block1x128(mat_a, mat_b, scale_a[0], scale_b[0], bias, out_dtype_, use_fast_accum, out);
  } else if (gemm_impl == ScaledGemmImplementation::BLOCK_1x128_128x128) {
    return _scaled_block1x128_block128x128(mat_a, mat_b, scale_a[0], scale_b[0], bias, out_dtype_, use_fast_accum, out);
  } else if (gemm_impl == ScaledGemmImplementation::BLOCK_1x128_1x128) {
    return _scaled_block1x128_block1x128(mat_a, mat_b, scale_a[0], scale_b[0], bias, out_dtype_, use_fast_accum, out);
  } else if (gemm_impl == ScaledGemmImplementation::MXFP8_MXFP8) {
    return _scaled_mxfp8_mxfp8(mat_a, mat_b, scale_a[0], swizzle_a_enum[0], scale_b[0], swizzle_b_enum[0], bias, out_dtype_, out);
  } else if (gemm_impl == ScaledGemmImplementation::NVFP4_NVFP4) {
    return _scaled_nvfp4_nvfp4(mat_a, mat_b, scale_a[0], swizzle_a_enum[0], scale_b[0], swizzle_b_enum[0], bias, out_dtype_, out,
                               scale_a[1], scale_b[1]);
  } else if (gemm_impl == ScaledGemmImplementation::NVFP4_NVFP4_SINGLE_SCALE) {
    return _scaled_nvfp4_nvfp4(mat_a, mat_b, scale_a[0], swizzle_a_enum[0], scale_b[0], swizzle_b_enum[0], bias, out_dtype_, out);
  } else if (gemm_impl == ScaledGemmImplementation::MXFP4_MXFP4) {
    return _scaled_mxfp4_mxfp4(mat_a, mat_b, scale_a[0], swizzle_a_enum[0], scale_b[0], swizzle_b_enum[0], bias, out_dtype_, out);
  } else {
    TORCH_CHECK_VALUE(false, "Invalid state - found an implementation, but not really");
  }
}

Tensor
_scaled_mm_cuda_v2(
          const Tensor& mat_a, const Tensor& mat_b,
          ArrayRef<Tensor> scale_a,
          IntArrayRef scale_recipe_a,
          IntArrayRef swizzle_a,
          ArrayRef<Tensor> scale_b,
          IntArrayRef scale_recipe_b,
          IntArrayRef swizzle_b,
          const std::optional<Tensor>& bias,
          const std::optional<c10::ScalarType> out_dtype,
          IntArrayRef contraction_dim,
          bool use_fast_accum) {
  const auto out_dtype_ = out_dtype.value_or(mat_a.scalar_type());
  Tensor out = at::empty({0}, mat_a.options().dtype(out_dtype_));

  return _scaled_mm_cuda_v2_out(
                      mat_a, mat_b,
                      scale_a, scale_recipe_a, swizzle_a,
                      scale_b, scale_recipe_b, swizzle_b,
                      bias,
                      out_dtype,
                      contraction_dim,
                      use_fast_accum,
                      out);
}

// 2d-2d and 2d-3d
// scaling=MXFP8
// CUDA-only
Tensor&
_mx8_mx8_bf16_grouped_mm_fbgemm(
        const Tensor& mat_a,
        const Tensor& mat_b,
        const Tensor& scale_a,
        const SwizzleType& swizzle_a,
        const Tensor& scale_b,
        const SwizzleType& swizzle_b,
        const std::optional<at::Tensor>& offs,
        Tensor& out) {
    const bool a_is_2d = mat_a.dim() == 2;
    const bool b_is_2d = mat_b.dim() == 2;
    bool b_is_3d = mat_b.dim() == 3;
    bool is_2d_2d = a_is_2d && b_is_2d;
    bool is_2d_3d = a_is_2d && b_is_3d;
    TORCH_CHECK_VALUE(is_2d_2d || is_2d_3d, "MXFP8 grouped GEMM currently only supports 2d-2d and 2d-3d cases");
    TORCH_CHECK_VALUE(offs.has_value(), "MXFP8 2d-2d and 2d-3d grouped GEMMs requires offsets");
    TORCH_CHECK_VALUE(out.scalar_type() == at::kBFloat16, "Only bf16 out_dtype is supported for MXFP8 grouped gemm");
    // MXFP8 expects float8_e8m0fnu scales.
    TORCH_CHECK_VALUE(scale_a.scalar_type() == at::kFloat8_e8m0fnu && scale_b.scalar_type() == at::kFloat8_e8m0fnu,
        "For MXFP8 grouped gemm, both scales must be float8_e8m0fnu tensors.");
#ifdef USE_ROCM
    TORCH_CHECK_VALUE(swizzle_a == SwizzleType::NO_SWIZZLE && swizzle_b == SwizzleType::NO_SWIZZLE,
        "For ROCM MXFP8 grouped gemm, both scale swizzle types must be SWIZZLE_NONE");
#else
    TORCH_CHECK_VALUE(swizzle_a == SwizzleType::SWIZZLE_32_4_4 && swizzle_b == SwizzleType::SWIZZLE_32_4_4,
        "For CUDA MXFP8 grouped gemm, both scale swizzle types must be SWIZZLE_32_4_4");
#endif

#if defined(USE_FBGEMM_GENAI) and !defined(USE_ROCM)
    fbgemm_gpu::mx8mx8bf16_grouped_mm(
        mat_a,
        mat_b,
        scale_a,
        scale_b,
        offs.value(),
        out);
#else
    TORCH_CHECK_NOT_IMPLEMENTED(false, "mxfp8_mxfp8 grouped gemm requires compile with USE_FBGEMM_GENAI");
#endif
    return out;
}

// 2d-2d and 2d-3d cases
// scaling=rowwise
// CUDA-only
Tensor&
_f8_f8_bf16_rowwise_grouped_mm_cuda(
          const Tensor& mat_a,
          const Tensor& mat_b,
          const Tensor& scale_a,
          const Tensor& scale_b,
          const std::optional<Tensor>& offs,
          const std::optional<Tensor>& bias,
          const bool use_fast_accum,
          Tensor& out) {
  TORCH_CHECK_VALUE(mat_a.dtype() == at::kFloat8_e4m3fn, "Expected mat_a to be Float8_e4m3 matrix got ", mat_a.scalar_type());
  TORCH_CHECK_VALUE(mat_b.dtype() == at::kFloat8_e4m3fn, "Expected mat_a to be Float8_e4m3 matrix got ", mat_b.scalar_type());

  at::cuda::detail::f8f8bf16_grouped_mm(
      mat_a,
      mat_b,
      scale_a,
      scale_b,
      offs,
      bias,
      use_fast_accum,
      out);
    return out;
}

// 2d-2d and 2d-3d cases
// scaling=rowwise
// only being called for rocm
Tensor&
_f8_f8_bf16_rowwise_grouped_mm_rocm(
      const Tensor& mat_a,
      const Tensor& mat_b,
      const Tensor& scale_a,
      const Tensor& scale_b,
      const std::optional<Tensor>& offs,
      Tensor& out) {
  TORCH_CHECK_VALUE(mat_a.dtype() == at::kFloat8_e4m3fnuz, "Expected mat_a to be Float8_e4m3fnuz matrix got ", mat_a.scalar_type());
  TORCH_CHECK_VALUE(mat_b.dtype() == at::kFloat8_e4m3fnuz, "Expected mat_a to be Float8_e4m3fnuz matrix got ", mat_b.scalar_type());

#if defined(USE_FBGEMM_GENAI) && defined(USE_ROCM)
  fbgemm_gpu::f8f8bf16_rowwise_grouped_mm(
      mat_a,
      // FBGEMM expects B matrix shape to be (.., N, K)
      mat_b.transpose(-2, -1),
      scale_a,
      scale_b,
      offs,
      out);
#else
  TORCH_CHECK_NOT_IMPLEMENTED(false, "grouped gemm is not supported without USE_FBGEMM_GENAI on ROCM")
#endif
  return out;

}

// Dispatch f8 x f8 -> bf16 row-wise scaled to rocm/cuda
Tensor&
_f8_f8_bf16_rowwise_grouped_mm(
      const Tensor& mat_a,
      const Tensor& mat_b,
      const Tensor& scale_a,
      const Tensor& scale_b,
      const std::optional<Tensor>& offs,
      const std::optional<Tensor>& bias,
      bool use_fast_accum,
      Tensor& out) {
  // FP8 per-tensor and per-row scaling expect fp32 scales.
  TORCH_CHECK_VALUE(scale_a.scalar_type() == kFloat && scale_b.scalar_type() == kFloat,
      "For grouped FP8 rowwise, both scales must be float32 tensors");
#ifndef USE_ROCM
  return _f8_f8_bf16_rowwise_grouped_mm_cuda(
      mat_a,
      mat_b,
      scale_a,
      scale_b,
      offs,
      bias,
      use_fast_accum,
      out);
#else
  // NOTE: ignore use_fast_accum
  TORCH_CHECK_VALUE(!bias.has_value(), "ROCM grouped gemm does not support bias")
  return _f8_f8_bf16_rowwise_grouped_mm_rocm(
      mat_a,
      mat_b,
      scale_a,
      scale_b,
      offs,
      out);
#endif
}

Tensor
_scaled_grouped_mm_cuda(
        const Tensor& mat_a,
        const Tensor& mat_b,
        const Tensor& scale_a,
        const Tensor& scale_b,
        const std::optional<at::Tensor>& offs,
        const std::optional<at::Tensor>& bias,
        const std::optional<at::Tensor>& scale_result,
        std::optional<c10::ScalarType> out_dtype,
        bool use_fast_accum) {
  bool allowed_device = _scaled_mm_allowed_device(/*sm90_only*/true, /*sm100_only*/true);
  TORCH_CHECK_VALUE(allowed_device, "torch._scaled_grouped_mm is only supported on CUDA devices with compute capability = [9.0, 10.0], or ROCm MI300+");

  TORCH_CHECK_VALUE(!check_valid_strides_and_return_transposed(mat_a), "Expected mat1 to not be transposed");
  TORCH_CHECK_VALUE(check_valid_strides_and_return_transposed(mat_b), "Expected mat2 to be transposed");
  TORCH_CHECK_VALUE(mat_a.dim() == 2 || mat_a.dim() == 3, "mat_a has to be 2 or 3d");
  TORCH_CHECK_VALUE(mat_b.dim() == 2 || mat_b.dim() == 3, "mat_b has to be 2 or 3d");
  const bool a_is_2d = mat_a.dim() == 2;
  const bool b_is_2d = mat_b.dim() == 2;

  // NOTE(slayton): For sub-1B formats want contraction_dim argument?
  if (!a_is_2d || !b_is_2d) {
    TORCH_CHECK_VALUE(mat_a.size(-1) == mat_b.size(-2), "contraction dimension of mat_a and mat_b must match");
  }
  TORCH_CHECK_VALUE(
    mat_a.size(-1) % 16 == 0,
    "Expected trailing dimension of mat_a to be divisible by 16 ",
    "but got mat1 shape: (",
    mat_a.sizes(),
    ").");
  TORCH_CHECK_VALUE(mat_b.size(-2) % 16 == 0 && mat_b.size(-1) % 16 == 0,
    "Expected mat_b shape to be divisible by 16 ",
    "but got mat_b shape: (",
    mat_b.sizes(),
    ").");


  TORCH_CHECK_VALUE(!bias.has_value(), "Bias not supported yet");
  TORCH_CHECK_VALUE(!scale_result.has_value(), "Scale result not supported yet");
  TORCH_CHECK_VALUE(offs.has_value() ==  (a_is_2d || b_is_2d), "Have to provide offsets if there is a 2d matrix");

  // NOTE: mxfp8 x mxfp8 requires (and asserts later) that offsets is present.
  //       for rowwise, no offsets implies 3d-3d and is handled by lower-level
  //       routines
  if (offs.has_value()) {
    TORCH_CHECK_VALUE(offs->dim() == 1, "offs has to be 1D");
    TORCH_CHECK_VALUE(offs->dtype() == at::kInt, "Offsets have to be int32");
  }
  // FP8 per-tensor and per-row scaling expect fp32 scales.
  // MXFP8 expects float8_e8m0fnu scales.
  TORCH_CHECK_VALUE(
      (scale_a.scalar_type() == kFloat && scale_b.scalar_type() == kFloat) ||
      (scale_a.scalar_type() == at::kFloat8_e8m0fnu && scale_b.scalar_type() == at::kFloat8_e8m0fnu),
      "For FP8 tensorwise and rowwise, both scales must both be float32 tensors. For MXFP8, scales must both be float8_e8m0fnu tensors.");

  const int scale_multiplier = (mat_a.dim() == 2 && mat_b.dim() == 2) ? offs->size(0) : 1;
  check_scale(mat_a, scale_a, 0 ,0, scale_multiplier);
  check_scale(mat_b, scale_b, 1, 1, scale_multiplier);

  const auto out_dtype_ = out_dtype.value_or(kBFloat16);
  TORCH_CHECK_VALUE(out_dtype_ == kBFloat16, "Only bf16 high precision output types are supported for grouped gemm");

  Tensor out = create_grouped_gemm_output_tensor(mat_a, mat_b, offs, out_dtype_);

#if defined(USE_FBGEMM_GENAI) && defined(USE_CUDA) && !defined(USE_ROCM)
  // MXFP8 grouped GEMM dispatching
  bool is_mx8mx8bf16 = (
    mat_a.scalar_type() == at::kFloat8_e4m3fn && mat_b.scalar_type() == at::kFloat8_e4m3fn &&
    scale_a.scalar_type() == at::kFloat8_e8m0fnu && scale_b.scalar_type() == at::kFloat8_e8m0fnu
  );
#else
  bool is_mx8mx8bf16 = false;
#endif

  if (is_mx8mx8bf16) {
    // Note: Passing implied SwizzleType here, correctness of scale previously checked
    //       in `check_scale` call
    return _mx8_mx8_bf16_grouped_mm_fbgemm(
        mat_a,
        mat_b,
        scale_a,
        SwizzleType::SWIZZLE_32_4_4,
        scale_b,
        SwizzleType::SWIZZLE_32_4_4,
        offs.value(),
        out);
  }

  // If we're not MXFP8, then we're row-wise scaling.
  return _f8_f8_bf16_rowwise_grouped_mm(
      mat_a,
      mat_b,
      scale_a,
      scale_b,
      offs,
      bias,
      use_fast_accum,
      out);
}

namespace {

std::array<std::tuple<std::string, acceptance_fn, ScaledGemmImplementation>, 2> scale_grouped_kernel_dispatch = {{
  { "rowwise_rowwise", check_rowwise_recipe, ScaledGemmImplementation::ROWWISE_ROWWISE},
  { "mxfp8_mxfp8", check_mxfp8_recipe, ScaledGemmImplementation::MXFP8_MXFP8}}};

} // anonymous namespace

Tensor
_scaled_grouped_mm_cuda_v2(
          const Tensor& mat_a, const Tensor& mat_b,
          ArrayRef<Tensor> scale_a,
          IntArrayRef scale_recipe_a,
          IntArrayRef swizzle_a,
          ArrayRef<Tensor> scale_b,
          IntArrayRef scale_recipe_b,
          IntArrayRef swizzle_b,
          const std::optional<Tensor>& offs,
          const std::optional<Tensor>& bias,
          const std::optional<c10::ScalarType> out_dtype,
          IntArrayRef contraction_dim,
          bool use_fast_accum) {
  bool allowed_device = _scaled_mm_allowed_device(/*sm90_only*/true, /*sm100_only*/true);
  TORCH_CHECK_VALUE(allowed_device, "torch._scaled_grouped_mm is only supported on CUDA devices with compute capability = [9.0, 10.0], or ROCm MI300+");

  TORCH_CHECK_VALUE(!check_valid_strides_and_return_transposed(mat_a), "Expected mat1 to not be transposed");
  TORCH_CHECK_VALUE(check_valid_strides_and_return_transposed(mat_b), "Expected mat2 to be transposed");
  TORCH_CHECK_VALUE(mat_a.dim() == 2 || mat_a.dim() == 3, "mat_a has to be 2 or 3d");
  TORCH_CHECK_VALUE(mat_b.dim() == 2 || mat_b.dim() == 3, "mat_b has to be 2 or 3d");
  const bool a_is_2d = mat_a.dim() == 2;
  const bool b_is_2d = mat_b.dim() == 2;

  // NOTE(slayton): For sub-1B formats want contraction_dim argument?
  if (!a_is_2d || !b_is_2d) {
    if (contraction_dim.size() > 0) {
      const int dim_a = contraction_dim[0], dim_b = mat_b.size(contraction_dim[1]);
      TORCH_CHECK_VALUE(mat_a.size(dim_a) == mat_b.size(dim_b),
          "Contraction dimensions (", dim_a, ",", dim_b, ") of mat_a and mat_b must match, got: ", mat_a.size(dim_a), " and ",
          mat_b.size(dim_b));
      // Note: only (-1, -2) is currently supported
      TORCH_CHECK_VALUE(dim_a == -1 && dim_b == -2, "Currently contraction dims must be (-1, -2) only");
    } else {
      TORCH_CHECK_VALUE(mat_a.size(-1) == mat_b.size(-2), "contraction dimension of mat_a and mat_b must match");
    }
  }
  TORCH_CHECK_VALUE(
    mat_a.size(-1) % 16 == 0,
    "Expected trailing dimension of mat_a to be divisible by 16 ",
    "but got mat1 shape: (",
    mat_a.sizes(),
    ").");
  TORCH_CHECK_VALUE(mat_b.size(-2) % 16 == 0 && mat_b.size(-1) % 16 == 0,
    "Expected mat_b shape to be divisible by 16 ",
    "but got mat_b shape: (",
    mat_b.sizes(),
    ").");

  TORCH_CHECK_VALUE(!bias.has_value(), "Bias not supported yet");
  TORCH_CHECK_VALUE(offs.has_value() ==  (a_is_2d || b_is_2d), "Have to provide offsets if there is a 2d matrix");

  // NOTE: mxfp8 x mxfp8 requires (and asserts later) that offsets is present.
  //       for rowwise, no offsets implies 3d-3d and is handled by lower-level
  //       routines
  if (offs.has_value()) {
    TORCH_CHECK_VALUE(offs->dim() == 1, "offs has to be 1D");
    TORCH_CHECK_VALUE(offs->dtype() == at::kInt, "Offsets have to be int32");
  }

  const auto out_dtype_ = out_dtype.value_or(kBFloat16);
  TORCH_CHECK_VALUE(out_dtype_ == kBFloat16, "Only bf16 high precision output types are supported for grouped gemm");

  Tensor out = create_grouped_gemm_output_tensor(mat_a, mat_b, offs, out_dtype_);

  // Conversion of implicitly-defined enums to explicit
  auto scale_recipe_a_enum = convert_int_to_enum<ScalingType>(scale_recipe_a);
  auto swizzle_a_enum = convert_int_to_enum<SwizzleType>(swizzle_a);
  auto scale_recipe_b_enum = convert_int_to_enum<ScalingType>(scale_recipe_b);
  auto swizzle_b_enum = convert_int_to_enum<SwizzleType>(swizzle_b);

  // at this point we can start working out what we want to be doing
  // Try to do as few steps as possible.
  // NOTE: support is deliberately sparse, can explicitly enumerate all combinations allowed.
  // Do this via a list of defined (name, acceptance, concrete_impl) tuples.
  ScaledGemmImplementation gemm_impl = ScaledGemmImplementation::NONE;
  for (const auto& fn_entry : scale_grouped_kernel_dispatch) {
    const auto [name, accept_fn, scaled_gemm_impl] = fn_entry;
    bool ok = accept_fn(mat_a.scalar_type(),
                        scale_recipe_a_enum,
                        scale_a,
                        mat_b.scalar_type(),
                        scale_recipe_b_enum,
                        scale_b);
    if (ok) {
      gemm_impl = scaled_gemm_impl;
      break;
    }
  }
  TORCH_CHECK_VALUE(gemm_impl != ScaledGemmImplementation::NONE,
      "No gemm implementation was found");

  switch (gemm_impl) {
    case ScaledGemmImplementation::ROWWISE_ROWWISE: {
      const int scale_multiplier = (mat_a.dim() == 2 && mat_b.dim() == 2) ? offs->size(0) : 1;
      _check_scales_fp8_rowwise(mat_a, scale_a[0], 0 /* dim */ , 0 /* arg_idx */, scale_multiplier);
      _check_scales_fp8_rowwise(mat_b, scale_b[0], 1 /* dim */ , 1 /* arg_idx */, scale_multiplier);
      return _f8_f8_bf16_rowwise_grouped_mm(
          mat_a,
          mat_b,
          scale_a[0],
          scale_b[0],
          offs,
          bias,
          use_fast_accum,
          out);
    }
    case ScaledGemmImplementation::MXFP8_MXFP8: {
      _check_scales_mxfp8(mat_a, scale_a[0], 0 /* dim */, 0 /* arg_idx */);
      _check_scales_mxfp8(mat_b, scale_b[0], 1 /* dim */, 1 /* arg_idx */);
      return _mx8_mx8_bf16_grouped_mm_fbgemm(
          mat_a,
          mat_b,
          scale_a[0],
          swizzle_a_enum[0],
          scale_b[0],
          swizzle_b_enum[0],
          offs.value(),
          out);
    }
    default:
      TORCH_CHECK_NOT_IMPLEMENTED(false,
          "_scaled_grouped_mm_cuda_v2 is in an inconsistent state - should never reach here");
  }
}

Tensor _grouped_mm_cuda(const Tensor& mat_a, const Tensor& mat_b,
const std::optional<at::Tensor>& offs,
const std::optional<at::Tensor>& bias,
std::optional<c10::ScalarType> out_dtype) {
  _grouped_mm_validate_inputs(mat_a, mat_b, offs, bias, out_dtype);
  bool a_b_and_out_are_bf16 = (
    mat_a.dtype() == at::kBFloat16 &&
    mat_b.dtype() == at::kBFloat16 &&
    out_dtype.value_or(at::kBFloat16) == at::kBFloat16
  );
#ifndef USE_ROCM
  bool use_fast_path = _scaled_mm_allowed_device(/*sm90_only*/true, /*sm100_only*/true) && a_b_and_out_are_bf16;
#else
  // _scaled_mm_allowed_device is used here within _grouped_mm_cuda which seems incorrect since scale is not used.
  // the _grouped_mm_fallback should be safe for any ROCm GPU since it's just calling typical mm/bmm
  bool use_fast_path = false;
#endif
  const auto out_dtype_ = _resolve_grouped_mm_out_dtype(mat_a, mat_b, out_dtype);
  Tensor out = create_grouped_gemm_output_tensor(mat_a, mat_b, offs, out_dtype_);
  if (use_fast_path) {
    // fast path, no d2h sync needed
    at::cuda::detail::bf16bf16_grouped_mm(mat_a, mat_b, offs, bias, out);
  } else {
    _grouped_mm_fallback(mat_a, mat_b, offs, bias, out_dtype, out);
  }
  return out;
}

=======
>>>>>>> 34ae0aad
static void baddbmm_bmm_out_dtype_checks(const Tensor& batch1, const Tensor& batch2, const Scalar& beta, const Scalar& alpha, const at::ScalarType out_dtype, bool is_bmm, const std::optional<Tensor>& self_baddbmm = std::nullopt) {
  // ref ATen/native/LinearAlgebra.cpp common_checks_baddbmm_bmm
  TORCH_CHECK(batch1.dim() == 3, "batch1 must be a 3D tensor");
  TORCH_CHECK(batch2.dim() == 3, "batch2 must be a 3D tensor");

  const auto batch1_sizes = batch1.sizes();
  const auto batch2_sizes = batch2.sizes();

  int64_t bs = batch1_sizes[0];
  int64_t contraction_size = batch1_sizes[2];
  int64_t res_rows = batch1_sizes[1];
  int64_t res_cols = batch2_sizes[2];
  std::vector<int64_t> output_size {bs, res_rows, res_cols};

  TORCH_CHECK(batch2_sizes[0] == bs && batch2_sizes[1] == contraction_size,
              "Expected size for first two dimensions of batch2 tensor to be: [",
              bs, ", ", contraction_size, "] but got: [", batch2_sizes[0], ", ", batch2_sizes[1], "].");

  TORCH_CHECK(batch1.scalar_type() == batch2.scalar_type(), "batch1 and batch2 must have the same dtype");

  TORCH_CHECK(out_dtype == batch1.scalar_type() ||
    (out_dtype == at::ScalarType::Float && (batch1.scalar_type() == at::ScalarType::Half || batch1.scalar_type() == at::ScalarType::BFloat16)),
    "out_dtype must be the same as input dtype or fp32 for fp16/bf16 inputs");

  if (!is_bmm && self_baddbmm.has_value()) {
    const auto& self = self_baddbmm.value();
    TORCH_CHECK(self.dim() == 3, "self must be a 3D tensor");
    TORCH_CHECK(self.sizes() == output_size, "self must have the same shape as the output");
  }
}

Tensor _bmm_dtype_cuda(const Tensor& batch1, const Tensor& batch2, const at::ScalarType out_dtype) {
  IntArrayRef batch1_sizes = batch1.sizes();
  IntArrayRef batch2_sizes = batch2.sizes();

  Tensor out = at::empty({batch1_sizes[0], batch1_sizes[1], batch2_sizes[2]}, batch1.options().dtype(out_dtype));
  return _bmm_out_dtype_cuda(batch1, batch2, out_dtype, out);
}

Tensor& _bmm_out_dtype_cuda(const Tensor& batch1, const Tensor& batch2, const at::ScalarType out_dtype, Tensor &out) {
  baddbmm_bmm_out_dtype_checks(batch1, batch2, 0.0, 1.0, out_dtype, true);
  Scalar beta(0.0);
  Scalar alpha(1.0);
  {
    NoNamesGuard guard;
    baddbmm_out_cuda_impl(out, out, batch1, batch2, beta, alpha);
  }

  return out;
}

Tensor _baddbmm_dtype_cuda(const Tensor& self, const Tensor& batch1, const Tensor& batch2, const at::ScalarType out_dtype, const Scalar& beta, const Scalar& alpha) {
  // We need to copy the tensor
  Tensor out = self.clone().to(self.options().dtype(out_dtype));

  return _baddbmm_out_dtype_cuda(out, batch1, batch2, out_dtype, beta, alpha, out);
}

Tensor& _baddbmm_out_dtype_cuda(const Tensor& self, const Tensor& batch1, const Tensor& batch2, const at::ScalarType out_dtype, const Scalar& beta, const Scalar& alpha, Tensor &out) {
  baddbmm_bmm_out_dtype_checks(batch1, batch2, beta, alpha, out_dtype, false, self);
  {
    NoNamesGuard guard;
    baddbmm_out_cuda_impl(out, out, batch1, batch2, beta, alpha);
  }

  return out;
}

Tensor _mm_dtype_cuda(const Tensor& self, const Tensor& mat2, const at::ScalarType out_dtype) {
  Tensor result = at::empty({self.size(0), mat2.size(1)}, self.options().dtype(out_dtype));
  return _mm_dtype_out_cuda(self, mat2, out_dtype, result);
}

Tensor& _mm_dtype_out_cuda(const Tensor& self, const Tensor& mat2, const at::ScalarType out_dtype, Tensor &out) {
  TORCH_CHECK(self.dim() == 2,  "self must be a matrix, got ", self.dim(), "-D tensor");
  TORCH_CHECK(mat2.dim() == 2,  "mat2 must be a matrix, got ", mat2.dim(), "-D tensor");
  TORCH_CHECK(
      self.sizes()[1] == mat2.sizes()[0], "mat1 and mat2 shapes cannot be multiplied (",
      self.sizes()[0], "x", self.sizes()[1], " and ", mat2.sizes()[0], "x", mat2.sizes()[1], ")");

  TORCH_CHECK(out_dtype == out.scalar_type(), "out_dtype must be the same as the dtype of the provided out tensor");
  TORCH_CHECK(self.scalar_type() == mat2.scalar_type(), "input dtypes must be the same");
  TORCH_CHECK(out_dtype == self.scalar_type() ||
    (out_dtype == at::ScalarType::Float && (self.scalar_type() == at::ScalarType::Half || self.scalar_type() == at::ScalarType::BFloat16)),
    "out_dtype must be the same as input dtype or fp32 for fp16/bf16 inputs");
  TORCH_CHECK(out_dtype == out.scalar_type(), "out_dtype must be the same as the dtype of the provided out tensor");


  addmm_out_cuda_impl(out, out, self, mat2, 0, 1);

  return out;
}

Tensor _addmm_dtype_cuda(const Tensor& self, const Tensor& mat1, const Tensor& mat2, const at::ScalarType out_dtype, const Scalar& beta, const Scalar& alpha) {
  Tensor result = at::empty(self.sizes(), self.options().dtype(out_dtype));
  return _addmm_dtype_out_cuda(self, mat1, mat2, out_dtype, beta, alpha, result);
}

Tensor& _addmm_dtype_out_cuda(const Tensor& self, const Tensor& mat1, const Tensor& mat2, const at::ScalarType out_dtype, const Scalar& beta, const Scalar& alpha, Tensor &out) {
  TORCH_CHECK(self.scalar_type() == mat2.scalar_type(), "self and mat2 must have the same dtype, but got ", self.scalar_type(), " and ", mat2.scalar_type());
  TORCH_CHECK(mat1.scalar_type() == mat2.scalar_type(), "mat1 and mat2 must have the same dtype, but got ", mat1.scalar_type(), " and ", mat2.scalar_type());
  TORCH_CHECK(mat1.dim() == 2, "mat1 must be a matrix, got ", mat1.dim(), "-D tensor");
  TORCH_CHECK(mat2.dim() == 2, "mat2 must be a matrix, got ", mat2.dim(), "-D tensor");
  TORCH_CHECK(
      mat1.sizes()[1] == mat2.sizes()[0], "mat1 and mat2 shapes cannot be multiplied (",
      mat1.sizes()[0], "x", mat1.sizes()[1], " and ", mat2.sizes()[0], "x", mat2.sizes()[1], ")");

  TORCH_CHECK(out_dtype == out.scalar_type(), "out_dtype must be the same as the dtype of the provided out tensor");
  TORCH_CHECK(out_dtype == self.scalar_type() ||
    (out_dtype == at::ScalarType::Float && (self.scalar_type() == at::ScalarType::Half || self.scalar_type() == at::ScalarType::BFloat16)),
    "out_dtype must be the same as input dtype or fp32 for fp16/bf16 inputs");
  TORCH_CHECK(out_dtype == out.scalar_type(), "out_dtype must be the same as the dtype of the provided out tensor");

  addmm_out_cuda_impl(out, self, mat1, mat2, beta, alpha);

  return out;
}


} // namespace at::native<|MERGE_RESOLUTION|>--- conflicted
+++ resolved
@@ -61,7 +61,6 @@
 using at::blas::ScalingType;
 using at::blas::SwizzleType;
 
-<<<<<<< HEAD
 /**
  * @brief Prepares matrices for CUBLAS operation
  *
@@ -172,8 +171,6 @@
 };
 } // namespace
 
-=======
->>>>>>> 34ae0aad
 c10::MaybeOwned<Tensor> prepare_batch_matrix_for_cublas(const Tensor& tensor, bool& transpose_tensor, int64_t& ld_tensor, bool transpose_result, int64_t m, int64_t n) {
   IntArrayRef tensor_strides = tensor.strides();
   c10::MaybeOwned<Tensor> tensor_;
@@ -460,7 +457,6 @@
   static bool persistent_disable_addmm_cuda_lt = isGloballyDisabledAddmmCudaLt(self.device());
   // if lt path fails, we recurse back into this function here and force the lt path to off
   // we cannot update variable disable_addmm_cuda_lt from above since it is static and would be permanent
-<<<<<<< HEAD
   bool disable_addmm_cuda_lt_final = disable_addmm_cuda_lt || disable_addmm_cuda_lt_override;
 #if defined(USE_ROCM) && ROCM_VERSION == 60400
   // hipblaslt TT fp32 regression on ROCm 6.4, cannot use
@@ -469,17 +465,6 @@
     disable_addmm_cuda_lt_final = true;
   }
 #endif
-=======
-  bool disable_addmm_cuda_lt = persistent_disable_addmm_cuda_lt || disable_addmm_cuda_lt_override;
-  #ifdef USE_ROCM
-  // Conditioned on the device index, which is not persistent
-  disable_addmm_cuda_lt = isGloballyDisabledAddmmCudaLt(self.device()) || disable_addmm_cuda_lt;
-  #endif
-  // Condition on the input
-  disable_addmm_cuda_lt = !isInputCompliesAddmmCudaLt(result, self, mat1, mat2, beta, alpha) || disable_addmm_cuda_lt;
-  // }
-
->>>>>>> 34ae0aad
   at::ScalarType scalar_type = mat1.scalar_type();
   bool is_float_output_with_half_input = (scalar_type == at::ScalarType::Half || scalar_type == at::ScalarType::BFloat16) && result.scalar_type() == at::ScalarType::Float;
 
@@ -1017,7 +1002,6 @@
   return _int_mm_out_cuda(self, mat2, result);
 }
 
-<<<<<<< HEAD
 static bool _scaled_mm_allowed_device(bool sm90_only=false, bool sm100_only=false) {
 #ifdef USE_ROCM
     static const std::vector<std::string> archs = {
@@ -2967,8 +2951,6 @@
   return out;
 }
 
-=======
->>>>>>> 34ae0aad
 static void baddbmm_bmm_out_dtype_checks(const Tensor& batch1, const Tensor& batch2, const Scalar& beta, const Scalar& alpha, const at::ScalarType out_dtype, bool is_bmm, const std::optional<Tensor>& self_baddbmm = std::nullopt) {
   // ref ATen/native/LinearAlgebra.cpp common_checks_baddbmm_bmm
   TORCH_CHECK(batch1.dim() == 3, "batch1 must be a 3D tensor");
