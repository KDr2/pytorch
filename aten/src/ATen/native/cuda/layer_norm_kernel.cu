#define TORCH_ASSERT_ONLY_METHOD_OPERATORS
#include <ATen/native/layer_norm.h>

#include <type_traits>

#include <thrust/tuple.h>

#include <ATen/core/Tensor.h>
#include <ATen/AccumulateType.h>
#include <ATen/Dispatch.h>
#include <ATen/cuda/CUDAContext.h>
#include <ATen/cuda/detail/IndexUtils.cuh>
#include <ATen/native/cuda/block_reduce.cuh>
#include <ATen/native/cuda/thread_constants.h>

#ifndef AT_PER_OPERATOR_HEADERS
#include <ATen/Functions.h>
#include <ATen/NativeFunctions.h>
#else
#include <ATen/ops/empty.h>
#include <ATen/ops/empty_like_native.h>
#include <ATen/ops/native_layer_norm_native.h>
#include <ATen/ops/native_layer_norm_backward_native.h>
#include <ATen/ops/zeros_like_native.h>
#endif

#include <c10/cuda/CUDAMathCompat.h>
#include <c10/util/env.h>



namespace at {
namespace native {

namespace {

constexpr int kCUDANumThreads = 256;
constexpr int kColwiseReduceTileSize = 32;
constexpr unsigned int kWarpSize = 32;
constexpr int vec_size = 4; //we could make it dependent on dtype, but that would lead to different results between float and low-p types

// aligned vector generates vectorized load/store on CUDA (copy-pasted from MemoryAccess.cuh)
template<typename scalar_t, int vec_size>
struct alignas(sizeof(scalar_t) * vec_size) aligned_vector {
  scalar_t val[vec_size];
};


template <typename T, typename T_ACC>
__global__ void RowwiseMomentsCUDAKernel(
    int64_t N,
    T_ACC eps,
    const T* X,
    T_ACC* mean,
    T_ACC* rstd) {
  using WelfordType = WelfordData<T_ACC, int64_t, T_ACC>;
  using WelfordOp =
      WelfordOps<T_ACC, T_ACC, int64_t, T_ACC, thrust::pair<T_ACC, T_ACC>>;

  __shared__
      typename std::aligned_storage<sizeof(WelfordType), alignof(WelfordType)>::
          type val_shared[C10_WARP_SIZE];
  WelfordType* val_shared_ptr = reinterpret_cast<WelfordType*>(val_shared);

  const int64_t i = blockIdx.x;
  WelfordOp welford_op = {/*correction=*/0, /*take_sqrt=*/false};
  WelfordType val(0, 0, 0, 0);

  for (int64_t j = threadIdx.x; j < N; j += blockDim.x) {
    const int64_t index = i * N + j;
    val = welford_op.reduce(val, static_cast<T_ACC>(X[index]), index);
  }
  val = cuda_utils::BlockReduce(
      val,
      welford_op,
      /*identity_element=*/WelfordType(0, 0, 0, 0),
      val_shared_ptr);

  if (threadIdx.x == 0) {
    T_ACC m1;
    T_ACC m2;
    thrust::tie(m2, m1) = welford_op.project(val);
    mean[i] = m1;
    rstd[i] = c10::cuda::compat::rsqrt(m2 + eps);
  }
}

template <typename T, typename T_ACC>
__global__ void LayerNormForwardCUDAKernel(
    int64_t N,
    const T* X,
    const T_ACC* mean,
    const T_ACC* rstd,
    const T* gamma,
    const T* beta,
    T* Y) {
  const int64_t i = blockIdx.x;
  for (int64_t j = threadIdx.x; j < N; j += blockDim.x) {
    const int64_t index = i * N + j;
    const T_ACC gamma_v =
        gamma == nullptr ? T_ACC(1) : static_cast<T_ACC>(gamma[j]);
    const T_ACC beta_v =
        beta == nullptr ? T_ACC(0) : static_cast<T_ACC>(beta[j]);
    Y[index] = (static_cast<T_ACC>(X[index]) - static_cast<T_ACC>(mean[i])) *
            static_cast<T_ACC>(rstd[i]) * gamma_v +
        beta_v;
  }
}

struct WelfordDataLN{
  float mean;
  float sigma2;
  float count;
  C10_HOST_DEVICE WelfordDataLN(): mean(0.f), sigma2(0.f), count(0.f){}
  C10_HOST_DEVICE WelfordDataLN(float mean, float sigma2, float count): mean(mean), sigma2(sigma2), count(count) {}
};

template<typename U> __device__
WelfordDataLN cuWelfordOnlineSum(
  const U val,
  const WelfordDataLN& curr_sum)
{
  U delta = val - curr_sum.mean;
  U new_count = curr_sum.count + 1.f;
  U new_mean = curr_sum.mean + delta * (1.f/new_count); //proper division is slow, this is less accurate but noticeably faster
  return {new_mean, curr_sum.sigma2 + delta * (val - new_mean), new_count};
}

__device__
WelfordDataLN cuWelfordCombine(
  const WelfordDataLN dataB,
  const WelfordDataLN dataA
) {
  using U = decltype(dataB.count);
  U delta = dataB.mean - dataA.mean;
  U count = dataA.count + dataB.count;
  U mean, sigma2;
  if (count > decltype(dataB.count){0}) {
    auto coef = 1.f/count; //NB we don't use --use_fast_math, but this is emulation, 1./count goes to intrinsic, `* coef` is multiplication, instead of slow fp division
    auto nA = dataA.count * coef;
    auto nB = dataB.count * coef;
    mean = nA*dataA.mean + nB*dataB.mean;
    sigma2 = dataA.sigma2 + dataB.sigma2 + delta * delta * dataA.count * nB;
  } else {
    mean = U(0);
    sigma2 = U(0);
  }
  return {mean, sigma2, count};
}

template<typename T>
__device__ WelfordDataLN compute_stats(
  const T*  __restrict__ X,
  const int N,
  float * buf
  ) {
    //X points to the row to read
    using vec_t = aligned_vector<T, vec_size>;
    using acc_t = acc_type<T, true>;
    const vec_t * X_vec = reinterpret_cast<const vec_t*>(X);
    const int numx = blockDim.x * blockDim.y;
    const int thrx = threadIdx.x + threadIdx.y * blockDim.x;
    const int n_vec_to_read = N/vec_size;
    WelfordDataLN wd(0.f, 0.f, 0.f);
    //no tail, we check that N is multiple of vec_size
    for (int i = thrx; i < n_vec_to_read; i += numx) {
      vec_t data = X_vec[i];
      #pragma unroll
      for (int ii=0; ii < vec_size; ii++){
        wd = cuWelfordOnlineSum(static_cast<acc_t>(data.val[ii]), wd);
      }
    }
    // intra-warp reduction
    for (int offset = (C10_WARP_SIZE >> 1); offset > 0; offset >>= 1) {
        WelfordDataLN wdB{WARP_SHFL_DOWN(wd.mean, offset),
        WARP_SHFL_DOWN(wd.sigma2, offset), WARP_SHFL_DOWN(wd.count, offset)};
        wd = cuWelfordCombine(wd, wdB);
    }
    // threadIdx.x == 0 has correct values for each warp
    // inter-warp reductions
    if (blockDim.y > 1) {
      float * meansigmabuf = buf;
      float * countbuf = buf + blockDim.y;
      for (int offset = blockDim.y/2;  offset > 0;  offset /= 2) {
        // upper half of warps write to shared
        if (threadIdx.x == 0 && threadIdx.y >= offset && threadIdx.y < 2*offset) {
          const int wrt_y = threadIdx.y - offset;
          meansigmabuf[2*wrt_y] = wd.mean;
          meansigmabuf[2*wrt_y+1] = wd.sigma2;
          countbuf[wrt_y] = wd.count;
        }
        __syncthreads();
        // lower half merges
        if (threadIdx.x == 0 && threadIdx.y < offset) {
          WelfordDataLN wdB{meansigmabuf[2*threadIdx.y],
                          meansigmabuf[2*threadIdx.y+1],
                          countbuf[threadIdx.y]};
          wd = cuWelfordCombine(wd, wdB);
        }
        __syncthreads();
      }
      if (threadIdx.x == 0 && threadIdx.y ==0) {
        meansigmabuf[0] = wd.mean;
        meansigmabuf[1] = wd.sigma2/float(N);
      }
      __syncthreads();
      return WelfordDataLN{meansigmabuf[0], meansigmabuf[1],0.f};

    } else {
      return WelfordDataLN{WARP_SHFL(wd.mean,0), WARP_SHFL(wd.sigma2,0)/float(N), 0.f};
    }
}


template <typename T, typename T_ACC,
typename std::enable_if<!std::is_same<T, double>::value, int>::type = 0>
__device__ __inline__ void vectorized_layer_norm_kernel_impl(
  const int N,
  T_ACC eps,
  const  T* __restrict__ X,
  const  T* gamma,
  const  T* beta,
  T_ACC* mean,
  T_ACC* rstd,
  T* Y){
    extern __shared__ float s_data[]; //if we made smem WelfordDataLN type, there would be bank conflicts,
    //as one thread would have to write 3 consecutive floats
    auto i1 = blockIdx.x;
    const T * block_row = X + i1 * N;
    WelfordDataLN wd = compute_stats(block_row, N, s_data);
    using vec_t = aligned_vector<T, vec_size>;
    const vec_t * X_vec = reinterpret_cast<const vec_t*>(block_row);
    vec_t * Y_vec = reinterpret_cast<vec_t*>(Y + i1 * N);
    const int numx = blockDim.x * blockDim.y;
    const int thrx = threadIdx.x + threadIdx.y * blockDim.x;
    const int n_vec_to_read = N/vec_size;
    T_ACC rstd_val = c10::cuda::compat::rsqrt(wd.sigma2 + eps);
    //no tail, N is guaranteed to be multiple of vec size
    for (int i = thrx; i < n_vec_to_read; i += numx) {
      vec_t data = X_vec[i];
      vec_t out;
      //computation is performed in T_ACC, X is cast to T_ACC and result is implicitly cast to T
      if (gamma != nullptr && beta != nullptr) {
        #pragma unroll
        for (int ii=0; ii < vec_size; ii++){
          out.val[ii] = static_cast<T_ACC>(gamma[i*vec_size + ii]) * (rstd_val * (static_cast<T_ACC>(data.val[ii]) - wd.mean))
          + static_cast<T_ACC>(beta[i*vec_size + ii]);
        }
      } else if (gamma != nullptr) {
        #pragma unroll
        for (int ii=0; ii < vec_size; ii++){
          out.val[ii] = static_cast<T_ACC>(gamma[i*vec_size + ii]) * (rstd_val * (static_cast<T_ACC>(data.val[ii]) - wd.mean));
        }
      } else if (beta != nullptr) {
        #pragma unroll
        for (int ii=0; ii < vec_size; ii++){
          out.val[ii] = (rstd_val * (static_cast<T_ACC>(data.val[ii]) - wd.mean)) + static_cast<T_ACC>(beta[i*vec_size + ii]);
        }
      } else {
        #pragma unroll
        for (int ii=0; ii < vec_size; ii++){
          out.val[ii] = rstd_val * (static_cast<T_ACC>(data.val[ii]) - wd.mean);
        }
      }
      Y_vec[i] = out;
    }
    if (thrx == 0) {
      mean[i1] = wd.mean;
      rstd[i1] = rstd_val;
    }
}

template <typename T, typename T_ACC,
typename std::enable_if<std::is_same<T, double>::value, int>::type = 0>
__device__ __inline__ void vectorized_layer_norm_kernel_impl(
  const int /*N*/,
  T_ACC /*eps*/,
  const  T* __restrict__ /*X*/,
  const  T* /*gamma*/,
  const  T* /*beta*/,
  T_ACC* /*mean*/,
  T_ACC* /*rstd*/,
  T* /*Y*/){
    CUDA_KERNEL_ASSERT(false && "doesn't work with double");
  }

//to avoid windows SFINAE errors
template <typename T, typename T_ACC>
__global__ __inline__ void vectorized_layer_norm_kernel(
  const int N,
  T_ACC eps,
  const  T* __restrict__ X,
  const  T* gamma,
  const  T* beta,
  T_ACC* mean,
  T_ACC* rstd,
  T* Y){
    vectorized_layer_norm_kernel_impl(N, eps, X, gamma, beta, mean, rstd, Y);
  }

template <typename T>
__global__ void ComputeInternalGradientsCUDAKernel(
    int64_t N,
    const T* dY,
    const T* X,
    const T* gamma,
    acc_type<T, true>* ds,
    acc_type<T, true>* db) {
  using T_ACC = acc_type<T, true>;
  __shared__ T_ACC ds_shared[C10_WARP_SIZE];
  __shared__ T_ACC db_shared[C10_WARP_SIZE];
  const int64_t i = blockIdx.x;
  T_ACC sum1 = 0;
  T_ACC sum2 = 0;
  for (int64_t j = threadIdx.x; j < N; j += blockDim.x) {
    const int64_t index = i * N + j;
    const T_ACC gamma_v =
        gamma == nullptr ? T_ACC(1) : static_cast<T_ACC>(gamma[j]);
    sum1 +=
        static_cast<T_ACC>(dY[index]) * static_cast<T_ACC>(X[index]) * gamma_v;
    sum2 += static_cast<T_ACC>(dY[index]) * gamma_v;
  }
  sum1 = cuda_utils::BlockReduceSum<T_ACC>(sum1, ds_shared);
  sum2 = cuda_utils::BlockReduceSum<T_ACC>(sum2, db_shared);
  if (threadIdx.x == 0) {
    ds[i] = sum1;
    db[i] = sum2;
  }
}


template<typename T, typename T_ACC>
__device__ __inline__ void compute_gI(
  const T* __restrict__ dY,
  const T* __restrict__ X,
  const T_ACC* __restrict__ mean,
  const T_ACC* __restrict__ rstd,
  const T* __restrict__ gamma,
  T* dX,
  const int N,
  T_ACC * buf){
    const auto i1 = blockIdx.x;
    const T_ACC mean_val = mean[i1];
    const T_ACC rstd_val = rstd[i1];
    T_ACC stats_x1{0}, stats_x2{0};
    constexpr int unroll = 4;
    auto l = unroll * threadIdx.x;
    const T * X_i = X + i1 * N;
    const T * dY_i = dY + i1 * N;
    T * dX_i = dX + i1 * N;
    //vectorized reads don't improve perf, so use regular unrolling

    for (; l+unroll - 1 < N; l += blockDim.x * unroll){
      #pragma unroll
      for (int k=0; k< unroll; k++){
          T_ACC gamma_val = (gamma != nullptr) ? static_cast<T_ACC>(gamma[l+k]) : T_ACC(1);
          const T_ACC c_h = static_cast<T_ACC>(X_i[l+k]);
          const T_ACC c_loss = static_cast<T_ACC>(dY_i[l+k]);
          stats_x1 += c_loss * gamma_val;
          stats_x2 += c_loss * gamma_val * (c_h - mean_val) * rstd_val;
      }
    }
    for (;  l < N; l ++) {
          T_ACC gamma_val = (gamma != nullptr) ? static_cast<T_ACC>(gamma[l]) : T_ACC(1);
          const T_ACC c_h = static_cast<T_ACC>(X_i[l]);
          const T_ACC c_loss = static_cast<T_ACC>(dY_i[l]);
          stats_x1 += c_loss * gamma_val;
          stats_x2 += c_loss * gamma_val * (c_h - mean_val) * rstd_val;
    }

    stats_x1 = cuda_utils::BlockReduceSum(stats_x1, buf);
    stats_x2 = cuda_utils::BlockReduceSum(stats_x2, buf);
    if (threadIdx.x == 0) {
      buf[0] = stats_x1;
      buf[1] = stats_x2;
    }
    __syncthreads();
    stats_x1 = buf[0];
    stats_x2 = buf[1];
    T_ACC fH = N;
    T_ACC term1 = (T_ACC(1) / fH) * rstd_val;

    for (int l = threadIdx.x; l < N; l += blockDim.x){
        const T_ACC x = X_i[l];
        const T_ACC dy = dY_i[l];
        T_ACC gamma_val = (gamma != nullptr) ? static_cast<T_ACC>(gamma[l]) : T_ACC(1);
        T_ACC f_grad_input = fH * gamma_val * dy;
        f_grad_input -= (x - mean_val) * rstd_val * stats_x2;
        f_grad_input -= stats_x1;
        f_grad_input *= term1;
        dX_i[l] = f_grad_input;
    }
  }



template<typename T, typename T_ACC>
__global__ void layer_norm_grad_input_kernel(
  const T* __restrict__ dY,
  const T* __restrict__ X,
  const T_ACC* __restrict__ mean,
  const T_ACC* __restrict__ rstd,
  const T* __restrict__ gamma,
  T*  dX,
  const int N){
    alignas(sizeof(double)) extern __shared__ char s_data1[];
    T_ACC * buf = reinterpret_cast<T_ACC*>(&s_data1);

    compute_gI(dY, X, mean, rstd, gamma, dX, N, buf);
  }


template <typename T, typename T_ACC>
__global__ void ComputeGradientFusedParamsCUDAKernel(
    int64_t M,
    int64_t N,
    const T_ACC* mean,
    const T_ACC* rstd,
    const acc_type<T, true>* ds,
    const acc_type<T, true>* db,
    acc_type<T, true>* c1,
    acc_type<T, true>* c2) {
  const int64_t index = blockIdx.x * blockDim.x + threadIdx.x;
  if (index < M) {
    const T_ACC s = T_ACC(1) / static_cast<T_ACC>(N);
    const T_ACC a = (db[index] * static_cast<T_ACC>(mean[index]) - ds[index]) *
        static_cast<T_ACC>(rstd[index]) * static_cast<T_ACC>(rstd[index]) *
        static_cast<T_ACC>(rstd[index]) * s;
    c1[index] = a;
    c2[index] =
        -(a * static_cast<T_ACC>(mean[index]) +
          db[index] * static_cast<T_ACC>(rstd[index]) * s);
  }
}

template <typename T, typename T_ACC>
__global__ void LayerNormBackwardCUDAKernel(
    int64_t N,
    const T* dY,
    const T* X,
    const T* gamma,
    const T_ACC* a,
    const acc_type<T, true>* b,
    const acc_type<T, true>* c,
    T* dX) {
  const int64_t i = blockIdx.x;
  for (int64_t j = threadIdx.x; j < N; j += blockDim.x) {
    const int64_t index = i * N + j;
    const T_ACC gamma_v =
        gamma == nullptr ? T_ACC(1) : static_cast<T_ACC>(gamma[j]);
    dX[index] =
        static_cast<T_ACC>(a[i]) * static_cast<T_ACC>(dY[index]) * gamma_v +
        b[i] * static_cast<T_ACC>(X[index]) + c[i];
  }
}

template <typename T, typename T_ACC>
__global__ void GammaBetaBackwardSimpleCUDAKernel(
    int64_t M,
    int64_t N,
    const T* dY,
    const T* X,
    const T_ACC* mean,
    const T_ACC* rstd,
    T* dg,
    T* db) {
  const int64_t j = blockIdx.x * blockDim.x + threadIdx.x;
  if (j < N) {
    T_ACC sum1 = 0;
    T_ACC sum2 = 0;
    for (int64_t i = 0; i < M; ++i) {
      const int64_t index = i * N + j;
      sum1 += dg == nullptr ? T_ACC(0)
                            : static_cast<T_ACC>(dY[index]) *
              (static_cast<T_ACC>(X[index]) - static_cast<T_ACC>(mean[i])) *
              static_cast<T_ACC>(rstd[i]);
      sum2 += db == nullptr ? T_ACC(0) : static_cast<T_ACC>(dY[index]);
    }
    if (dg != nullptr) {
      dg[j] = sum1;
    }
    if (db != nullptr) {
      db[j] = sum2;
    }
  }
}

template <typename T, typename T_ACC>
__global__ void GammaBetaBackwardCUDAKernel1(
    int64_t M,
    int64_t N,
    const T* dY,
    const T* X,
    const T_ACC* mean,
    const T_ACC* rstd,
    T* dg,
    T* db) {
  __shared__ T_ACC g_shared[kColwiseReduceTileSize][kColwiseReduceTileSize + 1];
  __shared__ T_ACC b_shared[kColwiseReduceTileSize][kColwiseReduceTileSize + 1];
  const int64_t j = blockIdx.x * blockDim.x + threadIdx.x;
  T_ACC dg_sum1 = 0;
  T_ACC dg_sum2 = 0;
  T_ACC db_sum1 = 0;
  T_ACC db_sum2 = 0;
  if (j < N) {
    for (int64_t i = threadIdx.y; i < M; i += blockDim.y * 2) {
      const int64_t i1 = i;
      const int64_t i2 = i + blockDim.y;
      const int64_t index1 = i1 * N + j;
      const int64_t index2 = i2 * N + j;
      dg_sum1 += dg == nullptr ? T_ACC(0)
                               : static_cast<T_ACC>(dY[index1]) *
              (static_cast<T_ACC>(X[index1]) - static_cast<T_ACC>(mean[i1])) *
              static_cast<T_ACC>(rstd[i1]);
      db_sum1 += db == nullptr ? T_ACC(0) : static_cast<T_ACC>(dY[index1]);
      if (i2 < M) {
        dg_sum2 += dg == nullptr ? T_ACC(0)
                                 : static_cast<T_ACC>(dY[index2]) *
                (static_cast<T_ACC>(X[index2]) - static_cast<T_ACC>(mean[i2])) *
                static_cast<T_ACC>(rstd[i2]);
        db_sum2 += db == nullptr ? T_ACC(0) : static_cast<T_ACC>(dY[index2]);
      }
    }
  }
  g_shared[threadIdx.y][threadIdx.x] = dg_sum1;
  g_shared[threadIdx.y + blockDim.y][threadIdx.x] = dg_sum2;
  b_shared[threadIdx.y][threadIdx.x] = db_sum1;
  b_shared[threadIdx.y + blockDim.y][threadIdx.x] = db_sum2;
  __syncthreads();
  T_ACC sum1 = g_shared[threadIdx.x][threadIdx.y];
  T_ACC sum2 = b_shared[threadIdx.x][threadIdx.y];
  sum1 = cuda_utils::WarpReduceSum(sum1);
  sum2 = cuda_utils::WarpReduceSum(sum2);
  if (threadIdx.x == 0) {
    const int64_t j = blockIdx.x * blockDim.x + threadIdx.y;
    if (j < N) {
      if (dg != nullptr) {
        dg[j] = sum1;
      }
      if (db != nullptr) {
        db[j] = sum2;
      }
    }
  }
  sum1 = g_shared[threadIdx.x][threadIdx.y + blockDim.y];
  sum2 = b_shared[threadIdx.x][threadIdx.y + blockDim.y];
  sum1 = cuda_utils::WarpReduceSum(sum1);
  sum2 = cuda_utils::WarpReduceSum(sum2);
  if (threadIdx.x == 0) {
    const int64_t j = blockIdx.x * blockDim.x + threadIdx.y + blockDim.y;
    if (j < N) {
      if (dg != nullptr) {
        dg[j] = sum1;
      }
      if (db != nullptr) {
        db[j] = sum2;
      }
    }
  }
}

template <typename T, typename T_ACC>
__global__ void GammaBetaBackwardCUDAKernel_32x32(
    int64_t M,
    int64_t N,
    const T* dY,
    const T* X,
    const T_ACC* mean,
    const T_ACC* rstd,
    T* dg,
    T* db) {
  alignas(sizeof(double)) extern __shared__ char s_data1[];
  T_ACC* s_data_typed = reinterpret_cast<T_ACC*>(&s_data1);
  T_ACC* s_dg;
  T_ACC* s_db;

  T_ACC dg_sum = 0;
  T_ACC db_sum = 0;

  const int64_t j = blockIdx.x * blockDim.x + threadIdx.x;

  if (j < N) {
    constexpr int unroll_factor = 8;
    int laneId = threadIdx.x & 0x1f;

    T_ACC mean_reg, mean_reg_tmp;
    T_ACC rstd_reg, rstd_reg_tmp;
    T dY_reg;
    T X_reg;

    // Main loop
    int bcounter;
    for (bcounter = 0; bcounter < M / (blockDim.y * unroll_factor);
         bcounter++) {
      int offset = (bcounter * blockDim.y + threadIdx.y) * unroll_factor;

      if (laneId < unroll_factor) {
        mean_reg_tmp = mean[offset + laneId];
        rstd_reg_tmp = rstd[offset + laneId];
      }
#if !defined(USE_ROCM)
      // Volta and newer architectures allow lane divergence within a warp.
      __syncwarp();
#endif

      #pragma unroll
      for (int ii = 0; ii < unroll_factor; ++ii) {
        dY_reg = dY[(offset + ii) * N + j];
        X_reg = X[(offset + ii) * N + j];
        mean_reg = WARP_SHFL(mean_reg_tmp, ii, kWarpSize);
        rstd_reg = WARP_SHFL(rstd_reg_tmp, ii, kWarpSize);
        dg_sum += dY_reg * (X_reg - mean_reg) * rstd_reg;
        db_sum += dY_reg;
      }
    }

    // Remainder loop
    int offset = (bcounter * blockDim.y + threadIdx.y) * unroll_factor;
    for (int ii = 0; ii < unroll_factor; ii++) {
      if ((offset + ii) < M) {
        mean_reg = mean[offset + ii];
        rstd_reg = rstd[offset + ii];
        dY_reg = dY[(offset + ii) * N + j];
        X_reg = X[(offset + ii) * N + j];
        dg_sum += dY_reg * (X_reg - mean_reg) * rstd_reg;
        db_sum += dY_reg;
      }
    }

    // This kernel uses a block of (32 x 32) and gets called when M; N
    // divide by 32. We can use warp shuffles for the final reduction
    // step. This removes 4 shmem loads and stores with their
    // corresponding __syncthreads()

    // This greatly reduces bank conflicts at the expense of a little
    // extra shared memory. It does not impact occupancy
    int padded_bx = (1 + blockDim.x);

    s_dg = s_data_typed;
    s_db = s_data_typed + (padded_bx * blockDim.y);
    s_dg[threadIdx.y * padded_bx + threadIdx.x] = dg_sum;
    s_db[threadIdx.y * padded_bx + threadIdx.x] = db_sum;
    __syncthreads();

    // Load transposed so that a warp holds an entire column
    T_ACC reg_dg = s_dg[threadIdx.x * padded_bx + threadIdx.y];
    T_ACC reg_db = s_db[threadIdx.x * padded_bx + threadIdx.y];
    for (int delta = 16; delta >= 1; delta /= 2) {
      reg_dg += WARP_SHFL_XOR(reg_dg, delta, kWarpSize);
      reg_db += WARP_SHFL_XOR(reg_db, delta, kWarpSize);
    }

    if (threadIdx.x == 0) {
      const int64_t j = blockIdx.x * blockDim.x + threadIdx.y;
      if (dg) {
        dg[j] = reg_dg;
      }
      if (db) {
        db[j] = reg_db;
      }
    }
  }
}

template <typename T, typename T_ACC>
__global__ void GammaBetaBackwardCUDAKernel(
    int64_t M,
    int64_t N,
    const T* dY,
    const T* X,
    const T_ACC* mean,
    const T_ACC* rstd,
    T* dg,
    T* db) {
  alignas(sizeof(double)) extern __shared__ char s_data1[];
  T_ACC* s_data_typed = reinterpret_cast<T_ACC*>(&s_data1);
  T_ACC* s_dg;
  T_ACC* s_db;

  const int64_t j = blockIdx.x * blockDim.x + threadIdx.x;

  T_ACC dg_sum = 0;
  T_ACC db_sum = 0;

  if (j < N) {
    constexpr int unroll_factor = 8;

    T_ACC mean_reg;
    T_ACC rstd_reg;
    T dY_reg;
    T X_reg;

    // Main Loop
    int bcounter;
    for (bcounter = 0; bcounter < M / (blockDim.y * unroll_factor); bcounter++){
      int offset = (bcounter * blockDim.y + threadIdx.y) * unroll_factor;

      #pragma unroll
      for (int ii = 0; ii < unroll_factor; ++ii) {
        dY_reg = dY[(offset + ii) * N + j];
        X_reg = X[(offset + ii) * N + j];
        mean_reg = mean[offset + ii];
        rstd_reg = rstd[offset + ii];
        dg_sum += dY_reg * (X_reg - mean_reg) * rstd_reg;
        db_sum += dY_reg;
      }
    }

    // Remainder loop
    int offset = (bcounter * blockDim.y + threadIdx.y) * unroll_factor;
    for (int ii = 0; ii < unroll_factor; ii++ ){
      if ((offset + ii) < M) {
        dY_reg = dY[(offset + ii) * N + j ];
        X_reg = X[(offset + ii) * N + j];
        mean_reg = mean[offset + ii];
        rstd_reg = rstd[offset + ii];
        dg_sum += dY_reg * (X_reg - mean_reg) * rstd_reg;
        db_sum += dY_reg;
      }
    }

    // Do the final reduction in shared memory
    s_dg = s_data_typed;
    s_db = s_data_typed + blockDim.x * blockDim.y;
    s_dg[threadIdx.y * blockDim.x + threadIdx.x] = dg_sum;
    s_db[threadIdx.y * blockDim.x + threadIdx.x] = db_sum;
    __syncthreads();

    for (int offset = blockDim.y / 2; offset >= 1; offset /= 2) {
      if (threadIdx.y < offset) {
        s_dg[threadIdx.y * blockDim.x + threadIdx.x] +=
            s_dg[(threadIdx.y + offset) * blockDim.x + threadIdx.x];
        s_db[threadIdx.y * blockDim.x + threadIdx.x] +=
            s_db[(threadIdx.y + offset) * blockDim.x + threadIdx.x];
        }
      __syncthreads();
    }

    if (threadIdx.y == 0) {
      if (dg) {
        dg[j] = s_dg[threadIdx.x];
      }
      if (db) {
        db[j] = s_db[threadIdx.x];
      }
    }
  }
}

template <typename T, typename T_ACC>
void launch_vectorized_layer_norm_kernel(
  int N,
  int64_t M,
  T_ACC eps,
  const T* X_data,
  const T* gamma_data,
  const T* beta_data,
  T* Y_data,
  T_ACC* mean_data,
  T_ACC* rstd_data
) {
    //constexpr int alignment = 16; //currently unused to make sure float and half results are bw accurate
    auto stream = at::cuda::getCurrentCUDAStream().stream();
    const int warp_size = at::cuda::warp_size();
    const dim3 threads(warp_size, num_threads() / warp_size, 1);
    const dim3 blocks(M);
    TORCH_INTERNAL_ASSERT_DEBUG_ONLY(threads.y % 2 == 0 || threads.y == 1);
    int nshared = threads.y > 1 ? threads.y * 3/2 *sizeof(T_ACC) : 0;
    vectorized_layer_norm_kernel<<<blocks, threads, nshared, stream>>>(N, eps, X_data,
    gamma_data, beta_data, mean_data, rstd_data, Y_data);
    C10_CUDA_KERNEL_LAUNCH_CHECK();
}

template <typename T, typename T_ACC>
void LayerNormKernelImplInternal(
    const Tensor& X,
    const Tensor& gamma,
    const Tensor& beta,
    int64_t M,
    int64_t N,
    T_ACC eps,
    Tensor* Y,
    Tensor* mean,
    Tensor* rstd) {
  // assumes input, gamma and beta are of proper shape, this was checked in _check_layer_norm_inputs
  // assumes all tensors are contiguous
  TORCH_CHECK(M <= at::cuda::getCurrentDeviceProperties()->maxGridSize[0], "M should be less than maximum CUDA grid size, \
  file a support request to support bigger batches");
  const T* X_data = X.data_ptr<T>();
  const T* gamma_data = gamma.defined() ? gamma.data_ptr<T>() : nullptr;
  const T* beta_data = beta.defined() ? beta.data_ptr<T>() : nullptr;
  T* Y_data = Y->data_ptr<T>();
  T_ACC* mean_data = mean->data_ptr<T_ACC>();
  T_ACC* rstd_data = rstd->data_ptr<T_ACC>();
  // check if can take fast path - all tensors are properly aligned, N is less than 2^24 (to use float count),
  // N is multiple of vec_size (so that all rows are aligned if tensor is aligned)
  auto can_vectorize = [&](const T * ptr, int alignment){uint64_t addr = reinterpret_cast<uint64_t>(ptr); return addr % alignment == 0;};
  constexpr int num_vec_elems = vec_size;
  constexpr int alignment = num_vec_elems * sizeof(T);
  if ((std::is_same<T, float>::value || std::is_same<T, at::Half>::value || std::is_same<T, at::BFloat16>::value) &&
  N <= 1ULL << std::numeric_limits<float>::digits && N % num_vec_elems == 0 &&
  can_vectorize(X_data, alignment) && can_vectorize(Y_data, alignment)) {
    launch_vectorized_layer_norm_kernel(static_cast<int>(N), M, eps, X_data, gamma_data, beta_data, Y_data, mean_data, rstd_data);
  } else {
  cudaStream_t cuda_stream = at::cuda::getCurrentCUDAStream();
  RowwiseMomentsCUDAKernel<T, T_ACC>
      <<<M, cuda_utils::kCUDABlockReduceNumThreads, 0, cuda_stream>>>(
          N, eps, X_data, mean_data, rstd_data);
  C10_CUDA_KERNEL_LAUNCH_CHECK();
  LayerNormForwardCUDAKernel<T, T_ACC><<<M, kCUDANumThreads, 0, cuda_stream>>>(
      N, X_data, mean_data, rstd_data, gamma_data, beta_data, Y_data);
  C10_CUDA_KERNEL_LAUNCH_CHECK();
  }
}

void LayerNormKernelImpl(
    const Tensor& X,
    const Tensor& gamma,
    const Tensor& beta,
    int64_t M,
    int64_t N,
    double eps,
    Tensor* Y,
    Tensor* mean,
    Tensor* rstd) {
  AT_DISPATCH_FLOATING_TYPES_AND2(
      at::ScalarType::Half,
      at::ScalarType::BFloat16,
      X.scalar_type(),
      "LayerNormKernelImpl",
      [&]() {
        using acc_t = acc_type<scalar_t, true>;
        LayerNormKernelImplInternal<scalar_t, acc_t>(
            X, gamma, beta, M, N, static_cast<acc_t>(eps), Y, mean, rstd);
      });
}

template<typename T, typename T_ACC> __device__
void cuLoadWriteStridedInputs(
    const int i1_block,
    const int thr_load_row_off,
    const int thr_load_col_off,
    const int i2_off,
    const int row_stride,
    T_ACC* warp_buf1,
    T_ACC* warp_buf2,
    const T* input,
    const T* dout,
    const int i1_end,
    const int64_t N,
    const T_ACC* __restrict__ mean,
    const T_ACC* __restrict__ rstd)
{
  int i1 = i1_block+thr_load_row_off;
  if (i1 < i1_end) {
    T curr_mean = mean[i1];
    T curr_rstd = rstd[i1];
    for (int k = 0;  k < blockDim.y;  ++k) {
      int i2 = i2_off + k;
      int load_idx = i1*N+i2;
      int write_idx = thr_load_row_off*row_stride+thr_load_col_off+k;
      if (i2<N) {
        T curr_input = static_cast<T>(input[load_idx]);
        T curr_dout = static_cast<T>(dout[load_idx]);
        warp_buf1[write_idx] = curr_dout;
        warp_buf2[write_idx] = curr_dout * (curr_input - curr_mean) * curr_rstd;
      } else {
        warp_buf1[write_idx] = T(0);
        warp_buf2[write_idx] = T(0);
      }
    }
  } else {
    for (int k = 0;  k < blockDim.y;  ++k) {
      int write_idx = thr_load_row_off*row_stride+thr_load_col_off+k;
      warp_buf1[write_idx] = T(0);
      warp_buf2[write_idx] = T(0);
    }
  }
}

template<typename T, typename T_ACC> __device__
void cuLoadAddStridedInputs(
    const int i1_block,
    const int thr_load_row_off,
    const int thr_load_col_off,
    const int i2_off,
    const int row_stride,
    T_ACC* warp_buf1,
    T_ACC* warp_buf2,
    const T* input,
    const T* dout,
    const int i1_end,
    const int64_t N,
    const T_ACC* __restrict__ mean,
    const T_ACC* __restrict__ rstd)
{
  int i1 = i1_block+thr_load_row_off;
  if (i1 < i1_end) {
    T_ACC curr_mean = mean[i1];
    T_ACC curr_rstd = rstd[i1];
    for (int k = 0;  k < blockDim.y;  ++k) {
      int i2 = i2_off + k;
      int load_idx = i1*N+i2;
      int write_idx = thr_load_row_off*row_stride+thr_load_col_off+k;
      if (i2<N) {
        T_ACC curr_input = static_cast<T_ACC>(input[load_idx]);
        T_ACC curr_dout = static_cast<T_ACC>(dout[load_idx]);
        warp_buf1[write_idx] += curr_dout;
        warp_buf2[write_idx] += curr_dout * (curr_input - curr_mean) * curr_rstd;
      }
    }
  }
}

template<typename T, typename T_ACC> __global__
void cuComputePartGradGammaBeta(
    const T* __restrict__ dout,
    const T* __restrict__ input,
    const int64_t M,
    const int64_t N,
    const T_ACC* __restrict__ mean,
    const T_ACC* __restrict__ rstd,
    T_ACC* part_grad_gamma,
    T_ACC* part_grad_beta)
{
    const int numsegs_M = (M+blockDim.y*blockDim.y-1) / (blockDim.y*blockDim.y);
    const int segs_per_block = (numsegs_M + gridDim.y - 1) / gridDim.y;
    const int i1_beg = blockIdx.y * segs_per_block * blockDim.y*blockDim.y;
    const int i1_beg_plus_one = (blockIdx.y+1) * segs_per_block * blockDim.y*blockDim.y;
    const int i1_end = i1_beg_plus_one < M ? i1_beg_plus_one : M;
    const int row_stride = blockDim.x+1;
    const int thr_load_col_off = (threadIdx.x*blockDim.y)&(blockDim.x-1);
    const int thr_load_row_off = (threadIdx.x*blockDim.y)/blockDim.x + threadIdx.y*blockDim.y;
    const int i2_off = blockIdx.x * blockDim.x + thr_load_col_off;
    alignas(sizeof(double)) extern __shared__ char shared[];
    T_ACC * buf = reinterpret_cast<T_ACC*>(&shared); // buf has at least blockDim.x * blockDim.y * blockDim.y + (blockDim.y - 1)*(blockDim.x/blockDim.y) elements
    T_ACC* warp_buf1 = (T_ACC*)buf;
    T_ACC* warp_buf2 = warp_buf1 + blockDim.y * blockDim.y * row_stride;
    // compute partial sums from strided inputs
    // do this to increase number of loads in flight
    cuLoadWriteStridedInputs(i1_beg,thr_load_row_off,thr_load_col_off,i2_off,row_stride,warp_buf1,warp_buf2,input,dout,i1_end,N,mean,rstd);
    for (int i1_block = i1_beg+blockDim.y*blockDim.y;  i1_block < i1_end;  i1_block+=blockDim.y*blockDim.y) {
      cuLoadAddStridedInputs(i1_block,thr_load_row_off,thr_load_col_off,i2_off,row_stride,warp_buf1,warp_buf2,input,dout,i1_end,N,mean,rstd);
    }
    __syncthreads();
    // inter-warp reductions
    // sum within each warp
    T_ACC acc1 = T_ACC(0);
    T_ACC acc2 = T_ACC(0);
    for (int k = 0;  k < blockDim.y;  ++k) {
      int row1 = threadIdx.y + k*blockDim.y;
      int idx1 = row1*row_stride + threadIdx.x;
      acc1 += warp_buf1[idx1];
      acc2 += warp_buf2[idx1];
    }
    warp_buf1[threadIdx.y*row_stride+threadIdx.x] = acc1;
    warp_buf2[threadIdx.y*row_stride+threadIdx.x] = acc2;
    __syncthreads();
    // sum all warps
    for (int offset = blockDim.y/2;  offset > 1;  offset /= 2) {
      if (threadIdx.y < offset) {
        int row1 = threadIdx.y;
        int row2 = threadIdx.y + offset;
        int idx1 = row1*row_stride + threadIdx.x;
        int idx2 = row2*row_stride + threadIdx.x;
        warp_buf1[idx1] += warp_buf1[idx2];
        warp_buf2[idx1] += warp_buf2[idx2];
      }
      __syncthreads();
    }
    int i2 = blockIdx.x * blockDim.x + threadIdx.x;
    if (threadIdx.y == 0 && i2 < N) {
      int row1 = threadIdx.y;
      int row2 = threadIdx.y + 1;
      int idx1 = row1*row_stride + threadIdx.x;
      int idx2 = row2*row_stride + threadIdx.x;
      part_grad_beta[blockIdx.y*N+i2] = warp_buf1[idx1] + warp_buf1[idx2];
      part_grad_gamma[blockIdx.y*N+i2] = warp_buf2[idx1] + warp_buf2[idx2];
    }
}

template<typename T, typename T_ACC> __global__
void cuComputeGradGammaBeta(
    const T_ACC* part_grad_gamma,
    const T_ACC* part_grad_beta,
    const int part_size,
    const int64_t M,
    const int64_t N,
    T* grad_gamma,
    T* grad_beta)
{
    // sum partial gradients for gamma and beta
    alignas(sizeof(double)) extern __shared__ char shared[];
    T_ACC * buf = reinterpret_cast<T_ACC*>(&shared);
    int i2 = blockIdx.x * blockDim.x + threadIdx.x;
    if (i2 < N) {
      // each warp does sequential reductions until reduced part_size is num_warps
      int num_warp_reductions = part_size / blockDim.y;
      T_ACC sum_gamma = T_ACC(0);
      T_ACC sum_beta = T_ACC(0);
      const T_ACC* part_grad_gamma_ptr = part_grad_gamma + threadIdx.y * num_warp_reductions * N + i2;
      const T_ACC* part_grad_beta_ptr = part_grad_beta + threadIdx.y * num_warp_reductions * N + i2;
      for (int warp_offset = 0;  warp_offset < num_warp_reductions;  ++warp_offset) {
        sum_gamma += part_grad_gamma_ptr[warp_offset*N];
        sum_beta += part_grad_beta_ptr[warp_offset*N];
      }
      // inter-warp reductions
      const int nbsize3 = blockDim.x * blockDim.y / 2;
      for (int offset = blockDim.y/2;  offset >= 1;  offset /= 2) {
        // top half write to shared memory
        if (threadIdx.y >= offset && threadIdx.y < 2*offset) {
          const int write_idx = (threadIdx.y - offset) * blockDim.x + threadIdx.x;
          buf[write_idx] = sum_gamma;
          buf[write_idx+nbsize3] = sum_beta;
        }
        __syncthreads();
        // bottom half sums
        if (threadIdx.y < offset) {
          const int read_idx = threadIdx.y * blockDim.x + threadIdx.x;
          sum_gamma += buf[read_idx];
          sum_beta += buf[read_idx+nbsize3];
        }
        __syncthreads();
      }
      // write out fully summed gradients
      if (threadIdx.y == 0) {
        grad_gamma[i2] = sum_gamma;
        grad_beta[i2] = sum_beta;
      }
    }
}

<<<<<<< HEAD
template<typename T, typename T_ACC> __global__
void cuComputeGradInput(
    const T* __restrict__ dout,
    const T* __restrict__ input,
    const int64_t M,
    const int64_t N,
    const T_ACC* __restrict__ mean,
    const T_ACC* __restrict__ rstd,
    const T* gamma,
    T* grad_input)
{
  for (int i1=blockIdx.y; i1 < M; i1 += gridDim.y) {
    T_ACC sum_loss1 = T_ACC(0);
    T_ACC sum_loss2 = T_ACC(0);
    T_ACC c_mean = mean[i1];
    const T_ACC c_rstd = rstd[i1];
    const T* k_input = input + i1*N;
    const T* k_dout = dout + i1*N;
    const int numx = blockDim.x * blockDim.y;
    const int thrx = threadIdx.x + threadIdx.y * blockDim.x;
    if (gamma != NULL) {
      // Optimization for ROCm MI100
      for( int l = 0; l < N ; l += numx) {
        int idx = l + thrx;
        const T_ACC gamma_idx = static_cast<T_ACC>((idx<N) ? gamma[idx] : T(0));
        const T_ACC c_h = static_cast<T_ACC>((idx<N) ? k_input[idx] : T(0));
        const T_ACC c_loss = static_cast<T_ACC>((idx<N) ? k_dout[idx] : T(0));
        sum_loss1 += c_loss * gamma_idx;
        sum_loss2 += c_loss * gamma_idx * (c_h - c_mean) * c_rstd;
      }
    } else {
      for( int l = 0; l < N ; l += numx) {
        int idx = l + thrx;
        const T_ACC c_h = static_cast<T_ACC>((idx<N) ? k_input[idx] : T(0));
        const T_ACC c_loss = static_cast<T_ACC>((idx<N) ? k_dout[idx] : T(0));
        sum_loss1 += c_loss;
        sum_loss2 += c_loss * (c_h - c_mean) * c_rstd;
      }
    }
    // intra-warp reductions
    for (int mask = blockDim.x/2;  mask > 0;  mask /= 2) {
      sum_loss1 += WARP_SHFL_XOR(sum_loss1, mask);
      sum_loss2 += WARP_SHFL_XOR(sum_loss2, mask);
    }
    // inter-warp reductions
    if (blockDim.y > 1) {
      alignas(sizeof(double)) extern __shared__ char shared[];
      T_ACC * buf = reinterpret_cast<T_ACC*>(&shared);
      for (int offset = blockDim.y/2;  offset > 0;  offset /= 2) {
        // upper half of warps write to shared
        if (threadIdx.y >= offset && threadIdx.y < 2*offset) {
          const int wrt_i = (threadIdx.y - offset) * blockDim.x + threadIdx.x;
          buf[2*wrt_i] = sum_loss1;
          buf[2*wrt_i+1] = sum_loss2;
        }
        __syncthreads();
        // lower half merges
        if (threadIdx.y < offset) {
          const int read_i = threadIdx.y * blockDim.x + threadIdx.x;
          sum_loss1 += buf[2*read_i];
          sum_loss2 += buf[2*read_i+1];
        }
        __syncthreads();
      }
      if (threadIdx.y == 0) {
        buf[2*threadIdx.x] = sum_loss1;
        buf[2*threadIdx.x+1] = sum_loss2;
      }
      __syncthreads();
      if (threadIdx.y !=0) {
        sum_loss1 = buf[2*threadIdx.x];
        sum_loss2 = buf[2*threadIdx.x+1];
      }
    }
    // all threads now have the two sums over l
    T_ACC fH = (T_ACC)N;
    T_ACC term1 = (T_ACC(1) / fH) * c_rstd;
    T* k_grad_input = grad_input + i1*N;
    if (gamma != NULL) {
      for (int l = thrx;  l < N;  l+=numx) {
        const T_ACC c_h = static_cast<T_ACC>(k_input[l]);
        const T_ACC c_loss = static_cast<T_ACC>(k_dout[l]);
        T_ACC f_grad_input = fH * c_loss * gamma[l];
        f_grad_input -= sum_loss1;
        f_grad_input -= (c_h - c_mean) * c_rstd * sum_loss2;
        f_grad_input *= term1;
        k_grad_input[l] = static_cast<T>(f_grad_input);
      }
    } else {
      for (int l = thrx;  l < N;  l+=numx) {
        const T_ACC c_h = static_cast<T_ACC>(k_input[l]);
        const T_ACC c_loss = static_cast<T_ACC>(k_dout[l]);
        T_ACC f_grad_input = fH * c_loss;
        f_grad_input -= sum_loss1;
        f_grad_input -= (c_h - c_mean) * c_rstd * sum_loss2;
        f_grad_input *= term1;
        k_grad_input[l] = static_cast<T>(f_grad_input);
      }
    }
    // prevent race where buf is written again before reads are done
    __syncthreads();
  }
}

=======
>>>>>>> ea920a11
template <typename T>
void LayerNormBackwardKernelImplInternal(
    const Tensor& dY,
    const Tensor& X,
    const Tensor& mean,
    const Tensor& rstd,
    const Tensor& gamma,
    int64_t M,
    int64_t N,
    Tensor* dX,
    Tensor* dgamma,
    Tensor* dbeta) {
  using T_ACC = acc_type<T, true>;
  TORCH_CHECK(dY.numel() == M * N);
  TORCH_CHECK(mean.numel() == M);
  TORCH_CHECK(rstd.numel() == M);
  TORCH_CHECK(M <= at::cuda::getCurrentDeviceProperties()->maxGridSize[0], "M should be less than maximum CUDA grid size, \
  file a support request to support bigger batches");
  TORCH_CHECK(N <= std::numeric_limits<int>::max(), "Normalized shape should have less than INT_MAX elements, \
  file a support request to support bigger normalized shapes");
  const T* dY_data = dY.template data_ptr<T>();
  const T* X_data = X.template data_ptr<T>();
  const T_ACC* mean_data = mean.template data_ptr<T_ACC>();
  const T_ACC* rstd_data = rstd.template data_ptr<T_ACC>();
  const T* gamma_data =
      gamma.defined() ? gamma.template data_ptr<T>() : nullptr;
  T* dX_data = dX->defined() ? dX->template data_ptr<T>() : nullptr;
  cudaStream_t cuda_stream = at::cuda::getCurrentCUDAStream();
  const int warp_size = at::cuda::warp_size();
  if (dX_data != nullptr) {
<<<<<<< HEAD
#if defined __HIP_PLATFORM_HCC__
    if (M >= 32768) {
      const uint64_t maxGridY = at::cuda::getCurrentDeviceProperties()->maxGridSize[1];
      const dim3 blocks1(1, std::min((uint64_t)M, maxGridY), 1);
      dim3 threads1(warp_size, 4, 1);
      threads1.y = 2; // Optimization for ROCm
      int nshared =
              threads1.y > 1 ?
              threads1.y*threads1.x*sizeof(T_ACC) :
              0;
      cuComputeGradInput<<<blocks1, threads1, nshared, cuda_stream>>>(
              dY_data,
              X_data,
              M, N,
              mean_data,
              rstd_data,
              gamma_data,
              dX_data);
        C10_CUDA_KERNEL_LAUNCH_CHECK();
    } else {
      const dim3 blocks(M);
      int nshared = (num_threads()/warp_size) * sizeof(T_ACC);
      layer_norm_grad_input_kernel<<<blocks, num_threads(), nshared, cuda_stream>>>(dY_data,
      X_data, mean_data, rstd_data, gamma_data, dX_data, N);
      C10_CUDA_KERNEL_LAUNCH_CHECK();
    }
#else
=======
>>>>>>> ea920a11
    const dim3 blocks(M);
    int nshared = (num_threads()/warp_size) * sizeof(T_ACC);
    layer_norm_grad_input_kernel<<<blocks, num_threads(), nshared, cuda_stream>>>(dY_data,
    X_data, mean_data, rstd_data, gamma_data, dX_data, N);
    C10_CUDA_KERNEL_LAUNCH_CHECK();
#endif
  }
  if (dgamma->defined() || dbeta->defined()) {
    T* dgamma_data =
        dgamma->defined() ? dgamma->template data_ptr<T>() : nullptr;
    T* dbeta_data = dbeta->defined() ? dbeta->template data_ptr<T>() : nullptr;

    if (M < 128) {
      // For small batch size, do colwise reduce directly.
      const int64_t B = (N + kCUDANumThreads - 1) / kCUDANumThreads;
      GammaBetaBackwardSimpleCUDAKernel<T, T_ACC>
          <<<B, kCUDANumThreads, 0, cuda_stream>>>(
              M,
              N,
              dY_data,
              X_data,
              mean_data,
              rstd_data,
              dgamma_data,
              dbeta_data);
      C10_CUDA_KERNEL_LAUNCH_CHECK();
    } else {
#if defined(USE_ROCM)
      // For small batch size, do colwise reduce directly.
      const int part_size = warp_size;
      const dim3 threads2(warp_size, 4, 1);
      const dim3 blocks2((N + threads2.x - 1) / threads2.x, part_size, 1);
      const int nshared2_a = 2 * sizeof(T_ACC) * threads2.y * threads2.y * (threads2.x + 1);
      const int nshared2_b = threads2.x * threads2.y * sizeof(T_ACC);
      const int nshared2 = nshared2_a > nshared2_b ? nshared2_a : nshared2_b;

      const auto part_grad_dtype = at::toAccumulateType(X.scalar_type(), true);
      Tensor part_grad_gamma = at::empty({part_size,N}, gamma.options().dtype(part_grad_dtype));
      Tensor part_grad_beta = at::native::empty_like(part_grad_gamma);
      cuComputePartGradGammaBeta<<<blocks2, threads2, nshared2, cuda_stream>>>(
                      dY_data,
                      X_data,
                      M,N,
                      mean_data,
                      rstd_data,
                      part_grad_gamma.template data_ptr<T_ACC>(),
                      part_grad_beta.template data_ptr<T_ACC>());
      C10_CUDA_KERNEL_LAUNCH_CHECK();

      const dim3 threads3(warp_size, 8, 1); // Optimization for ROCm
      const dim3 blocks3((N + threads2.x - 1) / threads2.x, 1, 1);
      const int nshared3 = threads3.x * threads3.y * sizeof(T);
      cuComputeGradGammaBeta<<<blocks3, threads3, nshared3, cuda_stream>>>(
                      part_grad_gamma.template data_ptr<T_ACC>(),
                      part_grad_beta.template data_ptr<T_ACC>(),
                      part_size,
                      M,N,
                      dgamma_data,
                      dbeta_data);
      C10_CUDA_KERNEL_LAUNCH_CHECK();
#else
      if ((M % kWarpSize == 0) && (N % kWarpSize == 0)) {
        // This implementation relies on warp primitives and requires that M and N divide
        // exactly to warp size.
        dim3 threads{kWarpSize, kWarpSize};
        int blocks = (N + threads.x - 1) / threads.x;

        // If M and N divide by 32, we can use warp shuffles for the final reduction. That requires
        // transposing values in shared memory, so we apply a padding to reduce bank conflicts.
        size_t shmem_sz = 2 * sizeof(T_ACC) * (threads.x + 1) * threads.y;
        GammaBetaBackwardCUDAKernel_32x32<T, T_ACC>
            <<<blocks, threads, shmem_sz, cuda_stream>>>(
                M,
                N,
                dY_data,
                X_data,
                mean_data,
                rstd_data,
                dgamma_data,
                dbeta_data);
          C10_CUDA_KERNEL_LAUNCH_CHECK();
      } else {
        dim3 threads{16, 32};
        int blocks = (N + threads.x - 1) / threads.x;
        size_t shmem_sz = 2 * sizeof(T_ACC) * threads.x * threads.y;
        GammaBetaBackwardCUDAKernel<T, T_ACC>
            <<<blocks, threads, shmem_sz, cuda_stream>>>(
                M,
                N,
                dY_data,
                X_data,
                mean_data,
                rstd_data,
                dgamma_data,
                dbeta_data);
        C10_CUDA_KERNEL_LAUNCH_CHECK();
      }
#endif
    }
  }
}

void LayerNormBackwardKernelImpl(
    const Tensor& dY,
    const Tensor& X,
    const Tensor& mean,
    const Tensor& rstd,
    const Tensor& gamma,
    int64_t M,
    int64_t N,
    Tensor* dX,
    Tensor* dgamma,
    Tensor* dbeta) {
  AT_DISPATCH_FLOATING_TYPES_AND2(
      at::ScalarType::Half,
      at::ScalarType::BFloat16,
      X.scalar_type(),
      "LayerNormBackwardKernelImpl",
      [&]() {
        LayerNormBackwardKernelImplInternal<scalar_t>(
            dY.contiguous(), X, mean, rstd, gamma, M, N, dX, dgamma, dbeta);
      });
}

} // namespace

std::tuple<Tensor, Tensor, Tensor> layer_norm_cuda(
    const Tensor& input,
    IntArrayRef normalized_shape,
    const c10::optional<Tensor>& weight_opt /* optional */,
    const c10::optional<Tensor>& bias_opt /* optional */,
    double eps) {
  // See [Note: hacky wrapper removal for optional tensor]
  c10::MaybeOwned<Tensor> weight_maybe_owned =
      at::borrow_from_optional_tensor(weight_opt);
  const Tensor& weight = *weight_maybe_owned;
  c10::MaybeOwned<Tensor> bias_maybe_owned =
      at::borrow_from_optional_tensor(bias_opt);
  const Tensor& bias = *bias_maybe_owned;

  auto M_N = _check_layer_norm_inputs(input, normalized_shape, weight, bias);
  auto M = M_N.first;
  auto N = M_N.second;
  auto X = input.expect_contiguous();
  auto gamma = weight.expect_contiguous();
  auto beta = bias.expect_contiguous();

  Tensor Y = at::native::empty_like(
      *X,
      c10::nullopt /* dtype */,
      c10::nullopt /* layout */,
      c10::nullopt /* device */,
      c10::nullopt /* pin_memory */,
      LEGACY_CONTIGUOUS_MEMORY_FORMAT);
  auto acc_type = at::toAccumulateType(input.scalar_type(), /*is_cuda=*/true);
  Tensor mean = at::empty({M}, X->options().dtype(acc_type));
  Tensor rstd = at::empty({M}, X->options().dtype(acc_type));
  // Calling the kernel for M==0 gives a CUDA error
  // See: https://github.com/pytorch/pytorch/pull/28614
  if (M > 0) {
    LayerNormKernelImpl(*X, *gamma, *beta, M, N, eps, &Y, &mean, &rstd);
  }
  const auto input_shape = input.sizes();
  const size_t axis = input.dim() - normalized_shape.size();

  std::vector<int64_t> stat_shape;
  for (size_t idx = 0; idx < axis; ++idx) {
    stat_shape.push_back(input_shape[idx]);
  }
  for (size_t idx = axis; idx < input.dim(); ++idx) {
    stat_shape.push_back(1);
  }

  mean = mean.view(stat_shape);
  rstd = rstd.view(stat_shape);

  return std::make_tuple(std::move(Y), std::move(mean), std::move(rstd));
}

std::tuple<Tensor, Tensor, Tensor> layer_norm_backward_cuda(
    const Tensor& dY,
    const Tensor& input,
    IntArrayRef normalized_shape,
    const Tensor& mean,
    const Tensor& rstd,
    const c10::optional<Tensor>& weight_opt /* optional */,
    const c10::optional<Tensor>& bias_opt /* optional */,
    std::array<bool, 3> grad_input_mask) {
  // See [Note: hacky wrapper removal for optional tensor]
  c10::MaybeOwned<Tensor> weight_maybe_owned =
      at::borrow_from_optional_tensor(weight_opt);
  const Tensor& weight = *weight_maybe_owned;
  c10::MaybeOwned<Tensor> bias_maybe_owned =
      at::borrow_from_optional_tensor(bias_opt);
  const Tensor& bias = *bias_maybe_owned;

  auto M_N = _check_layer_norm_inputs(input, normalized_shape, weight, bias);
  auto M = M_N.first;
  auto N = M_N.second;
  auto X = input.expect_contiguous();
  auto gamma = weight.expect_contiguous();
  auto beta = bias.expect_contiguous();

  Tensor dX;
  Tensor dgamma;
  Tensor dbeta;
  if (grad_input_mask[0]) {
    dX = at::native::empty_like(
        *X,
        c10::nullopt /* dtype */,
        c10::nullopt /* layout */,
        c10::nullopt /* device */,
        c10::nullopt /* pin_memory */,
        LEGACY_CONTIGUOUS_MEMORY_FORMAT);
  }
  if (grad_input_mask[1]) {
    dgamma = M > 0 ? at::native::empty_like(
                         *gamma,
                         c10::nullopt /* dtype */,
                         c10::nullopt /* layout */,
                         c10::nullopt /* device */,
                         c10::nullopt /* pin_memory */,
                         LEGACY_CONTIGUOUS_MEMORY_FORMAT)
                   : at::native::zeros_like(
                         *gamma,
                         c10::nullopt /* dtype */,
                         c10::nullopt /* layout */,
                         c10::nullopt /* device */,
                         c10::nullopt /* pin_memory */,
                         LEGACY_CONTIGUOUS_MEMORY_FORMAT);
  }
  if (grad_input_mask[2]) {
    dbeta = M > 0 ? at::native::empty_like(
                        *beta,
                        c10::nullopt /* dtype */,
                        c10::nullopt /* layout */,
                        c10::nullopt /* device */,
                        c10::nullopt /* pin_memory */,
                        LEGACY_CONTIGUOUS_MEMORY_FORMAT)
                  : at::native::zeros_like(
                        *beta,
                        c10::nullopt /* dtype */,
                        c10::nullopt /* layout */,
                        c10::nullopt /* device */,
                        c10::nullopt /* pin_memory */,
                        LEGACY_CONTIGUOUS_MEMORY_FORMAT);
  }
  if (M > 0 && N > 0) {
    LayerNormBackwardKernelImpl(
        dY, *X, mean, rstd, *gamma, M, N, &dX, &dgamma, &dbeta);
  }
  return std::make_tuple(std::move(dX), std::move(dgamma), std::move(dbeta));
}

REGISTER_DISPATCH(LayerNormKernel, &LayerNormKernelImpl);

} // namespace native
} // namespace at<|MERGE_RESOLUTION|>--- conflicted
+++ resolved
@@ -26,7 +26,6 @@
 
 #include <c10/cuda/CUDAMathCompat.h>
 #include <c10/util/env.h>
-
 
 
 namespace at {
@@ -1030,7 +1029,6 @@
     }
 }
 
-<<<<<<< HEAD
 template<typename T, typename T_ACC> __global__
 void cuComputeGradInput(
     const T* __restrict__ dout,
@@ -1135,8 +1133,6 @@
   }
 }
 
-=======
->>>>>>> ea920a11
 template <typename T>
 void LayerNormBackwardKernelImplInternal(
     const Tensor& dY,
@@ -1167,7 +1163,6 @@
   cudaStream_t cuda_stream = at::cuda::getCurrentCUDAStream();
   const int warp_size = at::cuda::warp_size();
   if (dX_data != nullptr) {
-<<<<<<< HEAD
 #if defined __HIP_PLATFORM_HCC__
     if (M >= 32768) {
       const uint64_t maxGridY = at::cuda::getCurrentDeviceProperties()->maxGridSize[1];
@@ -1195,8 +1190,6 @@
       C10_CUDA_KERNEL_LAUNCH_CHECK();
     }
 #else
-=======
->>>>>>> ea920a11
     const dim3 blocks(M);
     int nshared = (num_threads()/warp_size) * sizeof(T_ACC);
     layer_norm_grad_input_kernel<<<blocks, num_threads(), nshared, cuda_stream>>>(dY_data,
@@ -1204,6 +1197,7 @@
     C10_CUDA_KERNEL_LAUNCH_CHECK();
 #endif
   }
+
   if (dgamma->defined() || dbeta->defined()) {
     T* dgamma_data =
         dgamma->defined() ? dgamma->template data_ptr<T>() : nullptr;
