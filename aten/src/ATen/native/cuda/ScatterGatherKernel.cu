--- conflicted
+++ resolved
@@ -112,39 +112,7 @@
   C10_CUDA_KERNEL_LAUNCH_CHECK();
 }
 
-<<<<<<< HEAD
-template <int Alignment, typename index_t>
-__global__ void vectorized_gather_kernel(char * out, char * inp, index_t * idx, int num_ind, int64_t slice_size, int64_t ind_dim_size, int64_t inp_stride, int64_t out_stride) {
-    int64_t ind = idx[blockIdx.x];
-    CUDA_KERNEL_ASSERT(ind >=0 && ind < ind_dim_size && "vectorized gather kernel index out of bounds");
-    int32_t off = (blockDim.x * blockIdx.y + threadIdx.x) * Alignment; // off is guaranteed to be within int32 limits
-    if (off >= slice_size) return;
-    auto vec = at::native::memory::ld_vec<Alignment>(inp + ind * inp_stride + off);
-    at::native::memory::st_vec<Alignment>(out + blockIdx.x * (int32_t)out_stride + off, vec);  // out offset is guaranteed to be within int32 limits
-}
-
-
-
-template <int64_t Alignment, typename index_t>
-void vectorized_gather_kernel_launch(char * out, char * inp, index_t * idx, int num_ind,
-                                     int64_t slice_size_in_bytes, int64_t ind_dim_size, int64_t inp_stride_bytes, int64_t out_stride_bytes){
-
-  constexpr int64_t max_num_threads=256;
-  auto num_threads = at::round_up(
-      at::ceil_div(slice_size_in_bytes, Alignment),
-      static_cast<int64_t>(C10_WARP_SIZE));
-  dim3 grid = {static_cast<uint32_t>(num_ind), static_cast<uint32_t>(at::ceil_div(slice_size_in_bytes, max_num_threads * Alignment)), 1};
-  auto block = std::min(max_num_threads, num_threads);
-  vectorized_gather_kernel<Alignment><<<grid, block, 0, at::cuda::getCurrentCUDAStream()>>>(out, inp, idx, num_ind, slice_size_in_bytes,
-  ind_dim_size, inp_stride_bytes, out_stride_bytes);
-  C10_CUDA_KERNEL_LAUNCH_CHECK();
-
-}
-
 template <bool is_scatter_like, typename scalar_t, typename index_t>
-=======
-template <bool is_scatter_like, typename scalar_t>
->>>>>>> ec86efea
 struct _cuda_scatter_gather_internal_kernel {
   template <typename func_t>
   void operator() (
@@ -179,11 +147,7 @@
         auto inp_stride_bytes = index_stride * element_size;
         auto out_stride_bytes = iter.strides(0)[1];
         if (iter.numel() == 0) return;
-<<<<<<< HEAD
-        vectorized_gather_kernel_launch<alignment>(self_ptr, src_ptr, (index_t*)index_ptr, num_ind, slice_size, ind_dim_size, inp_stride_bytes, out_stride_bytes);
-=======
-        at::native::vectorized_gather_kernel_launch<alignment>(self_ptr, src_ptr, (int64_t*)index_ptr, num_ind, slice_size, ind_dim_size, inp_stride_bytes, out_stride_bytes);
->>>>>>> ec86efea
+        at::native::vectorized_gather_kernel_launch<alignment, index_t>(self_ptr, src_ptr, (index_t*)index_ptr, num_ind, slice_size, ind_dim_size, inp_stride_bytes, out_stride_bytes);
         return;
       }
     }
