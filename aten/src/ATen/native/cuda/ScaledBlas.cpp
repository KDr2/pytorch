--- conflicted
+++ resolved
@@ -783,54 +783,6 @@
   return out;
 }
 
-<<<<<<< HEAD
-=======
-// Check the shapes & sizes of scales for deepseek-style (1x128, 128x128) scaling.
-// Wraps check_size_stride for easier integration, correctly handles cases where a dimension of the scale == 1,
-// and strides become somewhat meaningless
-void _check_deepseek_scale_stride(const Tensor& scale, const Tensor& t, const ScalingType scale_type) {
-  if (scale_type == ScalingType::BlockWise1x128) {
-    TORCH_CHECK_VALUE(check_size_stride(scale, 0, t.size(0), 1),
-        "at dim=0 scale should have ", t.size(0), "elements and stride(0) ", 1, "if ", t.size(0), " > 1 - Got: ",
-        "shape=", scale.sizes(), ", stride=", scale.strides());
-    auto expected_size = ceil_div<int64_t>(t.size(1), 128);
-    TORCH_CHECK_VALUE(check_size_stride(scale, 1, expected_size, t.size(0)),
-        "at dim=1 scale should have ", expected_size, "elements and stride ", t.size(0), "if ", expected_size, " > 1 - Got: ",
-        "shape=", scale.sizes(), ", stride=", scale.strides());
-  } else if (scale_type == ScalingType::BlockWise128x128) {
-      TORCH_CHECK_VALUE(check_size_stride(
-          scale,
-          0,
-          ceil_div<int64_t>(t.size(0), 128),
-          ceil_div<int64_t>(t.size(1), 128)),
-        "at dim=0 scale should have ", ceil_div<int64_t>(t.size(0), 128), "elements and stride(0) ", ceil_div<int64_t>(t.size(1), 128), "if ", ceil_div<int64_t>(t.size(0), 128), " > 1 - Got: ",
-        "shape=", scale.sizes(), ", stride=", scale.strides());
-      TORCH_CHECK(check_size_stride(
-          scale, 1, ceil_div<int64_t>(t.size(1), 128), 1),
-        "at dim=1 scale should have ", ceil_div<int64_t>(t.size(1), 128), "elements and stride(1) ", 1, "if ", ceil_div<int64_t>(t.size(1), 128), " > 1 - Got: ",
-        "shape=", scale.sizes(), ", stride=", scale.strides());
-  }
-}
-
-void
-_check_deepseek_support() {
-#ifndef USE_ROCM
-  auto dprops = at::cuda::getCurrentDeviceProperties();
-  if (dprops->major != 9) {
-    // Only on Hopper GPUs
-    TORCH_CHECK_NOT_IMPLEMENTED(
-      dprops->major == 9,
-      "DeepSeek style (1x128, 128x128) scaling only supported in CUDA for SM90")
-  }
-  // Only in cublasLt >= 12.9
-  TORCH_CHECK_NOT_IMPLEMENTED(
-    CUBLAS_VERSION < 120900 || cublasLtGetVersion() < 120900,
-    "DeepSeek style (1x128, 128x128) scaling requires cublasLt >= 12.9"
-  );
-#endif
-}
-
->>>>>>> 72ef45d3
 Tensor&
 _scaled_block1x128_block1x128(
           const Tensor& mat_a, const Tensor& mat_b,
@@ -842,9 +794,9 @@
 #ifndef USE_ROCM
   // Restrictions:
   // A, B are FP8, scales are fp32, shape K//128
-<<<<<<< HEAD
   // As: [M x K // 128], stride: [1, M]
   // Bs: [N x K // 128], stride: [1, N]
+  _check_deepseek_support();
 
   // check types
   TORCH_CHECK_VALUE(
@@ -893,17 +845,6 @@
     ),
     "scale_b strides must be (", 1, ", ", N, "); got: ", scale_a.strides()
   );
-=======
-  // CUDA: Only Hopper GPUs
-  _check_deepseek_support();
-
-  TORCH_CHECK_VALUE(isFloat8Type(mat_a.scalar_type()) && isFloat8Type(mat_b.scalar_type()), "mat_a and mat_b must be fp8 types, got: ",
-      mat_a.scalar_type(), mat_b.scalar_type());
-  TORCH_CHECK_VALUE(scale_a.sizes()[0] == mat_a.sizes()[0] && scale_a.sizes()[1] == mat_a.sizes()[1] / 128 && scale_a.scalar_type() == kFloat,
-      "scale_a must have shape ", mat_a.sizes()[0], " x ", mat_a.sizes()[1] / 128, " Float elements, got ", scale_a.sizes())
-  TORCH_CHECK_VALUE(scale_b.sizes()[0] == ceil_div<int64_t>(mat_b.sizes()[0], 128) && scale_b.sizes()[1] == mat_b.sizes()[1] && scale_b.scalar_type() == kFloat,
-      "scale_b must have shape ", ceil_div<int64_t>(mat_b.sizes()[0], 128), " x ", mat_b.sizes()[1], " Float elements, got ", scale_b.sizes())
->>>>>>> 72ef45d3
 
   auto scaling_choice_a = ScalingType::BlockWise1x128;
   auto scaling_choice_b = ScalingType::BlockWise1x128;
@@ -929,7 +870,8 @@
           Tensor& out) {
 #ifndef USE_ROCM
   // Restrictions:
-<<<<<<< HEAD
+  _check_deepseek_support();
+
   // A: [M, K], B: [K, N] are FP8, scales are fp32
   // As: [round_up(K // 128, 4), M // 128], stride: [M // 128, 1]
   // Bs: [N x K // 128], stride: [1, N]
@@ -983,18 +925,6 @@
     ),
     "scale_b must have strides (1, ", N, "); got ", scale_b.strides()
   );
-=======
-  // A, B are FP8, scales are fp32, shape K//128
-  // CUDA: Only Hopper GPUs
-  _check_deepseek_support();
-
-  TORCH_CHECK_VALUE(isFloat8Type(mat_a.scalar_type()) && isFloat8Type(mat_b.scalar_type()), "mat_a and mat_b must be fp8 types, got: ",
-      mat_a.scalar_type(), mat_b.scalar_type());
-  TORCH_CHECK_VALUE(scale_a.sizes()[0] == ceil_div<int64_t>(mat_a.sizes()[0], 128) && scale_a.sizes()[1] == ceil_div<int64_t>(mat_a.sizes()[1], 128) && scale_a.scalar_type() == kFloat,
-      "scale_a must have shape ", ceil_div<int64_t>(mat_a.sizes()[0], 128), " x ", ceil_div<int64_t>(mat_a.sizes()[1], 128), " Float elements, got ", scale_a.sizes())
-  TORCH_CHECK_VALUE(scale_b.sizes()[0] == ceil_div<int64_t>(mat_b.sizes()[0], 128) && scale_b.sizes()[1] == mat_b.sizes()[1] && scale_b.scalar_type() == kFloat,
-      "scale_b must have shape ", ceil_div<int64_t>(mat_b.sizes()[0], 128), " x ", mat_b.sizes()[1], " Float elements, got ", scale_b.sizes())
->>>>>>> 72ef45d3
 
   auto scaling_choice_a = ScalingType::BlockWise128x128;
   auto scaling_choice_b = ScalingType::BlockWise1x128;
@@ -1020,7 +950,7 @@
           Tensor& out) {
 #ifndef USE_ROCM
   // Restrictions:
-<<<<<<< HEAD
+  _check_deepseek_support();
   // A: [M, K], B: [K, N] are FP8, scales are fp32
   // As: [M x K // 128], stride: [1, M]
   // Bs: [round_up(K // 128, 4) x N // 128], stride: [1, N // 128]
@@ -1072,18 +1002,6 @@
     ),
     "scale_b must have strides (1, ", round_up<int64_t>(ceil_div<int64_t>(K, 128), 4), "); got ", scale_b.strides()
   );
-=======
-  // A, B are FP8, scales are fp32, A: shape K//128, B: K//128, N//128
-  // CUDA: Only Hopper GPUs
-  _check_deepseek_support();
-
-  TORCH_CHECK_VALUE(isFloat8Type(mat_a.scalar_type()) && isFloat8Type(mat_b.scalar_type()), "mat_a and mat_b must be fp8 types, got: ",
-      mat_a.scalar_type(), mat_b.scalar_type());
-  TORCH_CHECK_VALUE(scale_a.sizes()[0] == mat_a.sizes()[0] && scale_a.sizes()[1] == mat_a.sizes()[1] / 128 && scale_a.scalar_type() == kFloat,
-      "scale_a must have shape ", mat_a.sizes()[0], " x ", mat_a.sizes()[1] / 128, " Float elements, got ", scale_a.sizes())
-  TORCH_CHECK_VALUE(scale_b.sizes()[0] == mat_b.sizes()[0] / 128 && scale_b.sizes()[1] == mat_b.sizes()[1] / 128 && scale_b.scalar_type() == kFloat,
-      "scale_b must have shape ", mat_b.sizes()[0] / 128, " x ", mat_b.sizes()[1] / 128, " Float elements, got ", scale_b.sizes())
->>>>>>> 72ef45d3
 
   auto scaling_choice_a = ScalingType::BlockWise1x128;
   auto scaling_choice_b = ScalingType::BlockWise128x128;
