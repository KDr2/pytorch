--- conflicted
+++ resolved
@@ -57,7 +57,7 @@
   }
 };
 
-<<<<<<< HEAD
+// jiterated specialization for `complex<Half>`
 constexpr char nansum_name[] = "nansum";
 template <>
 struct nansum_functor<c10::complex<at::Half>> {
@@ -82,11 +82,7 @@
 #endif
 };
 
-const char prod_name[] = "prod";
-=======
 constexpr char prod_name[] = "prod";
->>>>>>> d7a3f212
-
 template <typename scalar_t, typename acc_t = scalar_t, typename out_t = scalar_t>
 struct prod_functor {
   // jiterator reduction fails on windows
