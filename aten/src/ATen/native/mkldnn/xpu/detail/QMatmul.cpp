--- conflicted
+++ resolved
@@ -35,27 +35,15 @@
   bool m2_trans = true;
   auto attr = Attr(output_scale, output_zero_point);
   construct_attr_by_post_op(
-<<<<<<< HEAD
-    binary_post_op,
-    binary_alpha,
-    input_scale,
-    input_zero_point,
-    other,
-    unary_post_op,
-    unary_post_op_args,
-    unary_post_op_algorithm,
-    attr
-  );
-=======
       binary_post_op,
       binary_alpha,
       input_scale,
       input_zero_point,
+      other,
       unary_post_op,
       unary_post_op_args,
       unary_post_op_algorithm,
       attr);
->>>>>>> 1e4b075f
 
   size_t dims = result.dim();
   at::Device curDevice = at::Device(at::kXPU, c10::xpu::current_device());
