#define TORCH_ASSERT_ONLY_METHOD_OPERATORS
#include <ATen/WrapDimUtilsMulti.h>
#include <ATen/native/Resize.h>
#include <ATen/native/mkldnn/xpu/detail/oneDNN.h>
#include <ATen/native/xpu/Blas.h>
#include <torch/library.h>
#ifndef AT_PER_OPERATOR_HEADERS

#include <ATen/Functions.h>
#include <ATen/NativeFunctions.h>
#else
#include <ATen/ops/_addmm_activation_native.h>
#include <ATen/ops/addmm_native.h>
#include <ATen/ops/addmv_native.h>
#include <ATen/ops/baddbmm_native.h>
#include <ATen/ops/bmm_native.h>
#include <ATen/ops/empty.h>
#include <ATen/ops/mm_native.h>
#endif

namespace at::native {
namespace xpu {

// result = beta * self + alpha * (mat1 * mat2)
Tensor& addmm_out(
    const Tensor& self,
    const Tensor& mat1,
    const Tensor& mat2,
    const Scalar& beta,
    const Scalar& alpha,
    Tensor& result) {
  checkBackend("addmm_out", {result, self, mat1, mat2}, Backend::XPU);
  TORCH_CHECK(
      mat1.dim() == 2, "mat1 must be a matrix, got ", mat1.dim(), "-D tensor");
  TORCH_CHECK(
      mat2.dim() == 2, "mat2 must be a matrix, got ", mat2.dim(), "-D tensor");
  TORCH_CHECK(
      mat1.sizes()[1] == mat2.sizes()[0],
      "mat1 and mat2 shapes cannot be multiplied (",
      mat1.sizes()[0],
      "x",
      mat1.sizes()[1],
      " and ",
      mat2.sizes()[0],
      "x",
      mat2.sizes()[1],
      ")");
  TORCH_CHECK(
      mat1.dtype() == mat2.dtype(),
      "expected mat1 and mat2 to have the same dtype, but got: ",
      mat1.dtype(),
      " != ",
      mat2.dtype())
  // complex case
  if (self.is_complex()) {
    at::native::addmm_complex_out_xpu(self, mat1, mat2, beta, alpha, result);

    return result;
  }

  std::vector<int64_t> result_shape = {mat1.size(0), mat2.size(1)};
  result.resize_(result_shape);

  IntArrayRef result_sizes = result.sizes();
  if ((result_sizes[0] == 0) || (result_sizes[1] == 0)) {
    return result;
  }

  if (mat1.numel() == 0) {
    if (beta.to<float>() == 0.f) {
      return result.zero_();
    }
    return at::mul_out(
        result,
        self.expand(result.sizes()),
        at::native::scalar_tensor(
            beta, self.scalar_type(), std::nullopt, at::kCPU, std::nullopt));
  }

  TORCH_CHECK(
      are_expandable(self.sizes(), result_shape),
      "addmm_out input must be expanable to:",
      result_shape,
      " but got:",
      self.sizes());

  // general case
  Tensor bias = Tensor();
  onednn::Attr attr;
  float beta_ = beta.to<float>();
  float alpha_ = beta_ == 0.f ? alpha.to<float>() : alpha.to<float>() / beta_;
  if (beta_ == 0.f) {
    attr.append_post_eltwise(1.f, alpha_, 0.f, attr.kind_with_linear);
  } else if (alpha_ == 1.f && beta_ == 1.f && !result.is_same(self)) {
    // if result and self are the same tensor, we use post op sum.
    bias = self;
  } else {
    Tensor binary = self.dim() < 1 ? self.unsqueeze(0) : self;
    binary = binary.dim() == 1 ? binary.unsqueeze(0) : binary;
    bool inplace = binary.is_same(result);
    if (inplace) {
      attr.append_post_eltwise(
          1.f, alpha.to<float>(), 0.f, attr.kind_with_linear);
      attr.append_post_sum(beta_);
    } else {
      if (at::native::onednn::is_broadcast(binary)) {
        at::native::onednn::undo_broadcast(binary);
      }
      // in test_addmv_rowmajor_colmajor_incx_incy_lda, binary is a tensor with
      // shape (5, 1) but stride(2, 2)
      binary = at::native::onednn::is_onednn_matmul_strides(binary)
          ? binary
          : binary.contiguous();
      // Tensor binary = self.expand_as(result);
      // For post-binary-add, onednn needs binary scale=1.f
      // Thus we need the following transformation
      // alpha * matmul(mat1, mat2) + beta * binary
      // beta * (alpha/beta * matmul(src, wei) + binary)
      attr.append_post_eltwise(1.f, alpha_, 0.f, attr.kind_with_linear);
      attr.append_post_binary<true>(attr.kind_with_binary_add, binary);
      attr.append_post_eltwise(1.f, beta_, 0.f, attr.kind_with_linear);
    }
  }
  onednn::matmul(result, mat1, mat2, bias, true, attr);
  return result;
}

Tensor& _addmm_activation_out(
    const Tensor& self,
    const Tensor& mat1,
    const Tensor& mat2,
    const Scalar& beta,
    const Scalar& alpha,
    bool use_gelu,
    at::Tensor& result) {
  addmm_out(self, mat1, mat2, beta, alpha, result);
  if (use_gelu) {
    at::gelu_(result);
  } else {
    at::relu_(result);
  }
  return result;
}

Tensor& mm_out(const Tensor& self, const Tensor& mat2, Tensor& result) {
  checkBackend("mm_out", {result, self, mat2}, Backend::XPU);
  TORCH_CHECK(self.dim() == 2, "self must be a matrix");
  TORCH_CHECK(mat2.dim() == 2, "mat2 must be a matrix");
  TORCH_CHECK(
      self.sizes()[1] == mat2.sizes()[0],
      "mat1 and mat2 shapes cannot be multiplied (",
      self.sizes()[0],
      "x",
      self.sizes()[1],
      " and ",
      mat2.sizes()[0],
      "x",
      mat2.sizes()[1],
      ")");
  TORCH_CHECK(
      self.dtype() == mat2.dtype(),
      "expected mat1 and mat2 to have the same dtype, but got: ",
      self.dtype(),
      " != ",
      mat2.dtype())

  result.resize_({self.size(0), mat2.size(1)});
  if (self.numel() == 0 || mat2.numel() == 0) {
    if (result.numel() > 0)
      result.zero_();
    return result;
  }

  if (self.is_complex()) {
    at::native::mm_complex_out_xpu(self, mat2, result);

    return result;
  }

  onednn::matmul(result, self, mat2, Tensor(), true, onednn::Attr());
  return result;
}

// result = beta * input + alpha * (batch1 @ batch2)
Tensor& baddbmm_out(
    const Tensor& input,
    const Tensor& batch1,
    const Tensor& batch2,
    const Scalar& beta,
    const Scalar& alpha,
    Tensor& result) {
  checkBackend("baddbmm_out", {input, batch1, batch2}, Backend::XPU);
  TORCH_CHECK(batch1.dim() == 3, "expected 3D tensor");
  TORCH_CHECK(batch2.dim() == 3, "expected 3D tensor");

  std::vector<int64_t> result_shape = {
      batch1.size(0), batch1.size(1), batch2.size(2)};
  result.resize_(result_shape);
  if (result.numel() == 0) {
    return result;
  } else if (batch1.size(2) == 0) {
    if (beta.to<c10::complex<double>>() == 0.0) {
      return result.zero_();
    } else {
      at::mul_out(result, input, beta);
      return result;
    }
  }

  TORCH_CHECK(
      are_expandable(input.sizes(), result_shape),
      "baddbmm_out input must be expanable to:",
      result_shape,
      " but got:",
      input.sizes());

  // complex case
  if (input.is_complex()) {
    at::native::baddbmm_complex_out_xpu(
        input, batch1, batch2, beta, alpha, result);

    return result;
  }

  // general case
  onednn::Attr attr;
  float beta_ = beta.to<float>();
  float alpha_ = beta_ == 0.f ? alpha.to<float>() : alpha.to<float>() / beta_;
  Tensor binary;
  if (beta_ == 0.f) {
    attr.append_post_eltwise(1.f, alpha_, 0.f, attr.kind_with_linear);
  } else {
    Tensor binary = input.dim() < 1 ? input.unsqueeze(0) : input;
    binary = binary.dim() < 3 ? binary.unsqueeze(0) : binary;
    // If input is a 1d tensor need be broadcasted, we need unsqueeze twice.
    binary = binary.dim() < 3 ? binary.unsqueeze_(0) : binary;
    bool inplace = binary.is_same(result);
    if (inplace) {
      attr.append_post_eltwise(
          1.f, alpha.to<float>(), 0.f, attr.kind_with_linear);
      attr.append_post_sum(beta_);
    } else {
      if (at::native::onednn::is_broadcast(binary)) {
        at::native::onednn::undo_broadcast(binary);
      }
      binary = at::native::onednn::is_onednn_matmul_strides(binary)
          ? binary
          : binary.contiguous();
      attr.append_post_eltwise(1.f, alpha_, 0.f, attr.kind_with_linear);
      attr.append_post_binary<true>(attr.kind_with_binary_add, binary);
      attr.append_post_eltwise(1.f, beta_, 0.f, attr.kind_with_linear);
    }
  }
  onednn::matmul(result, batch1, batch2, at::Tensor(), true, attr);
  return result;
}

Tensor& bmm_out(const Tensor& self, const Tensor& batch2, Tensor& result) {
  checkBackend("bmm_out", {result, self, batch2}, Backend::XPU);
  TORCH_CHECK(self.dim() == 3, "expected 3D tensor");
  TORCH_CHECK(batch2.dim() == 3, "expected 3D tensor");

  result.resize_({self.size(0), self.size(1), batch2.size(2)});
  if (self.numel() == 0 || batch2.numel() == 0) {
    if (result.numel() > 0)
      result.zero_();
    return result;
  }

  // complex case
  if (self.is_complex()) {
    at::native::bmm_complex_out_xpu(self, batch2, result);

    return result;
  }

  onednn::matmul(result, self, batch2, at::Tensor(), true, onednn::Attr());
  return result;
}

Tensor bmm(const Tensor& self, const Tensor& batch2) {
  auto result = at::empty({0}, self.options());
  at::native::xpu::bmm_out(self, batch2, result);
  return result;
}

Tensor& addmv_out(
    const Tensor& self,
    const Tensor& mat,
    const Tensor& vec,
    const Scalar& beta,
    const Scalar& alpha,
    Tensor& out) {
  Tensor self_v;
  TORCH_CHECK(
      (mat.dim() == 2 && vec.dim() == 1 && self.dim() <= 1),
      "vector + matrix @ vector expected, got ",
      self.dim(),
      ", ",
      mat.dim(),
      ", ",
      vec.dim());
  if (self.dim() == 1 && self.size(0) != 1) {
    TORCH_CHECK(
        (mat.size(1) == vec.size(0) && mat.size(0) == self.size(0)),
        "size mismatch, get ",
        self.size(0),
        ", ",
        mat.size(0),
        "x",
        mat.size(1),
        ",",
        vec.size(0));
    self_v = self.view({self.size(0), 1});
  } else {
    TORCH_CHECK(
        (mat.size(1) == vec.size(0)),
        "size mismatch, get ",
        mat.size(0),
        "x",
        mat.size(1),
        ",",
        vec.size(0));
    self_v = self;
  }

  Tensor vec_v = vec.view({vec.size(0), 1});
  at::native::xpu::addmm_out(self_v, mat, vec_v, beta, alpha, out);
  out.resize_({mat.size(0)});
  return out;
}

Tensor& tensordot_out(
    const Tensor& input1,
    const Tensor& input2,
    IntArrayRef dims1,
    IntArrayRef dims2,
    Tensor& result) {
  Tensor result_tmp = at::tensordot(input1, input2, dims1, dims2);
  auto result_dtype = result_tmp.scalar_type();
  auto output_tensor_dtype = result.scalar_type();
  auto output_device = result.device();
  auto input1_device = input1.device();
  auto input2_device = input2.device();
  // check if the input & output tensors are on the same device.
  TORCH_CHECK(
      (output_device == input1_device) && (input1_device == input2_device),
      "tensordot: Expected the output and input tensors to be on the "
      "same device, but got the output tensor on ",
      output_device,
      ", input tensor a on ",
      input1_device,
      ", and input tensor b on ",
      input2_device);
  // check if the computed result has the same dtype as the out tensor
  // (because tensordot does not support type promotion)
  TORCH_CHECK(
      result_dtype == output_tensor_dtype,
      "tensordot",
      ": Expected the output tensor to have dtype ",
      result_dtype,
      ", but got an output tensor with dtype ",
      output_tensor_dtype);
  at::native::resize_output(result, result_tmp.sizes());
  result.copy_(result_tmp);
  return result;
}

TORCH_LIBRARY_IMPL(aten, XPU, m) {
  m.impl("tensordot.out", TORCH_FN(tensordot_out));
}
} // namespace xpu

TORCH_IMPL_FUNC(addmm_out_xpu)
(const Tensor& self,
 const Tensor& mat1,
 const Tensor& mat2,
 const Scalar& beta,
 const Scalar& alpha,
 const Tensor& result) {
  // NOLINTNEXTLINE(cppcoreguidelines-pro-type-const-cast)
  xpu::addmm_out(self, mat1, mat2, beta, alpha, const_cast<Tensor&>(result));
}

TORCH_IMPL_FUNC(mm_out_xpu)
(const Tensor& self, const Tensor& mat2, const Tensor& result) {
  // NOLINTNEXTLINE(cppcoreguidelines-pro-type-const-cast)
  xpu::mm_out(self, mat2, const_cast<Tensor&>(result));
}

TORCH_IMPL_FUNC(bmm_out_xpu)
(const Tensor& self, const Tensor& batch2, const Tensor& result) {
  // NOLINTNEXTLINE(cppcoreguidelines-pro-type-const-cast)
  xpu::bmm_out(self, batch2, const_cast<Tensor&>(result));
}

TORCH_IMPL_FUNC(addmm_activation_out_xpu)
(const Tensor& self,
 const Tensor& mat1,
 const Tensor& mat2,
 const Scalar& beta,
 const Scalar& alpha,
 bool use_gelu,
 const Tensor& result) {
  // NOLINTNEXTLINE(cppcoreguidelines-pro-type-const-cast)
  xpu::_addmm_activation_out(
      self, mat1, mat2, beta, alpha, use_gelu, const_cast<Tensor&>(result));
}

TORCH_IMPL_FUNC(baddbmm_out_xpu)
(const Tensor& self,
 const Tensor& batch1,
 const Tensor& batch2,
 const Scalar& beta,
 const Scalar& alpha,
 const Tensor& result) {
  xpu::baddbmm_out(
      self,
      batch1,
      batch2,
      beta,
      alpha,
      // NOLINTNEXTLINE(cppcoreguidelines-pro-type-const-cast)
      const_cast<Tensor&>(result));
}

TORCH_IMPL_FUNC(addmv_out_xpu)
(const Tensor& self,
 const Tensor& mat,
 const Tensor& vec,
 const Scalar& beta,
 const Scalar& alpha,
 const Tensor& result) {
  // NOLINTNEXTLINE(cppcoreguidelines-pro-type-const-cast)
  xpu::addmv_out(self, mat, vec, beta, alpha, const_cast<Tensor&>(result));
}

Tensor _weight_int4pack_mm_xpu(
    const Tensor& A,
    const Tensor& B,
    int64_t qGroupSize,
    const Tensor& qScale,
    const Tensor& qZeros) {
  auto M = A.size(0); // M
  auto N = B.size(0); // N1=LCM(N, K)
  TORCH_CHECK(
      A.dtype() == kBFloat16 || A.dtype() == kHalf || A.dtype() == kFloat,
      __func__,
      " : expect A to be either 32-bit or 16-bit float tensor.");
  TORCH_CHECK(A.is_contiguous(), __func__, " : expect A to be contiguous.");
  TORCH_CHECK(A.dim() == 2, __func__, " : expect A to be 2D tensor.");

  TORCH_CHECK(B.dtype() == kInt, __func__, " : expect B to be int32 tensor.");
  TORCH_CHECK(
      qZeros.dtype() == kChar,
      __func__,
      " : expect qZeros to be int8 tensor currently.");
  TORCH_CHECK(B.dim() == 2, __func__, " : expect B to 2d tensor.");

  TORCH_CHECK(
      qGroupSize > 1 && qGroupSize % 32 == 0,
      __func__,
      " : expect qGroupSize to be multiple of 32 and greater than 1, got ",
      qGroupSize);

  TORCH_CHECK(
      qScale.dim() == 2 && qScale.size(1) == N,
      __func__,
      ": expect qScale to be 2d tensor with sizes [:, ",
      N,
      "]");
  TORCH_CHECK(
      qZeros.dim() == 2 && qZeros.size(1) == N,
      __func__,
      ": expect qZeros to be 2d tensor with sizes [:, ",
      N,
      "]");

  auto C = at::empty({M, N}, A.options());

  // qscale:[K/qGroupSize, N]
  // qzp:[K/qGroupSize, N]
  at::native::onednn::woq_matmul_int4(C, A, B, qScale, qZeros, qGroupSize);

  return C;
}

Tensor& _int_mm_out_xpu(
    const Tensor& self,
    const Tensor& mat2,
    Tensor& result) {
  TORCH_CHECK(
      self.dim() == 2,
      "Expected self to be of dimension 2 but got ",
      self.dim());
  TORCH_CHECK(
      mat2.dim() == 2,
      "Expected mat2 to be of dimension 2 but got ",
      mat2.dim());
  TORCH_CHECK(
      self.size(1) == mat2.size(0),
      "self.size(1) needs to match mat2.size(0) but got ",
      self.size(1),
      " and ",
      mat2.size(0));

  TORCH_CHECK(
      self.dtype() == at::kChar,
      "Expected self dtype to be of type int8 but got ",
      self.dtype());
  TORCH_CHECK(
      mat2.dtype() == at::kChar,
      "Expected mat2 dtype to be of type int8 but got ",
      mat2.dtype());
  TORCH_CHECK(
      result.dtype() == at::kInt,
      "Expected result dtype to be of type kInt but got ",
      result.dtype());
  TORCH_CHECK(
      result.size(0) == self.size(0),
      "Expected result.size(0) to be ",
      self.size(0),
      " but got ",
      result.size(0));
  TORCH_CHECK(
      result.size(1) == mat2.size(1),
      "Expected result.size(1) to be ",
      mat2.size(1),
      " but got ",
      result.size(1));

  TORCH_CHECK(
      result.dim() == 2,
      "Expected result to be of dimension 2 but got ",
      result.dim());

  TORCH_CHECK(result.is_contiguous(), "Expected result to be contiguous.");

  if (result.numel() == 0 || self.size(1) == 0) {
    return result.zero_();
  }

  Tensor bias = at::Tensor();
  Tensor mat2_scales = at::ones({1}, mat2.options().dtype(at::kFloat));
  Tensor mat2_zero_points = at::Tensor();
  auto post_op_args = torch::List<std::optional<at::Scalar>>();

  at::native::onednn::quantized_matmul(
      self.contiguous(),
      1.0,
      0,
      mat2.contiguous(),
      mat2_scales,
      mat2_zero_points,
      bias,
      result,
      1.0,
      0,
      result.scalar_type(),
      /*other*/ std::nullopt,
      /*other scale*/ 1.0,
      /*other zp*/ 0,
      /*binary post op*/ "none",
      /*binary alpha*/ 1.0,
      /*post_op_name*/ "none",
      post_op_args,
      /*post_op_algorithm*/ "none",
      /*m2_trans*/ true);
  return result;
}

Tensor _int_mm_xpu(const Tensor& self, const Tensor& mat2) {
  Tensor result =
      at::empty({self.size(0), mat2.size(1)}, self.options().dtype(at::kInt));
  return _int_mm_out_xpu(self, mat2, result);
}

<<<<<<< HEAD
=======
Tensor _weight_int8pack_mm_xpu(
    const Tensor& A,
    const Tensor& B,
    const Tensor& scales) {
  auto M = A.size(0);
  auto N = B.size(0);
  auto K = A.size(1);

  TORCH_CHECK(
      A.dtype() == kBFloat16 || A.dtype() == kHalf || A.dtype() == kFloat,
      " : expect A to be either 32-bit or 16-bit float tensor.");
  TORCH_CHECK(A.dim() == 2, __func__, " : expect A to be 2D tensor.");
  TORCH_CHECK(
      A.stride(1) == 1, " : A must be contiguous on the last dimension.");
  TORCH_CHECK(B.dtype() == kChar, " : expect B to be int8 tensor.");
  TORCH_CHECK(B.is_contiguous(), " : expect B to be contiguous.");
  TORCH_CHECK(B.size(1) == K, " : expect B.size(1) == ", K);

  TORCH_CHECK(
      scales.dim() == 1 && scales.size(0) == N,
      " : expect scales to be 1d tensor with size ",
      N);

  auto C = at::empty({M, N}, A.options());

  // --- Launch kernel ---
  Tensor bias = at::Tensor();
  Tensor mat2_zero_points = at::Tensor();
  Tensor non_const_scales = scales;
  auto post_op_args = torch::List<std::optional<at::Scalar>>();

  at::native::onednn::quantized_matmul(
      A.contiguous(),
      1.0,
      0,
      B,
      non_const_scales,
      mat2_zero_points,
      bias,
      C,
      1.0,
      0,
      C.scalar_type(),
      /*other*/ std::nullopt,
      /*other scale*/ 1.0,
      /*other zp*/ 0,
      /*binary post op*/ "none",
      /*binary alpha*/ 1.0,
      /*post_op_name*/ "none",
      post_op_args,
      /*post_op_algorithm*/ "none",
      /*m2_trans*/ false);

  return C;
}
>>>>>>> 60b4791d
} // namespace at::native<|MERGE_RESOLUTION|>--- conflicted
+++ resolved
@@ -575,8 +575,6 @@
   return _int_mm_out_xpu(self, mat2, result);
 }
 
-<<<<<<< HEAD
-=======
 Tensor _weight_int8pack_mm_xpu(
     const Tensor& A,
     const Tensor& B,
@@ -632,5 +630,4 @@
 
   return C;
 }
->>>>>>> 60b4791d
 } // namespace at::native