cmake_minimum_required(VERSION 3.27 FATAL_ERROR)
set(CMAKE_MODULE_PATH ${CMAKE_CURRENT_SOURCE_DIR}/cmake ${CMAKE_MODULE_PATH})

if(NOT MSVC)
  string(APPEND CMAKE_CXX_FLAGS " -Wno-ignored-qualifiers")
  string(APPEND CMAKE_C_FLAGS " -Wno-ignored-qualifiers")
  string(APPEND CMAKE_CXX_FLAGS " -Wno-absolute-value")
  string(APPEND CMAKE_C_FLAGS " -Wno-absolute-value")
endif(NOT MSVC)

# Can be compiled standalone
if(NOT AT_INSTALL_BIN_DIR OR NOT AT_INSTALL_LIB_DIR OR NOT AT_INSTALL_INCLUDE_DIR OR NOT AT_INSTALL_SHARE_DIR)
  set(AT_INSTALL_BIN_DIR "bin" CACHE PATH "AT install binary subdirectory")
  set(AT_INSTALL_LIB_DIR "lib" CACHE PATH "AT install library subdirectory")
  set(AT_INSTALL_INCLUDE_DIR "include" CACHE PATH "AT install include subdirectory")
  set(AT_INSTALL_SHARE_DIR "share" CACHE PATH "AT install include subdirectory")
endif()

# These flag are used in Config but set externally. We must normalize them to
# 0/1 otherwise `#if ON` will be evaluated to false.
macro(set_bool OUT IN)
  if(${IN})
    set(${OUT} 1)
  else()
    set(${OUT} 0)
  endif()
endmacro()

set_bool(AT_BUILD_WITH_BLAS USE_BLAS)
set_bool(AT_BUILD_WITH_LAPACK USE_LAPACK)
set_bool(AT_BLAS_F2C BLAS_F2C)
set_bool(AT_BLAS_USE_CBLAS_DOT BLAS_USE_CBLAS_DOT)
set_bool(AT_MAGMA_ENABLED USE_MAGMA)
set_bool(CAFFE2_STATIC_LINK_CUDA_INT CAFFE2_STATIC_LINK_CUDA)
set_bool(AT_CUDNN_ENABLED CAFFE2_USE_CUDNN)
set_bool(AT_CUSPARSELT_ENABLED CAFFE2_USE_CUSPARSELT)
set_bool(AT_HIPSPARSELT_ENABLED CAFFE2_USE_HIPSPARSELT)

configure_file(Config.h.in "${CMAKE_CURRENT_SOURCE_DIR}/Config.h")
# TODO: Do not generate CUDAConfig.h for ROCm BUILDS
# At the moment, `jit_macros.h` include CUDAConfig.h for both CUDA and HIP builds
if(USE_CUDA OR USE_ROCM)
  configure_file(cuda/CUDAConfig.h.in "${CMAKE_CURRENT_SOURCE_DIR}/cuda/CUDAConfig.h")
endif()
if(USE_ROCM)
  configure_file(hip/HIPConfig.h.in "${CMAKE_CURRENT_SOURCE_DIR}/hip/HIPConfig.h")
endif()

# NB: If you edit these globs, you'll have to update setup.py package_data as well
file(GLOB_RECURSE ATen_CORE_HEADERS  "core/*.h")
file(GLOB_RECURSE ATen_CORE_SRCS "core/*.cpp")
file(GLOB_RECURSE ATen_TRANSFORMER_HEADERS "native/transformers/*.h")
if(NOT BUILD_LITE_INTERPRETER)
  file(GLOB_RECURSE ATen_CORE_TEST_SRCS "core/*_test.cpp")
endif()
EXCLUDE(ATen_CORE_SRCS "${ATen_CORE_SRCS}" ${ATen_CORE_TEST_SRCS})

file(GLOB base_h "*.h" "detail/*.h" "cpu/*.h" "cpu/vec/vec512/*.h" "cpu/vec/vec128/*.h" "cpu/vec/vec256/*.h" "cpu/vec/vec256/vsx/*.h" "cpu/vec/vec256/zarch/*.h" "cpu/vec/sve/*.h" "cpu/vec/*.h" "quantized/*.h" "functorch/*.h")
file(GLOB base_cpp "*.cpp" "detail/*.cpp" "cpu/*.cpp" "functorch/*.cpp")
file(GLOB cuda_h "cuda/*.h" "cuda/detail/*.h" "cuda/*.cuh" "cuda/detail/*.cuh" "cuda/tunable/*.cuh" "cuda/tunable/*.h")
file(GLOB cuda_cpp "cuda/*.cpp" "cuda/detail/*.cpp" "cuda/tunable/*.cpp")
file(GLOB cuda_nvrtc_stub_h "cuda/nvrtc_stub/*.h")
file(GLOB cuda_nvrtc_stub_cpp "cuda/nvrtc_stub/*.cpp")
file(GLOB cuda_cu "cuda/*.cu" "cuda/detail/*.cu" "cuda/tunable/*.cu")
file(GLOB cudnn_h "cudnn/*.h" "cudnn/*.cuh")
file(GLOB cudnn_cpp "cudnn/*.cpp")
file(GLOB ops_h "ops/*.h")

# MTIA
file(GLOB mtia_h "mtia/*.h" "mtia/detail/*.h")
file(GLOB mtia_cpp "mtia/*.cpp" "mtia/detail/*.cpp")
file(GLOB_RECURSE native_mtia_cpp "native/mtia/*.cpp")
file(GLOB_RECURSE native_mtia_h "native/mtia/*.h")

file(GLOB xpu_h "xpu/*.h" "xpu/detail/*.h")
file(GLOB xpu_cpp "xpu/*.cpp" "xpu/detail/*.cpp")

file(GLOB hip_h "hip/*.h" "hip/detail/*.h" "hip/*.cuh" "hip/detail/*.cuh" "hip/impl/*.h" "hip/tunable/*.cuh" "hip/tunable/*.h")
file(GLOB hip_cpp "hip/*.cpp" "hip/detail/*.cpp" "hip/impl/*.cpp" "hip/tunable/*.cpp")
list(REMOVE_ITEM hip_cpp "${CMAKE_CURRENT_SOURCE_DIR}/hip/detail/LazyNVRTC.cpp")
file(GLOB hip_hip "hip/*.hip" "hip/detail/*.hip" "hip/impl/*.hip" "hip/tunable/*.hip")
file(GLOB hip_nvrtc_stub_h "hip/nvrtc_stub/*.h")
file(GLOB hip_nvrtc_stub_cpp "hip/nvrtc_stub/*.cpp")
file(GLOB miopen_h "miopen/*.h")
file(GLOB miopen_cpp "miopen/*.cpp")

file(GLOB mkl_cpp "mkl/*.cpp")
file(GLOB mkldnn_cpp "mkldnn/*.cpp")

file(GLOB mkldnn_xpu_h "native/mkldnn/xpu/*.h" "native/mkldnn/xpu/detail/*.h")
file(GLOB mkldnn_xpu_cpp "native/mkldnn/xpu/*.cpp" "native/mkldnn/xpu/detail/*.cpp")

file(GLOB native_cpp "native/*.cpp")
file(GLOB native_mkl_cpp "native/mkl/*.cpp")
file(GLOB native_mkldnn_cpp "native/mkldnn/*.cpp")
file(GLOB vulkan_cpp "vulkan/*.cpp")
file(GLOB native_vulkan_cpp "native/vulkan/*.cpp" "native/vulkan/api/*.cpp" "native/vulkan/impl/*.cpp" "native/vulkan/ops/*.cpp")

file(GLOB native_eigen_cpp "native/sparse/eigen/*.cpp")

# Metal
file(GLOB metal_h "metal/*.h")
file(GLOB metal_cpp "metal/*.cpp")
file(GLOB_RECURSE native_metal_h "native/metal/*.h")
file(GLOB metal_test_srcs "native/metal/mpscnn/tests/*.mm")
file(GLOB_RECURSE native_metal_srcs "native/metal/*.mm" "native/metal/*.cpp")
EXCLUDE(native_metal_srcs "${native_metal_srcs}" ${metal_test_srcs})
file(GLOB metal_prepack_h "native/metal/MetalPrepackOpContext.h")
file(GLOB metal_prepack_cpp "native/metal/MetalPrepackOpRegister.cpp")

file(GLOB native_ao_sparse_cpp
            "native/ao_sparse/*.cpp"
            "native/ao_sparse/cpu/*.cpp"
            "native/ao_sparse/quantized/*.cpp"
            "native/ao_sparse/quantized/cpu/*.cpp")
# MPS
file(GLOB mps_cpp "mps/*.cpp")
file(GLOB mps_mm "mps/*.mm")
file(GLOB mps_h "mps/*.h")
file(GLOB_RECURSE native_mps_cpp "native/mps/*.cpp")
file(GLOB_RECURSE native_mps_mm "native/mps/*.mm")
file(GLOB_RECURSE native_mps_metal "native/mps/*.metal")
file(GLOB_RECURSE native_mps_h "native/mps/*.h")
file(GLOB_RECURSE native_sparse_mps_mm "native/sparse/mps/*.mm")
file(GLOB_RECURSE native_mps_sparse_metal "native/sparse/mps/*.metal")

file(GLOB native_sparse_cpp "native/sparse/*.cpp")
file(GLOB native_quantized_cpp
            "native/quantized/*.cpp"
            "native/quantized/cpu/*.cpp")
file(GLOB native_nested_cpp "native/nested/*.cpp")
file(GLOB native_transformers_cpp "native/transformers/*.cpp")

file(GLOB native_h "native/*.h")
file(GLOB native_ao_sparse_h
            "native/ao_sparse/*.h"
            "native/ao_sparse/cpu/*.h"
            "native/ao_sparse/quantized/*.h"
            "native/ao_sparse/quantized/cpu/*.h")
file(GLOB native_quantized_h "native/quantized/*.h" "native/quantized/cpu/*.h" "native/quantized/cudnn/*.h")
file(GLOB native_cpu_h "native/cpu/*.h")
file(GLOB native_utils_h "native/utils/*.h")

file(GLOB native_cuda_cu "native/cuda/*.cu")
file(GLOB native_cuda_cpp "native/cuda/*.cpp")
file(GLOB native_cuda_h "native/cuda/*.h" "native/cuda/*.cuh")
file(GLOB native_cuda_linalg_cpp "native/cuda/linalg/*.cpp")
file(GLOB native_hip_h "native/hip/*.h" "native/hip/*.cuh" "native/hip/bgemm_kernels/*.h")
file(GLOB native_cudnn_cpp "native/cudnn/*.cpp")
file(GLOB native_sparse_cuda_cu "native/sparse/cuda/*.cu")
file(GLOB native_sparse_cuda_cpp "native/sparse/cuda/*.cpp")
file(GLOB native_quantized_cuda_cu "native/quantized/cuda/*.cu")
file(GLOB native_quantized_cuda_cpp "native/quantized/cuda/*.cpp")
file(GLOB native_quantized_cudnn_cpp "native/quantized/cudnn/*.cpp")
file(GLOB native_nested_h "native/nested/*.h")
file(GLOB native_nested_cuda_cu "native/nested/cuda/*.cu")
file(GLOB native_nested_cuda_cpp "native/nested/cuda/*.cpp")

file(GLOB native_hip_hip "native/hip/*.hip" "native/hip/bgemm_kernels/*.hip")
file(GLOB native_hip_cpp "native/hip/*.cpp")
file(GLOB native_hip_linalg_cpp "native/hip/linalg/*.cpp")
file(GLOB native_miopen_cpp "native/miopen/*.cpp")
file(GLOB native_cudnn_hip_cpp "native/cudnn/hip/*.cpp")
file(GLOB native_nested_hip_hip "native/nested/hip/*.hip")
file(GLOB native_nested_hip_cpp "native/nested/hip/*.cpp")
file(GLOB native_sparse_hip_hip "native/sparse/hip/*.hip")
file(GLOB native_sparse_hip_cpp "native/sparse/hip/*.cpp")
file(GLOB native_quantized_hip_hip "native/quantized/hip/*.hip")
file(GLOB native_quantized_hip_cpp "native/quantized/hip/*.cpp")
file(GLOB native_transformers_cuda_cu "native/transformers/cuda/*.cu")
file(GLOB native_transformers_cuda_cpp "native/transformers/cuda/*.cpp")
file(GLOB native_transformers_hip_hip "native/transformers/hip/*.hip")
file(GLOB native_transformers_hip_cpp "native/transformers/hip/*.cpp")
file(GLOB native_quantized_cudnn_hip_cpp "native/quantized/cudnn/hip/*.cpp")
file(GLOB native_utils_cpp "native/utils/*.cpp")
file(GLOB flash_attention_cuda_kernels_cu ${PROJECT_SOURCE_DIR}/third_party/flash-attention/csrc/flash_attn/src/*.cu)
file(GLOB flash_attention_cuda_cpp ${PROJECT_SOURCE_DIR}/third_party/flash-attention/csrc/flash_attn/src/*.cpp)
file(GLOB native_flash_attn_api_cpp "native/transformers/cuda/flash_attn/flash_api.cpp")


# flash_attention hip sources
file(GLOB flash_attention_hip_hip "native/transformers/hip/flash_attn/*.hip")
# if USE_FLASH_ATTENTION is set, ensure CK instances get generated
if(USE_FLASH_ATTENTION)
  if("$ENV{USE_CK_FLASH_ATTENTION}" STREQUAL "1")
    message(STATUS "USE_CK_FLASH_ATTENTION is being deprecated. Please use USE_ROCM_CK_SDPA instead")
    caffe2_update_option(USE_ROCM_CK_SDPA ON)
  endif()
  if(USE_ROCM_CK_SDPA)
    if(DEFINED ENV{PYTORCH_ROCM_ARCH})
      list(LENGTH PYTORCH_ROCM_ARCH NUM_ARCHS)
      if(NUM_ARCHS GREATER 1)
        message(WARNING "Building CK for multiple archs can increase build time considerably!
        Consider setting PYTORCH_ROCM_ARCH env var value as the gfx arch you need to build for")
      endif()
    endif()
    message(STATUS "USE_ROCM_CK_SDPA is set; building PyTorch with CK SDPA enabled")
    message(STATUS "Generating CK kernel instances...")
    add_subdirectory(native/transformers/hip/flash_attn/ck)
    file(GLOB flash_attention_hip_ck_hip "native/transformers/hip/flash_attn/ck/*.hip")
    list(APPEND native_transformers_hip_hip ${flash_attention_hip_ck_hip})
    # FAv3 Generation
    add_subdirectory(native/transformers/hip/flash_attn/ck/fav_v3)
    file(GLOB flash_attention_v3_hip "native/transformers/hip/flash_attn/ck/fav_v3/*.hip")
    list(APPEND native_transformers_hip_hip ${flash_attention_v3_hip})
  endif()
  file(GLOB flash_attention_hip_aot_hip "native/transformers/hip/flash_attn/aot/*.hip")
  file(GLOB flash_attention_src_hip_hip "native/transformers/hip/flash_attn/src/*.hip")
endif()

#Mem_eff attention sources
file(GLOB mem_eff_attention_cuda_cu "native/transformers/cuda/mem_eff_attention/*.cu")
file(GLOB mem_eff_attention_cuda_kernels_cu "native/transformers/cuda/mem_eff_attention/kernels/*.cu")
file(GLOB mem_eff_attention_cuda_cpp "native/transformers/cuda/mem_eff_attention/*.cpp")

if(USE_CUDA AND (USE_FLASH_ATTENTION OR USE_MEM_EFF_ATTENTION))
  add_library(flash_attention OBJECT EXCLUDE_FROM_ALL ${flash_attention_cuda_kernels_cu} ${flash_attention_cuda_cpp})

  target_include_directories(flash_attention SYSTEM PUBLIC
    ${PROJECT_SOURCE_DIR}/third_party/flash-attention/csrc
    ${PROJECT_SOURCE_DIR}/third_party/flash-attention/include
    ${PROJECT_SOURCE_DIR}/third_party/cutlass/include
    ${PROJECT_SOURCE_DIR}/third_party/flash-attention/csrc/flash_attn/src
  )

  target_compile_definitions(flash_attention PRIVATE
    # Copied from https://github.com/pytorch/pytorch/blob/a10024d7dea47c52469059a47efe376eb20adca0/caffe2/CMakeLists.txt#L1431
    FLASH_NAMESPACE=pytorch_flash
    FLASHATTENTION_DISABLE_ALIBI
    FLASHATTENTION_DISABLE_SOFTCAP
    UNFUSE_FMA
  )

  set_target_properties(flash_attention PROPERTIES POSITION_INDEPENDENT_CODE ON)
endif()

if(USE_FLASH_ATTENTION)
  list(APPEND native_transformers_cuda_cpp ${native_flash_attn_api_cpp})
  list(APPEND FLASH_ATTENTION_CUDA_SOURCES ${flash_attention_cuda_cu} ${flash_attention_cuda_kernels_cu})
  list(APPEND ATen_ATTENTION_KERNEL_SRCS ${flash_attention_cuda_kernels_cu})

  list(APPEND native_transformers_hip_hip ${flash_attention_hip_hip})
  list(APPEND native_transformers_hip_hip ${flash_attention_hip_aot_hip})
  list(APPEND native_transformers_src_hip_hip ${flash_attention_src_hip_hip})
endif()

if(USE_MEM_EFF_ATTENTION)
  list(APPEND native_transformers_cuda_cu ${mem_eff_attention_cuda_cu})
  list(APPEND native_transformers_cuda_cu ${mem_eff_attention_cuda_kernels_cu})
  list(APPEND native_transformers_cuda_cpp ${mem_eff_attention_cuda_cpp})
  list(APPEND MEM_EFF_ATTENTION_CUDA_SOURCES ${native_transformers_cuda_cu} ${mem_eff_attention_cuda_cu} ${mem_eff_attention_cuda_kernels_cu})
  list(APPEND ATen_ATTENTION_KERNEL_SRCS ${mem_eff_attention_cuda_kernels_cu})
endif()

# FBGEMM GenAI
IF(USE_FBGEMM_GENAI)
  set(FBGEMM_THIRD_PARTY ${PROJECT_SOURCE_DIR}/third_party/fbgemm/external/)
  set(FBGEMM_GENAI_SRCS ${PROJECT_SOURCE_DIR}/third_party/fbgemm/fbgemm_gpu/experimental/gen_ai/src/quantize)

  if(USE_CUDA)
    # To avoid increasing the build time/binary size unnecessarily, use an allow-list of kernels to build.
    # If you want to integrate a kernel from FBGEMM into torch, you have to add it here.
<<<<<<< HEAD
    set(FBGEMM_CUTLASS_KERNELS_REGEX ".*(mx8mx8bf16_grouped|f4f4bf16).*")
=======
    set(FBGEMM_CUTLASS_KERNELS_REGEX ".*(mx8mx8bf16_grouped|f4f4bf16_grouped).*")
>>>>>>> 2692b58a
    file(GLOB_RECURSE fbgemm_genai_native_cuda_cu
      "${FBGEMM_GENAI_SRCS}/cutlass_extensions/*.cu"
      "${FBGEMM_GENAI_SRCS}/cutlass_extensions/**/*.cu")
    list(FILTER fbgemm_genai_native_cuda_cu INCLUDE REGEX ${FBGEMM_CUTLASS_KERNELS_REGEX})

    # PyTorch is not built for 10.0a in CI, due to lack of portability,
    # so we need to explicitly build these files for 10.0a.
    foreach(cu_file ${fbgemm_genai_native_cuda_cu})
      _BUILD_FOR_ADDITIONAL_ARCHS(
        "${cu_file}"
        "100a")
    endforeach()

    file(GLOB_RECURSE fbgemm_genai_native_cuda_cpp
      "${FBGEMM_GENAI_SRCS}/common/*.cpp"
    )

    # Combine all source files into a single list
    list(APPEND fbgemm_genai_all_sources
      ${fbgemm_genai_native_cuda_cu}
      ${fbgemm_genai_native_cuda_cpp}
    )

    # Now, create the library and provide the sources at the same time
    add_library(fbgemm_genai OBJECT ${fbgemm_genai_all_sources})

    set_target_properties(fbgemm_genai PROPERTIES POSITION_INDEPENDENT_CODE ON)

    set(fbgemm_genai_cuh
      "${FBGEMM_GENAI_SRCS}/cutlass_extensions/mx8mx8bf16_grouped/"
      "${FBGEMM_GENAI_SRCS}/cutlass_extensions/f4f4bf16_grouped/"
      "${FBGEMM_GENAI_SRCS}/"
    )

    target_include_directories(fbgemm_genai PRIVATE
      ${FBGEMM_THIRD_PARTY}/cutlass/include
      ${FBGEMM_THIRD_PARTY}/cutlass/tools/util/include
      ${fbgemm_genai_cuh}
      ${FBGEMM_GENAI_SRCS}/common/include/   # includes fbgemm_gpu/quantize/utils.h, fbgemm_gpu/quantize/tuning_cache.hpp
      ${FBGEMM_GENAI_SRCS}/include/          # includes fbgemm_gpu/torch_ops.h
    )

    # Add FBGEMM_GENAI include directories for torch_ops.h
    list(APPEND ATen_CUDA_INCLUDE ${PROJECT_SOURCE_DIR}/third_party/fbgemm/fbgemm_gpu/experimental/gen_ai/src/quantize/include)
    list(APPEND ATen_CUDA_INCLUDE ${PROJECT_SOURCE_DIR}/third_party/fbgemm/fbgemm_gpu/experimental/gen_ai/src/quantize/common/include)
  elseif(USE_ROCM)
    # Only include the kernels we want to build to avoid increasing binary size.
    file(GLOB_RECURSE fbgemm_genai_native_rocm_hip
      "${FBGEMM_GENAI_SRCS}/ck_extensions/fp8_rowwise_grouped/kernels/fp8_rowwise_grouped*.hip"
      "${FBGEMM_GENAI_SRCS}/ck_extensions/fp8_rowwise_grouped/fp8_rowwise_grouped_gemm.hip")
    set_source_files_properties(${fbgemm_genai_native_rocm_hip} PROPERTIES HIP_SOURCE_PROPERTY_FORMAT 1)

    # Add additional HIPCC compiler flags for performance
    set(FBGEMM_GENAI_EXTRA_HIPCC_FLAGS
      -mllvm
      -enable-post-misched=0
      -mllvm
      -greedy-reverse-local-assignment=1
      -fhip-new-launch-api)
    if(DEFINED ROCM_VERSION_DEV AND ROCM_VERSION_DEV VERSION_LESS "7.2.0")
        list(PREPEND FBGEMM_GENAI_EXTRA_HIPCC_FLAGS -mllvm -amdgpu-coerce-illegal-types=1)
      endif()

    # Only compile for gfx942 for now.
    # This is rather hacky, I could not figure out a clean solution :(
    set(HIP_CLANG_FLAGS_ORIGINAL ${HIP_CLANG_FLAGS})
    string(REGEX REPLACE "--offload-arch=[^ ]*" "" FILTERED_HIP_CLANG_FLAGS "${HIP_CLANG_FLAGS}")
    if("gfx942" IN_LIST PYTORCH_ROCM_ARCH)
      list(APPEND FILTERED_HIP_CLANG_FLAGS --offload-arch=gfx942;)
    endif()
    set(HIP_CLANG_FLAGS ${FILTERED_HIP_CLANG_FLAGS})

    hip_add_library(
      fbgemm_genai STATIC
      ${fbgemm_genai_native_rocm_hip}
      HIPCC_OPTIONS ${HIP_HCC_FLAGS} ${FBGEMM_GENAI_EXTRA_HIPCC_FLAGS})
    set(HIP_CLANG_FLAGS ${HIP_CLANG_FLAGS_ORIGINAL})
    set_target_properties(fbgemm_genai PROPERTIES POSITION_INDEPENDENT_CODE ON)
    target_compile_definitions(fbgemm_genai PRIVATE FBGEMM_GENAI_NO_EXTENDED_SHAPES)

    target_include_directories(fbgemm_genai PRIVATE
      # FBGEMM version of Composable Kernel is used due to some customizations
      ${FBGEMM_THIRD_PARTY}/composable_kernel/include
      ${FBGEMM_THIRD_PARTY}/composable_kernel/library/include
      ${FBGEMM_THIRD_PARTY}/cutlass/include
      ${FBGEMM_THIRD_PARTY}/cutlass/tools/util/include
      ${FBGEMM_GENAI_SRCS}/common/include/   # includes fbgemm_gpu/quantize/utils.h, fbgemm_gpu/quantize/tuning_cache.hpp
      ${FBGEMM_GENAI_SRCS}/include/          # includes fbgemm_gpu/torch_ops.h
    )

    # Add FBGEMM_GENAI include directories for torch_ops.h
    list(APPEND ATen_HIP_INCLUDE ${PROJECT_SOURCE_DIR}/third_party/fbgemm/fbgemm_gpu/experimental/gen_ai/src/quantize/include)
    list(APPEND ATen_HIP_INCLUDE ${PROJECT_SOURCE_DIR}/third_party/fbgemm/fbgemm_gpu/experimental/gen_ai/src/quantize/common/include)
  endif()
endif()

# XNNPACK
file(GLOB native_xnnpack "native/xnnpack/*.cpp")

# KLEIDIAI
file(GLOB native_kleidiai "native/kleidiai/*.cpp")
file(GLOB native_kleidiai_h "native/kleidiai/*.h")

# Add files needed from jit folders
append_filelist("jit_core_headers" ATen_CORE_HEADERS)
append_filelist("jit_core_sources" ATen_CORE_SRCS)

add_subdirectory(quantized)
add_subdirectory(nnapi)

if(BUILD_LITE_INTERPRETER)
  set(all_cpu_cpp ${generated_sources} ${core_generated_sources} ${cpu_kernel_cpp})
  append_filelist("jit_core_sources" all_cpu_cpp)
  append_filelist("aten_cpu_source_non_codegen_list" all_cpu_cpp)
  append_filelist("aten_native_source_non_codegen_list" all_cpu_cpp)
else()
  set(
    all_cpu_cpp ${base_cpp} ${ATen_CORE_SRCS} ${native_cpp}
    ${native_ao_sparse_cpp} ${native_sparse_cpp} ${native_nested_cpp}
    ${native_quantized_cpp} ${native_mkl_cpp} ${native_mkldnn_cpp}
    ${native_transformers_cpp}
    ${native_utils_cpp} ${native_xnnpack} ${generated_sources} ${core_generated_sources}
    ${ATen_CPU_SRCS} ${ATen_QUANTIZED_SRCS} ${ATen_NNAPI_SRCS} ${cpu_kernel_cpp}
  )
endif()

if(USE_LIGHTWEIGHT_DISPATCH)
  set(all_cpu_cpp ${all_cpu_cpp} ${generated_unboxing_sources})
endif()
if(AT_MKL_ENABLED)
  set(all_cpu_cpp ${all_cpu_cpp} ${mkl_cpp})
endif()
if(AT_KLEIDIAI_ENABLED)
  set(all_cpu_cpp ${all_cpu_cpp} ${native_kleidiai})
endif()
if(AT_MKLDNN_ENABLED)
  set(all_cpu_cpp ${all_cpu_cpp} ${mkldnn_cpp})
endif()
if(USE_VULKAN)
  set(all_cpu_cpp ${all_cpu_cpp} ${vulkan_cpp} ${native_vulkan_cpp} ${vulkan_generated_cpp})
else()
  set(all_cpu_cpp ${all_cpu_cpp} ${vulkan_cpp})
endif()
if(USE_EIGEN_SPARSE)
  set(all_cpu_cpp ${all_cpu_cpp} ${native_eigen_cpp})
endif()

if(USE_MTIA)
    set(ATen_MTIA_SRCS ${ATen_MTIA_SRCS} ${mtia_cpp} ${mtia_h} ${native_mtia_cpp} ${native_mtia_h})
endif()

if(USE_XPU)
  list(APPEND ATen_XPU_SRCS ${mkldnn_xpu_cpp})
  list(APPEND ATen_XPU_DEPENDENCY_LIBS xpu_mkldnn)

  list(APPEND ATen_XPU_DEPENDENCY_LIBS ${OCL_LIBRARY})
  list(APPEND ATen_XPU_INCLUDE ${CMAKE_CURRENT_SOURCE_DIR}/native/mkldnn/xpu)
  list(APPEND ATen_XPU_INCLUDE ${CMAKE_CURRENT_SOURCE_DIR}/native/mkldnn/xpu/detail)
  list(APPEND ATen_XPU_INCLUDE ${XPU_MKLDNN_INCLUDE})

  list(APPEND ATen_XPU_INCLUDE ${SYCL_INCLUDE_DIR})
  list(APPEND ATen_XPU_DEPENDENCY_LIBS ${SYCL_LIBRARY})
endif()

# Metal
if(USE_PYTORCH_METAL_EXPORT)
  # Add files needed from exporting metal models(optimized_for_mobile)
  set(all_cpu_cpp ${all_cpu_cpp} ${metal_cpp} ${metal_prepack_cpp})
elseif(APPLE AND USE_PYTORCH_METAL)
  # Compile Metal kernels
  set(all_cpu_cpp ${all_cpu_cpp} ${metal_cpp} ${native_metal_srcs})
else()
  set(all_cpu_cpp ${all_cpu_cpp} ${metal_cpp})
endif()

if(USE_CUDA AND USE_ROCM)
  message(FATAL_ERROR "ATen doesn't not currently support simultaneously building with CUDA and ROCM")
endif()

if(USE_CUDA)
  list(APPEND ATen_CUDA_INCLUDE ${CMAKE_CURRENT_SOURCE_DIR}/cuda)
  # Next two lines are needed because TunableOp uses third-party/fmt
  list(APPEND ATen_CUDA_INCLUDE $<TARGET_PROPERTY:fmt::fmt-header-only,INTERFACE_INCLUDE_DIRECTORIES>)
  list(APPEND ATen_CUDA_DEPENDENCY_LIBS fmt::fmt-header-only)
  list(APPEND ATen_CUDA_CU_SRCS
    ${cuda_cu}
    ${native_cuda_cu}
    ${native_nested_cuda_cu}
    ${native_sparse_cuda_cu}
    ${native_quantized_cuda_cu}
    ${native_transformers_cuda_cu}
    ${cuda_generated_sources}
  )
  list(APPEND ATen_CUDA_CPP_SRCS
    ${cuda_cpp}
    ${native_cuda_cpp}
    ${native_cudnn_cpp}
    ${native_miopen_cpp}
    ${native_nested_cuda_cpp}
    ${native_quantized_cuda_cpp}
    ${native_quantized_cudnn_cpp}
    ${native_sparse_cuda_cpp}
    ${native_transformers_cuda_cpp}
  )
  set(ATen_CUDA_LINALG_SRCS ${native_cuda_linalg_cpp})
  if(NOT BUILD_LAZY_CUDA_LINALG)
    list(APPEND ATen_CUDA_CU_SRCS ${native_cuda_linalg_cpp})
  endif()
  if(CAFFE2_USE_CUDNN)
    list(APPEND ATen_CUDA_CPP_SRCS ${cudnn_cpp})
  endif()

  append_filelist("aten_cuda_cu_source_list" ATen_CUDA_CU_SRCS)
  append_filelist("aten_cuda_with_sort_by_key_source_list" ATen_CUDA_SRCS_W_SORT_BY_KEY)
  append_filelist("aten_cuda_cu_with_sort_by_key_source_list" ATen_CUDA_CU_SRCS_W_SORT_BY_KEY)

  exclude(ATen_CUDA_CPP_SRCS "${ATen_CUDA_CPP_SRCS}"
      ${ATen_CUDA_CU_SRCS}
      ${ATen_CUDA_SRCS_W_SORT_BY_KEY} ${ATen_CUDA_CU_SRCS_W_SORT_BY_KEY})
  exclude(ATen_CUDA_CU_SRCS "${ATen_CUDA_CU_SRCS}"
      ${ATen_CUDA_SRCS_W_SORT_BY_KEY} ${ATen_CUDA_CU_SRCS_W_SORT_BY_KEY})
endif()

if(USE_ROCM)
  if((USE_FLASH_ATTENTION AND USE_ROCM_CK_SDPA) OR USE_ROCM_CK_GEMM)
    # NOTE: The PyTorch build does not actually add_subdirectory
    # third_party/composable_kernel or use it as a CMake library. What is used
    # is header only, so this should be ok, except that the CMake build generates
    # a ck/config.h. We just do that part here. Without this, the ck.h from the
    # ROCM SDK may get accidentally used instead.
    function(_pytorch_rocm_generate_ck_conf)
      set(CK_ENABLE_INT8 "ON")
      set(CK_ENABLE_FP16 "ON")
      set(CK_ENABLE_FP32 "ON")
      set(CK_ENABLE_FP64 "ON")
      set(CK_ENABLE_BF16 "ON")
      set(CK_ENABLE_FP8 "ON")
      set(CK_ENABLE_BF8 "ON")
      set(CK_USE_XDL "ON")
      set(CK_USE_WMMA "ON")
      configure_file(
        "${Torch_SOURCE_DIR}/third_party/composable_kernel/include/ck/config.h.in"
        "${CMAKE_CURRENT_BINARY_DIR}/composable_kernel/ck/config.h"
        )
    endfunction()
    list(APPEND ATen_HIP_INCLUDE ${CMAKE_CURRENT_SOURCE_DIR}/hip)
    list(APPEND ATen_HIP_INCLUDE ${CMAKE_CURRENT_SOURCE_DIR}/../../../third_party/composable_kernel/include)
    list(APPEND ATen_HIP_INCLUDE ${CMAKE_CURRENT_SOURCE_DIR}/../../../third_party/composable_kernel/library/include)
    list(APPEND ATen_HIP_INCLUDE ${CMAKE_CURRENT_SOURCE_DIR}/../../../third_party/composable_kernel/example/ck_tile/01_fmha)
    list(APPEND ATen_HIP_INCLUDE ${CMAKE_CURRENT_BINARY_DIR}/composable_kernel)
    list(APPEND ATen_HIP_INCLUDE ${CMAKE_CURRENT_SOURCE_DIR}/../../../third_party/aiter/csrc/include)
    _pytorch_rocm_generate_ck_conf()
  endif()

  # Next two lines are needed because TunableOp uses third-party/fmt
  list(APPEND ATen_HIP_INCLUDE $<TARGET_PROPERTY:fmt::fmt-header-only,INTERFACE_INCLUDE_DIRECTORIES>)
  list(APPEND ATen_HIP_DEPENDENCY_LIBS fmt::fmt-header-only)
  if(USE_FLASH_ATTENTION AND USE_ROCM_CK_SDPA)
    list(APPEND ATen_HIP_INCLUDE ${CMAKE_CURRENT_SOURCE_DIR}/native/transformers/hip/flash_attn/ck)
  endif()
  list(APPEND ATen_HIP_SRCS
    ${ATen_HIP_SRCS}
    ${hip_hip}
    ${native_hip_hip}
    ${native_nested_hip_hip}
    ${native_sparse_hip_hip}
    ${native_quantized_hip_hip}
    ${native_transformers_hip_hip} ${native_transformers_src_hip_hip}
  )
  if(NOT USE_ROCM_CK_GEMM)
    file(GLOB native_hip_bgemm "native/hip/bgemm_kernels/*.hip")
    file(GLOB native_hip_ck "native/hip/ck*.hip")
    exclude(ATen_HIP_SRCS "${ATen_HIP_SRCS}"
      ${native_hip_bgemm} ${native_hip_ck})
  endif()

  # TODO: Codegen separate files for HIP and use those (s/cuda_generated_sources/hip_generated_sources)
  list(APPEND all_hip_cpp
    ${native_nested_hip_cpp}
    ${native_sparse_hip_cpp}
    ${native_quantized_hip_cpp}
    ${native_transformers_hip_cpp}
    ${native_quantized_cudnn_hip_cpp}
    ${hip_cpp}
    ${native_hip_cpp}
    ${native_hip_linalg_cpp}
    ${cuda_generated_sources}
    ${ATen_HIP_SRCS}
    ${native_miopen_cpp}
    ${native_cudnn_hip_cpp}
    ${miopen_cpp}
    ${all_hip_cpp}
  )
endif()

if(USE_XPU)
  list(APPEND ATen_XPU_INCLUDE ${CMAKE_CURRENT_SOURCE_DIR}/xpu)
  list(APPEND ATen_XPU_SRCS ${xpu_cpp})
  list(APPEND ATen_XPU_SRCS ${xpu_generated_sources})
endif()

list(APPEND ATen_CPU_INCLUDE ${CMAKE_CURRENT_SOURCE_DIR}/..)

if(BLAS_FOUND)
  list(APPEND ATen_CPU_DEPENDENCY_LIBS ${BLAS_LIBRARIES})
endif(BLAS_FOUND)

if(LAPACK_FOUND)
  list(APPEND ATen_CPU_DEPENDENCY_LIBS ${LAPACK_LIBRARIES})
  if(USE_CUDA AND MSVC)
    # Although Lapack provides CPU (and thus, one might expect that ATen_cuda
    # would not need this at all), some of our libraries (magma in particular)
    # backend to CPU BLAS/LAPACK implementations, and so it is very important
    # we get the *right* implementation, because even if the symbols are the
    # same, LAPACK implementations may have different calling conventions.
    # This caused https://github.com/pytorch/pytorch/issues/7353
    #
    # We do NOT do this on Linux, since we just rely on torch_cpu to
    # provide all of the symbols we need
    list(APPEND ATen_CUDA_DEPENDENCY_LIBS ${LAPACK_LIBRARIES})
  endif()
endif(LAPACK_FOUND)

if(UNIX AND NOT APPLE)
   include(CheckLibraryExists)
   # https://github.com/libgit2/libgit2/issues/2128#issuecomment-35649830
   CHECK_LIBRARY_EXISTS(rt clock_gettime "time.h" NEED_LIBRT)
   if(NEED_LIBRT)
     list(APPEND ATen_CPU_DEPENDENCY_LIBS rt)
     set(CMAKE_REQUIRED_LIBRARIES ${CMAKE_REQUIRED_LIBRARIES} rt)
   endif(NEED_LIBRT)
endif(UNIX AND NOT APPLE)

if(UNIX)
  include(CheckFunctionExists)
  set(CMAKE_EXTRA_INCLUDE_FILES "sys/mman.h")
  CHECK_FUNCTION_EXISTS(mmap HAVE_MMAP)
  if(HAVE_MMAP)
    add_definitions(-DHAVE_MMAP=1)
  endif(HAVE_MMAP)
  # done for lseek: https://www.gnu.org/software/libc/manual/html_node/File-Position-Primitive.html
  add_definitions(-D_FILE_OFFSET_BITS=64)
  CHECK_FUNCTION_EXISTS(shm_open HAVE_SHM_OPEN)
  if(HAVE_SHM_OPEN)
    add_definitions(-DHAVE_SHM_OPEN=1)
  endif(HAVE_SHM_OPEN)
  CHECK_FUNCTION_EXISTS(shm_unlink HAVE_SHM_UNLINK)
  if(HAVE_SHM_UNLINK)
    add_definitions(-DHAVE_SHM_UNLINK=1)
  endif(HAVE_SHM_UNLINK)
  CHECK_FUNCTION_EXISTS(malloc_usable_size HAVE_MALLOC_USABLE_SIZE)
  if(HAVE_MALLOC_USABLE_SIZE)
    add_definitions(-DHAVE_MALLOC_USABLE_SIZE=1)
  endif(HAVE_MALLOC_USABLE_SIZE)
  set(CMAKE_EXTRA_INCLUDE_FILES "fcntl.h")
  CHECK_FUNCTION_EXISTS(posix_fallocate HAVE_POSIX_FALLOCATE)
  if(HAVE_POSIX_FALLOCATE)
    add_definitions(-DHAVE_POSIX_FALLOCATE=1)
  endif(HAVE_POSIX_FALLOCATE)
endif(UNIX)

ADD_DEFINITIONS(-DUSE_EXTERNAL_MZCRC)

if(NOT MSVC)
  list(APPEND ATen_CPU_DEPENDENCY_LIBS m)
endif()

if(AT_NNPACK_ENABLED)
  include_directories(${NNPACK_INCLUDE_DIRS})
  list(APPEND ATen_CPU_DEPENDENCY_LIBS nnpack) # cpuinfo is added below
endif()

if(MKLDNN_FOUND)
  list(APPEND ATen_CPU_DEPENDENCY_LIBS ${MKLDNN_LIBRARIES})
endif(MKLDNN_FOUND)

if(USE_MKLDNN_ACL)
    list(APPEND ATen_CPU_INCLUDE ${ACL_INCLUDE_DIRS})
    list(APPEND ATen_CPU_DEPENDENCY_LIBS ${ACL_LIBRARIES})
endif()

if(NOT CMAKE_SYSTEM_PROCESSOR MATCHES "^(s390x|ppc64le)$")
  list(APPEND ATen_CPU_DEPENDENCY_LIBS cpuinfo)
endif()

if(NOT EMSCRIPTEN AND NOT INTERN_BUILD_MOBILE)
  if(NOT MSVC)
    # Bump up optimization level for sleef to -O1, since at -O0 the compiler
    # excessively spills intermediate vector registers to the stack
    # and makes things run impossibly slowly
    set(OLD_CMAKE_C_FLAGS_DEBUG ${CMAKE_C_FLAGS_DEBUG})
    if(${CMAKE_C_FLAGS_DEBUG} MATCHES "-O0")
      string(REGEX REPLACE "-O0" "-O1" CMAKE_C_FLAGS_DEBUG ${OLD_CMAKE_C_FLAGS_DEBUG})
    else()
      set(CMAKE_C_FLAGS_DEBUG "${CMAKE_C_FLAGS_DEBUG} -O1")
    endif()
  elseif(CMAKE_SYSTEM_PROCESSOR STREQUAL "ARM64")
    set(SLEEF_ARCH_AARCH64 ON)
  endif()

  if(NOT USE_SYSTEM_SLEEF)
    set(SLEEF_BUILD_SHARED_LIBS OFF CACHE BOOL "Build sleef static" FORCE)
    set(SLEEF_BUILD_DFT OFF CACHE BOOL "Don't build sleef DFT lib" FORCE)
    set(SLEEF_BUILD_GNUABI_LIBS OFF CACHE BOOL "Don't build sleef gnuabi libs" FORCE)
    set(SLEEF_BUILD_TESTS OFF CACHE BOOL "Don't build sleef tests" FORCE)
    set(SLEEF_BUILD_SCALAR_LIB OFF CACHE BOOL "libsleefscalar will be built." FORCE)
    if(WIN32)
      set(SLEEF_BUILD_WITH_LIBM OFF CACHE BOOL "Don't build sleef with libm for Windows." FORCE)
    endif()
    if(CMAKE_SYSTEM_NAME STREQUAL "Darwin")
      if(CMAKE_SYSTEM_PROCESSOR STREQUAL "arm64" OR CMAKE_OSX_ARCHITECTURES MATCHES "arm64")
        set(DISABLE_SVE ON CACHE BOOL "Xcode's clang-12.5 crashes while trying to compile SVE code" FORCE)
      endif()
    endif()
    add_subdirectory("${CMAKE_CURRENT_SOURCE_DIR}/../../../third_party/sleef" ${CMAKE_BINARY_DIR}/sleef)
    set_property(TARGET sleef PROPERTY FOLDER "dependencies")
    list(APPEND ATen_THIRD_PARTY_INCLUDE ${CMAKE_BINARY_DIR}/include)
    link_directories(${CMAKE_BINARY_DIR}/sleef/lib)
  else()
    add_library(sleef SHARED IMPORTED)
    find_library(SLEEF_LIBRARY sleef)
    if(NOT SLEEF_LIBRARY)
      message(FATAL_ERROR "Cannot find sleef")
    endif()
    message("Found sleef: ${SLEEF_LIBRARY}")
    set_target_properties(sleef PROPERTIES IMPORTED_LOCATION "${SLEEF_LIBRARY}")
  endif()
  list(APPEND ATen_CPU_DEPENDENCY_LIBS sleef)

  if(NOT MSVC)
    set(CMAKE_C_FLAGS_DEBUG ${OLD_CMAKE_C_FLAGS_DEBUG})
  endif()
endif()

if(USE_CUDA AND NOT USE_ROCM)
  add_definitions(-DCUTLASS_ENABLE_TENSOR_CORE_MMA=1)
  add_definitions(-DCUTLASS_ENABLE_SM90_EXTENDED_MMA_SHAPES=1)
  add_definitions(-DCUTE_SM90_EXTENDED_MMA_SHAPES_ENABLED)
  list(APPEND ATen_CUDA_INCLUDE ${CMAKE_CURRENT_SOURCE_DIR}/../../../third_party/cutlass/include)
  list(APPEND ATen_CUDA_INCLUDE ${CMAKE_CURRENT_SOURCE_DIR}/../../../third_party/cutlass/tools/util/include)

  if($ENV{ATEN_STATIC_CUDA})
    if(CUDA_VERSION VERSION_LESS_EQUAL 12.9)
      list(APPEND ATen_CUDA_DEPENDENCY_LIBS
          ${CUDA_LIBRARIES}
          CUDA::cusparse_static
          CUDA::cufft_static_nocallback)
    else()
      list(APPEND ATen_CUDA_DEPENDENCY_LIBS
          ${CUDA_LIBRARIES}
          CUDA::cusparse_static
          CUDA::cufft_static)
    endif()

   if(NOT BUILD_LAZY_CUDA_LINALG)
     list(APPEND ATen_CUDA_DEPENDENCY_LIBS
       CUDA::cusolver_static
       ${CUDAToolkit_LIBRARY_DIR}/libcusolver_lapack_static.a     # needed for libcusolver_static
     )
   endif()
  else()
    list(APPEND ATen_CUDA_DEPENDENCY_LIBS
      ${CUDA_LIBRARIES}
      CUDA::cusparse
      CUDA::cufft
    )
   if(NOT BUILD_LAZY_CUDA_LINALG)
     list(APPEND ATen_CUDA_DEPENDENCY_LIBS
       CUDA::cusolver
     )
   endif()
  endif()

  if(CAFFE2_USE_CUDNN)
    list(APPEND ATen_CUDA_DEPENDENCY_LIBS ${CUDNN_LIBRARIES})
  endif()
  if($ENV{ATEN_STATIC_CUDA})
    list(APPEND ATen_CUDA_DEPENDENCY_LIBS
      CUDA::culibos
      CUDA::cudart_static
    )
  endif($ENV{ATEN_STATIC_CUDA})
endif()


  if(USE_MAGMA)
    if(USE_CUDA AND NOT BUILD_LAZY_CUDA_LINALG)
      list(APPEND ATen_CUDA_DEPENDENCY_LIBS torch::magma)
    endif(USE_CUDA AND NOT BUILD_LAZY_CUDA_LINALG)
    if(USE_ROCM)
      list(APPEND ATen_HIP_DEPENDENCY_LIBS torch::magma)
    endif(USE_ROCM)
    if(MSVC)
      if($ENV{TH_BINARY_BUILD})
        # Do not do this on Linux: see Note [Extra MKL symbols for MAGMA in torch_cpu]
        # in caffe2/CMakeLists.txt
        list(APPEND ATen_CUDA_DEPENDENCY_LIBS ${BLAS_LIBRARIES})
      endif($ENV{TH_BINARY_BUILD})
    endif(MSVC)
  endif(USE_MAGMA)

# Include CPU paths for CUDA/HIP as well
list(APPEND ATen_CUDA_INCLUDE ${ATen_CPU_INCLUDE})
list(APPEND ATen_HIP_INCLUDE ${ATen_CPU_INCLUDE})
list(APPEND ATen_VULKAN_INCLUDE ${ATen_CPU_INCLUDE})

# We have two libraries: libATen_cpu.so and libATen_cuda.so,
# with libATen_cuda.so depending on libATen_cpu.so.  The CPU library
# contains CPU code only.  libATen_cpu.so is invariant to the setting
# of USE_CUDA (it always builds the same way); libATen_cuda.so is only
# built when USE_CUDA=1 and CUDA is available.  (libATen_hip.so works
# the same way as libATen_cuda.so)
set(ATen_CPU_SRCS ${all_cpu_cpp})
list(APPEND ATen_CPU_DEPENDENCY_LIBS ATEN_CPU_FILES_GEN_LIB)

if(USE_CUDA)
  set(ATen_NVRTC_STUB_SRCS ${cuda_nvrtc_stub_cpp})
  list(APPEND ATen_CUDA_DEPENDENCY_LIBS ATEN_CUDA_FILES_GEN_LIB)
endif()

if(USE_MPS)
    include(../../../cmake/Metal.cmake)

    set(ATen_MPS_SRCS ${ATen_MPS_SRCS} ${mps_cpp} ${mps_mm} ${mps_h} ${native_mps_cpp} ${native_mps_mm} ${native_mps_h} ${native_sparse_mps_mm})

    if(CAN_COMPILE_METAL)
        foreach(SHADER ${native_mps_metal} ${native_mps_sparse_metal})
            cmake_path(GET SHADER STEM TGT_STEM)
            string(CONCAT TGT_BASIC ${TGT_STEM} "_31.air")
            list(APPEND AIR_BASIC ${TGT_BASIC})
            metal_to_air(${SHADER} ${TGT_BASIC} "-std=metal3.1")
        endforeach()
        air_to_metallib(kernels_basic.metallib ${AIR_BASIC})
        add_custom_command(
                          COMMAND echo "// $$(date)" > metallib_dummy.cpp
                          DEPENDS kernels_basic.metallib
                          OUTPUT metallib_dummy.cpp
                          COMMENT "Updating metallibs timestamp")
        add_custom_target(metallibs DEPENDS kernels_basic.metallib metallib_dummy.cpp)
    else()
        file(MAKE_DIRECTORY "${CMAKE_CURRENT_BINARY_DIR}/native/mps")
        foreach(SHADER ${native_mps_metal} ${native_mps_sparse_metal})
            cmake_path(GET SHADER STEM TGT_STEM)
            string(CONCAT SHADER_HDR_NAME  "${CMAKE_CURRENT_BINARY_DIR}" /native/mps/ ${TGT_STEM} "_metallib.h")
            metal_to_metallib_h(${SHADER} ${SHADER_HDR_NAME})
        endforeach()
    endif()
endif()

if(USE_ROCM)
  set(ATen_HIP_SRCS ${all_hip_cpp})
  # caffe2_nvrtc's stubs to driver APIs are useful for HIP.
  # See NOTE [ ATen NVRTC Stub and HIP ]
  set(ATen_NVRTC_STUB_SRCS ${hip_nvrtc_stub_cpp})
  # NB: Instead of adding it to this list, we add it by hand
  # to caffe2_hip, because it needs to be a PRIVATE dependency
  # list(APPEND ATen_HIP_DEPENDENCY_LIBS ATEN_CUDA_FILES_GEN_LIB)
endif()

set(ATEN_INCLUDE_DIR "${CMAKE_INSTALL_PREFIX}/${AT_INSTALL_INCLUDE_DIR}")
configure_file(ATenConfig.cmake.in "${CMAKE_CURRENT_BINARY_DIR}/cmake-exports/ATenConfig.cmake")
install(FILES "${CMAKE_CURRENT_BINARY_DIR}/cmake-exports/ATenConfig.cmake"
  DESTINATION "${AT_INSTALL_SHARE_DIR}/cmake/ATen")

set(INSTALL_HEADERS ${base_h} ${ATen_CORE_HEADERS} ${native_nested_h} ${ATen_TRANSFORMER_HEADERS})
if(NOT INTERN_BUILD_MOBILE)
  list(APPEND INSTALL_HEADERS ${native_h} ${native_cpu_h} ${native_ao_sparse_h} ${native_quantized_h} ${cuda_h} ${native_cuda_h} ${native_hip_h} ${native_mtia_h} ${cudnn_h} ${hip_h} ${mtia_h} ${xpu_h} ${mps_h} ${native_kleidiai_h} ${native_mps_h} ${native_utils_h} ${miopen_h} ${mkldnn_xpu_h})
  # Metal
  if(USE_PYTORCH_METAL_EXPORT)
    # Add files needed from exporting metal models(optimized_for_mobile)
    list(APPEND INSTALL_HEADERS ${metal_h} ${metal_prepack_h})
  elseif(APPLE AND USE_PYTORCH_METAL)
    # Needed by Metal kernels
    list(APPEND INSTALL_HEADERS ${metal_h} ${native_metal_h})
  else()
    list(APPEND INSTALL_HEADERS ${metal_h})
  endif()
else()
  if(IOS AND USE_PYTORCH_METAL)
      list(APPEND INSTALL_HEADERS ${metal_h} ${native_metal_h})
  else()
      list(APPEND INSTALL_HEADERS ${metal_h} ${metal_prepack_h})
  endif()
endif()

# https://stackoverflow.com/questions/11096471/how-can-i-install-a-hierarchy-of-files-using-cmake
foreach(HEADER  ${INSTALL_HEADERS})
  string(REPLACE "${CMAKE_CURRENT_SOURCE_DIR}/" "ATen/" HEADER_SUB ${HEADER})
  string(REPLACE "${Torch_SOURCE_DIR}/" "" HEADER_SUB ${HEADER_SUB})
  get_filename_component(DIR ${HEADER_SUB} DIRECTORY)
  install(FILES ${HEADER} DESTINATION "${AT_INSTALL_INCLUDE_DIR}/${DIR}")
endforeach()

# TODO: Install hip_generated_headers when we have it
foreach(HEADER ${generated_headers} ${cuda_generated_headers})
  # NB: Assumed to be flat
  install(FILES ${HEADER} DESTINATION ${AT_INSTALL_INCLUDE_DIR}/ATen)
endforeach()

message("AT_INSTALL_INCLUDE_DIR ${AT_INSTALL_INCLUDE_DIR}/ATen/core")
foreach(HEADER ${core_generated_headers})
  message("core header install: ${HEADER}")
  install(FILES ${HEADER} DESTINATION ${AT_INSTALL_INCLUDE_DIR}/ATen/core)
endforeach()

install(FILES ${ops_h} ${ops_generated_headers}
  DESTINATION ${AT_INSTALL_INCLUDE_DIR}/ATen/ops)
install(FILES ${CMAKE_BINARY_DIR}/aten/src/ATen/Declarations.yaml
  DESTINATION ${AT_INSTALL_SHARE_DIR}/ATen)

if(ATEN_NO_TEST)
  message("disable test because ATEN_NO_TEST is set")
elseif(BUILD_LITE_INTERPRETER)
  message("disable aten test when BUILD_LITE_INTERPRETER is enabled")
else()
  add_subdirectory(test)
endif()

list(APPEND ATen_MOBILE_BENCHMARK_SRCS
  ${CMAKE_CURRENT_SOURCE_DIR}/benchmarks/tensor_add.cpp)
list(APPEND ATen_MOBILE_BENCHMARK_SRCS
  ${CMAKE_CURRENT_SOURCE_DIR}/benchmarks/quantize_per_channel.cpp)
list(APPEND ATen_MOBILE_BENCHMARK_SRCS
  ${CMAKE_CURRENT_SOURCE_DIR}/benchmarks/stateful_conv1d.cpp)

# Pass source, includes, and libs to parent
set(ATen_CORE_SRCS ${ATen_CORE_SRCS} PARENT_SCOPE)
set(ATen_CPU_SRCS ${ATen_CPU_SRCS} PARENT_SCOPE)
set(ATen_XPU_SRCS ${ATen_XPU_SRCS} PARENT_SCOPE)
set(ATen_CUDA_CU_SRCS ${ATen_CUDA_CU_SRCS} PARENT_SCOPE)
set(ATen_CUDA_CPP_SRCS ${ATen_CUDA_CPP_SRCS} PARENT_SCOPE)
set(ATen_CUDA_LINALG_SRCS ${ATen_CUDA_LINALG_SRCS} PARENT_SCOPE)
set(ATen_CUDA_SRCS_W_SORT_BY_KEY ${ATen_CUDA_SRCS_W_SORT_BY_KEY} PARENT_SCOPE)
set(ATen_CUDA_CU_SRCS_W_SORT_BY_KEY ${ATen_CUDA_CU_SRCS_W_SORT_BY_KEY} PARENT_SCOPE)
set(ATen_NVRTC_STUB_SRCS ${ATen_NVRTC_STUB_SRCS} PARENT_SCOPE)
set(ATen_HIP_SRCS ${ATen_HIP_SRCS} PARENT_SCOPE)
set(ATen_MPS_SRCS ${ATen_MPS_SRCS} PARENT_SCOPE)
set(ATen_MTIA_SRCS ${ATen_MTIA_SRCS} PARENT_SCOPE)
set(ATen_XPU_SRCS ${ATen_XPU_SRCS} PARENT_SCOPE)
set(ATen_QUANTIZED_SRCS ${ATen_QUANTIZED_SRCS} PARENT_SCOPE)
set(ATen_CPU_TEST_SRCS ${ATen_CPU_TEST_SRCS} PARENT_SCOPE)
set(ATen_CUDA_TEST_SRCS ${ATen_CUDA_TEST_SRCS} PARENT_SCOPE)
set(ATen_XPU_TEST_SRCS ${ATen_XPU_TEST_SRCS} PARENT_SCOPE)
set(ATen_CORE_TEST_SRCS ${ATen_CORE_TEST_SRCS} PARENT_SCOPE)
set(ATen_HIP_TEST_SRCS ${ATen_HIP_TEST_SRCS} PARENT_SCOPE)
set(ATen_VULKAN_TEST_SRCS ${ATen_VULKAN_TEST_SRCS} PARENT_SCOPE)
set(ATen_MOBILE_BENCHMARK_SRCS ${ATen_MOBILE_BENCHMARK_SRCS} PARENT_SCOPE)
set(ATen_MOBILE_TEST_SRCS ${ATen_MOBILE_TEST_SRCS} ${ATen_VULKAN_TEST_SRCS} PARENT_SCOPE)
set(ATen_VEC_TEST_SRCS  ${ATen_VEC_TEST_SRCS} PARENT_SCOPE)
set(ATen_QUANTIZED_TEST_SRCS ${ATen_QUANTIZED_TEST_SRCS} PARENT_SCOPE)
set(ATen_MPS_TEST_SRCS ${ATen_MPS_TEST_SRCS} PARENT_SCOPE)
set(ATen_CPU_INCLUDE ${ATen_CPU_INCLUDE} PARENT_SCOPE)
set(ATen_THIRD_PARTY_INCLUDE ${ATen_THIRD_PARTY_INCLUDE} PARENT_SCOPE)
set(ATen_CUDA_INCLUDE ${ATen_CUDA_INCLUDE} PARENT_SCOPE)
set(ATen_HIP_INCLUDE ${ATen_HIP_INCLUDE} PARENT_SCOPE)
set(ATen_XPU_INCLUDE ${ATen_XPU_INCLUDE} PARENT_SCOPE)
set(ATen_VULKAN_INCLUDE ${ATen_VULKAN_INCLUDE} PARENT_SCOPE)
set(ATen_CPU_DEPENDENCY_LIBS ${ATen_CPU_DEPENDENCY_LIBS} PARENT_SCOPE)
set(ATen_CUDA_DEPENDENCY_LIBS ${ATen_CUDA_DEPENDENCY_LIBS} PARENT_SCOPE)
set(ATen_XPU_DEPENDENCY_LIBS ${ATen_XPU_DEPENDENCY_LIBS} PARENT_SCOPE)
set(ATen_HIP_DEPENDENCY_LIBS ${ATen_HIP_DEPENDENCY_LIBS} PARENT_SCOPE)
set(FLASH_ATTENTION_CUDA_SOURCES ${FLASH_ATTENTION_CUDA_SOURCES} PARENT_SCOPE)
set(MEM_EFF_ATTENTION_CUDA_SOURCES ${MEM_EFF_ATTENTION_CUDA_SOURCES} PARENT_SCOPE)
set(ATen_ATTENTION_KERNEL_SRCS ${ATen_ATTENTION_KERNEL_SRCS} PARENT_SCOPE)<|MERGE_RESOLUTION|>--- conflicted
+++ resolved
@@ -260,11 +260,7 @@
   if(USE_CUDA)
     # To avoid increasing the build time/binary size unnecessarily, use an allow-list of kernels to build.
     # If you want to integrate a kernel from FBGEMM into torch, you have to add it here.
-<<<<<<< HEAD
-    set(FBGEMM_CUTLASS_KERNELS_REGEX ".*(mx8mx8bf16_grouped|f4f4bf16).*")
-=======
-    set(FBGEMM_CUTLASS_KERNELS_REGEX ".*(mx8mx8bf16_grouped|f4f4bf16_grouped).*")
->>>>>>> 2692b58a
+    set(FBGEMM_CUTLASS_KERNELS_REGEX ".*(mx8mx8bf16_grouped|f4f4bf16_grouped|f4f4bf16).*")
     file(GLOB_RECURSE fbgemm_genai_native_cuda_cu
       "${FBGEMM_GENAI_SRCS}/cutlass_extensions/*.cu"
       "${FBGEMM_GENAI_SRCS}/cutlass_extensions/**/*.cu")
