--- conflicted
+++ resolved
@@ -24,49 +24,7 @@
 #include <unordered_set>
 #include <utility>
 
-<<<<<<< HEAD
-namespace at::cuda::tunable {
-
-namespace detail {
-
-struct MaybeDelete {
-  bool owns_pointer;
-  void operator()(std::ostream* os) const { if (owns_pointer) delete os; }
-};
-
-using OstreamPtr = std::unique_ptr<std::ostream, MaybeDelete>;
-
-inline OstreamPtr get_stream(const std::string& filename) {
-  if (filename == "out") {
-    return OstreamPtr { &std::cout, MaybeDelete {false} };
-  }
-  else if (filename == "err") {
-    return OstreamPtr { &std::cerr, MaybeDelete {false} };
-  }
-  else {
-    return OstreamPtr { new std::ofstream {filename.c_str()}, MaybeDelete {true} };
-  }
-}
-
-}
-
-template<class... Types>
-static void TunableLog(int level, Types... args) {
-  static const auto env_file =
-      c10::utils::get_env("PYTORCH_TUNABLEOP_VERBOSE_FILENAME");
-  static const auto env_verbose =
-      c10::utils::get_env("PYTORCH_TUNABLEOP_VERBOSE");
-  static int level_user = env_verbose ? stoi(env_verbose.value()) : 0;
-  static auto streamptr =
-      detail::get_stream(env_file ? env_file.value() : "err");
-  if (level_user >= level) {
-    (*streamptr) << c10::str(args...) << std::endl;
-  }
-}
-#define TUNABLE_LOGV(LEVEL, ...) TunableLog(LEVEL, __VA_ARGS__)
-=======
 #define TUNABLE_LOGV(LEVEL, ...) getTuningContext()->Log(LEVEL, __VA_ARGS__)
->>>>>>> a08f7f32
 #define TUNABLE_LOG1(...) TUNABLE_LOGV(1, __VA_ARGS__)
 #define TUNABLE_LOG2(...) TUNABLE_LOGV(2, __VA_ARGS__)
 #define TUNABLE_LOG3(...) TUNABLE_LOGV(3, __VA_ARGS__)
