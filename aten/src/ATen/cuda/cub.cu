#define TORCH_ASSERT_NO_OPERATORS
#include <ATen/cuda/cub.cuh>
#include <ATen/cuda/CUDAConfig.h>

namespace at {
namespace cuda {
namespace cub {
<<<<<<< HEAD
namespace detail {

template<typename key_t, int value_size>
void radix_sort_pairs_impl(
    const key_t *keys_in, key_t *keys_out,
    const OpaqueType<value_size> *values_in, OpaqueType<value_size> *values_out,
    int64_t n, bool descending, int64_t begin_bit, int64_t end_bit) {
  TORCH_CHECK(n <= std::numeric_limits<int>::max(),
    "cub sort does not support sorting more than INT_MAX elements");
  using key_t_ = typename detail::cuda_type<key_t>::type;

  auto allocator = c10::cuda::CUDACachingAllocator::get();
  c10::DataPtr keys_out_owner;

  if (keys_out == nullptr) {
    keys_out_owner = allocator->allocate(n * sizeof(key_t));
    keys_out = reinterpret_cast<key_t *>(keys_out_owner.get());
  }

  const key_t_ *keys_in_ = reinterpret_cast<const key_t_*>(keys_in);
  key_t_ *keys_out_ = reinterpret_cast<key_t_*>(keys_out);

  if (descending) {
    CUB_WRAPPER(NO_ROCM(at_cuda_detail)::cub::DeviceRadixSort::SortPairsDescending,
      keys_in_, keys_out_, values_in, values_out, n,
      begin_bit, end_bit, c10::cuda::getCurrentCUDAStream());
  } else {
    CUB_WRAPPER(NO_ROCM(at_cuda_detail)::cub::DeviceRadixSort::SortPairs,
      keys_in_, keys_out_, values_in, values_out, n,
      begin_bit, end_bit, c10::cuda::getCurrentCUDAStream());
  }
}

#define AT_INSTANTIATE_SORT_PAIRS(key_t, value_size)                    \
  template void radix_sort_pairs_impl(                                  \
      const key_t *keys_in, key_t *keys_out,                            \
      const OpaqueType<value_size> *values_in,                          \
      OpaqueType<value_size> *values_out,                               \
      int64_t n, bool descending, int64_t begin_bit, int64_t end_bit);

AT_INSTANTIATE_SORT_PAIRS(int32_t, 1)
AT_INSTANTIATE_SORT_PAIRS(int32_t, 2)
AT_INSTANTIATE_SORT_PAIRS(int32_t, 4)
AT_INSTANTIATE_SORT_PAIRS(int64_t, 1)
AT_INSTANTIATE_SORT_PAIRS(int64_t, 2)
AT_INSTANTIATE_SORT_PAIRS(int64_t, 4)

#define AT_INSTANTIATE_SORT_PAIRS_8(scalar_t, ScalarType)   \
  AT_INSTANTIATE_SORT_PAIRS(scalar_t, 8)

AT_FORALL_SCALAR_TYPES_AND2(Bool, Half, AT_INSTANTIATE_SORT_PAIRS_8)

// BFloat16 Radix sort is supported from ROCm 4.5 onwards
#if !AT_ROCM_ENABLED() || (AT_ROCM_ENABLED() && ROCM_VERSION >= 40500)
AT_INSTANTIATE_SORT_PAIRS(c10::BFloat16, 8)
#endif

}  // namespace detail

template<typename key_t>
void radix_sort_keys(
    const key_t *keys_in, key_t *keys_out,
    int64_t n, bool descending, int64_t begin_bit, int64_t end_bit) {
  TORCH_CHECK(n <= std::numeric_limits<int>::max(),
              "cub sort does not support sorting more than INT_MAX elements");
  using key_t_ = typename detail::cuda_type<key_t>::type;

  const key_t_ *keys_in_ = reinterpret_cast<const key_t_*>(keys_in);
  key_t_ *keys_out_ = reinterpret_cast<key_t_*>(keys_out);

  if (descending) {
    CUB_WRAPPER(NO_ROCM(at_cuda_detail)::cub::DeviceRadixSort::SortKeysDescending,
                keys_in_, keys_out_, n,
                begin_bit, end_bit, c10::cuda::getCurrentCUDAStream());
  } else {
    CUB_WRAPPER(NO_ROCM(at_cuda_detail)::cub::DeviceRadixSort::SortKeys,
                keys_in_, keys_out_, n,
                begin_bit, end_bit, c10::cuda::getCurrentCUDAStream());
  }
}

#define AT_INSTATIATE_CUB_TEMPLATES(scalar_t, ScalarType)           \
  template void radix_sort_keys(                                    \
      const scalar_t *keys_in, scalar_t *keys_out, int64_t n,       \
      bool descending, int64_t begin_bit, int64_t end_bit);

AT_FORALL_SCALAR_TYPES_AND2(Bool, Half, AT_INSTATIATE_CUB_TEMPLATES)
=======
>>>>>>> 0aedda25

namespace {
template <typename scalar_t>
struct SumOp {
  __device__ scalar_t operator () (scalar_t a, scalar_t b) const {
    return a + b;
  }
};
}

template <typename input_t, typename output_t>
void inclusive_sum_truncating(const input_t *input, output_t *output, int64_t num_items) {
  using NO_ROCM(at_cuda_detail)::cub::Sum;
  inclusive_scan(input, output, Sum{}, num_items);
}

template void inclusive_sum_truncating(const int32_t *input, int32_t *output, int64_t num_items);
template void inclusive_sum_truncating(const int64_t *input, int64_t *output, int64_t num_items);
template void inclusive_sum_truncating(const int32_t *input, int64_t *output, int64_t num_items);

template <typename input_t, typename output_t>
void exclusive_sum_in_common_type(const input_t *input, output_t *output, int64_t num_items) {
  using scalar_t = std::common_type_t<input_t, output_t>;
  exclusive_scan(input, output, SumOp<scalar_t>{}, scalar_t(0), num_items);
}

template void exclusive_sum_in_common_type(const int32_t *input, int32_t *output, int64_t num_items);
template void exclusive_sum_in_common_type(const int64_t *input, int64_t *output, int64_t num_items);

namespace {
struct CountMaskOp {
  __device__ int64_t operator() (const uint8_t &x) const {
    return x != 0;
  }
};
}

void mask_exclusive_sum(const uint8_t *mask, int64_t *output_idx, int64_t n) {
  CountMaskOp op{};
  auto iter = NO_ROCM(at_cuda_detail)::cub::TransformInputIterator<
      bool, decltype(op), decltype(mask)>(mask, op);
  exclusive_scan(iter, output_idx, SumOp<int64_t>{}, int64_t{0}, n);
}

}}}  // namespace at::cuda::cub<|MERGE_RESOLUTION|>--- conflicted
+++ resolved
@@ -5,96 +5,6 @@
 namespace at {
 namespace cuda {
 namespace cub {
-<<<<<<< HEAD
-namespace detail {
-
-template<typename key_t, int value_size>
-void radix_sort_pairs_impl(
-    const key_t *keys_in, key_t *keys_out,
-    const OpaqueType<value_size> *values_in, OpaqueType<value_size> *values_out,
-    int64_t n, bool descending, int64_t begin_bit, int64_t end_bit) {
-  TORCH_CHECK(n <= std::numeric_limits<int>::max(),
-    "cub sort does not support sorting more than INT_MAX elements");
-  using key_t_ = typename detail::cuda_type<key_t>::type;
-
-  auto allocator = c10::cuda::CUDACachingAllocator::get();
-  c10::DataPtr keys_out_owner;
-
-  if (keys_out == nullptr) {
-    keys_out_owner = allocator->allocate(n * sizeof(key_t));
-    keys_out = reinterpret_cast<key_t *>(keys_out_owner.get());
-  }
-
-  const key_t_ *keys_in_ = reinterpret_cast<const key_t_*>(keys_in);
-  key_t_ *keys_out_ = reinterpret_cast<key_t_*>(keys_out);
-
-  if (descending) {
-    CUB_WRAPPER(NO_ROCM(at_cuda_detail)::cub::DeviceRadixSort::SortPairsDescending,
-      keys_in_, keys_out_, values_in, values_out, n,
-      begin_bit, end_bit, c10::cuda::getCurrentCUDAStream());
-  } else {
-    CUB_WRAPPER(NO_ROCM(at_cuda_detail)::cub::DeviceRadixSort::SortPairs,
-      keys_in_, keys_out_, values_in, values_out, n,
-      begin_bit, end_bit, c10::cuda::getCurrentCUDAStream());
-  }
-}
-
-#define AT_INSTANTIATE_SORT_PAIRS(key_t, value_size)                    \
-  template void radix_sort_pairs_impl(                                  \
-      const key_t *keys_in, key_t *keys_out,                            \
-      const OpaqueType<value_size> *values_in,                          \
-      OpaqueType<value_size> *values_out,                               \
-      int64_t n, bool descending, int64_t begin_bit, int64_t end_bit);
-
-AT_INSTANTIATE_SORT_PAIRS(int32_t, 1)
-AT_INSTANTIATE_SORT_PAIRS(int32_t, 2)
-AT_INSTANTIATE_SORT_PAIRS(int32_t, 4)
-AT_INSTANTIATE_SORT_PAIRS(int64_t, 1)
-AT_INSTANTIATE_SORT_PAIRS(int64_t, 2)
-AT_INSTANTIATE_SORT_PAIRS(int64_t, 4)
-
-#define AT_INSTANTIATE_SORT_PAIRS_8(scalar_t, ScalarType)   \
-  AT_INSTANTIATE_SORT_PAIRS(scalar_t, 8)
-
-AT_FORALL_SCALAR_TYPES_AND2(Bool, Half, AT_INSTANTIATE_SORT_PAIRS_8)
-
-// BFloat16 Radix sort is supported from ROCm 4.5 onwards
-#if !AT_ROCM_ENABLED() || (AT_ROCM_ENABLED() && ROCM_VERSION >= 40500)
-AT_INSTANTIATE_SORT_PAIRS(c10::BFloat16, 8)
-#endif
-
-}  // namespace detail
-
-template<typename key_t>
-void radix_sort_keys(
-    const key_t *keys_in, key_t *keys_out,
-    int64_t n, bool descending, int64_t begin_bit, int64_t end_bit) {
-  TORCH_CHECK(n <= std::numeric_limits<int>::max(),
-              "cub sort does not support sorting more than INT_MAX elements");
-  using key_t_ = typename detail::cuda_type<key_t>::type;
-
-  const key_t_ *keys_in_ = reinterpret_cast<const key_t_*>(keys_in);
-  key_t_ *keys_out_ = reinterpret_cast<key_t_*>(keys_out);
-
-  if (descending) {
-    CUB_WRAPPER(NO_ROCM(at_cuda_detail)::cub::DeviceRadixSort::SortKeysDescending,
-                keys_in_, keys_out_, n,
-                begin_bit, end_bit, c10::cuda::getCurrentCUDAStream());
-  } else {
-    CUB_WRAPPER(NO_ROCM(at_cuda_detail)::cub::DeviceRadixSort::SortKeys,
-                keys_in_, keys_out_, n,
-                begin_bit, end_bit, c10::cuda::getCurrentCUDAStream());
-  }
-}
-
-#define AT_INSTATIATE_CUB_TEMPLATES(scalar_t, ScalarType)           \
-  template void radix_sort_keys(                                    \
-      const scalar_t *keys_in, scalar_t *keys_out, int64_t n,       \
-      bool descending, int64_t begin_bit, int64_t end_bit);
-
-AT_FORALL_SCALAR_TYPES_AND2(Bool, Half, AT_INSTATIATE_CUB_TEMPLATES)
-=======
->>>>>>> 0aedda25
 
 namespace {
 template <typename scalar_t>
