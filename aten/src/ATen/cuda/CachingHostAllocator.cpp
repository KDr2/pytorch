#include <ATen/cuda/CachingHostAllocator.h>

#include <ATen/DeviceGuard.h>
#include <ATen/cuda/CUDAEvent.h>
#include <ATen/cuda/detail/CUDAHooks.h>
#include <ATen/detail/CUDAHooksInterface.h>
#include <c10/core/thread_pool.h>
#include <c10/cuda/CUDAAllocatorConfig.h>

#include <cuda_runtime_api.h>
#include <future>

namespace at::cuda {
namespace {

using Block = HostBlock<CUDAStream>;

struct CUDACachingHostAllocatorImpl
    : public CachingHostAllocatorImpl<CUDAStream, CUDAEventPool::Event> {
 private:
  ska::flat_hash_map<void*, bool> use_host_register;

  void allocate_host_memory(size_t size, void** ptr) override {
    // try allocating from reserve segment first before calling into expensive APIs
    if (get_reserve_segment().initialized()) {
      *ptr = get_reserve_segment().allocate(size);
      if (*ptr != nullptr) {
        return;
      }
    }
    allocate_host_memory_slowpath(size, ptr);
  }

  void allocate_host_memory_slowpath(size_t size, void** ptr) {
    // Pinned memory pointers allocated by any device can be directly used by
    // any other device, regardless of the current device at the time of
    // allocation, since we assume unified addressing. So we grab any existing
    // primary context, if available. See pytorch/pytorch#21081.
    // This can be a large performance hit if we cross NUMA nodes by allocating
    // and pinning memory on one side of the NUMA node and then using it on the
    // other side. Thankfully, we use one process per GPU, so we don't run into
    // this issue.
    at::OptionalDeviceGuard device_guard;
    auto primary_ctx_device_index =
        c10::cuda::getDeviceIndexWithPrimaryContext();
    if (primary_ctx_device_index.has_value()) {
      device_guard.reset_device(
          at::Device(at::DeviceType::CUDA, *primary_ctx_device_index));
    }

    auto start = std::chrono::steady_clock::now();
    bool use_register = c10::cuda::CUDACachingAllocator::CUDAAllocatorConfig::pinned_use_cuda_host_register();
    if (use_register) {
      allocWithCudaHostRegister(ptr, size);
    } else {
      // Use cudaHostAlloc for allocating pinned memory (global lock in driver)
      C10_CUDA_CHECK(cudaHostAlloc(ptr, size, cudaHostAllocDefault));
    }

    auto end = std::chrono::steady_clock::now();
    auto duration = std::chrono::duration_cast<std::chrono::microseconds>(end - start);

    // Update the statistics on the time spent on cudaHostAlloc/hostRegister
    {
      std::lock_guard<std::mutex> g(stats_.timing_mutex_);
      TORCH_INTERNAL_ASSERT_DEBUG_ONLY(use_host_register.count(*ptr) == 0);
      use_host_register[*ptr] = use_register;
      stats_.host_alloc_time.increase(duration.count());
    }
  }

  void free_block(Block* block) override {
    // We never free blocks from the reserve segment
    if (get_reserve_segment().initialized()) {
      // Check if the block is from the reserve segment
      if (get_reserve_segment().owns(block->ptr_)) {
        return;
      }
    }

    free_block_slowpath(block);
  }

  void free_block_slowpath(Block* block) {
    auto start = std::chrono::steady_clock::now();
    // Users may change the allocator config at will. torch unit tests do this.
    // However, allocations using cudaHostRegister should use corresponding
    // cudaHostUnregister and similarly for cudaHostAlloc / cudaFreeHost.
    void* ptr = block->ptr_;
    bool use_register = false;
    {
      std::lock_guard<std::mutex> g(stats_.timing_mutex_);
      TORCH_INTERNAL_ASSERT_DEBUG_ONLY(use_host_register.count(ptr) == 1);
      use_register = use_host_register[ptr];
    }
    if (use_register) {
      AT_CUDA_CHECK(cudaHostUnregister(ptr));
      // NOLINTNEXTLINE(cppcoreguidelines-no-malloc)
      std::free(ptr);
    } else {
      AT_CUDA_CHECK(cudaFreeHost(ptr));
    }
    auto end = std::chrono::steady_clock::now();
    auto duration = std::chrono::duration_cast<std::chrono::microseconds>(end - start);

    // Update the statistics on the time spent on cudaFreeHost/hostUnregister
    {
      std::lock_guard<std::mutex> g(stats_.timing_mutex_);
      use_host_register.erase(ptr);
      stats_.host_free_time.increase(duration.count());
    }
  }

  void record_stream(
      std::optional<std::vector<CUDAEventPool::Event>>& events,
      CUDAStream stream) override {
    auto event = create_event_internal(stream.device_index());
    event->record(stream);
    events->push_back(std::move(event));
  }

  bool query_event(CUDAEventPool::Event& event) override {
    cudaError_t err = cudaEventQuery(*event);
    if (err == cudaErrorNotReady) {
      (void)cudaGetLastError(); // clear CUDA error
      return false;
    } else if (err != cudaSuccess) {
      C10_CUDA_CHECK(err);
    }
    return true;
  }

<<<<<<< HEAD
  bool pinned_use_background_threads() override {
    return c10::CachingAllocator::AcceleratorAllocatorConfig::
        pinned_use_background_threads();
  }

  CUDAEventPool::Event create_event_internal(DeviceIndex idx) {
=======
  EventPool::Event create_event_internal(DeviceIndex idx) {
>>>>>>> 0dac408f
    // Leak the event pool to avoid shutdown issue.
    static auto* event_pool = new CUDAEventPool();
    return event_pool->get(idx);
  }

  PinnedReserveSegment& get_reserve_segment() {
    static auto reserve_segment = [&]() {
      if (c10::cuda::CUDACachingAllocator::CUDAAllocatorConfig::pinned_reserve_segment_size_mb() > 0) {
        void *ptr;
        size_t sz = c10::cuda::CUDACachingAllocator::CUDAAllocatorConfig::pinned_reserve_segment_size_mb() * 1024 * 1024;
        allocate_host_memory_slowpath(sz, &ptr);
        return PinnedReserveSegment(ptr, sz);
      } else {
        return PinnedReserveSegment();
      }
    } ();
    return reserve_segment;
  }

  TaskThreadPool* getThreadPool() {
    static TaskThreadPool* pool = new TaskThreadPool(
        static_cast<int>(c10::cuda::CUDACachingAllocator::CUDAAllocatorConfig::
            pinned_max_register_threads()));
    return pool;
  }

  void mapPagesForRegister(
      const void* ptr,
      size_t size,
      size_t i,
      size_t numThreads,
      size_t pageSize) {
    uintptr_t start = (uintptr_t)ptr + (size * i / numThreads);
    uintptr_t end = start + (size / numThreads);
    if (i == (numThreads - 1)) {
      end = (uintptr_t)ptr + size;
    }

    // pre-fault/map the pages by setting the first byte of the page
    uintptr_t alignedStart =
        ((start + pageSize - 1) & ~(pageSize - 1));
    for (uintptr_t p = alignedStart; p < (end); p += pageSize) {
      // NOLINTNEXTLINE(performance-no-int-to-ptr)
      memset((void*)p, 0, 1);
    }
  }

  void allocWithCudaHostRegister(void** ptr, size_t roundSize) {
    // Here we do regular allocation, pre-fault/map the pages, and then do
    // cudaHostRegister with GPU mapping flags to lock the pages, so we
    // can minimize the cost for the cuda global lock.
    // NOLINTNEXTLINE(cppcoreguidelines-no-malloc)
    *ptr = std::malloc(roundSize);

    // Parallelize the mapping/registering of pages to reduce wall time
    size_t pageSize = (1 << 12); // 4kB pages
    size_t numMapThreads = c10::cuda::CUDACachingAllocator::
        CUDAAllocatorConfig::pinned_num_register_threads();
    if ((numMapThreads > 1) && (roundSize >= (pageSize * numMapThreads))) {
      // parallelize the mapping of pages with a threadpool
      auto* pool = getThreadPool();
      std::vector<std::promise<void>> promises;
      std::vector<std::future<void>> futures;
      promises.reserve(numMapThreads);
      futures.reserve(numMapThreads);

      for (size_t i = 0; i < numMapThreads; i++) {
        promises.emplace_back();
        futures.push_back(promises[i].get_future());
        auto task = [this,
                     i,
                     ptr,
                     roundSize,
                     numMapThreads,
                     pageSize,
                     &promises]() mutable {
          mapPagesForRegister(
              *ptr,
              roundSize,
              i, // thread task-id
              numMapThreads,
              pageSize);
          // set the promise when mapping pages are done
          promises[i].set_value();
        };
        pool->run(task);
      }
      for (auto& future : futures) {
        future.wait();
      }
    } else {
      // Map pages in the same thread
      mapPagesForRegister(*ptr, roundSize, 0, 1, pageSize);
    }

    // Register the mapped pages using cudaHostRegister
    AT_CUDA_CHECK(
        cudaHostRegister(*ptr, roundSize, cudaHostRegisterDefault));
  }
};

DECLARE_HOST_ALLOCATOR(
    CUDACachingHostAllocator,
    CUDACachingHostAllocatorImpl,
    raw_local_deleter,
    caching_host_allocator)

REGISTER_HOST_ALLOCATOR(at::kCUDA, &caching_host_allocator)

} // anonymous namespace
} // namespace at::cuda<|MERGE_RESOLUTION|>--- conflicted
+++ resolved
@@ -120,26 +120,10 @@
   }
 
   bool query_event(CUDAEventPool::Event& event) override {
-    cudaError_t err = cudaEventQuery(*event);
-    if (err == cudaErrorNotReady) {
-      (void)cudaGetLastError(); // clear CUDA error
-      return false;
-    } else if (err != cudaSuccess) {
-      C10_CUDA_CHECK(err);
-    }
-    return true;
-  }
-
-<<<<<<< HEAD
-  bool pinned_use_background_threads() override {
-    return c10::CachingAllocator::AcceleratorAllocatorConfig::
-        pinned_use_background_threads();
+    return event->query();
   }
 
   CUDAEventPool::Event create_event_internal(DeviceIndex idx) {
-=======
-  EventPool::Event create_event_internal(DeviceIndex idx) {
->>>>>>> 0dac408f
     // Leak the event pool to avoid shutdown issue.
     static auto* event_pool = new CUDAEventPool();
     return event_pool->get(idx);
