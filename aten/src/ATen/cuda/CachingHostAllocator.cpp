--- conflicted
+++ resolved
@@ -121,14 +121,6 @@
 
   bool query_event(CUDAEventPool::Event& event) override {
     return event->query();
-<<<<<<< HEAD
-  }
-
-  bool pinned_use_background_threads() override {
-    return c10::CachingAllocator::AcceleratorAllocatorConfig::
-        pinned_use_background_threads();
-=======
->>>>>>> 7bb3effa
   }
 
   CUDAEventPool::Event create_event_internal(DeviceIndex idx) {
