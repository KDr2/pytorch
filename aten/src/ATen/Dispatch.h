--- conflicted
+++ resolved
@@ -63,7 +63,7 @@
   } while (0)
 
 #define AT_PRIVATE_CASE_TYPE_USING_HINT(enum_type, HINT, ...) \
-  AT_PRIVATE_CASE_TYPE_USING_HINT_TMPL(                       \
+  THO_PRIVATE_CASE_TYPE_USING_HINT_TMPL(                      \
       AT_PRIVATE_CHECK_SELECTIVE_BUILD, enum_type, HINT, __VA_ARGS__)
 
 #define AT_DISPATCH_CASE(enum_type, ...) \
@@ -180,37 +180,13 @@
 // but we're just being safe (and it doesn't hurt.)  Note we must
 // use it to shut up warnings about unused store.
 
-<<<<<<< HEAD
 #define AT_DISPATCH_SWITCH(TYPE, NAME, ...) \
-  AT_DISPATCH_SWITCH_TMPL(                  \
+  THO_DISPATCH_SWITCH_TMPL(                 \
       RECORD_KERNEL_FUNCTION_DTYPE,         \
       TORCH_CHECK_NOT_IMPLEMENTED,          \
       TYPE,                                 \
       NAME,                                 \
       __VA_ARGS__)
-=======
-#define AT_DISPATCH_SWITCH(TYPE, NAME, ...)                                 \
-  [&] {                                                                     \
-    const auto& the_type = TYPE;                                            \
-    constexpr const char* at_dispatch_name = NAME;                          \
-    /* don't use TYPE again in case it is an expensive or side-effect op */ \
-    at::ScalarType _st = ::detail::scalar_type(the_type);                   \
-    RECORD_KERNEL_FUNCTION_DTYPE(at_dispatch_name, _st);                    \
-    C10_DIAGNOSTIC_PUSH_AND_IGNORED_IF_DEFINED("-Wswitch-enum")             \
-    switch (_st) {                                                          \
-      __VA_ARGS__                                                           \
-      default:                                                              \
-        TORCH_CHECK_NOT_IMPLEMENTED(                                        \
-            false,                                                          \
-            '"',                                                            \
-            at_dispatch_name,                                               \
-            "\" not implemented for '",                                     \
-            toString(_st),                                                  \
-            "'");                                                           \
-    }                                                                       \
-    C10_DIAGNOSTIC_POP()                                                    \
-  }()
->>>>>>> 56dfd4c7
 
 #define AT_DISPATCH_CASE_FLOATING_TYPES(...)            \
   AT_DISPATCH_CASE(at::ScalarType::Double, __VA_ARGS__) \
