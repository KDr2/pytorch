#pragma once

#include <c10/core/Allocator.h>
#include <c10/core/AllocatorConfig.h>
#include <c10/core/Stream.h>
#include <c10/core/thread_pool.h>
#include <c10/util/flat_hash_map.h>
#include <c10/util/llvmMathExtras.h>
#include <iostream>
#include <optional>

#include <deque>
#include <vector>
#include <mutex>
#include <shared_mutex>

C10_DIAGNOSTIC_PUSH_AND_IGNORED_IF_DEFINED("-Wunused-parameter")
namespace at {

using c10::CachingAllocator::Stat;
using c10::CachingAllocator::DurationStat;

/**
 * HostBlock is typically a fundamental memory block used in pinned memory. It
 * is likely related to Event and Stream of device runtime. It is probably a
 * base struct or interface that can be inherited and extended by each backend.
 */
template <typename S>
struct HostBlock {
  // constructor for search key
  HostBlock(size_t size) : size_(size) {}

  HostBlock(size_t size, void* ptr) : size_(size), ptr_(ptr) {}

  std::mutex mutex_;
  size_t size_{0}; // block size in bytes
  void* ptr_{nullptr}; // memory address
  bool allocated_{false}; // in-use flag
  size_t event_count_{0}; // number of related events
  ska::flat_hash_set<S> streams_; // streams on which the block was used
  c10::MempoolId_t owning_pool_{0,0};
  bool was_allocated_during_stream_capture_;
};

template <typename B>
struct alignas(hardware_destructive_interference_size) FreeBlockList {
  std::mutex mutex_;
  std::deque<B*> list_;
};

namespace {
  // Max cached block sizes: (1 << MAX_SIZE_INDEX) bytes
  // NOLINTNEXTLINE(misc-definitions-in-headers)
  constexpr size_t MAX_SIZE_INDEX = 64;
}

// A large reserved pinned memory segment that is created in advance which is used
// to allocate small pinned memory requests to avoid calling into expensive APIs.
// We never free this memory and move up the pointer as we allocate new blocks
// and when blocks are freed, they are cached in the free lists.
struct PinnedReserveSegment {
  PinnedReserveSegment(void *start, size_t size) : start_(start), size_(size),
    current_ptr_(start_), initialized_(true) {}

  PinnedReserveSegment() : start_(nullptr), size_(0), current_ptr_(nullptr), initialized_(false) {}

  bool initialized() {
    return initialized_;
  }

  void* allocate(size_t bytes) {
    std::lock_guard<std::mutex> guard(mutex_);

    // Round up the requested size to 4KB boundary for all including the small ones.
    size_t rounded_bytes = (bytes + 4096 - 1) & ~(4096 - 1);

    if (((uint8_t*)current_ptr_ + rounded_bytes) > ((uint8_t*)start_ + size_)) {
      return nullptr;
    }

    void* ptr = current_ptr_;
    current_ptr_ = (uint8_t*)current_ptr_ + rounded_bytes;
    return ptr;
  }

  bool owns(void* ptr) {
    return ptr >= start_ && ptr < (uint8_t*)start_ + size_;
  }

  std::mutex mutex_;
  void* start_;
  size_t size_;
  void* current_ptr_;
  bool initialized_;
};

// Struct containing memory allocator summary statistics for host.
struct TORCH_API HostStats {
  // COUNT: total allocations (active)
  Stat active_requests;
  // SUM: bytes allocated/reserved by this memory allocator. (active)
  Stat active_bytes;
  // COUNT: total allocations (active + free)
  Stat allocations;
  // SUM: bytes allocated/reserved by this memory allocator. This accounts
  // for both free and in-use blocks.
  Stat allocated_bytes;

  // SUM: time spent in cudaHostAlloc/cudaHostRegister in microseconds
  DurationStat host_alloc_time;

  // SUM: time spent in cudaHostFree/cudaHostUnregister in microseconds
  DurationStat host_free_time;

  // COUNT: number of times cudaHostAlloc/cudaHostRegister was called because
  // the request could not be satisfied from existing free blocks.
  int64_t num_host_alloc = 0; // This is derived from segment or timing

  // COUNT: number of times cudaHostFree/cudaHostUnregister was called.
  int64_t num_host_free = 0; // This is derived from segment or timing

  // Count of cudaHostAlloc/cudaHostRegister per bucket
  std::vector<int64_t> bucket_allocation = std::vector<int64_t>(MAX_SIZE_INDEX);
};

// Struct containing memory allocator summary statistics for host, as they
// are staged for reporting. This is a temporary struct that is used to
// avoid locking the allocator while collecting stats.
struct alignas(hardware_destructive_interference_size) HostStatsStaged {
  std::mutex timing_mutex_;
  // COUNT: total allocations (active + free)
  // LOCK: access to this stat is protected by the allocator's blocks_mutex_
  Stat allocations;
  // SUM: bytes allocated/reserved by this memory allocator. This accounts
  // for both free and in-use blocks.
  Stat allocated_bytes;
  // COUNT: number of allocations per bucket (active)
  // LOCK: access to this stat is protected by the per bucket free_list_[index].mutex_
  std::vector<Stat> active_bucket_stats = std::vector<Stat>(MAX_SIZE_INDEX);
  // SUM: bytes of allocation per bucket (active)
  // LOCK: access to this stat is protected by the per bucket free_list_[index].mutex_
  std::vector<Stat> active_bytes_bucket_stats = std::vector<Stat>(MAX_SIZE_INDEX);
  // COUNT: number of allocations per bucket (active + free)
  // LOCK: access to this stat is protected by the per bucket free_list_[index].mutex_
  std::vector<Stat> allocation_bucket_stats = std::vector<Stat>(MAX_SIZE_INDEX);
  // SUM: bytes of allocation per bucket (active + free)
  // LOCK: access to this stat is protected by the per bucket free_list_[index].mutex_
  std::vector<Stat> allocated_bytes_bucket_stats = std::vector<Stat>(MAX_SIZE_INDEX);
  // SUM: time spent in cudaHostAlloc/cudaHostRegister
  // LOCK: access to this stat is protected by the timing_mutex_
  DurationStat host_alloc_time;
  // SUM: time spent in cudaHostFree/cudaHostUnregister
  // LOCK: access to this stat is protected by the timing_mutex_
  DurationStat host_free_time;
};

/**
 * Note [HostAllocator design]
 * ~~~~~~~~~~~~~~~~~~~~~~~~~~~~~~~~~~~~~~~~~~
 * We have three key data structures - the free list which stores blocks that
 * are not currently used, the block list which stores all blocks that have been
 * allocated, and the event queue which stores runtime events and their
 * corresponding blocks.
 *
 * Each of these are protected by a separate mutex. The key design principles
 * are to 1) only hold each mutex for the minimal amount of time possible, 2)
 * never do any possible expensive operations (such as CUDA runtime API calls)
 * while holding the lock.
 *
 * There are four public methods: allocate, free, record_event and empty_cache.
 *   1) In the allocate path, we first check to see if we can service our
 * request from this free list, and otherwise we create a new block with
 * allocate_host_memory.
 *   2) In the free path, we insert events (if required) into the event queue,
 * and if possible insert our block back into the free list. In allocate, we
 * first eagerly query events until we find one that is not ready, and insert
 * the corresponding block onto the free list if all the events recorded for a
 * block are ready.
 *   3) In the record_event path, we simply insert the given stream into the set
 * of streams tracked by the specified block. This set of streams is then
 * consumed in the free path.
 *   4) In the empty_cache path, we flush any available blocks into the free
 * list. Remove all element of free list, then remove them from block list and
 * release the associated pinned memory allocation via free_block.
 *
 * We generalize the caching host allocator into two parts: interface and
 * implementation. For any new backend looking to integrate with host allocator
 * and reuse caching mechanism, these two parts are necessary to be specialized.
 *
 * For the implementation, we provide a CachingHostAllocatorImpl struct
 * to abstract the caching mechanism. Any backend needs to provide a customized
 * implementation by specializing its own public functions and the related
 * runtime functions. Its template parameter S represents runtime Stream, E
 * denotes runtime Event, B indicates the fundamental memory block.
 *
 * For the interface, we provide a CachingHostAllocatorInterface struct as an
 * interface. Any backend needs to derive its own host allocator from this
 * interface. Its template parameter T refers to an implementation that
 * inherited from CachingHostAllocatorImpl.
 *
 * So this design can share the caching mechanism across each backend, and
 * provide flexibility to each backend. A backend can choose to follow this
 * implementation or reuse them by extending and overriding them as necessary.
 * Taking CUDA as an example, it specializes runtime related functions to reuse
 * the caching mechanism. Additionally, it extends the allocator's functionality
 * by adding the allocWithCudaHostRegister function to support page-locking the
 * memory range used by CUDA. Of course, you can also refer to
 * XPUCachingHostAllocator, which is a host caching allocator supported on XPU
 * backend, to implement a basic host caching allocator.
 *
 * Some of the invariants here are less strict than they could be - for example,
 * we do not enforce that free(Block* block) => block->event_count == 0. This is
 * for compatibility reasons, and we can explore enforcing these in subsequent
 * versions.
 *
 * Note that this caching host allocator does not split larger allocations into
 * smaller blocks, unlike the caching device allocator.
 *
 * In order to gather statistics about caching host allocator while minimally
 * impacting performance, we use a HostStatsStaged struct to stage the stats
 * before reporting them. This is done to avoid adding new locks to the allocator.
 * Collecting stats is carefully done under existing locks, and then the staged
 * stats are converted to the final stats when getStats is called. At that time
 * we hold the same locks as empty_cache, to ensure the fidelity of the stats.
 */

// Generic per-pool structures for the host caching allocator. These are
// templated so they can reference the allocator's template parameters B and E.
template <typename S_, typename E_, typename B_>
struct HostBlockPool {
  HostBlockPool() = default;
  HostBlockPool(const HostBlockPool&) = delete;
  HostBlockPool& operator=(const HostBlockPool&) = delete;

  alignas(hardware_destructive_interference_size) std::mutex blocks_mutex_;
  ska::flat_hash_set<B_*> blocks_; // all blocks in this pool
  ska::flat_hash_map<void*, B_*> ptr_to_block_;

  // Per-size free lists guarded by their own mutexes.
  alignas(hardware_destructive_interference_size) std::vector<FreeBlockList<B_>> free_list_ =
      std::vector<FreeBlockList<B_>>(MAX_SIZE_INDEX);

  // Events pending for blocks in this pool.
  alignas(hardware_destructive_interference_size) std::mutex events_mutex_;
  std::deque<std::pair<E_, B_*>> events_;
};

// The HostBlockPool owned by one HostPrivatePool cannot share blocks
// with any other HostPrivatePool. This invariant is necessary to
// implement cuda graph capture correctly, which depends upon virtual
// addresses staying alive for the duration of a graph's existence.
template <typename S_, typename E_, typename B_>
struct HostPrivatePool {
  explicit HostPrivatePool(c10::MempoolId_t id_) : id(id_) {}
  HostPrivatePool(const HostPrivatePool&) = delete;
  HostPrivatePool& operator=(const HostPrivatePool&) = delete;

  c10::MempoolId_t id;
  int use_count{1};
  HostBlockPool<S_, E_, B_> blocks;
};


template <
    typename S,
    typename E,
    typename B = HostBlock<S>>
struct CachingHostAllocatorImpl {

  using BlockPool = HostBlockPool<S, E, B>;
  using PrivatePool = HostPrivatePool<S, E, B>;

  virtual ~CachingHostAllocatorImpl() {
    if (active_) {
      active_ = false;
      getBackgroundThreadPool()->waitWorkComplete();
    }
  }

  // return data_ptr and block pair.
  virtual std::pair<void*, void*> allocate(size_t size) {
    if (size == 0) {
      return {nullptr, nullptr};
    }

    auto&& [mempool_id, pool] = get_allocation_pool(get_current_stream());

    // If we are using background threads, we can process events in the
    // background.
    if (!pinned_use_background_threads()) {
      process_events(pool);
    }

    // Round up the allocation to the nearest power of two to improve reuse.
    // These power of two sizes are also used to index into the free list.
    size_t roundSize = c10::llvm::PowerOf2Ceil(size);

    // First, try to allocate from the free list of the chosen pool
    auto* block = get_free_block(roundSize, pool);
    if (block) {
      block->was_allocated_during_stream_capture_ = stream_is_capturing(get_current_stream());
      return {block->ptr_, reinterpret_cast<void*>(block)};
    }

    // Check in the recently freed blocks with pending events to see if we
    // can reuse them. Call get_free_block again after processing events
    if (pinned_use_background_threads()) {
      process_events_for_specific_size(roundSize, pool);
      block = get_free_block(roundSize, pool);
      if (block) {
        block->was_allocated_during_stream_capture_ = stream_is_capturing(get_current_stream());
        return {block->ptr_, reinterpret_cast<void*>(block)};
      }

      // Launch the background thread and process events in a loop.
      static bool background_thread_flag [[maybe_unused]] = [this] {
        active_ = true;
        getBackgroundThreadPool()->run([&]() {
          while (active_) {
            // Background thread conservatively processes default pool events.
            process_events(default_pool_);
            std::this_thread::sleep_for(std::chrono::microseconds(100));
          }
        });
        return true;
      }();
    }

    // Slow path: if we can't allocate from the cached free list, we need
    // to create a new block.
    void* ptr = nullptr;
    allocate_host_memory(roundSize, &ptr);

    // Then, create a new block.
    block = new B(roundSize, ptr);
    block->allocated_ = true;
    block->owning_pool_ = mempool_id;
    block->was_allocated_during_stream_capture_ = stream_is_capturing(get_current_stream());
    add_allocated_block(block, pool);
    return {block->ptr_, reinterpret_cast<void*>(block)};
  }

  virtual void free(void* ctx) {
    if (!ctx) {
      return;
    }

    // Note: we can assume that free is correctly paired with alloc, and thus we
    // do not need to look up the ctx in blocks_.
    auto* block = reinterpret_cast<B*>(ctx);

    std::optional<std::vector<E>> events;
    ska::flat_hash_set<S> streams;
    {
      std::lock_guard<std::mutex> g(block->mutex_);
      block->allocated_ = false;
      if (block->streams_.empty()) {
        TORCH_INTERNAL_ASSERT(block->event_count_ == 0);
      } else {
        events = std::vector<E>();
        events->reserve(block->streams_.size());
        block->event_count_ += block->streams_.size();
        // Move out streams to avoid holding the mutex during event recording
        streams = std::move(block->streams_);
        block->streams_.clear();
      }
    }

    // cudaEventRecord() does not work for indicating when a block can
    // be reused while stream capture is happening, since no actual
    // GPU work happens during stream capture.
    if (!block->was_allocated_during_stream_capture_) {
      // Event recording must be done outside the mutex to avoid potential
      // deadlocks (e.g., when Python GIL is involved)
      for (auto stream : streams) {
        record_stream(events, stream);
      }
    }

    if (!events) {
      auto& pool = pool_from_block(block);
      auto index = size_index(block->size_);
      std::lock_guard<std::mutex> g(pool.free_list_[index].mutex_);
      pool.free_list_[index].list_.push_back(block);
    } else {
      TORCH_INTERNAL_ASSERT(!block->was_allocated_during_stream_capture_ || events->empty());
      // restore these events that record by used streams.
      auto& pool = pool_from_block(block);
      std::lock_guard<std::mutex> g(pool.events_mutex_);
      for (auto&& event : *events) {
        pool.events_.emplace_front(std::move(event), block);
      }
    }
  }

  virtual bool record_event(void* ptr, void* ctx, c10::Stream s) {
    B *block = nullptr;
    if (block_exists(ctx)) {
      block = reinterpret_cast<B*>(ctx);
    } else {
      block = get_block_from_ptr(ptr);
    }
    if (block == nullptr) {
      return false;
    }
    S stream = S(s);
    std::lock_guard<std::mutex> gb(block->mutex_);
    TORCH_INTERNAL_ASSERT(block->allocated_);
    block->streams_.insert(stream);
    return true;
  }

  void free_from_pool(BlockPool &pool) {
    for (size_t i = 0; i < pool.free_list_.size(); ++i) {
      std::lock(pool.free_list_[i].mutex_, pool.blocks_mutex_);
      std::lock_guard<std::mutex> gf(pool.free_list_[i].mutex_, std::adopt_lock);
      std::lock_guard<std::mutex> gb(pool.blocks_mutex_, std::adopt_lock);

      std::vector<B*> blocks_to_remove(
                                       pool.free_list_[i].list_.begin(), pool.free_list_[i].list_.end());
      pool.free_list_[i].list_.clear();

      for (auto* block : blocks_to_remove) {
        // this suggests that you can be part of the free_list_
        // while still being in blocks_. Hmm...
        pool.blocks_.erase(block);
        pool.ptr_to_block_.erase(block->ptr_);
        auto index = size_index(block->size_);
        free_block(block);
        stats_.allocations.decrease(1);
        stats_.allocated_bytes.decrease(block->size_);
        stats_.allocation_bucket_stats[index].decrease(1);
        stats_.allocated_bytes_bucket_stats[index].decrease(block->size_);
        delete block;
      }
    }
  }

  // TODO: Rethink how this is implemented. Should it take a pool id
  // like in CUDACachingAllocator?
  virtual void empty_cache() {
    // Flush available blocks in all pools into their free_lists.
    process_events(default_pool_);

    free_from_pool(default_pool_);
    // Also flush and free from private pools that are marked freeable
    {
      std::shared_lock<std::shared_mutex> lg(instance_mutex_);
      for (auto it = graph_pools_freeable_.begin(); it != graph_pools_freeable_.end();) {
        process_events(it->second->blocks);
        free_from_pool(it->second->blocks);
        if (it->second->blocks.blocks_.empty()) {
          auto erase_count = graph_pools_.erase(it->first);
          TORCH_INTERNAL_ASSERT(erase_count == 1);
          it = graph_pools_freeable_.erase(it);
        } else {
          ++it;
        }
      }
    }
  }

  inline size_t size_index(size_t size) {
    return c10::llvm::Log2_64_Ceil(size);
  }

  virtual bool pinned_use_background_threads() {
    return c10::CachingAllocator::AcceleratorAllocatorConfig::
        pinned_use_background_threads();
  }

  virtual void copy_data(void* dest [[maybe_unused]], const void* src [[maybe_unused]], std::size_t count [[maybe_unused]]) const {
    TORCH_CHECK_NOT_IMPLEMENTED(false, "Not implemented for copy_data");
  }

  HostStats getStats() {
    HostStats stats;

    // To keep getStats lightweight we do *not* flush any available blocks
    // into the free_list. This may skew the stats a bit.

    auto add_bucket_stats = [](Stat& accumulator, const Stat& other) {
      accumulator.allocated += other.allocated;
      accumulator.current += other.current;
      accumulator.freed += other.freed;
      // Since peaks are measured per bucket independently, we add them up
      // to estimate the total peak. This is not strictly correct, but it is
      // the best approximation we can get after the fact.
      accumulator.peak += other.peak;
    };

    // Accurate reading of memory stats requires concurrently holding both the
    // free list mutexes and the blocks mutex. Previously, this was only done in
    // empty_cache function.
    for (size_t i = 0; i < default_pool_.free_list_.size(); ++i) {
      std::lock(
          default_pool_.free_list_[i].mutex_, default_pool_.blocks_mutex_);
      std::lock_guard<std::mutex> gf(
          default_pool_.free_list_[i].mutex_, std::adopt_lock);
      std::lock_guard<std::mutex> gb(
          default_pool_.blocks_mutex_, std::adopt_lock);

      // We collect the slow-path stats only once, since they are not collected
      // per bucket (we pick index 0 arbitrarily). These are also all the host
      // allocations, not taking into account caching and free lists.
      if (i == 0) {
        stats.allocations = stats_.allocations;
        stats.allocated_bytes = stats_.allocated_bytes;
        stats.num_host_alloc = stats.allocations.allocated;
        stats.num_host_free = stats.allocations.freed;
      }

      // Bucket stats need to be merged with the slow-path stats. We do this in
      // a best effort manner, since we can't really replay the cached events per bucket.
      add_bucket_stats(stats.active_requests, stats_.active_bucket_stats[i]);
      add_bucket_stats(stats.active_bytes, stats_.active_bytes_bucket_stats[i]);
      stats.bucket_allocation[i] = stats_.allocation_bucket_stats[i].allocated;
    }

    // Get the timing stats
    {
      std::lock_guard<std::mutex> g(stats_.timing_mutex_);

      stats.host_alloc_time = stats_.host_alloc_time;
      stats.host_free_time = stats_.host_free_time;
    }

    return stats;
  }

  void resetAccumulatedStats() {
    // Resetting accumulated memory stats requires concurrently holding both the
    // free list mutexes and the blocks mutex. Previously, this was only done in
    // empty_cache function.
    for (size_t i = 0; i < default_pool_.free_list_.size(); ++i) {
      std::lock(
          default_pool_.free_list_[i].mutex_, default_pool_.blocks_mutex_);
      std::lock_guard<std::mutex> gf(
          default_pool_.free_list_[i].mutex_, std::adopt_lock);
      std::lock_guard<std::mutex> gb(
          default_pool_.blocks_mutex_, std::adopt_lock);

      if (i == 0) {
        stats_.allocations.reset_accumulated();
        stats_.allocated_bytes.reset_accumulated();
      }
      stats_.active_bucket_stats[i].reset_accumulated();
      stats_.active_bytes_bucket_stats[i].reset_accumulated();
      stats_.allocation_bucket_stats[i].reset_accumulated();
      stats_.allocated_bytes_bucket_stats[i].reset_accumulated();
    }

    // Also reset timing stats
    {
      std::lock_guard<std::mutex> g(stats_.timing_mutex_);
      stats_.host_alloc_time.reset_accumulated();
      stats_.host_free_time.reset_accumulated();
    }
  }

  void resetPeakStats() {
    // Resetting peak memory stats requires concurrently holding both the
    // free list mutexes and the blocks mutex. Previously, this was only done in
    // empty_cache function.
    for (size_t i = 0; i < default_pool_.free_list_.size(); ++i) {
      std::lock(
          default_pool_.free_list_[i].mutex_, default_pool_.blocks_mutex_);
      std::lock_guard<std::mutex> gf(
          default_pool_.free_list_[i].mutex_, std::adopt_lock);
      std::lock_guard<std::mutex> gb(
          default_pool_.blocks_mutex_, std::adopt_lock);

      if (i == 0) {
        stats_.allocations.reset_peak();
        stats_.allocated_bytes.reset_peak();
      }
      stats_.active_bucket_stats[i].reset_peak();
      stats_.active_bytes_bucket_stats[i].reset_peak();
      stats_.allocation_bucket_stats[i].reset_peak();
      stats_.allocated_bytes_bucket_stats[i].reset_peak();
    }

    // Also reset timing stats
    {
      std::lock_guard<std::mutex> g(stats_.timing_mutex_);
      stats_.host_alloc_time.reset_peak();
      stats_.host_free_time.reset_peak();
    }
  }

  void add_allocated_block(B* block, BlockPool& pool) {
    std::lock_guard<std::mutex> g(pool.blocks_mutex_);
    pool.blocks_.insert(block);
    stats_.allocations.increase(1);
    stats_.allocated_bytes.increase(block->size_);
    pool.ptr_to_block_.insert({block->ptr_, block});

    // Unfortunately, we have to, on the slow path, quickly
    // lock the bucket to record the allocation. This should
    // be a rare event once the cache is warmed up.
    auto size = block->size_;
    auto index = size_index(size);
    {
      std::lock_guard<std::mutex> gf(pool.free_list_[index].mutex_);
      stats_.allocation_bucket_stats[index].increase(1);
      stats_.allocated_bytes_bucket_stats[index].increase(size);
      stats_.active_bucket_stats[index].increase(1);
      stats_.active_bytes_bucket_stats[index].increase(size);
    }
  }

  B* get_free_block(size_t size, BlockPool& pool) {
    auto index = size_index(size);
    std::lock_guard<std::mutex> g(pool.free_list_[index].mutex_);
    if (!pool.free_list_[index].list_.empty()) {
      B* block = pool.free_list_[index].list_.back();
      pool.free_list_[index].list_.pop_back();
      block->allocated_ = true;
      stats_.allocation_bucket_stats[index].increase(1);
      stats_.allocated_bytes_bucket_stats[index].increase(size);
      return block;
    }
    return nullptr;
  }

 private:

  void process_events(BlockPool& pool) {
    // process all events in the given pool until the last unready event.
    process_events_for_specific_size(-1, pool);
  }

  // If size is -1, process all events from backwards until the last unready
  // event. Otherwise, process events for a specific size and on first ready block
  // is found, add it to the free list and return.
  virtual void process_events_for_specific_size(int64_t size, BlockPool& pool) {
    size_t event_count = 0;
    size_t max_events = 0;
    {
      std::lock_guard<std::mutex> g(pool.events_mutex_);
      max_events = pool.events_.size();
    }

    while (true) {
      std::optional<std::pair<E, B*>> processed;
      {
        std::lock_guard<std::mutex> g(pool.events_mutex_);
        if (!pool.events_.empty()) {
          processed = std::move(pool.events_.back());
          pool.events_.pop_back();
        }
      }

      if (!processed) {
        return;
      }

      if (size != -1) {
        if (event_count++ > max_events) {
          {
            std::lock_guard<std::mutex> g(pool.events_mutex_);
            pool.events_.push_front(std::move(*processed));
          }
          return;
        }
        if (size != (int64_t)processed->second->size_) {
          // if we are processing a specific size, and the size of the block
          // doesn't match, we can't use it.
          {
            std::lock_guard<std::mutex> g(pool.events_mutex_);
            pool.events_.push_front(std::move(*processed));
          }
          continue;
        }
      }

      // otherwise, query the event
      {
        // now, see if we can handle this element
        auto& event = processed->first;
        if (!query_event(event)) {
          // push the event onto the back if it's not ready.
          {
            std::lock_guard<std::mutex> g(pool.events_mutex_);
            if (size == -1) {
              pool.events_.push_back(std::move(*processed));
              return;
            } else {
              pool.events_.push_front(std::move(*processed));
              continue;
            }
          }
        }
      }

      TORCH_INTERNAL_ASSERT(processed);
      auto* block = processed->second;
      bool available = false;
      {
        std::lock_guard<std::mutex> g(block->mutex_);
        TORCH_INTERNAL_ASSERT(!block->allocated_);
        block->event_count_--;
        if (block->event_count_ == 0) {
          available = true;
        }
      }

      if (available) {
        auto index = size_index(block->size_);
        std::lock_guard<std::mutex> g(pool.free_list_[index].mutex_);
        pool.free_list_[index].list_.push_back(block);
        stats_.active_bucket_stats[index].decrease(1);
        stats_.active_bytes_bucket_stats[index].decrease(size);
        if (size != -1) {
          return;
        }
      }
    }
  }

  TaskThreadPool* getBackgroundThreadPool() {
    static TaskThreadPool* pool = new TaskThreadPool(1);
    return pool;
  }

 public:
  void begin_allocate_to_pool(
      c10::MempoolId_t pool_id,
      std::function<bool(c10::Stream)> filter) {
    std::unique_lock<std::shared_mutex> lg(instance_mutex_);
    create_or_incref_pool(pool_id);
    for (auto it2 = captures_underway_.begin(); it2 != captures_underway_.end();
         ++it2) {
      TORCH_CHECK(
          it2->first != pool_id,
          "beginAllocateToPool: already recording to mempool_id");
    }
    captures_underway_.emplace_back(pool_id, std::move(filter));
  }

  void end_allocate_to_pool(c10::MempoolId_t pool_id) {
    std::unique_lock<std::shared_mutex> lg(instance_mutex_);
    for (auto it = captures_underway_.begin(); it != captures_underway_.end();
         ++it) {
      if (it->first == pool_id) {
        captures_underway_.erase(it);
        return;
      }
    }
    TORCH_CHECK(false, "endAllocatePool: not currently recording to mempool_id");
  }

  void create_or_incref_pool(c10::MempoolId_t pool_id) {
    auto it = graph_pools_.find(pool_id);
    if (it == graph_pools_.end()) {
      graph_pools_.emplace(pool_id, std::make_unique<PrivatePool>(pool_id));
    } else {
      TORCH_INTERNAL_ASSERT(it->second->use_count > 0);
      it->second->use_count++;
    }
  }

  void release_pool(c10::MempoolId_t pool_id) {
    std::unique_lock<std::shared_mutex> lg(instance_mutex_);
    auto* pp = graph_pools_.at(pool_id).get();
    TORCH_INTERNAL_ASSERT(pp != nullptr);
    auto uc = --(pp->use_count);
    TORCH_INTERNAL_ASSERT(uc >= 0);
    if (uc == 0) {
      bool inserted = graph_pools_freeable_.insert({pool_id, pp}).second;
      TORCH_INTERNAL_ASSERT(inserted);
    }
  }

 private:
  // Helper: returns the correct pool for a newly allocated block.
  std::tuple<c10::MempoolId_t, BlockPool&> get_allocation_pool(c10::Stream stream) {
    std::shared_lock<std::shared_mutex> lg(instance_mutex_);
    if (C10_UNLIKELY(!captures_underway_.empty())) {
      for (auto& entry : captures_underway_) {
        if (entry.second(stream)) {
          auto it = graph_pools_.find(entry.first);
          TORCH_INTERNAL_ASSERT(it != graph_pools_.end());
          return {entry.first, it->second->blocks};
        }
      }
    }
    return {c10::MempoolId_t{0, 0}, default_pool_};
  }

  // Helper: return the pool containing a block, based on its owning_pool_.
  BlockPool& pool_from_block(B* block) {
    auto id = block->owning_pool_;
    if (id == c10::MempoolId_t{0, 0}) {
      return default_pool_;
    }
    std::shared_lock<std::shared_mutex> lg(instance_mutex_);
    auto it = graph_pools_.find(id);
    TORCH_INTERNAL_ASSERT(it != graph_pools_.end());
    return it->second->blocks;
  }

  B* get_block_from_ptr(void *ptr) {
    std::shared_lock<std::shared_mutex> lk(instance_mutex_);
    {
      std::lock_guard<std::mutex> lk(default_pool_.blocks_mutex_);
      if (default_pool_.ptr_to_block_.count(ptr)) {
        return default_pool_.ptr_to_block_.at(ptr);
      }
    }
    if (C10_LIKELY(graph_pools_.empty())) {
      return nullptr;
    } else {
      for (auto &&[_, private_pool]: graph_pools_) {
        BlockPool& pool = private_pool->blocks;
        std::lock_guard<std::mutex> lk(pool.blocks_mutex_);
        if (pool.ptr_to_block_.count(ptr)) {
          return pool.ptr_to_block_.at(ptr);
        }
      }
      return nullptr;
    }
  }

  bool block_exists(void *block_) {
    B *block = reinterpret_cast<B*>(block_);
    std::shared_lock<std::shared_mutex> lk(instance_mutex_);
    {
      std::lock_guard<std::mutex> lk(default_pool_.blocks_mutex_);
      if (default_pool_.blocks_.count(block)) {
        return true;
      }
    }
    if (C10_LIKELY(graph_pools_.empty())) {
      return false;
    } else {
      for (auto &&[_, private_pool]: graph_pools_) {
        BlockPool& pool = private_pool->blocks;
        std::lock_guard<std::mutex> lk(pool.blocks_mutex_);
        if (pool.blocks_.count(block)) {
          return true;
        }
      }
      return false;
    }
  }

private:
  /* These following functions are runtime-related. */

  // Allocate page-locked memory on the host.
  virtual void allocate_host_memory(size_t size, void** ptr) {
    TORCH_CHECK_NOT_IMPLEMENTED(
        false, "Not implemented for allocate_host_memory");
  }

  // Free block and release the pointer contained in block.
  virtual void free_block(B* block) {
    TORCH_CHECK_NOT_IMPLEMENTED(false, "Not implemented for free_block");
  }

  // Record an event on stream and store event into events.
  virtual void record_stream(std::optional<std::vector<E>>& events, S stream) {
    TORCH_CHECK_NOT_IMPLEMENTED(false, "Not implemented for record_stream");
  }

  // Query event if it is completed.
  virtual bool query_event(E& event) {
    TORCH_CHECK_NOT_IMPLEMENTED(false, "Not implemented for query_event");
  }

  virtual S get_current_stream() const {
    TORCH_CHECK_NOT_IMPLEMENTED(false, "Not implemented for get_current_stream");
  }

  virtual bool stream_is_capturing(S s) const {
    TORCH_CHECK_NOT_IMPLEMENTED(false, "Not implemented for stream_is_capturing");
  }

  // instance variables
protected:
  alignas(hardware_destructive_interference_size) std::shared_mutex instance_mutex_;

  // corresponds to c10::MempoolId_t{0,0}
  BlockPool default_pool_;

  // Private pools for captures
  ska::flat_hash_map<c10::MempoolId_t, std::unique_ptr<PrivatePool>, c10::MempoolIdHash>
      graph_pools_;

  ska::flat_hash_map<c10::MempoolId_t, PrivatePool*, c10::MempoolIdHash>
      graph_pools_freeable_;

  // Track active capture contexts requesting allocations to specific pools
  std::vector<
      std::pair<c10::MempoolId_t, std::function<bool(c10::Stream)>>> captures_underway_;

  // Indicates whether the event-processing thread pool is active.
  // Set to false in the destructor to signal background threads to stop.
<<<<<<< HEAD
  std::atomic<bool> active_{true};

=======
  std::atomic<bool> active_{false};
protected:
>>>>>>> 67b31a49
  alignas(hardware_destructive_interference_size) HostStatsStaged stats_;
};

struct TORCH_API HostAllocator : public at::Allocator {
  // Associates the pinned memory allocation with a stream to track
  // dependencies. This ensures the memory won't be reused until the stream's
  // operations complete
  virtual bool record_event(void* ptr, void* ctx, c10::Stream stream) = 0;

  // Frees all cached pinned memory and returns it to the system, clearing the
  // allocator's internal cache
  virtual void empty_cache() = 0;

  // Returns comprehensive statistics about the allocator's memory usage,
  // allocation patterns, and timing metrics
  virtual HostStats get_stats() = 0;

  // Resets the cumulative allocation statistics
  virtual void reset_accumulated_stats() = 0;

  // Resets the peak memory usage metrics
  virtual void reset_peak_stats() = 0;

  virtual void begin_allocate_to_pool(
      c10::MempoolId_t pool_id,
      std::function<bool(c10::Stream)> filter) {
    TORCH_CHECK_NOT_IMPLEMENTED(false, "Not implemented for begin_allocate_to_pool");
  }

  virtual void end_allocate_to_pool(c10::MempoolId_t pool_id) {
    TORCH_CHECK_NOT_IMPLEMENTED(false, "Not implemented for end_allocate_to_pool");
  }

  virtual void create_or_incref_pool(
      c10::MempoolId_t pool_id) {
    TORCH_CHECK_NOT_IMPLEMENTED(false, "Not implemented for create_or_incref_pool");
  }

  virtual void release_pool(c10::MempoolId_t pool_id) {
    TORCH_CHECK_NOT_IMPLEMENTED(false, "Not implemented for release_pool");
  }
};

template <typename T, c10::DeleterFnPtr deleteFunc>
struct CachingHostAllocatorInterface : public HostAllocator {
  CachingHostAllocatorInterface() : impl_(std::make_unique<T>()) {}

  at::DataPtr allocate(size_t size) override {
    auto ptr_and_ctx = impl_->allocate(size);
    return {
        ptr_and_ctx.first,
        ptr_and_ctx.second,
        deleteFunc, // Use the template parameter deleter function
        at::DeviceType::CPU};
  }

  void free(void* ctx) {
    impl_->free(ctx);
  }

  bool record_event(void* ptr, void* ctx, c10::Stream stream) override {
    return impl_->record_event(ptr, ctx, stream);
  }

  void empty_cache() override {
    impl_->empty_cache();
  }

  void copy_data(void* dest, const void* src, std::size_t count)
      const override {
    impl_->copy_data(dest, src, count);
  }

  HostStats get_stats() override {
    return impl_->getStats();
  }

  void reset_accumulated_stats() override {
    impl_->resetAccumulatedStats();
  }

  void reset_peak_stats() override {
    impl_->resetPeakStats();
  }

  void begin_allocate_to_pool(
      c10::MempoolId_t pool_id,
      std::function<bool(c10::Stream)> filter) override {
    impl_->begin_allocate_to_pool(pool_id, std::move(filter));
  }

  void end_allocate_to_pool(c10::MempoolId_t pool_id) override {
    impl_->end_allocate_to_pool(pool_id);
  }

  void create_or_incref_pool(
      c10::MempoolId_t pool_id) override {
    impl_->create_or_incref_pool(pool_id);
  }

  void release_pool(c10::MempoolId_t pool_id) override {
    impl_->release_pool(pool_id);
  }

  std::unique_ptr<T> impl_;
};

#define DECLARE_HOST_ALLOCATOR(name, impl, deleter, instance)       \
  void deleter(void* ptr);                                          \
  struct name final                                                 \
      : public at::CachingHostAllocatorInterface<impl, deleter> {}; \
  static name instance;                                                    \
  void deleter(void* ptr) {                                         \
    instance.free(ptr);                                             \
  }

/**
 * Set the host allocator for DeviceType `device_type`. This allocator manages
 * pinned memory on the host that can be accessed efficiently by the specified
 * device type. Note that this function is not thread-safe.
 */
TORCH_API void setHostAllocator(
    at::DeviceType device_type,
    at::HostAllocator* allocator,
    uint8_t priority = 0);

TORCH_API at::HostAllocator* getHostAllocator(at::DeviceType device_type);

template <DeviceType device_type>
struct HostAllocatorRegistry {
  explicit HostAllocatorRegistry(HostAllocator* allocator) {
    at::setHostAllocator(device_type, allocator);
  }
};

#define REGISTER_HOST_ALLOCATOR(device_type, allocator) \
  namespace {                                           \
  static at::HostAllocatorRegistry<device_type>         \
      g_host_allocator_registry_instance(allocator);    \
  }

} // namespace at
C10_DIAGNOSTIC_POP()<|MERGE_RESOLUTION|>--- conflicted
+++ resolved
@@ -38,7 +38,7 @@
   bool allocated_{false}; // in-use flag
   size_t event_count_{0}; // number of related events
   ska::flat_hash_set<S> streams_; // streams on which the block was used
-  c10::MempoolId_t owning_pool_{0,0};
+  c10::MempoolId_t owning_pool_{0,0}; // never changes after construction, so we don't need a mutex to guard this
   bool was_allocated_during_stream_capture_;
 };
 
@@ -351,9 +351,11 @@
 
     std::optional<std::vector<E>> events;
     ska::flat_hash_set<S> streams;
+    bool allocated_during_capture = false;
     {
       std::lock_guard<std::mutex> g(block->mutex_);
       block->allocated_ = false;
+      allocated_during_capture = block->was_allocated_during_stream_capture_;
       if (block->streams_.empty()) {
         TORCH_INTERNAL_ASSERT(block->event_count_ == 0);
       } else {
@@ -369,7 +371,7 @@
     // cudaEventRecord() does not work for indicating when a block can
     // be reused while stream capture is happening, since no actual
     // GPU work happens during stream capture.
-    if (!block->was_allocated_during_stream_capture_) {
+    if (!allocated_during_capture) {
       // Event recording must be done outside the mutex to avoid potential
       // deadlocks (e.g., when Python GIL is involved)
       for (auto stream : streams) {
@@ -383,7 +385,7 @@
       std::lock_guard<std::mutex> g(pool.free_list_[index].mutex_);
       pool.free_list_[index].list_.push_back(block);
     } else {
-      TORCH_INTERNAL_ASSERT(!block->was_allocated_during_stream_capture_ || events->empty());
+      TORCH_INTERNAL_ASSERT(!allocated_during_capture || events->empty());
       // restore these events that record by used streams.
       auto& pool = pool_from_block(block);
       std::lock_guard<std::mutex> g(pool.events_mutex_);
@@ -445,7 +447,7 @@
     free_from_pool(default_pool_);
     // Also flush and free from private pools that are marked freeable
     {
-      std::shared_lock<std::shared_mutex> lg(instance_mutex_);
+      std::unique_lock<std::shared_mutex> lg(instance_mutex_);
       for (auto it = graph_pools_freeable_.begin(); it != graph_pools_freeable_.end();) {
         process_events(it->second->blocks);
         free_from_pool(it->second->blocks);
@@ -728,7 +730,7 @@
       c10::MempoolId_t pool_id,
       std::function<bool(c10::Stream)> filter) {
     std::unique_lock<std::shared_mutex> lg(instance_mutex_);
-    create_or_incref_pool(pool_id);
+    create_or_incref_pool_under_lock(pool_id);
     for (auto it2 = captures_underway_.begin(); it2 != captures_underway_.end();
          ++it2) {
       TORCH_CHECK(
@@ -750,7 +752,7 @@
     TORCH_CHECK(false, "endAllocatePool: not currently recording to mempool_id");
   }
 
-  void create_or_incref_pool(c10::MempoolId_t pool_id) {
+  void create_or_incref_pool_under_lock(c10::MempoolId_t pool_id) {
     auto it = graph_pools_.find(pool_id);
     if (it == graph_pools_.end()) {
       graph_pools_.emplace(pool_id, std::make_unique<PrivatePool>(pool_id));
@@ -758,6 +760,11 @@
       TORCH_INTERNAL_ASSERT(it->second->use_count > 0);
       it->second->use_count++;
     }
+  }
+
+  void create_or_incref_pool(c10::MempoolId_t pool_id) {
+    std::unique_lock<std::shared_mutex> lg(instance_mutex_);
+    create_or_incref_pool_under_lock(pool_id);
   }
 
   void release_pool(c10::MempoolId_t pool_id) {
@@ -897,13 +904,8 @@
 
   // Indicates whether the event-processing thread pool is active.
   // Set to false in the destructor to signal background threads to stop.
-<<<<<<< HEAD
-  std::atomic<bool> active_{true};
-
-=======
   std::atomic<bool> active_{false};
-protected:
->>>>>>> 67b31a49
+
   alignas(hardware_destructive_interference_size) HostStatsStaged stats_;
 };
 
