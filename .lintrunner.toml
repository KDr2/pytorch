--- conflicted
+++ resolved
@@ -1164,13 +1164,6 @@
     # NOTE: remove the patterns in the order they are listed
     'aten/src/ATen/native/[a-pA-P]*/**',
     'aten/src/ATen/[a-mA-M]*/**',
-    'test/**',
-    'test/[a-hA-h]*/**',
-<<<<<<< HEAD
-=======
-    'torch/_*/**',
-    'torch/distributed/tensor/**',
->>>>>>> 0d17029f
 ]
 init_command = [
     'python3',
