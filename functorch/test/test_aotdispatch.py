--- conflicted
+++ resolved
@@ -755,11 +755,6 @@
     xfail('cumsum', ''),  # aten.cumsum.default - couldn't find symbolic meta function/decomposition
     xfail('cumulative_trapezoid', ''),  # Cannot call sizes() on tensor with symbolic sizes/strides
     xfail('deg2rad', ''),  # aten.deg2rad.default - couldn't find symbolic meta function/decomposition
-<<<<<<< HEAD
-    xfail('diag_embed', ''),  # prims::arange() Expected a value of type 'number' for argument 'end' but inst...
-=======
-    xfail('diag', ''),  # Cannot call sizes() on tensor with symbolic sizes/strides
->>>>>>> 79dd621f
     xfail('diagonal', ''),  # Cannot call sizes() on tensor with symbolic sizes/strides
     xfail('diagonal_scatter', ''),  # Cannot call sizes() on tensor with symbolic sizes/strides
     xfail('diff', ''),  # aten.zeros_like.default - couldn't find symbolic meta function/decomposition
