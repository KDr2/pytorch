--- conflicted
+++ resolved
@@ -1,8 +1,5 @@
-<<<<<<< HEAD
-=======
 from __future__ import annotations
 
->>>>>>> 9ae78a57
 import contextlib
 import functools
 from typing import Any, Callable, Iterator, List, Optional, Tuple, TypeVar, Union
