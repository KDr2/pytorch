--- conflicted
+++ resolved
@@ -13,13 +13,10 @@
 Add new types to `types_base.py` if they are basic and not attached to ATen/c10.
 """
 
-<<<<<<< HEAD
-=======
 from __future__ import annotations
 
 from dataclasses import dataclass
 
->>>>>>> 9ae78a57
 from torchgen.api.types.types_base import (
     BaseCppType,
     BaseCType,
