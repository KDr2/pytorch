# Welcome to the PyTorch setup.py.
# Environment variables you are probably interested in:
#
#   DEBUG
#     build with -O0 and -g (debug symbols)
#
#   REL_WITH_DEB_INFO
#     build with optimizations and -g (debug symbols)
#
#   USE_CUSTOM_DEBINFO="path/to/file1.cpp;path/to/file2.cpp"
#     build with debug info only for specified files
#
#   MAX_JOBS
#     maximum number of compile jobs we should use to compile your code
#
#   USE_CUDA=0
#     disables CUDA build
#
#   CFLAGS
#     flags to apply to both C and C++ files to be compiled (a quirk of setup.py
#     which we have faithfully adhered to in our build system is that CFLAGS
#     also applies to C++ files (unless CXXFLAGS is set), in contrast to the
#     default behavior of autogoo and cmake build systems.)
#
#   CC
#     the C/C++ compiler to use
#
# Environment variables for feature toggles:
#
#   DEBUG_CUDA=1
#     if used in conjunction with DEBUG or REL_WITH_DEB_INFO, will also
#     build CUDA kernels with -lineinfo --source-in-ptx.  Note that
#     on CUDA 12 this may cause nvcc to OOM, so this is disabled by default.

#   USE_CUDNN=0
#     disables the cuDNN build
#
#   USE_CUSPARSELT=0
#     disables the cuSPARSELt build
#
#   USE_FBGEMM=0
#     disables the FBGEMM build
#
#   USE_KINETO=0
#     disables usage of libkineto library for profiling
#
#   USE_NUMPY=0
#     disables the NumPy build
#
#   BUILD_TEST=0
#     disables the test build
#
#   USE_MKLDNN=0
#     disables use of MKLDNN
#
#   USE_MKLDNN_ACL
#     enables use of Compute Library backend for MKLDNN on Arm;
#     USE_MKLDNN must be explicitly enabled.
#
#   MKLDNN_CPU_RUNTIME
#     MKL-DNN threading mode: TBB or OMP (default)
#
#   USE_STATIC_MKL
#     Prefer to link with MKL statically - Unix only
#   USE_ITT=0
#     disable use of Intel(R) VTune Profiler's ITT functionality
#
#   USE_NNPACK=0
#     disables NNPACK build
#
#   USE_QNNPACK=0
#     disables QNNPACK build (quantized 8-bit operators)
#
#   USE_DISTRIBUTED=0
#     disables distributed (c10d, gloo, mpi, etc.) build
#
#   USE_TENSORPIPE=0
#     disables distributed Tensorpipe backend build
#
#   USE_GLOO=0
#     disables distributed gloo backend build
#
#   USE_MPI=0
#     disables distributed MPI backend build
#
#   USE_SYSTEM_NCCL=0
#     disables use of system-wide nccl (we will use our submoduled
#     copy in third_party/nccl)
#
#   USE_OPENMP=0
#     disables use of OpenMP for parallelization
#
#   USE_FLASH_ATTENTION=0
#     disables building flash attention for scaled dot product attention
#
#   USE_MEM_EFF_ATTENTION=0
#    disables building memory efficient attention for scaled dot product attention
#
#   BUILD_BINARY
#     enables the additional binaries/ build
#
#   ATEN_AVX512_256=TRUE
#     ATen AVX2 kernels can use 32 ymm registers, instead of the default 16.
#     This option can be used if AVX512 doesn't perform well on a machine.
#     The FBGEMM library also uses AVX512_256 kernels on Xeon D processors,
#     but it also has some (optimized) assembly code.
#
#   PYTORCH_BUILD_VERSION
#   PYTORCH_BUILD_NUMBER
#     specify the version of PyTorch, rather than the hard-coded version
#     in this file; used when we're building binaries for distribution
#
#   TORCH_CUDA_ARCH_LIST
#     specify which CUDA architectures to build for.
#     ie `TORCH_CUDA_ARCH_LIST="6.0;7.0"`
#     These are not CUDA versions, instead, they specify what
#     classes of NVIDIA hardware we should generate PTX for.
#
#   PYTORCH_ROCM_ARCH
#     specify which AMD GPU targets to build for.
#     ie `PYTORCH_ROCM_ARCH="gfx900;gfx906"`
#
#   ONNX_NAMESPACE
#     specify a namespace for ONNX built here rather than the hard-coded
#     one in this file; needed to build with other frameworks that share ONNX.
#
#   BLAS
#     BLAS to be used by Caffe2. Can be MKL, Eigen, ATLAS, FlexiBLAS, or OpenBLAS. If set
#     then the build will fail if the requested BLAS is not found, otherwise
#     the BLAS will be chosen based on what is found on your system.
#
#   MKL_THREADING
#     MKL threading mode: SEQ, TBB or OMP (default)
#
#   USE_ROCM_KERNEL_ASSERT=1
#     Enable kernel assert in ROCm platform
#
# Environment variables we respect (these environment variables are
# conventional and are often understood/set by other software.)
#
#   CUDA_HOME (Linux/OS X)
#   CUDA_PATH (Windows)
#     specify where CUDA is installed; usually /usr/local/cuda or
#     /usr/local/cuda-x.y
#   CUDAHOSTCXX
#     specify a different compiler than the system one to use as the CUDA
#     host compiler for nvcc.
#
#   CUDA_NVCC_EXECUTABLE
#     Specify a NVCC to use. This is used in our CI to point to a cached nvcc
#
#   CUDNN_LIB_DIR
#   CUDNN_INCLUDE_DIR
#   CUDNN_LIBRARY
#     specify where cuDNN is installed
#
#   MIOPEN_LIB_DIR
#   MIOPEN_INCLUDE_DIR
#   MIOPEN_LIBRARY
#     specify where MIOpen is installed
#
#   NCCL_ROOT
#   NCCL_LIB_DIR
#   NCCL_INCLUDE_DIR
#     specify where nccl is installed
#
#   NVTOOLSEXT_PATH (Windows only)
#     specify where nvtoolsext is installed
#
#   ACL_ROOT_DIR
#     specify where Compute Library is installed
#
#   LIBRARY_PATH
#   LD_LIBRARY_PATH
#     we will search for libraries in these paths
#
#   ATEN_THREADING
#     ATen parallel backend to use for intra- and inter-op parallelism
#     possible values:
#       OMP - use OpenMP for intra-op and native backend for inter-op tasks
#       NATIVE - use native thread pool for both intra- and inter-op tasks
#       TBB - using TBB for intra- and native thread pool for inter-op parallelism
#
#   USE_TBB
#      enable TBB support
#
#   USE_SYSTEM_TBB
#      Use system-provided Intel TBB.
#
#   USE_SYSTEM_LIBS (work in progress)
#      Use system-provided libraries to satisfy the build dependencies.
#      When turned on, the following cmake variables will be toggled as well:
#        USE_SYSTEM_CPUINFO=ON USE_SYSTEM_SLEEF=ON BUILD_CUSTOM_PROTOBUF=OFF
#
#   USE_MIMALLOC
#      Static link mimalloc into C10, and use mimalloc in alloc_cpu & alloc_free.
#      By default, It is only enabled on Windows.
#
#   USE_PRIORITIZED_TEXT_FOR_LD
#      Uses prioritized text form cmake/prioritized_text.txt for LD
#
#   BUILD_LIBTORCH_WHL
#      Builds libtorch.so and its dependencies as a wheel
#
#   BUILD_PYTHON_ONLY
#      Builds pytorch as a wheel using libtorch.so from a seperate wheel
#
#   SPLIT_BUILD
#      Runs setup.py xxx once using BUILD_LIBTORCH_WHL=1 BUILD_PYTHON_ONLY=0 and
#      once again with BUILD_LIBTORCH_WHL=0 BUILD_PYTHON_ONLY=1. This overwrites
#       the options in BUILD_LIBTORCH_WHL and BUILD_PYTHON_ONLY

import os
import pkgutil
import sys

if sys.platform == "win32" and sys.maxsize.bit_length() == 31:
    print(
        "32-bit Windows Python runtime is not supported. Please switch to 64-bit Python."
    )
    sys.exit(-1)

import platform


def _get_package_path(package_name):
    loader = pkgutil.find_loader(package_name)
    if loader:
        # The package might be a namespace package, so get_data may fail
        try:
            file_path = loader.get_filename()
            return os.path.dirname(file_path)
        except AttributeError:
            pass
    return None


BUILD_LIBTORCH_WHL = False
BUILD_PYTHON_ONLY = False

python_min_version = (3, 8, 0)
python_min_version_str = ".".join(map(str, python_min_version))
if sys.version_info < python_min_version:
    print(
        f"You are using Python {platform.python_version()}. Python >={python_min_version_str} is required."
    )
    sys.exit(-1)

import filecmp
import glob
import importlib
import json
import shutil
import subprocess
import sysconfig
import time
from collections import defaultdict

import setuptools.command.build_ext
import setuptools.command.install
import setuptools.command.sdist
from setuptools import Extension, find_packages, setup
from setuptools.dist import Distribution

from tools.build_pytorch_libs import build_caffe2
from tools.generate_torch_version import get_torch_version
from tools.setup_helpers.cmake import CMake
from tools.setup_helpers.env import build_type, LIBTORCH_PKG_NAME, IS_DARWIN, IS_LINUX, IS_WINDOWS
from tools.setup_helpers.generate_linker_script import gen_linker_script

################################################################################
# Parameters parsed from environment
################################################################################

VERBOSE_SCRIPT = True
RUN_BUILD_DEPS = True
# see if the user passed a quiet flag to setup.py arguments and respect
# that in our parts of the build
EMIT_BUILD_WARNING = False
RERUN_CMAKE = False
CMAKE_ONLY = False
filtered_args = []
for i, arg in enumerate(sys.argv):
    if arg == "--cmake":
        RERUN_CMAKE = True
        continue
    if arg == "--cmake-only":
        # Stop once cmake terminates. Leave users a chance to adjust build
        # options.
        CMAKE_ONLY = True
        continue
    if arg == "rebuild" or arg == "build":
        arg = "build"  # rebuild is gone, make it build
        EMIT_BUILD_WARNING = True
    if arg == "--":
        filtered_args += sys.argv[i:]
        break
    if arg == "-q" or arg == "--quiet":
        VERBOSE_SCRIPT = False
    if arg in ["clean", "egg_info", "sdist"]:
        RUN_BUILD_DEPS = False
    filtered_args.append(arg)
sys.argv = filtered_args

if VERBOSE_SCRIPT:

    def report(*args):
        print(*args)

else:

    def report(*args):
        pass

    # Make distutils respect --quiet too
    setuptools.distutils.log.warn = report

# Constant known variables used throughout this file
cwd = os.path.dirname(os.path.abspath(__file__))
lib_path = os.path.join(cwd, "torch", "lib")
third_party_path = os.path.join(cwd, "third_party")
caffe2_build_dir = os.path.join(cwd, "build")

# CMAKE: full path to python library
if IS_WINDOWS:
    cmake_python_library = "{}/libs/python{}.lib".format(
        sysconfig.get_config_var("prefix"), sysconfig.get_config_var("VERSION")
    )
    # Fix virtualenv builds
    if not os.path.exists(cmake_python_library):
        cmake_python_library = "{}/libs/python{}.lib".format(
            sys.base_prefix, sysconfig.get_config_var("VERSION")
        )
else:
    cmake_python_library = "{}/{}".format(
        sysconfig.get_config_var("LIBDIR"), sysconfig.get_config_var("INSTSONAME")
    )
cmake_python_include_dir = sysconfig.get_path("include")


################################################################################
# Version, create_version_file, and package_name
################################################################################

DEFAULT_PACKAGE_NAME = "libtorchsplit" if BUILD_LIBTORCH_WHL else "torch"

PACKAGE_NAME = os.getenv("TORCH_PACKAGE_NAME", DEFAULT_PACKAGE_NAME)
package_type = os.getenv("PACKAGE_TYPE", "wheel")
version = get_torch_version()
report(f"Building wheel {PACKAGE_NAME}-{version}")

cmake = CMake()


def get_submodule_folders():
    git_modules_path = os.path.join(cwd, ".gitmodules")
    default_modules_path = [
        os.path.join(third_party_path, name)
        for name in [
            "gloo",
            "cpuinfo",
            "tbb",
            "onnx",
            "foxi",
            "QNNPACK",
            "fbgemm",
            "cutlass",
        ]
    ]
    if not os.path.exists(git_modules_path):
        return default_modules_path
    with open(git_modules_path) as f:
        return [
            os.path.join(cwd, line.split("=", 1)[1].strip())
            for line in f
            if line.strip().startswith("path")
        ]


def check_submodules():
    def check_for_files(folder, files):
        if not any(os.path.exists(os.path.join(folder, f)) for f in files):
            report("Could not find any of {} in {}".format(", ".join(files), folder))
            report("Did you run 'git submodule update --init --recursive'?")
            sys.exit(1)

    def not_exists_or_empty(folder):
        return not os.path.exists(folder) or (
            os.path.isdir(folder) and len(os.listdir(folder)) == 0
        )

    if bool(os.getenv("USE_SYSTEM_LIBS", False)):
        return
    folders = get_submodule_folders()
    # If none of the submodule folders exists, try to initialize them
    if all(not_exists_or_empty(folder) for folder in folders):
        try:
            print(" --- Trying to initialize submodules")
            start = time.time()
            subprocess.check_call(
                ["git", "submodule", "update", "--init", "--recursive"], cwd=cwd
            )
            end = time.time()
            print(f" --- Submodule initialization took {end - start:.2f} sec")
        except Exception:
            print(" --- Submodule initalization failed")
            print("Please run:\n\tgit submodule update --init --recursive")
            sys.exit(1)
    for folder in folders:
        check_for_files(
            folder,
            [
                "CMakeLists.txt",
                "Makefile",
                "setup.py",
                "LICENSE",
                "LICENSE.md",
                "LICENSE.txt",
            ],
        )
    check_for_files(
        os.path.join(third_party_path, "fbgemm", "third_party", "asmjit"),
        ["CMakeLists.txt"],
    )
    check_for_files(
        os.path.join(third_party_path, "onnx", "third_party", "benchmark"),
        ["CMakeLists.txt"],
    )


# Windows has very bad support for symbolic links.
# Instead of using symlinks, we're going to copy files over
def mirror_files_into_torchgen():
    # (new_path, orig_path)
    # Directories are OK and are recursively mirrored.
    paths = [
        (
            "torchgen/packaged/ATen/native/native_functions.yaml",
            "aten/src/ATen/native/native_functions.yaml",
        ),
        ("torchgen/packaged/ATen/native/tags.yaml", "aten/src/ATen/native/tags.yaml"),
        ("torchgen/packaged/ATen/templates", "aten/src/ATen/templates"),
        ("torchgen/packaged/autograd", "tools/autograd"),
        ("torchgen/packaged/autograd/templates", "tools/autograd/templates"),
    ]
    for new_path, orig_path in paths:
        # Create the dirs involved in new_path if they don't exist
        if not os.path.exists(new_path):
            os.makedirs(os.path.dirname(new_path), exist_ok=True)

        # Copy the files from the orig location to the new location
        if os.path.isfile(orig_path):
            shutil.copyfile(orig_path, new_path)
            continue
        if os.path.isdir(orig_path):
            if os.path.exists(new_path):
                # copytree fails if the tree exists already, so remove it.
                shutil.rmtree(new_path)
            shutil.copytree(orig_path, new_path)
            continue
        raise RuntimeError("Check the file paths in `mirror_files_into_torchgen()`")


# all the work we need to do _before_ setup runs
def build_deps():
    report("-- Building version " + version)

    check_submodules()
    check_pydep("yaml", "pyyaml")
    build_python = not BUILD_LIBTORCH_WHL

    build_caffe2(
        version=version,
        cmake_python_library=cmake_python_library,
        build_python=build_python,
        rerun_cmake=RERUN_CMAKE,
        cmake_only=CMAKE_ONLY,
        cmake=cmake,
    )

    if CMAKE_ONLY:
        report(
            'Finished running cmake. Run "ccmake build" or '
            '"cmake-gui build" to adjust build options and '
            '"python setup.py install" to build.'
        )
        sys.exit()

    # Use copies instead of symbolic files.
    # Windows has very poor support for them.
    sym_files = [
        "tools/shared/_utils_internal.py",
        "torch/utils/benchmark/utils/valgrind_wrapper/callgrind.h",
        "torch/utils/benchmark/utils/valgrind_wrapper/valgrind.h",
    ]
    orig_files = [
        "torch/_utils_internal.py",
        "third_party/valgrind-headers/callgrind.h",
        "third_party/valgrind-headers/valgrind.h",
    ]
    for sym_file, orig_file in zip(sym_files, orig_files):
        same = False
        if os.path.exists(sym_file):
            if filecmp.cmp(sym_file, orig_file):
                same = True
            else:
                os.remove(sym_file)
        if not same:
            shutil.copyfile(orig_file, sym_file)


################################################################################
# Building dependent libraries
################################################################################

missing_pydep = """
Missing build dependency: Unable to `import {importname}`.
Please install it via `conda install {module}` or `pip install {module}`
""".strip()


def check_pydep(importname, module):
    try:
        importlib.import_module(importname)
    except ImportError as e:
        raise RuntimeError(
            missing_pydep.format(importname=importname, module=module)
        ) from e


class build_ext(setuptools.command.build_ext.build_ext):
    def _embed_libomp(self):
        # Copy libiomp5.dylib/libomp.dylib inside the wheel package on MacOS
        lib_dir = os.path.join(self.build_lib, "torch", "lib")
        libtorch_cpu_path = os.path.join(lib_dir, "libtorch_cpu.dylib")
        if not os.path.exists(libtorch_cpu_path):
            return
        # Parse libtorch_cpu load commands
        otool_cmds = (
            subprocess.check_output(["otool", "-l", libtorch_cpu_path])
            .decode("utf-8")
            .split("\n")
        )
        rpaths, libs = [], []
        for idx, line in enumerate(otool_cmds):
            if line.strip() == "cmd LC_LOAD_DYLIB":
                lib_name = otool_cmds[idx + 2].strip()
                assert lib_name.startswith("name ")
                libs.append(lib_name.split(" ", 1)[1].rsplit("(", 1)[0][:-1])

            if line.strip() == "cmd LC_RPATH":
                rpath = otool_cmds[idx + 2].strip()
                assert rpath.startswith("path ")
                rpaths.append(rpath.split(" ", 1)[1].rsplit("(", 1)[0][:-1])

        omp_lib_name = (
            "libomp.dylib" if os.uname().machine == "arm64" else "libiomp5.dylib"
        )
        omp_rpath_lib_path = os.path.join("@rpath", omp_lib_name)
        omp_loader_lib_path = os.path.join("@loader_path", omp_lib_name)
        if omp_rpath_lib_path not in libs:
            return

        # Copy libomp/libiomp5 from rpath locations
        for rpath in rpaths:
            source_lib = os.path.join(rpath, omp_lib_name)
            if not os.path.exists(source_lib):
                continue
            target_lib = os.path.join(self.build_lib, "torch", "lib", omp_lib_name)
            self.copy_file(source_lib, target_lib)
            # Change OMP library load path to loader_path and delete old rpath
            # This should prevent delocate from attempting to package another instance
            # of OpenMP library in torch wheel
            subprocess.check_call(
                [
                    "install_name_tool",
                    "-change",
                    omp_rpath_lib_path,
                    omp_loader_lib_path,
                    "-delete_rpath",
                    rpath,
                    libtorch_cpu_path,
                ]
            )
            break

        # Copy omp.h from OpenMP_C_FLAGS and copy it into include folder
        omp_cflags = get_cmake_cache_vars()["OpenMP_C_FLAGS"]
        if not omp_cflags:
            return
        for include_dir in [f[2:] for f in omp_cflags.split(" ") if f.startswith("-I")]:
            omp_h = os.path.join(include_dir, "omp.h")
            if not os.path.exists(omp_h):
                continue
            target_omp_h = os.path.join(self.build_lib, "torch", "include", "omp.h")
            self.copy_file(omp_h, target_omp_h)
            break

    def run(self):
        # Report build options. This is run after the build completes so # `CMakeCache.txt` exists and we can get an
        # accurate report on what is used and what is not.
        cmake_cache_vars = defaultdict(lambda: False, cmake.get_cmake_cache_variables())
        if cmake_cache_vars["USE_NUMPY"]:
            report("-- Building with NumPy bindings")
        else:
            report("-- NumPy not found")
        if cmake_cache_vars["USE_CUDNN"]:
            report(
                "-- Detected cuDNN at "
                + cmake_cache_vars["CUDNN_LIBRARY"]
                + ", "
                + cmake_cache_vars["CUDNN_INCLUDE_DIR"]
            )
        else:
            report("-- Not using cuDNN")
        if cmake_cache_vars["USE_CUDA"]:
            report("-- Detected CUDA at " + cmake_cache_vars["CUDA_TOOLKIT_ROOT_DIR"])
        else:
            report("-- Not using CUDA")
        if cmake_cache_vars["USE_XPU"]:
            report("-- Detected XPU runtime at " + cmake_cache_vars["SYCL_LIBRARY_DIR"])
        else:
            report("-- Not using XPU")
        if cmake_cache_vars["USE_MKLDNN"]:
            report("-- Using MKLDNN")
            if cmake_cache_vars["USE_MKLDNN_ACL"]:
                report("-- Using Compute Library for the Arm architecture with MKLDNN")
            else:
                report(
                    "-- Not using Compute Library for the Arm architecture with MKLDNN"
                )
            if cmake_cache_vars["USE_MKLDNN_CBLAS"]:
                report("-- Using CBLAS in MKLDNN")
            else:
                report("-- Not using CBLAS in MKLDNN")
        else:
            report("-- Not using MKLDNN")
        if cmake_cache_vars["USE_NCCL"] and cmake_cache_vars["USE_SYSTEM_NCCL"]:
            report(
                "-- Using system provided NCCL library at {}, {}".format(
                    cmake_cache_vars["NCCL_LIBRARIES"],
                    cmake_cache_vars["NCCL_INCLUDE_DIRS"],
                )
            )
        elif cmake_cache_vars["USE_NCCL"]:
            report("-- Building NCCL library")
        else:
            report("-- Not using NCCL")
        if cmake_cache_vars["USE_DISTRIBUTED"]:
            if IS_WINDOWS:
                report("-- Building without distributed package")
            else:
                report("-- Building with distributed package: ")
                report(
                    "  -- USE_TENSORPIPE={}".format(cmake_cache_vars["USE_TENSORPIPE"])
                )
                report("  -- USE_GLOO={}".format(cmake_cache_vars["USE_GLOO"]))
                report("  -- USE_MPI={}".format(cmake_cache_vars["USE_OPENMPI"]))
        else:
            report("-- Building without distributed package")
        if cmake_cache_vars["STATIC_DISPATCH_BACKEND"]:
            report(
                "-- Using static dispatch with backend {}".format(
                    cmake_cache_vars["STATIC_DISPATCH_BACKEND"]
                )
            )
        if cmake_cache_vars["USE_LIGHTWEIGHT_DISPATCH"]:
            report("-- Using lightweight dispatch")
        if cmake_cache_vars["BUILD_EXECUTORCH"]:
            report("-- Building Executorch")

        if cmake_cache_vars["USE_ITT"]:
            report("-- Using ITT")
        else:
            report("-- Not using ITT")

        # Do not use clang to compile extensions if `-fstack-clash-protection` is defined
        # in system CFLAGS
        c_flags = str(os.getenv("CFLAGS", ""))
        if (
            IS_LINUX
            and "-fstack-clash-protection" in c_flags
            and "clang" in os.environ.get("CC", "")
        ):
            os.environ["CC"] = str(os.environ["CC"])

        # It's an old-style class in Python 2.7...
        setuptools.command.build_ext.build_ext.run(self)

        if IS_DARWIN and package_type != "conda":
            self._embed_libomp()

        # Copy the essential export library to compile C++ extensions.
        if IS_WINDOWS:
            build_temp = self.build_temp

            ext_filename = self.get_ext_filename("_C")
            lib_filename = ".".join(ext_filename.split(".")[:-1]) + ".lib"

            export_lib = os.path.join(
                build_temp, "torch", "csrc", lib_filename
            ).replace("\\", "/")

            build_lib = self.build_lib

            target_lib = os.path.join(build_lib, "torch", "lib", "_C.lib").replace(
                "\\", "/"
            )

            # Create "torch/lib" directory if not exists.
            # (It is not created yet in "develop" mode.)
            target_dir = os.path.dirname(target_lib)
            if not os.path.exists(target_dir):
                os.makedirs(target_dir)

            self.copy_file(export_lib, target_lib)

    def build_extensions(self):
        self.create_compile_commands()
        # The caffe2 extensions are created in
        # tmp_install/lib/pythonM.m/site-packages/caffe2/python/
        # and need to be copied to build/lib.linux.... , which will be a
        # platform dependent build folder created by the "build" command of
        # setuptools. Only the contents of this folder are installed in the
        # "install" command by default.
        # We only make this copy for Caffe2's pybind extensions
        caffe2_pybind_exts = [
            "caffe2.python.caffe2_pybind11_state",
            "caffe2.python.caffe2_pybind11_state_gpu",
            "caffe2.python.caffe2_pybind11_state_hip",
        ]
        if BUILD_LIBTORCH_WHL:
            caffe2_pybind_exts = []
        i = 0
        while i < len(self.extensions):
            ext = self.extensions[i]
            if ext.name not in caffe2_pybind_exts:
                i += 1
                continue
            fullname = self.get_ext_fullname(ext.name)
            filename = self.get_ext_filename(fullname)
            report(f"\nCopying extension {ext.name}")

            relative_site_packages = (
                sysconfig.get_path("purelib")
                .replace(sysconfig.get_path("data"), "")
                .lstrip(os.path.sep)
            )
            src = os.path.join("torch", relative_site_packages, filename)
            if not os.path.exists(src):
                report(f"{src} does not exist")
                del self.extensions[i]
            else:
                dst = os.path.join(os.path.realpath(self.build_lib), filename)
                report(f"Copying {ext.name} from {src} to {dst}")
                dst_dir = os.path.dirname(dst)
                if not os.path.exists(dst_dir):
                    os.makedirs(dst_dir)
                self.copy_file(src, dst)
                i += 1

        # Copy functorch extension
        for i, ext in enumerate(self.extensions):
            if ext.name != "functorch._C":
                continue
            fullname = self.get_ext_fullname(ext.name)
            filename = self.get_ext_filename(fullname)
            fileext = os.path.splitext(filename)[1]
            src = os.path.join(os.path.dirname(filename), "functorch" + fileext)
            dst = os.path.join(os.path.realpath(self.build_lib), filename)
            if os.path.exists(src):
                report(f"Copying {ext.name} from {src} to {dst}")
                dst_dir = os.path.dirname(dst)
                if not os.path.exists(dst_dir):
                    os.makedirs(dst_dir)
                self.copy_file(src, dst)

        setuptools.command.build_ext.build_ext.build_extensions(self)

    def get_outputs(self):
        outputs = setuptools.command.build_ext.build_ext.get_outputs(self)
        outputs.append(os.path.join(self.build_lib, "caffe2"))
        report(f"setup.py::get_outputs returning {outputs}")
        return outputs

    def create_compile_commands(self):
        def load(filename):
            with open(filename) as f:
                return json.load(f)

        ninja_files = glob.glob("build/*compile_commands.json")
        cmake_files = glob.glob("torch/lib/build/*/compile_commands.json")
        all_commands = [entry for f in ninja_files + cmake_files for entry in load(f)]

        # cquery does not like c++ compiles that start with gcc.
        # It forgets to include the c++ header directories.
        # We can work around this by replacing the gcc calls that python
        # setup.py generates with g++ calls instead
        for command in all_commands:
            if command["command"].startswith("gcc "):
                command["command"] = "g++ " + command["command"][4:]

        new_contents = json.dumps(all_commands, indent=2)
        contents = ""
        if os.path.exists("compile_commands.json"):
            with open("compile_commands.json") as f:
                contents = f.read()
        if contents != new_contents:
            with open("compile_commands.json", "w") as f:
                f.write(new_contents)


class concat_license_files:
    """Merge LICENSE and LICENSES_BUNDLED.txt as a context manager

    LICENSE is the main PyTorch license, LICENSES_BUNDLED.txt is auto-generated
    from all the licenses found in ./third_party/. We concatenate them so there
    is a single license file in the sdist and wheels with all of the necessary
    licensing info.
    """

    def __init__(self, include_files=False):
        self.f1 = "LICENSE"
        self.f2 = "third_party/LICENSES_BUNDLED.txt"
        self.include_files = include_files

    def __enter__(self):
        """Concatenate files"""

        old_path = sys.path
        sys.path.append(third_party_path)
        try:
            from build_bundled import create_bundled
        finally:
            sys.path = old_path

        with open(self.f1) as f1:
            self.bsd_text = f1.read()

        with open(self.f1, "a") as f1:
            f1.write("\n\n")
            create_bundled(
                os.path.relpath(third_party_path), f1, include_files=self.include_files
            )

    def __exit__(self, exception_type, exception_value, traceback):
        """Restore content of f1"""
        with open(self.f1, "w") as f:
            f.write(self.bsd_text)


try:
    from wheel.bdist_wheel import bdist_wheel
except ImportError:
    # This is useful when wheel is not installed and bdist_wheel is not
    # specified on the command line. If it _is_ specified, parsing the command
    # line will fail before wheel_concatenate is needed
    wheel_concatenate = None
else:
    # Need to create the proper LICENSE.txt for the wheel
    class wheel_concatenate(bdist_wheel):
        """check submodules on sdist to prevent incomplete tarballs"""

        def run(self):
            with concat_license_files(include_files=True):
                super().run()


class install(setuptools.command.install.install):
    def run(self):
        super().run()


class clean(setuptools.Command):
    user_options = []

    def initialize_options(self):
        pass

    def finalize_options(self):
        pass

    def run(self):
        import glob
        import re

        with open(".gitignore") as f:
            ignores = f.read()
            pat = re.compile(r"^#( BEGIN NOT-CLEAN-FILES )?")
            for wildcard in filter(None, ignores.split("\n")):
                match = pat.match(wildcard)
                if match:
                    if match.group(1):
                        # Marker is found and stop reading .gitignore.
                        break
                    # Ignore lines which begin with '#'.
                else:
                    # Don't remove absolute paths from the system
                    wildcard = wildcard.lstrip("./")

                    for filename in glob.glob(wildcard):
                        try:
                            os.remove(filename)
                        except OSError:
                            shutil.rmtree(filename, ignore_errors=True)


class sdist(setuptools.command.sdist.sdist):
    def run(self):
        with concat_license_files():
            super().run()


def get_cmake_cache_vars():
    try:
        return defaultdict(lambda: False, cmake.get_cmake_cache_variables())
    except FileNotFoundError:
        # CMakeCache.txt does not exist. Probably running "python setup.py clean" over a clean directory.
        return defaultdict(lambda: False)


def configure_extension_build():
    r"""Configures extension build options according to system environment and user's choice.

    Returns:
      The input to parameters ext_modules, cmdclass, packages, and entry_points as required in setuptools.setup.
    """

    cmake_cache_vars = get_cmake_cache_vars()

    ################################################################################
    # Configure compile flags
    ################################################################################

    library_dirs = []
    extra_install_requires = []

    if IS_WINDOWS:
        # /NODEFAULTLIB makes sure we only link to DLL runtime
        # and matches the flags set for protobuf and ONNX
        extra_link_args = ["/NODEFAULTLIB:LIBCMT.LIB"]
        # /MD links against DLL runtime
        # and matches the flags set for protobuf and ONNX
        # /EHsc is about standard C++ exception handling
        extra_compile_args = ["/MD", "/FS", "/EHsc"]
    else:
        extra_link_args = []
        extra_compile_args = [
            "-Wall",
            "-Wextra",
            "-Wno-strict-overflow",
            "-Wno-unused-parameter",
            "-Wno-missing-field-initializers",
            "-Wno-unknown-pragmas",
            # Python 2.6 requires -fno-strict-aliasing, see
            # http://legacy.python.org/dev/peps/pep-3123/
            # We also depend on it in our code (even Python 3).
            "-fno-strict-aliasing",
        ]

    library_dirs.append(lib_path)

    main_compile_args = []
    main_libraries = ["torch_python"]

    main_link_args = []
    main_sources = ["torch/csrc/stub.c"]

    if BUILD_LIBTORCH_WHL:
        main_libraries = ["torch"]
        main_sources = []

    if cmake_cache_vars["USE_CUDA"]:
        library_dirs.append(os.path.dirname(cmake_cache_vars["CUDA_CUDA_LIB"]))

    if build_type.is_debug():
        if IS_WINDOWS:
            extra_compile_args.append("/Z7")
            extra_link_args.append("/DEBUG:FULL")
        else:
            extra_compile_args += ["-O0", "-g"]
            extra_link_args += ["-O0", "-g"]

    if build_type.is_rel_with_deb_info():
        if IS_WINDOWS:
            extra_compile_args.append("/Z7")
            extra_link_args.append("/DEBUG:FULL")
        else:
            extra_compile_args += ["-g"]
            extra_link_args += ["-g"]

    # pypi cuda package that requires installation of cuda runtime, cudnn and cublas
    # should be included in all wheels uploaded to pypi
    pytorch_extra_install_requirements = os.getenv(
        "PYTORCH_EXTRA_INSTALL_REQUIREMENTS", ""
    )
    if pytorch_extra_install_requirements:
        report(
            f"pytorch_extra_install_requirements: {pytorch_extra_install_requirements}"
        )
        extra_install_requires += pytorch_extra_install_requirements.split("|")

    # Cross-compile for M1
    if IS_DARWIN:
        macos_target_arch = os.getenv("CMAKE_OSX_ARCHITECTURES", "")
        if macos_target_arch in ["arm64", "x86_64"]:
            macos_sysroot_path = os.getenv("CMAKE_OSX_SYSROOT")
            if macos_sysroot_path is None:
                macos_sysroot_path = (
                    subprocess.check_output(
                        ["xcrun", "--show-sdk-path", "--sdk", "macosx"]
                    )
                    .decode("utf-8")
                    .strip()
                )
            extra_compile_args += [
                "-arch",
                macos_target_arch,
                "-isysroot",
                macos_sysroot_path,
            ]
            extra_link_args += ["-arch", macos_target_arch]

    def make_relative_rpath_args(path):
        if IS_DARWIN:
            return ["-Wl,-rpath,@loader_path/" + path]
        elif IS_WINDOWS:
            return []
        else:
            return ["-Wl,-rpath,$ORIGIN/" + path]

    ################################################################################
    # Declare extensions and package
    ################################################################################

    extensions = []
    excludes = ["tools", "tools.*"]
    if not cmake_cache_vars["BUILD_CAFFE2"]:
        excludes.extend(["caffe2", "caffe2.*"])
    if not cmake_cache_vars["BUILD_FUNCTORCH"]:
        excludes.extend(["functorch", "functorch.*"])
    packages = find_packages(exclude=excludes)
    C = Extension(
        "torch._C",
        libraries=main_libraries,
        sources=main_sources,
        language="c",
        extra_compile_args=main_compile_args + extra_compile_args,
        include_dirs=[],
        library_dirs=library_dirs,
        extra_link_args=extra_link_args
        + main_link_args
        + make_relative_rpath_args("lib"),
    )
    extensions.append(C)

    # These extensions are built by cmake and copied manually in build_extensions()
    # inside the build_ext implementation
    if cmake_cache_vars["BUILD_CAFFE2"]:
        extensions.append(
            Extension(name="caffe2.python.caffe2_pybind11_state", sources=[]),
        )
        if cmake_cache_vars["USE_CUDA"]:
            extensions.append(
                Extension(name="caffe2.python.caffe2_pybind11_state_gpu", sources=[]),
            )
        if cmake_cache_vars["USE_ROCM"]:
            extensions.append(
                Extension(name="caffe2.python.caffe2_pybind11_state_hip", sources=[]),
            )
    if cmake_cache_vars["BUILD_FUNCTORCH"]:
        extensions.append(
            Extension(name="functorch._C", sources=[]),
        )

    cmdclass = {
        "bdist_wheel": wheel_concatenate,
        "build_ext": build_ext,
        "clean": clean,
        "install": install,
        "sdist": sdist,
    }

    entry_points = {
        "console_scripts": [
            "convert-caffe2-to-onnx = caffe2.python.onnx.bin.conversion:caffe2_to_onnx",
            "convert-onnx-to-caffe2 = caffe2.python.onnx.bin.conversion:onnx_to_caffe2",
            "torchrun = torch.distributed.run:main",
        ],
        "torchrun.logs_specs": [
            "default = torch.distributed.elastic.multiprocessing:DefaultLogsSpecs",
        ],
    }
    return extensions, cmdclass, packages, entry_points, extra_install_requires


# post run, warnings, printed at the end to make them more visible
build_update_message = """
    It is no longer necessary to use the 'build' or 'rebuild' targets

    To install:
      $ python setup.py install
    To develop locally:
      $ python setup.py develop
    To force cmake to re-generate native build files (off by default):
      $ python setup.py develop --cmake
"""


def print_box(msg):
    lines = msg.split("\n")
    size = max(len(l) + 1 for l in lines)
    print("-" * (size + 2))
    for l in lines:
        print("|{}{}|".format(l, " " * (size - len(l))))
    print("-" * (size + 2))


def main():
    global BUILD_LIBTORCH_WHL
    global BUILD_PYTHON_ONLY
    global PACKAGE_NAME

    BUILD_LIBTORCH_WHL = os.getenv("BUILD_LIBTORCH_WHL", "0") == "1"
    BUILD_PYTHON_ONLY = os.getenv("BUILD_PYTHON_ONLY", "0") == "1"
    BUILD_TWO_WHEELS = os.getenv("SPLIT_BUILD", "0") == "1"

    if BUILD_LIBTORCH_WHL and BUILD_PYTHON_ONLY:  # noqa: F823
        raise RuntimeError(
            "Conflict: 'BUILD_LIBTORCH_WHL' and 'BUILD_PYTHON_ONLY' can't both be 1. Set one to 0 and rerun."
        )

    if BUILD_TWO_WHEELS:
        setup_cmd = sys.argv[1]

        if (
            setup_cmd == "build"
            or setup_cmd == "build_ext"
            or setup_cmd == "sdist"
            or setup_cmd == "develop"
        ):
            raise RuntimeError(
                "At the moment the SPLIT_BUILD option only supports the "
                "clean and install commands. Please rerun setup.py using "
                "one of those two commands."
            )

            final_package_name = PACKAGE_NAME
            PACKAGE_NAME = LIBTORCH_PKG_NAME
            BUILD_LIBTORCH_WHL = True
            BUILD_PYTHON_ONLY = False
            _main()
            BUILD_LIBTORCH_WHL = False
            BUILD_PYTHON_ONLY = True
            sys.argv[1] = "clean"
            PACKAGE_NAME = final_package_name
            _main()
            sys.argv[1] = setup_cmd
    _main()


def _main():
    # set up appropriate env variables
    if BUILD_LIBTORCH_WHL:
        # Set up environment variables for ONLY building libtorch.so and not libtorch_python.so
        # functorch is not supported without python
        os.environ["BUILD_FUNCTORCH"] = "OFF"
    if BUILD_PYTHON_ONLY:
        os.environ["BUILD_LIBTORCHLESS"] = "ON"
        os.environ["LIBTORCH_LIB_PATH"] = f"{_get_package_path(LIBTORCH_PKG_NAME)}/lib"

    # the list of runtime dependencies required by this built package
    install_requires = [
        "filelock",
        "typing-extensions>=4.8.0",
        "sympy",
        "networkx",
        "jinja2",
        "fsspec",
        'mkl>=2021.1.1,<=2021.4.0; platform_system == "Windows"',
    ]

<<<<<<< HEAD
    if BUILD_PYTORCH_USING_LIBTORCH_WHL:
        install_requires.append("libtorchsplit")
=======
    if BUILD_PYTHON_ONLY:
        install_requires.append("libtorch")
>>>>>>> 6d48fdb5

    use_prioritized_text = str(os.getenv("USE_PRIORITIZED_TEXT_FOR_LD", ""))
    if (
        use_prioritized_text == ""
        and platform.system() == "Linux"
        and platform.processor() == "aarch64"
    ):
        print_box(
            """
            WARNING: we strongly recommend enabling linker script optimization for ARM + CUDA.
            To do so please export USE_PRIORITIZED_TEXT_FOR_LD=1
            """
        )
    if use_prioritized_text == "1" or use_prioritized_text == "True":
        gen_linker_script(
            filein="cmake/prioritized_text.txt", fout="cmake/linker_script.ld"
        )
        linker_script_path = os.path.abspath("cmake/linker_script.ld")
        os.environ["LDFLAGS"] = os.getenv("LDFLAGS", "") + f" -T{linker_script_path}"
        os.environ["CFLAGS"] = (
            os.getenv("CFLAGS", "") + " -ffunction-sections -fdata-sections"
        )
        os.environ["CXXFLAGS"] = (
            os.getenv("CXXFLAGS", "") + " -ffunction-sections -fdata-sections"
        )

    # Parse the command line and check the arguments before we proceed with
    # building deps and setup. We need to set values so `--help` works.
    dist = Distribution()
    dist.script_name = os.path.basename(sys.argv[0])
    dist.script_args = sys.argv[1:]
    try:
        dist.parse_command_line()
    except setuptools.distutils.errors.DistutilsArgError as e:
        print(e)
        sys.exit(1)

    mirror_files_into_torchgen()
    if RUN_BUILD_DEPS:
        build_deps()

    (
        extensions,
        cmdclass,
        packages,
        entry_points,
        extra_install_requires,
    ) = configure_extension_build()

    install_requires += extra_install_requires

    extras_require = {
        "optree": ["optree>=0.11.0"],
        "opt-einsum": ["opt-einsum>=3.3"],
    }

    # Read in README.md for our long_description
    with open(os.path.join(cwd, "README.md"), encoding="utf-8") as f:
        long_description = f.read()

    version_range_max = max(sys.version_info[1], 12) + 1
    torch_package_data = [
        "py.typed",
        "bin/*",
        "test/*",
        "*.pyi",
        "_C/*.pyi",
        "cuda/*.pyi",
        "fx/*.pyi",
        "optim/*.pyi",
        "autograd/*.pyi",
        "nn/*.pyi",
        "nn/modules/*.pyi",
        "nn/parallel/*.pyi",
        "utils/data/*.pyi",
        "utils/data/datapipes/*.pyi",
        "lib/*.pdb",
        "lib/torch_shm_manager",
        "lib/*.h",
        "include/*.h",
        "include/ATen/*.h",
        "include/ATen/cpu/*.h",
        "include/ATen/cpu/vec/vec256/*.h",
        "include/ATen/cpu/vec/vec256/vsx/*.h",
        "include/ATen/cpu/vec/vec256/zarch/*.h",
        "include/ATen/cpu/vec/vec512/*.h",
        "include/ATen/cpu/vec/*.h",
        "include/ATen/core/*.h",
        "include/ATen/cuda/*.cuh",
        "include/ATen/cuda/*.h",
        "include/ATen/cuda/detail/*.cuh",
        "include/ATen/cuda/detail/*.h",
        "include/ATen/cuda/tunable/*.h",
        "include/ATen/cudnn/*.h",
        "include/ATen/functorch/*.h",
        "include/ATen/ops/*.h",
        "include/ATen/hip/*.cuh",
        "include/ATen/hip/*.h",
        "include/ATen/hip/detail/*.cuh",
        "include/ATen/hip/detail/*.h",
        "include/ATen/hip/impl/*.h",
        "include/ATen/hip/tunable/*.h",
        "include/ATen/mps/*.h",
        "include/ATen/miopen/*.h",
        "include/ATen/detail/*.h",
        "include/ATen/native/*.h",
        "include/ATen/native/cpu/*.h",
        "include/ATen/native/cuda/*.h",
        "include/ATen/native/cuda/*.cuh",
        "include/ATen/native/hip/*.h",
        "include/ATen/native/hip/*.cuh",
        "include/ATen/native/mps/*.h",
        "include/ATen/native/nested/*.h",
        "include/ATen/native/quantized/*.h",
        "include/ATen/native/quantized/cpu/*.h",
        "include/ATen/native/transformers/*.h",
        "include/ATen/native/sparse/*.h",
        "include/ATen/native/utils/*.h",
        "include/ATen/quantized/*.h",
        "include/ATen/xpu/*.h",
        "include/ATen/xpu/detail/*.h",
        "include/caffe2/serialize/*.h",
        "include/c10/*.h",
        "include/c10/macros/*.h",
        "include/c10/core/*.h",
        "include/ATen/core/boxing/*.h",
        "include/ATen/core/boxing/impl/*.h",
        "include/ATen/core/dispatch/*.h",
        "include/ATen/core/op_registration/*.h",
        "include/c10/core/impl/*.h",
        "include/c10/util/*.h",
        "include/c10/cuda/*.h",
        "include/c10/cuda/impl/*.h",
        "include/c10/hip/*.h",
        "include/c10/hip/impl/*.h",
        "include/c10/xpu/*.h",
        "include/c10/xpu/impl/*.h",
        "include/torch/*.h",
        "include/torch/csrc/*.h",
        "include/torch/csrc/api/include/torch/*.h",
        "include/torch/csrc/api/include/torch/data/*.h",
        "include/torch/csrc/api/include/torch/data/dataloader/*.h",
        "include/torch/csrc/api/include/torch/data/datasets/*.h",
        "include/torch/csrc/api/include/torch/data/detail/*.h",
        "include/torch/csrc/api/include/torch/data/samplers/*.h",
        "include/torch/csrc/api/include/torch/data/transforms/*.h",
        "include/torch/csrc/api/include/torch/detail/*.h",
        "include/torch/csrc/api/include/torch/detail/ordered_dict.h",
        "include/torch/csrc/api/include/torch/nn/*.h",
        "include/torch/csrc/api/include/torch/nn/functional/*.h",
        "include/torch/csrc/api/include/torch/nn/options/*.h",
        "include/torch/csrc/api/include/torch/nn/modules/*.h",
        "include/torch/csrc/api/include/torch/nn/modules/container/*.h",
        "include/torch/csrc/api/include/torch/nn/parallel/*.h",
        "include/torch/csrc/api/include/torch/nn/utils/*.h",
        "include/torch/csrc/api/include/torch/optim/*.h",
        "include/torch/csrc/api/include/torch/optim/schedulers/*.h",
        "include/torch/csrc/api/include/torch/serialize/*.h",
        "include/torch/csrc/autograd/*.h",
        "include/torch/csrc/autograd/functions/*.h",
        "include/torch/csrc/autograd/generated/*.h",
        "include/torch/csrc/autograd/utils/*.h",
        "include/torch/csrc/cuda/*.h",
        "include/torch/csrc/distributed/c10d/*.h",
        "include/torch/csrc/distributed/c10d/*.hpp",
        "include/torch/csrc/distributed/rpc/*.h",
        "include/torch/csrc/distributed/autograd/context/*.h",
        "include/torch/csrc/distributed/autograd/functions/*.h",
        "include/torch/csrc/distributed/autograd/rpc_messages/*.h",
        "include/torch/csrc/dynamo/*.h",
        "include/torch/csrc/inductor/*.h",
        "include/torch/csrc/inductor/aoti_runner/*.h",
        "include/torch/csrc/inductor/aoti_runtime/*.h",
        "include/torch/csrc/inductor/aoti_torch/*.h",
        "include/torch/csrc/inductor/aoti_torch/c/*.h",
        "include/torch/csrc/inductor/aoti_torch/generated/*.h",
        "include/torch/csrc/jit/*.h",
        "include/torch/csrc/jit/backends/*.h",
        "include/torch/csrc/jit/generated/*.h",
        "include/torch/csrc/jit/passes/*.h",
        "include/torch/csrc/jit/passes/quantization/*.h",
        "include/torch/csrc/jit/passes/utils/*.h",
        "include/torch/csrc/jit/runtime/*.h",
        "include/torch/csrc/jit/ir/*.h",
        "include/torch/csrc/jit/frontend/*.h",
        "include/torch/csrc/jit/api/*.h",
        "include/torch/csrc/jit/serialization/*.h",
        "include/torch/csrc/jit/python/*.h",
        "include/torch/csrc/jit/mobile/*.h",
        "include/torch/csrc/jit/testing/*.h",
        "include/torch/csrc/jit/tensorexpr/*.h",
        "include/torch/csrc/jit/tensorexpr/operators/*.h",
        "include/torch/csrc/jit/codegen/cuda/*.h",
        "include/torch/csrc/onnx/*.h",
        "include/torch/csrc/profiler/*.h",
        "include/torch/csrc/profiler/orchestration/*.h",
        "include/torch/csrc/profiler/standalone/*.h",
        "include/torch/csrc/profiler/stubs/*.h",
        "include/torch/csrc/profiler/unwind/*.h",
        "include/torch/csrc/profiler/python/*.h",
        "include/torch/csrc/utils/*.h",
        "include/torch/csrc/tensor/*.h",
        "include/torch/csrc/lazy/backend/*.h",
        "include/torch/csrc/lazy/core/*.h",
        "include/torch/csrc/lazy/core/internal_ops/*.h",
        "include/torch/csrc/lazy/core/ops/*.h",
        "include/torch/csrc/lazy/python/python_util.h",
        "include/torch/csrc/lazy/ts_backend/*.h",
        "include/torch/csrc/xpu/*.h",
        "include/pybind11/*.h",
        "include/pybind11/detail/*.h",
        "include/pybind11/eigen/*.h",
        "include/TH/*.h*",
        "include/TH/generic/*.h*",
        "include/THC/*.cuh",
        "include/THC/*.h*",
        "include/THC/generic/*.h",
        "include/THH/*.cuh",
        "include/THH/*.h*",
        "include/THH/generic/*.h",
        "include/sleef.h",
        "_inductor/codegen/*.h",
        "_inductor/codegen/aoti_runtime/*.cpp",
        "_export/serde/*.yaml",
        "share/cmake/ATen/*.cmake",
        "share/cmake/Caffe2/*.cmake",
        "share/cmake/Caffe2/public/*.cmake",
        "share/cmake/Caffe2/Modules_CUDA_fix/*.cmake",
        "share/cmake/Caffe2/Modules_CUDA_fix/upstream/*.cmake",
        "share/cmake/Caffe2/Modules_CUDA_fix/upstream/FindCUDA/*.cmake",
        "share/cmake/Gloo/*.cmake",
        "share/cmake/Tensorpipe/*.cmake",
        "share/cmake/Torch/*.cmake",
        "utils/benchmark/utils/*.cpp",
        "utils/benchmark/utils/valgrind_wrapper/*.cpp",
        "utils/benchmark/utils/valgrind_wrapper/*.h",
        "utils/model_dump/skeleton.html",
        "utils/model_dump/code.js",
        "utils/model_dump/*.mjs",
    ]

    if BUILD_PYTHON_ONLY:
        torch_package_data.extend(
            [
                "lib/libtorch_python*",
                "lib/*shm*",
                "lib/libtorch_global_deps*",
            ]
        )
    else:
        torch_package_data.extend(
            [
                "lib/*.so*",
                "lib/*.dylib*",
                "lib/*.dll",
                "lib/*.lib",
            ]
        )
    if get_cmake_cache_vars()["BUILD_CAFFE2"]:
        torch_package_data.extend(
            [
                "include/caffe2/**/*.h",
                "include/caffe2/utils/*.h",
                "include/caffe2/utils/**/*.h",
            ]
        )
    if get_cmake_cache_vars()["USE_TENSORPIPE"]:
        torch_package_data.extend(
            [
                "include/tensorpipe/*.h",
                "include/tensorpipe/channel/*.h",
                "include/tensorpipe/channel/basic/*.h",
                "include/tensorpipe/channel/cma/*.h",
                "include/tensorpipe/channel/mpt/*.h",
                "include/tensorpipe/channel/xth/*.h",
                "include/tensorpipe/common/*.h",
                "include/tensorpipe/core/*.h",
                "include/tensorpipe/transport/*.h",
                "include/tensorpipe/transport/ibv/*.h",
                "include/tensorpipe/transport/shm/*.h",
                "include/tensorpipe/transport/uv/*.h",
            ]
        )
    if get_cmake_cache_vars()["USE_KINETO"]:
        torch_package_data.extend(
            [
                "include/kineto/*.h",
            ]
        )
    torchgen_package_data = [
        # Recursive glob doesn't work in setup.py,
        # https://github.com/pypa/setuptools/issues/1806
        # To make this robust we should replace it with some code that
        # returns a list of everything under packaged/
        "packaged/ATen/*",
        "packaged/ATen/native/*",
        "packaged/ATen/templates/*",
        "packaged/autograd/*",
        "packaged/autograd/templates/*",
    ]

    if BUILD_LIBTORCH_WHL:
        modified_packages = []
        for package in packages:
            parts = package.split(".")
            if parts[0] == "torch":
                modified_packages.append(LIBTORCH_PKG_NAME + package[len("torch") :])
        packages = modified_packages
        package_dir = {"libtorchsplit": "torch"}
        torch_package_dir_name = "libtorchsplit"
        package_data = {"libtorchsplit": torch_package_data}
        extensions = []
    else:
        torch_package_dir_name = "torch"
        package_dir = {}
        package_data = {
            "torch": torch_package_data,
            "torchgen": torchgen_package_data,
            "caffe2": [
                "python/serialized_test/data/operator_test/*.zip",
            ],
        }
    setup(
        name=torch_package_dir_name,
        version=version,
        description=(
            "Tensors and Dynamic neural networks in "
            "Python with strong GPU acceleration"
        ),
        long_description=long_description,
        long_description_content_type="text/markdown",
        ext_modules=extensions,
        cmdclass=cmdclass,
        packages=packages,
        entry_points=entry_points,
        install_requires=install_requires,
        extras_require=extras_require,
        package_data=package_data,
        package_dir=package_dir,
        url="https://pytorch.org/",
        download_url="https://github.com/pytorch/pytorch/tags",
        author="PyTorch Team",
        author_email="packages@pytorch.org",
        python_requires=f">={python_min_version_str}",
        # PyPI package information.
        classifiers=[
            "Development Status :: 5 - Production/Stable",
            "Intended Audience :: Developers",
            "Intended Audience :: Education",
            "Intended Audience :: Science/Research",
            "License :: OSI Approved :: BSD License",
            "Topic :: Scientific/Engineering",
            "Topic :: Scientific/Engineering :: Mathematics",
            "Topic :: Scientific/Engineering :: Artificial Intelligence",
            "Topic :: Software Development",
            "Topic :: Software Development :: Libraries",
            "Topic :: Software Development :: Libraries :: Python Modules",
            "Programming Language :: C++",
            "Programming Language :: Python :: 3",
        ]
        + [
            f"Programming Language :: Python :: 3.{i}"
            for i in range(python_min_version[1], version_range_max)
        ],
        license="BSD-3",
        keywords="pytorch, machine learning",
    )
    if EMIT_BUILD_WARNING:
        print_box(build_update_message)


if __name__ == "__main__":
    main()<|MERGE_RESOLUTION|>--- conflicted
+++ resolved
@@ -1180,13 +1180,8 @@
         'mkl>=2021.1.1,<=2021.4.0; platform_system == "Windows"',
     ]
 
-<<<<<<< HEAD
-    if BUILD_PYTORCH_USING_LIBTORCH_WHL:
+    if BUILD_PYTHON_ONLY:
         install_requires.append("libtorchsplit")
-=======
-    if BUILD_PYTHON_ONLY:
-        install_requires.append("libtorch")
->>>>>>> 6d48fdb5
 
     use_prioritized_text = str(os.getenv("USE_PRIORITIZED_TEXT_FOR_LD", ""))
     if (
