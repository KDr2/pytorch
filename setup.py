--- conflicted
+++ resolved
@@ -208,6 +208,7 @@
     sys.exit(-1)
 
 import platform
+
 
 BUILD_LIBTORCH_WHL = os.getenv("BUILD_LIBTORCH_WHL", "0") == "1"
 BUILD_PYTHON_ONLY = os.getenv("BUILD_PYTHON_ONLY", "0") == "1"
@@ -253,6 +254,15 @@
             if loader is not None:
                 file_path = loader.get_filename()  # type: ignore[attr-defined]
                 return os.path.dirname(file_path)
+            else:
+                # return build directory otherwise
+                script_path = os.path.abspath(__file__)
+                build_dir = f"{os.path.dirname(script_path)}/build"
+                if not os.path.isdir(build_dir):
+                    raise RuntimeError(
+                        f"{build_dir} does not exist nor is torch importable"
+                    )
+                return build_dir
         except AttributeError:
             pass
     return None
@@ -1123,7 +1133,6 @@
         raise RuntimeError(
             "Conflict: 'BUILD_LIBTORCH_WHL' and 'BUILD_PYTHON_ONLY' can't both be 1. Set one to 0 and rerun."
         )
-<<<<<<< HEAD
     if BUILD_PYTHON_ONLY:
         print("package paths are: these")
         print(os.environ["LIBTORCH_LIB_PATH"])
@@ -1134,8 +1143,6 @@
                 print(file)
 
     # the list of runtime dependencies required by this built package
-=======
->>>>>>> 66c85d18
     install_requires = [
         "filelock",
         "typing-extensions>=4.8.0",
