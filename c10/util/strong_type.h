--- conflicted
+++ resolved
@@ -20,16 +20,6 @@
 #include <type_traits>
 #include <utility>
 
-<<<<<<< HEAD
-#define STRONG_NODISCARD [[nodiscard]]
-=======
-#if defined(_MSC_VER) && !defined(__clang__) && __MSC_VER < 1922
-#define STRONG_CONSTEXPR
-#else
-#define STRONG_CONSTEXPR constexpr
-#endif
->>>>>>> 53a64e44
-
 #ifndef STRONG_HAS_STD_FORMAT
 #define STRONG_HAS_STD_FORMAT 0
 #endif
@@ -968,13 +958,8 @@
     return value_of(t) != nullptr;
   }
 
-<<<<<<< HEAD
-  STRONG_NODISCARD
-  constexpr
-=======
-  [[nodiscard]]
-  STRONG_CONSTEXPR
->>>>>>> 53a64e44
+  [[nodiscard]]
+  constexpr
   decltype(*std::declval<const T&>())
   operator*()
   const
@@ -983,13 +968,8 @@
     return *value_of(self);
   }
 
-<<<<<<< HEAD
-  STRONG_NODISCARD
-  constexpr
-=======
-  [[nodiscard]]
-  STRONG_CONSTEXPR
->>>>>>> 53a64e44
+  [[nodiscard]]
+  constexpr
   decltype(&(*std::declval<const T&>())) operator->() const { return &operator*();}
 };
 
