--- conflicted
+++ resolved
@@ -26,18 +26,12 @@
 struct PrivatePool;
 
 struct BlockPool {
-<<<<<<< HEAD
   BlockPool(bool small, PrivatePool* private_pool = nullptr)
       : blocks(BlockComparatorSize),
+        unmapped(BlockComparatorAddress),
         is_small(small),
         owner_PrivatePool(private_pool) {}
 
-=======
-  BlockPool(bool small)
-      : blocks(BlockComparatorSize),
-        unmapped(BlockComparatorAddress),
-        is_small(small) {}
->>>>>>> 1366a2fa
   std::set<Block*, Comparison> blocks;
   std::set<Block*, Comparison> unmapped;
   const bool is_small;
@@ -422,7 +416,8 @@
   DeviceIndex device_index;
   size_t allowed_memory_maximum = 0;
   bool set_fraction = false;
-<<<<<<< HEAD
+  std::vector<ExpandableSegment*> expandable_segments;
+  std::vector<c10::DeviceIndex> devices_with_peer_access; // reserved
   std::vector<std::pair<MempoolId_t, std::function<bool(sycl::queue*)>>>
       captures_underway;
   ska::flat_hash_map<MempoolId_t, std::unique_ptr<PrivatePool>, MempoolIdHash>
@@ -430,10 +425,6 @@
   // Pools no longer referenced by any graph.
   ska::flat_hash_map<MempoolId_t, PrivatePool*, MempoolIdHash>
       graph_pools_freeable;
-=======
-  std::vector<ExpandableSegment*> expandable_segments;
-  std::vector<c10::DeviceIndex> devices_with_peer_access; // reserved
->>>>>>> 1366a2fa
 
   size_t try_merge_blocks(Block* dst, Block* src, BlockPool& pool) {
     if (!src || src->allocated || src->event_count > 0 ||
@@ -814,11 +805,7 @@
      * We have to do a device-level synchronization before free these blocks to
      * guarantee that all kernels can access to the blocks have finished.
      */
-<<<<<<< HEAD
-=======
     TORCH_INTERNAL_ASSERT(!block->expandable_segment);
-    sycl::free(block->ptr, xpu::get_device_context());
->>>>>>> 1366a2fa
     auto* pool = block->pool;
     if (pool->owner_PrivatePool && pool->owner_PrivatePool->allocator()) {
       pool->owner_PrivatePool->allocator()->raw_delete(block->ptr);
