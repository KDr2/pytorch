--- conflicted
+++ resolved
@@ -430,15 +430,12 @@
           (release_cached_blocks() && alloc_block(params, true));
     }
     if (!block_found) {
-<<<<<<< HEAD
-      const auto [device_free, device_total] = getMemoryInfo();
-=======
-      c10::xpu::DeviceProp device_prop;
-      c10::xpu::get_device_properties(&device_prop, device);
-      auto device_total = device_prop.global_mem_size;
+      const auto& raw_device = c10::xpu::get_raw_device(device);
+      const auto device_total =
+          raw_device.get_info<sycl::info::device::global_mem_size>();
       // Estimate the available device memory when the SYCL runtime does not
       // support the corresponding aspect (ext_intel_free_memory).
-      size_t device_free = device_prop.global_mem_size -
+      size_t device_free = device_total -
           stats.reserved_bytes[static_cast<size_t>(StatType::AGGREGATE)]
               .current;
       auto& raw_device = c10::xpu::get_raw_device(device);
@@ -448,7 +445,6 @@
         device_free =
             raw_device.get_info<sycl::ext::intel::info::device::free_memory>();
       }
->>>>>>> fd57ff36
       auto allocated_bytes =
           stats.allocated_bytes[static_cast<size_t>(StatType::AGGREGATE)]
               .current;
