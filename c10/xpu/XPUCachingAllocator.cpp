#include <c10/util/flat_hash_map.h>
#include <c10/util/irange.h>
#include <c10/xpu/XPUCachingAllocator.h>

#include <deque>
#include <mutex>
#include <set>
#include <vector>

namespace c10::xpu::XPUCachingAllocator {

using namespace c10::CachingAllocator;
using namespace c10::CachingDeviceAllocator;

// newly allocated memory with 512-byte alignment.
constexpr size_t kDeviceAlignment = 512;

class XPUAllocator;

namespace {
using stream_set = ska::flat_hash_set<xpu::XPUStream>;

struct Block;
typedef bool (*Comparison)(const Block*, const Block*);
bool BlockComparatorSize(const Block* a, const Block* b);
bool BlockComparatorAddress(const Block* a, const Block* b);

struct PrivatePool;

struct BlockPool {
  BlockPool(bool small, PrivatePool* private_pool = nullptr)
      : blocks(BlockComparatorSize),
        unmapped(BlockComparatorAddress),
        is_small(small),
        owner_PrivatePool(private_pool) {}

  std::set<Block*, Comparison> blocks;
  std::set<Block*, Comparison> unmapped;
  const bool is_small;
  PrivatePool* owner_PrivatePool;
};

struct ExpandableSegment;

struct Block {
  DeviceIndex device;
  sycl::queue* queue{nullptr}; // underlying queue of the allocation stream
  stream_set stream_uses; // streams on which the block was used
  size_t size; // block size in bytes
  size_t requested_size; // memory originally requested
  BlockPool* pool{nullptr}; // owning memory pool
  void* ptr{nullptr}; // memory address
  bool allocated{false}; // in-use flag
  bool mapped{true}; // True if this Block is backed by physical pages
  Block* prev{nullptr}; // prev block if split from a larger allocation
  Block* next{nullptr}; // next block if split from a larger allocation
  int event_count{0}; // number of outstanding XPU events
  ExpandableSegment* expandable_segment{nullptr}; // owning expandable segment

  Block(
      DeviceIndex device,
      sycl::queue* queue,
      size_t size,
      BlockPool* pool,
      void* ptr)
      : device(device),
        queue(queue),
        stream_uses(),
        size(size),
        requested_size(0),
        pool(pool),
        ptr(ptr) {}

  // constructor for search key
  Block(DeviceIndex device, sycl::queue* queue, size_t size)
      : device(device),
        queue(queue),
        stream_uses(),
        size(size),
        requested_size(0) {}

  bool is_split() const {
    return (prev != nullptr) || (next != nullptr);
  }

  // Inserts this block between two existing blocks with [before, this, after].
  void splice(Block* before, Block* after) {
    if (before) {
      TORCH_INTERNAL_ASSERT(before->next == after);
      before->next = this;
    }
    prev = before;
    if (after) {
      TORCH_INTERNAL_ASSERT(after->prev == before);
      after->prev = this;
    }
    next = after;
  }
};

bool BlockComparatorSize(const Block* a, const Block* b) {
  if (a->queue != b->queue) {
    return reinterpret_cast<uintptr_t>(a->queue) <
        reinterpret_cast<uintptr_t>(b->queue);
  }
  if (a->size != b->size) {
    return a->size < b->size;
  }
  return reinterpret_cast<uintptr_t>(a->ptr) <
      reinterpret_cast<uintptr_t>(b->ptr);
}

bool BlockComparatorAddress(const Block* a, const Block* b) {
  if (a->queue != b->queue) {
    return reinterpret_cast<uintptr_t>(a->queue) <
        reinterpret_cast<uintptr_t>(b->queue);
  }
  return reinterpret_cast<uintptr_t>(a->ptr) <
      reinterpret_cast<uintptr_t>(b->ptr);
}

// Represents a contiguous virtual memory segment mapped for allocation.
struct SegmentRange {
  SegmentRange(void* addr, size_t bytes)
      : ptr(static_cast<char*>(addr)), size(bytes) {}
  char* ptr; // Starting address of the mapped range.
  size_t size; // Size in bytes of the mapped range.
};

struct ExpandableSegment {
  ExpandableSegment(
      c10::DeviceIndex device,
      std::optional<sycl::queue*> queue,
      size_t segment_size,
      std::vector<c10::DeviceIndex> peers)
      : device_(device),
        queue_(queue),
        // 2MB for small pool, 20MB for large pool
        segment_size_(segment_size),
        peers_(std::move(peers)) {
    const auto device_total =
        c10::xpu::get_raw_device(device)
            .get_info<sycl::info::device::global_mem_size>();
    // The extra 1/8 allows flexibility for remapping or moving pages within the
    // segment when unmapping earlier regions.
    constexpr float kVirtualMemOversubscriptFactor = 1.125f; // 1 + 1/8
    max_handles_ = numSegments(device_total * kVirtualMemOversubscriptFactor);
    ptr_ = sycl::ext::oneapi::experimental::reserve_virtual_mem(
        segment_size_ * max_handles_, xpu::get_device_context());
  }

  C10_DISABLE_COPY_AND_ASSIGN(ExpandableSegment);
  ExpandableSegment(ExpandableSegment&&) = delete;
  ExpandableSegment& operator=(ExpandableSegment&&) = delete;

  // Maps a virtual memory range to physical memory.
  SegmentRange map(SegmentRange range) {
    auto begin = segmentLeft(range.ptr);
    auto end = segmentRight(range.ptr + range.size);
    TORCH_INTERNAL_ASSERT(ptr() + begin * segment_size_ == range.ptr);
    if (begin == end) {
      return rangeFromHandles(begin, end);
    }

    // Ensure handles_ vector is large enough to hold all segments.
    if (end > handles_.size()) {
      handles_.resize(end, std::nullopt);
    }

    // Allocate and map physical memory for each segment.
    for (const auto i : c10::irange(begin, end)) {
      TORCH_INTERNAL_ASSERT(!handles_.at(i));
      try {
        // Allocate physical memory for each segment. Construct the physical_mem
        // in-place to avoid copies.
        handles_.at(i).emplace(
            xpu::get_raw_device(device_),
            xpu::get_device_context(),
            segment_size_);
        // Map the allocated physical memory into the virtual address space.
        handles_.at(i).value().map(
            ptr_ + i * segment_size_,
            segment_size_,
            sycl::ext::oneapi::experimental::address_access_mode::read_write);
      } catch (const sycl::exception& e) {
        // Allocation failure: typically sycl::errc::memory_allocation.
        // Mapping failure: typically sycl::errc::runtime (e.g., OOM due to
        // over-subscription).
        // Note: constructing physical_mem may over-subscribe device memory but
        // not immediately trigger OOM. The actual OOM can occur during map().
        // Roll back all segments allocated or mapped in this operation.
        handles_.at(i) = std::nullopt;
        for (const auto j : c10::irange(begin, i)) {
          sycl::ext::oneapi::experimental::unmap(
              reinterpret_cast<void*>(ptr_ + segment_size_ * j),
              segment_size_,
              xpu::get_device_context());
          handles_.at(j) = std::nullopt;
        }
        trimHandles();
        return rangeFromHandles(begin, begin);
      }
    }
    return rangeFromHandles(begin, end);
  }

  // Unmap a virtual memory range from physical memory.
  SegmentRange unmap(SegmentRange range) {
    auto begin = segmentRight(range.ptr);
    auto end = segmentLeft(range.ptr + range.size);
    if (begin >= end) {
      return SegmentRange{range.ptr, 0};
    }
    unmapHandles(begin, end);
    return rangeFromHandles(begin, end);
  }

  // Returns the base pointer of the virtual memory segment.
  char* ptr() const {
    // NOLINTNEXTLINE(performance-no-int-to-ptr)
    return reinterpret_cast<char*>(ptr_);
  }

  // Returns the total size of the virtual memory segment.
  size_t size() const {
    return max_handles_ * segment_size_;
  }

  ~ExpandableSegment() {
    forEachAllocatedRange(
        [&](size_t begin, size_t end) { unmapHandles(begin, end); });
    sycl::ext::oneapi::experimental::free_virtual_mem(
        ptr_, segment_size_ * max_handles_, xpu::get_device_context());
  }

 private:
  // Unmaps the physical memory handles in the range [begin, end) from the
  // segment.
  void unmapHandles(size_t begin, size_t end) {
    // Currently, we don't support IPC shared memory with expandable segments.
    TORCH_INTERNAL_ASSERT(queue_);
    // As explained in Note [Safe to Free Blocks on BlockPool], additional
    // synchronization is unnecessary here because the memory is already safe to
    // release.
    for (const auto i : c10::irange(begin, end)) {
      // Note: physical_mem's destructor does NOT automatically unmap any mapped
      // ranges. Users must explicitly call unmap on all ranges before
      // destroying the physical_mem object.
      sycl::ext::oneapi::experimental::unmap(
          reinterpret_cast<void*>(ptr_ + segment_size_ * i),
          segment_size_,
          xpu::get_device_context());
      // Here physical_mem object is being destructed.
      handles_.at(i) = std::nullopt;
    }
    trimHandles();
  }

  // Remove trailing unused handles from the end of handles_.
  void trimHandles() {
    while (!handles_.empty() && !handles_.back()) {
      handles_.pop_back();
    }
  }

  // Iterates over all contiguous ranges of allocated segments in `handles_`,
  // and invokes the provided function `fn(start, end)` for each range.
  // Each range is defined as a half-open interval [start, end).
  void forEachAllocatedRange(const std::function<void(size_t, size_t)>& fn) {
    size_t start = 0;
    for (const auto i : c10::irange(handles_.size())) {
      if (handles_.at(i) && (i == 0 || !handles_.at(i - 1))) {
        start = i;
      }
      if (handles_.at(i) && (i + 1 == handles_.size() || !handles_.at(i + 1))) {
        fn(start, i + 1);
      }
    }
  }

  // Returns the number of full segments required to cover `size` bytes.
  // Rounds up to ensure partial segments are counted.
  size_t numSegments(size_t size) const {
    return (size + segment_size_ - 1) / segment_size_;
  }

  // Returns the index of the segment that contains the pointer `p`,
  // relative to the base pointer `ptr_`. This is the *inclusive* lower bound
  // of the segment that includes `p`.
  size_t segmentLeft(char* p) const {
    TORCH_INTERNAL_ASSERT_DEBUG_ONLY(p >= ptr() && p < ptr() + size());
    size_t offset = p - ptr();
    return offset / segment_size_;
  }

  // Returns the index of the segment just *past* the one containing pointer
  // `p`, relative to the base pointer `ptr_`. This is the *exclusive* upper
  // bound, useful for [begin, end) style ranges.
  // If `p` lies exactly on a segment boundary, this is equal to segmentLeft(p).
  // Otherwise, it rounds up and returns segmentLeft(p) + 1.
  size_t segmentRight(char* p) const {
    TORCH_INTERNAL_ASSERT_DEBUG_ONLY(p >= ptr() && p < ptr() + size());
    size_t offset = p - ptr();
    return numSegments(offset);
  }

  // Constructs a SegmentRange spanning indices [start, end).
  SegmentRange rangeFromHandles(size_t begin, size_t end) {
    return SegmentRange(
        ptr() + segment_size_ * begin, segment_size_ * (end - begin));
  }

  c10::DeviceIndex device_{-1};
  std::optional<sycl::queue*> queue_;
  // Virtual memory address used for reservation.
  uintptr_t ptr_{0};
  // Size of each segment in bytes.
  size_t segment_size_{0};
  // Maximum number of segments that can be allocated in this segment.
  size_t max_handles_{0};
  // Physical memory handles for the segments.
  std::vector<std::optional<sycl::ext::oneapi::experimental::physical_mem>>
      handles_{};
  // Peer devices on which this memory could be accessible, reserved.
  std::vector<c10::DeviceIndex> peers_{};
};

struct AllocParams {
  AllocParams(
      DeviceIndex device,
      size_t size,
      sycl::queue* queue,
      BlockPool* pool,
      size_t alloc_size)
      : search_key(device, queue, size),
        pool(pool),
        alloc_size(alloc_size),
        block(nullptr) {}

  DeviceIndex device() const {
    return search_key.device;
  }

  sycl::queue* queue() const {
    return search_key.queue;
  }

  size_t size() const {
    return search_key.size;
  }

  Block search_key;
  BlockPool* pool;
  size_t alloc_size;
  Block* block;
  StatTypes stat_types = {};
};

// Internal implementation that manages actual memory blocks.
// high level MemPool interface wraps PrivatePool via MempoolId.
struct PrivatePool {
  PrivatePool(MempoolId_t id, XPUAllocator* allocator = nullptr)
      : id(std::move(id)),
        allocator_(allocator),
        large_blocks(/*small=*/false, this),
        small_blocks(/*small=*/true, this) {}
  PrivatePool(const PrivatePool&) = delete;
  PrivatePool(PrivatePool&&) = delete;
  PrivatePool& operator=(const PrivatePool&) = delete;
  PrivatePool& operator=(PrivatePool&&) = delete;
  ~PrivatePool() = default;

  // default Mempool when no Mempool is specified
  MempoolId_t id{0, 0};
  // Number of live graphs using this pool
  int use_count{1};
  // Number of unfreed allocations made for this pool. When use_count and
  // allocation_count drop to zero, we can delete this PrivatePool from
  // graph_pools.
  int allocation_count{0};
  XPUAllocator* allocator_;
  BlockPool large_blocks;
  BlockPool small_blocks;

 public:
  XPUAllocator* allocator() {
    return allocator_;
  }
};
struct MempoolIdHash {
  std::size_t operator()(const MempoolId_t& mempool_id) const noexcept {
    return mempool_id.first != 0 ? mempool_id.first : mempool_id.second;
  }
};

} // anonymous namespace

class DeviceCachingAllocator {
 private:
  mutable std::recursive_mutex mutex;
  DeviceStats stats;
  BlockPool large_blocks; // unallocated cached blocks larger than 1 MB
  BlockPool small_blocks; // unallocated cached blocks 1 MB or smaller
  ska::flat_hash_set<Block*> active_blocks; // allocated or in use by a stream
  ska::flat_hash_map<xpu::XPUStream, std::deque<std::pair<sycl::event, Block*>>>
      xpu_events;
  DeviceIndex device_index;
  size_t allowed_memory_maximum = 0;
  bool set_fraction = false;
  std::vector<ExpandableSegment*> expandable_segments;
  std::vector<c10::DeviceIndex> devices_with_peer_access; // reserved
  std::vector<std::pair<MempoolId_t, std::function<bool(sycl::queue*)>>>
      captures_underway;
  ska::flat_hash_map<MempoolId_t, std::unique_ptr<PrivatePool>, MempoolIdHash>
      graph_pools;
  // Pools no longer referenced by any graph.
  ska::flat_hash_map<MempoolId_t, PrivatePool*, MempoolIdHash>
      graph_pools_freeable;

  size_t try_merge_blocks(Block* dst, Block* src, BlockPool& pool) {
    if (!src || src->allocated || src->event_count > 0 ||
        !src->stream_uses.empty() || dst->mapped != src->mapped) {
      return 0;
    }

    TORCH_INTERNAL_ASSERT(dst->is_split() && src->is_split());
    if (dst->prev == src) { // [src dst]
      dst->ptr = src->ptr;
      dst->prev = src->prev;
      if (dst->prev) {
        dst->prev->next = dst;
      }
    } else { // [dst src]
      dst->next = src->next;
      if (dst->next) {
        dst->next->prev = dst;
      }
    }
    const size_t subsumed_size = src->size;
    dst->size += subsumed_size;
    auto erased =
        src->mapped ? pool.blocks.erase(src) : pool.unmapped.erase(src);
    TORCH_INTERNAL_ASSERT_DEBUG_ONLY(erased == 1);
    delete src;

    return subsumed_size;
  }

  void free_block(Block* block) {
    TORCH_INTERNAL_ASSERT(
        !block->allocated && block->event_count == 0 &&
        block->stream_uses.empty());

    size_t original_block_size = block->size;
    size_t requested_size = block->requested_size;
    auto& pool = *block->pool;
    const std::array<Block*, 2> merge_candidates = {block->prev, block->next};
    for (Block* merge_candidate : merge_candidates) {
      try_merge_blocks(block, merge_candidate, pool);
    }

    active_blocks.erase(block);
    bool inserted = pool.blocks.insert(block).second;
    TORCH_INTERNAL_ASSERT_DEBUG_ONLY(inserted);

    StatTypes stat_types = get_stat_types_for_pool(pool);
    for_each_selected_stat_type(stat_types, [&](size_t stat_type) {
      stats.active_bytes[stat_type].decrease(original_block_size);
      stats.requested_bytes[stat_type].decrease(requested_size);
    });
  }

  void process_events() {
    using namespace sycl::info;
    for (auto it = xpu_events.begin(); it != xpu_events.end();) {
      while (!it->second.empty()) {
        auto& e = it->second.front();
        auto event = e.first;
        auto* block = e.second;
        if (event.get_info<event::command_execution_status>() !=
            event_command_status::complete) {
          break;
        }
        block->event_count--;
        if (block->event_count == 0) {
          free_block(block);
        }
        it->second.pop_front();
      }

      if (it->second.empty()) {
        it = xpu_events.erase(it);
      } else {
        it++;
      }
    }
  }

  static size_t round_size(size_t size) {
    if (size < kMinBlockSize) {
      return kMinBlockSize;
    } else {
      return kMinBlockSize * ((size + kMinBlockSize - 1) / kMinBlockSize);
    }
  }

  static size_t get_allocation_size(size_t size) {
    if (size <= kSmallSize) {
      return kSmallBuffer;
    } else if (size < kMinLargeAlloc) {
      return kLargeBuffer;
    } else {
      return kRoundLarge * ((size + kRoundLarge - 1) / kRoundLarge);
    }
  }

  BlockPool& get_pool(size_t size, sycl::queue* queue) {
    if (C10_UNLIKELY(!captures_underway.empty())) {
      for (auto& entry : captures_underway) {
        // lookup for mempool id matching current capture graph
        if (entry.second(queue)) {
          auto it1 = graph_pools.find(entry.first);
          // lookup mempool
          TORCH_INTERNAL_ASSERT(it1 != graph_pools.end());
          if (size <= kSmallSize) {
            return it1->second->small_blocks;
          } else {
            return it1->second->large_blocks;
          }
        }
      }
    }
    if (size < kSmallSize) {
      return small_blocks;
    } else {
      return large_blocks;
    }
  }

  // Finds the first (lowest-address) block in any segment that has sufficient
  // contiguous free virtual address space to satisfy `size`. The available
  // space may span multiple adjacent blocks, which can include both free and
  // unmapped segments.
  Block* find_expandable_block(
      c10::DeviceIndex device,
      sycl::queue* queue,
      BlockPool* pool,
      size_t size) {
    Block key(device, queue, 0);

    auto allocatable = [](Block* b) {
      return b && !b->allocated && b->event_count == 0 &&
          b->stream_uses.empty();
    };
    auto has_available_address_space = [&](Block* b) {
      size_t bytes = 0;
      while (bytes < size && allocatable(b)) {
        bytes += b->size;
        b = b->next;
      }
      return bytes >= size;
    };
    for (auto it = pool->unmapped.lower_bound(&key);
         it != pool->unmapped.end() && (*it)->queue == queue;
         ++it) {
      Block* c = *it;
      // The unmapped block might have a free mapped block right before it.
      // By starting from the previous block, we can use both:
      // [Free Mapped Block] + [Unmapped Block] = More contiguous space
      if (allocatable(c->prev)) {
        c = c->prev;
      }
      if (has_available_address_space(c)) {
        return c;
      }
    }
    auto segment_size = pool->is_small ? kSmallBuffer : kLargeBuffer;
    expandable_segments.emplace_back(new ExpandableSegment(
        device, queue, segment_size, devices_with_peer_access));

    ExpandableSegment* es = expandable_segments.back();
    Block* candidate = new Block(device, queue, es->size(), pool, es->ptr());
    candidate->mapped = false;
    candidate->expandable_segment = es;
    pool->unmapped.insert(candidate);
    return candidate;
  }

  bool map_block(Block* to_map, size_t size) {
    TORCH_INTERNAL_ASSERT(!to_map->mapped && size <= to_map->size);
    auto mapped_range =
        to_map->expandable_segment->map(SegmentRange{to_map->ptr, size});
    // Failed to map the memory
    if (mapped_range.size == 0) {
      return false;
    }
    TORCH_INTERNAL_ASSERT(
        mapped_range.ptr == to_map->ptr && mapped_range.size >= size);

    BlockPool& pool = *to_map->pool;
    pool.unmapped.erase(to_map);
    to_map->mapped = true;

    if (mapped_range.size < to_map->size) {
      // to_map -> remaining -> to_map->next(?)
      Block* remaining = new Block(
          to_map->device,
          to_map->queue,
          to_map->size - mapped_range.size,
          &pool,
          static_cast<char*>(to_map->ptr) + mapped_range.size);
      remaining->mapped = false;
      remaining->expandable_segment = to_map->expandable_segment;
      remaining->splice(to_map, to_map->next);
      pool.unmapped.insert(remaining);
      to_map->size = mapped_range.size;
    }

    try_merge_blocks(to_map, to_map->prev, pool);
    try_merge_blocks(to_map, to_map->next, pool);

    pool.blocks.insert(to_map);

    StatTypes stat_types = get_stat_types_for_pool(*to_map->pool);
    for_each_selected_stat_type(stat_types, [&](size_t stat_type) {
      stats.reserved_bytes[stat_type].increase(mapped_range.size);
    });

    return true;
  }

  Block* try_allocate_expandable_block(
      c10::DeviceIndex device,
      sycl::queue* queue,
      BlockPool* pool,
      size_t size) {
    // Candidate points to the start of a chain of contiguous blocks with
    // sufficient virtual address space (>= size). The chain may consist of:
    // Case 1: [Unmapped Block] -> null
    // Case 2: [Unmapped Block] -> [Free Mapped Block]
    // Case 3: [Free Mapped Block] -> [Unmapped Block]
    Block* candidate = find_expandable_block(device, queue, pool, size);

    // Map first block if unmapped (Case 1 & 2), use std::min to avoid
    // over-mapping.
    if (!candidate->mapped &&
        !map_block(candidate, std::min(candidate->size, size))) {
      return nullptr;
    }
    TORCH_INTERNAL_ASSERT(candidate->mapped);

    // Map additional blocks until we have enough continuous space (Case 3).
    // Each map_block() call merges newly mapped blocks with adjacent free
    // blocks
    while (candidate->size < size) {
      auto remaining = size - candidate->size;
      auto new_candidate = candidate->next;
      // Map only what we need from the `new_candidate` block.
      if (!map_block(new_candidate, std::min(remaining, new_candidate->size))) {
        return nullptr;
      }
      candidate = new_candidate;
    }

    // Remove from the free pool; block will be marked as `allocated` in
    // alloc_found_block()
    pool->blocks.erase(candidate);
    return candidate;
  }

  bool get_free_block(AllocParams& p) {
    BlockPool& pool = *p.pool;
    auto it = pool.blocks.lower_bound(&p.search_key);
    if (it == pool.blocks.end() || (*it)->queue != p.queue()) {
      return false;
    }
    if ((*it)->expandable_segment) {
      if (AcceleratorAllocatorConfig::use_expandable_segments()) {
        // When expandable segments are enabled, consider both the current block
        // and any immediately adjacent unmapped region as a single expandable
        // area. For "best fit" allocation, we use the total expandable size
        // instead of just the block's current size, so that blocks which can
        // grow into a larger contiguous range are preferred.
        auto expandable_size = [](Block* b) {
          // b->next may belong to pool.unmapped (reserved but not mapped)
          return b->size + (b->next && !b->next->mapped ? b->next->size : 0);
        };
        auto next = it;
        next++;
        // Looks for the best fit block with expandable size.
        while ((*it)->expandable_segment && next != pool.blocks.end() &&
               (*next)->queue == p.queue() &&
               expandable_size(*next) < expandable_size(*it)) {
          it = next++;
        }
      } else {
        // Expandable segments were previously enabled, but are now disabled
        // (e.g. to avoid IPC issues). Skip any expandable blocks and only
        // find from regular non-expandable segments.
        do {
          it++;
        } while (it != pool.blocks.end() && (*it)->expandable_segment &&
                 (*it)->queue == p.queue());
        if (it == pool.blocks.end() || (*it)->queue != p.queue()) {
          return false;
        }
      }
    }
    p.block = *it;
    pool.blocks.erase(it);
    return true;
  }

  bool alloc_block(AllocParams& p, bool isRetry) {
    auto size = p.alloc_size;
    auto device = p.device();
    if (isRetry) {
      stats.num_alloc_retries += 1;
    }
    if (set_fraction &&
        stats.reserved_bytes[static_cast<size_t>(StatType::AGGREGATE)].current +
                size >
            allowed_memory_maximum) {
      return false;
    } else if (AcceleratorAllocatorConfig::use_expandable_segments()) {
      p.block =
          try_allocate_expandable_block(device, p.queue(), p.pool, p.size());
      return bool(p.block);
    }
    void* ptr = sycl::aligned_alloc_device(
        kDeviceAlignment,
        size,
        xpu::get_raw_device(device),
        xpu::get_device_context());
    if (!ptr) {
      return false;
    }

    if (p.pool->owner_PrivatePool) {
      p.pool->owner_PrivatePool->allocation_count++;
    }
    p.block = new Block(device, p.queue(), size, p.pool, ptr);
    for_each_selected_stat_type(p.stat_types, [&](size_t stat_type) {
      stats.reserved_bytes[stat_type].increase(size);
    });
    TORCH_INTERNAL_ASSERT(p.block != nullptr && p.block->ptr != nullptr);
    return true;
  }

  void synchronize_and_free_events(PrivatePool* pool = nullptr) {
    for (auto& xe : xpu_events) {
      for (auto& e : xe.second) {
        auto event = e.first;
        auto* block = e.second;
        if (pool && block->pool->owner_PrivatePool != pool) {
          continue;
        }
        event.wait();
        block->event_count--;
        if (block->event_count == 0) {
          free_block(block);
        }
      }
    }
    xpu_events.clear();
  }

  void release_expandable_segment(Block* block) {
    // See Note [Safe to Free Blocks on BlockPool], additional synchronization
    // is unnecessary here because this function is only called by
    // release_cached_blocks().
    TORCH_INTERNAL_ASSERT(
        block->size == block->expandable_segment->size(),
        "block disagrees with segment");
    TORCH_INTERNAL_ASSERT(!block->mapped);

    auto it = std::find(
        expandable_segments.begin(),
        expandable_segments.end(),
        block->expandable_segment);
    TORCH_INTERNAL_ASSERT(it != expandable_segments.end());

    expandable_segments.erase(it);
    block->pool->unmapped.erase(block);
    delete block->expandable_segment;
    delete block;
  }

  void release_block(Block* block) {
    /*
     * Note [Safe to Free Blocks on BlockPool]
     *
     * Callers must ensure that all accesses to the block, whose raw pointer is
     * allocated by SYCL APIs, have been completed before invoking sycl::free.
     *
     * We have to do a device-level synchronization before free these blocks to
     * guarantee that all kernels can access to the blocks have finished.
     */
<<<<<<< HEAD
=======
    TORCH_INTERNAL_ASSERT(!block->expandable_segment);
    sycl::free(block->ptr, xpu::get_device_context());
>>>>>>> 1c0bf2a0
    auto* pool = block->pool;
    if (pool->owner_PrivatePool && pool->owner_PrivatePool->allocator()) {
      pool->owner_PrivatePool->allocator()->raw_delete(block->ptr);
    } else {
      sycl::free(block->ptr, xpu::get_device_context());
    }

    if (pool->owner_PrivatePool) {
      TORCH_INTERNAL_ASSERT(pool->owner_PrivatePool->allocation_count > 0);
      pool->owner_PrivatePool->allocation_count--;
    }
    pool->blocks.erase(block);

    StatTypes stat_types = get_stat_types_for_pool(*pool);
    for_each_selected_stat_type(stat_types, [&](size_t stat_type) {
      stats.reserved_bytes[stat_type].decrease(block->size);
    });

    delete block;
  }

  void unmap_block(Block* block) {
    auto unmapped =
        block->expandable_segment->unmap(SegmentRange{block->ptr, block->size});
    if (unmapped.size == 0) {
      return;
    }
    block->pool->blocks.erase(block);

    ptrdiff_t before_size = unmapped.ptr - static_cast<char*>(block->ptr);
    if (before_size > 0) {
      // If the actual unmapped region starts after block->ptr due to alignment,
      // the region before unmapped.ptr is still mapped.
      // [Prev Block?] -> [Before Block] -> [Unmapped Block]
      Block* before_free = new Block(
          block->device, block->queue, before_size, block->pool, block->ptr);
      before_free->expandable_segment = block->expandable_segment;
      before_free->splice(block->prev, block);
      block->pool->blocks.insert(before_free);
    }

    auto after_size = block->size - (before_size + unmapped.size);
    if (after_size > 0) {
      // If the actual unmapped region ends before block->ptr + block->size,
      // the region after (unmapped.ptr + unmapped.size) is still mapped.
      // [Unmapped Block] -> [After Block] -> [Next Block?]
      Block* after_free = new Block(
          block->device,
          block->queue,
          after_size,
          block->pool,
          unmapped.ptr + unmapped.size);
      after_free->expandable_segment = block->expandable_segment;
      after_free->splice(block, block->next);
      block->pool->blocks.insert(after_free);
    }

    // [Before Mapped Block?] -> [Unmapped Block] -> [After Mapped Block?]
    block->ptr = unmapped.ptr;
    block->size = unmapped.size;
    block->mapped = false;

    try_merge_blocks(block, block->prev, *block->pool);
    try_merge_blocks(block, block->next, *block->pool);
    block->pool->unmapped.insert(block);

    StatTypes stat_types = get_stat_types_for_pool(*block->pool);
    for_each_selected_stat_type(stat_types, [&](size_t stat_type) {
      stats.reserved_bytes[stat_type].decrease(unmapped.size);
    });

    if (block->pool->owner_PrivatePool) {
      // The Freed block belonged to a XPU graph's PrivatePool.
      TORCH_INTERNAL_ASSERT(
          block->pool->owner_PrivatePool->allocation_count > 0);
      block->pool->owner_PrivatePool->allocation_count--;
    }
  }

  void release_blocks(BlockPool& pool) {
    std::vector<Block*> to_unmap;
    // Frees all non-split blocks in the given pool.
    auto it = pool.blocks.begin();
    while (it != pool.blocks.end()) {
      Block* block = *it;
      ++it;
      if (block->expandable_segment) {
        // unmap_block() modifies the free pool, so collect items to free first
        // to avoid iterator invalidation.
        to_unmap.push_back(block);
      } else if (!block->prev && !block->next) {
        release_block(block);
      }
    }
    for (Block* block : to_unmap) {
      unmap_block(block);
      // After unmap_block(), expandable segment blocks with no neighbors are
      // also released.
      if (!block->prev && !block->next) {
        release_expandable_segment(block);
      }
    }
  }

  bool release_cached_blocks(MempoolId_t mempool_id) {
    bool streams_synced = false;
    if (mempool_id.first == 0 && mempool_id.second == 0 &&
        captures_underway.empty()) {
      synchronize_and_free_events();
      // See Note [Safe to Free Blocks on BlockPool]
      c10::xpu::syncStreamsOnDevice(device_index);
      streams_synced = true;

      release_blocks(large_blocks);
      release_blocks(small_blocks);
    }

    for (auto it = graph_pools_freeable.begin();
         it != graph_pools_freeable.end();) {
      if (mempool_id.first != 0 || mempool_id.second != 0) {
        if (it->first == mempool_id) {
          // If there is an active mempool, we sync only the events
          // associated with the pool
          synchronize_and_free_events(it->second);
        } else {
          // otherwise we move on
          ++it;
          continue;
        }
      }

      if (!streams_synced) {
        // See Note [Safe to Free Blocks on BlockPool]
        c10::xpu::syncStreamsOnDevice(device_index);
        streams_synced = true;
      }
      TORCH_INTERNAL_ASSERT(it->second->use_count == 0);
      release_blocks(it->second->small_blocks);
      release_blocks(it->second->large_blocks);
      if (it->second->allocation_count == 0) {
        auto erase_count = graph_pools.erase(it->first);
        TORCH_INTERNAL_ASSERT(erase_count == 1);
        it = graph_pools_freeable.erase(it);
      } else {
        ++it;
      }
    }
    return true;
  }

  bool should_split(const Block* block, size_t size) {
    size_t remaining = block->size - size;
    if (block->pool->is_small ||
        AcceleratorAllocatorConfig::use_expandable_segments()) {
      return remaining >= kMinBlockSize;
    } else {
      return remaining > kSmallSize;
    }
  }

  StatTypes get_stat_types_for_pool(const BlockPool& pool) {
    StatTypes stat_types = {};
    stat_types[static_cast<size_t>(StatType::AGGREGATE)] = true;
    stat_types[static_cast<size_t>(
        pool.is_small ? StatType::SMALL_POOL : StatType::LARGE_POOL)] = true;
    return stat_types;
  }

  Block* alloc_found_block(
      AllocParams params,
      size_t orig_size,
      bool split_remainder) {
    auto size = params.size();
    auto device = params.device();
    BlockPool* pool = params.pool;
    sycl::queue* queue = params.queue();

    TORCH_INTERNAL_ASSERT(
        params.block != nullptr && params.block->ptr != nullptr);
    Block* block = params.block;
    Block* remaining = nullptr;

    if (split_remainder) {
      remaining = block;

      block = new Block(device, queue, size, pool, block->ptr);
      block->expandable_segment = remaining->expandable_segment;
      block->prev = remaining->prev;
      if (block->prev) {
        block->prev->next = block;
      }
      block->next = remaining;

      remaining->prev = block;
      remaining->ptr = static_cast<char*>(remaining->ptr) + size;
      remaining->size -= size;
      bool inserted = pool->blocks.insert(remaining).second;
      TORCH_INTERNAL_ASSERT_DEBUG_ONLY(inserted);
    }

    block->allocated = true;
    block->requested_size = orig_size;
    bool inserted = active_blocks.insert(block).second;
    TORCH_INTERNAL_ASSERT_DEBUG_ONLY(inserted)

    for_each_selected_stat_type(params.stat_types, [&](size_t stat_type) {
      stats.allocated_bytes[stat_type].increase(block->size);
      stats.active_bytes[stat_type].increase(block->size);
      stats.requested_bytes[stat_type].increase(block->requested_size);
    });

    c10::reportMemoryUsageToProfiler(
        block->ptr,
        static_cast<int64_t>(block->size),
        stats.allocated_bytes[static_cast<size_t>(StatType::AGGREGATE)].current,
        stats.reserved_bytes[static_cast<size_t>(StatType::AGGREGATE)].current,
        c10::Device(c10::DeviceType::XPU, device));

    return block;
  }

  void insert_events(Block* block) {
    stream_set streams(std::move(block->stream_uses));
    TORCH_INTERNAL_ASSERT(block->stream_uses.empty());
    for (auto& stream : streams) {
      block->event_count++;
      xpu_events[stream].emplace_back(
          stream.queue().ext_oneapi_submit_barrier(), block);
    }
  }

  void create_or_incref_pool(
      MempoolId_t mempool_id,
      XPUAllocator* allocator = nullptr) {
    auto it = graph_pools.find(mempool_id);
    if (it == graph_pools.end()) {
      // mempool_id does not reference an existing pool.
      // Make a new pool for XPU graph capture or memory pool usage.
      graph_pools.emplace(
          mempool_id, std::make_unique<PrivatePool>(mempool_id, allocator));
    } else {
      // mempool_id references an existing pool, which the current XPU graph
      // capture will share.
      TORCH_INTERNAL_ASSERT(it->second->use_count > 0);
      TORCH_INTERNAL_ASSERT(allocator == nullptr);
      it->second->use_count++;
    }
  }

  PrivatePool* get_private_pool(MempoolId_t mempool_id) {
    auto it = graph_pools.find(mempool_id);
    TORCH_INTERNAL_ASSERT(it != graph_pools.end());
    return it->second.get();
  }

 public:
  DeviceCachingAllocator(DeviceIndex device_index)
      : large_blocks(/* small */ false),
        small_blocks(/* small */ true),
        device_index(device_index) {}

  Block* malloc(DeviceIndex device, size_t orig_size, sycl::queue& queue) {
    std::scoped_lock<std::recursive_mutex> lock(mutex);
    if (C10_LIKELY(captures_underway.empty())) {
      process_events();
    }
    size_t size = round_size(orig_size);
    auto& pool = get_pool(size, &queue);
    const size_t alloc_size = get_allocation_size(size);
    AllocParams params(device, size, &queue, &pool, alloc_size);
    params.stat_types = get_stat_types_for_pool(pool);

    // First, try to get a block from the existing pool.
    bool block_found = get_free_block(params);
    // Can't reuse an existing block, try to get a new one.
    if (!block_found) {
      block_found = alloc_block(params, false) ||
          (release_cached_blocks({0, 0}) && alloc_block(params, true));
    }
    if (!block_found) {
      const auto& raw_device = c10::xpu::get_raw_device(device);
      const auto device_total =
          raw_device.get_info<sycl::info::device::global_mem_size>();
      // Estimate the available device memory when the SYCL runtime does not
      // support the corresponding aspect (ext_intel_free_memory).
      size_t device_free = device_total -
          stats.reserved_bytes[static_cast<size_t>(StatType::AGGREGATE)]
              .current;
      // TODO: Remove the aspect check once the SYCL runtime bug is fixed on
      // affected devices.
      if (raw_device.has(sycl::aspect::ext_intel_free_memory)) {
        device_free =
            raw_device.get_info<sycl::ext::intel::info::device::free_memory>();
      }
      std::string allowed_info;
      if (set_fraction) {
        allowed_info = format_size(allowed_memory_maximum) + " allowed; ";
      }

      auto allocated_bytes =
          stats.allocated_bytes[static_cast<size_t>(StatType::AGGREGATE)]
              .current;
      auto reserved_bytes =
          stats.reserved_bytes[static_cast<size_t>(StatType::AGGREGATE)]
              .current;

      c10::reportOutOfMemoryToProfiler(
          static_cast<int64_t>(size),
          allocated_bytes,
          reserved_bytes,
          c10::Device(c10::DeviceType::XPU, device));

      TORCH_CHECK_WITH(
          OutOfMemoryError,
          false,
          "XPU out of memory. Tried to allocate ",
          format_size(alloc_size),
          ". GPU ",
          static_cast<int>(device),
          " has a total capacity of ",
          format_size(device_total),
          " of which ",
          format_size(device_free),
          " is free. ",
          allowed_info,
          "Of the allocated memory ",
          format_size(allocated_bytes),
          " is allocated by PyTorch, and ",
          format_size(reserved_bytes - allocated_bytes),
          " is reserved by PyTorch but unallocated.",
          " Please use `empty_cache` to release all unoccupied cached memory.");
    }
    bool split_remainder = should_split(params.block, params.size());
    return alloc_found_block(std::move(params), orig_size, split_remainder);
  }

  void free(Block* block) {
    std::scoped_lock<std::recursive_mutex> lock(mutex);
    block->allocated = false;

    auto orig_block_ptr = block->ptr;
    auto orig_block_size = block->size;

    StatTypes stat_types = get_stat_types_for_pool(*block->pool);
    for_each_selected_stat_type(stat_types, [&](size_t stat_type) {
      stats.allocated_bytes[stat_type].decrease(block->size);
    });

    if (!block->stream_uses.empty()) {
      insert_events(block);
    } else {
      free_block(block);
    }

    c10::reportMemoryUsageToProfiler(
        orig_block_ptr,
        -static_cast<int64_t>(orig_block_size),
        stats.allocated_bytes[static_cast<size_t>(StatType::AGGREGATE)].current,
        stats.reserved_bytes[static_cast<size_t>(StatType::AGGREGATE)].current,
        c10::Device(c10::DeviceType::XPU, block->device));
  }

  void recordStream(Block* block, xpu::XPUStream stream) {
    std::scoped_lock<std::recursive_mutex> lock(mutex);
    if (stream.queue() == *block->queue) {
      return;
    }
    block->stream_uses.insert(stream);
  }

  void emptyCache(MempoolId_t mempool_id) {
    std::scoped_lock<std::recursive_mutex> lock(mutex);
    release_cached_blocks(mempool_id);
  }

  DeviceStats getStats() {
    std::scoped_lock<std::recursive_mutex> lock(mutex);
    return stats;
  }

  void resetAccumulatedStats() {
    std::scoped_lock<std::recursive_mutex> lock(mutex);

    for (const auto statType :
         c10::irange(static_cast<size_t>(StatType::NUM_TYPES))) {
      stats.allocated_bytes[statType].reset_accumulated();
      stats.reserved_bytes[statType].reset_accumulated();
      stats.active_bytes[statType].reset_accumulated();
      stats.requested_bytes[statType].reset_accumulated();
    }
    stats.num_alloc_retries = 0;
  }

  void resetPeakStats() {
    std::scoped_lock<std::recursive_mutex> lock(mutex);

    for (const auto statType :
         c10::irange(static_cast<size_t>(StatType::NUM_TYPES))) {
      stats.allocated_bytes[statType].reset_peak();
      stats.reserved_bytes[statType].reset_peak();
      stats.active_bytes[statType].reset_peak();
      stats.requested_bytes[statType].reset_peak();
    }
  }

  std::pair<size_t, size_t> getMemoryInfo() {
    const auto& device = c10::xpu::get_raw_device(device_index);
    const size_t total = device.get_info<sycl::info::device::global_mem_size>();
    TORCH_CHECK(
        device.has(sycl::aspect::ext_intel_free_memory),
        "The device (",
        device.get_info<sycl::info::device::name>(),
        ") doesn't support querying the available free memory. ",
        "You can file an issue at https://github.com/pytorch/pytorch/issues ",
        "to help us prioritize its implementation.");
    const size_t free =
        device.get_info<sycl::ext::intel::info::device::free_memory>();
    return {free, total};
  }

  double getMemoryFraction() {
    if (!set_fraction) {
      return 1.0;
    }

    const auto device_total =
        xpu::get_raw_device(device_index)
            .get_info<sycl::info::device::global_mem_size>();
    return static_cast<double>(allowed_memory_maximum) /
        static_cast<double>(device_total);
  }

  void setMemoryFraction(double fraction) {
    const auto device_total =
        xpu::get_raw_device(device_index)
            .get_info<sycl::info::device::global_mem_size>();
    allowed_memory_maximum = static_cast<size_t>(fraction * device_total);
    set_fraction = true;
  }

  void createOrIncrefPool(
      MempoolId_t mempool_id,
      XPUAllocator* allocator = nullptr) {
    std::scoped_lock<std::recursive_mutex> lock(mutex);
    create_or_incref_pool(mempool_id, allocator);
  }

  int getPoolUseCount(MempoolId_t mempool_id) {
    std::scoped_lock<std::recursive_mutex> lock(mutex);
    auto it = graph_pools.find(mempool_id);
    if (it == graph_pools.end()) {
      return 0;
    }
    return it->second->use_count;
  }

  // Called by XPUGraph::capture_begin
  void beginAllocateToPool(
      MempoolId_t mempool_id,
      std::function<bool(sycl::queue*)> filter) {
    std::lock_guard<std::recursive_mutex> lock(mutex);
    create_or_incref_pool(mempool_id);
    auto not_found = std::all_of(
        captures_underway.begin(),
        captures_underway.end(),
        [&](const auto& entry) { return entry.first != mempool_id; });
    TORCH_CHECK(
        not_found, "beginAllocateToPool: already recording to mempool_id");
    captures_underway.emplace_back(mempool_id, std::move(filter));
  }

  // Called by XPUGraph::capture_end
  void endAllocateToPool(MempoolId_t mempool_id) {
    std::lock_guard<std::recursive_mutex> lock(mutex);

    auto it = std::find_if(
        captures_underway.begin(),
        captures_underway.end(),
        [&](const auto& entry) { return entry.first == mempool_id; });
    TORCH_INTERNAL_ASSERT(
        it != captures_underway.end(),
        "endAllocatePool: not currently recording to mempool_id");
    captures_underway.erase(it);
  }

  // Called by XPUGraph::reset and MemPool::~MemPool()
  void releasePool(MempoolId_t mempool_id) {
    std::lock_guard<std::recursive_mutex> lock(mutex);
    auto pp = get_private_pool(mempool_id);
    auto uc = --(pp->use_count);
    TORCH_INTERNAL_ASSERT(uc >= 0);
    if (uc == 0) {
      bool inserted = graph_pools_freeable.insert({mempool_id, pp}).second;
      TORCH_INTERNAL_ASSERT(inserted);
    }
  }
};

static void local_raw_delete(void* ptr);

class NativeCachingAllocator : public XPUAllocator {
 private:
  alignas(hardware_destructive_interference_size) std::mutex mutex;
  ska::flat_hash_map<void*, Block*> allocated_blocks;

  void add_allocated_block(Block* block) {
    std::lock_guard<std::mutex> lock(mutex);
    allocated_blocks[block->ptr] = block;
  }

  Block* get_allocated_block(void* ptr, bool remove = false) {
    std::scoped_lock<std::mutex> lock(mutex);
    auto it = allocated_blocks.find(ptr);
    if (it == allocated_blocks.end()) {
      return nullptr;
    }
    Block* block = it->second;
    if (remove) {
      allocated_blocks.erase(it);
    }
    return block;
  }

  void assertValidDevice(DeviceIndex device) {
    const auto device_num = device_allocators.size();
    TORCH_CHECK(
        0 <= device && device < static_cast<int64_t>(device_num),
        "Invalid device argument ",
        device,
        ": did you call init?");
  }

 public:
  std::vector<std::unique_ptr<DeviceCachingAllocator>> device_allocators;

  void init(DeviceIndex device_count) override {
    const auto size = static_cast<DeviceIndex>(device_allocators.size());
    if (size < device_count) {
      device_allocators.resize(device_count);
      for (const auto i : c10::irange(size, device_count)) {
        device_allocators[i] = std::make_unique<DeviceCachingAllocator>(i);
      }
    }
  }

  bool initialized() override {
    return !device_allocators.empty();
  }

  void malloc(
      void** devPtr,
      DeviceIndex device,
      size_t size,
      sycl::queue& queue) {
    TORCH_INTERNAL_ASSERT(
        0 <= device && static_cast<size_t>(device) < device_allocators.size(),
        "Allocator not initialized for device ",
        static_cast<int16_t>(device),
        ": did you call init?");
    Block* block = device_allocators[device]->malloc(device, size, queue);
    add_allocated_block(block);
    *devPtr = block->ptr;
    const c10::impl::PyInterpreter* interp = c10::impl::GPUTrace::get_trace();
    if (C10_UNLIKELY(interp)) {
      (*interp)->trace_gpu_memory_allocation(
          c10::kXPU, reinterpret_cast<uintptr_t>(*devPtr));
    }
  }

  void free(void* ptr) {
    if (!ptr) {
      return;
    }
    Block* block = get_allocated_block(ptr, /* remove */ true);
    TORCH_CHECK(block, "invalid device pointer: ", ptr);
    device_allocators[block->device]->free(block);
    const c10::impl::PyInterpreter* interp = c10::impl::GPUTrace::get_trace();
    if (C10_UNLIKELY(interp)) {
      (*interp)->trace_gpu_memory_deallocation(
          c10::kXPU, reinterpret_cast<uintptr_t>(block->ptr));
    }
  }

  void emptyCache(MempoolId_t mempool_id) override {
    for (auto& da : device_allocators) {
      da->emptyCache(mempool_id);
    }
  }

  void recordStream(const DataPtr& ptr, c10::Stream stream) override {
    if (!ptr.get()) {
      return;
    }
    if (ptr.get_deleter() != &local_raw_delete) {
      return;
    }

    Block* block = get_allocated_block(ptr.get());
    TORCH_CHECK(block, "No allocated block can be found.");
    c10::xpu::XPUStream xpu_stream{stream};
    device_allocators[block->device]->recordStream(block, xpu_stream);
  }

  DataPtr allocate(size_t size) override {
    auto device = c10::xpu::current_device();
    void* r = nullptr;
    if (size != 0) {
      this->malloc(&r, device, size, xpu::getCurrentXPUStream(device));
    }
    return {r, r, &local_raw_delete, Device(DeviceType::XPU, device)};
  }

  DeleterFnPtr raw_deleter() const override {
    return &local_raw_delete;
  }

  void* raw_alloc(size_t size) override {
    if (size == 0) {
      return nullptr;
    }
    auto device = c10::xpu::current_device();
    void* r = nullptr;
    malloc(&r, device, size, xpu::getCurrentXPUStream(device));
    return r;
  }

  void* raw_alloc_with_stream(size_t size, XPUStream stream) override {
    if (size == 0) {
      return nullptr;
    }
    auto device = c10::xpu::current_device();
    void* r = nullptr;
    malloc(&r, device, size, stream);
    return r;
  }

  void raw_delete(void* ptr) override {
    this->free(ptr);
  }

  void copy_data(void* dest, const void* src, std::size_t count) const final {
    xpu::getCurrentXPUStream().queue().memcpy(dest, src, count);
  }

  DeviceStats getDeviceStats(DeviceIndex device) override {
    assertValidDevice(device);
    return device_allocators[device]->getStats();
  }

  void resetPeakStats(DeviceIndex device) override {
    assertValidDevice(device);
    device_allocators[device]->resetPeakStats();
  }

  void resetAccumulatedStats(DeviceIndex device) override {
    assertValidDevice(device);
    device_allocators[device]->resetAccumulatedStats();
  }

  void enablePeerAccess(c10::DeviceIndex dev, c10::DeviceIndex dev_to_access) {
    assertValidDevice(dev);
    assertValidDevice(dev_to_access);
    c10::xpu::get_raw_device(dev).ext_oneapi_enable_peer_access(
        c10::xpu::get_raw_device(dev_to_access));
  }

  std::pair<size_t, size_t> getMemoryInfo(DeviceIndex device) override {
    assertValidDevice(device);
    return device_allocators[device]->getMemoryInfo();
  }

  double getMemoryFraction(DeviceIndex device) {
    assertValidDevice(device);
    return device_allocators[device]->getMemoryFraction();
  }

  void setMemoryFraction(double fraction, DeviceIndex device) {
    assertValidDevice(device);
    TORCH_CHECK_VALUE(
        0 < fraction && fraction <= 1,
        "invalid fraction:",
        fraction,
        ". Please set within (0, 1].");
    device_allocators[device]->setMemoryFraction(fraction);
  }

  void createOrIncrefPool(
      c10::DeviceIndex device,
      MempoolId_t mempool_id,
      XPUAllocator* allocator) {
    assertValidDevice(device);
    device_allocators[device]->createOrIncrefPool(
        std::move(mempool_id), allocator);
  }

  void beginAllocateToPool(
      c10::DeviceIndex device,
      MempoolId_t mempool_id,
      std::function<bool(sycl::queue*)> filter) {
    assertValidDevice(device);
    device_allocators[device]->beginAllocateToPool(
        std::move(mempool_id), std::move(filter));
  }

  void endAllocateToPool(c10::DeviceIndex device, MempoolId_t mempool_id) {
    assertValidDevice(device);
    device_allocators[device]->endAllocateToPool(mempool_id);
  }

  void releasePool(c10::DeviceIndex device, MempoolId_t mempool_id) {
    assertValidDevice(device);
    device_allocators[device]->releasePool(std::move(mempool_id));
  }

  int getPoolUseCount(c10::DeviceIndex device, MempoolId_t mempool_id) {
    assertValidDevice(device);
    return device_allocators[device]->getPoolUseCount(std::move(mempool_id));
  }
};

static NativeCachingAllocator allocator;

void local_raw_delete(void* ptr) {
  allocator.free(ptr);
}

Allocator* get() {
  return &allocator;
}

void init(DeviceIndex device_count) {
  return allocator.init(device_count);
}

void emptyCache(MempoolId_t mempool_id) {
  return allocator.emptyCache(mempool_id);
}

void resetPeakStats(DeviceIndex device) {
  return allocator.resetPeakStats(device);
}

void resetAccumulatedStats(DeviceIndex device) {
  return allocator.resetAccumulatedStats(device);
}

DeviceStats getDeviceStats(DeviceIndex device) {
  return allocator.getDeviceStats(device);
}

void* raw_alloc(size_t size) {
  return allocator.raw_alloc(size);
}

void raw_delete(void* ptr) {
  return allocator.raw_delete(ptr);
}

void recordStream(const DataPtr& dataPtr, XPUStream stream) {
  return allocator.recordStream(dataPtr, stream);
}

void enablePeerAccess(c10::DeviceIndex dev, c10::DeviceIndex dev_to_access) {
  return allocator.enablePeerAccess(dev, dev_to_access);
}

double getMemoryFraction(DeviceIndex device) {
  return allocator.getMemoryFraction(device);
}

void setMemoryFraction(double fraction, DeviceIndex device) {
  return allocator.setMemoryFraction(fraction, device);
}

void createOrIncrefPool(
    c10::DeviceIndex device,
    MempoolId_t mempool_id,
    XPUAllocator* allocator_ptr) {
  return allocator.createOrIncrefPool(device, mempool_id, allocator_ptr);
}

void beginAllocateToPool(
    c10::DeviceIndex device,
    MempoolId_t mempool_id,
    std::function<bool(sycl::queue*)> filter) {
  return allocator.beginAllocateToPool(device, mempool_id, std::move(filter));
}

void endAllocateToPool(c10::DeviceIndex device, MempoolId_t mempool_id) {
  return allocator.endAllocateToPool(device, mempool_id);
}

void releasePool(c10::DeviceIndex device, MempoolId_t mempool_id) {
  return allocator.releasePool(device, mempool_id);
}

int getPoolUseCount(c10::DeviceIndex device, MempoolId_t mempool_id) {
  return allocator.getPoolUseCount(device, mempool_id);
}

REGISTER_ALLOCATOR(kXPU, &allocator)

} // namespace c10::xpu::XPUCachingAllocator

namespace c10::xpu {

// uid_ is incremented when a user creates a MemPool,
//
// uuid_ is incremented when XPUGraph creates a MemPool
// as a result of a user not providing a pool.

std::atomic<CaptureId_t> MemPool::uid_{1};
std::atomic<CaptureId_t> MemPool::uuid_{1};

MemPool::MemPool(
    XPUCachingAllocator::XPUAllocator* allocator,
    bool is_user_created,
    bool use_on_oom)
    : allocator_(allocator), is_user_created_(is_user_created) {
  if (is_user_created_) {
    id_ = {0, uid_++};
  } else {
    id_ = {uuid_++, 0};
  }
  device_ = c10::xpu::current_device();
  XPUCachingAllocator::createOrIncrefPool(device_, id_, allocator);
  if (use_on_oom) {
    // XPU doesn't support use_on_oom yet
    TORCH_WARN(
        "XPUCachingAllocator::MemPool: use_on_oom is not supported on XPU");
  }
}

MemPool::~MemPool() {
  TORCH_INTERNAL_ASSERT(use_count() == 1);
  XPUCachingAllocator::releasePool(device_, id_);
  c10::xpu::XPUCachingAllocator::emptyCache(id_); // release cached blocks
}

MempoolId_t MemPool::id() {
  return id_;
}

XPUCachingAllocator::XPUAllocator* MemPool::allocator() {
  return allocator_;
}

int MemPool::use_count() {
  return XPUCachingAllocator::getPoolUseCount(device_, id_);
}

c10::DeviceIndex MemPool::device() {
  return device_;
}

MempoolId_t MemPool::graph_pool_handle(bool is_user_created) {
  if (is_user_created) {
    return {0, uid_++};
  }
  return {uuid_++, 0};
}

} // namespace c10::xpu<|MERGE_RESOLUTION|>--- conflicted
+++ resolved
@@ -796,11 +796,7 @@
      * We have to do a device-level synchronization before free these blocks to
      * guarantee that all kernels can access to the blocks have finished.
      */
-<<<<<<< HEAD
-=======
     TORCH_INTERNAL_ASSERT(!block->expandable_segment);
-    sycl::free(block->ptr, xpu::get_device_context());
->>>>>>> 1c0bf2a0
     auto* pool = block->pool;
     if (pool->owner_PrivatePool && pool->owner_PrivatePool->allocator()) {
       pool->owner_PrivatePool->allocator()->raw_delete(block->ptr);
