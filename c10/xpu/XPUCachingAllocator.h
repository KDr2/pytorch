--- conflicted
+++ resolved
@@ -7,7 +7,12 @@
 
 namespace c10::xpu::XPUCachingAllocator {
 
-<<<<<<< HEAD
+class XPUAllocator : public DeviceAllocator {
+ public:
+  virtual void* raw_alloc(size_t nbytes) = 0;
+  virtual void raw_delete(void* ptr) = 0;
+};
+
 typedef std::shared_ptr<GatheredContext> (*CreateContextFn)();
 
 enum struct RecordContext {
@@ -63,12 +68,6 @@
   size_t size_;
   MempoolId_t mempool_;
   trace_time_ time_{};
-=======
-class XPUAllocator : public DeviceAllocator {
- public:
-  virtual void* raw_alloc(size_t nbytes) = 0;
-  virtual void raw_delete(void* ptr) = 0;
->>>>>>> 8eb18def
 };
 
 C10_XPU_API Allocator* get();
@@ -98,7 +97,6 @@
 
 C10_XPU_API void setMemoryFraction(double fraction, DeviceIndex device);
 
-<<<<<<< HEAD
 C10_XPU_API void recordHistory(
     bool enabled,
     CreateContextFn context_recorder,
@@ -106,10 +104,6 @@
     RecordContext when,
     bool clearHistory);
 
-class XPUAllocator;
-
-=======
->>>>>>> 8eb18def
 C10_XPU_API void createOrIncrefPool(
     c10::DeviceIndex device,
     c10::MempoolId_t mempool_id,
