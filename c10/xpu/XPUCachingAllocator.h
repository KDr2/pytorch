--- conflicted
+++ resolved
@@ -142,13 +142,8 @@
     RecordContext when,
     bool clearHistory);
 
-<<<<<<< HEAD
 C10_XPU_API SnapshotInfo snapshot(MempoolId_t mempool_id = {0, 0});
 
-class XPUAllocator;
-
-=======
->>>>>>> 5ac764b8
 C10_XPU_API void createOrIncrefPool(
     c10::DeviceIndex device,
     c10::MempoolId_t mempool_id,
