#include <c10/cuda/CUDACachingAllocator.h>

#include <c10/core/impl/GPUTrace.h>
#include <c10/cuda/CUDAAllocatorConfig.h>
#include <c10/cuda/CUDAException.h>
#include <c10/cuda/CUDAFunctions.h>
#include <c10/cuda/CUDAGuard.h>
#include <c10/util/CallOnce.h>
#include <c10/util/ScopeExit.h>
#include <c10/util/UniqueVoidPtr.h>
#include <c10/util/flat_hash_map.h>
#include <c10/util/hash.h>
#include <c10/util/irange.h>
#include <c10/util/llvmMathExtras.h>
#include <c10/util/static_tracepoint.h>

#if !defined(USE_ROCM) && defined(PYTORCH_C10_DRIVER_API_SUPPORTED)
#include <c10/cuda/driver_api.h>
#include <sys/types.h>
#include <unistd.h>
#endif

#include <c10/util/Exception.h>
#include <cuda_runtime_api.h>
#include <algorithm>
#include <cstddef>
#include <cstdint>
#include <deque>
#include <iostream>
#include <memory>
#include <mutex>
#include <regex>
#include <set>
#include <utility>
#include <vector>

TORCH_SDT_DEFINE_SEMAPHORE(malloc)
TORCH_SDT_DEFINE_SEMAPHORE(free)

namespace c10 {

C10_DEFINE_REGISTRY(FreeCudaMemoryCallbacksRegistry, FreeMemoryCallback);

namespace cuda::CUDACachingAllocator {

// Included here as this is externally used in CUDAAllocatorConfig
const size_t kLargeBuffer =
    20971520; // "large" allocations may be packed in 20 MiB blocks

namespace Native {

//
// Yet another caching allocator for CUDA device allocations.
//
// - Allocations are associated with a stream. Once freed, blocks can be
//   re-allocated on the same stream, but not on any other stream.
// - The allocator attempts to find the smallest cached block that will fit the
//   requested size. If the block is larger than the requested size, it may be
//   split. If no block is found, the allocator will delegate to cudaMalloc.
// - If the cudaMalloc fails, the allocator will attempt to free one cached
//   block of sufficient size that is not split and retry the allocation.
//   If this also fails, the allocator will attempt to free all cached blocks
//   that are not split and retry the allocation.
// - Large (>1MB) and small allocations are stored in separate pools.
//   Small requests are packed into 2MB buffers. Large requests will use the
//   smallest available free block or allocate a new block using cudaMalloc.
// - To reduce fragmentation, requests between 1MB and 10MB will allocate and
//   split a 20MB block, if no free block of sufficient size is available.
// - To further reduce fragmentation, blocks >= max_split_size are not allowed
//   to be split. These oversize cached blocks will still satisfy requests
//   within 1MB of the oversize cached block size.
//
// With this allocator, allocations and frees should logically be considered
// "usages" of the memory segment associated with streams, just like kernel
// launches. The programmer must insert the proper synchronization if memory
// segments are used from multiple streams.
//
// The library provides a recordStream() function to help insert the correct
// synchronization when allocations are used on multiple streams. This will
// ensure that the block is not reused before each recorded stream completes
// work.
//

/**
 * Note [Interaction with CUDA graph capture]
 * ~~~~~~~~~~~~~~~~~~~~~~~~~~~~~~~~~~~~~~~~~~
 * Graph capture performs a dry run of a region of execution, freezing all CUDA
 * work (and virtual addresses used during that work) into a "graph." The graph
 * may be "replayed" like a single giant kernel, with greatly reduced CPU
 * overhead as well as modestly improved GPU performance.
 *
 * Because capture bakes in memory addresses, the memory used during capture
 * must be available for the graph to use during replay. DeviceCachingAllocator
 * assigns and frees memory eagerly and dynamically, so if we're not careful
 * about managing graphs' memory, at replay time those memory addresses could be
 * used by other tensors.
 *
 * To guarantee a graph's baked in addresses are safe to reuse in replay,
 * DeviceAllocator satisfies allocations from a graph-private memory pool during
 * capture, and doesn't begin cudaFreeing those addresses until the graph is
 * destroyed.
 *
 * Within the private pool, allocations are freed and reassigned as usual during
 * capture. Memory regions will be used in a consistent order during replay. So
 * a private pool doesn't use memory more wastefully than the default pools
 * during capture, but it does reserve its high-water mark of used memory away
 * from the default pools as long as the capture(s) it served survive
 * (regardless whether those captures are idle or replaying).
 *
 * CUDAGraph's requests for private pools are mediated by
 * DeviceAllocator::notifyCaptureBegin,
 *                  notifyCaptureAboutToEnd,
 *                  notifyCaptureEnded,
 *                  notifyCaptureDestroy.
 */

constexpr size_t kMinBlockSize =
    512; // all sizes are rounded to at least 512 bytes
constexpr size_t kSmallSize = 1048576; // largest "small" allocation is 1 MiB
constexpr size_t kSmallBuffer =
    2097152; // "small" allocations are packed in 2 MiB blocks
constexpr size_t kMinLargeAlloc =
    10485760; // allocations between 1 and 10 MiB may use kLargeBuffer
constexpr size_t kRoundLarge = 2097152; // round up large allocations to 2 MiB

namespace {

using stream_set = ska::flat_hash_set<cuda::CUDAStream>;

using StatTypes = std::array<bool, static_cast<size_t>(StatType::NUM_TYPES)>;

void increase_stat(Stat& stat, size_t amount) {
  stat.current += static_cast<int64_t>(amount);
  stat.peak = std::max(stat.current, stat.peak);
  stat.allocated += static_cast<int64_t>(amount);
}

void decrease_stat(Stat& stat, size_t amount) {
  stat.current -= static_cast<int64_t>(amount);
  TORCH_INTERNAL_ASSERT_DEBUG_ONLY(
      stat.current >= 0,
      "Negative tracked stat in CUDA allocator (likely logic error).");
  stat.freed += static_cast<int64_t>(amount);
}

void reset_accumulated_stat(Stat& stat) {
  stat.allocated = 0;
  stat.freed = 0;
}

void reset_peak_stat(Stat& stat) {
  stat.peak = stat.current;
}

template <typename Func>
void for_each_selected_stat_type(const StatTypes& stat_types, Func f) {
  for (const auto stat_type : c10::irange(stat_types.size())) {
    if (stat_types[stat_type]) {
      f(stat_type);
    }
  }
}

void decrease_stat_array(
    StatArray& stat_array,
    size_t amount,
    const StatTypes& stat_types) {
  for_each_selected_stat_type(
      stat_types, [&stat_array, amount](size_t stat_type) {
        decrease_stat(stat_array[stat_type], amount);
      });
}

struct Block;
struct PrivatePool;
typedef bool (*Comparison)(const Block*, const Block*);
static bool BlockComparatorSize(const Block* a, const Block* b);
static bool BlockComparatorAddress(const Block* a, const Block* b);

struct BlockPool {
  BlockPool(bool small, PrivatePool* private_pool = nullptr)
      : blocks(BlockComparatorSize),
        unmapped(BlockComparatorAddress),
        is_small(small),
        owner_PrivatePool(private_pool) {}

  // Do not insert a Block to blocks directly; use insert_into_blocks(),
  // instead.
  std::set<Block*, Comparison> blocks;
  std::set<Block*, Comparison> unmapped;
  // NOLINTNEXTLINE(cppcoreguidelines-avoid-const-or-ref-data-members)
  const bool is_small;
  PrivatePool* owner_PrivatePool;
  int64_t get_free_blocks_call_count{0};

  // Add a Block into blocks set with updating gc counter.
  std::pair<std::set<Block*, Comparison>::iterator, bool> insert_into_blocks(
      Block* block);
};

struct ExpandableSegment;

struct Block {
  c10::DeviceIndex device; // gpu
  cudaStream_t stream; // allocation stream
  stream_set stream_uses; // streams on which the block was used
  size_t size; // block size in bytes
  size_t requested_size; // memory originally requested
  BlockPool* pool{nullptr}; // owning memory pool
  void* ptr{nullptr}; // memory address
  bool allocated{false}; // in-use flag
  bool mapped{true}; // is the virtual address range this Block references
                     // backed by physical pages. Always true when
                     // expandable_segment_ is null. When false
                     // This Block will be aligned to the segment size
                     // of its expandable_segment_.
  Block* prev{nullptr}; // prev block if split from a larger allocation
  Block* next{nullptr}; // next block if split from a larger allocation
  int event_count{0}; // number of outstanding CUDA events
  int64_t gc_count_base{0}; // get_free_blocks_call_count when Block is inserted
  std::shared_ptr<GatheredContext> context_when_allocated;
  // only set for the first block in the segment (when prev == null)
  // this records the frame information when cudaMalloc was called
  // whereas context_when_allocated records the last time we handed this
  // memory out from our cache.
  std::shared_ptr<GatheredContext> context_when_segment_allocated;

  ExpandableSegment* expandable_segment_{nullptr};

  Block(
      c10::DeviceIndex device,
      cudaStream_t stream,
      size_t size,
      BlockPool* pool,
      void* ptr)
      : device(device),
        stream(stream),
        stream_uses(),
        size(size),
        requested_size(0),
        pool(pool),
        ptr(ptr) {}

  // constructor for search key
  Block(c10::DeviceIndex device, cudaStream_t stream, size_t size)
      : device(device),
        stream(stream),
        stream_uses(),
        size(size),
        requested_size(0) {}

  size_t gc_count() {
    TORCH_INTERNAL_ASSERT(pool);
    return static_cast<int>(pool->get_free_blocks_call_count - gc_count_base);
  }

  bool is_split() const {
    return (prev != nullptr) || (next != nullptr);
  }
  void splice(Block* before, Block* after) {
    if (before) {
      TORCH_INTERNAL_ASSERT(before->next == after);
      before->next = this;
    }
    prev = before;
    if (after) {
      TORCH_INTERNAL_ASSERT(after->prev == before);
      after->prev = this;
    }
    next = after;
  }
};

std::pair<std::set<Block*, Comparison>::iterator, bool> BlockPool::
    insert_into_blocks(Block* block) {
  block->gc_count_base = get_free_blocks_call_count;
  return blocks.insert(block);
}

struct SegmentRange {
  char* ptr;
  size_t size;
  SegmentRange(void* p, size_t s) : ptr(static_cast<char*>(p)), size(s) {}
};

#if !defined(USE_ROCM) && defined(PYTORCH_C10_DRIVER_API_SUPPORTED)

/*
Note [Expandable Segments]

Rationale

For large (>2MB) allocations, the allocator calls cudaMalloc to get allocations
that are the same size as what the user requests. In the future, parts of these
allocations can be reused for other requests if they are free. This works well
when the program makes many requests of exactly the same size or of sizes that
even multiples of that size. Many deep learning models follow this behavior.
However, one common exception is when the batch size changes slightly from one
iteration to the next, e.g. in batched inference. When the program runs
initially with batch size N, it will make allocations appropriate for that size.
If in the future, it runs at size N - 1, the existing allocations will still be
big enough. However, if it runs at size N + 1, then it will have to make new
allocations that are slightly larger. Not all the tensors are the same size.
Some might be (N + 1)*A and others (N + 1)*A*B where A and B are some non-batch
dimensions in the model. Because the allocator reuses existing allocations when
they are big enough, some number of (N + 1)*A allocations will actually fit in
the already existing N*B*A segments, though not perfectly. As the model runs it
will partially fill up all of these segments leaving unusable free slices of
memory at the end of these segments. The allocator at some point will need to
cudaMalloc a new (N + 1)*A*B segment. If there is not enough memory, there is
now no way to recover the slices of memory that are free at the end of existing
segments. With models 50+ layers deep, this pattern might repeat 50+ times
creating many slivers.

Approach

Expandable segments allows the allocator to create a segment initially and then
expand its size later when more memory is needed. Instead of making one segment
per allocation, it tries to make one segment (per stream) that grows as
necessary. Now when the N + 1 case runs, the allocations will tile nicely into
the one large segment until it fills up. Then more memory is requested and
appended to the end of the segment. This process does not create as many slivers
of unusable memory, so it is more likely to succeed at finding this memory.

Implementation

The expandable_segments:True option is used to enable/disable this behavior. We
use cuda's low-level memory APIs, which are similar to mmap, to extend the
memory segments. These APIs separate the allocation of physical memory
(cuMemCreate) from the allocation of virtual address space (cuMemAddressReserve)
and the associate between them cuMemMap/cuMemSetAccess.

When we allocate a new segment, we allocate enough address space to map
basically the entire physical memory of the GPU (there is 256TiB of address
space), but we only map enough physical memory to handle the current amount of
memory needed by the program. As more is requested, we add more physical memory
to the segment. This can work at the granularity of GPU pages which are 2MiB
currently.

If we end up out of memory, we can unmap all the memory in our segment
corresponding to empty physical pages, and return it to CUDA for use at another
address in the segment or in a segment for a different stream.

A current limitation of CUDA's API is that physical memory
(CUmemGenericAllocationHandle) cannot be split up after it is mapped even if the
handle holds multiple GPU pages. The cost to map/unmap memory is proportional to
the number of physical memory chunks that were allocated (mapping 10 separately
allocated 2MiB pages takes 10x time compared to mapping one 20MiB physical
allocation of 10 pages).  Changing memory mappings also appears to involve at
least some synchronous actions with the GPU and so should be considered an
expensive operation. To limit overhead, we use 2MiB pages for our small pool and
20MiB pages for our large pool. Initially allocation using expandable_blocks
will be slower than cudaMalloc, though still in the milliseconds range for
mapping the entire memory.

When mapping new memory to expand the segment, we look for the lowest address at
which we can fit a new allocation by adding new pages. Normally this will be at
the end of the block. But if have previously unmapped blocks earlier in the
segment during an OOM, it will first try to fill in those gaps to keep the
segment as a single block. By allocating at the lowest address we encourage
the split up parts of the block to merge into a single block again, reducing
fragmentation potential.

Allocation of blocks in the segment uses the same best-fit heuristics of the
rest of the allocator.

Expandable blocks can be enabled/disabled throughout the run of a program. When
disabled, the allocator will not put new allocations in an expandable block.

Limitations

* Slightly slower initial memory allocation speed.
* IPC of cuda tensors (e.g. for multiprocess dataloaders) is not supported.
However, it is possible to temporarily disable (expandable_segments:False) the
bevhavior for allocator tensors that need to be used cross-process.
* CUDA runtime APIs related to sharing memory across process
(cudaDeviceEnablePeerAccess) do not work for memory allocated with cuMemMap.
Instead these mapping have to be done manually. The allocator now has an
`enablePeerAccess` method to do this.
*/

struct ExpandableSegment {
  ExpandableSegment(
      c10::DeviceIndex device,
      cudaStream_t stream,
      size_t size,
      std::vector<c10::DeviceIndex> peers)
      : device_(device),
        stream_(stream),
        // 2MB for small pool, 20MB for large pool
        segment_size_(size),
        peers_(std::move(peers)) {
    cudaDeviceProp prop{};
    C10_CUDA_CHECK(cudaGetDeviceProperties(&prop, device_));
    // we allocate enough address space for 1 1/8 the total memory on the GPU.
    // This allows for some cases where we have to unmap pages earlier in the
    // segment to put them at the end.
    max_handles_ = numSegments(prop.totalGlobalMem + prop.totalGlobalMem / 8);
    C10_CUDA_DRIVER_CHECK(DriverAPI::get()->cuMemAddressReserve_(
        &ptr_, segment_size_ * max_handles_, 0ULL, 0, 0ULL));
  }
  // begin must be aligned to segment_size_.
  // returns the actual range mapped, which may be
  // greater than requested if size is not aligned to segment_size_.
  // return size of 0 indicates OOM
  SegmentRange map(SegmentRange range) {
    auto begin = segmentLeft(range.ptr);
    auto end = segmentRight(range.ptr + range.size);
    TORCH_INTERNAL_ASSERT(ptr() + begin * segment_size_ == range.ptr);
    if (begin == end) {
      return rangeFromHandles(begin, end);
    }
    while (end > handles_.size()) {
      handles_.emplace_back(c10::nullopt);
    }
    for (auto i : c10::irange(begin, end)) {
      TORCH_INTERNAL_ASSERT(!handles_.at(i));
      CUmemGenericAllocationHandle handle = 0;
      CUmemAllocationProp prop = {};
      prop.type = CU_MEM_ALLOCATION_TYPE_PINNED;
      prop.location.type = CU_MEM_LOCATION_TYPE_DEVICE;
<<<<<<< HEAD
=======
      // NOLINTNEXTLINE(bugprone-signed-char-misuse)
>>>>>>> 22ba180e
      prop.location.id = static_cast<int>(device_);
      auto status =
          DriverAPI::get()->cuMemCreate_(&handle, segment_size_, &prop, 0);
      if (status == CUDA_ERROR_OUT_OF_MEMORY) {
        for (auto j : c10::irange(begin, i)) {
          auto h = handles_.at(j).value();
          handles_.at(j) = c10::nullopt;
          C10_CUDA_DRIVER_CHECK(DriverAPI::get()->cuMemRelease_(h));
        }
        trimHandles();
        return rangeFromHandles(begin, begin);
      }
      C10_CUDA_DRIVER_CHECK(status);
      handles_.at(i) = handle;
    }
    for (auto i : c10::irange(begin, end)) {
      C10_CUDA_DRIVER_CHECK(DriverAPI::get()->cuMemMap_(
          ptr_ + i * segment_size_,
          segment_size_,
          0,
          handles_.at(i).value(),
          0ULL));
    }

    setAccess(device_, begin, end);
    for (auto p : peers_) {
      setAccess(p, begin, end);
    }
    return rangeFromHandles(begin, end);
  }

  // unmaps all the completely empty segment_size_ segments between
  // [begin, begin + size), returns the offset where the range begin,
  // and the actual size unmapped (multiple of segment_size_)
  SegmentRange unmap(SegmentRange range) {
    auto begin = segmentRight(range.ptr);
    auto end = segmentLeft(range.ptr + range.size);
    if (begin >= end) {
      return SegmentRange{range.ptr, 0};
    }
    unmapHandles(begin, end);
    return rangeFromHandles(begin, end);
  }

  char* ptr() const {
    // NOLINTNEXTLINE(performance-no-int-to-ptr)
    return reinterpret_cast<char*>(ptr_);
  }
  size_t size() const {
    return max_handles_ * segment_size_;
  }

  void addPeer(c10::DeviceIndex device) {
    peers_.push_back(device);
    forEachAllocatedRange(
        [&](size_t begin, size_t end) { setAccess(device, begin, end); });
  }

  ~ExpandableSegment() {
    forEachAllocatedRange(
        [&](size_t begin, size_t end) { unmapHandles(begin, end); });
    C10_CUDA_DRIVER_CHECK(DriverAPI::get()->cuMemAddressFree_(
        ptr_, segment_size_ * max_handles_));
  }

 private:
  void setAccess(c10::DeviceIndex device, size_t begin, size_t end) {
    CUmemAccessDesc desc;
    desc.location.type = CU_MEM_LOCATION_TYPE_DEVICE;
<<<<<<< HEAD
=======
    // NOLINTNEXTLINE(bugprone-signed-char-misuse)
>>>>>>> 22ba180e
    desc.location.id = static_cast<int>(device);
    desc.flags = CU_MEM_ACCESS_FLAGS_PROT_READWRITE;
    C10_CUDA_DRIVER_CHECK(DriverAPI::get()->cuMemSetAccess_(
        ptr_ + begin * segment_size_, (end - begin) * segment_size_, &desc, 1));
  }

  void unmapHandles(size_t begin, size_t end) {
    // note: unlike cudaFree, MemUnmap and MemRelease do
    // not appear to synchronize in all cases, so we have to wait for the
    // stream to finish before this memory is truly free.

    // cannot call c10::cuda::stream_synchronize because
    // it might grab the GIL which can lead to a deadlock
    // Locking order must be GIL -> Allocator Lock
    C10_CUDA_CHECK(cudaStreamSynchronize(stream_));
    for (auto i : c10::irange(begin, end)) {
      CUmemGenericAllocationHandle h = handles_.at(i).value();
      handles_.at(i) = c10::nullopt;
      C10_CUDA_DRIVER_CHECK(DriverAPI::get()->cuMemUnmap_(
          ptr_ + segment_size_ * i, segment_size_));
      C10_CUDA_DRIVER_CHECK(DriverAPI::get()->cuMemRelease_(h));
    }
    trimHandles();
  }
  void trimHandles() {
    while (!handles_.empty() && !handles_.back()) {
      handles_.pop_back();
    }
  }
  void forEachAllocatedRange(const std::function<void(size_t, size_t)>& fn) {
    size_t start = 0;
    for (auto i : c10::irange(handles_.size())) {
      if (handles_.at(i) && (i == 0 || !handles_.at(i - 1))) {
        start = i;
      }
      if (handles_.at(i) && (i + 1 == handles_.size() || !handles_.at(i + 1))) {
        fn(start, i + 1);
      }
    }
  }
  size_t numSegments(size_t size) {
    return (size + segment_size_ - 1) / segment_size_;
  }
  size_t segmentLeft(char* p) {
    auto size = p - ptr();
    return size / segment_size_;
  }
  size_t segmentRight(char* p) {
    auto size = p - ptr();
    return numSegments(size);
  }
  SegmentRange rangeFromHandles(size_t begin, size_t end) {
    return SegmentRange(
        ptr() + segment_size_ * begin, segment_size_ * (end - begin));
  }
  c10::DeviceIndex device_;
  cudaStream_t stream_;
  CUdeviceptr ptr_{};
  size_t max_handles_{0};
  size_t segment_size_;
  std::vector<c10::optional<CUmemGenericAllocationHandle>> handles_;
  // devices on which this memory should be mapped in addition
  // to the device where the physical memory lives (device_).
  std::vector<c10::DeviceIndex> peers_;
};
#else
struct ExpandableSegment {
  ExpandableSegment(
      c10::DeviceIndex device,
      cudaStream_t stream,
      size_t size,
      const std::vector<c10::DeviceIndex>& peers) {
    TORCH_INTERNAL_ASSERT(false, "expandable segment not supported");
  }
  SegmentRange map(SegmentRange range) {
    return SegmentRange(nullptr, 0);
  }
  SegmentRange unmap(SegmentRange range) {
    return SegmentRange(nullptr, 0);
  }
  char* ptr() const {
    return nullptr;
  }
  size_t size() const {
    return 0;
  }
  void addPeer(c10::DeviceIndex device) {}
};
#endif

// BlockState, BlockPoolState, and PrivatePoolState contain the information
// needed to reconstruct a private pool to a previous state. See note
// [Checkpointing PrivatePoolState]
struct BlockState {
  c10::DeviceIndex device = 0;
  cudaStream_t stream = nullptr;
  stream_set stream_uses = {};
  size_t size = 0;
  void* ptr = nullptr;
  bool allocated = false;
  int64_t gc_count_base = 0;
  // maintain invariant that event_count == 0 ;
  // history will be left alone in checkpoint

  BlockState(Block* block);
};

struct SegmentState {
  std::vector<BlockState> blocks;
  bool is_small = false;

  SegmentState(Block* head);
};

struct PrivatePoolState : AllocatorState {
  // omitting use_count, and cudaMalloc_count as they remain the same
  MempoolId_t owner_id = {0, 0};

  std::vector<SegmentState> segments;

  PrivatePoolState(
      MempoolId_t pool_id,
      const std::vector<Block*>& private_pool_head_blocks);
};

struct RestoreResult {
  std::vector<void*> allocations_freed;
  std::vector<Block*> allocations_created;
};

static bool BlockComparatorSize(const Block* a, const Block* b) {
  if (a->stream != b->stream) {
    return (uintptr_t)a->stream < (uintptr_t)b->stream;
  }
  if (a->size != b->size) {
    return a->size < b->size;
  }
  return (uintptr_t)a->ptr < (uintptr_t)b->ptr;
}
static bool BlockComparatorAddress(const Block* a, const Block* b) {
  if (a->stream != b->stream) {
    return (uintptr_t)a->stream < (uintptr_t)b->stream;
  }
  return (uintptr_t)a->ptr < (uintptr_t)b->ptr;
}

struct AllocParams {
  AllocParams(
      c10::DeviceIndex device,
      size_t size,
      cudaStream_t stream,
      BlockPool* pool,
      size_t alloc_size,
      DeviceStats& stats)
      : search_key(device, stream, size), pool(pool), alloc_size(alloc_size) {}

  c10::DeviceIndex device() const {
    return search_key.device;
  }
  cudaStream_t stream() const {
    return search_key.stream;
  }
  size_t size() const {
    return search_key.size;
  }

  Block search_key;
  BlockPool* pool;
  size_t alloc_size;
  Block* block{nullptr};
  StatTypes stat_types = {false};
  cudaError_t err{cudaSuccess};
};

// Note: cudaEventCreate when concurrently invoked from multiple threads can be
// very expensive (at least on certain device/driver combinations). Thus, we a)
// serialize event creation at a per-device level, and b) pool the events to
// avoid constantly calling cudaEventCreate/cudaEventDestroy. This results in
// significant improvements in multithreaded workloads with high allocation
// rates.
class EventPool {
 public:
  using Event = std::unique_ptr<cudaEvent_t, std::function<void(cudaEvent_t*)>>;
  // TODO: Explicit device count
  EventPool() : pools_(at::cuda::device_count()) {}

  Event get(c10::DeviceIndex device) {
    TORCH_INTERNAL_ASSERT(0 <= device);
    TORCH_INTERNAL_ASSERT(device < static_cast<int>(pools_.size()));
    auto& pool = pools_[device];
    auto destructor = [&pool](cudaEvent_t* event) {
      std::lock_guard<std::mutex> g(pool.mutex_);
      pool.event_pool_.push_back(std::unique_ptr<cudaEvent_t>(event));
    };

    // Try to acquire an event from the per-device pool.
    {
      std::lock_guard<std::mutex> g(pool.mutex_);
      if (!pool.event_pool_.empty()) {
        auto* event = pool.event_pool_.back().release();
        pool.event_pool_.pop_back();
        return Event(event, destructor);
      }
    }
    // otherwise, allocate a new event that will be returned to the pool on
    // destruction.
    auto new_ptr = std::make_unique<cudaEvent_t>();
    C10_CUDA_CHECK(
        cudaEventCreateWithFlags(new_ptr.get(), cudaEventDisableTiming));

    return Event(new_ptr.release(), destructor);
  }

  void empty_cache() {
    for (auto& pool : pools_) {
      std::lock_guard<std::mutex> g(pool.mutex_);
      pool.event_pool_.clear();
    }
  }

 private:
  struct PerDevicePool {
    alignas(64) std::mutex mutex_;
    std::vector<std::unique_ptr<cudaEvent_t>> event_pool_;
  };
  std::vector<PerDevicePool> pools_;
};

// CUDA graphs helper
struct PrivatePool {
  PrivatePool()
      : large_blocks(/*small=*/false, this),
        small_blocks(/*small=*/true, this) {}
  PrivatePool(const PrivatePool&) = delete;
  PrivatePool(PrivatePool&&) = delete;
  PrivatePool& operator=(const PrivatePool&) = delete;
  // Number of live graphs using this pool
  int use_count{1};
  // Number of unfreed cudaMallocs made for this pool. When use_count and
  // cudaMalloc_count drop to zero, we can delete this PrivatePool from
  // graph_pools.
  int cudaMalloc_count{0};
  // Instead of maintaining private BlockPools here, I could stuff all blocks
  // (private or no) into the top-level large_blocks and small_blocks, and
  // distinguish private blocks by adding a "pool id" check above the stream
  // check in BlockComparator. BlockComparator is performance- critical though,
  // I'd rather not add more logic to it.
  BlockPool large_blocks;
  BlockPool small_blocks;
};

BlockState::BlockState(Block* block)
    : stream(block->stream),
      stream_uses(block->stream_uses),
      size(block->size),
      ptr(block->ptr),
      allocated(block->allocated),
      gc_count_base(block->gc_count_base) {
  TORCH_CHECK(
      block->event_count == 0,
      "Events should have synchronized when checkpointing block");
};

SegmentState::SegmentState(Block* head) {
  TORCH_INTERNAL_ASSERT(head->prev == nullptr && head->pool != nullptr);
  is_small = head->pool->is_small;

  for (Block* curr = head; curr != nullptr; curr = curr->next) {
    blocks.emplace_back(curr);
  }
}

PrivatePoolState::PrivatePoolState(
    MempoolId_t pool_id,
    const std::vector<Block*>& private_pool_head_blocks)
    : owner_id(std::move(pool_id)) {
  for (Block* head : private_pool_head_blocks) {
    segments.emplace_back(head);
  }
}

struct MempoolIdHash {
  std::size_t operator()(const MempoolId_t& mempool_id) const noexcept {
    return mempool_id.first != 0 ? mempool_id.first : mempool_id.second;
  }
};

cudaError_t cudaMallocMaybeCapturing(void** p, size_t size) {
#if !defined(USE_ROCM) || ROCM_VERSION >= 50300
  if (at::cuda::currentStreamCaptureStatusMayInitCtx() ==
      at::cuda::CaptureStatus::None) {
#endif
    return C10_CUDA_ERROR_HANDLED(cudaMalloc(p, size));
#if !defined(USE_ROCM) || ROCM_VERSION >= 50300
  } else {
    // It's ok to capture cudaMallocs, as long as we never cudaFree those
    // addresses before replay.
    // Capturing cudaMalloc behaves nicely: it gives the graph new VA,
    // but is ignored (won't leakily allocate new memory) in replays.
    at::cuda::CUDAStreamCaptureModeGuard g{cudaStreamCaptureModeRelaxed};
    return C10_CUDA_ERROR_HANDLED(cudaMalloc(p, size));
  }
#endif
}

} // anonymous namespace
} // namespace Native

static std::string reportProcessMemoryInfo(c10::DeviceIndex device) {
#ifdef PYTORCH_C10_DRIVER_API_SUPPORTED
  void* nvml_handle = DriverAPI::get_nvml_handle();
  if (!nvml_handle) {
    return "";
  }
  static c10::once_flag nvml_init;
  c10::call_once(nvml_init, [] {
    TORCH_INTERNAL_ASSERT(NVML_SUCCESS == DriverAPI::get()->nvmlInit_v2_());
  });

  cudaDeviceProp prop{};
  C10_CUDA_CHECK(cudaGetDeviceProperties(&prop, device));

  // NOLINTNEXTLINE(*-c-arrays)
  char pci_id[80];
  snprintf(
      pci_id,
      sizeof(pci_id),
      NVML_DEVICE_PCI_BUS_ID_FMT,
      prop.pciDomainID,
      prop.pciBusID,
      prop.pciDeviceID);

  nvmlDevice_t nvml_device = nullptr;
  TORCH_INTERNAL_ASSERT(
      NVML_SUCCESS ==
      DriverAPI::get()->nvmlDeviceGetHandleByPciBusId_v2_(
          pci_id, &nvml_device));

  std::vector<nvmlProcessInfo_v1_t> procs(8);
  unsigned int size = procs.size();
  nvmlReturn_t r{};
  while ((r = DriverAPI::get()->nvmlDeviceGetComputeRunningProcesses_(
              nvml_device, &size, procs.data())) ==
         NVML_ERROR_INSUFFICIENT_SIZE) {
    procs.resize(size);
  }
  unsigned int self_pid = getpid();
  std::stringstream ss;
  TORCH_INTERNAL_ASSERT(NVML_SUCCESS == r);
  ss << "";
  for (auto i : c10::irange(size)) {
    auto& proc = procs[i];
    if (self_pid == proc.pid) {
      ss << "Including non-PyTorch memory, this process";
    } else {
      ss << "Process " << proc.pid;
    }
    ss << " has " << format_size(proc.usedGpuMemory) << " memory in use. ";
  }
  return ss.str();
#else
  return "";
#endif
}

namespace Native {

class DeviceCachingAllocator {
 private:
  // lock around all operations
  mutable std::recursive_mutex mutex;

  // device statistics
  DeviceStats stats;

  // unallocated cached blocks larger than 1 MB
  BlockPool large_blocks;

  // unallocated cached blocks 1 MB or smaller
  BlockPool small_blocks;

  // allocated or in use by a stream. Holds all active allocations,
  // whether they came from graph_pools or one of the BlockPools above.
  ska::flat_hash_set<Block*> active_blocks;

  // captures_underway tracks if we are diverting some
  // allocations to a specific pool.
  // Most of the time it's empty, in which case malloc can avoid calling
  // cudaStreamGetCaptureInfo in the hot path.
  std::vector<std::pair<MempoolId_t, std::function<bool(cudaStream_t)>>>
      captures_underway;

  // See free() for this thing's purpose
  std::vector<Block*> needs_events_deferred_until_no_capture;
  // outstanding cuda events
  ska::flat_hash_map<
      cuda::CUDAStream,
      std::deque<std::pair<EventPool::Event, Block*>>>
      cuda_events;

  // record used memory.
  size_t total_allocated_memory = 0;

  size_t allowed_memory_maximum = 0;

  // all live expandable segments
  std::vector<ExpandableSegment*> expandable_segments_;
  std::vector<c10::DeviceIndex> devices_with_peer_access_;

  bool set_fraction = false;

  bool record_history = false;

  std::atomic<CreateContextFn> context_recorder_;
  size_t alloc_trace_next = 0;
  RecordContext record_context_ = RecordContext::NEVER;
  size_t alloc_trace_max_entries_ = 1;
  std::vector<TraceEntry>*
      alloc_trace; // pointer because we need to intentionally leak this on
                   // deallocation it can hold references to Python state which
                   // will already be destroyed when we are in exit handlers

  // Members specific to CUDA graphs

  // Private pools for CUDA graphs
  ska::flat_hash_map<MempoolId_t, std::unique_ptr<PrivatePool>, MempoolIdHash>
      graph_pools;
  // Pools no longer referenced by any graph. Their BlockPools are eligible for
  // free_blocks. Can't be a vector or deque because we might erase entries in
  // any order. Could be an std::list, but we don't care much, access and
  // insert/erase are rare.
  ska::flat_hash_map<MempoolId_t, PrivatePool*, MempoolIdHash>
      graph_pools_freeable;

  // XXX - maybe we should generalize and have multiple events
  std::vector<OutOfMemoryObserver> oom_observers_;

  std::vector<AllocatorTraceTracker> trace_trackers_;

 public:
  // NOLINTNEXTLINE(cppcoreguidelines-pro-type-member-init)
  DeviceCachingAllocator()
      : large_blocks(/*small=*/false),
        small_blocks(/*small=*/true),
        alloc_trace(new std::vector<TraceEntry>()) {
    stats.max_split_size =
        static_cast<int64_t>(CUDAAllocatorConfig::max_split_size());
    context_recorder_.store(nullptr);
  }

  void recordHistory(
      bool enabled,
      CreateContextFn context_recorder,
      size_t alloc_trace_max_entries,
      RecordContext when) {
    std::unique_lock<std::recursive_mutex> lock(mutex);
    TORCH_CHECK(when == RecordContext::NEVER || context_recorder);
    record_history = enabled;
    context_recorder_.store(record_history ? context_recorder : nullptr);
    alloc_trace_max_entries_ = std::max(size_t(1), alloc_trace_max_entries);
    record_context_ = enabled ? when : RecordContext::NEVER;
    if (!enabled) {
      alloc_trace_next = 0;
      alloc_trace->clear();
    }
  }

  bool isHistoryEnabled() {
    return record_history;
  }

  bool checkPoolLiveAllocations(
      MempoolId_t mempool_id,
      const std::unordered_set<void*>& expected_live_allocations) {
    std::unique_lock<std::recursive_mutex> lock(mutex);

    PrivatePool* pool = nullptr;
    auto pool_it = graph_pools.find(mempool_id);
    TORCH_CHECK(pool_it != graph_pools.end(), "Could not find pool of id");
    pool = pool_it->second.get();

    TORCH_INTERNAL_ASSERT(pool != nullptr);

    size_t allocated_pool_blocks = 0;

    for (Block* b : active_blocks) {
      TORCH_INTERNAL_ASSERT(b != nullptr);
      TORCH_INTERNAL_ASSERT(b->pool != nullptr);
      if (b->allocated && b->pool->owner_PrivatePool == pool) {
        if (!expected_live_allocations.count(b->ptr)) {
          return false;
        }

        allocated_pool_blocks += 1;
      }
    }

    return allocated_pool_blocks == expected_live_allocations.size();
  }

  void attachOutOfMemoryObserver(OutOfMemoryObserver observer) {
    oom_observers_.emplace_back(std::move(observer));
  }

  void attachAllocatorTraceTracker(AllocatorTraceTracker tracker) {
    std::unique_lock<std::recursive_mutex> lock(mutex);
    trace_trackers_.emplace_back(std::move(tracker));
  }

  // Must be called outside of `mutex` or deadlocks are possible with Python
  std::shared_ptr<GatheredContext> maybeGatherContext(RecordContext level) {
    if (record_context_ < level) {
      return nullptr;
    }
    return context_recorder_.load()();
  }

  // All public methods (except the above) acquire the allocator mutex.
  // Thus, do not call a public method from another public method.

  Block* malloc(
      c10::DeviceIndex device,
      size_t orig_size,
      cudaStream_t stream) {
    // done outside the lock because we don't know what locks the recorder needs
    // to have...
    auto context = maybeGatherContext(RecordContext::STATE);

    std::unique_lock<std::recursive_mutex> lock(mutex);

    if (C10_LIKELY(captures_underway.empty())) {
      // Processes end-of-life events for outstanding allocations used on
      // multiple streams (checks if their GPU-side uses are complete and
      // recycles their memory if so)
      //
      // Q. Why skip process_events if a capture might be underway?
      // A. process_events involves cudaEventQueries, illegal during CUDA graph
      //    capture.
      //    Dumb simple solution: defer reclaiming these allocations until after
      //    capture. Cross-stream memory use is uncommon, so the deferral's
      //    effect on memory use during capture should be small.
      process_events(context);
    }
    size_t size = round_size(orig_size);
    auto& pool = get_pool(size, stream);
    const size_t alloc_size = get_allocation_size(size);
    AllocParams params(device, size, stream, &pool, alloc_size, stats);
    params.stat_types = get_stat_types_for_pool(pool);

    // First, try to get a block from the existing pool.
    bool block_found =
        // Search pool
        get_free_block(params)
        // Trigger callbacks and retry search
        || (trigger_free_memory_callbacks(params) && get_free_block(params));

    // Can't reuse an existing block; try to get a new one.
    if (!block_found) {
      // Do garbage collection if the flag is set.
      if (C10_UNLIKELY(
              set_fraction &&
              CUDAAllocatorConfig::garbage_collection_threshold() > 0.0)) {
        garbage_collect_cached_blocks(context);
      }
      // Attempt allocate
      // WARNING: alloc_block may release the allocator lock when calling
      // cudaMalloc. So far this function has not modified allocator state, but
      // keep in mind that any observed allocator state may change across calls
      // to alloc_block since it may release the lock.
      block_found = alloc_block(params, false, context, lock)
          // Free enough available cached blocks to satisfy alloc and retry
          // alloc.
          || (release_available_cached_blocks(params, context) &&
              alloc_block(params, false, context, lock))
          // Free all non-split cached blocks and retry alloc.
          || (C10_LIKELY(captures_underway.empty()) &&
              release_cached_blocks(context) &&
              alloc_block(params, true, context, lock));
    }

    if (!block_found) {
      // For any error code other than cudaErrorMemoryAllocation,
      // alloc_block should have thrown an exception already.
      TORCH_INTERNAL_ASSERT(params.err == cudaErrorMemoryAllocation);

      size_t device_free = 0;
      size_t device_total = 0;
      C10_CUDA_CHECK(cudaMemGetInfo(&device_free, &device_total));
      std::string allowed_info;

      if (set_fraction) {
        allowed_info = format_size(allowed_memory_maximum) + " allowed; ";
      }

      std::string proc_info = reportProcessMemoryInfo(device);

      record_trace(
          TraceEntry::OOM,
          device_free,
          params.size(),
          params.stream(),
          params.device(),
          std::move(context));
      stats.num_ooms += 1;

      c10::reportOutOfMemoryToProfiler(
          static_cast<int64_t>(size),
          stats.allocated_bytes[static_cast<int64_t>(StatType::AGGREGATE)]
              .current,
          stats.reserved_bytes[static_cast<int64_t>(StatType::AGGREGATE)]
              .current,
          c10::Device(c10::DeviceType::CUDA, device));

      auto allocated_bytes =
          stats.allocated_bytes[static_cast<size_t>(StatType::AGGREGATE)]
              .current;
      auto reserved_bytes =
          stats.reserved_bytes[static_cast<size_t>(StatType::AGGREGATE)]
              .current;
      auto observers_local = oom_observers_;

      // Make sure we do not have the device lock before calling our
      // observers which might need hold the GIL
      // It is safe to release at this point because will no longer
      // be reading any allocator state.

      lock.unlock();

      for (const auto& obs : observers_local) {
        obs(device,
            alloc_size,
            set_fraction ? allowed_memory_maximum : device_total,
            device_free);
      }

      // "total capacity": total global memory on GPU
      // "allowed": memory is allowed to use, which set by fraction.
      // "already allocated": memory allocated by the program using the
      //                      caching allocator
      // "free": free memory as reported by the CUDA API
      // "cached": memory held by the allocator but not used by the program
      //
      // The "allocated" amount  does not include memory allocated outside
      // of the caching allocator, such as memory allocated by other programs
      // or memory held by the driver.
      //
      // The sum of "allocated" + "free" + "cached" may be less than the
      // total capacity due to memory held by the driver and usage by other
      // programs.
      //
      // Note that at this point free_cached_blocks has already returned all
      // possible "cached" memory to the driver. The only remaining "cached"
      // memory is split from a larger block that is partially in-use.
      TORCH_CHECK_WITH(
          OutOfMemoryError,
          false,
          "CUDA out of memory. Tried to allocate ",
          format_size(alloc_size),
          ". GPU ",
          device,
          " has a total capacity of ",
          format_size(device_total),
          " of which ",
          format_size(device_free),
          " is free. ",
          proc_info,
          "Of the allocated memory ",
          format_size(allocated_bytes),
          " is allocated by PyTorch, and ",
          format_size(reserved_bytes - allocated_bytes),
          " is reserved by PyTorch but unallocated.",
          " If reserved but unallocated memory is large try setting",
          " PYTORCH_CUDA_ALLOC_CONF=expandable_segments:True to avoid"
          " fragmentation.  See documentation for Memory Management "
          " (https://pytorch.org/docs/stable/notes/cuda.html#environment-variables)");
    }

    bool split_remainder = should_split(params.block, params.size());
    return alloc_found_block(
        params, orig_size, std::move(context), split_remainder);
  }

  Block* alloc_found_block(
      const AllocParams& params,
      size_t orig_size,
      std::shared_ptr<GatheredContext> context,
      bool split_remainder) {
    auto size = params.size();
    auto device = params.device();
    auto pool = params.pool;
    auto stream = params.stream();

    TORCH_INTERNAL_ASSERT(
        params.err == cudaSuccess && params.block != nullptr &&
        params.block->ptr != nullptr);
    Block* block = params.block;
    Block* remaining = nullptr;

    const bool already_split = block->is_split();
    if (split_remainder) {
      remaining = block;

      block = new Block(device, stream, size, pool, block->ptr);
      block->expandable_segment_ = remaining->expandable_segment_;
      block->prev = remaining->prev;
      if (block->prev) {
        block->prev->next = block;
      }
      block->next = remaining;

      remaining->prev = block;
      remaining->ptr = static_cast<char*>(remaining->ptr) + size;
      remaining->size -= size;
      // NOLINTNEXTLINE(clang-analyzer-deadcode.DeadStores)
      bool inserted = pool->insert_into_blocks(remaining).second;
      TORCH_INTERNAL_ASSERT_DEBUG_ONLY(inserted);

      if (already_split && !block->expandable_segment_) {
        // An already-split inactive block is being shrunk by size bytes.
        decrease_stat_array(
            stats.inactive_split_bytes, block->size, params.stat_types);
      } else if (!block->expandable_segment_) {
        // A new split inactive block is being created from a previously unsplit
        // block, size remaining->size bytes.
        for_each_selected_stat_type(params.stat_types, [&](size_t stat_type) {
          increase_stat(stats.inactive_split_bytes[stat_type], remaining->size);
          increase_stat(stats.inactive_split[stat_type], 1);
        });
      }

    } else if (already_split && !block->expandable_segment_) {
      // An already-split block is becoming active
      for_each_selected_stat_type(params.stat_types, [&](size_t stat_type) {
        decrease_stat(stats.inactive_split_bytes[stat_type], block->size);
        decrease_stat(stats.inactive_split[stat_type], 1);
      });
    }

    block->allocated = true;
    block->requested_size = orig_size;

    block->context_when_allocated = std::move(context);
    record_trace(
        TraceEntry::ALLOC,
        int64_t(block->ptr),
        orig_size,
        block->stream,
        block->device,
        block->context_when_allocated);

    // NOLINTNEXTLINE(clang-analyzer-deadcode.DeadStores)
    bool inserted = active_blocks.insert(block).second;
    TORCH_INTERNAL_ASSERT_DEBUG_ONLY(inserted);

    for_each_selected_stat_type(params.stat_types, [&](size_t stat_type) {
      increase_stat(stats.allocation[stat_type], 1);
      increase_stat(stats.allocated_bytes[stat_type], block->size);
      increase_stat(stats.active[stat_type], 1);
      increase_stat(stats.active_bytes[stat_type], block->size);
      increase_stat(stats.requested_bytes[stat_type], block->requested_size);
    });
    if (block->size >= CUDAAllocatorConfig::max_split_size())
      increase_stat(stats.oversize_allocations, 1);

    c10::reportMemoryUsageToProfiler(
        block->ptr,
        static_cast<int64_t>(block->size),
        stats.allocated_bytes[static_cast<size_t>(StatType::AGGREGATE)].current,
        stats.reserved_bytes[static_cast<size_t>(StatType::AGGREGATE)].current,
        c10::Device(c10::DeviceType::CUDA, device));

    return block;
  }

  void free(Block* block) {
    std::shared_ptr<GatheredContext> context =
        maybeGatherContext(RecordContext::ALL);
    std::lock_guard<std::recursive_mutex> lock(mutex);

    block->allocated = false;

    // following logic might modifying underlaying Block, causing the size
    // changed. We store ahead for reporting
    auto orig_block_ptr = block->ptr;
    auto orig_block_size = block->size;

    StatTypes stat_types = get_stat_types_for_pool(*block->pool);
    for_each_selected_stat_type(stat_types, [&](size_t stat_type) {
      decrease_stat(stats.allocation[stat_type], 1);
      decrease_stat(stats.allocated_bytes[stat_type], block->size);
    });

    record_trace(
        TraceEntry::FREE_REQUESTED,
        int64_t(block->ptr),
        block->requested_size,
        block->stream,
        block->device,
        context ? context : block->context_when_allocated);

    if (block->size >= CUDAAllocatorConfig::max_split_size())
      decrease_stat(stats.oversize_allocations, 1);

    if (!block->stream_uses.empty()) {
      if (C10_UNLIKELY(!captures_underway.empty())) {
        // It's forbidden to cudaEventQuery an event recorded during CUDA graph
        // capture. We conservatively defer recording end-of-life events until
        // the next call to process_events() (which won't happen until no
        // captures are underway)
        needs_events_deferred_until_no_capture.push_back(block);
      } else {
        insert_events(block);
      }
    } else {
      free_block(block, context);
    }

    c10::reportMemoryUsageToProfiler(
        orig_block_ptr,
        -static_cast<int64_t>(orig_block_size),
        stats.allocated_bytes[static_cast<size_t>(StatType::AGGREGATE)].current,
        stats.reserved_bytes[static_cast<size_t>(StatType::AGGREGATE)].current,
        c10::Device(c10::DeviceType::CUDA, block->device));
  }

  void* getBaseAllocation(Block* block, size_t* outSize) {
    std::lock_guard<std::recursive_mutex> lock(mutex);
    TORCH_CHECK(
        !block->expandable_segment_,
        "Tensors allocated with expandable_segments:True cannot be shared between processes. Consider using expandable_segments:False in data loading workers via torch.cuda.memory._set_allocator_settings('expandable_segments:False')");
    while (block->prev) {
      block = block->prev;
    }
    void* basePtr = block->ptr;
    if (outSize) {
      size_t size = 0;
      while (block) {
        size += block->size;
        block = block->next;
      }
      *outSize = size;
    }
    return basePtr;
  }

  void recordStream(Block* block, cuda::CUDAStream stream) {
    std::lock_guard<std::recursive_mutex> lock(mutex);
    if (stream.stream() == block->stream) {
      // ignore uses on the allocation stream, since those don't require any
      // special synchronization
      return;
    }
    block->stream_uses.insert(stream);
  }

  /** set memory fraction to limit maximum allocated memory **/
  void setMemoryFraction(double fraction) {
    size_t device_free = 0;
    size_t device_total = 0;
    C10_CUDA_CHECK(cudaMemGetInfo(&device_free, &device_total));
    allowed_memory_maximum =
        static_cast<size_t>(fraction * static_cast<double>(device_total));
    set_fraction = true;
  }

  /** returns cached blocks to the system allocator **/
  void emptyCache() {
    auto context = maybeGatherContext(RecordContext::ALL);
    std::lock_guard<std::recursive_mutex> lock(mutex);
    release_cached_blocks(context);
  }

  /** Retrieves size of largest unused block held by the memory cache **/
  void cacheInfo(size_t* largest) {
    std::lock_guard<std::recursive_mutex> lock(mutex);
    if (*largest ==
        0) { // make an initial guess if a zero *largest is passed in
      size_t tmp_bytes = 0;
      C10_CUDA_CHECK(cudaMemGetInfo(
          largest, // Use free memory as an optimistic initial guess of *largest
          &tmp_bytes));
    }
    cache_info_aux(large_blocks, largest);
    cache_info_aux(small_blocks, largest);
    for (const auto& gp : graph_pools) {
      cache_info_aux(gp.second->large_blocks, largest);
      cache_info_aux(gp.second->small_blocks, largest);
    }
  }

  /** Returns a copy of the memory allocator stats **/
  DeviceStats getStats() {
    std::lock_guard<std::recursive_mutex> lock(mutex);
    return stats;
  }

  /** Resets the historical accumulation stats for the device **/
  void resetAccumulatedStats() {
    std::lock_guard<std::recursive_mutex> lock(mutex);

    for (const auto statType :
         c10::irange(static_cast<size_t>(StatType::NUM_TYPES))) {
      reset_accumulated_stat(stats.allocation[statType]);
      reset_accumulated_stat(stats.segment[statType]);
      reset_accumulated_stat(stats.active[statType]);
      reset_accumulated_stat(stats.inactive_split[statType]);
      reset_accumulated_stat(stats.allocated_bytes[statType]);
      reset_accumulated_stat(stats.reserved_bytes[statType]);
      reset_accumulated_stat(stats.active_bytes[statType]);
      reset_accumulated_stat(stats.inactive_split_bytes[statType]);
      reset_accumulated_stat(stats.requested_bytes[statType]);
    }

    stats.num_alloc_retries = 0;
    stats.num_ooms = 0;
    stats.num_sync_all_streams = 0;
    stats.num_device_alloc = 0;
    stats.num_device_free = 0;
    reset_accumulated_stat(stats.oversize_allocations);
    reset_accumulated_stat(stats.oversize_segments);
  }

  /** Resets the historical peak stats for the device **/
  void resetPeakStats() {
    std::lock_guard<std::recursive_mutex> lock(mutex);

    for (const auto statType :
         c10::irange(static_cast<size_t>(StatType::NUM_TYPES))) {
      reset_peak_stat(stats.allocation[statType]);
      reset_peak_stat(stats.segment[statType]);
      reset_peak_stat(stats.active[statType]);
      reset_peak_stat(stats.inactive_split[statType]);
      reset_peak_stat(stats.allocated_bytes[statType]);
      reset_peak_stat(stats.reserved_bytes[statType]);
      reset_peak_stat(stats.active_bytes[statType]);
      reset_peak_stat(stats.inactive_split_bytes[statType]);
      reset_peak_stat(stats.requested_bytes[statType]);
    }
    reset_peak_stat(stats.oversize_allocations);
    reset_peak_stat(stats.oversize_segments);
  }

  /* Checkpoint the state of a private pool necessary to return it to its
   * current state */
  std::unique_ptr<PrivatePoolState> getCheckpointState(MempoolId_t id) {
    std::lock_guard<std::recursive_mutex> lock(mutex);

    auto pool = graph_pools.find(id);
    if (pool != graph_pools.end()) {
      auto private_pool_head_blocks =
          get_private_pool_head_blocks(pool->second.get());
      return std::make_unique<PrivatePoolState>(id, private_pool_head_blocks);
    } else if (graph_pools_freeable.count(id)) {
      TORCH_CHECK(false, "Not expected to checkpoint freeable graph");
    } else {
      TORCH_CHECK(false, "Could not find pool of id");
    }
  }

  void freeBlocksAllocatedToPool(PrivatePool* private_pool, RestoreResult& rr) {
    auto pool_blocks = get_private_pool_head_blocks(private_pool);

    std::vector<Block*> head_blocks;
    for (Block* block : pool_blocks) {
      if (block->prev == nullptr) {
        head_blocks.push_back(block);
      }
    }

    for (Block* block : head_blocks) {
      Block* curr = block;

      while (curr) {
        // When we free a block, its pointer should never change
        // only its adjacent blocks, so free, then look at pointer
        if (curr->allocated) {
          TORCH_CHECK(
              curr->event_count == 0,
              "Events should have synchronized when setting checkpointed block");
          rr.allocations_freed.push_back(curr->ptr);
          free(curr);
          TORCH_CHECK(!curr->allocated)
        }
        curr = curr->next;
      }
    }

    for (Block* b : get_private_pool_head_blocks(private_pool)) {
      Block* curr = b;
      while (curr) {
        TORCH_CHECK(!curr->allocated);
        curr = curr->next;
      }
    }
  }

  // checkpoint the state of an allocation that may have been
  // split into multiple blocks
  void setSegmentStateToCheckpoint(
      Block* block,
      SegmentState& segment,
      const std::shared_ptr<GatheredContext>& context,
      RestoreResult& rr) {
    Block* curr_block = block;
    Block* last_block = block;

    TORCH_INTERNAL_ASSERT(block->pool);
    BlockPool& pool = *block->pool;
    const auto segment_len = segment.blocks.size();

    // allocate all blocks in the segment
    for (size_t i = 0; i < segment_len; ++i) {
      auto& block_state = segment.blocks.at(i);
      AllocParams params(
          block_state.device,
          block_state.size,
          block_state.stream,
          &pool,
          block_state.size,
          stats);
      pool.blocks.erase(curr_block);
      params.block = curr_block;
      params.stat_types = get_stat_types_for_pool(pool);

      // splitting a block depends on `max_split_size`, which may have changed
      // between whe checkpoint was taken and now, so we make sure to recreate
      // the behavior from the checkpoint.
      bool split = (i + 1) < segment.blocks.size();

      // curr_block will become next pointer if it is split, so reassign with
      // the returned value
      curr_block = alloc_found_block(params, block_state.size, context, split);

      TORCH_CHECK(curr_block->ptr == block_state.ptr);
      TORCH_CHECK(curr_block->size == block_state.size);

      last_block = curr_block;
      curr_block = curr_block->next;

      TORCH_CHECK((curr_block != nullptr) == ((i + 1) < (segment_len)));
    }

    while (last_block->prev) {
      last_block = last_block->prev;
    }

    // free blocks that are not allocated in the checkpoint
    curr_block = last_block;

    for (size_t i = 0; i < segment_len; ++i, curr_block = curr_block->next) {
      auto& block_state = segment.blocks.at(i);
      TORCH_INTERNAL_ASSERT(curr_block != nullptr);

      if (block_state.allocated) {
        rr.allocations_created.push_back(curr_block);
        continue;
      }

      free(curr_block);

      TORCH_CHECK(curr_block->ptr == block_state.ptr);
      TORCH_CHECK(curr_block->allocated == block_state.allocated);
      TORCH_CHECK(curr_block->size == block_state.size);
    }
  }

  /**
   * Note [Checkpointing PrivatePoolState]
   *
   * Refer above to Note [Interaction with CUDA graph capture]. Allocations made
   * during graph capture are made from a separate private pool. During graph
   * capture allocations behave as usual. During graph replay the allocator
   * state does not change even as new tensors are created. The private pool
   * will not free its blocks to the main caching allocator until cuda graph use
   * is finished to prevent an allocation from eager clobbering the memory from
   * a live but unaccounted for tensor that was created during replay.
   *
   * `make_graphed_callables`, a series of separate callables chained in
   * successive cuda graphs, can share a memory pool because after a cuda graph
   * recording the allocations in the shared private pool exactly reflect the
   * tensors that are allocated.
   *
   * We would like to extend callable chaining to support a graphed callable
   * tree. In this scenario, we have a tree of callable chains which will be
   * captured with cuda graphs. In the diagram below, we have a tree with four
   * callables, A, B, C, and D. Suppose we have captured, and subsequently
   * replayed, A, B, and C. Then on a new invocation, we replay A and B, but
   * would now like to record D. At this point the private pool will not reflect
   * any of the live tensors created during graph replay. Allocations made
   * during a new recording with the pool could overwrite those live tensors.
   *
   * In order to record a new graph capture after replaying prior callables in
   * the tree, we need the allocator to reflect the state of the live tensors.
   * We checkpoint the state of the private pool after each recording, and then
   * reapply it when we are starting a new recording chain. Additionally, we
   * must free the allocations for any tensors that died between the end of our
   * previous graph replaying and our new recording. All of the allocated
   * segments that existed in the checkpointed state must still exist in the
   * pool. There may also exist new allocated blocks.
   * (TODO : link note [live tensors between iterations] when it exists). For
   * every block that is currently allocated but no allocated in the snapshot,
   * we will return a pointer to their block.
   *.
   *
   *
   *  ---------------> A ---------------> B ---------------> C
   *                                      |
   *                                      |
   *                                      |
   *                                      |
   *                                      ╰ ---------------> D
   */
  RestoreResult setCheckpointPoolState(PrivatePoolState& pps) {
    // To reset the caching allocator state we will
    // - Free all the blocks currently allocated to the pool (see [live tensors
    // between iterations])
    // - Allocate all the blocks in a checkpointed segment, whether they are
    // live or not
    // - Free the blocks in a checkpointed segment which are not live
    // This could be optimized, but it nicely reuses exiting apis, and this
    // is not on the hot path.

    // following `done outside the lock because we don't know what locks the
    // recorder needs to have...`

    std::shared_ptr<GatheredContext> context =
        maybeGatherContext(RecordContext::STATE);

    std::lock_guard<std::recursive_mutex> lock(mutex);

    RestoreResult rr;

    TORCH_CHECK(
        !graph_pools_freeable.count(pps.owner_id),
        "Not expected to checkpoint freeable graph");

    auto pool = graph_pools.find(pps.owner_id);
    TORCH_CHECK(pool != graph_pools.end(), "Could not find private pool id");

    PrivatePool* private_pool = pool->second.get();

    freeBlocksAllocatedToPool(private_pool, rr);

    std::unordered_map<void*, Block*> ptrs_to_blocks;
    // at this point, all of the blocks should be free, so they will all be in
    // the block set
    for (Block* block : private_pool->small_blocks.blocks) {
      ptrs_to_blocks[block->ptr] = block;
    }
    for (Block* block : private_pool->large_blocks.blocks) {
      ptrs_to_blocks[block->ptr] = block;
    }

    for (auto& segment : pps.segments) {
      auto ptr = segment.blocks.at(0).ptr;
      TORCH_CHECK(ptrs_to_blocks.count(ptr), " could not find ", ptr)
      auto block = ptrs_to_blocks[ptr];

      setSegmentStateToCheckpoint(block, segment, context, rr);
    }
    return rr;
  }

  /** Dump a complete snapshot of the memory held by the allocator. Potentially
   * VERY expensive. **/
  std::vector<SegmentInfo> snapshot() {
    std::lock_guard<std::recursive_mutex> lock(mutex);

    std::unordered_map<PrivatePool*, MempoolId_t> pool_to_id;
    pool_to_id.reserve(graph_pools.size() + graph_pools_freeable.size());
    for (const auto& pair : graph_pools) {
      pool_to_id[pair.second.get()] = pair.first;
    }
    for (const auto& pair : graph_pools_freeable) {
      pool_to_id[pair.second] = pair.first;
    }

    size_t total_active = 0;
    std::vector<SegmentInfo> result;
    const auto all_blocks = get_all_blocks();

    for (const Block* const head_block : all_blocks) {
      // For expandable segments, we report one segment for each contiguous
      // mapped range of memory
      if (head_block->prev && head_block->prev->mapped) {
        continue;
      }
      result.emplace_back();
      SegmentInfo& segment_info = result.back();
      segment_info.device = head_block->device;
      segment_info.address = reinterpret_cast<size_t>(head_block->ptr);
      segment_info.stream = head_block->stream;
      segment_info.is_large = (!head_block->pool->is_small);
      segment_info.is_expandable = head_block->expandable_segment_;
      segment_info.context_when_allocated =
          head_block->context_when_segment_allocated;
      auto mempool_id = pool_to_id.find(head_block->pool->owner_PrivatePool);
      if (mempool_id != pool_to_id.end()) {
        segment_info.owner_private_pool_id = mempool_id->second;
      }

      const Block* block = head_block;
      while (block != nullptr && block->mapped) {
        segment_info.blocks.emplace_back();
        BlockInfo& block_info = segment_info.blocks.back();

        block_info.size = block->size;
        block_info.requested_size = block->requested_size;
        block_info.allocated = block->allocated;
        block_info.active = block->allocated || (block->event_count > 0) ||
            !block->stream_uses.empty();

        segment_info.total_size += block_info.size;
        if (block_info.allocated) {
          segment_info.allocated_size += block_info.size;
        }
        if (block_info.active) {
          segment_info.active_size += block_info.size;
          segment_info.requested_size += block_info.requested_size;
        }
        block_info.context_when_allocated = block->context_when_allocated;
        block = block->next;
      }
      total_active += segment_info.active_size;
    }

    std::sort(
        result.begin(),
        result.end(),
        [](const SegmentInfo& a, const SegmentInfo& b) {
          return a.address < b.address;
        });

    record_trace(TraceEntry::SNAPSHOT, 0, total_active, nullptr, 0, nullptr);
    return result;
  }

  std::vector<TraceEntry> trace(
      const std::function<time_t(approx_time_t)>& tsc_to_us) {
    std::lock_guard<std::recursive_mutex> lock(mutex);
    std::vector<TraceEntry> result;
    result.reserve(alloc_trace->size());
    result.insert(
        result.end(),
        alloc_trace->begin() +
            static_cast<std::vector<TraceEntry>::difference_type>(
                alloc_trace_next),
        alloc_trace->end());
    result.insert(
        result.end(),
        alloc_trace->begin(),
        alloc_trace->begin() +
            static_cast<std::vector<TraceEntry>::difference_type>(
                alloc_trace_next));

    // Convert all the timestamps from tsc to epoch time in microseconds.
    for (auto& te : result) {
      te.time_.t_ = tsc_to_us(te.time_.approx_t_);
    }
    return result;
  }

  // This function takes the size and number of divisions argument and rounds
  // up the size argument for the nearest power-of-2 division.
  // For example, if we need to round-up 1200 and number of divisions is 4,
  // the size 1200 lies between 1024 and 2048 and if we do 4 divisions between
  // them, the values are 1024, 1280, 1536, and 1792. So the function will
  // return 1280 as the nearest ceiling of power-2 divison.
  static size_t roundup_power2_next_division(size_t size, size_t divisions) {
    if (C10_UNLIKELY(size <= 4 || divisions <= 1)) {
      return size;
    }
    if (llvm::isPowerOf2_64(size)) {
      return size;
    }

    // divide the space between these 2's power into equal divisions
    // If division is zero, return the power-of-2 ceiling.
    size_t power2_floor = llvm::PowerOf2Floor(size);
    size_t power2_divison =
        power2_floor >> (63 - llvm::countLeadingZeros(divisions));
    if (C10_UNLIKELY(power2_divison == 0)) {
      return (power2_floor << 1);
    }
    size_t round_size_floor = size & (~(power2_divison - 1));
    return (round_size_floor == size) ? size
                                      : round_size_floor + power2_divison;
  }

  static size_t round_size(size_t size) {
    if (size < kMinBlockSize) {
      return kMinBlockSize;
    } else {
      auto divisions = CUDAAllocatorConfig::roundup_power2_divisions(size);
      if (divisions > 0 && size > (kMinBlockSize * divisions)) {
        return roundup_power2_next_division(size, divisions);
      } else {
        return kMinBlockSize * ((size + kMinBlockSize - 1) / kMinBlockSize);
      }
    }
  }

  // See Note [Interaction with CUDA graph capture]

  // Called by CUDAGraph::capture_begin
  void beginAllocateToPool(
      MempoolId_t mempool_id,
      std::function<bool(cudaStream_t)> filter) {
    std::lock_guard<std::recursive_mutex> lock(mutex);
    auto it = graph_pools.find(mempool_id);
    if (it == graph_pools.end()) {
      // mempool_id does not reference an existing pool. Make a new pool for
      // this capture.
      graph_pools.emplace(mempool_id, std::make_unique<PrivatePool>());
    } else {
      // mempool_id references an existing pool, which the current capture will
      // share. Check this pool is live (at least one other capture already
      // references it).
      TORCH_INTERNAL_ASSERT(it->second->use_count > 0);
      it->second->use_count++;
    }
    for (auto it2 = captures_underway.begin(); it2 != captures_underway.end();
         ++it2) {
      TORCH_CHECK(
          it2->first != mempool_id,
          "beginAllocateToPool: already recording to mempool_id");
    }
    captures_underway.emplace_back(mempool_id, std::move(filter));
  }

  // Called by CUDAGraph::capture_end
  void endAllocateToPool(MempoolId_t mempool_id) {
    std::lock_guard<std::recursive_mutex> lock(mutex);
    for (auto it = captures_underway.begin(); it != captures_underway.end();
         ++it) {
      if (it->first == mempool_id) {
        captures_underway.erase(it);
        return;
      }
    }
    TORCH_CHECK(
        false, "endAllocatePool: not currently recording to mempool_id");
  }

  // Called by CUDAGraph::reset
  void releasePool(MempoolId_t mempool_id) {
    std::lock_guard<std::recursive_mutex> lock(mutex);
    // The instantiated cudaGraphExec_t has been destroyed. We can't blindly
    // delete and cudaFree the mempool its capture used, because
    //  1. other graph(s) might share the same pool
    //  2. the user might still hold references to output tensors allocated
    //  during capture.
    // To handle 1 and 2, we track the number of graphs using this particular
    // mempool. When the count reaches 0, we tell free_cached_blocks it may now
    // cudaFree blocks from this graph's pool when it discovers they're unused
    // (unsplit).
    auto it = graph_pools.find(mempool_id);
    TORCH_INTERNAL_ASSERT(it != graph_pools.end());
    auto uc = --(it->second->use_count);
    TORCH_INTERNAL_ASSERT(uc >= 0);
    if (uc == 0) {
      // Allows free_cached_blocks to begin cudaFreeing this pool's memory,
      // and makes sure this pool wasn't somehow made freeable already.
      // NOLINTNEXTLINE(clang-analyzer-deadcode.DeadStores)
      bool inserted =
          graph_pools_freeable.insert({mempool_id, it->second.get()}).second;
      TORCH_INTERNAL_ASSERT(inserted);
    }
  }

  void addPeerAccess(c10::DeviceIndex dev_to_access) {
    if (std::find(
            devices_with_peer_access_.begin(),
            devices_with_peer_access_.end(),
            dev_to_access) != devices_with_peer_access_.end()) {
      return;
    }
    devices_with_peer_access_.push_back(dev_to_access);
    for (auto& es : expandable_segments_) {
      es->addPeer(dev_to_access);
    }
  }

  bool hasAllocatedExpandableSegments() const {
    return !expandable_segments_.empty();
  }

 private:
  // All private methods do not acquire the allocator mutex.

  std::vector<const Block*> get_all_blocks() const {
    std::vector<const Block*> blocks;
    blocks.insert(
        blocks.end(), small_blocks.blocks.begin(), small_blocks.blocks.end());
    blocks.insert(
        blocks.end(), large_blocks.blocks.begin(), large_blocks.blocks.end());
    for (const auto& gp : graph_pools) {
      blocks.insert(
          blocks.end(),
          gp.second->small_blocks.blocks.begin(),
          gp.second->small_blocks.blocks.end());
      blocks.insert(
          blocks.end(),
          gp.second->large_blocks.blocks.begin(),
          gp.second->large_blocks.blocks.end());
    }
    blocks.insert(blocks.end(), active_blocks.begin(), active_blocks.end());
    return blocks;
  }

  std::vector<Block*> get_private_pool_head_blocks(PrivatePool* pool) const {
    std::vector<Block*> blocks;
    for (Block* b : active_blocks) {
      if ((b->pool == &pool->small_blocks || b->pool == &pool->large_blocks) &&
          b->prev == nullptr) {
        blocks.push_back(b);
      }
    }

    for (Block* b : pool->small_blocks.blocks) {
      if (b->prev == nullptr) {
        blocks.push_back(b);
      }
    }
    for (Block* b : pool->large_blocks.blocks) {
      if (b->prev == nullptr) {
        blocks.push_back(b);
      }
    }

    return blocks;
  }

  // returns the smallest possible address in any segment
  // where there is enough free address space to fit size
  // may be composed of free and unmapped segments
  Block* find_expandable_block(
      c10::DeviceIndex device,
      cudaStream_t stream,
      BlockPool* pool,
      size_t size) {
    Block key(device, stream, 0);

    auto allocatable = [](Block* b) {
      return b && !b->allocated && b->event_count == 0 &&
          b->stream_uses.empty();
    };
    auto has_available_address_space = [&](Block* b) {
      size_t bytes = 0;
      while (bytes < size && allocatable(b)) {
        bytes += b->size;
        b = b->next;
      }
      return bytes >= size;
    };
    for (auto it = pool->unmapped.lower_bound(&key);
         it != pool->unmapped.end() && (*it)->stream == stream;
         ++it) {
      Block* c = *it;
      // we found the lowest address of an unmapped segment
      // but there might be a free segment we can also use
      // right before it
      if (allocatable(c->prev)) {
        c = c->prev;
      }
      if (has_available_address_space(c)) {
        return c;
      }
    }
    auto segment_size = pool->is_small ? kSmallBuffer : kLargeBuffer;
    expandable_segments_.emplace_back(new ExpandableSegment(
        device, stream, segment_size, devices_with_peer_access_));

    ExpandableSegment* es = expandable_segments_.back();
    Block* candidate = new Block(device, stream, es->size(), pool, es->ptr());
    candidate->mapped = false;
    candidate->expandable_segment_ = es;
    pool->unmapped.insert(candidate);
    return candidate;
  }

  bool map_block(
      Block* to_map,
      size_t size,
      const std::shared_ptr<GatheredContext>& ctx) {
    TORCH_INTERNAL_ASSERT(!to_map->mapped && size <= to_map->size);
    TORCH_INTERNAL_ASSERT(
        !to_map->context_when_allocated); // unmapped blocks should not keep
                                          // history
    auto mapped_range =
        to_map->expandable_segment_->map(SegmentRange{to_map->ptr, size});
    // failed to map the memory
    if (mapped_range.size == 0) {
      return false;
    }
    TORCH_INTERNAL_ASSERT(
        mapped_range.ptr == to_map->ptr && mapped_range.size >= size);

    BlockPool& pool = *to_map->pool;
    pool.unmapped.erase(to_map);
    to_map->mapped = true;

    if (mapped_range.size < to_map->size) {
      // to_map -> remaining -> to_map->next(?)
      Block* remaining = new Block(
          to_map->device,
          to_map->stream,
          to_map->size - mapped_range.size,
          &pool,
          static_cast<char*>(to_map->ptr) + mapped_range.size);
      remaining->mapped = false;
      remaining->expandable_segment_ = to_map->expandable_segment_;
      remaining->splice(to_map, to_map->next);
      pool.unmapped.insert(remaining);
      to_map->size = mapped_range.size;
    }

    try_merge_blocks(to_map, to_map->prev, pool);
    try_merge_blocks(to_map, to_map->next, pool);

    pool.insert_into_blocks(to_map);

    // update statistics
    total_allocated_memory += mapped_range.size;
    StatTypes stat_types = get_stat_types_for_pool(*to_map->pool);
    for_each_selected_stat_type(stat_types, [&](size_t stat_type) {
      increase_stat(stats.reserved_bytes[stat_type], mapped_range.size);
    });

    stats.num_device_alloc++;
    record_trace(
        TraceEntry::SEGMENT_MAP,
        int64_t(mapped_range.ptr),
        mapped_range.size,
        to_map->stream,
        to_map->device,
        ctx);
    if (!to_map->prev && !to_map->context_when_segment_allocated) {
      to_map->context_when_segment_allocated = ctx;
    }

    return true;
  }

  Block* try_allocate_expandable_block(
      c10::DeviceIndex device,
      cudaStream_t stream,
      BlockPool* pool,
      size_t size,
      const std::shared_ptr<GatheredContext>& ctx) {
    Block* candidate = find_expandable_block(device, stream, pool, size);
    // Candidate is now a list free/unmapped blocks with at least size room:
    // unmapped -> null
    // unmapped -> free -> *
    // free -> unmapped -> *

    if (!candidate->mapped &&
        !map_block(candidate, std::min(candidate->size, size), ctx)) {
      return nullptr;
    }
    TORCH_INTERNAL_ASSERT(candidate->mapped);

    while (candidate->size < size) {
      // invariant: free -> unmapped -> *
      // map_block will map some of unmapped and merge with free
      auto remaining = size - candidate->size;
      auto new_candidate = candidate->next;
      if (!map_block(
              new_candidate, std::min(remaining, candidate->next->size), ctx)) {
        return nullptr;
      }
      candidate = new_candidate;
    }
    pool->blocks.erase(candidate);
    return candidate;
  }

  /** moves a block into a pool of cached free blocks */
  void free_block(
      Block* block,
      const std::shared_ptr<GatheredContext>& context) {
    TORCH_INTERNAL_ASSERT(
        !block->allocated && block->event_count == 0 &&
        block->stream_uses.empty());

    record_trace(
        TraceEntry::FREE_COMPLETED,
        int64_t(block->ptr),
        block->requested_size,
        block->stream,
        block->device,
        context ? context : block->context_when_allocated);

    block->context_when_allocated = nullptr;
    size_t original_block_size = block->size;
    size_t requested_size = block->requested_size;

    auto& pool = *block->pool;
    int64_t net_change_inactive_split_blocks = 0;
    int64_t net_change_inactive_split_size = 0;

    const std::array<Block*, 2> merge_candidates = {block->prev, block->next};
    for (Block* merge_candidate : merge_candidates) {
      const auto subsumed_size = try_merge_blocks(block, merge_candidate, pool);
      if (subsumed_size > 0) {
        net_change_inactive_split_blocks -= 1;
        net_change_inactive_split_size -= static_cast<int64_t>(subsumed_size);
      }
    }

    active_blocks.erase(block);
    // Makes sure the Block* isn't already present in the pool we're freeing it
    // back into.
    // NOLINTNEXTLINE(clang-analyzer-deadcode.DeadStores)
    bool inserted = pool.insert_into_blocks(block).second;
    TORCH_INTERNAL_ASSERT(inserted);

    if (block->is_split()) {
      net_change_inactive_split_blocks += 1;
      net_change_inactive_split_size += static_cast<int64_t>(block->size);
    }

    StatTypes stat_types = get_stat_types_for_pool(pool);

    for_each_selected_stat_type(stat_types, [&](size_t stat_type) {
      // inactive_split tries to capture the idea that blocks
      // cannot be freed when requested, but fully free pages
      // of expandable blocks can always be freed.
      // The logic to track this as statistic is pretty involved,
      // so we simply just exclude expandable segments from
      // inactive_split
      if (!block->expandable_segment_) {
        if (net_change_inactive_split_blocks > 0) {
          increase_stat(
              stats.inactive_split[stat_type],
              static_cast<size_t>(net_change_inactive_split_blocks));
        } else if (net_change_inactive_split_blocks < 0) {
          decrease_stat(
              stats.inactive_split[stat_type],
              static_cast<size_t>(-net_change_inactive_split_blocks));
        }
        if (net_change_inactive_split_size > 0) {
          increase_stat(
              stats.inactive_split_bytes[stat_type],
              static_cast<size_t>(net_change_inactive_split_size));
        } else if (net_change_inactive_split_size < 0) {
          decrease_stat(
              stats.inactive_split_bytes[stat_type],
              static_cast<size_t>(-net_change_inactive_split_size));
        }
      }
      decrease_stat(stats.active[stat_type], 1);
      decrease_stat(stats.active_bytes[stat_type], original_block_size);
      decrease_stat(stats.requested_bytes[stat_type], requested_size);
    });
  }

  /** combine previously split blocks. returns the size of the subsumed block,
   * or 0 on failure. */
  size_t try_merge_blocks(Block* dst, Block* src, BlockPool& pool) {
    if (!src || src->allocated || src->event_count > 0 ||
        !src->stream_uses.empty() || dst->mapped != src->mapped) {
      return 0;
    }

    AT_ASSERT(dst->is_split() && src->is_split());

    if (dst->prev == src) { // [src dst]
      dst->ptr = src->ptr;
      dst->prev = src->prev;
      if (dst->prev) {
        dst->prev->next = dst;
      }
      dst->context_when_segment_allocated =
          std::move(src->context_when_segment_allocated);
    } else { // [dest src]
      dst->next = src->next;
      if (dst->next) {
        dst->next->prev = dst;
      }
    }
    const size_t subsumed_size = src->size;
    dst->size += subsumed_size;
    // NOLINTNEXTLINE(clang-analyzer-deadcode.DeadStores)
    auto erased =
        src->mapped ? pool.blocks.erase(src) : pool.unmapped.erase(src);
    TORCH_INTERNAL_ASSERT_DEBUG_ONLY(erased == 1);
    delete src;

    return subsumed_size;
  }

  BlockPool& get_pool(size_t size, cudaStream_t stream) {
#if !defined(USE_ROCM) || ROCM_VERSION >= 50300
    // captures_underway is a conservative guess that the current stream may be
    // capturing. It's only non-empty if some thread has begun and not yet ended
    // a capture, so it's usually 0, and we can short-circuit
    // cudaStreamCaptureStatus (which does a TLS lookup).
    if (C10_UNLIKELY(!captures_underway.empty())) {
      for (auto& entry : captures_underway) {
        if (entry.second(stream)) {
          auto it1 = graph_pools.find(entry.first);
          TORCH_INTERNAL_ASSERT(it1 != graph_pools.end());
          if (size <= kSmallSize) {
            return it1->second->small_blocks;
          } else {
            return it1->second->large_blocks;
          }
        }
      }
    }
#endif
    if (size <= kSmallSize) {
      return small_blocks;
    } else {
      return large_blocks;
    }
  }

  StatTypes get_stat_types_for_pool(const BlockPool& pool) {
    StatTypes stat_types = {false};
    stat_types[static_cast<size_t>(StatType::AGGREGATE)] = true;
    stat_types[static_cast<size_t>(
        pool.is_small ? StatType::SMALL_POOL : StatType::LARGE_POOL)] = true;
    return stat_types;
  }

  bool should_split(const Block* block, size_t size) {
    size_t remaining = block->size - size;
    if (block->pool->is_small || CUDAAllocatorConfig::expandable_segments()) {
      return remaining >= kMinBlockSize;
    } else {
      return (size < CUDAAllocatorConfig::max_split_size()) &&
          (remaining > kSmallSize);
    }
  }

  static size_t get_allocation_size(size_t size) {
    if (size <= kSmallSize) {
      return kSmallBuffer;
    } else if (size < kMinLargeAlloc) {
      return kLargeBuffer;
    } else {
      return kRoundLarge * ((size + kRoundLarge - 1) / kRoundLarge);
    }
  }

  bool get_free_block(AllocParams& p) {
    BlockPool& pool = *p.pool;

    if (C10_UNLIKELY(
            set_fraction &&
            CUDAAllocatorConfig::garbage_collection_threshold() > 0.0)) {
      // Track block reuse interval only when garbage collection is enabled.
      ++pool.get_free_blocks_call_count;
    }
    auto it = pool.blocks.lower_bound(&p.search_key);
    if (it == pool.blocks.end() || (*it)->stream != p.stream())
      return false;

    if ((*it)->expandable_segment_) {
      if (CUDAAllocatorConfig::expandable_segments()) {
        // if we are allocated to the part of the block that is expandable
        // for the purposes of "best fit" we consider its size to be the size it
        // can expand to, not the size it currently is. This means that we
        // sometimes have to search for blocks with bigger 'size' before
        // choosing this segment.
        auto expandable_size = [](Block* b) {
          return b->size + (b->next && !b->next->mapped ? b->next->size : 0);
        };
        auto next = it;
        next++;
        while ((*it)->expandable_segment_ && next != pool.blocks.end() &&
               (*next)->stream == p.stream() &&
               expandable_size(*next) < expandable_size(*it)) {
          it = next++;
        }
      } else {
        // Rarely expandable segments has been turned off after we have
        // already allocated some blocks as expandable. For instance,
        // since we cannot share expandable memory via IPC, someone might
        // temporarily disable it. In this case we need to honor this request
        // by only finding non-expandable blocks
        do {
          it++;
        } while (it != pool.blocks.end() && (*it)->expandable_segment_ &&
                 (*it)->stream == p.stream());
        if (it == pool.blocks.end() || (*it)->stream != p.stream()) {
          return false;
        }
      }
    }

    // Do not return an oversized block for a large request
    if ((p.size() < CUDAAllocatorConfig::max_split_size()) &&
        ((*it)->size >= CUDAAllocatorConfig::max_split_size()))
      return false;
    // Allow oversized block size to be rounded up but within a limit
    if ((p.size() >= CUDAAllocatorConfig::max_split_size()) &&
        ((*it)->size >= p.size() + kLargeBuffer))
      return false;
    p.block = *it;
    pool.blocks.erase(it);
    return true;
  }

  bool trigger_free_memory_callbacks(AllocParams& p) {
    bool freed_memory = false;
    for (const auto& name : FreeCudaMemoryCallbacksRegistry()->Keys()) {
      freed_memory |=
          FreeCudaMemoryCallbacksRegistry()->Create(name)->Execute();
    }
    return freed_memory;
  }

  void garbage_collect_cached_blocks(
      const std::shared_ptr<GatheredContext>& context) {
    // Free unused cached blocks to reclaim GPU memory.
    // Unlike release_cached_blocks(), this does not enforce synchronization and
    // therefore should be of less overheads.

    size_t gc_threshold = static_cast<size_t>(
        CUDAAllocatorConfig::garbage_collection_threshold() *
        static_cast<double>(allowed_memory_maximum));
    // No need to trigger GC yet
    if (total_allocated_memory <= gc_threshold) {
      return;
    }
    const auto target_size = total_allocated_memory - gc_threshold;
    size_t gc_reclaimed = 0;

    // Calculate the total age of the free-able blocks. We'll use it later to
    // get "avg age" threshold.
    size_t total_age = 0.0;
    int freeable_block_count = 0;
    for (auto& b : large_blocks.blocks) {
      if (!b->is_split()) {
        total_age += b->gc_count();
        ++freeable_block_count;
      }
    }
    // No free-able blocks?
    if (freeable_block_count == 0) {
      return;
    }

    // Repeat GC until we reach reclaim > target size.
    bool block_freed = true;
    while (gc_reclaimed < target_size && block_freed == true &&
           freeable_block_count > 0) {
      // Free blocks exceeding this age threshold first.
      double age_threshold =
          static_cast<double>(total_age) / freeable_block_count;
      // Stop iteration if we can no longer free a block.
      block_freed = false;

      // Free blocks of > avg age. Don't stop upon reaching the target_size,
      // we don't want this GC to be triggered frequently.
      auto it = large_blocks.blocks.begin();
      while (it != large_blocks.blocks.end()) {
        Block* block = *it;
        ++it;
        if (!block->is_split() &&
            static_cast<double>(block->gc_count()) >= age_threshold) {
          block_freed = true;
          gc_reclaimed += block->size;
          total_age -= block->gc_count(); // Decrement the age
          freeable_block_count--; // One less block that can be freed
          release_block(block, context);
        }
      }
    }
  }

  // This function assumes that global lock has been taken whle calling into
  // this function. We do cudaMalloc sync call in this function which
  // can be expensive while holding the lock. Hence, we pass-in the lock to the
  // function to temporarily release the lock before cudaMalloc call and acquire
  // it back again after the call so that other threads dont get blocked.
  bool alloc_block(
      AllocParams& p,
      bool isRetry,
      const std::shared_ptr<GatheredContext>& ctx,
      std::unique_lock<std::recursive_mutex>& lock) {
    // Defensively checks for preexisting CUDA error state.
    C10_CUDA_CHECK(cudaGetLastError());

    size_t size = p.alloc_size;
    void* ptr = nullptr;

    if (isRetry) {
      stats.num_alloc_retries += 1;
    }

    if (set_fraction &&
        total_allocated_memory + size > allowed_memory_maximum) {
      p.err = cudaErrorMemoryAllocation;
      return false;
    } else if (
        CUDAAllocatorConfig::expandable_segments() &&
        // our checkpointing logic for private pools doesn't support
        // the expandable_segments_ structure yet
        !p.pool->owner_PrivatePool) {
      p.block = try_allocate_expandable_block(
          p.device(), p.stream(), p.pool, p.size(), ctx);
      if (p.block) {
        p.err = cudaSuccess;
      } else {
        p.err = cudaErrorMemoryAllocation;
      }
      return bool(p.block);
    } else {
      if (CUDAAllocatorConfig::release_lock_on_cudamalloc()) {
        // At scope exit, acquire the lock again. This provides safety against
        // any potential exceptions in the cudaMallocMaybeCapturing function.
        auto sg = c10::make_scope_exit([&]() { lock.lock(); });
        lock.unlock();
        p.err = cudaMallocMaybeCapturing(&ptr, size);
      } else {
        p.err = cudaMallocMaybeCapturing(&ptr, size);
      }
      if (CUDAAllocatorConfig::release_lock_on_cudamalloc()) {
        TORCH_CHECK(
            lock.owns_lock(), "Failed to acquire lock after cudaMalloc");
      }

      if (p.err != cudaSuccess) {
        if (p.err == cudaErrorMemoryAllocation) {
          // If this is the first attempt (!isRetry), we can forgive and clear
          // CUDA's internal error state.
          //
          // If this is the second attempt (isRetry), malloc's TORCH_CHECK_WITH
          // will take over to throw a helpful exception. The user can choose
          // to catch the exception, free some stuff in their script, and
          // attempt the allocation again. In this case, we can also forgive and
          // clear CUDA's internal error state.
          (void)cudaGetLastError();
        } else {
          // If the error's unrelated to memory allocation, we should throw
          // immediately.
          C10_CUDA_CHECK(p.err);
        }
        return false;
      }
    }

    if (p.pool->owner_PrivatePool) {
      // The block is for a CUDA graph's PrivatePool.
      p.pool->owner_PrivatePool->cudaMalloc_count++;
    }

    total_allocated_memory += size;
    p.block = new Block(p.device(), p.stream(), size, p.pool, (char*)ptr);
    for_each_selected_stat_type(p.stat_types, [&](size_t stat_type) {
      increase_stat(stats.segment[stat_type], 1);
      increase_stat(stats.reserved_bytes[stat_type], size);
    });
    if (size >= CUDAAllocatorConfig::max_split_size())
      increase_stat(stats.oversize_segments, 1);

    // p.block came from new, not cudaMalloc. It should not be nullptr here.
    TORCH_INTERNAL_ASSERT(p.block != nullptr && p.block->ptr != nullptr);
    stats.num_device_alloc++;
    record_trace(
        TraceEntry::SEGMENT_ALLOC,
        int64_t(p.block->ptr),
        p.block->size,
        p.stream(),
        p.device(),
        ctx);
    p.block->context_when_segment_allocated = ctx;
    return true;
  }

  /** Free one or more oversize blocks to the system allocator.  But only enough
   * **/
  /** to satisfy the target size **/
  bool release_available_cached_blocks(
      const AllocParams& p,
      const std::shared_ptr<GatheredContext>& context) {
    if (CUDAAllocatorConfig::max_split_size() ==
        std::numeric_limits<size_t>::max())
      return false;
    BlockPool& pool = *p.pool;

    // because of std::unique_ptr, block cannot be trivially copied
    // Use constructor for search key.
    Block key(p.search_key.device, p.search_key.stream, p.search_key.size);
    key.size = (key.size < CUDAAllocatorConfig::max_split_size())
        ? CUDAAllocatorConfig::max_split_size()
        : key.size;
    auto it = pool.blocks.lower_bound(&key);
    if (it == pool.blocks.end() || (*it)->stream != p.stream()) {
      // No single block is large enough; free multiple oversize blocks,
      // starting with the largest
      if (it == pool.blocks.begin())
        return false;
      size_t totalReleased = 0;
      --it; // Back up one item.  Now on the largest block for the correct
            // stream
      while ((totalReleased < key.size) &&
             ((*it)->size >= CUDAAllocatorConfig::max_split_size()) &&
             ((*it)->stream == p.stream())) {
        auto cur = it;
        totalReleased += (*it)->size;
        if (it != pool.blocks.begin()) {
          --it;
          release_block(*cur, context);
        } else {
          release_block(*cur, context);
          break;
        }
      }
      if (totalReleased < key.size)
        return false;
    } else {
      release_block(*it, context);
    }
    return true;
  }

  bool release_cached_blocks(const std::shared_ptr<GatheredContext>& context) {
    // First ensure that all blocks that can't currently be allocated due to
    // outstanding events are returned to the pool.
    synchronize_and_free_events(context);

    // Free all non-split cached blocks to system allocator
    release_blocks(large_blocks, context);
    release_blocks(small_blocks, context);

    for (auto it = graph_pools_freeable.begin();
         it != graph_pools_freeable.end();) {
      // See notifyCaptureDestroy for the strategy here.
      TORCH_INTERNAL_ASSERT(it->second->use_count == 0);
      release_blocks(it->second->small_blocks, context);
      release_blocks(it->second->large_blocks, context);
      if (it->second->cudaMalloc_count == 0) {
        auto erase_count = graph_pools.erase(it->first);
        TORCH_INTERNAL_ASSERT(erase_count == 1);
        it = graph_pools_freeable.erase(it);
      } else {
        ++it;
      }
    }

    return true;
  }

  void release_expandable_segment(Block* block) {
    TORCH_INTERNAL_ASSERT(
        block->size == block->expandable_segment_->size(),
        "block disagrees with segment");
    TORCH_INTERNAL_ASSERT(!block->mapped);
    auto it = std::find(
        expandable_segments_.begin(),
        expandable_segments_.end(),
        block->expandable_segment_);
    TORCH_INTERNAL_ASSERT(it != expandable_segments_.end());
    expandable_segments_.erase(it);
    block->pool->unmapped.erase(block);
    delete block->expandable_segment_;
    delete block;
  }

  void release_block(
      Block* block,
      const std::shared_ptr<GatheredContext>& context) {
    TORCH_INTERNAL_ASSERT(!block->expandable_segment_);
    stats.num_device_free++;
    record_trace(
        TraceEntry::SEGMENT_FREE,
        int64_t(block->ptr),
        block->size,
        block->stream,
        block->device,
        context ? context : block->context_when_segment_allocated);

    C10_CUDA_CHECK(cudaFree((void*)block->ptr));
    total_allocated_memory -= block->size;

    auto* pool = block->pool;
    if (pool->owner_PrivatePool) {
      // The cudaFreed block belonged to a CUDA graph's PrivatePool.
      TORCH_INTERNAL_ASSERT(pool->owner_PrivatePool->cudaMalloc_count > 0);
      pool->owner_PrivatePool->cudaMalloc_count--;
    }

    StatTypes stat_types = get_stat_types_for_pool(*pool);
    for_each_selected_stat_type(stat_types, [&](size_t stat_type) {
      decrease_stat(stats.segment[stat_type], 1);
      decrease_stat(stats.reserved_bytes[stat_type], block->size);
    });

    if (block->size >= CUDAAllocatorConfig::max_split_size())
      decrease_stat(stats.oversize_segments, 1);
    pool->blocks.erase(block);
    delete block;
  }

  void unmap_block(
      Block* block,
      const std::shared_ptr<GatheredContext>& context) {
    auto unmapped = block->expandable_segment_->unmap(
        SegmentRange{block->ptr, block->size});
    if (unmapped.size == 0) {
      return;
    }
    block->pool->blocks.erase(block);

    ptrdiff_t before_size =
        static_cast<char*>(unmapped.ptr) - static_cast<char*>(block->ptr);
    if (before_size > 0) {
      // prev? -> before_free -> block
      Block* before_free = new Block(
          block->device, block->stream, before_size, block->pool, block->ptr);
      before_free->expandable_segment_ = block->expandable_segment_;
      before_free->splice(block->prev, block);
      block->pool->insert_into_blocks(before_free);
    }

    auto after_size = block->size - (before_size + unmapped.size);
    if (after_size > 0) {
      // block -> after_free -> next?
      Block* after_free = new Block(
          block->device,
          block->stream,
          after_size,
          block->pool,
          static_cast<char*>(unmapped.ptr) + unmapped.size);
      after_free->expandable_segment_ = block->expandable_segment_;
      after_free->splice(block, block->next);
      block->pool->insert_into_blocks(after_free);
    }

    block->ptr = unmapped.ptr;
    block->size = unmapped.size;
    block->mapped = false;

    try_merge_blocks(block, block->prev, *block->pool);
    try_merge_blocks(block, block->next, *block->pool);
    block->pool->unmapped.insert(block);

    // update statistics
    total_allocated_memory -= unmapped.size;
    StatTypes stat_types = get_stat_types_for_pool(*block->pool);
    for_each_selected_stat_type(stat_types, [&](size_t stat_type) {
      decrease_stat(stats.reserved_bytes[stat_type], unmapped.size);
    });

    stats.num_device_free++;
    record_trace(
        TraceEntry::SEGMENT_UNMAP,
        int64_t(unmapped.ptr),
        unmapped.size,
        block->stream,
        block->device,
        context ? context : block->context_when_segment_allocated);
  }
  void release_blocks(
      BlockPool& pool,
      const std::shared_ptr<GatheredContext>& context) {
    std::vector<Block*> to_unmap;
    // Frees all non-split blocks
    auto it = pool.blocks.begin();
    while (it != pool.blocks.end()) {
      Block* block = *it;
      ++it;
      if (block->expandable_segment_) {
        // unmapping will mutate the free pool
        // so just gather what needs to be freed
        // to avoid invalidating the iterator
        to_unmap.push_back(block);
      } else if (!block->prev && !block->next) {
        release_block(block, context);
      }
    }
    for (Block* block : to_unmap) {
      unmap_block(block, context);
      if (!block->prev && !block->next) {
        release_expandable_segment(block);
      }
    }
  }

  EventPool::Event create_event_internal(c10::DeviceIndex idx) {
    // Leak the event pool to avoid shutdown issues.
    static auto* event_pool = new EventPool();
    return event_pool->get(idx);
  }

  void synchronize_and_free_events(
      const std::shared_ptr<GatheredContext>& context) {
    // Synchronize on outstanding events and then free associated blocks.
    stats.num_sync_all_streams++;

    // This function syncs, so capture should not be underway. Might as well
    // make sure capture-deferred end of life events get processed too.
    TORCH_INTERNAL_ASSERT(captures_underway.empty());
    insert_events_deferred_until_no_capture();

    for (auto& st : cuda_events) {
      for (auto& e : st.second) {
        EventPool::Event event = std::move(e.first);
        Block* block = e.second;

        C10_CUDA_CHECK(cudaEventSynchronize(*event));

        block->event_count--;
        if (block->event_count == 0) {
          free_block(block, context);
        }
      }
    }

    cuda_events.clear();
  }

  void insert_events(Block* block) {
    c10::DeviceIndex prev_device = 0;
    C10_CUDA_CHECK(c10::cuda::GetDevice(&prev_device));

    stream_set streams(std::move(block->stream_uses));
    AT_ASSERT(block->stream_uses.empty());
    for (auto& stream : streams) {
      C10_CUDA_CHECK(c10::cuda::SetDevice(stream.device_index()));

      EventPool::Event event = create_event_internal(stream.device_index());
      C10_CUDA_CHECK(cudaEventRecord(*event, stream.stream()));

      block->event_count++;
      cuda_events[stream].emplace_back(std::move(event), block);
    }

    C10_CUDA_CHECK(c10::cuda::MaybeSetDevice(prev_device));
  }

  void insert_events_deferred_until_no_capture() {
    if (C10_UNLIKELY(!needs_events_deferred_until_no_capture.empty())) {
      for (auto* block : needs_events_deferred_until_no_capture) {
        TORCH_INTERNAL_ASSERT(!block->stream_uses.empty());
        insert_events(block);
      }
      needs_events_deferred_until_no_capture.clear();
    }
  }

  void process_events(const std::shared_ptr<GatheredContext>& context) {
    insert_events_deferred_until_no_capture();

    // Process outstanding cudaEvents. Events that are completed are
    // removed from the queue, and the 'event_count' for the
    // corresponding allocation is decremented. We maintain a separate
    // list of events per stream to avoid head-of-line delays if one
    // or more streams has long-running operations.

    // Iterate over different streams.
    for (auto it = cuda_events.begin(); it != cuda_events.end();) {
      // Iterate over this stream's (event, block) pairs.
      while (!it->second.empty()) {
        auto& e = it->second.front();
        EventPool::Event event = std::move(e.first);
        Block* block = e.second;

        cudaError_t err = C10_CUDA_ERROR_HANDLED(cudaEventQuery(*event));
        if (err == cudaErrorNotReady) {
          // ignore and clear the error if not ready
          (void)cudaGetLastError();
          // Return the ownership of the Event (unique ptr)
          e.first = std::move(event);
          break;
        } else if (err != cudaSuccess) {
          C10_CUDA_CHECK(err);
        }

        block->event_count--;
        if (block->event_count == 0) {
          free_block(block, context);
        }
        it->second.pop_front();
      }

      if (it->second.empty()) {
        it = cuda_events.erase(it);
      } else {
        it++;
      }
    }
  }

  // Iterates over sizes of all memory blocks for given device in given pool
  void cache_info_aux(const BlockPool& pool, size_t* largest) {
    for (const auto& block : pool.blocks) {
      const auto blocksize = block->size;
      if (blocksize > *largest) {
        *largest = blocksize;
      }
    }
  }

  void record_trace(
      TraceEntry::Action action,
      size_t addr,
      size_t size,
      cudaStream_t stream,
      c10::DeviceIndex device,
      std::shared_ptr<GatheredContext> context) {
    if (!record_history && trace_trackers_.empty())
      return;

    auto te = TraceEntry(
        action,
        device,
        addr,
        size,
        stream,
        getApproximateTime(),
        record_context_ >= RecordContext::ALLOC ? std::move(context) : nullptr);

    // Callbacks should not include any Pytorch call
    for (const auto& cb : trace_trackers_) {
      cb(te);
    }

    if (record_history) {
      if (alloc_trace->size() < alloc_trace_max_entries_) {
        alloc_trace->emplace_back(te);
      } else {
        (*alloc_trace)[alloc_trace_next++] = te;
        if (alloc_trace_next == alloc_trace_max_entries_) {
          alloc_trace_next = 0;
        }
      }
    }
  }
};

// Returns whether to force all allocations to bypass the caching allocator and
// go straight to cudaMalloc.  This setting is useful when debugging GPU memory
// errors, since the caching allocator foils cuda-memcheck.
bool forceUncachedAllocator() {
  static bool force_uncached =
      getenv("PYTORCH_NO_CUDA_MEMORY_CACHING") != nullptr;
  return force_uncached;
}

static void uncached_delete(void* ptr) {
  if (TORCH_SDT_IS_ENABLED(free)) {
    TORCH_SDT_WITH_SEMAPHORE(free, ptr);
  }

  const c10::impl::PyInterpreter* interp = c10::impl::GPUTrace::get_trace();
  if (C10_UNLIKELY(interp)) {
    (*interp)->trace_gpu_memory_deallocation(
        c10::kCUDA, reinterpret_cast<uintptr_t>(ptr));
  }
  C10_CUDA_CHECK(cudaFree(ptr));
}

void local_raw_delete(void* ptr);

class NativeCachingAllocator : public CUDAAllocator {
 private:
  // Shard allocation region to have independent mutexes to reduce contention.
  static constexpr size_t kNumMutexShard = 67;

  // TODO: use std::hardware_destructive_interference_size once available
  struct alignas(64) AlignedMutex {
    std::mutex m;
  };

  std::array<AlignedMutex, kNumMutexShard> mutex;

  // allocated blocks by device pointer
  std::array<ska::flat_hash_map<void*, Block*>, kNumMutexShard>
      allocated_blocks;

  static size_t get_mutex_shard_id(void* ptr) {
    return twang_mix64((size_t)ptr) % kNumMutexShard;
  }

  void add_allocated_block(Block* block) {
    // NOLINTNEXTLINE(clang-analyzer-core.CallAndMessage)
    const auto mutex_shard_id = get_mutex_shard_id(block->ptr);
    std::lock_guard<std::mutex> lock(mutex[mutex_shard_id].m);
    allocated_blocks[mutex_shard_id][block->ptr] = block;
  }

  c10::ApproximateClockToUnixTimeConverter clock_converter;

 public:
  std::vector<std::unique_ptr<DeviceCachingAllocator>> device_allocator;

  Block* get_allocated_block(void* ptr, bool remove = false) {
    const auto mutex_shard_id = get_mutex_shard_id(ptr);
    std::lock_guard<std::mutex> lock(mutex[mutex_shard_id].m);
    auto it = allocated_blocks[mutex_shard_id].find(ptr);
    if (it == allocated_blocks[mutex_shard_id].end()) {
      return nullptr;
    }
    Block* block = it->second;
    if (remove) {
      allocated_blocks[mutex_shard_id].erase(it);
    }
    return block;
  }

  void init(int device_count) override {
    const auto size = static_cast<int64_t>(device_allocator.size());
    if (size < device_count) {
      device_allocator.resize(device_count);
      for (const auto i : c10::irange(size, device_count)) {
        device_allocator[i] = std::make_unique<DeviceCachingAllocator>();
      }
    }
  }

  bool initialized() override {
    return !device_allocator.empty();
  }

  /** allocates a block which is safe to use from the provided stream */
  void malloc(
      void** devPtr,
      c10::DeviceIndex device,
      size_t size,
      cudaStream_t stream) {
    TORCH_INTERNAL_ASSERT(
        0 <= device && static_cast<size_t>(device) < device_allocator.size(),
        "Allocator not initialized for device ",
        device,
        ": did you call init?");
    Block* block = device_allocator[device]->malloc(device, size, stream);
    add_allocated_block(block);
    *devPtr = (void*)block->ptr;
    const c10::impl::PyInterpreter* interp = c10::impl::GPUTrace::get_trace();
    if (C10_UNLIKELY(interp)) {
      (*interp)->trace_gpu_memory_allocation(
          c10::kCUDA, reinterpret_cast<uintptr_t>(*devPtr));
    }
  }

  void free(void* ptr) {
    if (!ptr) {
      return;
    }
    Block* block = get_allocated_block(ptr, true /* remove */);
    if (!block) {
      TORCH_CHECK(false, "invalid device pointer: ", ptr);
    }
    const c10::impl::PyInterpreter* interp = c10::impl::GPUTrace::get_trace();
    if (C10_UNLIKELY(interp)) {
      (*interp)->trace_gpu_memory_deallocation(
          c10::kCUDA, reinterpret_cast<uintptr_t>(block->ptr));
    }
    device_allocator[block->device]->free(block);
  }

  void setMemoryFraction(double fraction, c10::DeviceIndex device) override {
    TORCH_INTERNAL_ASSERT(
        0 <= device && static_cast<size_t>(device) < device_allocator.size(),
        "Allocator not initialized for device ",
        device,
        ": did you call init?");
    TORCH_INTERNAL_ASSERT(
        0 <= fraction && fraction <= 1,
        "invalid fraction:",
        fraction,
        ". Please set within (0, 1).");
    C10_CUDA_CHECK(c10::cuda::SetDevice(device));
    device_allocator[device]->setMemoryFraction(fraction);
  }

  void recordHistory(
      bool enabled,
      CreateContextFn context_recorder,
      size_t alloc_trace_max_entries,
      RecordContext when) override {
    for (auto& allocator : device_allocator) {
      allocator->recordHistory(
          enabled, context_recorder, alloc_trace_max_entries, when);
    }
  }

  bool isHistoryEnabled() override {
    c10::DeviceIndex device = 0;
    C10_CUDA_CHECK(c10::cuda::GetDevice(&device));
    return device_allocator[device]->isHistoryEnabled();
  }

  bool checkPoolLiveAllocations(
      c10::DeviceIndex device,
      MempoolId_t mempool_id,
      const std::unordered_set<void*>& expected_live_allocations) override {
    return device_allocator[device]->checkPoolLiveAllocations(
        mempool_id, expected_live_allocations);
  }

  void attachOutOfMemoryObserver(OutOfMemoryObserver observer) override {
    for (auto& allocator : device_allocator) {
      allocator->attachOutOfMemoryObserver(observer);
    }
  }

  void attachAllocatorTraceTracker(AllocatorTraceTracker tracker) override {
    for (auto& allocator : device_allocator) {
      allocator->attachAllocatorTraceTracker(tracker);
    }
  }

  void emptyCache() override {
    for (auto& da : device_allocator)
      da->emptyCache();
  }

  void* getBaseAllocation(void* ptr, size_t* outSize) override {
    Block* block = get_allocated_block(ptr);
    if (!block) {
      TORCH_CHECK(false, "invalid device pointer: ", ptr);
    }
    return device_allocator[block->device]->getBaseAllocation(block, outSize);
  }

  void recordStream(const DataPtr& ptr, cuda::CUDAStream stream) override {
    // Empty tensor's storage().data() might be a null ptr. As there is no
    // blocks associated with those tensors, it is fine to do nothing here.
    if (!ptr.get()) {
      return;
    }

    // If a tensor is not allocated by this instance, simply skip
    // This usually happens when CUDA tensors are shared across processes,
    // we have implemented reference counting based sharing mechanism to
    // guarantee tensors won't be accidentally freed by one process while
    // they are still being used in another
    if (ptr.get_deleter() != &local_raw_delete)
      return;

    Block* block = get_allocated_block(ptr.get());
    // block must not be null reaching here
    TORCH_INTERNAL_ASSERT(block != nullptr, "No allocated block can be found");
    device_allocator[block->device]->recordStream(block, stream);
  }

  SnapshotInfo snapshot() override {
    // Set-up converter to convert timestamps from tsc to microseconds.
    auto tsc_to_ns = clock_converter.makeConverter();
    auto tsc_to_us = [=](approx_time_t t_approx) {
      return tsc_to_ns(t_approx) / 1000;
    };

    SnapshotInfo result;
    for (auto& da : device_allocator) {
      result.device_traces.emplace_back(da->trace(tsc_to_us));
      auto snap = da->snapshot();
      result.segments.insert(result.segments.end(), snap.begin(), snap.end());
    }

    auto& md = result.config_metadata;
    md.garbage_collection_threshold =
        CUDAAllocatorConfig::garbage_collection_threshold();
    md.max_split_size = CUDAAllocatorConfig::max_split_size();
    md.pinned_num_register_threads =
        CUDAAllocatorConfig::pinned_num_register_threads();
    md.expandable_segments = CUDAAllocatorConfig::expandable_segments();
    md.release_lock_on_malloc =
        CUDAAllocatorConfig::release_lock_on_cudamalloc();
    md.pinned_use_host_register =
        CUDAAllocatorConfig::pinned_use_cuda_host_register();
    md.last_allocator_settings = CUDAAllocatorConfig::last_allocator_settings();
    md.roundup_power2_divisions =
        CUDAAllocatorConfig::roundup_power2_divisions();

    return result;
  }

  std::shared_ptr<AllocatorState> getCheckpointState(
      c10::DeviceIndex device,
      MempoolId_t id) override {
    return device_allocator[device]->getCheckpointState(id);
  }

  /**
   * @brief Checkpoint the private pool state identified in `as` to its prior
   * state
   *
   * @param device - device of the pool to manipulate
   * @param as - allocator state
   * @param stale_live_storages - storages of tensors which are currently
   * allocated but which will be not be allocated after the checkpoint is set.
   * For these storages we will remove their deleter function.
   * @return CheckpointDelta - Freed Pointers and DataPtrs that contain deleter
   * functions for all allocated blocks in the new checkpoint state.
   */
  CheckpointDelta setCheckpointPoolState(
      c10::DeviceIndex device,
      std::shared_ptr<AllocatorState> as) override {
    std::shared_ptr<PrivatePoolState> pps =
        std::dynamic_pointer_cast<PrivatePoolState>(as);

    TORCH_CHECK(pps, "Expected PrivatePoolState");

    auto rr = device_allocator[device]->setCheckpointPoolState(*pps);

    CheckpointDelta cpd;
    for (void* ptr : rr.allocations_freed) {
      get_allocated_block(ptr, /*remove*/ true);
      cpd.ptrs_freed.push_back(ptr);
    }
    for (Block* block : rr.allocations_created) {
      add_allocated_block(block);
      cpd.dataptrs_allocd.emplace_back(
          block->ptr,
          block->ptr,
          &local_raw_delete,
          Device(DeviceType::CUDA, device));
    }

    return cpd;
  }

  DataPtr allocate(size_t size) override {
    constexpr size_t one_exa_bytes = 1152921504606846976ULL;
    TORCH_CHECK_WITH(
        OutOfMemoryError,
        size < one_exa_bytes,
        "CUDA out of memory. Tried to allocate more than 1EB memory.");
    c10::DeviceIndex device = 0;
    C10_CUDA_CHECK(c10::cuda::GetDevice(&device));
    void* devPtr = nullptr;
    void (*deleteFunc)(void*) = &local_raw_delete;
    CUDAStream stream = cuda::getCurrentCUDAStream(device);

    if (forceUncachedAllocator()) {
      deleteFunc = &uncached_delete;

      // Deliberately don't use cudaMallocMaybeCapturing here, to force an error
      // if someone tries to use forceUncachedAllocator while capturing.
      C10_CUDA_CHECK(cudaMalloc(&devPtr, size));
      const c10::impl::PyInterpreter* interp = c10::impl::GPUTrace::get_trace();
      if (C10_UNLIKELY(interp)) {
        (*interp)->trace_gpu_memory_allocation(
            c10::kCUDA, reinterpret_cast<uintptr_t>(devPtr));
      }
    } else {
      if (size != 0) {
        this->malloc(&devPtr, device, size, stream);
      }
    }

    if (size && TORCH_SDT_IS_ENABLED(malloc)) {
      TORCH_SDT_WITH_SEMAPHORE(malloc, devPtr, device, size, stream.id());
    }

    return {devPtr, devPtr, deleteFunc, Device(DeviceType::CUDA, device)};
  }
  DeleterFnPtr raw_deleter() const override {
    if (forceUncachedAllocator()) {
      return &uncached_delete;
    } else {
      return &local_raw_delete;
    }
  }
  void cacheInfo(c10::DeviceIndex device, size_t* largestBlock) override {
    device_allocator[device]->cacheInfo(largestBlock);
  }
  void assertValidDevice(c10::DeviceIndex device) {
    const auto device_num = device_allocator.size();
    TORCH_CHECK(
        0 <= device && device < static_cast<int64_t>(device_num),
        "Invalid device argument ",
        device,
        ": did you call init?");
  }

  DeviceStats getDeviceStats(c10::DeviceIndex device) override {
    assertValidDevice(device);
    return device_allocator[device]->getStats();
  }

  void resetAccumulatedStats(c10::DeviceIndex device) override {
    assertValidDevice(device);
    device_allocator[device]->resetAccumulatedStats();
  }

  void resetPeakStats(c10::DeviceIndex device) override {
    assertValidDevice(device);
    device_allocator[device]->resetPeakStats();
  }
  // CUDAGraph interactions
  void beginAllocateToPool(
      c10::DeviceIndex device,
      MempoolId_t mempool_id,
      std::function<bool(cudaStream_t)> filter) override {
    assertValidDevice(device);
    device_allocator[device]->beginAllocateToPool(
        std::move(mempool_id), std::move(filter));
  }

  void endAllocateToPool(c10::DeviceIndex device, MempoolId_t mempool_id)
      override {
    assertValidDevice(device);
    device_allocator[device]->endAllocateToPool(mempool_id);
  }

  void releasePool(c10::DeviceIndex device, MempoolId_t mempool_id) override {
    assertValidDevice(device);
    device_allocator[device]->releasePool(std::move(mempool_id));
  }

  void* raw_alloc(size_t nbytes) override {
    if (nbytes == 0) {
      return nullptr;
    }
    c10::DeviceIndex device = 0;
    C10_CUDA_CHECK(c10::cuda::GetDevice(&device));
    void* r = nullptr;
    malloc(&r, device, nbytes, cuda::getCurrentCUDAStream(device));
    return r;
  }

  void* raw_alloc_with_stream(size_t nbytes, cudaStream_t stream) override {
    if (nbytes == 0) {
      return nullptr;
    }
    c10::DeviceIndex device = 0;
    C10_CUDA_CHECK(c10::cuda::GetDevice(&device));
    void* r = nullptr;
    malloc(&r, device, nbytes, stream);
    return r;
  }

  void enablePeerAccess(c10::DeviceIndex dev, c10::DeviceIndex dev_to_access)
      override {
    c10::cuda::CUDAGuard device_guard(dev);
    cudaError_t err = cudaDeviceEnablePeerAccess(dev_to_access, 0);
    if (err == cudaErrorPeerAccessAlreadyEnabled) {
      // ignore and clear the error if access was already enabled
      (void)cudaGetLastError();
    } else {
      C10_CUDA_CHECK(err);
    }
    device_allocator[dev_to_access]->addPeerAccess(dev);
  }

  cudaError_t memcpyAsync(
      void* dst,
      int dstDevice,
      const void* src,
      int srcDevice,
      size_t count,
      cudaStream_t stream,
      bool p2p_enabled) override {
    if (p2p_enabled || // memcpy ok because memory is mapped in both devices
        srcDevice == dstDevice || // memcpy ok on a single device
        // memcpy ok because both dst and src must have come from cudaMalloc
        (!device_allocator[dstDevice]->hasAllocatedExpandableSegments() &&
         !device_allocator[srcDevice]->hasAllocatedExpandableSegments())) {
      return cudaMemcpyAsync(dst, src, count, cudaMemcpyDeviceToDevice, stream);
    }
    // when p2p is not enabled, only cudaMemcpyPeerAsync correctly handles
    // memory not allocated via cudaMalloc
    return cudaMemcpyPeerAsync(dst, dstDevice, src, srcDevice, count, stream);
  }

  void raw_delete(void* ptr) override {
    this->free(ptr);
  }

  // In CUDA IPC, sender sends a tensor to receiver, getIpcDevPtr
  // is called by the receiving process to map the CUDA memory from the sending
  // process into its own address space.
  //
  // CUDA IPC only allows sharing a big memory block associated with a
  // cudaIpcMemHandle_t and it can be opened only **once** per context per
  // process. There can be multiple types of storage in the same IPC mem block,
  // so we must cache the device ptr to construct typed storage as it comes.
  //
  // ipcMemHandle_to_devptr maps a cudaIpcMemHandle_t to a device pointer in the
  // process that can be used to access the memory block in the sender process.
  // It only saves a weak_ptr of the device pointer in the map, the shared_ptr
  // will be used to reconstruct all storages in this CudaMalloc allocation. And
  // it will deleted in cudaIpcCloseMemHandle when its reference count is 0.
  //
  std::mutex IpcMutex;
  ska::flat_hash_map<std::string, std::weak_ptr<void>> ipcMemHandle_to_devptr;
  std::shared_ptr<void> getIpcDevPtr(std::string handle) override {
    std::lock_guard<std::mutex> lock(IpcMutex);

    auto iter = ipcMemHandle_to_devptr.find(handle);
    if (iter != ipcMemHandle_to_devptr.end()) {
      auto devptr = iter->second.lock();
      if (devptr)
        return devptr;
    }
    // This ipcMemHandle hasn't been opened, or already expired, open it to
    // enable IPC access to that mem block.
    void* dev = nullptr;
    auto ipc_handle =
        reinterpret_cast<const cudaIpcMemHandle_t*>(handle.c_str());
    C10_CUDA_CHECK(cudaIpcOpenMemHandle(
        &dev, *ipc_handle, cudaIpcMemLazyEnablePeerAccess));
    // devPtr has to be deleted in same device when created.
    c10::DeviceIndex curr_device = 0;
    C10_CUDA_CHECK(c10::cuda::GetDevice(&curr_device));
    auto sp =
        std::shared_ptr<void>(dev, [handle, curr_device, this](void* ptr) {
          cuda::CUDAGuard device_guard(curr_device);
          std::lock_guard<std::mutex> deleter_lock(IpcMutex);
          C10_CUDA_CHECK(cudaIpcCloseMemHandle(ptr));
          ipcMemHandle_to_devptr.erase(handle);
        });
    std::weak_ptr<void> wp = sp;
    // To eliminate an additional search, we can use insert().
    // It doesn't overwrite when key already exists(ptr expired).
    // But in the deleter for sp we erased the entry,
    // this should be safe to do now.
    ipcMemHandle_to_devptr.insert(iter, {handle, wp});

    return sp;
  }
  std::string name() override {
    return "native";
  }
  void copy_data(void* dest, const void* src, std::size_t count) const final {
    C10_CUDA_CHECK(
        cudaMemcpy(dest, src, count, cudaMemcpyKind::cudaMemcpyDeviceToDevice));
  }
};

NativeCachingAllocator allocator;

void local_raw_delete(void* ptr) {
  if (TORCH_SDT_IS_ENABLED(free)) {
    TORCH_SDT_WITH_SEMAPHORE(free, ptr);
  }

  allocator.free(ptr);
}

} // namespace Native
// Size pretty-printer
std::string format_size(uint64_t size) {
  std::ostringstream os;
  os.precision(2);
  os << std::fixed;
  if (size <= 1024) {
    os << size << " bytes";
  } else if (size <= 1048576) {
    os << (static_cast<double>(size) / 1024.0);
    os << " KiB";
  } else if (size <= 1073741824ULL) {
    os << static_cast<double>(size) / 1048576.0;
    os << " MiB";
  } else {
    os << static_cast<double>(size) / 1073741824.0;
    os << " GiB";
  }
  return os.str();
}

namespace CudaMallocAsync {
// If this is put in its own header file, it gets incorrectly renamed in HIPify.
CUDAAllocator* allocator();

} // namespace CudaMallocAsync

struct BackendStaticInitializer {
  // Parses env for backend at load time, duplicating some logic from
  // CUDAAllocatorConfig. CUDAAllocatorConfig double-checks it later (at
  // runtime). Defers verbose exceptions and error checks, including Cuda
  // version checks, to CUDAAllocatorConfig's runtime doublecheck. If this
  // works, maybe we should move all of CUDAAllocatorConfig here?
  CUDAAllocator* parseEnvForBackend() {
    const char* val = getenv("PYTORCH_CUDA_ALLOC_CONF");
    if (val != nullptr) {
      const std::string config(val);

      std::regex exp("[\\s,]+");
      std::sregex_token_iterator it(config.begin(), config.end(), exp, -1);
      std::sregex_token_iterator end;
      std::vector<std::string> options(it, end);

      for (auto option : options) {
        std::regex exp2("[:]+");
        std::sregex_token_iterator it2(option.begin(), option.end(), exp2, -1);
        std::sregex_token_iterator end2;
        std::vector<std::string> kv(it2, end2);
        if (kv.size() >= 2) {
          if (kv[0] == "backend") {
            if (kv[1] == "cudaMallocAsync")
              return CudaMallocAsync::allocator();
            if (kv[1] == "native")
              return &Native::allocator;
          }
        }
      }
    }
    return &Native::allocator;
  }

  BackendStaticInitializer() {
    auto r = parseEnvForBackend();
    allocator.store(r);
  }
};

std::atomic<CUDAAllocator*> allocator;
BackendStaticInitializer backend_static_initializer;

} // namespace cuda::CUDACachingAllocator

} // namespace c10<|MERGE_RESOLUTION|>--- conflicted
+++ resolved
@@ -419,10 +419,7 @@
       CUmemAllocationProp prop = {};
       prop.type = CU_MEM_ALLOCATION_TYPE_PINNED;
       prop.location.type = CU_MEM_LOCATION_TYPE_DEVICE;
-<<<<<<< HEAD
-=======
       // NOLINTNEXTLINE(bugprone-signed-char-misuse)
->>>>>>> 22ba180e
       prop.location.id = static_cast<int>(device_);
       auto status =
           DriverAPI::get()->cuMemCreate_(&handle, segment_size_, &prop, 0);
@@ -492,10 +489,7 @@
   void setAccess(c10::DeviceIndex device, size_t begin, size_t end) {
     CUmemAccessDesc desc;
     desc.location.type = CU_MEM_LOCATION_TYPE_DEVICE;
-<<<<<<< HEAD
-=======
     // NOLINTNEXTLINE(bugprone-signed-char-misuse)
->>>>>>> 22ba180e
     desc.location.id = static_cast<int>(device);
     desc.flags = CU_MEM_ACCESS_FLAGS_PROT_READWRITE;
     C10_CUDA_DRIVER_CHECK(DriverAPI::get()->cuMemSetAccess_(
