--- conflicted
+++ resolved
@@ -3052,8 +3052,10 @@
     return stat_types;
   }
 
-<<<<<<< HEAD
-  bool should_split(const Block* block, size_t size) {
+  bool should_split(
+      const Block* block,
+      size_t size,
+      bool is_expandable_segments_active) {
     // If the pool is marked as not splitting a segment, do not split
     if (no_split_pools.find(block->pool->owner_MempoolId()) !=
         no_split_pools.end()) {
@@ -3061,12 +3063,6 @@
     }
     // Otherwise, check if the remaining size is greater than the minimum block
     // size
-=======
-  bool should_split(
-      const Block* block,
-      size_t size,
-      bool is_expandable_segments_active) {
->>>>>>> 8cafb4a0
     size_t remaining = block->size - size;
     if (block->pool->is_small || is_expandable_segments_active) {
       return remaining >= kMinBlockSize;
