#pragma once

#include <c10/core/Allocator.h>
#include <c10/core/Device.h>
#include <c10/core/DeviceType.h>
#include <c10/core/SymInt.h>
#include <c10/core/impl/COW.h>
#include <c10/core/impl/COWDeleter.h>
#include <c10/core/impl/PyObjectSlot.h>
#include <c10/macros/Export.h>
#include <c10/util/Exception.h>
#include <c10/util/UniqueVoidPtr.h>
#include <c10/util/intrusive_ptr.h>
#include <cstddef>
#include <utility>

namespace c10 {

C10_API void throwNullDataPtrError();
<<<<<<< HEAD
=======
C10_API void warnDeprecatedDataPtr();
>>>>>>> b279034e

// A storage represents the underlying backing data buffer for a
// tensor.  This concept was inherited from the original Torch7
// codebase; we'd kind of like to get rid of the concept
// (see https://github.com/pytorch/pytorch/issues/14797) but
// it's hard work and no one has gotten around to doing it.
//
// NB: storage is supposed to uniquely own a data pointer; e.g.,
// two non-null data pointers alias if and only if they are from
// the same storage.  Technically you can violate this invariant
// (e.g., you can create a non-owning StorageImpl with at::from_blob)
// but a lot of things won't work correctly, including:
//
// - An ordinary deleter on such a storage is wrong, because normal deleters
//   assume unique ownership, but if you have two storages at the same data,
//   that implies there is some sort of shared ownership. So your deleter would
//   have to actually be internally doing some sort of refcount thing
// - Deepcopy in Python side relies on storage equality and not data pointer
//   equality; so if there are two separate storages pointing to the same data,
//   the data will actually get duplicated in that case (one data ptr before,
//   two data ptrs after)
// - Version counts won't work correctly, because we do all VC tracking at the
//   level of storages (unless you explicitly disconnect the VC with detach);
//   mutation because data pointers are the same are totally untracked
struct C10_API StorageImpl : public c10::intrusive_ptr_target {
 public:
  struct use_byte_size_t {};

  StorageImpl(
      use_byte_size_t /*use_byte_size*/,
      SymInt size_bytes,
      at::DataPtr data_ptr,
      at::Allocator* allocator,
      bool resizable)
      : data_ptr_(std::move(data_ptr)),
        size_bytes_(std::move(size_bytes)),
        size_bytes_is_heap_allocated_(size_bytes_.is_heap_allocated()),
        resizable_(resizable),
        received_cuda_(false),
        allocator_(allocator) {
    if (resizable) {
      TORCH_INTERNAL_ASSERT(
          allocator_, "For resizable storage, allocator must be provided");
    }
    refresh_has_data_ptr_check();
  }

  StorageImpl(
      use_byte_size_t /*use_byte_size*/,
      const SymInt& size_bytes,
      at::Allocator* allocator,
      bool resizable)
      : StorageImpl(
            use_byte_size_t(),
            size_bytes,
            size_bytes.is_heap_allocated()
                ? allocator->allocate(0)
                : allocator->allocate(size_bytes.as_int_unchecked()),
            allocator,
            resizable) {}

  StorageImpl& operator=(StorageImpl&& other) = delete;
  StorageImpl& operator=(const StorageImpl&) = delete;
  StorageImpl() = delete;
  StorageImpl(StorageImpl&& other) = delete;
  StorageImpl(const StorageImpl&) = delete;
  ~StorageImpl() override = default;

  void reset() {
    data_ptr_.clear();
    size_bytes_ = 0;
    size_bytes_is_heap_allocated_ = false;
  }

  // Destructor doesn't call release_resources because it's
  // unnecessary; don't forget to change that if needed!
  void release_resources() override {
    data_ptr_.clear();
  }

  size_t nbytes() const {
    // OK to do this instead of maybe_as_int as nbytes is guaranteed positive
    TORCH_CHECK(!size_bytes_is_heap_allocated_);
    return size_bytes_.as_int_unchecked();
  }

  SymInt sym_nbytes() const {
    return size_bytes_;
  }

  // TODO: remove later
  void set_nbytes(size_t size_bytes) {
    size_bytes_ = static_cast<int64_t>(size_bytes);
    size_bytes_is_heap_allocated_ = false;
  }

  void set_nbytes(c10::SymInt size_bytes) {
    size_bytes_ = std::move(size_bytes);
  }

  bool resizable() const {
    return resizable_;
  }

  const at::DataPtr& data_ptr() const {
    return data_ptr_;
  }

  at::DataPtr& mutable_data_ptr() {
    if (C10_UNLIKELY(has_data_ptr_check_)) {
      if (throw_on_mutable_data_ptr_) {
        throwNullDataPtrError();
      }
<<<<<<< HEAD
=======
      if (warn_deprecated_on_mutable_data_ptr_) {
        warnDeprecatedDataPtr();
      }
>>>>>>> b279034e
      maybe_materialize_cow();
    }
    return data_ptr_;
  }

  // Returns the data_ptr. Bypasses all checks.
  at::DataPtr& _mutable_data_ptr_no_checks() {
    return data_ptr_;
  }

  // Returns the previous data_ptr
  at::DataPtr set_data_ptr(at::DataPtr&& data_ptr) {
    // We need to materialize the old COW DataPtr because it is
    // being returned as mutable.
    maybe_materialize_cow();
    return set_data_ptr_no_materialize_cow(std::move(data_ptr));
  }

  void set_data_ptr_noswap(at::DataPtr&& data_ptr) {
    data_ptr_ = std::move(data_ptr);
    refresh_has_data_ptr_check();
  }

  const void* data() const {
    return data_ptr_.get();
  }

  void* mutable_data() {
    if (C10_UNLIKELY(has_data_ptr_check_)) {
      if (throw_on_mutable_data_ptr_) {
        throwNullDataPtrError();
      }
<<<<<<< HEAD
=======
      if (warn_deprecated_on_mutable_data_ptr_) {
        warnDeprecatedDataPtr();
      }
>>>>>>> b279034e
      maybe_materialize_cow();
    }
    return data_ptr_.mutable_get();
  }

  at::DeviceType device_type() const {
    return data_ptr_.device().type();
  }

  at::Allocator* allocator() {
    return allocator_;
  }

  const at::Allocator* allocator() const {
    return allocator_;
  }

  // You generally shouldn't use this method, but it is occasionally
  // useful if you want to override how a tensor will be reallocated,
  // after it was already allocated (and its initial allocator was
  // set)
  void set_allocator(at::Allocator* allocator) {
    allocator_ = allocator;
  }

  Device device() const {
    return data_ptr_.device();
  }

  void set_resizable(bool resizable) {
    if (resizable) {
      // We need an allocator to be resizable
      AT_ASSERT(allocator_);
    }
    resizable_ = resizable;
  }

  /**
   * Can only be called when use_count is 1
   */
  void UniqueStorageShareExternalPointer(
      void* src,
      size_t size_bytes,
      DeleterFnPtr d = nullptr) {
    UniqueStorageShareExternalPointer(
        at::DataPtr(src, src, d, data_ptr_.device()), size_bytes);
  }

  /**
   * Can only be called when use_count is 1
   */
  void UniqueStorageShareExternalPointer(
      at::DataPtr&& data_ptr,
      size_t size_bytes) {
    data_ptr_ = std::move(data_ptr);
    size_bytes_ = static_cast<int64_t>(size_bytes);
    size_bytes_is_heap_allocated_ = false;
    allocator_ = nullptr;
    resizable_ = false;
  }

  // This method can be used only after storage construction and cannot be used
  // to modify storage status
  void set_received_cuda(bool received_cuda) {
    received_cuda_ = received_cuda;
  }

  bool received_cuda() {
    return received_cuda_;
  }

  impl::PyObjectSlot* pyobj_slot() {
    return &pyobj_slot_;
  }

  const impl::PyObjectSlot* pyobj_slot() const {
    return &pyobj_slot_;
  }

  void set_throw_on_mutable_data_ptr() {
    throw_on_mutable_data_ptr_ = true;
    refresh_has_data_ptr_check();
  }

<<<<<<< HEAD
=======
  void set_warn_deprecated_on_mutable_data_ptr() {
    warn_deprecated_on_mutable_data_ptr_ = true;
    refresh_has_data_ptr_check();
  }

>>>>>>> b279034e
 protected:
  // materialize_cow_storage needs to call set_data_ptr_no_materlize_cow
  friend void c10::impl::cow::materialize_cow_storage(StorageImpl& storage);

  // Returns the previous data_ptr. If the old data_ptr was COW,
  // this avoids materializing it
  at::DataPtr set_data_ptr_no_materialize_cow(at::DataPtr&& data_ptr) {
    at::DataPtr old_data_ptr(std::move(data_ptr_));
    data_ptr_ = std::move(data_ptr);
    refresh_has_data_ptr_check();
    return old_data_ptr;
  }

 private:
  void refresh_has_data_ptr_check() {
<<<<<<< HEAD
    has_data_ptr_check_ = is_cow() || throw_on_mutable_data_ptr_;
=======
    has_data_ptr_check_ = is_cow() || throw_on_mutable_data_ptr_ ||
        warn_deprecated_on_mutable_data_ptr_;
>>>>>>> b279034e
  }

  inline bool is_cow() const {
    return c10::impl::cow::is_cow_data_ptr(data_ptr_);
  }

  // Triggers a copy if this is a copy-on-write tensor.
  void maybe_materialize_cow() {
    if (is_cow()) {
      impl::cow::materialize_cow_storage(*this);
    }
  }

  DataPtr data_ptr_;
  SymInt size_bytes_;
  bool size_bytes_is_heap_allocated_;
  bool resizable_;
  // Identifies that Storage was received from another process and doesn't have
  // local to process cuda memory allocation
  bool received_cuda_;
  // All special checks in data/data_ptr calls are guarded behind this single
  // boolean. This is for performance: .data/.data_ptr calls are commonly in the
  // hot-path.
  bool has_data_ptr_check_ = false;
  // If we should throw when mutable_data_ptr() or mutable_data() is called.
  bool throw_on_mutable_data_ptr_ = false;
<<<<<<< HEAD
=======
  // If we warn when mutable_data_ptr() or mutable_data() is called.
  bool warn_deprecated_on_mutable_data_ptr_ = false;
>>>>>>> b279034e
  Allocator* allocator_;
  impl::PyObjectSlot pyobj_slot_;
};

// Declare StorageImpl create function pointer types.
using StorageImplCreateHelper = intrusive_ptr<StorageImpl> (*)(
    StorageImpl::use_byte_size_t,
    SymInt size_bytes,
    DataPtr data_ptr,
    Allocator* allocator,
    bool resizable);

C10_API void SetStorageImplCreate(DeviceType t, StorageImplCreateHelper fptr);

C10_API StorageImplCreateHelper GetStorageImplCreate(DeviceType t);

C10_API c10::intrusive_ptr<c10::StorageImpl> make_storage_impl(
    c10::StorageImpl::use_byte_size_t use_byte_size,
    c10::SymInt size_bytes,
    c10::DataPtr data_ptr,
    c10::Allocator* allocator,
    bool resizable,
    c10::optional<at::Device> device_opt);

} // namespace c10<|MERGE_RESOLUTION|>--- conflicted
+++ resolved
@@ -17,10 +17,7 @@
 namespace c10 {
 
 C10_API void throwNullDataPtrError();
-<<<<<<< HEAD
-=======
 C10_API void warnDeprecatedDataPtr();
->>>>>>> b279034e
 
 // A storage represents the underlying backing data buffer for a
 // tensor.  This concept was inherited from the original Torch7
@@ -134,12 +131,9 @@
       if (throw_on_mutable_data_ptr_) {
         throwNullDataPtrError();
       }
-<<<<<<< HEAD
-=======
       if (warn_deprecated_on_mutable_data_ptr_) {
         warnDeprecatedDataPtr();
       }
->>>>>>> b279034e
       maybe_materialize_cow();
     }
     return data_ptr_;
@@ -172,12 +166,9 @@
       if (throw_on_mutable_data_ptr_) {
         throwNullDataPtrError();
       }
-<<<<<<< HEAD
-=======
       if (warn_deprecated_on_mutable_data_ptr_) {
         warnDeprecatedDataPtr();
       }
->>>>>>> b279034e
       maybe_materialize_cow();
     }
     return data_ptr_.mutable_get();
@@ -262,14 +253,11 @@
     refresh_has_data_ptr_check();
   }
 
-<<<<<<< HEAD
-=======
   void set_warn_deprecated_on_mutable_data_ptr() {
     warn_deprecated_on_mutable_data_ptr_ = true;
     refresh_has_data_ptr_check();
   }
 
->>>>>>> b279034e
  protected:
   // materialize_cow_storage needs to call set_data_ptr_no_materlize_cow
   friend void c10::impl::cow::materialize_cow_storage(StorageImpl& storage);
@@ -285,12 +273,8 @@
 
  private:
   void refresh_has_data_ptr_check() {
-<<<<<<< HEAD
-    has_data_ptr_check_ = is_cow() || throw_on_mutable_data_ptr_;
-=======
     has_data_ptr_check_ = is_cow() || throw_on_mutable_data_ptr_ ||
         warn_deprecated_on_mutable_data_ptr_;
->>>>>>> b279034e
   }
 
   inline bool is_cow() const {
@@ -317,11 +301,8 @@
   bool has_data_ptr_check_ = false;
   // If we should throw when mutable_data_ptr() or mutable_data() is called.
   bool throw_on_mutable_data_ptr_ = false;
-<<<<<<< HEAD
-=======
   // If we warn when mutable_data_ptr() or mutable_data() is called.
   bool warn_deprecated_on_mutable_data_ptr_ = false;
->>>>>>> b279034e
   Allocator* allocator_;
   impl::PyObjectSlot pyobj_slot_;
 };
