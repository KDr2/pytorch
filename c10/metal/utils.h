#include <metal_stdlib>

namespace c10 {
namespace metal {

<<<<<<< HEAD
=======
namespace detail {
template <typename T>
struct vectypes {};

template <>
struct vectypes<float> {
  using type4 = float4;
  using type3 = float3;
  using type2 = float2;
};

template <>
struct vectypes<half> {
  using type4 = half4;
  using type3 = half3;
  using type2 = half2;
};

#if __METAL_VERSION__ >= 310
template <>
struct vectypes<bfloat> {
  using type4 = bfloat4;
  using type3 = bfloat3;
  using type2 = bfloat2;
};
#endif

template <>
struct vectypes<short> {
  using type4 = short4;
  using type3 = short3;
  using type2 = short2;
};

template <>
struct vectypes<int> {
  using type4 = int4;
  using type3 = int3;
  using type2 = int2;
};

template <>
struct vectypes<long> {
  using type4 = short4;
  using type3 = short3;
  using type2 = short2;
};

} // namespace detail

>>>>>>> 3cf7874e
template <typename T>
::metal::enable_if_t<::metal::is_floating_point_v<T>, T> max(T a, T b) {
  return ::metal::isunordered(a, b) ? NAN : ::metal::max(a, b);
}

template <typename T>
::metal::enable_if_t<::metal::is_integral_v<T>, T> max(T a, T b) {
  return ::metal::max(a, b);
}

template <typename T>
::metal::enable_if_t<::metal::is_floating_point_v<T>, T> min(T a, T b) {
  return ::metal::isunordered(a, b) ? NAN : ::metal::min(a, b);
}

template <typename T>
::metal::enable_if_t<::metal::is_integral_v<T>, T> min(T a, T b) {
  return ::metal::min(a, b);
}

} // namespace metal
} // namespace c10<|MERGE_RESOLUTION|>--- conflicted
+++ resolved
@@ -3,8 +3,6 @@
 namespace c10 {
 namespace metal {
 
-<<<<<<< HEAD
-=======
 namespace detail {
 template <typename T>
 struct vectypes {};
@@ -55,7 +53,6 @@
 
 } // namespace detail
 
->>>>>>> 3cf7874e
 template <typename T>
 ::metal::enable_if_t<::metal::is_floating_point_v<T>, T> max(T a, T b) {
   return ::metal::isunordered(a, b) ? NAN : ::metal::max(a, b);
@@ -76,5 +73,11 @@
   return ::metal::min(a, b);
 }
 
+template <typename T>
+using vec2type_t = typename detail::vectypes<T>::type2;
+
+template <typename T>
+using vec4type_t = typename detail::vectypes<T>::type4;
+
 } // namespace metal
 } // namespace c10