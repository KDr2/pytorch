--- conflicted
+++ resolved
@@ -42,13 +42,9 @@
     - windows.8xlarge.nvidia.gpu
     - windows.8xlarge.nvidia.gpu.nonephemeral
     - windows.g5.4xlarge.nvidia.gpu
-<<<<<<< HEAD
     # Windows ARM64 runners
     - windows-11-arm64
-    # Organization-wide AMD hosted MI300 runners
-=======
     # Organization-wide AMD hosted runners
->>>>>>> c40d9171
     - linux.rocm.gpu
     - linux.rocm.gpu.2
     - linux.rocm.gpu.4
