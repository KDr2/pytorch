name: inductor-perf-nightly-x86-zen

on:
  push:
    tags:
      - ciflow/inductor-perf-test-nightly-x86-zen/*
  schedule:
    # - cron: 0 7 * * 1-6
    # - cron: 0 7 * * 0
    # Does not perform max_autotune on CPU, so skip the weekly run setup
    - cron: 0 7 * * *
  # NB: GitHub has an upper limit of 10 inputs here
  workflow_dispatch:
    inputs:
      training:
        # CPU for training is not typical, but leave the option open here
        description: Run training (off by default)?
        required: false
        type: boolean
        default: false
      inference:
        description: Run inference (on by default)?
        required: false
        type: boolean
        default: true
      default:
        description: Run inductor_default?
        required: false
        type: boolean
        default: true
      dynamic:
        description: Run inductor_dynamic_shapes?
        required: false
        type: boolean
        default: false
      cppwrapper:
        description: Run inductor_cpp_wrapper?
        required: false
        type: boolean
        default: false
      aotinductor:
        description: Run aot_inductor for inference?
        required: false
        type: boolean
        default: false
      freezing:
        description: Run freezing?
        required: false
        type: boolean
        default: true
      benchmark_configs:
        description: The list of configs used the benchmark
        required: false
        type: string
        default: inductor_huggingface_perf_cpu_x86_zen,inductor_timm_perf_cpu_x86_zen,inductor_torchbench_perf_cpu_x86_zen

concurrency:
  group: ${{ github.workflow }}-${{ github.event.pull_request.number || github.ref_name }}-${{ github.ref_type == 'branch' && github.sha }}-${{ github.event_name == 'workflow_dispatch' }}-${{ github.event_name == 'schedule' }}
  cancel-in-progress: true

permissions:
  id-token: write
  contents: read

jobs:
  get-label-type:
    name: get-label-type
    uses: pytorch/pytorch/.github/workflows/_runner-determinator.yml@main
    if: ${{ (github.event_name != 'schedule' || github.repository == 'pytorch/pytorch') && github.repository_owner == 'pytorch' }}
    with:
      triggering_actor: ${{ github.triggering_actor }}
      issue_owner: ${{ github.event.pull_request.user.login || github.event.issue.user.login }}
      curr_branch: ${{ github.head_ref || github.ref_name }}
      curr_ref_type: ${{ github.ref_type }}
      opt_out_experiments: lf

  inductor-build:
    name: inductor-build
    uses: ./.github/workflows/_linux-build.yml
    needs: get-label-type
    with:
      runner_prefix: "${{ needs.get-label-type.outputs.label-type }}"
<<<<<<< HEAD
      build-environment: linux-jammy-zen-py3.9-gcc11-build
      docker-image-name: ci-image:pytorch-linux-jammy-py3.9-gcc11-inductor-benchmarks
=======
      build-environment: linux-jammy-py3.9-gcc11-build
      docker-image-name: ci-image:pytorch-linux-jammy-py3-gcc11-inductor-benchmarks
>>>>>>> a92773ee
      test-matrix: |
        { include: [
          { config: "inductor_huggingface_perf_cpu_x86_zen", shard: 1, num_shards: 3, runner: "linux.24xlarge.amd" },
          { config: "inductor_huggingface_perf_cpu_x86_zen", shard: 2, num_shards: 3, runner: "linux.24xlarge.amd" },
          { config: "inductor_huggingface_perf_cpu_x86_zen", shard: 3, num_shards: 3, runner: "linux.24xlarge.amd" },
          { config: "inductor_timm_perf_cpu_x86_zen", shard: 1, num_shards: 5, runner: "linux.24xlarge.amd" },
          { config: "inductor_timm_perf_cpu_x86_zen", shard: 2, num_shards: 5, runner: "linux.24xlarge.amd" },
          { config: "inductor_timm_perf_cpu_x86_zen", shard: 3, num_shards: 5, runner: "linux.24xlarge.amd" },
          { config: "inductor_timm_perf_cpu_x86_zen", shard: 4, num_shards: 5, runner: "linux.24xlarge.amd" },
          { config: "inductor_timm_perf_cpu_x86_zen", shard: 5, num_shards: 5, runner: "linux.24xlarge.amd" },
          { config: "inductor_torchbench_perf_cpu_x86_zen", shard: 1, num_shards: 4, runner: "linux.24xlarge.amd" },
          { config: "inductor_torchbench_perf_cpu_x86_zen", shard: 2, num_shards: 4, runner: "linux.24xlarge.amd" },
          { config: "inductor_torchbench_perf_cpu_x86_zen", shard: 3, num_shards: 4, runner: "linux.24xlarge.amd" },
          { config: "inductor_torchbench_perf_cpu_x86_zen", shard: 4, num_shards: 4, runner: "linux.24xlarge.amd" },
        ]}
      selected-test-configs: ${{ inputs.benchmark_configs }}
    secrets: inherit

  inductor-test-nightly:
    name: inductor-test-nightly
    uses: ./.github/workflows/_linux-test.yml
    needs: inductor-build
    if: github.event.schedule == '0 7 * * *'
    with:
<<<<<<< HEAD
      build-environment: linux-jammy-zen-py3.9-gcc11-build
      dashboard-tag: training-false-inference-true-default-true-dynamic-true-cppwrapper-true-aotinductor-true-freezing-true
      docker-image: ${{ needs.linux-jammy-zen-cpu-py3_9-gcc11-inductor-build.outputs.docker-image }}
      test-matrix: ${{ needs.linux-jammy-zen-cpu-py3_9-gcc11-inductor-build.outputs.test-matrix }}
=======
      build-environment: linux-jammy-py3.9-gcc11-build
      dashboard-tag: training-false-inference-true-default-true-dynamic-true-cppwrapper-true-aotinductor-true
      docker-image: ${{ needs.inductor-build.outputs.docker-image }}
      test-matrix: ${{ needs.inductor-build.outputs.test-matrix }}
>>>>>>> a92773ee
      timeout-minutes: 720
      # disable monitor in perf tests
      disable-monitor: false
      monitor-log-interval: 15
      monitor-data-collect-interval: 4
    secrets: inherit

  inductor-test:
    name: inductor-test
    uses: ./.github/workflows/_linux-test.yml
<<<<<<< HEAD
    needs: linux-jammy-zen-cpu-py3_9-gcc11-inductor-build
    with:
      build-environment: linux-jammy-zen-py3.9-gcc11-build
      dashboard-tag: training-false-inference-true-default-true-dynamic-true-cppwrapper-true-aotinductor-true-freezing-true
      docker-image: ${{ needs.linux-jammy-zen-cpu-py3_9-gcc11-inductor-build.outputs.docker-image }}
      test-matrix: ${{ needs.linux-jammy-zen-cpu-py3_9-gcc11-inductor-build.outputs.test-matrix }}
=======
    needs: inductor-build
    if: github.event_name == 'workflow_dispatch'
    with:
      build-environment: linux-jammy-py3.9-gcc11-build
      dashboard-tag: training-${{ inputs.training }}-inference-${{ inputs.inference }}-default-${{ inputs.default }}-dynamic-${{ inputs.dynamic }}-cppwrapper-${{ inputs.cppwrapper }}-aotinductor-${{ inputs.aotinductor }}
      docker-image: ${{ needs.inductor-build.outputs.docker-image }}
      test-matrix: ${{ needs.inductor-build.outputs.test-matrix }}
>>>>>>> a92773ee
      timeout-minutes: 720
      # disable monitor in perf tests
      disable-monitor: false
      monitor-log-interval: 15
      monitor-data-collect-interval: 4
    secrets: inherit<|MERGE_RESOLUTION|>--- conflicted
+++ resolved
@@ -43,11 +43,6 @@
         required: false
         type: boolean
         default: false
-      freezing:
-        description: Run freezing?
-        required: false
-        type: boolean
-        default: true
       benchmark_configs:
         description: The list of configs used the benchmark
         required: false
@@ -80,13 +75,8 @@
     needs: get-label-type
     with:
       runner_prefix: "${{ needs.get-label-type.outputs.label-type }}"
-<<<<<<< HEAD
-      build-environment: linux-jammy-zen-py3.9-gcc11-build
-      docker-image-name: ci-image:pytorch-linux-jammy-py3.9-gcc11-inductor-benchmarks
-=======
       build-environment: linux-jammy-py3.9-gcc11-build
       docker-image-name: ci-image:pytorch-linux-jammy-py3-gcc11-inductor-benchmarks
->>>>>>> a92773ee
       test-matrix: |
         { include: [
           { config: "inductor_huggingface_perf_cpu_x86_zen", shard: 1, num_shards: 3, runner: "linux.24xlarge.amd" },
@@ -111,17 +101,10 @@
     needs: inductor-build
     if: github.event.schedule == '0 7 * * *'
     with:
-<<<<<<< HEAD
-      build-environment: linux-jammy-zen-py3.9-gcc11-build
-      dashboard-tag: training-false-inference-true-default-true-dynamic-true-cppwrapper-true-aotinductor-true-freezing-true
-      docker-image: ${{ needs.linux-jammy-zen-cpu-py3_9-gcc11-inductor-build.outputs.docker-image }}
-      test-matrix: ${{ needs.linux-jammy-zen-cpu-py3_9-gcc11-inductor-build.outputs.test-matrix }}
-=======
       build-environment: linux-jammy-py3.9-gcc11-build
       dashboard-tag: training-false-inference-true-default-true-dynamic-true-cppwrapper-true-aotinductor-true
       docker-image: ${{ needs.inductor-build.outputs.docker-image }}
       test-matrix: ${{ needs.inductor-build.outputs.test-matrix }}
->>>>>>> a92773ee
       timeout-minutes: 720
       # disable monitor in perf tests
       disable-monitor: false
@@ -132,14 +115,6 @@
   inductor-test:
     name: inductor-test
     uses: ./.github/workflows/_linux-test.yml
-<<<<<<< HEAD
-    needs: linux-jammy-zen-cpu-py3_9-gcc11-inductor-build
-    with:
-      build-environment: linux-jammy-zen-py3.9-gcc11-build
-      dashboard-tag: training-false-inference-true-default-true-dynamic-true-cppwrapper-true-aotinductor-true-freezing-true
-      docker-image: ${{ needs.linux-jammy-zen-cpu-py3_9-gcc11-inductor-build.outputs.docker-image }}
-      test-matrix: ${{ needs.linux-jammy-zen-cpu-py3_9-gcc11-inductor-build.outputs.test-matrix }}
-=======
     needs: inductor-build
     if: github.event_name == 'workflow_dispatch'
     with:
@@ -147,7 +122,6 @@
       dashboard-tag: training-${{ inputs.training }}-inference-${{ inputs.inference }}-default-${{ inputs.default }}-dynamic-${{ inputs.dynamic }}-cppwrapper-${{ inputs.cppwrapper }}-aotinductor-${{ inputs.aotinductor }}
       docker-image: ${{ needs.inductor-build.outputs.docker-image }}
       test-matrix: ${{ needs.inductor-build.outputs.test-matrix }}
->>>>>>> a92773ee
       timeout-minutes: 720
       # disable monitor in perf tests
       disable-monitor: false
