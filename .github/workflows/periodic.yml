name: periodic

on:
  schedule:
    # We have several schedules so jobs can check github.event.schedule to activate only for a fraction of the runs.
    # Also run less frequently on weekends.
    - cron: 45 0,8,16 * * 1-5
    - cron: 45 4 * * 0,6
    - cron: 45 4,12,20 * * 1-5
    - cron: 45 12 * * 0,6
    - cron: 29 8 * * *  # about 1:29am PDT, for mem leak check and rerun disabled tests
  push:
    tags:
      - ciflow/periodic/*
    branches:
      - release/*
  workflow_dispatch:

concurrency:
  group: ${{ github.workflow }}-${{ github.event.pull_request.number || github.ref_name }}-${{ github.ref_type == 'branch' && github.sha }}-${{ github.event_name == 'workflow_dispatch' }}-${{ github.event_name == 'schedule' }}-${{ github.event.schedule }}
  cancel-in-progress: true

permissions: read-all

jobs:
  llm-td:
    if: github.repository_owner == 'pytorch'
    name: before-test
    uses: ./.github/workflows/llm_td_retrieval.yml
    permissions:
      id-token: write
      contents: read

  target-determination:
    name: before-test
    uses: ./.github/workflows/target_determination.yml
    needs: llm-td
    permissions:
      id-token: write
      contents: read

  get-label-type:
    name: get-label-type
    uses: pytorch/pytorch/.github/workflows/_runner-determinator.yml@main
    if: (github.event_name != 'schedule' || github.repository == 'pytorch/pytorch') && github.repository_owner == 'pytorch'
    with:
      triggering_actor: ${{ github.triggering_actor }}
      issue_owner: ${{ github.event.pull_request.user.login || github.event.issue.user.login }}
      curr_branch: ${{ github.head_ref || github.ref_name }}
      curr_ref_type: ${{ github.ref_type }}

<<<<<<< HEAD
  linux-focal-cuda12_4-py3_10-gcc9-build:
    name: linux-focal-cuda12.4-py3.10-gcc9
=======
  linux-focal-cuda12_6-py3_10-gcc11-build:
    name: linux-focal-cuda12.6-py3.10-gcc11
>>>>>>> f2221b2f
    uses: ./.github/workflows/_linux-build.yml
    needs: get-label-type
    with:
      runner_prefix: "${{ needs.get-label-type.outputs.label-type }}"
<<<<<<< HEAD
      build-environment: linux-focal-cuda12.4-py3.10-gcc9
      docker-image-name: pytorch-linux-focal-cuda12.4-cudnn9-py3-gcc9
=======
      build-environment: linux-focal-cuda12.6-py3.10-gcc11
      docker-image-name: pytorch-linux-focal-cuda12.6-cudnn9-py3-gcc11
>>>>>>> f2221b2f
      test-matrix: |
        { include: [
          { config: "nogpu_AVX512", shard: 1, num_shards: 2, runner: "${{ needs.get-label-type.outputs.label-type }}linux.4xlarge" },
          { config: "nogpu_AVX512", shard: 2, num_shards: 2, runner: "${{ needs.get-label-type.outputs.label-type }}linux.4xlarge" },
          { config: "nogpu_NO_AVX2", shard: 1, num_shards: 2, runner: "${{ needs.get-label-type.outputs.label-type }}linux.4xlarge" },
          { config: "nogpu_NO_AVX2", shard: 2, num_shards: 2, runner: "${{ needs.get-label-type.outputs.label-type }}linux.4xlarge" },
          { config: "jit_legacy", shard: 1, num_shards: 1, runner: "${{ needs.get-label-type.outputs.label-type }}linux.4xlarge.nvidia.gpu" },
        ]}
    secrets: inherit

<<<<<<< HEAD
  linux-focal-cuda12_4-py3_10-gcc9-test:
    name: linux-focal-cuda12.4-py3.10-gcc9
    uses: ./.github/workflows/_linux-test.yml
    needs:
      - linux-focal-cuda12_4-py3_10-gcc9-build
      - target-determination
    with:
      build-environment: linux-focal-cuda12.4-py3.10-gcc9
      docker-image: ${{ needs.linux-focal-cuda12_4-py3_10-gcc9-build.outputs.docker-image }}
      test-matrix: ${{ needs.linux-focal-cuda12_4-py3_10-gcc9-build.outputs.test-matrix }}
=======
  linux-focal-cuda12_6-py3_10-gcc11-test:
    name: linux-focal-cuda12.6-py3.10-gcc11
    uses: ./.github/workflows/_linux-test.yml
    needs:
      - linux-focal-cuda12_6-py3_10-gcc11-build
      - target-determination
    with:
      build-environment: linux-focal-cuda12.6-py3.10-gcc11
      docker-image: ${{ needs.linux-focal-cuda12_6-py3_10-gcc11-build.outputs.docker-image }}
      test-matrix: ${{ needs.linux-focal-cuda12_6-py3_10-gcc11-build.outputs.test-matrix }}
>>>>>>> f2221b2f
    secrets: inherit

  linux-focal-cuda11_8-py3_9-gcc9-build:
    name: linux-focal-cuda11.8-py3.9-gcc9
    uses: ./.github/workflows/_linux-build.yml
    needs: get-label-type
    with:
      runner_prefix: "${{ needs.get-label-type.outputs.label-type }}"
      build-environment: linux-focal-cuda11.8-py3.9-gcc9
      docker-image-name: pytorch-linux-focal-cuda11.8-cudnn9-py3-gcc9
      cuda-arch-list: 8.6
      test-matrix: |
        { include: [
          { config: "multigpu", shard: 1, num_shards: 2, runner: "${{ needs.get-label-type.outputs.label-type }}linux.g5.12xlarge.nvidia.gpu", owners: ["oncall:distributed"] },
          { config: "multigpu", shard: 2, num_shards: 2, runner: "${{ needs.get-label-type.outputs.label-type }}linux.g5.12xlarge.nvidia.gpu", owners: ["oncall:distributed"] },
        ]}
      build-with-debug: false
    secrets: inherit

  linux-focal-cuda11_8-py3_9-gcc9-test:
    name: linux-focal-cuda11.8-py3.9-gcc9
    uses: ./.github/workflows/_linux-test.yml
    needs: linux-focal-cuda11_8-py3_9-gcc9-build
    with:
      build-environment: linux-focal-cuda11.8-py3.9-gcc9
      docker-image: ${{ needs.linux-focal-cuda11_8-py3_9-gcc9-build.outputs.docker-image }}
      test-matrix: ${{ needs.linux-focal-cuda11_8-py3_9-gcc9-build.outputs.test-matrix }}
    secrets: inherit

  linux-focal-cuda11_8-py3_10-gcc9-debug-build:
    name: linux-focal-cuda11.8-py3.10-gcc9-debug
    uses: ./.github/workflows/_linux-build.yml
    needs: get-label-type
    with:
      runner_prefix: "${{ needs.get-label-type.outputs.label-type }}"
      build-environment: linux-focal-cuda11.8-py3.10-gcc9-debug
      docker-image-name: pytorch-linux-focal-cuda11.8-cudnn9-py3-gcc9
      build-with-debug: true
      test-matrix: |
        { include: [
          { config: "default", shard: 1, num_shards: 7, runner: "${{ needs.get-label-type.outputs.label-type }}linux.4xlarge.nvidia.gpu", owners: ["oncall:debug-build"] },
          { config: "default", shard: 2, num_shards: 7, runner: "${{ needs.get-label-type.outputs.label-type }}linux.4xlarge.nvidia.gpu", owners: ["oncall:debug-build"] },
          { config: "default", shard: 3, num_shards: 7, runner: "${{ needs.get-label-type.outputs.label-type }}linux.4xlarge.nvidia.gpu", owners: ["oncall:debug-build"] },
          { config: "default", shard: 4, num_shards: 7, runner: "${{ needs.get-label-type.outputs.label-type }}linux.4xlarge.nvidia.gpu", owners: ["oncall:debug-build"] },
          { config: "default", shard: 5, num_shards: 7, runner: "${{ needs.get-label-type.outputs.label-type }}linux.4xlarge.nvidia.gpu", owners: ["oncall:debug-build"] },
          { config: "default", shard: 6, num_shards: 7, runner: "${{ needs.get-label-type.outputs.label-type }}linux.4xlarge.nvidia.gpu", owners: ["oncall:debug-build"] },
          { config: "default", shard: 7, num_shards: 7, runner: "${{ needs.get-label-type.outputs.label-type }}linux.4xlarge.nvidia.gpu", owners: ["oncall:debug-build"] },
        ]}
    secrets: inherit

  linux-focal-cuda11_8-py3_10-gcc9-debug-test:
    name: linux-focal-cuda11.8-py3.10-gcc9-debug
    uses: ./.github/workflows/_linux-test.yml
    needs:
      - linux-focal-cuda11_8-py3_10-gcc9-debug-build
      - target-determination
    with:
      build-environment: linux-focal-cuda11.8-py3.10-gcc9-debug
      docker-image: ${{ needs.linux-focal-cuda11_8-py3_10-gcc9-debug-build.outputs.docker-image }}
      test-matrix: ${{ needs.linux-focal-cuda11_8-py3_10-gcc9-debug-build.outputs.test-matrix }}
    secrets: inherit

  linux-focal-rocm6_3-py3_10-build:
    name: linux-focal-rocm6.3-py3.10
    uses: ./.github/workflows/_linux-build.yml
    needs: get-label-type
    with:
      runner_prefix: "${{ needs.get-label-type.outputs.label-type }}"
      build-environment: linux-focal-rocm6.3-py3.10
      docker-image-name: pytorch-linux-focal-rocm-n-py3
      test-matrix: |
        { include: [
          { config: "distributed", shard: 1, num_shards: 3, runner: "linux.rocm.gpu.4", owners: ["module:rocm", "oncall:distributed"] },
          { config: "distributed", shard: 2, num_shards: 3, runner: "linux.rocm.gpu.4", owners: ["module:rocm", "oncall:distributed"] },
          { config: "distributed", shard: 3, num_shards: 3, runner: "linux.rocm.gpu.4", owners: ["module:rocm", "oncall:distributed"] },
        ]}
    secrets: inherit

  linux-focal-rocm6_3-py3_10-test:
    permissions:
      id-token: write
      contents: read
    name: linux-focal-rocm6.3-py3.10
    uses: ./.github/workflows/_rocm-test.yml
    needs:
      - linux-focal-rocm6_3-py3_10-build
      - target-determination
    with:
      build-environment: linux-focal-rocm6.3-py3.10
      docker-image: ${{ needs.linux-focal-rocm6_3-py3_10-build.outputs.docker-image }}
      test-matrix: ${{ needs.linux-focal-rocm6_3-py3_10-build.outputs.test-matrix }}
    secrets: inherit

<<<<<<< HEAD
  linux-focal-cuda12_4-py3_10-gcc9-experimental-split-build:
    name: linux-focal-cuda12.4-py3.10-gcc9-experimental-split-build
=======
  linux-focal-cuda12_6-py3-gcc11-slow-gradcheck-build:
    name: linux-focal-cuda12.6-py3-gcc11-slow-gradcheck
>>>>>>> f2221b2f
    uses: ./.github/workflows/_linux-build.yml
    needs: get-label-type
    if: false # See https://github.com/pytorch/pytorch/issues/138750
    with:
      runner_prefix: "${{ needs.get-label-type.outputs.label-type }}"
<<<<<<< HEAD
      use_split_build: true
      build-environment: linux-focal-cuda12.4-py3.10-gcc9
      docker-image-name: pytorch-linux-focal-cuda12.4-cudnn9-py3-gcc9
      test-matrix: |
        { include: [
          { config: "nogpu_AVX512", shard: 1, num_shards: 2, runner: "${{ needs.get-label-type.outputs.label-type }}linux.4xlarge" },
          { config: "nogpu_AVX512", shard: 2, num_shards: 2, runner: "${{ needs.get-label-type.outputs.label-type }}linux.4xlarge" },
          { config: "nogpu_NO_AVX2", shard: 1, num_shards: 2, runner: "${{ needs.get-label-type.outputs.label-type }}linux.4xlarge" },
          { config: "nogpu_NO_AVX2", shard: 2, num_shards: 2, runner: "${{ needs.get-label-type.outputs.label-type }}linux.4xlarge" },
          { config: "jit_legacy", shard: 1, num_shards: 1, runner: "${{ needs.get-label-type.outputs.label-type }}linux.4xlarge.nvidia.gpu" },
        ]}
    secrets: inherit

  linux-focal-cuda12_4-py3_10-gcc9-experimental-split-build-test:
    name: linux-focal-cuda12.4-py3.10-gcc9-experimental-split-build
    uses: ./.github/workflows/_linux-test.yml
    needs:
      - linux-focal-cuda12_4-py3_10-gcc9-experimental-split-build
      - target-determination
    with:
      build-environment: linux-focal-cuda12.4-py3.10-gcc9-experimental-split-build
      docker-image: ${{ needs.linux-focal-cuda12_4-py3_10-gcc9-experimental-split-build.outputs.docker-image }}
      test-matrix: ${{ needs.linux-focal-cuda12_4-py3_10-gcc9-experimental-split-build.outputs.test-matrix }}
    secrets: inherit


  linux-focal-cuda11_8-py3_9-gcc9-experimental-split-build:
    name: linux-focal-cuda11.8-py3.9-gcc9-experimental-split-build
    uses: ./.github/workflows/_linux-build.yml
    needs: get-label-type
    if: false # See https://github.com/pytorch/pytorch/issues/138750
    with:
      runner_prefix: "${{ needs.get-label-type.outputs.label-type }}"
      use_split_build: true
      build-environment: linux-focal-cuda11.8-py3.9-gcc9
      docker-image-name: pytorch-linux-focal-cuda11.8-cudnn9-py3-gcc9
      cuda-arch-list: 8.6
      test-matrix: |
        { include: [
          { config: "multigpu", shard: 1, num_shards: 1, runner: "${{ needs.get-label-type.outputs.label-type }}linux.g5.12xlarge.nvidia.gpu", owners: ["oncall:distributed"] },
        ]}
      build-with-debug: false
    secrets: inherit

  linux-focal-cuda11_8-py3_9-gcc9-experimental-split-build-test:
    name: linux-focal-cuda11.8-py3.9-gcc9-experimental-split-build-test
    uses: ./.github/workflows/_linux-test.yml
    needs:
      - linux-focal-cuda11_8-py3_9-gcc9-experimental-split-build
      - target-determination
    with:
      build-environment: linux-focal-cuda11.8-py3.9-gcc9-experimental-split-build
      docker-image: ${{ needs.linux-focal-cuda11_8-py3_9-gcc9-experimental-split-build.outputs.docker-image }}
      test-matrix: ${{ needs.linux-focal-cuda11_8-py3_9-gcc9-experimental-split-build.outputs.test-matrix }}
    secrets: inherit

  linux-focal-cuda11_8-py3_10-gcc9-experimental-split-build:
    name: linux-focal-cuda11.8-py3.10-gcc9-experimental-split-build
    uses: ./.github/workflows/_linux-build.yml
    needs: get-label-type
    if: false # See https://github.com/pytorch/pytorch/issues/138750
    with:
      runner_prefix: "${{ needs.get-label-type.outputs.label-type }}"
      use_split_build: true
      build-environment: linux-focal-cuda11.8-py3.10-gcc9
      docker-image-name: pytorch-linux-focal-cuda11.8-cudnn9-py3-gcc9
      cuda-arch-list: '7.5'
      test-matrix: |
        { include: [
          { config: "distributed", shard: 1, num_shards: 3, runner: "${{ needs.get-label-type.outputs.label-type }}linux.g4dn.12xlarge.nvidia.gpu", owners: ["oncall:distributed"] },
          { config: "distributed", shard: 2, num_shards: 3, runner: "${{ needs.get-label-type.outputs.label-type }}linux.g4dn.12xlarge.nvidia.gpu", owners: ["oncall:distributed"] },
          { config: "distributed", shard: 3, num_shards: 3, runner: "${{ needs.get-label-type.outputs.label-type }}linux.g4dn.12xlarge.nvidia.gpu", owners: ["oncall:distributed"] },
        ]}
    secrets: inherit

  linux-focal-cuda11_8-py3_10-gcc9-experimental-split-build-test:
    name: linux-focal-cuda11.8-py3.10-gcc9-experimental-split-build-test
    uses: ./.github/workflows/_linux-test.yml
    needs:
      - linux-focal-cuda11_8-py3_10-gcc9-experimental-split-build
      - target-determination
    with:
      timeout-minutes: 360
      build-environment: linux-focal-cuda11.8-py3.10-gcc9-experimental-split-build
      docker-image: ${{ needs.linux-focal-cuda11_8-py3_10-gcc9-experimental-split-build.outputs.docker-image }}
      test-matrix: ${{ needs.linux-focal-cuda11_8-py3_10-gcc9-experimental-split-build.outputs.test-matrix }}
    secrets: inherit

  linux-focal-cuda12_4-py3-gcc9-slow-gradcheck-build:
    name: linux-focal-cuda12.4-py3-gcc9-slow-gradcheck
    uses: ./.github/workflows/_linux-build.yml
    needs: get-label-type
    with:
      runner_prefix: "${{ needs.get-label-type.outputs.label-type }}"
      build-environment: linux-focal-cuda12.4-py3-gcc9-slow-gradcheck
      docker-image-name: pytorch-linux-focal-cuda12.4-cudnn9-py3-gcc9
=======
      build-environment: linux-focal-cuda12.6-py3-gcc11-slow-gradcheck
      docker-image-name: pytorch-linux-focal-cuda12.6-cudnn9-py3-gcc11
>>>>>>> f2221b2f
      cuda-arch-list: 8.6
      test-matrix: |
        { include: [
          { config: "default", shard: 1, num_shards: 8, runner: "linux.g5.4xlarge.nvidia.gpu", owners: ["module:slowgradcheck"] },
          { config: "default", shard: 2, num_shards: 8, runner: "linux.g5.4xlarge.nvidia.gpu", owners: ["module:slowgradcheck"] },
          { config: "default", shard: 3, num_shards: 8, runner: "linux.g5.4xlarge.nvidia.gpu", owners: ["module:slowgradcheck"] },
          { config: "default", shard: 4, num_shards: 8, runner: "linux.g5.4xlarge.nvidia.gpu", owners: ["module:slowgradcheck"] },
          { config: "default", shard: 5, num_shards: 8, runner: "linux.g5.4xlarge.nvidia.gpu", owners: ["module:slowgradcheck"] },
          { config: "default", shard: 6, num_shards: 8, runner: "linux.g5.4xlarge.nvidia.gpu", owners: ["module:slowgradcheck"] },
          { config: "default", shard: 7, num_shards: 8, runner: "linux.g5.4xlarge.nvidia.gpu", owners: ["module:slowgradcheck"] },
          { config: "default", shard: 8, num_shards: 8, runner: "linux.g5.4xlarge.nvidia.gpu", owners: ["module:slowgradcheck"] },
        ]}
    secrets: inherit

<<<<<<< HEAD
  linux-focal-cuda12_4-py3-gcc9-slow-gradcheck-test:
    name: linux-focal-cuda12.4-py3-gcc9-slow-gradcheck
    uses: ./.github/workflows/_linux-test.yml
    needs:
      - linux-focal-cuda12_4-py3-gcc9-slow-gradcheck-build
      - target-determination
    with:
      build-environment: linux-focal-cuda12.4-py3-gcc9-slow-gradcheck
      docker-image: ${{ needs.linux-focal-cuda12_4-py3-gcc9-slow-gradcheck-build.outputs.docker-image }}
      test-matrix: ${{ needs.linux-focal-cuda12_4-py3-gcc9-slow-gradcheck-build.outputs.test-matrix }}
      timeout-minutes: 300
    secrets: inherit

  linux-focal-cuda12_4-py3_10-gcc9-bazel-test:
    name: linux-focal-cuda12.4-py3.10-gcc9-bazel-test
=======
  linux-focal-cuda12_6-py3-gcc11-slow-gradcheck-test:
    name: linux-focal-cuda12.6-py3-gcc11-slow-gradcheck
    uses: ./.github/workflows/_linux-test.yml
    needs:
      - linux-focal-cuda12_6-py3-gcc11-slow-gradcheck-build
      - target-determination
    with:
      build-environment: linux-focal-cuda12.6-py3-gcc11-slow-gradcheck
      docker-image: ${{ needs.linux-focal-cuda12_6-py3-gcc11-slow-gradcheck-build.outputs.docker-image }}
      test-matrix: ${{ needs.linux-focal-cuda12_6-py3-gcc11-slow-gradcheck-build.outputs.test-matrix }}
      timeout-minutes: 300
    secrets: inherit

  linux-focal-cuda12_6-py3_10-gcc11-bazel-test:
    name: linux-focal-cuda12.6-py3.10-gcc11-bazel-test
>>>>>>> f2221b2f
    uses: ./.github/workflows/_bazel-build-test.yml
    needs: get-label-type
    with:
      runner: "${{ needs.get-label-type.outputs.label-type }}linux.large"
<<<<<<< HEAD
      build-environment: linux-focal-cuda12.4-py3.10-gcc9-bazel-test
      docker-image-name: pytorch-linux-focal-cuda12.4-cudnn9-py3-gcc9
      cuda-version: "12.4"
=======
      build-environment: linux-focal-cuda12.6-py3.10-gcc11-bazel-test
      docker-image-name: pytorch-linux-focal-cuda12.6-cudnn9-py3-gcc11
      cuda-version: "12.6"
>>>>>>> f2221b2f
      test-matrix: |
        { include: [
          { config: "default", shard: 1, num_shards: 1, runner: "${{ needs.get-label-type.outputs.label-type }}linux.4xlarge.nvidia.gpu" },
        ]}
    secrets: inherit<|MERGE_RESOLUTION|>--- conflicted
+++ resolved
@@ -49,24 +49,14 @@
       curr_branch: ${{ github.head_ref || github.ref_name }}
       curr_ref_type: ${{ github.ref_type }}
 
-<<<<<<< HEAD
-  linux-focal-cuda12_4-py3_10-gcc9-build:
-    name: linux-focal-cuda12.4-py3.10-gcc9
-=======
   linux-focal-cuda12_6-py3_10-gcc11-build:
     name: linux-focal-cuda12.6-py3.10-gcc11
->>>>>>> f2221b2f
-    uses: ./.github/workflows/_linux-build.yml
-    needs: get-label-type
-    with:
-      runner_prefix: "${{ needs.get-label-type.outputs.label-type }}"
-<<<<<<< HEAD
-      build-environment: linux-focal-cuda12.4-py3.10-gcc9
-      docker-image-name: pytorch-linux-focal-cuda12.4-cudnn9-py3-gcc9
-=======
+    uses: ./.github/workflows/_linux-build.yml
+    needs: get-label-type
+    with:
+      runner_prefix: "${{ needs.get-label-type.outputs.label-type }}"
       build-environment: linux-focal-cuda12.6-py3.10-gcc11
       docker-image-name: pytorch-linux-focal-cuda12.6-cudnn9-py3-gcc11
->>>>>>> f2221b2f
       test-matrix: |
         { include: [
           { config: "nogpu_AVX512", shard: 1, num_shards: 2, runner: "${{ needs.get-label-type.outputs.label-type }}linux.4xlarge" },
@@ -77,18 +67,6 @@
         ]}
     secrets: inherit
 
-<<<<<<< HEAD
-  linux-focal-cuda12_4-py3_10-gcc9-test:
-    name: linux-focal-cuda12.4-py3.10-gcc9
-    uses: ./.github/workflows/_linux-test.yml
-    needs:
-      - linux-focal-cuda12_4-py3_10-gcc9-build
-      - target-determination
-    with:
-      build-environment: linux-focal-cuda12.4-py3.10-gcc9
-      docker-image: ${{ needs.linux-focal-cuda12_4-py3_10-gcc9-build.outputs.docker-image }}
-      test-matrix: ${{ needs.linux-focal-cuda12_4-py3_10-gcc9-build.outputs.test-matrix }}
-=======
   linux-focal-cuda12_6-py3_10-gcc11-test:
     name: linux-focal-cuda12.6-py3.10-gcc11
     uses: ./.github/workflows/_linux-test.yml
@@ -99,7 +77,6 @@
       build-environment: linux-focal-cuda12.6-py3.10-gcc11
       docker-image: ${{ needs.linux-focal-cuda12_6-py3_10-gcc11-build.outputs.docker-image }}
       test-matrix: ${{ needs.linux-focal-cuda12_6-py3_10-gcc11-build.outputs.test-matrix }}
->>>>>>> f2221b2f
     secrets: inherit
 
   linux-focal-cuda11_8-py3_9-gcc9-build:
@@ -193,119 +170,14 @@
       test-matrix: ${{ needs.linux-focal-rocm6_3-py3_10-build.outputs.test-matrix }}
     secrets: inherit
 
-<<<<<<< HEAD
-  linux-focal-cuda12_4-py3_10-gcc9-experimental-split-build:
-    name: linux-focal-cuda12.4-py3.10-gcc9-experimental-split-build
-=======
   linux-focal-cuda12_6-py3-gcc11-slow-gradcheck-build:
     name: linux-focal-cuda12.6-py3-gcc11-slow-gradcheck
->>>>>>> f2221b2f
-    uses: ./.github/workflows/_linux-build.yml
-    needs: get-label-type
-    if: false # See https://github.com/pytorch/pytorch/issues/138750
-    with:
-      runner_prefix: "${{ needs.get-label-type.outputs.label-type }}"
-<<<<<<< HEAD
-      use_split_build: true
-      build-environment: linux-focal-cuda12.4-py3.10-gcc9
-      docker-image-name: pytorch-linux-focal-cuda12.4-cudnn9-py3-gcc9
-      test-matrix: |
-        { include: [
-          { config: "nogpu_AVX512", shard: 1, num_shards: 2, runner: "${{ needs.get-label-type.outputs.label-type }}linux.4xlarge" },
-          { config: "nogpu_AVX512", shard: 2, num_shards: 2, runner: "${{ needs.get-label-type.outputs.label-type }}linux.4xlarge" },
-          { config: "nogpu_NO_AVX2", shard: 1, num_shards: 2, runner: "${{ needs.get-label-type.outputs.label-type }}linux.4xlarge" },
-          { config: "nogpu_NO_AVX2", shard: 2, num_shards: 2, runner: "${{ needs.get-label-type.outputs.label-type }}linux.4xlarge" },
-          { config: "jit_legacy", shard: 1, num_shards: 1, runner: "${{ needs.get-label-type.outputs.label-type }}linux.4xlarge.nvidia.gpu" },
-        ]}
-    secrets: inherit
-
-  linux-focal-cuda12_4-py3_10-gcc9-experimental-split-build-test:
-    name: linux-focal-cuda12.4-py3.10-gcc9-experimental-split-build
-    uses: ./.github/workflows/_linux-test.yml
-    needs:
-      - linux-focal-cuda12_4-py3_10-gcc9-experimental-split-build
-      - target-determination
-    with:
-      build-environment: linux-focal-cuda12.4-py3.10-gcc9-experimental-split-build
-      docker-image: ${{ needs.linux-focal-cuda12_4-py3_10-gcc9-experimental-split-build.outputs.docker-image }}
-      test-matrix: ${{ needs.linux-focal-cuda12_4-py3_10-gcc9-experimental-split-build.outputs.test-matrix }}
-    secrets: inherit
-
-
-  linux-focal-cuda11_8-py3_9-gcc9-experimental-split-build:
-    name: linux-focal-cuda11.8-py3.9-gcc9-experimental-split-build
-    uses: ./.github/workflows/_linux-build.yml
-    needs: get-label-type
-    if: false # See https://github.com/pytorch/pytorch/issues/138750
-    with:
-      runner_prefix: "${{ needs.get-label-type.outputs.label-type }}"
-      use_split_build: true
-      build-environment: linux-focal-cuda11.8-py3.9-gcc9
-      docker-image-name: pytorch-linux-focal-cuda11.8-cudnn9-py3-gcc9
-      cuda-arch-list: 8.6
-      test-matrix: |
-        { include: [
-          { config: "multigpu", shard: 1, num_shards: 1, runner: "${{ needs.get-label-type.outputs.label-type }}linux.g5.12xlarge.nvidia.gpu", owners: ["oncall:distributed"] },
-        ]}
-      build-with-debug: false
-    secrets: inherit
-
-  linux-focal-cuda11_8-py3_9-gcc9-experimental-split-build-test:
-    name: linux-focal-cuda11.8-py3.9-gcc9-experimental-split-build-test
-    uses: ./.github/workflows/_linux-test.yml
-    needs:
-      - linux-focal-cuda11_8-py3_9-gcc9-experimental-split-build
-      - target-determination
-    with:
-      build-environment: linux-focal-cuda11.8-py3.9-gcc9-experimental-split-build
-      docker-image: ${{ needs.linux-focal-cuda11_8-py3_9-gcc9-experimental-split-build.outputs.docker-image }}
-      test-matrix: ${{ needs.linux-focal-cuda11_8-py3_9-gcc9-experimental-split-build.outputs.test-matrix }}
-    secrets: inherit
-
-  linux-focal-cuda11_8-py3_10-gcc9-experimental-split-build:
-    name: linux-focal-cuda11.8-py3.10-gcc9-experimental-split-build
-    uses: ./.github/workflows/_linux-build.yml
-    needs: get-label-type
-    if: false # See https://github.com/pytorch/pytorch/issues/138750
-    with:
-      runner_prefix: "${{ needs.get-label-type.outputs.label-type }}"
-      use_split_build: true
-      build-environment: linux-focal-cuda11.8-py3.10-gcc9
-      docker-image-name: pytorch-linux-focal-cuda11.8-cudnn9-py3-gcc9
-      cuda-arch-list: '7.5'
-      test-matrix: |
-        { include: [
-          { config: "distributed", shard: 1, num_shards: 3, runner: "${{ needs.get-label-type.outputs.label-type }}linux.g4dn.12xlarge.nvidia.gpu", owners: ["oncall:distributed"] },
-          { config: "distributed", shard: 2, num_shards: 3, runner: "${{ needs.get-label-type.outputs.label-type }}linux.g4dn.12xlarge.nvidia.gpu", owners: ["oncall:distributed"] },
-          { config: "distributed", shard: 3, num_shards: 3, runner: "${{ needs.get-label-type.outputs.label-type }}linux.g4dn.12xlarge.nvidia.gpu", owners: ["oncall:distributed"] },
-        ]}
-    secrets: inherit
-
-  linux-focal-cuda11_8-py3_10-gcc9-experimental-split-build-test:
-    name: linux-focal-cuda11.8-py3.10-gcc9-experimental-split-build-test
-    uses: ./.github/workflows/_linux-test.yml
-    needs:
-      - linux-focal-cuda11_8-py3_10-gcc9-experimental-split-build
-      - target-determination
-    with:
-      timeout-minutes: 360
-      build-environment: linux-focal-cuda11.8-py3.10-gcc9-experimental-split-build
-      docker-image: ${{ needs.linux-focal-cuda11_8-py3_10-gcc9-experimental-split-build.outputs.docker-image }}
-      test-matrix: ${{ needs.linux-focal-cuda11_8-py3_10-gcc9-experimental-split-build.outputs.test-matrix }}
-    secrets: inherit
-
-  linux-focal-cuda12_4-py3-gcc9-slow-gradcheck-build:
-    name: linux-focal-cuda12.4-py3-gcc9-slow-gradcheck
-    uses: ./.github/workflows/_linux-build.yml
-    needs: get-label-type
-    with:
-      runner_prefix: "${{ needs.get-label-type.outputs.label-type }}"
-      build-environment: linux-focal-cuda12.4-py3-gcc9-slow-gradcheck
-      docker-image-name: pytorch-linux-focal-cuda12.4-cudnn9-py3-gcc9
-=======
+    uses: ./.github/workflows/_linux-build.yml
+    needs: get-label-type
+    with:
+      runner_prefix: "${{ needs.get-label-type.outputs.label-type }}"
       build-environment: linux-focal-cuda12.6-py3-gcc11-slow-gradcheck
       docker-image-name: pytorch-linux-focal-cuda12.6-cudnn9-py3-gcc11
->>>>>>> f2221b2f
       cuda-arch-list: 8.6
       test-matrix: |
         { include: [
@@ -320,23 +192,6 @@
         ]}
     secrets: inherit
 
-<<<<<<< HEAD
-  linux-focal-cuda12_4-py3-gcc9-slow-gradcheck-test:
-    name: linux-focal-cuda12.4-py3-gcc9-slow-gradcheck
-    uses: ./.github/workflows/_linux-test.yml
-    needs:
-      - linux-focal-cuda12_4-py3-gcc9-slow-gradcheck-build
-      - target-determination
-    with:
-      build-environment: linux-focal-cuda12.4-py3-gcc9-slow-gradcheck
-      docker-image: ${{ needs.linux-focal-cuda12_4-py3-gcc9-slow-gradcheck-build.outputs.docker-image }}
-      test-matrix: ${{ needs.linux-focal-cuda12_4-py3-gcc9-slow-gradcheck-build.outputs.test-matrix }}
-      timeout-minutes: 300
-    secrets: inherit
-
-  linux-focal-cuda12_4-py3_10-gcc9-bazel-test:
-    name: linux-focal-cuda12.4-py3.10-gcc9-bazel-test
-=======
   linux-focal-cuda12_6-py3-gcc11-slow-gradcheck-test:
     name: linux-focal-cuda12.6-py3-gcc11-slow-gradcheck
     uses: ./.github/workflows/_linux-test.yml
@@ -352,20 +207,13 @@
 
   linux-focal-cuda12_6-py3_10-gcc11-bazel-test:
     name: linux-focal-cuda12.6-py3.10-gcc11-bazel-test
->>>>>>> f2221b2f
     uses: ./.github/workflows/_bazel-build-test.yml
     needs: get-label-type
     with:
       runner: "${{ needs.get-label-type.outputs.label-type }}linux.large"
-<<<<<<< HEAD
-      build-environment: linux-focal-cuda12.4-py3.10-gcc9-bazel-test
-      docker-image-name: pytorch-linux-focal-cuda12.4-cudnn9-py3-gcc9
-      cuda-version: "12.4"
-=======
       build-environment: linux-focal-cuda12.6-py3.10-gcc11-bazel-test
       docker-image-name: pytorch-linux-focal-cuda12.6-cudnn9-py3-gcc11
       cuda-version: "12.6"
->>>>>>> f2221b2f
       test-matrix: |
         { include: [
           { config: "default", shard: 1, num_shards: 1, runner: "${{ needs.get-label-type.outputs.label-type }}linux.4xlarge.nvidia.gpu" },
