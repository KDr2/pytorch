name: periodic

on:
  schedule:
    # We have several schedules so jobs can check github.event.schedule to activate only for a fraction of the runs.
    # Also run less frequently on weekends.
    - cron: 45 0,8,16 * * 1-5
    - cron: 45 4 * * 0,6
    - cron: 45 4,12,20 * * 1-5
    - cron: 45 12 * * 0,6
    - cron: 29 8 * * *  # about 1:29am PDT, for mem leak check and rerun disabled tests
  push:
    tags:
      - ciflow/periodic/*
    branches:
      - release/*
  workflow_dispatch:

concurrency:
  group: ${{ github.workflow }}-${{ github.event.pull_request.number || github.ref_name }}-${{ github.ref_type == 'branch' && github.sha }}-${{ github.event_name == 'workflow_dispatch' }}-${{ github.event_name == 'schedule' }}-${{ github.event.schedule }}
  cancel-in-progress: true

permissions:
  id-token: write
  contents: read

jobs:
  llm-td:
    if: github.repository_owner == 'pytorch'
    name: before-test
    uses: ./.github/workflows/llm_td_retrieval.yml
    permissions:
      id-token: write
      contents: read

  target-determination:
    name: before-test
    uses: ./.github/workflows/target_determination.yml
    needs: llm-td
    permissions:
      id-token: write
      contents: read

  get-label-type:
    name: get-label-type
    uses: pytorch/pytorch/.github/workflows/_runner-determinator.yml@main
    if: (github.event_name != 'schedule' || github.repository == 'pytorch/pytorch') && github.repository_owner == 'pytorch'
    with:
      triggering_actor: ${{ github.triggering_actor }}
      issue_owner: ${{ github.event.pull_request.user.login || github.event.issue.user.login }}
      curr_branch: ${{ github.head_ref || github.ref_name }}
      curr_ref_type: ${{ github.ref_type }}

  linux-jammy-cuda12_4-py3_10-gcc11-build:
    name: linux-jammy-cuda12.4-py3.10-gcc11
    uses: ./.github/workflows/_linux-build.yml
    needs: get-label-type
    with:
      runner_prefix: "${{ needs.get-label-type.outputs.label-type }}"
      build-environment: linux-jammy-cuda12.4-py3.10-gcc11
      docker-image-name: ci-image:pytorch-linux-jammy-cuda12.4-cudnn9-py3-gcc11
      cuda-arch-list: 7.5
      test-matrix: |
        { include: [
          { config: "legacy_nvidia_driver", shard: 1, num_shards: 5, runner: "${{ needs.get-label-type.outputs.label-type }}linux.g4dn.4xlarge.nvidia.gpu" },
          { config: "legacy_nvidia_driver", shard: 2, num_shards: 5, runner: "${{ needs.get-label-type.outputs.label-type }}linux.g4dn.4xlarge.nvidia.gpu" },
          { config: "legacy_nvidia_driver", shard: 3, num_shards: 5, runner: "${{ needs.get-label-type.outputs.label-type }}linux.g4dn.4xlarge.nvidia.gpu" },
          { config: "legacy_nvidia_driver", shard: 4, num_shards: 5, runner: "${{ needs.get-label-type.outputs.label-type }}linux.g4dn.4xlarge.nvidia.gpu" },
          { config: "legacy_nvidia_driver", shard: 5, num_shards: 5, runner: "${{ needs.get-label-type.outputs.label-type }}linux.g4dn.4xlarge.nvidia.gpu" },
        ]}
    secrets: inherit

  linux-jammy-cuda12_4-py3_10-gcc11-test:
    name: linux-jammy-cuda12.4-py3.10-gcc11
    uses: ./.github/workflows/_linux-test.yml
    needs:
      - linux-jammy-cuda12_4-py3_10-gcc11-build
      - target-determination
    with:
      build-environment: linux-jammy-cuda12.4-py3.10-gcc11
      docker-image: ${{ needs.linux-jammy-cuda12_4-py3_10-gcc11-build.outputs.docker-image }}
      test-matrix: ${{ needs.linux-jammy-cuda12_4-py3_10-gcc11-build.outputs.test-matrix }}
    secrets: inherit

  linux-jammy-cuda12_8-py3_10-gcc11-build:
    name: linux-jammy-cuda12.8-py3.10-gcc11
    uses: ./.github/workflows/_linux-build.yml
    needs: get-label-type
    with:
      runner_prefix: "${{ needs.get-label-type.outputs.label-type }}"
      build-environment: linux-jammy-cuda12.8-py3.10-gcc11
      docker-image-name: ci-image:pytorch-linux-jammy-cuda12.8-cudnn9-py3-gcc11
      test-matrix: |
        { include: [
          { config: "nogpu_AVX512", shard: 1, num_shards: 3, runner: "${{ needs.get-label-type.outputs.label-type }}linux.4xlarge" },
          { config: "nogpu_AVX512", shard: 2, num_shards: 3, runner: "${{ needs.get-label-type.outputs.label-type }}linux.4xlarge" },
          { config: "nogpu_AVX512", shard: 3, num_shards: 3, runner: "${{ needs.get-label-type.outputs.label-type }}linux.4xlarge" },
          { config: "nogpu_NO_AVX2", shard: 1, num_shards: 2, runner: "${{ needs.get-label-type.outputs.label-type }}linux.4xlarge" },
          { config: "nogpu_NO_AVX2", shard: 2, num_shards: 2, runner: "${{ needs.get-label-type.outputs.label-type }}linux.4xlarge" },
          { config: "jit_legacy", shard: 1, num_shards: 1, runner: "${{ needs.get-label-type.outputs.label-type }}linux.4xlarge.nvidia.gpu" },
        ]}
    secrets: inherit

  linux-jammy-cuda12_8-py3_10-gcc11-test:
    name: linux-jammy-cuda12.8-py3.10-gcc11
    uses: ./.github/workflows/_linux-test.yml
    needs:
      - linux-jammy-cuda12_8-py3_10-gcc11-build
      - target-determination
    with:
      build-environment: linux-jammy-cuda12.8-py3.10-gcc11
      docker-image: ${{ needs.linux-jammy-cuda12_8-py3_10-gcc11-build.outputs.docker-image }}
      test-matrix: ${{ needs.linux-jammy-cuda12_8-py3_10-gcc11-build.outputs.test-matrix }}
    secrets: inherit

  linux-jammy-cuda12_8-py3_10-gcc9-build:
    name: linux-jammy-cuda12.8-py3.10-gcc9
    uses: ./.github/workflows/_linux-build.yml
    needs: get-label-type
    with:
      runner_prefix: "${{ needs.get-label-type.outputs.label-type }}"
      build-environment: linux-jammy-cuda12.8-py3.10-gcc9
      docker-image-name: ci-image:pytorch-linux-jammy-cuda12.8-cudnn9-py3-gcc9
      cuda-arch-list: 8.6
      test-matrix: |
        { include: [
          { config: "multigpu", shard: 1, num_shards: 2, runner: "${{ needs.get-label-type.outputs.label-type }}linux.g5.12xlarge.nvidia.gpu", owners: ["oncall:distributed"] },
          { config: "multigpu", shard: 2, num_shards: 2, runner: "${{ needs.get-label-type.outputs.label-type }}linux.g5.12xlarge.nvidia.gpu", owners: ["oncall:distributed"] },
        ]}
    secrets: inherit

  linux-jammy-cuda12_8-py3_10-gcc9-test:
    name: linux-jammy-cuda12.8-py3.10-gcc9
    uses: ./.github/workflows/_linux-test.yml
    needs: linux-jammy-cuda12_8-py3_10-gcc9-build
    with:
      build-environment: linux-jammy-cuda12.8-py3.10-gcc9
      docker-image: ${{ needs.linux-jammy-cuda12_8-py3_10-gcc9-build.outputs.docker-image }}
      test-matrix: ${{ needs.linux-jammy-cuda12_8-py3_10-gcc9-build.outputs.test-matrix }}
    secrets: inherit

  linux-jammy-cuda12_8-py3_10-gcc9-debug-build:
    name: linux-jammy-cuda12.8-py3.10-gcc9-debug
    uses: ./.github/workflows/_linux-build.yml
    needs: get-label-type
    with:
      runner_prefix: "${{ needs.get-label-type.outputs.label-type }}"
      build-environment: linux-jammy-cuda12.8-py3.10-gcc9-debug
      docker-image-name: ci-image:pytorch-linux-jammy-cuda12.8-cudnn9-py3-gcc9
      cuda-arch-list: 8.9
      test-matrix: |
        { include: [
          { config: "default", shard: 1, num_shards: 7, runner: "${{ needs.get-label-type.outputs.label-type }}linux.g6.4xlarge.experimental.nvidia.gpu", owners: ["oncall:debug-build"] },
          { config: "default", shard: 2, num_shards: 7, runner: "${{ needs.get-label-type.outputs.label-type }}linux.g6.4xlarge.experimental.nvidia.gpu", owners: ["oncall:debug-build"] },
          { config: "default", shard: 3, num_shards: 7, runner: "${{ needs.get-label-type.outputs.label-type }}linux.g6.4xlarge.experimental.nvidia.gpu", owners: ["oncall:debug-build"] },
          { config: "default", shard: 4, num_shards: 7, runner: "${{ needs.get-label-type.outputs.label-type }}linux.g6.4xlarge.experimental.nvidia.gpu", owners: ["oncall:debug-build"] },
          { config: "default", shard: 5, num_shards: 7, runner: "${{ needs.get-label-type.outputs.label-type }}linux.g6.4xlarge.experimental.nvidia.gpu", owners: ["oncall:debug-build"] },
          { config: "default", shard: 6, num_shards: 7, runner: "${{ needs.get-label-type.outputs.label-type }}linux.g6.4xlarge.experimental.nvidia.gpu", owners: ["oncall:debug-build"] },
          { config: "default", shard: 7, num_shards: 7, runner: "${{ needs.get-label-type.outputs.label-type }}linux.g6.4xlarge.experimental.nvidia.gpu", owners: ["oncall:debug-build"] },
        ]}
    secrets: inherit

  linux-jammy-cuda12_8-py3_10-gcc9-debug-test:
    name: linux-jammy-cuda12.8-py3.10-gcc9-debug
    uses: ./.github/workflows/_linux-test.yml
    needs:
      - linux-jammy-cuda12_8-py3_10-gcc9-debug-build
      - target-determination
    with:
      build-environment: linux-jammy-cuda12.8-py3.10-gcc9-debug
      docker-image: ${{ needs.linux-jammy-cuda12_8-py3_10-gcc9-debug-build.outputs.docker-image }}
      test-matrix: ${{ needs.linux-jammy-cuda12_8-py3_10-gcc9-debug-build.outputs.test-matrix }}
    secrets: inherit

  linux-jammy-cuda13_0-py3_10-gcc11-build:
    name: linux-jammy-cuda13.0-py3.10-gcc11
    uses: ./.github/workflows/_linux-build.yml
    needs: get-label-type
    with:
      runner_prefix: "${{ needs.get-label-type.outputs.label-type }}"
      cuda-arch-list: 7.5
      build-environment: linux-jammy-cuda13.0-py3.10-gcc11
      docker-image-name: ci-image:pytorch-linux-jammy-cuda13.0-cudnn9-py3-gcc11
      test-matrix: |
        { include: [
          { config: "nogpu_AVX512", shard: 1, num_shards: 3, runner: "${{ needs.get-label-type.outputs.label-type }}linux.4xlarge" },
          { config: "nogpu_AVX512", shard: 2, num_shards: 3, runner: "${{ needs.get-label-type.outputs.label-type }}linux.4xlarge" },
          { config: "nogpu_AVX512", shard: 3, num_shards: 3, runner: "${{ needs.get-label-type.outputs.label-type }}linux.4xlarge" },
          { config: "nogpu_NO_AVX2", shard: 1, num_shards: 2, runner: "${{ needs.get-label-type.outputs.label-type }}linux.4xlarge" },
          { config: "nogpu_NO_AVX2", shard: 2, num_shards: 2, runner: "${{ needs.get-label-type.outputs.label-type }}linux.4xlarge" },
          { config: "jit_legacy", shard: 1, num_shards: 1, runner: "${{ needs.get-label-type.outputs.label-type }}linux.g4dn.4xlarge.nvidia.gpu" },
        ]}
    secrets: inherit

  linux-jammy-cuda13_0-py3_10-gcc11-test:
    name: linux-jammy-cuda13.0-py3.10-gcc11
    uses: ./.github/workflows/_linux-test.yml
    needs:
      - linux-jammy-cuda13_0-py3_10-gcc11-build
      - target-determination
    with:
      build-environment: linux-jammy-cuda13.0-py3.10-gcc11
      docker-image: ${{ needs.linux-jammy-cuda13_0-py3_10-gcc11-build.outputs.docker-image }}
      test-matrix: ${{ needs.linux-jammy-cuda13_0-py3_10-gcc11-build.outputs.test-matrix }}
    secrets: inherit

<<<<<<< HEAD
  linux-jammy-rocm-py3_10-build:
    name: linux-jammy-rocm-py3.10
    uses: ./.github/workflows/_linux-build.yml
    needs: get-label-type
    with:
      runner_prefix: "${{ needs.get-label-type.outputs.label-type }}"
      build-environment: linux-jammy-rocm-py3.10
      docker-image-name: ci-image:pytorch-linux-jammy-rocm-n-py3
      test-matrix: |
        { include: [
          { config: "distributed", shard: 1, num_shards: 9, runner: "linux.rocm.gpu.mi250.4", owners: ["module:rocm", "oncall:distributed"] },
          { config: "distributed", shard: 2, num_shards: 9, runner: "linux.rocm.gpu.mi250.4", owners: ["module:rocm", "oncall:distributed"] },
          { config: "distributed", shard: 3, num_shards: 9, runner: "linux.rocm.gpu.mi250.4", owners: ["module:rocm", "oncall:distributed"] },
          { config: "distributed", shard: 4, num_shards: 9, runner: "linux.rocm.gpu.mi250.4", owners: ["module:rocm", "oncall:distributed"] },
          { config: "distributed", shard: 5, num_shards: 9, runner: "linux.rocm.gpu.mi250.4", owners: ["module:rocm", "oncall:distributed"] },
          { config: "distributed", shard: 6, num_shards: 9, runner: "linux.rocm.gpu.mi250.4", owners: ["module:rocm", "oncall:distributed"] },
          { config: "distributed", shard: 7, num_shards: 9, runner: "linux.rocm.gpu.mi250.4", owners: ["module:rocm", "oncall:distributed"] },
          { config: "distributed", shard: 8, num_shards: 9, runner: "linux.rocm.gpu.mi250.4", owners: ["module:rocm", "oncall:distributed"] },
          { config: "distributed", shard: 9, num_shards: 9, runner: "linux.rocm.gpu.mi250.4", owners: ["module:rocm", "oncall:distributed"] }
        ]}
    secrets: inherit

  linux-jammy-rocm-py3_10-pull-image:
    permissions:
      id-token: write
      contents: read
    name: linux-jammy-rocm-py3.10-pull-image
    uses: ./.github/workflows/_pull-image.yml
    needs:
      - linux-jammy-rocm-py3_10-build
      - target-determination
    with:
      build-environment: linux-jammy-rocm-py3.10
      docker-image: ${{ needs.linux-jammy-rocm-py3_10-build.outputs.docker-image }}
      test-matrix: |
        { include: [
          { config: "default", shard: 1, num_shards: 1, runner: "linux.rocm.gpu.mi250.1" },
        ]}
    secrets: inherit

  linux-jammy-rocm-py3_10-test:
    permissions:
      id-token: write
      contents: read
    name: linux-jammy-rocm-py3.10
    uses: ./.github/workflows/_rocm-test.yml
    needs:
      - linux-jammy-rocm-py3_10-build
      - linux-jammy-rocm-py3.10-pull-image
      - target-determination
    with:
      build-environment: linux-jammy-rocm-py3.10
      docker-image: ${{ needs.linux-jammy-rocm-py3_10-build.outputs.docker-image }}
      test-matrix: ${{ needs.linux-jammy-rocm-py3_10-build.outputs.test-matrix }}
    secrets: inherit

=======
>>>>>>> f9b81e23
  linux-jammy-cuda12_8-py3-gcc11-slow-gradcheck-build:
    name: linux-jammy-cuda12.8-py3-gcc11-slow-gradcheck
    uses: ./.github/workflows/_linux-build.yml
    needs: get-label-type
    with:
      runner_prefix: "${{ needs.get-label-type.outputs.label-type }}"
      build-environment: linux-jammy-cuda12.8-py3-gcc11-slow-gradcheck
      docker-image-name: ci-image:pytorch-linux-jammy-cuda12.8-cudnn9-py3-gcc11
      cuda-arch-list: 8.6
      test-matrix: |
        { include: [
          { config: "default", shard: 1, num_shards: 8, runner: "${{ needs.get-label-type.outputs.label-type }}linux.g5.4xlarge.nvidia.gpu", owners: ["module:slowgradcheck"] },
          { config: "default", shard: 2, num_shards: 8, runner: "${{ needs.get-label-type.outputs.label-type }}linux.g5.4xlarge.nvidia.gpu", owners: ["module:slowgradcheck"] },
          { config: "default", shard: 3, num_shards: 8, runner: "${{ needs.get-label-type.outputs.label-type }}linux.g5.4xlarge.nvidia.gpu", owners: ["module:slowgradcheck"] },
          { config: "default", shard: 4, num_shards: 8, runner: "${{ needs.get-label-type.outputs.label-type }}linux.g5.4xlarge.nvidia.gpu", owners: ["module:slowgradcheck"] },
          { config: "default", shard: 5, num_shards: 8, runner: "${{ needs.get-label-type.outputs.label-type }}linux.g5.4xlarge.nvidia.gpu", owners: ["module:slowgradcheck"] },
          { config: "default", shard: 6, num_shards: 8, runner: "${{ needs.get-label-type.outputs.label-type }}linux.g5.4xlarge.nvidia.gpu", owners: ["module:slowgradcheck"] },
          { config: "default", shard: 7, num_shards: 8, runner: "${{ needs.get-label-type.outputs.label-type }}linux.g5.4xlarge.nvidia.gpu", owners: ["module:slowgradcheck"] },
          { config: "default", shard: 8, num_shards: 8, runner: "${{ needs.get-label-type.outputs.label-type }}linux.g5.4xlarge.nvidia.gpu", owners: ["module:slowgradcheck"] },
        ]}
    secrets: inherit

  linux-jammy-cuda12_8-py3-gcc11-slow-gradcheck-test:
    name: linux-jammy-cuda12.8-py3-gcc11-slow-gradcheck
    uses: ./.github/workflows/_linux-test.yml
    needs:
      - linux-jammy-cuda12_8-py3-gcc11-slow-gradcheck-build
      - target-determination
    with:
      build-environment: linux-jammy-cuda12.8-py3-gcc11-slow-gradcheck
      docker-image: ${{ needs.linux-jammy-cuda12_8-py3-gcc11-slow-gradcheck-build.outputs.docker-image }}
      test-matrix: ${{ needs.linux-jammy-cuda12_8-py3-gcc11-slow-gradcheck-build.outputs.test-matrix }}
      timeout-minutes: 300
    secrets: inherit<|MERGE_RESOLUTION|>--- conflicted
+++ resolved
@@ -204,65 +204,6 @@
       test-matrix: ${{ needs.linux-jammy-cuda13_0-py3_10-gcc11-build.outputs.test-matrix }}
     secrets: inherit
 
-<<<<<<< HEAD
-  linux-jammy-rocm-py3_10-build:
-    name: linux-jammy-rocm-py3.10
-    uses: ./.github/workflows/_linux-build.yml
-    needs: get-label-type
-    with:
-      runner_prefix: "${{ needs.get-label-type.outputs.label-type }}"
-      build-environment: linux-jammy-rocm-py3.10
-      docker-image-name: ci-image:pytorch-linux-jammy-rocm-n-py3
-      test-matrix: |
-        { include: [
-          { config: "distributed", shard: 1, num_shards: 9, runner: "linux.rocm.gpu.mi250.4", owners: ["module:rocm", "oncall:distributed"] },
-          { config: "distributed", shard: 2, num_shards: 9, runner: "linux.rocm.gpu.mi250.4", owners: ["module:rocm", "oncall:distributed"] },
-          { config: "distributed", shard: 3, num_shards: 9, runner: "linux.rocm.gpu.mi250.4", owners: ["module:rocm", "oncall:distributed"] },
-          { config: "distributed", shard: 4, num_shards: 9, runner: "linux.rocm.gpu.mi250.4", owners: ["module:rocm", "oncall:distributed"] },
-          { config: "distributed", shard: 5, num_shards: 9, runner: "linux.rocm.gpu.mi250.4", owners: ["module:rocm", "oncall:distributed"] },
-          { config: "distributed", shard: 6, num_shards: 9, runner: "linux.rocm.gpu.mi250.4", owners: ["module:rocm", "oncall:distributed"] },
-          { config: "distributed", shard: 7, num_shards: 9, runner: "linux.rocm.gpu.mi250.4", owners: ["module:rocm", "oncall:distributed"] },
-          { config: "distributed", shard: 8, num_shards: 9, runner: "linux.rocm.gpu.mi250.4", owners: ["module:rocm", "oncall:distributed"] },
-          { config: "distributed", shard: 9, num_shards: 9, runner: "linux.rocm.gpu.mi250.4", owners: ["module:rocm", "oncall:distributed"] }
-        ]}
-    secrets: inherit
-
-  linux-jammy-rocm-py3_10-pull-image:
-    permissions:
-      id-token: write
-      contents: read
-    name: linux-jammy-rocm-py3.10-pull-image
-    uses: ./.github/workflows/_pull-image.yml
-    needs:
-      - linux-jammy-rocm-py3_10-build
-      - target-determination
-    with:
-      build-environment: linux-jammy-rocm-py3.10
-      docker-image: ${{ needs.linux-jammy-rocm-py3_10-build.outputs.docker-image }}
-      test-matrix: |
-        { include: [
-          { config: "default", shard: 1, num_shards: 1, runner: "linux.rocm.gpu.mi250.1" },
-        ]}
-    secrets: inherit
-
-  linux-jammy-rocm-py3_10-test:
-    permissions:
-      id-token: write
-      contents: read
-    name: linux-jammy-rocm-py3.10
-    uses: ./.github/workflows/_rocm-test.yml
-    needs:
-      - linux-jammy-rocm-py3_10-build
-      - linux-jammy-rocm-py3.10-pull-image
-      - target-determination
-    with:
-      build-environment: linux-jammy-rocm-py3.10
-      docker-image: ${{ needs.linux-jammy-rocm-py3_10-build.outputs.docker-image }}
-      test-matrix: ${{ needs.linux-jammy-rocm-py3_10-build.outputs.test-matrix }}
-    secrets: inherit
-
-=======
->>>>>>> f9b81e23
   linux-jammy-cuda12_8-py3-gcc11-slow-gradcheck-build:
     name: linux-jammy-cuda12.8-py3-gcc11-slow-gradcheck
     uses: ./.github/workflows/_linux-build.yml
