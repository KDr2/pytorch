# This workflow is dedicated to host slow jobs that are run only periodically because
# they are too slow to run in every commit.  The list of slow tests can be found in
# https://github.com/pytorch/test-infra/blob/generated-stats/stats/slow-tests.json
name: slow

on:
  push:
    branches:
      - main
      - release/*
    tags:
      - ciflow/slow/*
  schedule:
    - cron: 29 8 * * *  # about 1:29am PDT, for mem leak check and rerun disabled tests
  workflow_dispatch:

concurrency:
  group: ${{ github.workflow }}-${{ github.event.pull_request.number || github.ref_name }}-${{ github.ref_type == 'branch' && github.sha }}-${{ github.event_name == 'workflow_dispatch' }}-${{ github.event_name == 'schedule' }}-${{ github.event.schedule }}
  cancel-in-progress: true

permissions: read-all

jobs:
  llm-td:
    if: github.repository_owner == 'pytorch'
    name: before-test
    uses: ./.github/workflows/llm_td_retrieval.yml
    permissions:
      id-token: write
      contents: read

  target-determination:
    name: before-test
    uses: ./.github/workflows/target_determination.yml
    needs: llm-td
    permissions:
      id-token: write
      contents: read

  get-label-type:
    name: get-label-type
    uses: pytorch/pytorch/.github/workflows/_runner-determinator.yml@main
    if: ${{ (github.event_name != 'schedule' || github.repository == 'pytorch/pytorch') && github.repository_owner == 'pytorch' }}
    with:
      triggering_actor: ${{ github.triggering_actor }}
      issue_owner: ${{ github.event.pull_request.user.login || github.event.issue.user.login }}
      curr_branch: ${{ github.head_ref || github.ref_name }}
      curr_ref_type: ${{ github.ref_type }}

<<<<<<< HEAD
  linux-focal-cuda12_4-py3_10-gcc9-sm86-build:
    name: linux-focal-cuda12.4-py3.10-gcc9-sm86
=======
  linux-focal-cuda12_6-py3_10-gcc11-sm86-build:
    name: linux-focal-cuda12.6-py3.10-gcc11-sm86
>>>>>>> f2221b2f
    uses: ./.github/workflows/_linux-build.yml
    needs: get-label-type
    with:
      runner_prefix: "${{ needs.get-label-type.outputs.label-type }}"
<<<<<<< HEAD
      build-environment: linux-focal-cuda12.4-py3.10-gcc9-sm86
      docker-image-name: pytorch-linux-focal-cuda12.4-cudnn9-py3-gcc9
=======
      build-environment: linux-focal-cuda12.6-py3.10-gcc11-sm86
      docker-image-name: pytorch-linux-focal-cuda12.6-cudnn9-py3-gcc11
>>>>>>> f2221b2f
      cuda-arch-list: 8.6
      test-matrix: |
        { include: [
          { config: "slow", shard: 1, num_shards: 3, runner: "linux.g5.4xlarge.nvidia.gpu" },
          { config: "slow", shard: 2, num_shards: 3, runner: "linux.g5.4xlarge.nvidia.gpu" },
          { config: "slow", shard: 3, num_shards: 3, runner: "linux.g5.4xlarge.nvidia.gpu" },
        ]}
    secrets: inherit

<<<<<<< HEAD
  linux-focal-cuda12_4-py3_10-gcc9-sm86-test:
    name: linux-focal-cuda12.4-py3.10-gcc9-sm86
    uses: ./.github/workflows/_linux-test.yml
    needs:
      - linux-focal-cuda12_4-py3_10-gcc9-sm86-build
      - target-determination
    with:
      build-environment: linux-focal-cuda12.4-py3.10-gcc9-sm86
      docker-image: ${{ needs.linux-focal-cuda12_4-py3_10-gcc9-sm86-build.outputs.docker-image }}
      test-matrix: ${{ needs.linux-focal-cuda12_4-py3_10-gcc9-sm86-build.outputs.test-matrix }}
=======
  linux-focal-cuda12_6-py3_10-gcc11-sm86-test:
    name: linux-focal-cuda12.6-py3.10-gcc11-sm86
    uses: ./.github/workflows/_linux-test.yml
    needs:
      - linux-focal-cuda12_6-py3_10-gcc11-sm86-build
      - target-determination
    with:
      build-environment: linux-focal-cuda12.6-py3.10-gcc11-sm86
      docker-image: ${{ needs.linux-focal-cuda12_6-py3_10-gcc11-sm86-build.outputs.docker-image }}
      test-matrix: ${{ needs.linux-focal-cuda12_6-py3_10-gcc11-sm86-build.outputs.test-matrix }}
>>>>>>> f2221b2f
    secrets: inherit

  linux-focal-py3_9-clang10-build:
    name: linux-focal-py3.9-clang10
    uses: ./.github/workflows/_linux-build.yml
    needs: get-label-type
    with:
      runner_prefix: "${{ needs.get-label-type.outputs.label-type }}"
      build-environment: linux-focal-py3.9-clang10
      docker-image-name: pytorch-linux-focal-py3.9-clang10
      test-matrix: |
        { include: [
          { config: "slow", shard: 1, num_shards: 2, runner: "linux.2xlarge" },
          { config: "slow", shard: 2, num_shards: 2, runner: "linux.2xlarge" },
        ]}
    secrets: inherit

  linux-focal-py3_9-clang10-test:
    name: linux-focal-py3.9-clang10
    uses: ./.github/workflows/_linux-test.yml
    needs:
      - linux-focal-py3_9-clang10-build
      - target-determination
    with:
      build-environment: linux-focal-py3.9-clang10
      docker-image: ${{ needs.linux-focal-py3_9-clang10-build.outputs.docker-image }}
      test-matrix: ${{ needs.linux-focal-py3_9-clang10-build.outputs.test-matrix }}
    secrets: inherit

  linux-focal-rocm6_3-py3_10-build:
    name: linux-focal-rocm6.3-py3.10
    uses: ./.github/workflows/_linux-build.yml
    needs: get-label-type
    with:
      runner_prefix: "${{ needs.get-label-type.outputs.label-type }}"
      build-environment: linux-focal-rocm6.3-py3.10
      docker-image-name: pytorch-linux-focal-rocm-n-py3
      test-matrix: |
        { include: [
          { config: "slow", shard: 1, num_shards: 2, runner: "linux.rocm.gpu.2", owners: ["module:rocm"] },
          { config: "slow", shard: 2, num_shards: 2, runner: "linux.rocm.gpu.2", owners: ["module:rocm"] },
        ]}
    secrets: inherit

  linux-focal-rocm6_3-py3_10-test:
    permissions:
      id-token: write
      contents: read
    name: linux-focal-rocm6.3-py3.10
    uses: ./.github/workflows/_rocm-test.yml
    needs:
      - linux-focal-rocm6_3-py3_10-build
      - target-determination
    with:
      build-environment: linux-focal-rocm6.3-py3.10
      docker-image: ${{ needs.linux-focal-rocm6_3-py3_10-build.outputs.docker-image }}
      test-matrix: ${{ needs.linux-focal-rocm6_3-py3_10-build.outputs.test-matrix }}
    secrets: inherit

  linux-jammy-py3_10-clang15-asan-build:
    name: linux-jammy-py3.10-clang15-asan
    uses: ./.github/workflows/_linux-build.yml
    needs: get-label-type
    with:
      runner_prefix: "${{ needs.get-label-type.outputs.label-type }}"
      build-environment: linux-jammy-py3.10-clang15-asan
      docker-image-name: pytorch-linux-jammy-py3-clang15-asan
      test-matrix: |
        { include: [
          { config: "slow", shard: 1, num_shards: 3, runner: "linux.4xlarge" },
          { config: "slow", shard: 2, num_shards: 3, runner: "linux.4xlarge" },
          { config: "slow", shard: 3, num_shards: 3, runner: "linux.4xlarge" },
        ]}
      sync-tag: asan-build
    secrets: inherit

  linux-jammy-py3_10-clang15-asan-test:
    name: linux-jammy-py3.10-clang15-asan
    uses: ./.github/workflows/_linux-test.yml
    needs:
      - linux-jammy-py3_10-clang15-asan-build
      - target-determination
    with:
      build-environment: linux-jammy-py3.10-clang15-asan
      docker-image: ${{ needs.linux-jammy-py3_10-clang15-asan-build.outputs.docker-image }}
      test-matrix: ${{ needs.linux-jammy-py3_10-clang15-asan-build.outputs.test-matrix }}
      sync-tag: asan-test
    secrets: inherit<|MERGE_RESOLUTION|>--- conflicted
+++ resolved
@@ -47,24 +47,14 @@
       curr_branch: ${{ github.head_ref || github.ref_name }}
       curr_ref_type: ${{ github.ref_type }}
 
-<<<<<<< HEAD
-  linux-focal-cuda12_4-py3_10-gcc9-sm86-build:
-    name: linux-focal-cuda12.4-py3.10-gcc9-sm86
-=======
   linux-focal-cuda12_6-py3_10-gcc11-sm86-build:
     name: linux-focal-cuda12.6-py3.10-gcc11-sm86
->>>>>>> f2221b2f
     uses: ./.github/workflows/_linux-build.yml
     needs: get-label-type
     with:
       runner_prefix: "${{ needs.get-label-type.outputs.label-type }}"
-<<<<<<< HEAD
-      build-environment: linux-focal-cuda12.4-py3.10-gcc9-sm86
-      docker-image-name: pytorch-linux-focal-cuda12.4-cudnn9-py3-gcc9
-=======
       build-environment: linux-focal-cuda12.6-py3.10-gcc11-sm86
       docker-image-name: pytorch-linux-focal-cuda12.6-cudnn9-py3-gcc11
->>>>>>> f2221b2f
       cuda-arch-list: 8.6
       test-matrix: |
         { include: [
@@ -74,18 +64,6 @@
         ]}
     secrets: inherit
 
-<<<<<<< HEAD
-  linux-focal-cuda12_4-py3_10-gcc9-sm86-test:
-    name: linux-focal-cuda12.4-py3.10-gcc9-sm86
-    uses: ./.github/workflows/_linux-test.yml
-    needs:
-      - linux-focal-cuda12_4-py3_10-gcc9-sm86-build
-      - target-determination
-    with:
-      build-environment: linux-focal-cuda12.4-py3.10-gcc9-sm86
-      docker-image: ${{ needs.linux-focal-cuda12_4-py3_10-gcc9-sm86-build.outputs.docker-image }}
-      test-matrix: ${{ needs.linux-focal-cuda12_4-py3_10-gcc9-sm86-build.outputs.test-matrix }}
-=======
   linux-focal-cuda12_6-py3_10-gcc11-sm86-test:
     name: linux-focal-cuda12.6-py3.10-gcc11-sm86
     uses: ./.github/workflows/_linux-test.yml
@@ -96,7 +74,6 @@
       build-environment: linux-focal-cuda12.6-py3.10-gcc11-sm86
       docker-image: ${{ needs.linux-focal-cuda12_6-py3_10-gcc11-sm86-build.outputs.docker-image }}
       test-matrix: ${{ needs.linux-focal-cuda12_6-py3_10-gcc11-sm86-build.outputs.test-matrix }}
->>>>>>> f2221b2f
     secrets: inherit
 
   linux-focal-py3_9-clang10-build:
