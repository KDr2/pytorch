#!/usr/bin/env python3

"""Generates a matrix to be utilized through github actions

Will output a condensed version of the matrix if on a pull request that only
includes the latest version of python we support built on three different
architectures:
    * CPU
    * Latest CUDA
    * Latest ROCM
    * Latest XPU
"""

import os
from typing import Dict, List, Optional, Tuple


# NOTE: Also update the CUDA sources in tools/nightly.py when changing this list
CUDA_ARCHES = ["11.8", "12.4", "12.6"]
CUDA_ARCHES_FULL_VERSION = {"11.8": "11.8.0", "12.4": "12.4.1", "12.6": "12.6.3"}
CUDA_ARCHES_CUDNN_VERSION = {"11.8": "9", "12.4": "9", "12.6": "9"}

# NOTE: Also update the ROCm sources in tools/nightly.py when changing this list
ROCM_ARCHES = ["6.2.4", "6.3"]

XPU_ARCHES = ["xpu"]

CPU_CXX11_ABI_ARCH = ["cpu-cxx11-abi"]

CPU_AARCH64_ARCH = ["cpu-aarch64"]

CPU_S390X_ARCH = ["cpu-s390x"]

CUDA_AARCH64_ARCH = ["cuda-aarch64"]


PYTORCH_EXTRA_INSTALL_REQUIREMENTS = {
    "11.8": (
        "nvidia-cuda-nvrtc-cu11==11.8.89; platform_system == 'Linux' and platform_machine == 'x86_64' | "  # noqa: B950
        "nvidia-cuda-runtime-cu11==11.8.89; platform_system == 'Linux' and platform_machine == 'x86_64' | "
        "nvidia-cuda-cupti-cu11==11.8.87; platform_system == 'Linux' and platform_machine == 'x86_64' | "
        "nvidia-cudnn-cu11==9.1.0.70; platform_system == 'Linux' and platform_machine == 'x86_64' | "
        "nvidia-cublas-cu11==11.11.3.6; platform_system == 'Linux' and platform_machine == 'x86_64' | "
        "nvidia-cufft-cu11==10.9.0.58; platform_system == 'Linux' and platform_machine == 'x86_64' | "
        "nvidia-curand-cu11==10.3.0.86; platform_system == 'Linux' and platform_machine == 'x86_64' | "
        "nvidia-cusolver-cu11==11.4.1.48; platform_system == 'Linux' and platform_machine == 'x86_64' | "
        "nvidia-cusparse-cu11==11.7.5.86; platform_system == 'Linux' and platform_machine == 'x86_64' | "
        "nvidia-nccl-cu11==2.21.5; platform_system == 'Linux' and platform_machine == 'x86_64' | "
        "nvidia-nvtx-cu11==11.8.86; platform_system == 'Linux' and platform_machine == 'x86_64'"
    ),
<<<<<<< HEAD
    "12.1": (
        "nvidia-cuda-nvrtc-cu12==12.1.105; platform_system == 'Linux' and platform_machine == 'x86_64' | "  # noqa: B950
        "nvidia-cuda-runtime-cu12==12.1.105; platform_system == 'Linux' and platform_machine == 'x86_64' | "
        "nvidia-cuda-cupti-cu12==12.1.105; platform_system == 'Linux' and platform_machine == 'x86_64' | "
        "nvidia-cudnn-cu12==9.1.0.70; platform_system == 'Linux' and platform_machine == 'x86_64' | "
        "nvidia-cublas-cu12==12.1.3.1; platform_system == 'Linux' and platform_machine == 'x86_64' | "
        "nvidia-cufft-cu12==11.0.2.54; platform_system == 'Linux' and platform_machine == 'x86_64' | "
        "nvidia-curand-cu12==10.3.2.106; platform_system == 'Linux' and platform_machine == 'x86_64' | "
        "nvidia-cusolver-cu12==11.4.5.107; platform_system == 'Linux' and platform_machine == 'x86_64' | "
        "nvidia-cusparse-cu12==12.1.0.106; platform_system == 'Linux' and platform_machine == 'x86_64' | "
        "nvidia-nccl-cu12==2.21.5; platform_system == 'Linux' and platform_machine == 'x86_64' | "
        "nvidia-nvtx-cu12==12.1.105; platform_system == 'Linux' and platform_machine == 'x86_64'"
    ),
=======
>>>>>>> fcf9dc3b
    "12.4": (
        "nvidia-cuda-nvrtc-cu12==12.4.127; platform_system == 'Linux' and platform_machine == 'x86_64' | "
        "nvidia-cuda-runtime-cu12==12.4.127; platform_system == 'Linux' and platform_machine == 'x86_64' | "
        "nvidia-cuda-cupti-cu12==12.4.127; platform_system == 'Linux' and platform_machine == 'x86_64' | "
        "nvidia-cudnn-cu12==9.1.0.70; platform_system == 'Linux' and platform_machine == 'x86_64' | "
        "nvidia-cublas-cu12==12.4.5.8; platform_system == 'Linux' and platform_machine == 'x86_64' | "
        "nvidia-cufft-cu12==11.2.1.3; platform_system == 'Linux' and platform_machine == 'x86_64' | "
        "nvidia-curand-cu12==10.3.5.147; platform_system == 'Linux' and platform_machine == 'x86_64' | "
        "nvidia-cusolver-cu12==11.6.1.9; platform_system == 'Linux' and platform_machine == 'x86_64' | "
        "nvidia-cusparse-cu12==12.3.1.170; platform_system == 'Linux' and platform_machine == 'x86_64' | "
        "nvidia-cusparselt-cu12==0.6.2; platform_system == 'Linux' and platform_machine == 'x86_64' | "
        "nvidia-nccl-cu12==2.21.5; platform_system == 'Linux' and platform_machine == 'x86_64' | "
        "nvidia-nvtx-cu12==12.4.127; platform_system == 'Linux' and platform_machine == 'x86_64' | "
        "nvidia-nvjitlink-cu12==12.4.127; platform_system == 'Linux' and platform_machine == 'x86_64'"
    ),
    "12.6": (
        "nvidia-cuda-nvrtc-cu12==12.6.77; platform_system == 'Linux' and platform_machine == 'x86_64' | "
        "nvidia-cuda-runtime-cu12==12.6.77; platform_system == 'Linux' and platform_machine == 'x86_64' | "
        "nvidia-cuda-cupti-cu12==12.6.80; platform_system == 'Linux' and platform_machine == 'x86_64' | "
        "nvidia-cudnn-cu12==9.5.1.17; platform_system == 'Linux' and platform_machine == 'x86_64' | "
        "nvidia-cublas-cu12==12.6.4.1; platform_system == 'Linux' and platform_machine == 'x86_64' | "
        "nvidia-cufft-cu12==11.3.0.4; platform_system == 'Linux' and platform_machine == 'x86_64' | "
        "nvidia-curand-cu12==10.3.7.77; platform_system == 'Linux' and platform_machine == 'x86_64' | "
        "nvidia-cusolver-cu12==11.7.1.2; platform_system == 'Linux' and platform_machine == 'x86_64' | "
        "nvidia-cusparse-cu12==12.5.4.2; platform_system == 'Linux' and platform_machine == 'x86_64' | "
        "nvidia-cusparselt-cu12==0.6.3; platform_system == 'Linux' and platform_machine == 'x86_64' | "
        "nvidia-nccl-cu12==2.21.5; platform_system == 'Linux' and platform_machine == 'x86_64' | "
        "nvidia-nvtx-cu12==12.6.77; platform_system == 'Linux' and platform_machine == 'x86_64' | "
        "nvidia-nvjitlink-cu12==12.6.85; platform_system == 'Linux' and platform_machine == 'x86_64'"
    ),
    "xpu": (
        "intel-cmplr-lib-rt==2025.0.2 | "
        "intel-cmplr-lib-ur==2025.0.2 | "
        "intel-cmplr-lic-rt==2025.0.2 | "
        "intel-sycl-rt==2025.0.2 | "
        "tcmlib==1.2.0 | "
        "umf==0.9.1 | "
        "intel-pti==0.10.0; platform_system == 'Linux' and platform_machine == 'x86_64'"
    ),
}


def get_nccl_submodule_version() -> str:
    from pathlib import Path

    nccl_version_mk = (
        Path(__file__).absolute().parents[2]
        / "third_party"
        / "nccl"
        / "nccl"
        / "makefiles"
        / "version.mk"
    )
    if not nccl_version_mk.exists():
        raise RuntimeError(
            "Please make sure that nccl submodule is checked out when importing this script"
        )
    with nccl_version_mk.open("r") as f:
        content = f.read()
    d = {}
    for l in content.split("\n"):
        if not l.startswith("NCCL_"):
            continue
        (k, v) = l.split(":=")
        d[k.strip()] = v.strip()
    return f"{d['NCCL_MAJOR']}.{d['NCCL_MINOR']}.{d['NCCL_PATCH']}"


def get_nccl_wheel_version(arch_version: str) -> str:
    import re

    requirements = map(
        str.strip, re.split("[;|]", PYTORCH_EXTRA_INSTALL_REQUIREMENTS[arch_version])
    )
    return next(x for x in requirements if x.startswith("nvidia-nccl-cu")).split("==")[
        1
    ]


def validate_nccl_dep_consistency(arch_version: str) -> None:
    wheel_ver = get_nccl_wheel_version(arch_version)
    submodule_ver = get_nccl_submodule_version()
    if wheel_ver != submodule_ver:
        raise RuntimeError(
            f"NCCL submodule version {submodule_ver} differs from wheel version {wheel_ver}"
        )


def arch_type(arch_version: str) -> str:
    if arch_version in CUDA_ARCHES:
        return "cuda"
    elif arch_version in ROCM_ARCHES:
        return "rocm"
    elif arch_version in XPU_ARCHES:
        return "xpu"
    elif arch_version in CPU_CXX11_ABI_ARCH:
        return "cpu-cxx11-abi"
    elif arch_version in CPU_AARCH64_ARCH:
        return "cpu-aarch64"
    elif arch_version in CPU_S390X_ARCH:
        return "cpu-s390x"
    elif arch_version in CUDA_AARCH64_ARCH:
        return "cuda-aarch64"
    else:  # arch_version should always be "cpu" in this case
        return "cpu"


# This can be updated to the release version when cutting release branch, i.e. 2.1
DEFAULT_TAG = os.getenv("RELEASE_VERSION_TAG", "main")

WHEEL_CONTAINER_IMAGES = {
    **{
        gpu_arch: f"pytorch/manylinux-builder:cuda{gpu_arch}-{DEFAULT_TAG}"
        for gpu_arch in CUDA_ARCHES
    },
    **{
        gpu_arch: f"pytorch/manylinux2_28-builder:rocm{gpu_arch}-{DEFAULT_TAG}"
        for gpu_arch in ROCM_ARCHES
    },
    "xpu": f"pytorch/manylinux2_28-builder:xpu-{DEFAULT_TAG}",
    "cpu": f"pytorch/manylinux-builder:cpu-{DEFAULT_TAG}",
    "cpu-cxx11-abi": f"pytorch/manylinuxcxx11-abi-builder:cpu-cxx11-abi-{DEFAULT_TAG}",
    "cpu-aarch64": f"pytorch/manylinux2_28_aarch64-builder:cpu-aarch64-{DEFAULT_TAG}",
    "cpu-s390x": f"pytorch/manylinuxs390x-builder:cpu-s390x-{DEFAULT_TAG}",
    "cuda-aarch64": f"pytorch/manylinuxaarch64-builder:cuda12.6-{DEFAULT_TAG}",
}


PRE_CXX11_ABI = "pre-cxx11"
CXX11_ABI = "cxx11-abi"
RELEASE = "release"
DEBUG = "debug"

LIBTORCH_CONTAINER_IMAGES: Dict[Tuple[str, str], str] = {
    **{
        (
            gpu_arch,
            PRE_CXX11_ABI,
        ): f"pytorch/manylinux-builder:cuda{gpu_arch}-{DEFAULT_TAG}"
        for gpu_arch in CUDA_ARCHES
    },
    **{
        (
            gpu_arch,
            CXX11_ABI,
        ): f"pytorch/libtorch-cxx11-builder:cuda{gpu_arch}-{DEFAULT_TAG}"
        for gpu_arch in CUDA_ARCHES
    },
    **{
        (
            gpu_arch,
            CXX11_ABI,
        ): f"pytorch/libtorch-cxx11-builder:rocm{gpu_arch}-{DEFAULT_TAG}"
        for gpu_arch in ROCM_ARCHES
    },
    ("cpu", PRE_CXX11_ABI): f"pytorch/manylinux-builder:cpu-{DEFAULT_TAG}",
    ("cpu", CXX11_ABI): f"pytorch/libtorch-cxx11-builder:cpu-{DEFAULT_TAG}",
}

FULL_PYTHON_VERSIONS = ["3.9", "3.10", "3.11", "3.12"]


def translate_desired_cuda(gpu_arch_type: str, gpu_arch_version: str) -> str:
    return {
        "cpu": "cpu",
        "cpu-aarch64": "cpu",
        "cpu-cxx11-abi": "cpu-cxx11-abi",
        "cpu-s390x": "cpu",
        "cuda": f"cu{gpu_arch_version.replace('.', '')}",
        "cuda-aarch64": "cu126",
        "rocm": f"rocm{gpu_arch_version}",
        "xpu": "xpu",
    }.get(gpu_arch_type, gpu_arch_version)


def list_without(in_list: List[str], without: List[str]) -> List[str]:
    return [item for item in in_list if item not in without]


def generate_libtorch_matrix(
    os: str,
    abi_version: str,
    arches: Optional[List[str]] = None,
    libtorch_variants: Optional[List[str]] = None,
) -> List[Dict[str, str]]:
    if arches is None:
        arches = ["cpu"]
        if os == "linux":
            arches += CUDA_ARCHES
            arches += ROCM_ARCHES
        elif os == "windows":
            arches += CUDA_ARCHES
    if libtorch_variants is None:
        libtorch_variants = [
            "shared-with-deps",
            "shared-without-deps",
            "static-with-deps",
            "static-without-deps",
        ]

    ret: List[Dict[str, str]] = []
    for arch_version in arches:
        for libtorch_variant in libtorch_variants:
            # one of the values in the following list must be exactly
            # CXX11_ABI, but the precise value of the other one doesn't
            # matter
            gpu_arch_type = arch_type(arch_version)
            gpu_arch_version = "" if arch_version == "cpu" else arch_version
            # ROCm builds without-deps failed even in ROCm runners; skip for now
            if gpu_arch_type == "rocm" and (
                "without-deps" in libtorch_variant or "pre-cxx11" in abi_version
            ):
                continue
            ret.append(
                {
                    "gpu_arch_type": gpu_arch_type,
                    "gpu_arch_version": gpu_arch_version,
                    "desired_cuda": translate_desired_cuda(
                        gpu_arch_type, gpu_arch_version
                    ),
                    "libtorch_variant": libtorch_variant,
                    "libtorch_config": abi_version if os == "windows" else "",
                    "devtoolset": abi_version if os != "windows" else "",
                    "container_image": (
                        LIBTORCH_CONTAINER_IMAGES[(arch_version, abi_version)]
                        if os != "windows"
                        else ""
                    ),
                    "package_type": "libtorch",
                    "build_name": f"libtorch-{gpu_arch_type}{gpu_arch_version}-{libtorch_variant}-{abi_version}".replace(
                        ".", "_"
                    ),
                }
            )
    return ret


def generate_wheels_matrix(
    os: str,
    arches: Optional[List[str]] = None,
    python_versions: Optional[List[str]] = None,
    use_split_build: bool = False,
) -> List[Dict[str, str]]:
    package_type = "wheel"
    if os == "linux" or os == "linux-aarch64" or os == "linux-s390x":
        # NOTE: We only build manywheel packages for x86_64 and aarch64 and s390x linux
        package_type = "manywheel"

    if python_versions is None:
        python_versions = FULL_PYTHON_VERSIONS + ["3.13", "3.13t"]

    if arches is None:
        # Define default compute archivectures
        arches = ["cpu"]
        if os == "linux":
            arches += CPU_CXX11_ABI_ARCH + CUDA_ARCHES + ROCM_ARCHES + XPU_ARCHES
        elif os == "windows":
            arches += CUDA_ARCHES + XPU_ARCHES
        elif os == "linux-aarch64":
            # Only want the one arch as the CPU type is different and
            # uses different build/test scripts
            arches = ["cpu-aarch64", "cuda-aarch64"]
        elif os == "linux-s390x":
            # Only want the one arch as the CPU type is different and
            # uses different build/test scripts
            arches = ["cpu-s390x"]

    ret: List[Dict[str, str]] = []
    for python_version in python_versions:
        for arch_version in arches:
            gpu_arch_type = arch_type(arch_version)
            gpu_arch_version = (
                ""
                if arch_version == "cpu"
                or arch_version == "cpu-cxx11-abi"
                or arch_version == "cpu-aarch64"
                or arch_version == "cpu-s390x"
                or arch_version == "cuda-aarch64"
                or arch_version == "xpu"
                else arch_version
            )

            # TODO: Enable python 3.13 on aarch64, windows
            if (
                os
                not in [
                    "linux",
                    "linux-s390x",
                    "linux-aarch64",
                    "macos-arm64",
                    "windows",
                ]
            ) and python_version in ["3.13", "3.13t"]:
                continue

            # TODO: Enable python 3.13t on xpu and cpu-s390x or MacOS or Windows
            if (
                gpu_arch_type in ["xpu", "cpu-s390x"]
                or os == "macos-arm64"
                or os == "linux-aarch64"
                or os == "windows"
            ) and python_version == "3.13t":
                continue

            if use_split_build and (
                arch_version not in ["12.6", "12.4", "11.8", "cpu"] or os != "linux"
            ):
                raise RuntimeError(
                    "Split build is only supported on linux with cuda 12.6, 12.4, 11.8, and cpu.\n"
                    f"Currently attempting to build on arch version {arch_version} and os {os}.\n"
                    "Please modify the matrix generation to exclude this combination."
                )

            # cuda linux wheels require PYTORCH_EXTRA_INSTALL_REQUIREMENTS to install

            if (
                arch_version in ["12.6", "12.4", "11.8"]
                and os == "linux"
                or arch_version == "cuda-aarch64"
            ):
                ret.append(
                    {
                        "python_version": python_version,
                        "gpu_arch_type": gpu_arch_type,
                        "gpu_arch_version": gpu_arch_version,
                        "desired_cuda": translate_desired_cuda(
                            gpu_arch_type, gpu_arch_version
                        ),
                        "use_split_build": "True" if use_split_build else "False",
                        "devtoolset": "cxx11-abi",
                        "container_image": WHEEL_CONTAINER_IMAGES[arch_version],
                        "package_type": package_type,
                        "pytorch_extra_install_requirements": (
                            PYTORCH_EXTRA_INSTALL_REQUIREMENTS[arch_version]
                            if os != "linux-aarch64"
                            else ""
                        ),
                        "build_name": f"{package_type}-py{python_version}-{gpu_arch_type}{gpu_arch_version}".replace(  # noqa: B950
                            ".", "_"
                        ),
                    }
                )
                # Special build building to use on Colab. Python 3.11 for 12.4 CUDA
                if python_version == "3.11" and arch_version == "12.4":
                    ret.append(
                        {
                            "python_version": python_version,
                            "gpu_arch_type": gpu_arch_type,
                            "gpu_arch_version": gpu_arch_version,
                            "desired_cuda": translate_desired_cuda(
                                gpu_arch_type, gpu_arch_version
                            ),
                            "use_split_build": "True" if use_split_build else "False",
                            "devtoolset": "",
                            "container_image": WHEEL_CONTAINER_IMAGES[arch_version],
                            "package_type": package_type,
                            "pytorch_extra_install_requirements": "",
                            "build_name": f"{package_type}-py{python_version}-{gpu_arch_type}{gpu_arch_version}-full".replace(  # noqa: B950
                                ".", "_"
                            ),
                        }
                    )
            else:
                ret.append(
                    {
                        "python_version": python_version,
                        "gpu_arch_type": gpu_arch_type,
                        "gpu_arch_version": gpu_arch_version,
                        "desired_cuda": translate_desired_cuda(
                            gpu_arch_type, gpu_arch_version
                        ),
                        "use_split_build": "True" if use_split_build else "False",
                        "devtoolset": (
                            "cxx11-abi"
                            if (arch_version in ["cpu-cxx11-abi", "cpu-aarch64"])
                            or os == "linux"
                            else ""
                        ),
                        "container_image": WHEEL_CONTAINER_IMAGES[arch_version],
                        "package_type": package_type,
                        "build_name": f"{package_type}-py{python_version}-{gpu_arch_type}{gpu_arch_version}".replace(
                            ".", "_"
                        ),
                        "pytorch_extra_install_requirements": (
                            PYTORCH_EXTRA_INSTALL_REQUIREMENTS["xpu"]
                            if gpu_arch_type == "xpu"
                            else PYTORCH_EXTRA_INSTALL_REQUIREMENTS["12.4"]
                            if os != "linux"
                            else ""
                        ),
                    }
                )

    return ret


validate_nccl_dep_consistency("12.6")
validate_nccl_dep_consistency("12.4")
validate_nccl_dep_consistency("11.8")<|MERGE_RESOLUTION|>--- conflicted
+++ resolved
@@ -48,22 +48,6 @@
         "nvidia-nccl-cu11==2.21.5; platform_system == 'Linux' and platform_machine == 'x86_64' | "
         "nvidia-nvtx-cu11==11.8.86; platform_system == 'Linux' and platform_machine == 'x86_64'"
     ),
-<<<<<<< HEAD
-    "12.1": (
-        "nvidia-cuda-nvrtc-cu12==12.1.105; platform_system == 'Linux' and platform_machine == 'x86_64' | "  # noqa: B950
-        "nvidia-cuda-runtime-cu12==12.1.105; platform_system == 'Linux' and platform_machine == 'x86_64' | "
-        "nvidia-cuda-cupti-cu12==12.1.105; platform_system == 'Linux' and platform_machine == 'x86_64' | "
-        "nvidia-cudnn-cu12==9.1.0.70; platform_system == 'Linux' and platform_machine == 'x86_64' | "
-        "nvidia-cublas-cu12==12.1.3.1; platform_system == 'Linux' and platform_machine == 'x86_64' | "
-        "nvidia-cufft-cu12==11.0.2.54; platform_system == 'Linux' and platform_machine == 'x86_64' | "
-        "nvidia-curand-cu12==10.3.2.106; platform_system == 'Linux' and platform_machine == 'x86_64' | "
-        "nvidia-cusolver-cu12==11.4.5.107; platform_system == 'Linux' and platform_machine == 'x86_64' | "
-        "nvidia-cusparse-cu12==12.1.0.106; platform_system == 'Linux' and platform_machine == 'x86_64' | "
-        "nvidia-nccl-cu12==2.21.5; platform_system == 'Linux' and platform_machine == 'x86_64' | "
-        "nvidia-nvtx-cu12==12.1.105; platform_system == 'Linux' and platform_machine == 'x86_64'"
-    ),
-=======
->>>>>>> fcf9dc3b
     "12.4": (
         "nvidia-cuda-nvrtc-cu12==12.4.127; platform_system == 'Linux' and platform_machine == 'x86_64' | "
         "nvidia-cuda-runtime-cu12==12.4.127; platform_system == 'Linux' and platform_machine == 'x86_64' | "
@@ -176,7 +160,7 @@
 
 WHEEL_CONTAINER_IMAGES = {
     **{
-        gpu_arch: f"pytorch/manylinux-builder:cuda{gpu_arch}-{DEFAULT_TAG}"
+        gpu_arch: f"pytorch/manylinux2_28-builder:cuda{gpu_arch}-{DEFAULT_TAG}"
         for gpu_arch in CUDA_ARCHES
     },
     **{
@@ -184,7 +168,7 @@
         for gpu_arch in ROCM_ARCHES
     },
     "xpu": f"pytorch/manylinux2_28-builder:xpu-{DEFAULT_TAG}",
-    "cpu": f"pytorch/manylinux-builder:cpu-{DEFAULT_TAG}",
+    "cpu": f"pytorch/manylinux2_28-builder:cpu-{DEFAULT_TAG}",
     "cpu-cxx11-abi": f"pytorch/manylinuxcxx11-abi-builder:cpu-cxx11-abi-{DEFAULT_TAG}",
     "cpu-aarch64": f"pytorch/manylinux2_28_aarch64-builder:cpu-aarch64-{DEFAULT_TAG}",
     "cpu-s390x": f"pytorch/manylinuxs390x-builder:cpu-s390x-{DEFAULT_TAG}",
