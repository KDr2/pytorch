import hashlib
<<<<<<< HEAD
import os
import os.path
import shutil
=======
>>>>>>> 9c969823
import subprocess
import sys
from pathlib import Path
from tempfile import mktemp

import click
import spin


def file_digest(file, algorithm: str):
    try:
        return hashlib.file_digest(file, algorithm)
    except AttributeError:
        pass  # Fallback to manual implementation below
    hash = hashlib.new(algorithm)
    while chunk := file.read(8192):
        hash.update(chunk)
    return hash


def _hash_file(file):
    with open(file, "rb") as f:
        hash = file_digest(f, "sha256")
    return hash.hexdigest()


def _hash_files(files):
    hashes = {file: _hash_file(file) for file in files}
    return hashes


def _read_hashes(hash_file: Path):
    if not hash_file.exists():
        return {}
    with hash_file.open("r") as f:
        lines = f.readlines()
    hashes = {}
    for line in lines:
        hash = line[:64]
        file = line[66:].strip()
        hashes[file] = hash
    return hashes


def _updated_hashes(hash_file, files_to_hash):
    old_hashes = _read_hashes(hash_file)
    new_hashes = _hash_files(files_to_hash)
    if new_hashes != old_hashes:
        return new_hashes
    return None


@click.command()
def regenerate_version():
    """Regenerate version.py."""
    cmd = [
        sys.executable,
        "-m",
        "tools.generate_torch_version",
        "--is-debug=false",
    ]
    spin.util.run(cmd)


TYPE_STUBS = [
    (
        "Pytorch type stubs",
        Path(".lintbin/.pytorch-type-stubs.sha256"),
        [
            "aten/src/ATen/native/native_functions.yaml",
            "aten/src/ATen/native/tags.yaml",
            "tools/autograd/deprecated.yaml",
        ],
        [
            sys.executable,
            "-m",
            "tools.pyi.gen_pyi",
            "--native-functions-path",
            "aten/src/ATen/native/native_functions.yaml",
            "--tags-path",
            "aten/src/ATen/native/tags.yaml",
            "--deprecated-functions-path",
            "tools/autograd/deprecated.yaml",
        ],
    ),
    (
        "Datapipes type stubs",
        None,
        [],
        [
            sys.executable,
            "torch/utils/data/datapipes/gen_pyi.py",
        ],
    ),
]


@click.command()
def regenerate_type_stubs():
    """Regenerate type stubs."""
    for name, hash_file, files_to_hash, cmd in TYPE_STUBS:
        if hash_file:
            if hashes := _updated_hashes(hash_file, files_to_hash):
                click.echo(
                    f"Changes detected in type stub files for {name}. Regenerating..."
                )
                spin.util.run(cmd)
                hash_file.parent.mkdir(parents=True, exist_ok=True)
                with hash_file.open("w") as f:
                    for file, hash in hashes.items():
                        f.write(f"{hash}  {file}\n")
                click.echo("Type stubs and hashes updated.")
            else:
                click.echo(f"No changes detected in type stub files for {name}.")
        else:
            click.echo(f"No hash file for {name}. Regenerating...")
            spin.util.run(cmd)
            click.echo("Type stubs regenerated.")


@click.command()
def regenerate_clangtidy_files():
    """Regenerate clang-tidy files."""
    cmd = [
        sys.executable,
        "-m",
        "tools.linter.clang_tidy.generate_build_files",
    ]
    spin.util.run(cmd)


#: These linters are expected to need less than 3s cpu time total
VERY_FAST_LINTERS = {
    "ATEN_CPU_GPU_AGNOSTIC",
    "BAZEL_LINTER",
    "C10_NODISCARD",
    "C10_UNUSED",
    "CALL_ONCE",
    "CMAKE_MINIMUM_REQUIRED",
    "CONTEXT_DECORATOR",
    "COPYRIGHT",
    "CUBINCLUDE",
    "DEPLOY_DETECTION",
    "ERROR_PRONE_ISINSTANCE",
    "EXEC",
    "HEADER_ONLY_LINTER",
    "IMPORT_LINTER",
    "INCLUDE",
    "LINTRUNNER_VERSION",
    "MERGE_CONFLICTLESS_CSV",
    "META_NO_CREATE_UNBACKED",
    "NEWLINE",
    "NOQA",
    "NO_WORKFLOWS_ON_FORK",
    "ONCE_FLAG",
    "PYBIND11_INCLUDE",
    "PYBIND11_SPECIALIZATION",
    "PYPIDEP",
    "PYPROJECT",
    "RAWCUDA",
    "RAWCUDADEVICE",
    "ROOT_LOGGING",
    "TABS",
    "TESTOWNERS",
    "TYPEIGNORE",
    "TYPENOSKIP",
    "WORKFLOWSYNC",
}


#: These linters are expected to take a few seconds, but less than 10s cpu time total
FAST_LINTERS = {
    "CMAKE",
    "DOCSTRING_LINTER",
    "GHA",
    "NATIVEFUNCTIONS",
    "RUFF",
    "SET_LINTER",
    "SHELLCHECK",
    "SPACES",
}


#: These linters are expected to take more than 10s cpu time total;
#: some need more than 1 hour.
SLOW_LINTERS = {
    "ACTIONLINT",
    "CLANGFORMAT",
    "CLANGTIDY",
    "CODESPELL",
    "FLAKE8",
    "GB_REGISTRY",
    "PYFMT",
    "PYREFLY",
    "TEST_DEVICE_BIAS",
    "TEST_HAS_MAIN",
}


ALL_LINTERS = VERY_FAST_LINTERS | FAST_LINTERS | SLOW_LINTERS


LINTRUNNER_CACHE_INFO = (
    Path(".lintbin/.lintrunner.sha256"),
    [
        "requirements.txt",
        "pyproject.toml",
        ".lintrunner.toml",
    ],
)


LINTRUNNER_BASE_CMD = [
    "uvx",
    "--python",
    "3.10",
    "lintrunner@0.12.7",
]


@click.command()
def setup_lint():
    """Set up lintrunner with current CI version."""
    cmd = LINTRUNNER_BASE_CMD + ["init"]
    subprocess.run(cmd, check=True, capture_output=True, text=True)


def _check_linters():
    cmd = LINTRUNNER_BASE_CMD + ["list"]
    ret = spin.util.run(cmd, output=False, stderr=subprocess.PIPE)
    linters = {l.strip() for l in ret.stdout.decode().strip().split("\n")[1:]}
    unknown_linters = linters - ALL_LINTERS
    missing_linters = ALL_LINTERS - linters
    if unknown_linters:
        click.secho(
            f"Unknown linters found; please add them to the correct category "
            f"in .spin/cmds.py: {', '.join(unknown_linters)}",
            fg="yellow",
        )
    if missing_linters:
        click.secho(
            f"Missing linters found; please update the corresponding category "
            f"in .spin/cmds.py: {', '.join(missing_linters)}",
            fg="yellow",
        )
    return unknown_linters, missing_linters


@spin.util.extend_command(
    setup_lint,
    doc=f"""
        If configuration has changed, update lintrunner.

        Compares the stored old hashes of configuration files with new ones and
        performs setup via setup-lint if the hashes have changed.
        Hashes are stored in {LINTRUNNER_CACHE_INFO[0]}; the following files are
        considered: {", ".join(LINTRUNNER_CACHE_INFO[1])}.
        """,
)
@click.pass_context
def lazy_setup_lint(ctx, parent_callback, **kwargs):
    if hashes := _updated_hashes(*LINTRUNNER_CACHE_INFO):
        click.echo(
            "Changes detected in lint configuration files. Setting up linting tools..."
        )
        parent_callback(**kwargs)
        hash_file = LINTRUNNER_CACHE_INFO[0]
        hash_file.parent.mkdir(parents=True, exist_ok=True)
        with hash_file.open("w") as f:
            for file, hash in hashes.items():
                f.write(f"{hash}  {file}\n")
        click.echo("Linting tools set up and hashes updated.")
    else:
        click.echo("No changes detected in lint configuration files. Skipping setup.")
    click.echo("Regenerating version...")
    ctx.invoke(regenerate_version)
    click.echo("Regenerating type stubs...")
    ctx.invoke(regenerate_type_stubs)
    click.echo("Done.")
    _check_linters()


def _extract_take_skip_tee(lintrunner_args):
    take = None
    skip = None
    args_iter = iter(lintrunner_args)
    remaining_args = []
    tee_file = None
    for arg in args_iter:
        if arg == "--take":
            take = set(next(args_iter).split(","))
        elif arg == "--skip":
            skip = set(next(args_iter).split(","))
        elif arg.startswith("--tee-json"):
            _, sep, tee_file = arg.partition("=")
            if sep == "":
                tee_file = next(args_iter)
            elif sep == "=":
                tee_file = tee_file.trim()
        else:
            remaining_args.append(arg)
    return remaining_args, take, skip, tee_file


def _run_lintrunner(
    default_linters,
    take,
    skip,
    apply_patches=False,
    all_files=False,
    lintrunner_args=None,
    return_json_output=False,
):
    cmd = LINTRUNNER_BASE_CMD
    if return_json_output:
        tee_file = mktemp(prefix="spinlint_", suffix=".json")
        tee_cmd = ["--tee-json", tee_file]
    else:
        tee_file = None
        tee_cmd = []
    linters = default_linters.copy()
    if take is not None:
        linters &= take
    if skip is not None:
        linters -= skip
    full_cmd = (
        cmd
        + tee_cmd
        + [
            "--take",
            ",".join(linters),
        ]
        + (["--apply-patches"] if apply_patches else [])
        + (["--all-files"] if all_files else [])
        + (list(lintrunner_args) if lintrunner_args else [])
    )
    p = spin.util.run(full_cmd, sys_exit=False)
    lint_found = not bool(p.returncode)
    if tee_file:
        tee_path = Path(tee_file)
        json_output = tee_path.read_text()
        tee_path.unlink()
    else:
        json_output = None
    return lint_found, json_output


@click.command()
@click.option("-a", "--apply-patches", is_flag=True)
@click.argument("lintrunner_args", metavar="", nargs=-1)
@click.pass_context
def lint(ctx, *, lintrunner_args, apply_patches, **kwargs):
    """Lint all files."""
    ctx.invoke(lazy_setup_lint)
    lintrunner_args, take, skip, tee_file = _extract_take_skip_tee(lintrunner_args)
    all_files_linters = VERY_FAST_LINTERS | FAST_LINTERS
    changed_files_linters = SLOW_LINTERS
    write_json_output = bool(tee_file)
    lint_found_all, json_output_all = _run_lintrunner(
        all_files_linters,
        take=take,
        skip=skip,
        apply_patches=apply_patches,
        all_files=True,
        lintrunner_args=lintrunner_args,
        return_json_output=write_json_output,
    )
    lint_found_changed, json_output_changed = _run_lintrunner(
        changed_files_linters,
        take=take,
        skip=skip,
        apply_patches=apply_patches,
        all_files=False,
        lintrunner_args=lintrunner_args,
        return_json_output=write_json_output,
    )
    lint_found = lint_found_all or lint_found_changed
    if write_json_output:
        Path(tee_file).write_text(json_output_all + json_output_changed)
    if lint_found:
        raise SystemExit(1)


@click.command()
@click.argument("lintrunner_args", metavar="", nargs=-1)
@click.pass_context
def fixlint(ctx, *, lintrunner_args, **kwargs):
    """Autofix all files."""
    ctx.invoke(lint, lintrunner_args=lintrunner_args, apply_patches=True)


@click.command()
@click.option("-a", "--apply-patches", is_flag=True)
@click.argument("lintrunner_args", metavar="", nargs=-1)
@click.pass_context
def quicklint(ctx, *, lintrunner_args, apply_patches, **kwargs):
    """Lint changed files."""
    ctx.invoke(lazy_setup_lint)
    cmd = LINTRUNNER_BASE_CMD + list(lintrunner_args)
    if apply_patches:
        cmd += ["--apply-patches"]
    spin.util.run(cmd)


@click.command()
@click.argument("lintrunner_args", metavar="", nargs=-1)
@click.pass_context
def quickfix(ctx, *, lintrunner_args, **kwargs):
    """Autofix changed files."""
    ctx.invoke(quicklint, lintrunner_args=lintrunner_args, apply_patches=True)


@click.command()
def regenerate_github_workflows():
    """Regenerate GitHub workflows from templates."""
    cmd = [sys.executable, "scripts/generate_ci_workflows.py"]
    spin.util.run(cmd, cwd="./.github")<|MERGE_RESOLUTION|>--- conflicted
+++ resolved
@@ -1,10 +1,4 @@
 import hashlib
-<<<<<<< HEAD
-import os
-import os.path
-import shutil
-=======
->>>>>>> 9c969823
 import subprocess
 import sys
 from pathlib import Path
@@ -414,7 +408,7 @@
 @click.pass_context
 def quickfix(ctx, *, lintrunner_args, **kwargs):
     """Autofix changed files."""
-    ctx.invoke(quicklint, lintrunner_args=lintrunner_args, apply_patches=True)
+    ctx.invoke(quicklint, apply_patches=True)
 
 
 @click.command()
