#!/usr/bin/env python3
from __future__ import annotations

import abc

import argparse
import collections
import contextlib
import copy
import csv
import dataclasses
import functools
import importlib
import itertools
import logging
import os
import pathlib
import shutil
import signal
import subprocess
import sys
import time
import weakref
from contextlib import contextmanager

from typing import (
    Any,
    Callable,
    Generator,
    List,
    Mapping,
    NamedTuple,
    Optional,
    Sequence,
    Tuple,
    Type,
    TYPE_CHECKING,
)
from unittest.mock import MagicMock

from typing_extensions import Self

if TYPE_CHECKING:
    from torch.onnx._internal.fx import diagnostics

import numpy as np
import pandas as pd
import psutil
import torch
import torch._dynamo
import torch._dynamo.utils
import torch._export
import torch.distributed
import torch.multiprocessing as mp
from scipy.stats import gmean, ttest_ind
from torch._dynamo.profiler import fx_insert_profiling, Profiler
from torch._dynamo.testing import (
    dummy_fx_compile,
    format_speedup,
    reset_rng_state,
    same,
)

try:
    from torch._dynamo.utils import (
        clone_inputs,
        graph_break_reasons,
        maybe_enable_compiled_autograd,
    )
    from torch._inductor.utils import fresh_inductor_cache
except ImportError:
    from _dynamo.utils import (
        clone_inputs,
        graph_break_reasons,
        maybe_enable_compiled_autograd,
    )
from torch._functorch.aot_autograd import set_model_name
from torch._inductor import config as inductor_config, metrics
from torch._subclasses.fake_tensor import FakeTensorMode

from torch.utils import _pytree as pytree
from torch.utils._pytree import tree_map, tree_map_only

from tqdm.auto import tqdm, trange

try:
    import torch_xla
    import torch_xla.core.xla_model as xm

    # This is to woraround the backward issue https://github.com/pytorch/xla/issues/4174
    torch_xla._XLAC._init_computation_client()
except ImportError:
    # ignore the error if torch_xla is not installed
    pass

log = logging.getLogger(__name__)

# We are primarily interested in TF32
torch.backends.cuda.matmul.allow_tf32 = True

# Suppress torch.profiler spam
os.environ["KINETO_LOG_LEVEL"] = "5"

current_name = ""
current_device = ""
current_onnx_compiler = ""
current_batch_size = None
output_filename = None

MAX_DOWNLOAD_ATTEMPTS = 5


class CI(NamedTuple):
    backend: str  # aot_eager or inductor
    training: bool
    dynamic: bool = False
    device: str = "cuda"


CI_SKIP_OPTIMIZER = {
    # TIMM
    "convmixer_768_32",  # accuracy
    "hrnet_w18",  # Stack issue in fx
    # HF
    "pnasnet5large",  # Stack issue in fx
    "MobileBertForMaskedLM",  # Stack issue in fx
    "MobileBertForQuestionAnswering",  # Stack issue in fx
    "PegasusForConditionalGeneration",  # OOM
}

CI_SKIP_DYNAMIC_BATCH_ONLY = {
    "sam",
    # See https://github.com/mindee/doctr/blob/f2114758d529ed8d3d0030581638f0520b6b98d8/doctr/models/detection/core.py#L89
    # It iterates over the batch, which is dynamic, and dynamo chokes
    # We should be able to graphbreak there.
    "doctr_det_predictor",
    "dlrm",
    "pyhpc_isoneutral_mixing",
    "pyhpc_equation_of_state",
    "pyhpc_turbulent_kinetic_energy",
    "detectron2_fcos_r_50_fpn",
}

# These models currently fail accuracy with eager Adam optimizer
# so we use SGD when running the full benchmarks
# https://github.com/pytorch/pytorch/issues/115966
BENCHMARK_USE_SGD = {
    # TorchBench
    "BERT_pytorch",
    "LearningToPaint",
    "alexnet",
    "dcgan",
    "demucs",
    "densenet121",
    "dlrm",
    "fastNLP_Bert",
    "mobilenet_v2",
    "phlippe_densenet",
    "phlippe_resnet",
    "pytorch_stargan",
    "resnet18",
    "shufflenet_v2_x1_0",
    "speech_transformer",
    "squeezenet1_1",
    "stable_diffusion_text_encoder",
    "timm_efficientdet",
    "timm_nfnet",
    "timm_regnet",
    "timm_vision_transformer",
    "timm_vovnet",
    "vgg16",
    "hf_T5",  # Fails dynamic https://github.com/pytorch/pytorch/issues/115968
    # HF
    "AlbertForMaskedLM",
    "BartForCausalLM",
    "BartForConditionalGeneration",
    "BlenderbotSmallForCausalLM",
    "BlenderbotSmallForConditionalGeneration",
    "DebertaV2ForQuestionAnswering",  # eager OOM
    "ElectraForCausalLM",
    "M2M100ForConditionalGeneration",
    "MBartForCausalLM",
    "MBartForConditionalGeneration",
    "OPTForCausalLM",
    "PLBartForCausalLM",
    "PLBartForConditionalGeneration",
    "PegasusForCausalLM",
    "Speech2Text2ForCausalLM",
    "TrOCRForCausalLM",
    "XGLMForCausalLM",
    # TIMM
    "adv_inception_v3",
    "botnet26t_256",
    "cait_m36_384",  # OOM
    "coat_lite_mini",
    "convit_base",
    "dpn107",
    "fbnetv3_b",
    "gernet_l",
    "lcnet_050",
    "mixnet_l",
    "res2net101_26w_4s",
    "res2net50_14w_8s",
    "res2next50",
    "resnest101e",
    "sebotnet33ts_256",
    "swsl_resnext101_32x16d",
    "tf_efficientnet_b0",
    "ghostnet_100",
    "gmixer_24_224",
    "tinynet_a",
}

# These models OOM in CI
# due to the extra memory of Adam optimizer states,
# so we fall back to SGD in CI
CI_USE_SGD = {
    "torchrec_dlrm",
    "demucs",
    "detectron2_fasterrcnn_r_101_c4",
    "detectron2_fasterrcnn_r_101_dc5",
    "detectron2_fasterrcnn_r_101_fpn",
    "detectron2_fasterrcnn_r_50_c4",
    "detectron2_fasterrcnn_r_50_dc5",
    "detectron2_fasterrcnn_r_50_fpn",
    "detectron2_maskrcnn_r_101_c4",
    "detectron2_maskrcnn_r_101_fpn",
    "detectron2_maskrcnn_r_50_c4",
    "detectron2_maskrcnn_r_50_fpn",
    "hf_T5_base",
    "hf_clip",
    "llama_v2_7b_16h",
    "mobilenet_v2_quantized_qat",
    "phi_1_5 resnet50_quantized_qat",
    "BlenderbotForCausalLM",
    "cait_m36_384",
    "DALLE2_pytorch",
    "moco",
    "timm_efficientdet",
    "ghostnet_100",
    "regnety_002",
    "poolformer_m36",
    "inception_v3",
    "tinynet_a",
    "selecsls42b",
    "mobilevit_s",
    "pytorch_CycleGAN_and_pix2pix",
    "vision_maskrcnn",
    "resmlp_12_224",
    "dlrm",
    "resnet50",
    "dm_nfnet_f0",
    "pit_b_224",
    "tf_mixnet_l",
}


DO_NOT_CAST_INPUTS = {"stable_diffusion"}


def model_specified_by_path(path_and_class_str):
    return ":" in path_and_class_str


def load_model_from_path(path_and_class_str):
    configs = {}
    for kvstr in path_and_class_str.split(","):
        k, v = kvstr.split(":")
        configs[k] = v

    for name in ["path", "class"]:
        if name not in configs:
            raise RuntimeError(
                "Invalid --only arguments. Check help message for the correct format"
            )

    path = configs["path"]
    class_name = configs["class"]

    if path[:1] != "/":
        raise RuntimeError(
            "Use absolute path since dynamo may change the current working directory which makes using relative path tricky"
        )

    spec = importlib.util.spec_from_file_location("module_name", path)
    module = importlib.util.module_from_spec(spec)
    spec.loader.exec_module(module)

    model_class = getattr(module, class_name)
    assert issubclass(model_class, torch.nn.Module)
    model = model_class()
    assert hasattr(model, "get_example_inputs")
    inputs = model.get_example_inputs()
    return model, inputs


def output_csv(filename, headers, row):
    if os.path.exists(filename):
        with open(filename) as fd:
            lines = list(csv.reader(fd)) or [[]]
            if headers and len(headers) > len(lines[0]):
                # if prior results failed the header might not be filled in yet
                lines[0] = headers
            else:
                headers = lines[0]
    else:
        lines = [headers]
    lines.append([(f"{x:.6f}" if isinstance(x, float) else x) for x in row])
    with open(filename, "w") as fd:
        writer = csv.writer(fd, lineterminator="\n")
        for line in lines:
            writer.writerow(list(line) + ["0"] * (len(headers) - len(line)))


def nothing(f):
    return f


@functools.lru_cache(None)
def patch_torch_manual_seed():
    """Make torch manual seed deterministic. Helps with accuracy testing."""

    def deterministic_torch_manual_seed(*args, **kwargs):
        from torch._C import default_generator

        seed = 1337
        import torch.cuda

        if not torch.cuda._is_in_bad_fork():
            torch.cuda.manual_seed_all(seed)
        return default_generator.manual_seed(seed)

    torch.manual_seed = deterministic_torch_manual_seed


def synchronize():
    pass


def summarize_graph_break(filename):
    """
    Sorts and de-dupes the graphs breaks on the reason string. Note that this
    function is just a best effort to reduce the logging information. We could
    miss some graph breaks because of de-duping. We can further refine this
    function as need arises.
    """
    log_file = f"{filename.rstrip('.csv')}_graph_breaks.csv"
    if os.path.exists(log_file):
        df = pd.read_csv(log_file)
        df = df.sort_values("reason").drop_duplicates(subset="reason")

        # Specialize for multi tensor sgd as reason is not identical
        multi_tensor_sgd_row = df.loc[df["reason"].str.contains("_multi_tensor_sgd")]
        if len(multi_tensor_sgd_row):
            df = df[
                ~df["reason"].str.contains("_multi_tensor_sgd")
            ]  # Drop all sgd rows
            df = pd.concat(
                [df, pd.DataFrame([multi_tensor_sgd_row.iloc[0]])], axis=0
            )  # Add back a single row
        df.to_csv(f"{log_file.rstrip('.csv')}_deduped.csv", index=False)


def print_summary(filename, print_dataframe=False):
    if not (filename and os.path.exists(filename)):
        return
    data = pd.read_csv(filename)
    if "tag" in data.columns:
        for tag in data.tag.unique():
            if tag == "0.0000":
                continue  # This happens for failed runs
            print(f"\nSummary for tag={tag}:")
            print_summary_table(data[data.tag == tag], print_dataframe=print_dataframe)
    else:
        print_summary_table(data, print_dataframe=print_dataframe)
    summarize_graph_break(filename)


def print_summary_table(data, print_dataframe=False):
    if print_dataframe:
        pd.options.display.max_rows = 1000
        pd.options.display.max_columns = 1000
        pd.options.display.width = 2000
        print(data)
    width = max(map(len, data.columns))
    for col in data.columns:
        try:
            if col in ("dev", "name", "batch_size", "tag"):
                continue
            elif col in ("pct_ops", "pct_time"):
                print(col.ljust(width), f"{data[col].mean():.3%}")
            elif col in ("graphs", "graph_calls", "captured_ops", "total_ops"):
                print(col.ljust(width), f"{data[col].mean():.3f}")
            elif col in ("compilation_latency"):
                print(col.ljust(width), f"mean={data[col].mean():.3f} seconds")
            elif col in ("compression_ratio"):
                print(col.ljust(width), f"mean={data[col].mean():.3f}x")
            elif col in ("accuracy"):
                pass_rate = (data[col] == "pass").mean()
                print(col.ljust(width), f"pass_rate={100*pass_rate:.2f}%")
            else:
                cdata = data[col]
                print(
                    col.ljust(width),
                    f"gmean={gmean(cdata):.2f}x mean={cdata.mean():.3f}x",
                )
        except Exception as e:
            pass


def tensor_is_on_xla(tensors):
    def visit(x: torch.Tensor):
        nonlocal result
        if x.device.type == "xla":
            result = True

    result = False
    tree_map_only(torch.Tensor, visit, tensors)
    return result


def timed(
    model,
    model_iter_fn,
    example_inputs,
    times=1,
    return_result=False,
    collect_outputs=False,
):
    use_xla = tensor_is_on_xla(example_inputs)
    synchronize()

    if use_xla:
        xm.mark_step()
        xm.wait_device_ops()

    time_total = 0
    # Dont collect outputs to correctly measure timing
    for _ in range(times):
        # Put this call inside the loop to reset the seed for each iteration.
        # Don't include reset_rng_state() to correctly measure timing
        reset_rng_state(use_xla)
        t_iter_begin = time.perf_counter()
        result = model_iter_fn(model, example_inputs, collect_outputs=collect_outputs)

        # instead of calling sync on result_list, we should call mark_step.
        # In training case, result_list may be empty, but we want to
        # send all the pending graphs for compilation.
        if use_xla:
            # For the model running on regular torchxla (baseline), we need the
            # mark step to send the accumulated graph for compilation.
            #
            # For the model running with dynamo/torchxla bridge, in training case,
            # we need the mark step to send the optimizer graph out for
            # compilation.
            xm.mark_step()
        t_iter_end = time.perf_counter()
        time_total += t_iter_end - t_iter_begin

    t_0 = time.perf_counter()
    if use_xla:
        xm.wait_device_ops()
    synchronize()
    t_1 = time.perf_counter()
    time_total += t_1 - t_0
    return (time_total, result) if return_result else time_total


def _normalize_bench_inputs(example_inputs) -> Tuple[Tuple[Any], Mapping[str, Any]]:
    # NOTE(bowbao): For huggingface benchmark, example_inputs are formatted as dictionary,
    # and consumed like `model(**example_inputs)`.
    # For other benchmarks, example_inputs are formatted as tuple and consumed
    # like `model(*example_inputs)`.
    if isinstance(example_inputs, dict):
        return (), example_inputs
    else:
        return tuple(example_inputs), {}


def _register_dataclass_output_as_pytree(example_outputs) -> None:
    # NOTE(angelayi): For huggingface benchmark, some example outputs are
    # formatted as a dataclass which pytree cannot consume. So we want
    # to register the pytree implementation here
    example_outputs_flat = pytree.tree_leaves(example_outputs)
    output_dataclass_types = [
        type(out) for out in example_outputs_flat if dataclasses.is_dataclass(type(out))
    ]
    for output_type in output_dataclass_types:
        from torch._export.utils import register_dataclass_as_pytree_node

        register_dataclass_as_pytree_node(
            output_type,
            serialized_type_name=f"{output_type.__module__}.{output_type.__name__}",
        )


class Stats:
    totals = collections.defaultdict(collections.Counter)

    @classmethod
    def reset_counters(cls):
        for k, v in torch._dynamo.utils.counters.items():
            cls.totals[k].update(v)
        ok = torch._dynamo.utils.counters["frames"]["ok"]
        total = torch._dynamo.utils.counters["frames"]["total"]
        torch._dynamo.utils.counters.clear()
        return ok, total

    @classmethod
    def print_summary(cls):
        for k, v in sorted(cls.totals.items()):
            lines = "\n  ".join(map(str, v.most_common(50)))
            print(f"STATS {k}\n  {lines}")

    @classmethod
    def aot_summary(cls):
        return [cls.totals["aot_autograd"]["total"], cls.totals["aot_autograd"]["ok"]]


def coverage_experiment(args, model_iter_fn, model, example_inputs):
    """
    Test operator/model coverage of TorchDynamo and record statistics
    taken from a profiler.  This target is mainly intended to check
    correctness.

    Writes to ./coverage.csv
    """
    profiler = Profiler()
    frozen_model_iter_fn = torch._dynamo.run(model_iter_fn)
    with profiler.prof:
        frozen_model_iter_fn(model, example_inputs)
    coverage_result = profiler.results()
    output_csv(
        output_filename,
        (
            "dev",
            "name",
            "batch_size",
            "graphs",
            "graph_calls",
            "captured_ops",
            "total_ops",
            "pct_ops",
            "pct_time",
        ),
        [
            current_device,
            current_name,
            current_batch_size,
        ]
        + coverage_result.tocsv(),
    )
    return coverage_result


def speedup_experiment_fx2trt(args, model_iter_fn, model, example_inputs):
    """
    Measure speedups over eager using the trt inference backend. TRT backend is based fx graph
    generated by torch._dynamo.
    Writes to ./speedups_fx2trt.csv
    """
    return speedup_experiment(args, model_iter_fn, model, example_inputs)


def recompile_profiler_experiment(args, model_iter_fn, model, example_inputs):
    prof = torch._dynamo.utils.CompilerProfiler()
    opt_model_iter_fn = torch._dynamo.optimize(prof, nopython=args.nopython)(
        model_iter_fn
    )
    opt_model_iter_fn(model, example_inputs)
    output_csv(
        output_filename, ["model", "profiler report"], [current_name, prof.report()]
    )
    met = prof.get_metrics()
    guard_failures = len(met["guard_failures"])
    return [guard_failures]


def randomize_input(inputs):
    if isinstance(inputs, (list, tuple)):
        return type(inputs)([randomize_input(x) for x in inputs])
    elif isinstance(inputs, torch.Tensor):
        if inputs.dtype in (torch.float32, torch.float64):
            torch._dynamo.utils.counters["randomize_input"]["times"] += 1
            return torch.randn_like(inputs)
        elif inputs.dtype == torch.int64:
            # Note: we can not simply tune integer tensors as follows
            #   `return torch.randint_like(inputs, high=inputs.max().item())`
            # This may break some invariants between tensors.
            # E.g. in embedding lookup case, one tensor is the length
            # and another is an indices tensor.
            return inputs
        else:
            raise RuntimeError(
                f"randomize_input need support tensor of type {inputs.dtype}"
            )
    else:
        raise RuntimeError(
            f"randomize_input can not handle input of type {type(inputs)}"
        )


def maybe_mark_step(args):
    if args.trace_on_xla:
        xm.mark_step()


def speedup_experiment(args, model_iter_fn, model, example_inputs, **kwargs):
    """
    Measure speedups over eager.

    Writes to ./speedups.csv
    """
    # if args.dynamic_shapes:
    #     return speedup_experiment_ds(args, model_iter_fn, model, example_inputs)

    timings = np.zeros((args.repeat, 2), np.float64)
    # if we randomize the input, we should also check the result is correct
    should_randomize_input = args.randomize_input

    import contextlib

    from torch._inductor.utils import maybe_profile

    @contextlib.contextmanager
    def maybe_mark_profile(*args, **kwargs):
        prof: torch.profiler.profile = kwargs.pop("p", None)
        mark = kwargs.pop("mark", None)
        if prof:
            with torch.profiler.record_function(mark):
                yield
        else:
            yield

    times = args.iterations_per_run

    # Use higher tolerance for XLA since XLA cause numerical unstability when
    # graph size changes
    tolerance = args.xla_tolerance if args.trace_on_xla else 1e-4
    torch._dynamo.config.repro_tolerance = tolerance

    with maybe_profile(args.export_profiler_trace) as p:
        if args.export_aot_inductor:
            frozen_model_iter_fn = export_aot_inductor(
                model, example_inputs, args.devices[0]
            )
        else:
            frozen_model_iter_fn = torch._dynamo.run(model_iter_fn)

        for rep in trange(args.repeat, desc="running benchmark"):
            inputs = (
                randomize_input(copy.deepcopy(example_inputs))
                if should_randomize_input
                else example_inputs
            )
            # need call mark_step to perform the computation
            # on randomize_input. Otherwise the first call using the
            # inputs will incur high penalty then the next one.
            maybe_mark_step(args)

            # interleave the runs to handle frequency scaling and load changes
            with maybe_mark_profile(p=p, mark="expected"):
                timings[rep, 0], expected_output = timed(
                    model,
                    model_iter_fn,
                    inputs,
                    return_result=True,
                    times=times,
                    collect_outputs=args.collect_outputs,
                )

            # call mark_step between the 2 calls to make the comparison fair.
            maybe_mark_step(args)

            with maybe_mark_profile(p=p, mark="actual"), maybe_enable_compiled_autograd(
                args.compiled_autograd
            ):
                timings[rep, 1], actual_output = timed(
                    model,
                    frozen_model_iter_fn,
                    inputs,
                    return_result=True,
                    times=times,
                    collect_outputs=args.collect_outputs,
                )

    if args.export_profiler_trace:
        name = args.profiler_trace_name + "_" + model.name
        if hasattr(args, "rank"):
            name += f"_rank_{args.rank}"
        name += ".json"
        name = os.path.join(torch._dynamo.config.base_dir, name)
        p.export_chrome_trace(name)
    median = np.median(timings, axis=0)
    speedup = median[0] / median[1]
    if args.dump_raw_metrics:
        np.save(
            f"{output_filename[:-4]}-raw_timings-{current_name}-{current_device}.npy",
            timings,
        )

    first_headers = ["dev", "name", "batch_size"]
    first_fields = [current_device, current_name, current_batch_size]
    if "tag" in kwargs:
        first_headers.append("tag")
        first_fields.append(kwargs["tag"])
    headers = first_headers + ["speedup", "abs_latency"]
    row = first_fields + [float(speedup), median[1] * 1000]
    msg = f"{speedup:.3f}x"
    if args.baseline:
        headers.extend(
            [
                "baseline",
                "speedup_vs_baseline",
            ]
        )
        df = pd.read_csv(args.baseline)
        try:
            baseline_speedup = df[df["name"] == current_name]["speedup"].item()
            row.extend([baseline_speedup, speedup / baseline_speedup])
            msg = f"{baseline_speedup:.3f}x -> {speedup:.3f}x [{speedup / baseline_speedup:.3f}x]"
        except (KeyError, ZeroDivisionError):
            row.extend(
                [
                    0.0,
                    0.0,
                ]
            )
    if "compilation_latency" in kwargs:
        headers += [
            "compilation_latency",
            "compression_ratio",
            "eager_peak_mem",
            "dynamo_peak_mem",
        ]
        row.append(kwargs["compilation_latency"])
        row.append(kwargs["compression_ratio"])
        row.append(kwargs["eager_peak_mem"])
        row.append(kwargs["dynamo_peak_mem"])

    if "cache_lookup_latency" in kwargs:
        headers.append("cache_lookup_latency")
        row.append(kwargs["cache_lookup_latency"])

    if "dynamo_stats" in kwargs:
        for k, v in kwargs["dynamo_stats"].items():
            headers.append(k)
            row.append(v)
    output_csv(
        output_filename,
        headers,
        row,
    )
    headers, data = torch._dynamo.utils.compile_times(repr="csv", aggregate=True)
    assert (
        output_filename.find(".csv") > 0
    ), f"expected output_filename to be a .csv, but got {output_filename}"
    output_csv(
        output_filename[:-4] + "_compilation_metrics.csv",
        first_headers + headers,
        first_fields + data,
    )
    return msg


def speedup_experiment_ds(args, model_iter_fn, model, example_inputs):
    """
    Run dynamic shapes benchmarks.

    Requires dynamic shape compatible models, which provide a list of example inputs.

    Warms up using the first input example and then iterates the inputs,
    measuring (and expecting minimal) variance between the runtime for different examples.

    """
    timings = np.zeros((args.repeat, len(example_inputs), 2), np.float64)

    if args.repeat > 5:
        print(
            f"\ndynamic shapes experiments are slow, consider setting --repeat less than {args.repeat}\n"
        )

    nwarmup = 4
    for rep in range(args.repeat):
        # Start each rep fresh, e.g. only warmup on example 0
        torch._dynamo.reset()
        optimized_model_iter_fn = optimize_ctx(model_iter_fn)
        for _ in range(nwarmup):
            optimized_model_iter_fn(model, example_inputs[0])

        for input_idx, inputs in enumerate(example_inputs):
            # interleave the runs to handle frequency scaling and load changes
            timings[rep, input_idx, 0] = timed(
                model, model_iter_fn, inputs, return_result=False
            )
            # different from regular speedup_experiment, we _DO_ want to allow recompilation
            timings[rep, input_idx, 1] = timed(
                model, optimized_model_iter_fn, inputs, return_result=False
            )
    medians = np.median(timings, axis=0)
    speedups = list(medians[:, 0] / medians[:, 1])
    speedups_mean = np.mean(speedups)
    speedups_median = np.median(speedups)
    speedups_var = np.var(speedups)

    # TODO this x[0] is not going to work in general but bert only has 1 input
    shapes = [x[0].shape for x in example_inputs]
    shape_keys = sorted(set(shapes))
    shape_speedups = {
        shape: [
            it[1] for it in filter(lambda it: it[0] == shape, zip(shapes, speedups))
        ]
        for shape in shape_keys
    }
    output_str = (
        f"mean: {speedups_mean:.3f}, median: {speedups_median:.3f}, var: {speedups_var:.3f}"
        + "\nSpeedups by shape: "
        + "\n".join(
            [
                f"{shape}: "
                + ", ".join([f"{speedup: .3g}" for speedup in shape_speedups[shape]])
                for shape in shape_keys
            ]
        )
    )
    output_csv(
        output_filename,
        ("dev", "name", "batch_size", "speedup mean", "speedup median", "speedup var"),
        [
            current_device,
            current_name,
            current_batch_size,
            speedups_mean,
            speedups_median,
            speedups_var,
        ],
    )
    return output_str


@contextlib.contextmanager
def override_synchronize_with_onnx_iobinding(iobinding):
    global synchronize
    prev_synchrnoize = synchronize
    try:
        if iobinding is not None:

            def new_synchronize():
                iobinding.synchronize_inputs()
                iobinding.synchronize_outputs()

            synchronize = new_synchronize
        yield
    finally:
        synchronize = prev_synchrnoize


def speedup_experiment_onnx(
    args,
    model_iter_fn,
    onnx_model: OnnxModel,
    model,
    example_inputs,
    **kwargs,
):
    """
    Measure speedups over eager.

    This function is responsible for the following:
        1. Creating iobinding with OnnxModel if device is CUDA, which is essential for perf measurement.
        2. Running ORT with OnnxModel.

    Writes to ./{output_filename}, which should be
        `pathlib.Path(self.output_dir) / f"{self.compiler}_{suite}_{self.dtype}_{self.mode}_{self.device}_{self.testing}.csv".

    TODO(bowbao): Record export time and export peak memory usage.
    """
    timings = np.zeros((args.repeat, 2), np.float64)
    is_correct = True
    should_randomize_input = args.randomize_input
    times = args.iterations_per_run

    def create_onnx_input_binded_fn(onnx_model: OnnxModel, pt_inputs, example_outputs):
        # Goal is to move the iobinding creation outside of the timer function.
        iobinding, outputs = onnx_model.create_iobinding(pt_inputs, example_outputs)

        def onnxrt_model_iter_fn(model, inputs, collect_outputs=True):
            onnx_model.run_with_iobinding(iobinding, outputs)
            if collect_outputs:
                return outputs

        return onnxrt_model_iter_fn, iobinding

    def create_onnx_fn(onnx_model: OnnxModel, pt_inputs):
        # NOTE: Making perf comparison fair by moving out the i/o adapting part.
        # 1. Pre-adapt `pt_inputs` to `onnx_inputs` here.
        # 2. Drop `onnx_outputs` to `pt_outputs` adapting. Output comparison is not part of perf measurement.
        onnx_inputs = onnx_model.adapt_pt_inputs_to_onnx(pt_inputs)

        def onnxrt_model_iter_fn(model, inputs, collect_outputs=True):
            return onnx_model.run_with_onnx_inputs(onnx_inputs)

        return onnxrt_model_iter_fn

    def timed_onnx(model, onnx_model: OnnxModel, inputs):
        if current_device == "cpu" or onnx_model.is_cpu():
            onnxrt_model_iter_fn = create_onnx_fn(onnx_model, inputs)
            iobinding = None
        else:
            onnxrt_model_iter_fn, iobinding = create_onnx_input_binded_fn(
                onnx_model, inputs, expected_output
            )
        with override_synchronize_with_onnx_iobinding(iobinding):
            return timed(
                model,
                onnxrt_model_iter_fn,
                inputs,
                return_result=True,
                times=times,
                collect_outputs=args.collect_outputs,
            )

    # Insert ONNX warm-up
    inputs = (
        randomize_input(copy.deepcopy(example_inputs))
        if should_randomize_input
        else example_inputs
    )
    _, expected_output = timed(
        model,
        model_iter_fn,
        inputs,
        return_result=True,
        times=times,
        collect_outputs=args.collect_outputs,
    )
    for _ in range(2):
        timed_onnx(model, onnx_model, inputs)

    for rep in range(args.repeat):
        inputs = (
            randomize_input(copy.deepcopy(example_inputs))
            if should_randomize_input
            else example_inputs
        )
        if torch.cuda.device_count() > 1:
            # Manually set correct torch.cuda.current_device to ensure torch.cuda.synchronize() works as intended.
            # When there are more than 1 cuda devices, the first one is used for pytorch eager.
            # The second one is used for onnx ort.
            torch.cuda.set_device(0)
        timings[rep, 0], expected_output = timed(
            model,
            model_iter_fn,
            inputs,
            return_result=True,
            times=times,
            collect_outputs=args.collect_outputs,
        )
        if torch.cuda.device_count() > 1:
            # Manually set correct torch.cuda.current_device to ensure torch.cuda.synchronize() works as intended.
            # When there are more than 1 cuda devices, the first one is used for pytorch eager.
            # The second one is used for onnx ort.
            torch.cuda.set_device(1)
        timings[rep, 1], actual_output = timed_onnx(model, onnx_model, inputs)

    pvalue = ttest_ind(timings[:, 0], timings[:, 1]).pvalue
    median = np.median(timings, axis=0)
    speedup = median[0] / median[1]
    if args.dump_raw_metrics:
        np.save(
            f"{output_filename[:-4]}-raw_timings-{current_name}-{current_device}.npy",
            timings,
        )

    headers = ["dev", "name", "batch_size", "speedup", "abs_latency"]
    row = [
        current_device,
        current_name,
        current_batch_size,
        float(speedup),
        median[1] * 1000,
    ]
    if "compilation_latency" in kwargs:
        headers = headers + ["compilation_latency", "compression_ratio"]
        row.append(kwargs["compilation_latency"])
        row.append(kwargs["compression_ratio"])

    output_csv(
        output_filename,
        headers,
        row,
    )
    headers, data = torch._dynamo.utils.compile_times(repr="csv", aggregate=True)
    assert (
        output_filename.find(".csv") > 0
    ), f"expected output_filename to be a .csv, but got {output_filename}"
    output_csv(
        output_filename[:-4] + "_compilation_metrics.csv",
        ["dev", "name", "batch_size"] + headers,
        [current_device, current_name, current_batch_size] + data,
    )
    return format_speedup(speedup, pvalue, is_correct=is_correct)


def overhead_experiment(*args, model_iter_fn):
    """
    Measure overheads of TorchDynamo by running with no backend (only
    eager+FX), and reporting speedup/slowdown over eager.

    Writes to ./overheads.csv
    """
    return speedup_experiment(*args, model_iter_fn)


def print_fx(gm, example_inputs):
    print(gm.graph)
    return gm


def print_aten_ops(gm, example_inputs):
    from functorch.compile import aot_module

    def trace_printer(gm, _):
        print(gm.graph)
        return gm

    return aot_module(gm, fw_compiler=trace_printer, bw_compiler=trace_printer)


def baselines(models, model_iter_fn, example_inputs, args):
    """
    Common measurement code across all baseline experiments.
    """
    models = list(models)
    for idx, (name, model) in enumerate(models):
        if idx == 0:
            result0 = model_iter_fn(model, example_inputs)
        elif model is not None:
            try:
                result = model_iter_fn(model, example_inputs)
                if same(result0, result):
                    continue
                print(name, "is INCORRECT")
            except Exception:
                log.exception("error checking %s", name)
            models[idx] = (name, None)
    timings = np.zeros((args.repeat, len(models)), np.float64)
    timings.fill(1.0e10)
    for rep in range(args.repeat):
        for idx, (name, model) in enumerate(models):
            if model is not None:
                try:
                    timings[rep, idx] = timed(model, model_iter_fn, example_inputs)
                except Exception:
                    pass
    pvalue = [
        ttest_ind(timings[:, 0], timings[:, i]).pvalue
        for i in range(1, timings.shape[1])
    ]
    median = np.median(timings, axis=0)
    speedup = median[0] / median[1:]
    for idx, (name, model) in enumerate(models[1:]):
        if model is None:
            speedup[idx] = 0.0
    result = " ".join(
        [
            format_speedup(s, p, m is not None)
            for s, p, m in zip(speedup, pvalue, [m for n, m in models[1:]])
        ]
    )
    output_csv(
        output_filename,
        ("dev", "name", "batch_size") + tuple(n for n, m in models[1:]),
        [current_device, current_name, current_batch_size]
        + [f"{x:.4f}" for x in speedup],
    )
    return result


def xla(args, model_iter_fn, model, example_inputs):
    xla_dev = xm.xla_device(devkind=current_device)
    model_xla = copy.deepcopy(model).to("cpu").to(device=xla_dev)
    example_inputs_xla = tree_map_only(
        torch.Tensor, lambda x: x.to("cpu").to(device=xla_dev), example_inputs
    )
    for _ in range(3):  # warmup
        timed(model, model_iter_fn, example_inputs)
        timed(model_xla, model_iter_fn, example_inputs_xla)
    timings = np.zeros((args.repeat, 2), np.float64)
    timings.fill(1.0e10)
    for rep in range(args.repeat):
        timings[rep, 0] = timed(model, model_iter_fn, example_inputs)
        timings[rep, 1] = timed(model_xla, model_iter_fn, example_inputs_xla)

    pvalue = ttest_ind(timings[:, 0], timings[:, 1]).pvalue
    time_baseline, time_xla = np.median(timings, axis=0)
    speedup = time_baseline / time_xla
    output_csv(
        output_filename,
        ("dev", "name", "batch_size", "speedup", "time_baseline", "time_xla"),
        [
            current_device,
            current_name,
            current_batch_size,
            speedup,
            time_baseline,
            time_xla,
        ],
    )
    return format_speedup(speedup, pvalue)


def try_script(model, example_inputs):
    try:
        return torch.jit.script(model)
    except Exception:
        return None


class AOTInductorModelCache:
    cache = dict()

    @classmethod
    def load(cls, model, example_inputs, device):
        import torch._inductor
        import torch.export._trace

        key = weakref.ref(model)
        if key not in cls.cache:
            # Register the output dataclass to pytree
            example_args, example_kwargs = _normalize_bench_inputs(example_inputs)
            with torch.no_grad():
                # copy.deepcopy is required to prevent any surprising side-effect,
                # see https://github.com/pytorch/pytorch/issues/113029
                example_outputs = copy.deepcopy(model)(*example_args, **example_kwargs)
            _register_dataclass_output_as_pytree(example_outputs)

<<<<<<< HEAD
            # TODO(angelayi): change this to predispatch
            gm = torch.export._trace._export_to_torch_ir(
                model,
                example_args,
                example_kwargs,
            )
=======
            gm = torch.export._trace._export(
                model,
                example_args,
                example_kwargs,
                pre_dispatch=True,
            ).module()
>>>>>>> b279034e
            with torch.no_grad():
                so_path = torch._inductor.aot_compile(
                    gm, example_args, example_kwargs
                )  # type: ignore[arg-type]

            cls.cache[key] = torch._export.aot_load(so_path, device)

        return cls.cache[key]


def export(model, example_inputs):
    example_args, example_kwargs = _normalize_bench_inputs(example_inputs)
    example_outputs = model(*example_args, **example_kwargs)
    _register_dataclass_output_as_pytree(example_outputs)

    ep = torch.export.export(model, example_args, example_kwargs)

    def opt_export(_, example_inputs):
        example_args, example_kwargs = _normalize_bench_inputs(example_inputs)
        return ep(*example_args, **example_kwargs)

    return opt_export


def export_aot_inductor(model, example_inputs, device):
    optimized = AOTInductorModelCache.load(model, example_inputs, device)

    def opt_aot_inductor(_, example_inputs, collect_outputs=False):
        example_args, example_kwargs = _normalize_bench_inputs(example_inputs)
        return optimized(*example_args, **example_kwargs)

    return opt_aot_inductor


def download_retry_decorator(download_fn):
    """
    Decorator function for applying retry logic to a download function.

    The wrapped function will be called up to 5 times and raises an exception if the function fails each time.
    After each unsuccessful attempt, there is a delay before the next attempt, which is increased linearly with the number of tries.

    Usage:
    @download_retry_decorator
    def download_function(model_name: str):
        # download logic goes here
    """

    @functools.wraps(download_fn)
    def wrapper(self, *args, **kwargs) -> Any:
        tries = 0
        total_allowed_tries = MAX_DOWNLOAD_ATTEMPTS
        while tries <= total_allowed_tries:
            try:
                model = download_fn(self, *args, **kwargs)
                return model
            except Exception as e:
                tries += 1
                if tries <= total_allowed_tries:
                    wait = tries * 30
                    print(
                        f"Failed to load model: {e}. Trying again ({tries}/{total_allowed_tries}) after {wait}s"
                    )
                    time.sleep(wait)
                else:
                    raise RuntimeError(  # noqa: TRY200
                        f"Failed to load model '{args}' with following error(s): {str(e)}."
                    )

    return wrapper


class OnnxModel(abc.ABC):
    TORCH_TO_NUMPY_DTYPE = {
        torch.float16: np.float16,
        torch.float32: np.float32,
        torch.float64: np.float64,
        torch.uint8: np.uint8,
        torch.int8: np.int8,
        torch.int16: np.int16,
        torch.int32: np.int32,
        torch.int64: np.longlong,
        torch.bool: np.bool_,
    }

    _COMPILER_NAME: str

    def __init__(
        self,
        output_directory,
        model,
        example_inputs,
        dynamic_shapes: bool,
        copy_before_export: bool = False,
    ):
        model_name = current_name
        self.copy_before_export = copy_before_export
        self.model_dir = self._generate_onnx_model_directory(
            output_directory, self._COMPILER_NAME, model_name
        )
        self.model_path = str(
            self.model_dir / f"{model_name}_{self._COMPILER_NAME}.onnx"
        )

    def _determine_deepcopy_target_device(self):
        if current_device == "cpu":
            target_device = "cpu"
        else:
            if torch.cuda.device_count() > 1:
                # Copy to another cuda device to avoid OOM.
                target_device = "cuda:1"
            else:
                target_device = "cuda"
        return target_device

    def deepcopy_model_and_inputs_to_device(self, model, example_inputs, target_device):
        # Deepcopy model before export to avoid modification to baseline model.
        # To avoid OOM, the model is first moved to CPU. Both models are then moved to device.
        model_device = next(model.parameters()).device
        model.to("cpu")
        model_copy = copy.deepcopy(model).to(target_device)
        model.to(model_device)

        target_device_example_inputs = tree_map_only(
            torch.Tensor, lambda x: x.to(device=target_device), example_inputs
        )

        return model_copy, target_device_example_inputs

    @classmethod
    def _generate_onnx_model_directory(
        cls, output_directory: str, compiler_name: str, model_name: str
    ) -> pathlib.Path:
        model_path = pathlib.Path(
            output_directory,
            ".onnx_models",
            model_name,
            compiler_name,
        )
        if model_path.exists() and model_path.is_dir():
            shutil.rmtree(model_path)
        model_path.mkdir(parents=True, exist_ok=True)
        return model_path

    @abc.abstractmethod
    def format_pt_inputs(self, pt_inputs: Any) -> Sequence[torch.Tensor]:
        ...

    @abc.abstractmethod
    def format_pt_outputs(self, pt_outputs: Any) -> Sequence[torch.Tensor]:
        ...

    def adapt_pt_inputs_to_onnx(self, pt_inputs) -> Mapping[str, np.ndarray]:
        pt_inputs = self.format_pt_inputs(pt_inputs)
        return {
            ort_input.name: pt_input.cpu().numpy()
            for ort_input, pt_input in zip(self.onnx_session.get_inputs(), pt_inputs)
        }

    def adapt_onnx_outputs_to_pt(self, onnx_outputs: List[np.ndarray]) -> Any:
        pt_outputs = [
            torch.from_numpy(onnx_output).to(current_device)
            for onnx_output in onnx_outputs
        ]
        if len(pt_outputs) == 1:
            return pt_outputs[0]
        return pt_outputs

    def _init_ort_session(self, model_path: str):
        import onnxruntime

        if current_device == "cpu":
            ort_providers = ["CPUExecutionProvider"]
        else:
            # NOTE(bowbao): Reduce OOM by running ORT on another gpu.
            # TODO(bowbao): This works to avoid OOM, but performance is surprisingly very bad.
            cuda_provider_options = {
                "device_id": 1 if torch.cuda.device_count() > 1 else 0,
            }
            ort_providers = [("CUDAExecutionProvider", cuda_provider_options)]
        session_options = onnxruntime.SessionOptions()
        session_options.log_severity_level = 3  # Error

        ort_session = onnxruntime.InferenceSession(
            self.model_path,
            providers=ort_providers,
            sess_options=session_options,
        )
        return ort_session

    def is_cpu(self) -> bool:
        return self.onnx_session.get_providers()[0] == "CPUExecutionProvider"

    def cpu(self) -> Self:
        self.onnx_session.set_providers(["CPUExecutionProvider"])
        return self

    def create_outputs(self, *example_outputs):
        return tuple(torch.empty_like(x) for x in example_outputs)

    def create_iobinding(self, pt_inputs, example_outputs):
        pt_inputs = self.format_pt_inputs(pt_inputs)
        example_outputs = self.format_pt_outputs(example_outputs)

        iobinding = self.onnx_session.io_binding()
        args = [arg.contiguous() for arg in pt_inputs]
        for ort_input, arg in zip(self.onnx_session.get_inputs(), args):
            # NOTE: Run ORT on another cuda device to reduce OOM.
            if torch.cuda.device_count() > 1:
                arg = arg.detach().to("cuda:1")
            device = arg.device
            iobinding.bind_input(
                ort_input.name,
                device.type,
                device.index or 0,
                self.TORCH_TO_NUMPY_DTYPE[arg.dtype],
                arg.size(),
                arg.data_ptr(),
            )

        outputs = self.create_outputs(*example_outputs)
        for ort_output, output in zip(self.onnx_session.get_outputs(), outputs):
            if torch.cuda.device_count() > 1:
                output = output.detach().to("cuda:1")
            device = output.device
            iobinding.bind_output(
                ort_output.name,
                device.type,
                device.index or 0,
                self.TORCH_TO_NUMPY_DTYPE[output.dtype],
                output.size(),
                output.data_ptr(),
            )
        return iobinding, outputs

    def run_with_iobinding(self, iobinding, outputs):
        # 'outputs' are torch empty tensors binded to 'iobinding'.
        self.onnx_session.run_with_iobinding(iobinding)
        return outputs

    def run_with_onnx_inputs(self, onnx_inputs):
        return self.onnx_session.run(None, onnx_inputs)

    @classmethod
    def save_tensor_data(cls, numpy_tensor, output_path):
        from onnx import numpy_helper

        proto_tensor = numpy_helper.from_array(numpy_tensor)
        with open(output_path, "wb") as f:
            f.write(proto_tensor.SerializeToString())

    def run_and_serialize_inputs_outputs(self, pt_inputs):
        test_data_dir = self.model_dir / "test_data_set_0"
        test_data_dir.mkdir(parents=True, exist_ok=True)

        onnx_inputs = self.adapt_pt_inputs_to_onnx(pt_inputs)
        for i, onnx_input in enumerate(onnx_inputs.values()):
            self.save_tensor_data(onnx_input, str(test_data_dir / f"input_{i}.pb"))

        onnx_outputs = self.run_with_onnx_inputs(onnx_inputs)

        for i, onnx_output in enumerate(onnx_outputs):
            self.save_tensor_data(onnx_output, str(test_data_dir / f"output_{i}.pb"))

        return self.adapt_onnx_outputs_to_pt(onnx_outputs)

    def run(self, pt_inputs):
        # NOTE: For CUDA performance testing, use `run_with_iobinding` to exclude memory
        # copying overhead for inputs/outputs between cpu and gpu.
        # Otherwise perf number is inaccurate.
        onnx_inputs = self.adapt_pt_inputs_to_onnx(pt_inputs)
        onnx_outputs = self.run_with_onnx_inputs(onnx_inputs)
        return self.adapt_onnx_outputs_to_pt(onnx_outputs)


class OnnxModelFromTorchScript(OnnxModel):
    """TorchScript based onnx export. `torch.onnx.export`

    TODO(bowbao):
    * large model export failed.
          Onnx Model is larger than 2GB, but exporter makes decision based pt model size, which is
          smaller than 2GB.
    * OOM on slightly larger model.
          Both pt model and ort inference session are on gpu. Attempt has been made to move ORT to
          cuda:1, however ORT perf drop significantly.
          For now running everything with batch_size 1 set in launch script.
    """

    _COMPILER_NAME = "torchscript"

    def __init__(
        self, output_directory, model, example_inputs, dynamic_shapes: bool, **kwargs
    ):
        if dynamic_shapes:
            raise NotImplementedError("NYI dynamic shapes for OnnxModelFromTorchScript")
        super().__init__(
            output_directory, model, example_inputs, dynamic_shapes, **kwargs
        )
        self._export(
            model,
            example_inputs,
            self.model_path,
            opset_version=17,
            do_constant_folding=False,
            verbose=False,
        )
        self.onnx_session = self._init_ort_session(self.model_path)

    def _export(self, model, example_inputs, output_path: str, /, **kwargs) -> None:
        if self.copy_before_export:
            # Deepcopy model before export to avoid modification to baseline model.
            model, example_inputs = self.deepcopy_model_and_inputs_to_device(
                model, example_inputs, self._determine_deepcopy_target_device()
            )

        # Hack for huggingface models (kwargs only).
        if isinstance(example_inputs, dict):

            class WrapperModel(torch.nn.Module):
                def __init__(self, model, keys):
                    super().__init__()
                    self.model = model
                    self.keys = keys

                def forward(self, *args):
                    return self.model(**dict(zip(self.keys, args)))

            model = WrapperModel(model, list(example_inputs.keys()))

        torch.onnx.export(
            model,
            self.format_pt_inputs(example_inputs),
            output_path,
            **kwargs,
        )

    def format_pt_inputs(self, pt_inputs):
        # NOTE(bowbao): For huggingface benchmark, pt_inputs are formatted as dictionary,
        # and consumed like `model(**pt_inputs)`.
        # For other benchmarks, pt_inputs are formatted as tuple and consumed
        # like `model(*pt_inputs)`.
        if isinstance(pt_inputs, dict):
            pt_inputs = list(pt_inputs.values())
        if isinstance(pt_inputs, torch.Tensor):
            pt_inputs = (pt_inputs,)
        return tuple(arg.contiguous() for arg in pt_inputs)

    def format_pt_outputs(self, pt_outputs):
        if isinstance(pt_outputs, torch.Tensor):
            pt_outputs = (pt_outputs,)

        pt_outputs = pytree.tree_leaves(pt_outputs)

        # Hack for huggingface model outputs
        try:
            from transformers import modeling_outputs
        except ImportError:
            pass
        else:

            def _to_tuple(x):
                if isinstance(x, modeling_outputs.ModelOutput):
                    return x.to_tuple()
                return x

            pt_outputs = pytree.tree_map(_to_tuple, pt_outputs)
            pt_outputs = pytree.tree_leaves(pt_outputs)

        return pt_outputs


class OnnxModelFromDynamo(OnnxModel):
    """Dynamo and Fx based export. `torch.onnx.dynamo_export`."""

    _COMPILER_NAME = "dynamo"

    def __init__(
        self, output_directory, model, example_inputs, dynamic_shapes: bool, **kwargs
    ):
        super().__init__(
            output_directory, model, example_inputs, dynamic_shapes, **kwargs
        )
        self._dynamic_shapes = dynamic_shapes
        self._onnx_program = self._export(model, example_inputs, self.model_path)
        # Clear the model proto to save memory.
        # The model proto is saved to disk and no longer needed from `onnx_program`.
        # `onnx_program` is kept for i/o adapter usage.
        self._onnx_program.model_proto.Clear()
        self.onnx_session = self._init_ort_session(self.model_path)

    def _export(
        self, model, example_inputs, output_path: str
    ) -> torch.onnx.ONNXProgram:
        if self.copy_before_export:
            # Deepcopy model before export to avoid modification to baseline model.
            model, example_inputs = self.deepcopy_model_and_inputs_to_device(
                model, example_inputs, self._determine_deepcopy_target_device()
            )

        example_args, example_kwargs = _normalize_bench_inputs(example_inputs)
        options = torch.onnx.ExportOptions(dynamic_shapes=self._dynamic_shapes)
        onnx_program = torch.onnx.dynamo_export(
            model, *example_args, **example_kwargs, export_options=options
        )

        onnx_program.save(output_path)
        return onnx_program

    def format_pt_inputs(self, pt_inputs):
        pt_args, pt_kwargs = _normalize_bench_inputs(pt_inputs)
        return self._onnx_program.adapt_torch_inputs_to_onnx(*pt_args, **pt_kwargs)

    def format_pt_outputs(self, pt_outputs):
        return self._onnx_program.adapt_torch_outputs_to_onnx(pt_outputs)


class OnnxModelFromDynamoAotInline(OnnxModelFromDynamo):
    """Dynamo and Fx based export, with AOT inline post export. `torch.onnx.dynamo_export`."""

    _COMPILER_NAME = "dynamo_aot_inline"

    def _export(
        self, model, example_inputs, output_path: str
    ) -> torch.onnx.ONNXProgram:
        if self.copy_before_export:
            # Deepcopy model before export to avoid modification to baseline model.
            model, example_inputs = self.deepcopy_model_and_inputs_to_device(
                model, example_inputs, self._determine_deepcopy_target_device()
            )

        example_args, example_kwargs = _normalize_bench_inputs(example_inputs)
        options = torch.onnx.ExportOptions(dynamic_shapes=self._dynamic_shapes)
        onnx_program = torch.onnx.dynamo_export(
            model, *example_args, **example_kwargs, export_options=options
        )
        # Apply AOT inline post export.
        # Requires onnx >= 1.15
        import onnx
        import onnx.inliner

        # Workaround for inliner not supporting with models larger than 2GB.
        # Save model to disk first separating out external data,
        # and load back without external data for inliner to work on.
        model_proto = onnx_program.model_proto
        onnx.save_model(model_proto, output_path, save_as_external_data=True)
        model_proto = onnx.load(output_path, load_external_data=False)
        model_proto = onnx.inliner.inline_local_functions(model_proto)
        onnx.save_model(model_proto, output_path)
        return onnx_program


class _OnnxPatch:
    @classmethod
    def patch_non_tensor_outputs(cls, correct_result, new_result, fp64_outputs):
        """Patch non-tensor outputs to make them comparable with the correct result.

        ONNX model always returns a flat tuple of tensors, but the PyTorch model outputs
        `correct_result` and `fp64_outputs` can be arbitrary types. This function normalizes
        the outputs to make them comparable with the ONNX model output.
        """
        try:
            from transformers import modeling_outputs
        except ImportError:
            has_transformers = False
        else:
            has_transformers = True

        if has_transformers and isinstance(
            correct_result, modeling_outputs.ModelOutput
        ):
            correct_result = correct_result.to_tuple()
            fp64_outputs = fp64_outputs.to_tuple() if fp64_outputs is not None else None
        elif type(correct_result).__name__ in (
            "MaskedLMOutput",
            "Seq2SeqLMOutput",
            "CausalLMOutputWithCrossAttentions",
            "LongformerMaskedLMOutput",
            "Instances",
            "SquashedNormal",
            "Boxes",
            "Normal",
            "TanhTransform",
            "Foo",
            "Variable",
        ):
            # Copied from `same` function in `torch._dynamo.utils`
            correct_result = [
                value
                for key in correct_result.__dict__.keys()
                if (value := getattr(correct_result, key)) is not None
            ]
            fp64_outputs = (
                [
                    value
                    for key in fp64_outputs.__dict__.keys()
                    if (value := getattr(fp64_outputs, key)) is not None
                ]
                if fp64_outputs is not None
                else None
            )

        # Flatten nested tuple of tensors, i.e. past_key_values
        correct_result = pytree.tree_leaves(correct_result)
        # Hack to put results from different runs on same device.
        # This is needed for ONNX CPU fallback benchmark, where PyTorch eager is run on GPU.
        # Assuming outputs from a single run are always on same device!
        devices = [x.device for x in correct_result if isinstance(x, torch.Tensor)]
        assert devices and all(
            x == devices[0] for x in devices
        ), "All tensors must be on same device!"
        device = devices[0]
        new_result = pytree.tree_leaves(new_result)
        new_result = pytree.tree_map(
            lambda x: x.to(device=device) if isinstance(x, torch.Tensor) else x,
            new_result,
        )
        fp64_outputs = pytree.tree_leaves(fp64_outputs)

        return correct_result, new_result, fp64_outputs


@dataclasses.dataclass
class OnnxExportErrorRow:
    device: str
    model_name: str
    batch_size: int
    rule_id: Optional[str] = None
    rule_name: Optional[str] = None
    diagnostic_level: Optional[str] = None
    diagnostic_message: Optional[str] = None
    exception_type_name: Optional[str] = None
    exception_message: Optional[str] = None

    def __post_init__(self):
        assert (
            self.rule_id is not None
            and self.rule_name is not None
            and self.diagnostic_level is not None
            and self.diagnostic_message is not None
        ) or self.exception_type_name, (
            "Either rule_id, rule_name, diagnostic_level and diagnostic_message "
            "must be set or exception_type_name must be set"
        )

    @property
    def headers(self) -> List[str]:
        return [field.name for field in dataclasses.fields(self)]

    @property
    def row(self) -> List[str]:
        return [getattr(self, field.name) for field in dataclasses.fields(self)]


class OnnxExportErrorParser:
    def __init__(self, device: str, model_name: str, batch_size: int):
        self.device = device
        self.model_name = model_name
        self.batch_size = batch_size

    def _qualified_exception_class_name(self, exception: Exception) -> str:
        if exception.__class__.__module__ == "builtins":
            return exception.__class__.__name__
        return f"{exception.__class__.__module__}.{exception.__class__.__name__}"

    def parse_diagnostic_context(
        self,
        diagnostic_context: diagnostics.DiagnosticContext,
    ) -> Generator[OnnxExportErrorRow, Any, Any]:
        from torch.onnx._internal.fx import diagnostics

        for diagnostic in diagnostic_context.diagnostics:
            if diagnostic.level >= diagnostics.levels.ERROR:
                yield OnnxExportErrorRow(
                    device=self.device,
                    model_name=self.model_name,
                    batch_size=self.batch_size,
                    rule_id=diagnostic.rule.id,
                    rule_name=diagnostic.rule.name,
                    diagnostic_level=diagnostic.level.name,
                    diagnostic_message=diagnostic.message,
                )

    def parse_exception(self, exception: Exception) -> OnnxExportErrorRow:
        return OnnxExportErrorRow(
            device=self.device,
            model_name=self.model_name,
            batch_size=self.batch_size,
            exception_type_name=self._qualified_exception_class_name(exception),
            exception_message=str(exception),
        )


@dataclasses.dataclass
class OnnxContext:
    onnx_model: Optional[OnnxModel] = None


def optimize_onnx_ctx(
    output_directory: str,
    onnx_model_cls: Type[OnnxModel],
    run_n_iterations: Callable,
    dynamic_shapes: bool = False,
    copy_before_export: bool = False,
) -> Callable:
    # NOTE(bowbao): This function creates and returns the onnx version of 'run_n_iterations',
    # which does the following:
    #   1. Export and cache model.
    #   2. Create iobinding for ORT.
    #   3. Run ORT for n iterations.
    # The cached model is stored in 'context' under the returned callable.
    context = OnnxContext()
    test_data_dumped = False

    def run_n_iterations_onnx(model, inputs, n=2):
        from torch.onnx._internal import exporter
        from torch.onnx._internal.fx import diagnostics

        # NOTE(bowbao): Capture all export & ort errors and diagnostics.
        # Serialize to csv, to be parsed and summarized later by '._onnx/reporter.py'.
        # TODO: Accuracy mismatch is not reported here in csv.
        assert (
            output_filename.find(".csv") > 0
        ), f"expected output_filename to be a .csv, but got {output_filename}"
        output_error_filename = output_filename[:-4] + "_export_error.csv"
        parser = OnnxExportErrorParser(current_device, current_name, current_batch_size)
        try:
            nonlocal context
            if context.onnx_model is None:
                context.onnx_model = onnx_model_cls(
                    output_directory,
                    model,
                    copy.deepcopy(inputs),
                    dynamic_shapes=dynamic_shapes,
                    copy_before_export=copy_before_export,
                )
            onnx_model = context.onnx_model

            for _ in range(n):
                nonlocal test_data_dumped
                if not test_data_dumped:
                    # Serializes inputs and outputs to .pb files for further offline analysis.
                    # Due to this, this function is not and should not be used for perf measurement.
                    outputs = onnx_model.run_and_serialize_inputs_outputs(inputs)
                    test_data_dumped = True
                else:
                    outputs = onnx_model.run(inputs)
            return outputs
        except exporter.OnnxExporterError as e:
            # `torch.onnx.dynamo_export` raises error that encloses diagnostics.
            diagnostic_context = e.onnx_program.diagnostic_context
            for parsed_error in parser.parse_diagnostic_context(diagnostic_context):
                output_csv(
                    output_error_filename, parsed_error.headers, parsed_error.row
                )
            if context.onnx_model is not None:
                e.onnx_program.save_diagnostics(
                    f"{context.onnx_model.model_dir}/"
                    f"{current_onnx_compiler}_{current_name}_{current_device}.sarif"
                )

            # Check also the raw exception that caused export failure.
            # Skip if it is already analyzed by diagnostics.
            cause_of_exception = e.__cause__
            if not isinstance(
                cause_of_exception, diagnostics.RuntimeErrorWithDiagnostic
            ):
                parsed_error = parser.parse_exception(cause_of_exception)
                output_csv(
                    output_error_filename, parsed_error.headers, parsed_error.row
                )
            raise
        except Exception as e:
            # `torch.onnx.export` errors.
            # ORT errors.
            parsed_error = parser.parse_exception(e)
            output_csv(output_error_filename, parsed_error.headers, parsed_error.row)
            raise

    run_n_iterations_onnx.context = context

    return run_n_iterations_onnx


def read_batch_size_from_file(args, filename, model_name):
    batch_size = None
    if os.path.exists("benchmarks"):
        filename = os.path.join("benchmarks", filename)
    assert os.path.exists(filename), filename
    with open(filename) as f:
        lines = f.readlines()
        lines = [i.split(",") for i in lines if len(i.strip()) > 0]
        for val in lines:
            cur_name, b = val
            if model_name == cur_name:
                batch_size = int(b)
    if batch_size is None:
        log.warning("Could not find batch size for %s", model_name)
    elif batch_size == -1:
        raise RuntimeError(
            f"Batch size is unset for {model_name} in {args.batch_size_file}"
        )
    print(f"batch size: {batch_size}")
    return batch_size


class TimeOutException(Exception):
    pass


def alarm_handler(signum, frame):
    raise TimeOutException()


def exit_after(s):
    """
    Decorator to raise TimeoutException if the fn is taking more than s seconds
    to run.
    """

    def outer(fn):
        def inner(*args, **kwargs):
            signal.signal(signal.SIGALRM, alarm_handler)
            signal.alarm(s)
            try:
                result = fn(*args, **kwargs)
            finally:
                signal.alarm(0)
            return result

        return inner

    return outer


def get_peak_memory():
    return torch.cuda.max_memory_allocated() / 10**9


def null_experiment(args, model_iter_fn, model, example_inputs):
    """
    A no-op experiment useful for making sure TorchBenchark alone works properly.
    """

    return []


def cast_to(dtype, model, inputs):
    # cast model and inputs to fp16
    if dtype == torch.float16:
        model = model.half()
    else:
        model = model.to(dtype)

    inputs = tree_map(
        lambda x: x.to(dtype)
        if isinstance(x, torch.Tensor) and x.is_floating_point()
        else x,
        inputs,
    )
    return model, inputs


def cast_to_bf16(model, inputs):
    return cast_to(torch.bfloat16, model, inputs)


def cast_to_fp16(model, inputs):
    return cast_to(torch.float16, model, inputs)


def cast_to_fp64(model, inputs):
    return cast_to(torch.float64, model, inputs)


def cast_to_fp32(model, inputs):
    return cast_to(torch.float32, model, inputs)


class DummyGradScaler:
    def scale(self, loss):
        return loss


def get_dynamo_stats():
    # TODO: consider deepcopy'ing the entire counters struct and
    # adding a helper to do subtraction on it
    return collections.Counter(
        {
            "calls_captured": torch._dynamo.utils.counters["stats"]["calls_captured"],
            "unique_graphs": torch._dynamo.utils.counters["stats"]["unique_graphs"],
            "graph_breaks": sum(torch._dynamo.utils.counters["graph_break"].values()),
            # NB: The plus removes zero counts
            "unique_graph_breaks": len(+torch._dynamo.utils.counters["graph_break"]),
            "autograd_captures": torch._dynamo.utils.counters["compiled_autograd"][
                "captures"
            ],
            "autograd_compiles": torch._dynamo.utils.counters["compiled_autograd"][
                "compiles"
            ],
        }
    )


def maybe_fresh_cache(fn, is_cold_start):
    def inner(*args, **kwargs):
        cache_minder = contextlib.nullcontext()
        if is_cold_start:
            cache_entries = {}
            cache_minder = fresh_inductor_cache(cache_entries)

        try:
            with cache_minder:
                return fn(*args, **kwargs)
        finally:
            dump_cache = False
            if dump_cache and is_cold_start:
                output_csv(
                    output_filename[:-4] + "_triton_cache.csv",
                    ["dev", "name", "batch_size", "triton_cache"],
                    [
                        current_device,
                        current_name,
                        current_batch_size,
                        cache_entries,
                    ],
                )

    return inner


@contextmanager
def maybe_init_distributed(should_init_distributed, rank, world_size, port="6789"):
    try:
        if should_init_distributed:
            torch.cuda.set_device(rank)
            os.environ["MASTER_ADDR"] = "localhost"
            os.environ["MASTER_PORT"] = port
            torch.distributed.init_process_group(
                "nccl", rank=rank, world_size=world_size
            )
        yield
    finally:
        if should_init_distributed:
            torch.distributed.destroy_process_group()


class BenchmarkRunner:
    def __init__(self):
        self.model_iter_fn = None
        self.grad_scaler = DummyGradScaler()
        self.autocast = contextlib.nullcontext
        self.autocast_arg = {}
        self.optimizer = None
        self._args = None

    def setup_amp(self, current_device=None):
        if self.args.only in self.fp32_only_models:
            return

        devices = [current_device] if current_device else self.args.devices
        if self.args.amp:
            if devices == ["cuda"]:
                # AMP training can lead to small loss values which can undeflow
                # gradient values returning in zero gradients. To solve this
                # problem, PyTorch introduces GradScaler. GradScaler is a stateful
                # structure, that scales the loss values to prevent underflow. Loss
                # values are big at the beginning of training (therefore not
                # requiring scaling), while loss value tends to be small as network
                # starts getting better (requiring scaling). GradScaler manages all
                # of this fine tuning, checking the gradients are turning to inf,
                # discarding such batches.

                # Since we are not running a long iteration, default value of
                # init_scale 65536 is going to turn all gradients to inf. Therefore,
                # we just use a init_scale of 2.0 for benchmarking purpose.

                # Disabling Gradscaler because
                #  1) Benchmark setup runs 2 iterations of fwd-bwd. So, not useful.
                #  2) Current setup shares grad_scaler for eager and dynamo model,
                #  which is bad as Gradscaler has state and can adjust the scaling
                #  factor between eager and dynamo run, making accuracy check
                #  harder.
                # self.grad_scaler = torch.cuda.amp.GradScaler(init_scale=2.0)
                self.autocast = torch.cuda.amp.autocast
            if devices == ["cpu"]:
                self.autocast = torch.cpu.amp.autocast
            if self.args.amp_dtype:
                amp_dtype = (
                    torch.float16
                    if self.args.amp_dtype == "float16"
                    else torch.bfloat16
                )
                self.autocast_arg["dtype"] = amp_dtype

    def init_optimizer(self, name, device, params):
        if device == "cuda" and self.args.training and name not in CI_SKIP_OPTIMIZER:
            if (name in CI_USE_SGD and self.args.ci) or name in BENCHMARK_USE_SGD:
                self.optimizer = torch.optim.SGD(params, lr=0.01, foreach=True)
                # Disable multi_tensor_sgd for benchmarking, there isn't a large performance benefit (~1%) to compiling
                # this optimizer because it is a single foreach add, and increases compile time.
                # After autotuning and fake tensor caching lands, we can enable, becuase the compile time impact will be lower.
                # Fake Tensor caching: https://github.com/pytorch/pytorch/pull/113873
                # Autotuning: https://github.com/pytorch/pytorch/issues/117447
                self.optimizer.step = torch._dynamo.disable(self.optimizer.step)
            else:
                self.optimizer = torch.optim.Adam(
                    params, lr=0.01, capturable=True, foreach=True
                )
        else:
            self.optimizer = None

    @property
    def args(self):
        return self._args

    @args.setter
    def args(self, args):
        self._args = args

    @property
    def skip_models(self):
        return set()

    @property
    def skip_models_for_cuda(self):
        return set()

    @property
    def skip_models_for_cpu(self):
        return set()

    @property
    def skip_models_for_freezing(self):
        return set()

    @property
    def slow_models(self):
        return set()

    @property
    def very_slow_models(self):
        return set()

    @property
    def non_deterministic_models(self):
        return set()

    @property
    def fp32_only_models(self):
        return set()

    @property
    def force_amp_for_fp16_bf16_models(self):
        return set()

    @property
    def force_fp16_for_bf16_models(self):
        return set()

    @property
    def skip_not_suitable_for_training_models(self):
        return set()

    @property
    def failing_torchinductor_models(self):
        return set()

    @property
    def failing_fx2trt_models(self):
        return set()

    @property
    def skip_accuracy_checks_large_models_dashboard(self):
        return set()

    @property
    def skip_accuracy_check_as_eager_non_deterministic(self):
        return set()

    @property
    def skip_multiprocess_models(self):
        return set()

    @property
    def skip_models_due_to_control_flow(self):
        return set()

    def get_tolerance_and_cosine_flag(self, is_training, current_device, name):
        raise NotImplementedError()

    @property
    def equal_nan(self):
        equal_nan = True
        if self.args.float32:
            equal_nan = False
        return equal_nan

    def iter_models(self, args):
        for model_name in self.iter_model_names(args):
            for device in args.devices:
                try:
                    yield self.load_model(
                        device,
                        model_name,
                        batch_size=args.batch_size,
                    )
                except NotImplementedError:
                    continue  # bad benchmark implementation

    def deepcopy_model(self, model):
        return copy.deepcopy(model)

    def cast_based_on_args(self, model, example_inputs):
        if self.args.float32 or self.args.only in self.fp32_only_models:
            if not self.args.float32:
                log.warning("Model %s supports float32 only", self.args.only)
            model, example_inputs = cast_to_fp32(model, example_inputs)
        elif self.args.float16:
            if self.args.only in self.force_amp_for_fp16_bf16_models:
                log.warning(
                    "Model %s does not support float16, running with amp instead",
                    self.args.only,
                )
                self.args.amp = True
                self.setup_amp()
            else:
                model, example_inputs = cast_to_fp16(model, example_inputs)
        elif self.args.bfloat16:
            if self.args.only in self.force_amp_for_fp16_bf16_models:
                log.warning(
                    "Model %s does not support bfloat16, running with amp instead",
                    self.args.only,
                )
                self.args.amp = True
                self.setup_amp()
            elif self.args.only in self.force_fp16_for_bf16_models:
                log.warning(
                    "Model %s does not support bfloat16, running with float16 instead",
                    self.args.only,
                )
                model, example_inputs = cast_to_fp16(model, example_inputs)
            else:
                model, example_inputs = cast_to_bf16(model, example_inputs)

        return model, example_inputs

    def validate_model(self, model, example_inputs):
        """
        Runs the eager model with example inputs to ensure that eager passes.
        """
        model = self.deepcopy_model(model)
        example_inputs = clone_inputs(example_inputs)
        model, example_inputs = self.cast_based_on_args(model, example_inputs)
        try:
            self.model_iter_fn(model, example_inputs)
        except Exception as e:
            raise RuntimeError("Eager run failed") from e

    def maybe_cast(self, model, example_inputs):
        model, example_inputs = self.cast_based_on_args(model, example_inputs)
        return model, example_inputs

    def decay_batch_exp(self, batch_size, factor=0.5, divisor=2):
        out_batch_size = batch_size * factor
        if out_batch_size > divisor:
            out_batch_size = (out_batch_size + 1) // divisor * divisor
        else:
            out_batch_size = batch_size - 1
        return max(0, int(out_batch_size))

    def batch_size_finder(self, device, model_name, initial_batch_size=1024):
        batch_size = initial_batch_size
        while batch_size >= 1:
            torch.cuda.empty_cache()
            try:
                device, name, model, example_inputs, _ = self.load_model(
                    device,
                    model_name,
                    batch_size,
                )
                self.model_iter_fn(model, example_inputs)
                return batch_size
            except RuntimeError as e:
                error_str = str(e)
                if "channels_last" in error_str:
                    break
            batch_size = self.decay_batch_exp(batch_size)
        return 1

    def run_n_iterations(self, mod, inputs):
        n = self.args.iterations
        for _ in range(n - 1):
            self.model_iter_fn(mod, inputs, collect_outputs=False)
        return self.model_iter_fn(mod, inputs, collect_outputs=True)

    @torch._disable_dynamo(recursive=True)
    def optimizer_zero_grad(self, mod):
        if self.optimizer is not None:
            self.optimizer.zero_grad(True)
        else:
            mod.zero_grad(True)

    def optimizer_step(self):
        if self.optimizer is not None:
            self.optimizer.step()

    def get_benchmark_indices(self, length):
        start = self._args.partition_id * (length // self._args.total_partitions)
        end = (
            (self._args.partition_id + 1) * (length // self._args.total_partitions)
            if self._args.partition_id < self._args.total_partitions - 1
            else length
        )
        return start, end

    def get_fsdp_auto_wrap_policy(self, model_name: str):
        from diffusers.models.transformer_2d import Transformer2DModel

        from torch.distributed.fsdp.wrap import (
            ModuleWrapPolicy,
            size_based_auto_wrap_policy,
        )
        from torchbenchmark.models.nanogpt.model import Block
        from transformers.models.llama.modeling_llama import LlamaDecoderLayer

        from transformers.models.t5.modeling_t5 import T5Block
        from transformers.models.whisper.modeling_whisper import WhisperEncoderLayer

        # handcrafted wrap policy
        MODEL_FSDP_WRAP = {
            "stable_diffusion_unet": (Transformer2DModel,),
            "hf_T5": (T5Block,),
            "hf_T5_base": (T5Block,),
            "hf_T5_large": (T5Block,),
            "hf_Whisper": (WhisperEncoderLayer,),
            "llama_v2_7b_16h": (LlamaDecoderLayer,),
            "nanogpt": (Block,),
        }

        if model_name not in MODEL_FSDP_WRAP:
            # default to using wrap policy based on module size
            return functools.partial(
                size_based_auto_wrap_policy, recurse=True, min_num_params=int(1e5)
            )

        return ModuleWrapPolicy(MODEL_FSDP_WRAP[model_name])

    def deepcopy_and_maybe_parallelize(self, model):
        model = self.deepcopy_model(model)
        if self.args.ddp:
            assert (
                torch.distributed.is_available()
            ), "Can't use DDP without a distributed enabled build"
            from torch.nn.parallel import DistributedDataParallel as DDP

            model = DDP(model, find_unused_parameters=True)
        elif self.args.fsdp:
            assert (
                torch.distributed.is_available()
            ), "Can't use FSDP without a distributed enabled build"
            from torch.distributed.fsdp import (
                FullyShardedDataParallel as FSDP,
                MixedPrecision,
            )

            if self.args.float16:
                dtype = torch.float16
            elif self.args.bfloat16:
                dtype = torch.bfloat16
            else:
                dtype = torch.float32

            mp_policy = MixedPrecision(
                param_dtype=dtype,
                # Gradient communication precision.
                reduce_dtype=dtype,
                # Buffer precision.
                buffer_dtype=dtype,
            )

            model = FSDP(
                model,
                use_orig_params=True,
                device_id=torch.cuda.current_device()
                if self.args.devices[-1] == "cuda"
                else None,
                mixed_precision=mp_policy,
                limit_all_gathers=True,
                auto_wrap_policy=self.get_fsdp_auto_wrap_policy(self.args.only),
            )
            if torch._inductor.config.triton.cudagraphs:
                log.warning("Disabling cudagraphs for FSDP compatibility")
                torch._inductor.config.triton.cudagraphs = False
        return model

    def check_accuracy(
        self, name, model, example_inputs, optimize_ctx, experiment, tag
    ):
        """
        Checks accuracy.
        1) Collect the outputs with fp64 datatype. This is useful for error checking.
        2) Checks if eager itself has variations.
        """
        start_stats = get_dynamo_stats()

        def record_status(accuracy_status, dynamo_start_stats):
            """
            Records the status in the csv file
            """
            if current_name in self.non_deterministic_models:
                if accuracy_status in (
                    "pass",
                    "eager_two_runs_differ",
                    "fail_accuracy",
                ):
                    accuracy_status = "pass"

            headers = ["dev", "name", "batch_size", "accuracy"]
            fields = [current_device, current_name, current_batch_size, accuracy_status]

            if tag is not None:
                headers.insert(3, "tag")
                fields.insert(3, tag)

            dynamo_stats = get_dynamo_stats()
            dynamo_stats.subtract(dynamo_start_stats)
            for k, v in dynamo_stats.items():
                headers.append(k)
                fields.append(v)

            output_csv(output_filename, headers, fields)
            return accuracy_status

        if name in self.skip_accuracy_checks_large_models_dashboard:
            return record_status("pass_due_to_skip", dynamo_start_stats=start_stats)

        with self.pick_grad(name, self.args.training):
            # Collect the fp64 reference outputs to be used later for accuracy checking.
            fp64_outputs = None
            model_fp64 = None
            inputs_fp64 = None
            try:
                model_fp64, inputs_fp64 = cast_to_fp64(
                    self.deepcopy_and_maybe_parallelize(model),
                    clone_inputs(example_inputs),
                )
                self.init_optimizer(name, current_device, model_fp64.parameters())
                fp64_outputs = self.run_n_iterations(model_fp64, inputs_fp64)
                fp64_outputs = tree_map(
                    lambda x: x.to(torch.float64)
                    if isinstance(x, torch.Tensor) and x.is_floating_point()
                    else x,
                    fp64_outputs,
                )
            except Exception:
                log.warning(
                    "fp64 golden ref were not generated for %s. Setting accuracy check to cosine",
                    name,
                )
                self.args.cosine = True
                fp64_outputs = None
            finally:
                del model_fp64, inputs_fp64
                torch.cuda.empty_cache()

            tolerance, cos_similarity = self.get_tolerance_and_cosine_flag(
                self.args.training, current_device, name
            )

            # Cast the model to float16/float32 as necessary
            model, example_inputs = self.maybe_cast(model, example_inputs)
            accuracy_status = "pass"

            # Get results of native pytorch
            reset_rng_state()
            model_copy = None
            try:
                model_copy = self.deepcopy_and_maybe_parallelize(model)
                self.init_optimizer(name, current_device, model_copy.parameters())
                correct_result = self.run_n_iterations(
                    model_copy, clone_inputs(example_inputs)
                )
            except Exception as e:
                accuracy_status = (
                    "eager_1st_run_OOM"
                    if isinstance(e, torch.cuda.OutOfMemoryError)
                    else "eager_1st_run_fail"
                )
                log.exception(e)
                return record_status(accuracy_status, dynamo_start_stats=start_stats)
            finally:
                del model_copy
                torch.cuda.empty_cache()

            # Rerun native pytorch
            reset_rng_state()
            model_copy = None
            try:
                model_copy = self.deepcopy_and_maybe_parallelize(model)
                self.init_optimizer(name, current_device, model_copy.parameters())
                correct_rerun_result = self.run_n_iterations(
                    model_copy, clone_inputs(example_inputs)
                )
            except Exception as e:
                accuracy_status = (
                    "eager_2nd_run_OOM"
                    if isinstance(e, torch.cuda.OutOfMemoryError)
                    else "eager_2nd_run_fail"
                )
                log.exception(e)
                return record_status(accuracy_status, dynamo_start_stats=start_stats)
            finally:
                del model_copy
                torch.cuda.empty_cache()

            # Two eager runs should have exactly same result
            is_same = True
            try:
                if (
                    name not in self.skip_accuracy_check_as_eager_non_deterministic
                    and not same(
                        correct_result,
                        correct_rerun_result,
                        fp64_ref=None,
                        cos_similarity=False,
                        tol=0,
                        equal_nan=self.equal_nan,
                    )
                ):
                    is_same = False
            except Exception as e:
                # Sometimes torch.allclose may throw RuntimeError
                is_same = False

            if not is_same:
                accuracy_status = "eager_two_runs_differ"
                return record_status(accuracy_status, dynamo_start_stats=start_stats)

            correct_rerun_result = None

            # Run with Dynamo
            reset_rng_state()
            torch._dynamo.reset()
            model_copy = None
            try:
                model_copy = self.deepcopy_and_maybe_parallelize(model)
                self.init_optimizer(name, current_device, model_copy.parameters())
                if self.args.export or self.args.export_aot_inductor:
                    # apply export on module directly
                    # no need for n iterations
                    # the logic should be the same to self.model_iter_fn (forward_pass)
                    with self.autocast(**self.autocast_arg):
                        optimized_model_iter_fn = optimize_ctx(
                            model_copy, example_inputs
                        )
                        new_result = optimized_model_iter_fn(model_copy, example_inputs)
                else:
                    optimized_model_iter_fn = optimize_ctx(self.run_n_iterations)
                    with maybe_enable_compiled_autograd(self.args.compiled_autograd):
                        new_result = optimized_model_iter_fn(model_copy, example_inputs)
            except Exception as e:
                log.exception(e)
                print(
                    "TorchDynamo optimized model failed to run because of following error"
                )
                accuracy_status = (
                    "OOM"
                    if isinstance(e, torch.cuda.OutOfMemoryError)
                    else "fail_to_run"
                )
                return record_status(accuracy_status, dynamo_start_stats=start_stats)
            finally:
                del model_copy

            if name in self.skip_accuracy_check_as_eager_non_deterministic:
                return record_status("pass_due_to_skip", dynamo_start_stats=start_stats)

            if (
                current_onnx_compiler == "torchscript"
                or current_onnx_compiler == "dynamo"
            ):
                # Workaround for ONNX for non-tensor outputs
                (
                    correct_result,
                    new_result,
                    fp64_outputs,
                ) = _OnnxPatch.patch_non_tensor_outputs(
                    correct_result, new_result, fp64_outputs
                )
                # Relax tolerance for ONNX cuda
                if current_device == "cuda":
                    tolerance = 1e-2

                # TODO: store correct_result into the dumped file for offline onnx model validation.
                # The downside and potential problem, is that the output formats may be different.
                # E.g., the output order might not match, None might be part of output, etc.

            try:
                if not same(
                    correct_result,
                    new_result,
                    fp64_outputs,
                    equal_nan=self.equal_nan,
                    cos_similarity=cos_similarity,
                    tol=tolerance,
                ):
                    is_same = False
            except Exception as e:
                # Sometimes torch.allclose may throw RuntimeError
                is_same = False

            if not is_same:
                if self.args.skip_accuracy_check:
                    accuracy_status = "pass_due_to_skip"
                else:
                    accuracy_status = "fail_accuracy"
                return record_status(accuracy_status, dynamo_start_stats=start_stats)

        return record_status(accuracy_status, dynamo_start_stats=start_stats)

    def check_tolerance(
        self, name, model, example_inputs, optimize_ctx, base_device="cpu"
    ):
        """
        Checks tolerance based on https://pytorch.org/docs/stable/generated/torch.allclose.html.
        """
        tolerance_status = "pass"
        if name in self.skip_accuracy_checks_large_models_dashboard:
            tolerance_status = "pass_due_to_skip"
            return tolerance_status
        # Cast the model to float16/float32 as necessary
        model, example_inputs = self.maybe_cast(model, example_inputs)

        with self.pick_grad(name, self.args.training):
            # Get results of native pytorch
            reset_rng_state()
            model_copy = copy.deepcopy(model)
            model_copy = model_copy.to(base_device)
            example_inputs_copy = copy.deepcopy(example_inputs)
            example_inputs_copy = tree_map(
                lambda x: x.to(base_device), example_inputs_copy
            )
            self.init_optimizer(name, base_device, model_copy.parameters())
            correct_result = self.run_n_iterations(model_copy, example_inputs_copy)

            # Run with Dynamo
            # Sometime CI fails with random triton compilation failure which will be skipped for now
            # TODO: revisit this after switching to new Triton runtime
            reset_rng_state()
            torch._dynamo.reset()
            try:
                self.init_optimizer(name, current_device, model.parameters())
                optimized_model_iter_fn = optimize_ctx(self.run_n_iterations)
                new_result = optimized_model_iter_fn(model, example_inputs)
            except Exception as e:
                log.exception(e)
                print(
                    "TorchDynamo optimized model failed to run because of following error"
                )
                return "fail_to_run"

            def dump_max_mean_values(tol, ref, res):
                if isinstance(ref, (list, tuple, torch.nn.ParameterList, torch.Size)):
                    for refi, resi in zip(ref, res):
                        dump_max_mean_values(tol, refi, resi)
                elif isinstance(ref, dict):
                    for k in ref.keys():
                        dump_max_mean_values(tol, ref[k], res[k])
                elif isinstance(ref, torch.Tensor):
                    res = res.to(base_device)
                    t = torch.abs(ref - res) / (1 + torch.abs(ref))
                    tol.append(t.flatten().to(torch.float32))
                return tol

            tol = []
            dump_max_mean_values(tol, correct_result, new_result)
            tol = torch.cat(tol)
            tol = torch.tensor(tol)
            max = torch.max(tol)
            mean = torch.mean(tol)
            div = torch.std(tol)
            headers = ["dev", "name", "batch_size", "max", "mean", "std"]
            fields = [
                current_device,
                current_name,
                current_batch_size,
                max.item(),
                mean.item(),
                div.item(),
            ]
            output_csv(output_filename, headers, fields)
        return tolerance_status

    def run_performance_test(
        self, name, model, example_inputs, optimize_ctx, experiment, tag=None
    ):
        if self.args.xla:
            with self.pick_grad(name, self.args.training):
                return experiment(*self.maybe_cast(model, example_inputs))

        def warmup(fn, model, example_inputs, mode, niters=5):
            peak_mem = 0
            start_stats = get_dynamo_stats()
            try:
                if current_device == "cuda":
                    torch.cuda.reset_peak_memory_stats()
                    torch.cuda.empty_cache()
                t0 = time.perf_counter()
                for _ in range(niters):
                    fn(model, example_inputs)
                t1 = time.perf_counter()
                latency = t1 - t0
                if current_device == "cuda":
                    peak_mem = get_peak_memory()
                elif current_device == "cpu":
                    total = psutil.virtual_memory().total
                    percentage = psutil.Process(os.getpid()).memory_percent()
                    peak_mem = percentage * total / 10**9
            except Exception:
                log.exception("Backend %s failed in warmup()", mode)
                return sys.exit(-1)
            dynamo_stats = get_dynamo_stats()
            dynamo_stats.subtract(start_stats)
            return latency, peak_mem, dynamo_stats

        # Cast the model to float16/float32 as necessary
        model, example_inputs = self.maybe_cast(model, example_inputs)

        # Use distributed wrapping as necessary
        model = self.deepcopy_and_maybe_parallelize(model)

        self.init_optimizer(name, current_device, model.parameters())
        with self.pick_grad(name, self.args.training):
            ok, total = Stats.reset_counters()
            experiment_kwargs = {}
            if tag is not None:
                experiment_kwargs["tag"] = tag
            results = []
            eager_latency, eager_peak_mem, _ = warmup(
                self.model_iter_fn, model, example_inputs, "eager"
            )

            if self.args.export_aot_inductor:
                t_0 = time.perf_counter()
                optimized_model_iter_fn = optimize_ctx
                t_1 = time.perf_counter()
                aot_compilation_time = t_1 - t_0
            else:
                optimized_model_iter_fn = optimize_ctx(self.model_iter_fn)
                aot_compilation_time = 0

            with maybe_enable_compiled_autograd(self.args.compiled_autograd):
                dynamo_latency, dynamo_peak_mem, dynamo_stats = warmup(
                    optimized_model_iter_fn, model, example_inputs, "dynamo"
                )

            if self.args.profile_dynamo_cache_lookup:
                with torch.profiler.profile(
                    activities=[torch.profiler.ProfilerActivity.CPU]
                ) as prof:
                    with maybe_enable_compiled_autograd(self.args.compiled_autograd):
                        warmup(optimized_model_iter_fn, model, example_inputs, "dynamo")

                events = list(
                    filter(
                        lambda event: "TorchDynamo Cache Lookup" in event.key,
                        prof.key_averages(),
                    )
                )
                dynamo_cache_lookup_latency = events[0].self_cpu_time_total

            compilation_time = dynamo_latency - eager_latency + aot_compilation_time
            compression_ratio = (
                eager_peak_mem / dynamo_peak_mem if dynamo_peak_mem else 0.0
            )
            if self.args.print_memory:
                print(
                    f"memory: eager: {eager_peak_mem:.2f} GB, "
                    f"dynamo: {dynamo_peak_mem:.2f} GB, "
                    f"ratio: {compression_ratio:.2f}"
                )

            if self.args.print_compilation_time:
                print(f"Compilation time: {compilation_time:.2f}")

            if experiment.func is speedup_experiment:
                experiment_kwargs["compilation_latency"] = compilation_time
                experiment_kwargs["compression_ratio"] = compression_ratio
                experiment_kwargs["eager_peak_mem"] = eager_peak_mem
                experiment_kwargs["dynamo_peak_mem"] = dynamo_peak_mem
                experiment_kwargs["dynamo_stats"] = dynamo_stats
                if self.args.profile_dynamo_cache_lookup:
                    experiment_kwargs[
                        "cache_lookup_latency"
                    ] = dynamo_cache_lookup_latency

            if experiment.func is coverage_experiment:
                ok, total = Stats.reset_counters()
                results = []
                # run with torch._dynamo few times to populate the cache
                for _ in range(3):
                    optimized_model_iter_fn(model, example_inputs)
                _, frames_second_pass = Stats.reset_counters()  # should be 0
                if frames_second_pass > 0:
                    optimized_model_iter_fn(model, example_inputs)
                    _, frames_third_pass = Stats.reset_counters()  # should be 0
                else:
                    frames_third_pass = 0

                results.append(
                    f"{ok:3}/{total:3} +{frames_third_pass} frames {compilation_time:3.0f}s"
                )

            if experiment.func is speedup_experiment_onnx:
                experiment = functools.partial(
                    experiment, optimized_model_iter_fn.context.onnx_model
                )

            if not hasattr(model, name):
                model.name = name
            results.append(experiment(model, example_inputs, **experiment_kwargs))
            return " ".join(map(str, results))

    def minify_model(
        self,
        name,
        model,
        example_inputs,
        optimize_ctx,
        experiment,
        tag,
    ):
        logging.info("Minifying %s...", name)
        os.environ["TORCH_COMPILE_DEBUG"] = "1"
        os.environ["TORCHDYNAMO_REPRO_AFTER"] = "dynamo"
        os.environ["TORCHDYNAMO_REPRO_LEVEL"] = "4"

        self.check_accuracy(name, model, example_inputs, optimize_ctx, experiment, tag)

        if self.args.output_directory:
            repro_dir = self.args.output_directory
        else:
            repro_dir = torch._dynamo.config.base_dir

        try:
            shutil.move("repro.py", f"{repro_dir}/{name}_repro.py")
        except OSError as e:
            logging.error("Could not find repro script for model %s", name)
        else:
            logging.info(
                "Repro script for model %s with minified graph saved to %s",
                name,
                repro_dir,
            )

    def run_one_model(
        self,
        name,
        model,
        example_inputs,
        optimize_ctx,
        experiment,
        explain=False,
        tag=None,
    ):
        mode = "train" if self.args.training else "eval"
        msg = f"{current_device:4} {mode:5} {current_name:34} "
        if tag:
            msg += f" {tag:26}"
        print(msg, flush=True)

        start_stats = get_dynamo_stats()

        if self.args.accuracy:
            status = self.check_accuracy(
                name, model, example_inputs, optimize_ctx, experiment, tag
            )
            print(status)
            if status == "fail_accuracy" and self.args.minify:
                self.minify_model(
                    name, model, example_inputs, optimize_ctx, experiment, tag
                )
        elif self.args.tolerance:
            status = self.check_tolerance(name, model, example_inputs, optimize_ctx)
            print(status)
        elif self.args.performance:
            status = self.run_performance_test(
                name, model, example_inputs, optimize_ctx, experiment, tag
            )
            print(status)
        torch.cuda.empty_cache()

        if self.args.timing:
            from torch._dynamo.utils import op_count, print_time_report
            from torch.utils._stats import simple_call_counter

            print_time_report()
            stats = "STATS: "
            stats = stats + " | ".join(
                itertools.chain(
                    [f"call_* op count: {op_count}"],
                    (f"{key}:{value}" for key, value in simple_call_counter.items()),
                )
            )
            print(stats)
        stats = get_dynamo_stats()
        stats.subtract(start_stats)

        if explain:
            print(
                f"Dynamo produced {stats['unique_graphs']} graphs "
                f"covering {stats['calls_captured']} ops with "
                f"{stats['graph_breaks']} graph breaks ({stats['unique_graph_breaks']} unique)"
            )

        if explain or self.args.log_graph_breaks or self.args.print_graph_breaks:
            filename = f"{output_filename.rstrip('.csv')}_graph_breaks.csv"

            def add_double_quotes(x):
                # Delimiter because reason could have comma
                return f'"{x}"'

            for graph_break in graph_break_reasons:
                reason = add_double_quotes(graph_break.reason)
                user_stack = add_double_quotes(
                    ", ".join([str(x) for x in graph_break.user_stack])
                )
                output_csv(
                    filename,
                    ["model", "reason", "user_stack"],
                    [current_name, reason, user_stack],
                )

        if self.args.stats:
            Stats.print_summary()


def help(fn):
    return fn.__doc__


diff_branch_default = "DIFF-BRANCH-DEFAULT"


def should_diff_branch(args):
    return args.diff_branch != diff_branch_default


def parse_args(args=None):
    parser = argparse.ArgumentParser()
    parser.add_argument(
        "--filter", "-k", action="append", help="filter benchmarks with regexp"
    )
    parser.add_argument(
        "--exclude", "-x", action="append", help="filter benchmarks with regexp"
    )
    parser.add_argument(
        "--exclude-exact", action="append", help="filter benchmarks with exact match"
    )
    parser.add_argument(
        "--total-partitions",
        type=int,
        default=1,
        choices=range(1, 10),
        help="Total number of partitions we want to divide the benchmark suite into",
    )
    parser.add_argument(
        "--partition-id",
        type=int,
        default=0,
        help="ID of the benchmark suite partition to be run. Used to divide CI tasks",
    )
    parser.add_argument(
        "--devices", "--device", "-d", action="append", help="cpu or cuda"
    )
    parser.add_argument("--device-index", help="CUDA device index")
    parser.add_argument(
        "--repeat", "-n", type=int, default=30, help="number of timing runs"
    )
    iterations_per_run_help = """
        Run this may iterations for each time measurement. This is mainly used for
        XLA training. We want to run multiple iterations per measurement so the
        tracing and computation for different iteartions can overlap with each
        other. This makes sure we have an accurate xla baseline.
    """
    parser.add_argument(
        "--iterations-per-run", type=int, default=1, help=iterations_per_run_help
    )
    parser.add_argument(
        "--randomize-input",
        action="store_true",
        help="Whether to randomize the input values. Dimensions will be kept the same.",
    )
    parser.add_argument(
        "--threads",
        "-t",
        type=int,
        help="number of threads to use for eager and inductor",
    )
    parser.add_argument(
        "--nopython", action="store_true", help="Turn graph breaks into errors"
    )
    parser.add_argument(
        "--no-skip",
        action="store_true",
        help="run models that are in the global SKIP list",
    )
    parser.add_argument(
        "--prims-nvfuser", action="store_true", help="user prims + nvfuser backend"
    )
    parser.add_argument(
        "--dump-raw-metrics",
        action="store_true",
        help="dump raw timing metrics from speedup experiment",
    )
    parser.add_argument(
        "--log-operator-inputs",
        action="store_true",
        default=False,
    )
    parser.add_argument(
        "--channels-last",
        action="store_true",
        default=False,
        help="use channels last format",
    )
    parser.add_argument(
        "--batch-size", "--batch_size", type=int, help="batch size for benchmarking"
    )
    parser.add_argument(
        "--iterations", type=int, default=2, help="how many iterations to run"
    )
    parser.add_argument(
        "--batch-size-file", type=str, help="String to load batch size from"
    )
    parser.add_argument("--cosine", action="store_true", help="use cosine similarity")
    parser.add_argument(
        "--freezing", action="store_true", help="turn on freezing", default=False
    )
    parser.add_argument(
        "--ci", action="store_true", help="Flag to tell that its a CI run"
    )
    parser.add_argument(
        "--dashboard", action="store_true", help="Flag to tell that its a Dashboard run"
    )
    parser.add_argument(
        "--skip-fp64-check", action="store_true", help="skip accuracy check using fp64"
    )
    parser.add_argument(
        "--fast", "-f", action="store_true", help="skip slow benchmarks"
    )
    parser.add_argument(
        "--only",
        help="""Run just one model from torchbench. Or
        specify the path and class name of the model in format like:
        --only=path:<MODEL_FILE_PATH>,class:<CLASS_NAME>

        Due to the fact that dynamo changes current working directory,
        the path should be an absolute path.

        The class should have a method get_example_inputs to return the inputs
        for the model. An example looks like
        ```
        class LinearModel(nn.Module):
            def __init__(self):
                super().__init__()
                self.linear = nn.Linear(10, 10)

            def forward(self, x):
                return self.linear(x)

            def get_example_inputs(self):
                return (torch.randn(2, 10),)
        ```
    """,
    )
    parser.add_argument(
        "--multiprocess",
        action="store_true",
        help="Create n processes based on the number of devices (distributed use case).",
    )
    parser.add_argument(
        "--ddp",
        action="store_true",
        help="Wraps model in DDP before running it, and uses dynamo DDPOptmizer (graph breaks) by default.",
    )
    parser.add_argument(
        "--fsdp",
        action="store_true",
        help="""Wraps model in FSDP before running it. Disables cudagraphs by default.
        Doesn't recursively wrap, mainly useful for checking dynamo UnspecNNModule compatibility
    """,
    )
    parser.add_argument(
        "--optimize-ddp-mode",
        type=str,
        default="ddp_optimizer",
        help="Specify the DDP optimization mode -- the value of torch._dynamo.config.optimize_ddp.",
    )
    parser.add_argument(
        "--distributed-master-port",
        default="6789",
        help="Port to bind for for torch.distributed.  Use the default unless it's conflicting with another user",
    )
    parser.add_argument(
        "--dynamic-shapes",
        action="store_true",
        help="Runs a dynamic shapes version of the benchmark, if available.",
    )
    parser.add_argument(
        "--dynamic-batch-only",
        action="store_true",
        help="Only assume batch dimension is dynamic.  Implies --dynamic-shapes",
    )
    parser.add_argument(
        "--specialize-int", action="store_true", help="Run with specialize_int=True."
    )
    parser.add_argument(
        "--use-eval-mode",
        action="store_true",
        help="sets model.eval() to reduce randomness",
    )
    parser.add_argument(
        "--skip-accuracy-check",
        action="store_true",
        help="keeps running even when accuracy fails",
    )
    parser.add_argument(
        "--generate-aot-autograd-stats",
        action="store_true",
        help="Generates AOT Autograd stats like how mnay graphs are sent to AOT",
    )
    parser.add_argument(
        "--inductor-settings",
        action="store_true",
        help="Use same settings as --inductor for baseline comparisons",
    )
    parser.add_argument(
        "--suppress-errors",
        action="store_true",
        help="Suppress errors instead of raising them",
    )
    parser.add_argument(
        "--output",
        help="Overrides the output filename",
    )
    parser.add_argument(
        "--output-directory",
        help="Overrides the directory to place output files.",
    )
    parser.add_argument(
        "--baseline",
        help="Compare with a prior --output",
    )
    parser.add_argument(
        "--part",
        default=None,
        help="Specify the part of the model to run.",
    )
    parser.add_argument(
        "--export-profiler-trace",
        action="store_true",
        help="exports trace of kineto profiler",
    )
    parser.add_argument(
        "--profiler-trace-name",
        "--profiler_trace_name",
        help="Overwrites exported trace name",
    )
    parser.add_argument(
        "--diff-branch",
        default=diff_branch_default,
        help="delta current branch against given branch.",
    )
    parser.add_argument(
        "--tag", default=None, help="Specify a tag to be included in csv files."
    )
    parser.add_argument(
        "--explain",
        action="store_true",
        help="print some graph/op statistics during the run, similar to .explain()",
    )
    parser.add_argument(
        "--stats",
        action="store_true",
        help="print graph counter stats",
    )
    parser.add_argument(
        "--print-memory",
        action="store_true",
        help="print extra memory statistics",
    )
    parser.add_argument(
        "--print-compilation-time",
        action="store_true",
        help="print compilation latency",
    )
    parser.add_argument(
        "--print-dataframe-summary",
        action="store_true",
        help="print dataframe result used for calculating accuracy",
    )
    parser.add_argument(
        "--cold-start-latency",
        "--cold_start_latency",
        action="store_true",
        help="Use a fresh triton cachedir when running each model, to force cold-start compile.",
    )
    parser.add_argument(
        "--disable-cudagraphs",
        action="store_true",
        help="Disables cudagraphs for Inductor",
    )
    parser.add_argument(
        "--disable-split-reductions",
        action="store_true",
        help="Disables split reductions for Inductor",
    )
    parser.add_argument(
        "--disable-persistent-reductions",
        action="store_true",
        help="Disables split reductions for Inductor",
    )
    parser.add_argument(
        "--disable-divisible-by-16",
        action="store_true",
        help="Disables divisible by 16 hint to Triton for Inductor",
    )
    parser.add_argument(
        "--inductor-compile-mode",
        default=None,
        help="torch.compile mode argument for inductor runs.",
    )
    parser.add_argument(
        "--print-graph-breaks",
        action="store_true",
        help="Show a warning whenever graph break",
    )
    parser.add_argument(
        "--log-graph-breaks",
        action="store_true",
        help="log graph breaks in a file",
    )
    parser.add_argument(
        "--trace-on-xla",
        action="store_true",
        help="Whether to trace the model on XLA or on eager device",
    )
    parser.add_argument(
        "--xla-tolerance",
        type=float,
        default=1e-2,
        help="XLA needs a loose tolerance to pass the correctness check",
    )
    parser.add_argument(
        "--collect-outputs",
        action="store_true",
        help="""Whether to collect outputs for training. Set this to true if we
        want to verify the numerical correctness of graidents. But that may
        cause time measurement not accurate""",
    )
    parser.add_argument(
        "--enable-activation-checkpointing",
        action="store_true",
        help="Enables activation checkpointing for HF models",
    )
    parser.add_argument("--timing", action="store_true", help="Emits phase timing")

    parser.add_argument(
        "--progress",
        action="store_true",
        help="Print n/k models message between each model run.",
    )

    parser.add_argument(
        "--timeout",
        type=int,
        default=2000,
        help="timeout (second) for benchmarking.",
    )

    parser.add_argument(
        "--per_process_memory_fraction",
        type=float,
        default=1,
        help="Set per-process GPU memory fraction (limit) for reducing usable size and reproducing OOMs",
    )

    parser.add_argument(
        "--no-translation-validation",
        action="store_true",
        help="Disable translation validation for accuracy builds.",
    )

    parser.add_argument(
        "--minify",
        action="store_true",
        help="Enable minification when failure is below tolerance. Save repro script for each model.",
    )

    parser.add_argument(
        "--compiled-autograd",
        action="store_true",
        help="Enables compiled autograd on compiled benchmark",
    )

    parser.add_argument(
        "--profile_dynamo_cache_lookup",
        "--profile-dynamo-cache-lookup",
        action="store_true",
        help="profiles TorchDynamo cache lookup",
    )

    group_fuser = parser.add_mutually_exclusive_group()
    # --nvfuser is now the default, keep the option to not break scripts
    group_fuser.add_argument("--nvfuser", action="store_true", help=argparse.SUPPRESS)
    group_fuser.add_argument("--nnc", action="store_true", help="enable NNC for GPUs")

    group_prec = parser.add_mutually_exclusive_group()
    group_prec.add_argument("--float16", action="store_true", help="cast model to fp16")
    group_prec.add_argument(
        "--bfloat16", action="store_true", help="cast model to bf16"
    )
    group_prec.add_argument("--float32", action="store_true", help="cast model to fp32")
    group_prec.add_argument(
        "--amp", action="store_true", help="use automatic mixed precision"
    )
    parser.add_argument(
        "--amp-dtype",
        choices=("bfloat16", "float16"),
        help="the data type used with automatic mixed precision",
    )
    group_printout = parser.add_mutually_exclusive_group()
    group_printout.add_argument(
        "--verbose", "-v", action="store_true", help="enable verbose debug printouts"
    )
    group_printout.add_argument(
        "--quiet", "-q", action="store_true", help="suppress debug printouts"
    )

    group = parser.add_mutually_exclusive_group()
    group.add_argument(
        "--coverage", action="store_true", help="(default) " + help(coverage_experiment)
    )
    group.add_argument(
        "--overhead", action="store_true", help=help(overhead_experiment)
    )
    group.add_argument(
        "--speedup-dynamo-ts",
        action="store_true",
        help="TorchDynamo frontend with torchscript backend",
    )
    group.add_argument(
        "--speedup-fx2trt", action="store_true", help=help(speedup_experiment_fx2trt)
    )
    group.add_argument(
        "--speedup-fx2trt-fp16",
        action="store_true",
        help=help(speedup_experiment_fx2trt),
    )
    group.add_argument(
        "--print-fx",
        action="store_true",
        help="Print fx traces captured from model",
    )
    group.add_argument(
        "--print-aten-ops",
        action="store_true",
        help="Print traces of aten ops captured by AOT autograd",
    )
    group.add_argument(
        "--inductor",
        action="store_true",
        help="Measure speedup with TorchInductor",
    )
    group.add_argument(
        "--export",
        action="store_true",
        help="Measure pass rate with export",
    )
    group.add_argument(
        "--export-aot-inductor",
        action="store_true",
        help="Measure pass rate with Export+AOTInductor",
    )
    group.add_argument(
        "--xla", action="store_true", help="Compare TorchXLA to eager PyTorch"
    )
    group.add_argument(
        "--torchscript-onnx",
        "--torchscript_onnx",
        action="store_true",
        help="Measure speedup with TorchScript ONNX, i.e. `torch.onnx.export`",
    )
    group.add_argument(
        "--dynamo-onnx",
        "--dynamo_onnx",
        action="store_true",
        help="Measure speedup with Dynamo ONNX, i.e. `torch.onnx.dynamo_export`",
    )
    group.add_argument(
        "--dynamo-onnx-aot-inline",
        "--dynamo_onnx_aot_inline",
        action="store_true",
        help="Measure speedup with Dynamo ONNX AOT Inline, i.e. `torch.onnx.dynamo_export`",
    )
    group.add_argument(
        "--backend",
        choices=torch._dynamo.list_backends(exclude_tags=None),
        help="measure speedup with a given backend",
    )
    group.add_argument("--nothing", action="store_true", help=help(null_experiment))
    group.add_argument(
        "--log-conv-args",
        action="store_true",
        help="Dump convolution input/weight/bias's shape/stride/dtype and other options to json",
    )
    group.add_argument(
        "--recompile-profiler",
        "--recompile_profiler",
        action="store_true",
        help="Run the dynamo recompilation profiler on each model.",
    )
    group.add_argument(
        "--find-batch-sizes",
        action="store_true",
        help="finds the largest batch size that could fit on GPUs",
    )

    mode_group = parser.add_mutually_exclusive_group(required=True)
    mode_group.add_argument(
        "--accuracy",
        action="store_true",
        help="Checks accuracy with small batch size and eval mode",
    )
    mode_group.add_argument(
        "--performance", action="store_true", help="Measures performance speedup"
    )
    mode_group.add_argument(
        "--tolerance",
        action="store_true",
        help="extracts the tolerance for each model with small batch size and eval mode",
    )
    run_mode_group = parser.add_mutually_exclusive_group(required=True)
    run_mode_group.add_argument(
        "--training",
        action="store_true",
        help="Performs training",
    )
    run_mode_group.add_argument(
        "--inference", action="store_true", help="Performs inference"
    )
    return parser.parse_args(args)


def process_entry(rank, runner, original_dir, args):
    args.rank = rank
    with maybe_init_distributed(
        args.init_distributed,
        rank=rank,
        world_size=args.world_size,
        port=args.distributed_master_port,
    ):
        return maybe_fresh_cache(
            run, (args.cold_start_latency and args.only) or args.ci
        )(runner, args, original_dir)


def main(runner, original_dir=None, args=None):
    if original_dir:
        os.chdir(original_dir)
    args = parse_args() if not args else parse_args(args)
    if args.baseline:
        args.baseline = os.path.abspath(args.baseline)

    if should_diff_branch(args):
        import git

        # We do this here so we error out earlier if there's an issue
        repo = git.Repo()
        if repo.is_dirty():
            raise RuntimeError(
                "--diff-branch called on dirty branch. Commit, stash, or reset."
            )
        main_branch = repo.active_branch.name
        if main_branch == args.diff_branch:
            raise RuntimeError(
                f"--diff-branch: current branch is same as {args.diff_branch} branch, what are you diffing?"
            )

    args.init_distributed = args.only and args.multiprocess
    if args.init_distributed:
        # NB: Do NOT query device count before CUDA initialization; we're
        # going to overwrite CUDA_VISIBLE_DEVICES and this will result in
        # https://github.com/pytorch/pytorch/issues/107300
        device_count = torch.cuda.device_count()
        if device_count <= 1:
            log.warning(
                "The use multiprocess flag is set but there are <= 1 devices available."
            )
        # multiprocess path
        args.world_size = device_count
        mp.spawn(process_entry, args=(runner, original_dir, args), nprocs=device_count)
    else:
        # single process path just uses the main process
        args.world_size = 1
        process_entry(0, runner, original_dir, args)


def write_csv_when_exception(args, name: str, status: str, device=None):
    print(status)
    placeholder_batch_size = 0
    devices = [device] if device is not None else args.devices
    if args.accuracy:
        headers = ["dev", "name", "batch_size", "accuracy"]
        rows = [[device, name, placeholder_batch_size, status] for device in devices]
    elif args.performance:
        headers = ["dev", "name", "batch_size", "speedup", "abs_latency"]
        rows = [[device, name, placeholder_batch_size, 0.0, 0.0] for device in devices]
    else:
        headers = []
        rows = [[device, name, placeholder_batch_size, 0.0] for device in devices]

    for row in rows:
        output_csv(output_filename, headers, row)


def run(runner, args, original_dir=None):
    # Pass the parsed args object to benchmark runner object
    runner.args = args

    args.filter = args.filter or [r"."]
    args.exclude = args.exclude or [r"^$"]
    args.exclude_exact = args.exclude_exact or []

    if args.inductor:
        assert args.backend is None
        args.backend = "inductor"
    if args.dynamic_batch_only:
        args.dynamic_shapes = True
        torch._dynamo.config.assume_static_by_default = True
    if args.dynamic_shapes:
        if not args.dynamic_batch_only:
            torch._dynamo.config.assume_static_by_default = False
    if args.specialize_int:
        torch._dynamo.config.specialize_int = True
    if args.ci:
        if args.accuracy:
            # Run fewer iterations when checking accuracy
            args.repeat = 2

            # Set translation validation on by default on CI accuracy runs.
            torch.fx.experimental._config.translation_validation = True

        ci = functools.partial(
            CI, args.backend, training=args.training, dynamic=args.dynamic_shapes
        )
    if args.ddp:
        assert args.training, "DDP benchmark requires --training mode"
        torch._dynamo.config.optimize_ddp = args.optimize_ddp_mode
        if args.only == "dlrm":
            log.error(
                "DLRM+DDP is unsupported as it requires sharding the embedding layer separately from DDP"
            )
            return sys.exit(-1)
    if args.accuracy:
        # Use small batch size. We use >1 batch size to ensure we test
        # batch_norm type of operators that work on batch dims.
        # TODO - Go through the failures for batch size = 2
        if args.batch_size is None:
            if runner.suite_name == "huggingface":
                args.batch_size = 1
            elif runner.suite_name == "torchbench":
                args.batch_size = 4
            else:
                # Larger batch size of TIMM models to have stable batch_norm
                assert runner.suite_name == "timm_models"
                args.batch_size = 8

        # Remove sources of randomness
        if runner.suite_name not in ("timm_models", "huggingface"):
            # TODO - Using train mode for timm_models and HF models. Move to train mode for Torchbench as well.
            args.use_eval_mode = True
        inductor_config.fallback_random = True
        if args.only is not None and args.only not in {
            "alexnet",
            "Background_Matting",
            "pytorch_CycleGAN_and_pix2pix",
            "pytorch_unet",
            "Super_SloMo",
            "vgg16",
            # https://github.com/pytorch/pytorch/issues/96724
            "Wav2Vec2ForCTC",
            "Wav2Vec2ForPreTraining",
            "sam",
            "sam_fast",
            "resnet50_quantized_qat",
            "mobilenet_v2_quantized_qat",
        }:
            # some of the models do not support use_deterministic_algorithms
            torch.use_deterministic_algorithms(True)
        os.environ["CUBLAS_WORKSPACE_CONFIG"] = ":4096:8"
        torch.backends.cudnn.deterministic = True
        torch.backends.cudnn.allow_tf32 = False
        torch.backends.cudnn.benchmark = False
        torch.backends.cuda.matmul.allow_tf32 = False

        # Remove randomeness when torch manual seed is called
        patch_torch_manual_seed()

        # Some models e.g. yolov3 assert batch size on n_gpus
        if "CUDA_VISIBLE_DEVICES" not in os.environ and not args.multiprocess:
            args.device_index = "0"

        # Stricter check to disable fallbacks
        args.suppress_errors = False

    if args.device_index is not None:
        if args.multiprocess:
            print("Cannot specify both --device_index and --multiprocess")
            return sys.exit(-1)
        os.environ["CUDA_VISIBLE_DEVICES"] = args.device_index

    elif args.performance:
        # Ensure that we test on real scenarios
        args.use_eval_mode = False

    if args.partition_id > args.total_partitions or args.partition_id < 0:
        print("Invalid partition id")
        return sys.exit(-1)

    if not args.devices:
        if torch.cuda.is_available():
            args.devices = ["cuda"]
        else:
            log.warning("torch.cuda.is_available() == False, using CPU")
            args.devices = ["cpu"]

    if args.devices != ["cpu"] and torch.cuda.is_available():
        global synchronize
        synchronize = torch.cuda.synchronize

    if (
        args.devices == ["cuda"]
        and torch.cuda.get_device_properties(0).total_memory < 25 * 2**30
    ):
        # OOM errors on an RTX 3090 with 24gb RAM
        runner.skip_models.update(
            {
                # torchbench
                "hf_Longformer",
                "timm_nfnet",
                "timm_efficientdet",
            }
        )
        if args.training:
            runner.skip_models.add("hf_T5")

    if args.nnc:
        torch._C._jit_override_can_fuse_on_cpu(True)
        torch._C._jit_override_can_fuse_on_gpu(True)
        torch._C._jit_set_texpr_fuser_enabled(True)
        torch._C._jit_set_nvfuser_enabled(False)

    if args.threads:
        torch.set_num_threads(args.threads)

    if args.verbose:
        torch._logging.set_logs(dynamo=logging.DEBUG)

    if args.print_graph_breaks:
        torch._logging.set_logs(graph_breaks=True)

    if args.quiet:
        torch._logging.set_logs(dynamo=logging.ERROR)

    torch._dynamo.config.suppress_errors = args.suppress_errors

    if args.training:
        runner.model_iter_fn = runner.forward_and_backward_pass
        runner.skip_models.update(runner.skip_not_suitable_for_training_models)
    else:
        runner.model_iter_fn = runner.forward_pass

    if args.fast:
        runner.skip_models.update(runner.slow_models)

    if args.devices == ["cpu"]:
        runner.skip_models.update(runner.very_slow_models)
        runner.skip_models.update(runner.skip_models_for_cpu)
    elif args.devices == ["cuda"]:
        runner.skip_models.update(runner.skip_models_for_cuda)

    if not args.multiprocess:
        runner.skip_models.update(runner.skip_multiprocess_models)

    if args.freezing:
        runner.skip_models.update(runner.skip_models_for_freezing)

    if args.no_skip:
        runner.skip_models.clear()

    experiment = null_experiment
    global current_name, current_device, current_batch_size, output_filename, optimize_ctx, current_onnx_compiler
    optimize_ctx = contextlib.nullcontext()

    if args.overhead:
        optimize_ctx = torch._dynamo.optimize(dummy_fx_compile, nopython=args.nopython)
        experiment = speedup_experiment
        output_filename = "overheads.csv"
    elif args.inductor:
        inductor_config.debug = args.verbose
        if args.threads:
            inductor_config.cpp.threads = args.threads

        optimize_ctx = functools.partial(
            torch.compile,
            backend="inductor",
            fullgraph=args.nopython,
            mode=args.inductor_compile_mode,
        )
        experiment = speedup_experiment
        output_filename = "inductor.csv"
    elif args.export:
        optimize_ctx = export
        experiment = speedup_experiment
        output_filename = "export.csv"
    elif args.xla:
        (dev,) = args.devices
        os.environ["PJRT_DEVICE"] = {"cuda": "GPU", "cpu": "CPU"}[dev]
        torch._dynamo.mark_dynamic = MagicMock()
        experiment = xla
        output_filename = "xla.csv"
    elif args.torchscript_onnx:
        optimize_ctx = functools.partial(
            optimize_onnx_ctx,
            args.output_directory or ".",
            OnnxModelFromTorchScript,
            copy_before_export=args.performance,  # Accuarcy bench already did deepcopy
        )
        experiment = speedup_experiment_onnx
        output_filename = "torchscript_onnx.csv"
        current_onnx_compiler = "torchscript"
    elif args.dynamo_onnx:
        optimize_ctx = functools.partial(
            optimize_onnx_ctx,
            args.output_directory or ".",
            OnnxModelFromDynamo,
            dynamic_shapes=args.dynamic_shapes,
            copy_before_export=args.performance,
        )
        experiment = speedup_experiment_onnx
        output_filename = "dynamo_onnx.csv"
        current_onnx_compiler = "dynamo"
    elif args.dynamo_onnx_aot_inline:
        optimize_ctx = functools.partial(
            optimize_onnx_ctx,
            args.output_directory or ".",
            OnnxModelFromDynamoAotInline,
            dynamic_shapes=args.dynamic_shapes,
            copy_before_export=args.performance,
        )
        experiment = speedup_experiment_onnx
        output_filename = "dynamo_onnx_aot_inline.csv"
        current_onnx_compiler = "dynamo"
    elif args.speedup_dynamo_ts:
        optimize_ctx = torch._dynamo.optimize("ts", nopython=args.nopython)
        experiment = speedup_experiment
        output_filename = "speedup_dynamo_ts.csv"
    elif args.prims_nvfuser:
        optimize_ctx = torch._dynamo.optimize("prims_nvfuser", nopython=args.nopython)
        experiment = speedup_experiment
        backend_str = "prims_nvfuser"
        output_filename = f"accuracy_aot_{backend_str}.csv"
    elif args.print_fx:
        optimize_ctx = torch._dynamo.optimize(
            print_fx,
            nopython=args.nopython,
        )
    elif args.print_aten_ops:
        optimize_ctx = torch._dynamo.optimize(
            print_aten_ops,
            nopython=args.nopython,
        )
    elif args.nothing:
        optimize_ctx = nothing
        experiment = speedup_experiment
        output_filename = "nothing.csv"
    elif args.backend or args.export_aot_inductor:
        if args.export_aot_inductor:
            assert not args.training, "AOTInductor only supports inference"
            optimize_ctx = functools.partial(
                export_aot_inductor, device=args.devices[0]
            )

            # AOTInductor doesn't support control flow yet
            runner.skip_models.update(runner.skip_models_due_to_control_flow)
        else:
            optimize_ctx = torch._dynamo.optimize(args.backend, nopython=args.nopython)
        experiment = speedup_experiment
        if args.accuracy:
            output_filename = f"accuracy_{args.backend}.csv"
        elif args.tolerance:
            output_filename = f"tolerance_{args.backend}.csv"
        else:
            output_filename = f"speedup_{args.backend}.csv"
    elif args.recompile_profiler:
        output_filename = "recompile_profiler_log.csv"
        experiment = recompile_profiler_experiment
    else:
        optimize_ctx = torch._dynamo.optimize(
            fx_insert_profiling, nopython=args.nopython
        )
        experiment = coverage_experiment
        output_filename = "coverage.csv"

    if args.inductor or args.backend == "inductor" or args.export_aot_inductor:
        inductor_config.triton.cudagraphs = not args.disable_cudagraphs
        inductor_config.triton.persistent_reductions = (
            not args.disable_persistent_reductions
        )
        inductor_config.split_reductions = not args.disable_split_reductions
        inductor_config.triton.divisible_by_16 = not args.disable_divisible_by_16
        if args.inference:
            inductor_config.freezing = args.freezing

    runner.setup_amp()

    if args.output:
        output_filename = args.output

    if output_filename:
        if args.output_directory:
            output_filename = os.path.join(args.output_directory, output_filename)
        else:
            output_filename = os.path.join(
                torch._dynamo.config.base_dir, output_filename
            )

    if args.find_batch_sizes and args.only:
        for device in args.devices:
            batch_size = runner.batch_size_finder(device, args.only)
            print(args.only, batch_size)
            output_csv(output_filename, [], [args.only, batch_size])
        return

    if args.export_profiler_trace:
        if args.profiler_trace_name is None:
            if args.backend:
                args.profiler_trace_name = args.backend
            elif args.inductor:
                args.profiler_trace_name = "inductor"
            else:
                args.profiler_trace_name = "profile"
        else:
            args.profiler_trace_name = args.profiler_trace_name

    if args.no_translation_validation:
        # Overwrite 'translation_validation' config, if specified.
        torch.fx.experimental._config.translation_validation = False

    experiment = functools.partial(experiment, args, runner.model_iter_fn)

    if args.only and should_diff_branch(args):
        import git

        repo = git.Repo()
        main_branch = repo.active_branch.name
        try:
            # Adding diff-branch again to the args will override previous value
            call_args = (
                [sys.executable] + sys.argv + [f"--diff-branch={diff_branch_default}"]
            )
            # Run for main branch
            subprocess.check_call(call_args + [f"--tag={main_branch}"])
            # Run for comparison branch
            repo.git.checkout(args.diff_branch)
            subprocess.check_call(call_args + [f"--tag={args.diff_branch}"])
        finally:
            # Go back to main branch
            repo.git.checkout(main_branch)
    elif args.only:
        model_name = args.only
        for device in args.devices:
            batch_size = args.batch_size
            if args.batch_size_file:
                batch_size = read_batch_size_from_file(
                    args, args.batch_size_file, model_name
                )
            if model_specified_by_path(args.only):
                model, example_inputs = load_model_from_path(args.only)
                name = model.__class__.__name__
                model = model.to(device=device)
                example_inputs = tree_map_only(
                    torch.Tensor, lambda x: x.to(device=device), example_inputs
                )
            else:
                name = model_name
                try:
                    with tqdm(desc="loading model"):
                        extra_args = []
                        if hasattr(args, "rank") and hasattr(args, "world_size"):
                            extra_args += [
                                "--rank",
                                str(args.rank),
                                "--world_size",
                                str(args.world_size),
                            ]

                        if args.part:
                            (
                                device,
                                name,
                                model,
                                example_inputs,
                                batch_size,
                            ) = runner.load_model(
                                device,
                                model_name,
                                batch_size=batch_size,
                                part=args.part,
                                extra_args=extra_args,
                            )
                        else:
                            if args.fsdp:
                                # Always load model on cpu for fsdp
                                # When initializing FSDP, we will use the cuda device if args.cuda is set
                                (
                                    _,
                                    name,
                                    model,
                                    example_inputs,
                                    batch_size,
                                ) = runner.load_model(
                                    "cpu",
                                    model_name,
                                    batch_size=batch_size,
                                    extra_args=extra_args,
                                )
                            else:
                                (
                                    device,
                                    name,
                                    model,
                                    example_inputs,
                                    batch_size,
                                ) = runner.load_model(
                                    device,
                                    model_name,
                                    batch_size=batch_size,
                                    extra_args=extra_args,
                                )
                except Exception as e:
                    import traceback

                    mode = "train" if args.training else "eval"
                    print(f"{device:4} {mode:5} {name:34} ")
                    print(traceback.format_exc())
                    status = (
                        "model_fail_to_load"
                        if isinstance(e, NotImplementedError)
                        else "eager_fail_to_run"
                    )
                    write_csv_when_exception(args, name, status, device)
                    continue  # bad benchmark implementation

            if args.trace_on_xla:
                xla_dev = xm.xla_device()
                model = model.to(device=xla_dev)
                example_inputs = tree_map_only(
                    torch.Tensor, lambda x: x.to(device=xla_dev), example_inputs
                )

            current_name = name
            current_device = device
            current_batch_size = batch_size
            set_model_name(name)

            # Look for stuff that looks like batch size, and mark it dynamic.
            # Better integration would integrate directly with benchmark suite
            # but cannot conveniently do this
            # NB: This must be done late enough so that we don't do more
            # conversions on the inputs
            # NB: Assumes only the first batch-y like dimension is the batch
            marked = False

            def detect_and_mark_batch(t):
                nonlocal marked
                for i, s in enumerate(t.size()):
                    if s == batch_size:
                        torch._dynamo.mark_dynamic(t, i)
                        marked = True
                        break

            if (
                args.dynamic_batch_only
                and batch_size > 1
                and model_name not in CI_SKIP_DYNAMIC_BATCH_ONLY
            ):
                tree_map_only(torch.Tensor, detect_and_mark_batch, example_inputs)
                assert marked, f"nothing in example_inputs had a dim with {batch_size}"

            if args.log_operator_inputs:
                log_operator_inputs(
                    model, example_inputs, runner.model_iter_fn, name, args
                )
                continue

            if args.per_process_memory_fraction != 1:
                torch.cuda.set_per_process_memory_fraction(
                    args.per_process_memory_fraction
                )
            if model_name in DO_NOT_CAST_INPUTS:
                model, _ = runner.cast_based_on_args(model, example_inputs)

            else:
                model, example_inputs = runner.cast_based_on_args(model, example_inputs)
            runner.setup_amp(current_device)
            runner.run_one_model(
                name,
                model,
                example_inputs,
                optimize_ctx,
                experiment,
                explain=args.explain,
                tag=args.tag,
            )
        if args.generate_aot_autograd_stats:
            stats_file = output_filename.split(".csv")[0] + "_stats.csv"
            output_csv(
                stats_file,
                ("dev", "name", "batch_size", "total_aot_graphs", "ok_aot_graphs"),
                [
                    current_device,
                    current_name,
                    current_batch_size,
                    *Stats.aot_summary(),
                ],
            )
    else:
        metrics.purge_old_log_files()
        if output_filename and os.path.exists(output_filename):
            os.unlink(output_filename)
        if original_dir:
            os.chdir(original_dir)
        model_names = list(runner.iter_model_names(args))
        nmodels = len(model_names)
        for i, name in enumerate(model_names):
            current_name = name
            if args.progress:
                print(f"Running model {i+1}/{nmodels}", flush=True)

            try:
                timeout = args.timeout
                if should_diff_branch(args):
                    timeout *= 2
                subprocess.check_call(
                    [sys.executable] + sys.argv + [f"--only={name}"], timeout=timeout
                )
            except subprocess.TimeoutExpired:
                write_csv_when_exception(args, name, "timeout")
            except subprocess.CalledProcessError as e:
                print("Run failed with return code: ", e.returncode, file=sys.stderr)
                print("Output: ", e.output, file=sys.stderr)
                print("Error: ", e.stderr, file=sys.stderr)
        print_summary(output_filename, print_dataframe=args.print_dataframe_summary)


def log_operator_inputs(model, example_inputs, model_iter_fn, name, args):
    mode = "training" if args.training else "eval"
    output = os.path.join(os.path.dirname(args.output), f"{name}_{mode}.txt")

    # TODO - add option for coalescing inputs over multiple runs
    if os.path.exists(output):
        print(f"Skipping {name}, {output} already exists")
        return

    print(f"Running {name}")
    try:
        from .microbenchmarks.operator_inp_utils import OperatorInputsMode
    except ImportError:
        from microbenchmarks.operator_inp_utils import OperatorInputsMode

    operator_mode = OperatorInputsMode()
    fake_tensor_mode = FakeTensorMode()

    with torch._subclasses.fake_tensor.FakeCopyMode(fake_tensor_mode):
        model_fake = copy.deepcopy(model)
        example_inputs_fake = copy.deepcopy(example_inputs)
    try:
        with fake_tensor_mode, operator_mode:
            model_iter_fn(model_fake, example_inputs_fake, collect_outputs=False)
    except Exception as e:
        print(f"{name} failed to run with fake tensors, trying real. Exception: {e}")
        operator_mode = OperatorInputsMode()
        try:
            with operator_mode:
                model_iter_fn(model, example_inputs, collect_outputs=False)
        except Exception as e2:
            print(f"{name} failed to run with real. Exception: {e2}")
            raise

    print(f"Writing output to {output}")
    operator_mode.log_to_file(output)


if __name__ == "__main__":
    raise RuntimeError(
        f"You shouldn't run {sys.argv[0]} directly, instead try timm_model.py, torchbench.py or huggingface.py"
    )<|MERGE_RESOLUTION|>--- conflicted
+++ resolved
@@ -1135,21 +1135,12 @@
                 example_outputs = copy.deepcopy(model)(*example_args, **example_kwargs)
             _register_dataclass_output_as_pytree(example_outputs)
 
-<<<<<<< HEAD
-            # TODO(angelayi): change this to predispatch
-            gm = torch.export._trace._export_to_torch_ir(
-                model,
-                example_args,
-                example_kwargs,
-            )
-=======
             gm = torch.export._trace._export(
                 model,
                 example_args,
                 example_kwargs,
                 pre_dispatch=True,
             ).module()
->>>>>>> b279034e
             with torch.no_grad():
                 so_path = torch._inductor.aot_compile(
                     gm, example_args, example_kwargs
