#!/usr/bin/env python3
import argparse
import collections
import copy
import csv
import functools
import importlib
import io
import logging
import os
import random
import signal
import subprocess
import sys
import time
import warnings
from contextlib import contextmanager

import numpy as np
import pandas as pd
import psutil
import torch

import torch._dynamo
import torch._dynamo.utils
import torch.distributed
from scipy.stats import gmean, ttest_ind
from torch._dynamo.exc import BackendCompilerFailed
from torch._dynamo.optimizations import backends
from torch._dynamo.optimizations.log_args import conv_args_analysis
from torch._dynamo.profiler import fx_insert_profiling, Profiler
from torch._dynamo.testing import dummy_fx_compile, format_speedup, same
from torch._dynamo.utils import clone_inputs
from torch._functorch.aot_autograd import set_model_name
from torch._inductor import config as inductor_config
from torch._inductor.utils import fresh_inductor_cache
from torch._subclasses.fake_tensor import FakeTensorMode
from torch.distributed.fsdp import FullyShardedDataParallel as FSDP
from torch.nn.parallel import DistributedDataParallel as DDP
from torch.utils._pytree import tree_map

try:
    from .microbenchmarks.operator_inp_utils import OperatorInputsMode
except ImportError:
    from microbenchmarks.operator_inp_utils import OperatorInputsMode

try:
    import torch_xla.core.xla_model as xm
except ImportError:
    # ignore the error if torch_xla is not installed
    pass

log = logging.getLogger(__name__)

# We are primarily interested in TF32
torch.backends.cuda.matmul.allow_tf32 = True

current_name = ""
current_device = ""
current_batch_size = None
output_filename = None

CI_SKIP_AOT_EAGER_INFERENCE = [
    # TorchBench
    "demucs",  # OOM
    # Huggingface
    "BartForConditionalGeneration",  # OOM
]

CI_SKIP_AOT_EAGER_TRAINING = [
    *CI_SKIP_AOT_EAGER_INFERENCE,
    # TorchBench
    "Background_Matting",  # fp64_OOM
    "moco",
    "pytorch_struct",
    "vision_maskrcnn",
    # Huggingface
    "AlbertForMaskedLM",  # OOM
    "AlbertForQuestionAnswering",  # OOM
    "BigBird",
    "M2M100ForConditionalGeneration",  # OOM
    "PegasusForConditionalGeneration",  # OOM
    "XGLMForCausalLM",  # OOM
    "XLNetLMHeadModel",  # OOM
    "YituTechConvBert",
    # TIMM
    "cait_m36_384",  # fp64_OOM
    "convit_base",  # fp64_OOM
    "mobilevit_s",  # Accuracy
    "xcit_large_24_p8_224",  # fp64_OOM
]

CI_SKIP_AOT_EAGER_DYNAMIC_TRAINING = [
    *CI_SKIP_AOT_EAGER_TRAINING,
    "drq",  # assert type(inner_out) == type(user_out)
    "hf_T5_base",  # fp64_OOM
    "mobilenet_v2_quantized_qat",  # setStorage
    "resnet50_quantized_qat",  # setStorage
    "soft_actor_critic",  # assert type(inner_out) == type(user_out)
    "tacotron2",  # aten._thnn_fused_lstm_cell.default
    "tts_angular",  # _VF.lstm
    "AllenaiLongformerBase",  # assert type(inner_out) == type(user_out)
    "DebertaV2ForQuestionAnswering",  # OOM
    "botnet26t_256",  # assert type(inner_out) == type(user_out)
    "crossvit_9_240",  # torch._C._nn.upsample_bicubic2d
    "eca_botnext26ts_256",  # assert type(inner_out) == type(user_out)
    "eca_halonext26ts",  # assert type(inner_out) == type(user_out)
    "hrnet_w18",  # torch._C._nn.upsample_nearest2d
    "levit_128",  # Cannot call sizes() on tensor with symbolic sizes/strides
    "sebotnet33ts_256",  # assert type(inner_out) == type(user_out)
    "twins_pcpvt_base",  # timeout
]

CI_SKIP_INDCUTOR_INFERENCE = [
    *CI_SKIP_AOT_EAGER_INFERENCE,
    # TorchBench
    "DALLE2_pytorch",
    "detectron2",
    "hf_T5",  # accuracy
    "hf_BigBird",  # accuracy
    "hf_GPT2_large",  # OOM
    "maml",  # accuracy
    "mobilenet_v2_quantized_qat",  # The eval test only supports CPU
    "moco",  # accuracy
    "pytorch_struct",  # Test eval is not implemented
    "pyhpc_equation_of_state",  # Accuracy
    "pyhpc_turbulent_kinetic_energy",  # Accuracy
    "tacotron2",
    "vision_maskrcnn",  # accuracy
    # Huggingface
    "AllenaiLongformerBase",
    "DebertaV2ForQuestionAnswering",  # OOM
    # TIMM
    "cait_m36_384",  # Accuracy
    "ghostnet_100",  # Accuracy
]

CI_SKIP_INDUCTOR_TRAINING = [
    *CI_SKIP_INDCUTOR_INFERENCE,
    # TorchBench
    "Background_Matting",  # fp64_OOM
    "dlrm",  # Fails on CI - unable to repro locally
    "mobilenet_v3_large",  # accuracy
    "resnet50_quantized_qat",  # Eager model failed to run
    # Huggingface
    "BlenderbotForCausalLM",  # OOM
    "GoogleFnet",  # Eager model failed to run
    "M2M100ForConditionalGeneration",  # OOM
    "XGLMForCausalLM",  # OOM
    "MT5ForConditionalGeneration",  # fails accuracy
    # TIMM
    "convit_base",  # fp64_OOM
    "eca_halonext26ts",  # accuracy
    "fbnetv3_b",  # accuracy
    "levit_128",  # fp64_OOM
    "xcit_large_24_p8_224",  # fp64_OOM
]


CI_SKIP_OPTIMIZER = {
    # TIMM
    "convmixer_768_32",  # accuracy
    "sebotnet33ts_256",  # accuracy
    "hrnet_w18",  # Stack issue in fx
    # TorchBench
    "dlrm",  # symbolic shapes error
    # HF
    "pnasnet5large",  # Stack issue in fx
    "MobileBertForMaskedLM",  # Stack issue in fx
    "MobileBertForQuestionAnswering",  # Stack issue in fx
    "PegasusForConditionalGeneration",  # OOM
}


def model_specified_by_path(path_and_class_str):
    return ":" in path_and_class_str


def load_model_from_path(path_and_class_str):
    configs = {}
    for kvstr in path_and_class_str.split(","):
        k, v = kvstr.split(":")
        configs[k] = v

    for name in ["path", "class"]:
        if name not in configs:
            raise RuntimeError(
                "Invalid --only arguments. Check help message for the correct format"
            )

    path = configs["path"]
    class_name = configs["class"]

    if path[:1] != "/":
        raise RuntimeError(
            "Use absolute path since dynamo may change the current working directory which makes using relative path tricky"
        )

    spec = importlib.util.spec_from_file_location("module_name", path)
    module = importlib.util.module_from_spec(spec)
    spec.loader.exec_module(module)

    model_class = getattr(module, class_name)
    assert issubclass(model_class, torch.nn.Module)
    model = model_class()
    assert hasattr(model, "get_example_inputs")
    inputs = model.get_example_inputs()
    return model, inputs


def output_csv(filename, headers, row):
    assert filename
    existed = os.path.exists(filename)
    output = csv.writer(
        io.TextIOWrapper(
            open(filename, "ab", buffering=0),
            "utf-8",
            write_through=True,
        ),
        lineterminator="\n",
    )
    if not existed:
        output.writerow(headers)
    output.writerow([(f"{x:.4f}" if isinstance(x, float) else x) for x in row])


class NullContext:
    def __enter__(self):
        pass

    def __exit__(self, exc_type, exc_val, exc_tb):
        pass


def nothing(f):
    return f


@functools.lru_cache(None)
def patch_torch_manual_seed():
    """Make torch manual seed deterministic. Helps with accuracy testing."""

    def deterministic_torch_manual_seed(*args, **kwargs):
        from torch._C import default_generator

        seed = 1337
        import torch.cuda

        if not torch.cuda._is_in_bad_fork():
            torch.cuda.manual_seed_all(seed)
        return default_generator.manual_seed(seed)

    torch.manual_seed = deterministic_torch_manual_seed


def synchronize():
    pass


def print_summary(filename):
    if not (filename and os.path.exists(filename)):
        return
    data = pd.read_csv(filename)
    width = max(map(len, data.columns))
    for col in data.columns:
        try:
            if col in ("dev", "name", "batch_size"):
                continue
            elif col in ("pct_ops", "pct_time"):
                print(col.ljust(width), f"{data[col].mean():.1%}")
            elif col in ("graphs", "graph_calls", "captured_ops", "total_ops"):
                print(col.ljust(width), f"{data[col].mean():.1f}")
            elif col in ("compilation_latency"):
                print(col.ljust(width), f"mean={data[col].mean():.1f} seconds")
            elif col in ("compression_ratio"):
                print(col.ljust(width), f"mean={data[col].mean():.1f}x")
            else:
                cdata = data[col].clip(1)
                print(
                    col.ljust(width),
                    f"gmean={gmean(cdata):.2f}x mean={cdata.mean():.2f}x",
                )
        except Exception:
            pass


def tensor_is_on_xla(tensors):
    if not isinstance(tensors, (tuple, list)):
        tensors = [tensors]
    tensors = [x for x in tensors if isinstance(x, torch.Tensor)]
    return any(map(lambda x: x.device.type == "xla", tensors))


def timed(
    model,
    model_iter_fn,
    example_inputs,
    times=1,
    return_result=False,
    collect_outputs=False,
):
    use_xla = tensor_is_on_xla(example_inputs)
    synchronize()

    if use_xla:
        xm.mark_step()
        xm.wait_device_ops()

    t0 = time.perf_counter()
    # Dont collect outputs to correctly measure timing
    for _ in range(times):
        # Put this call inside the loop to reset the seed for each iteration.
        reset_rng_state(use_xla)
        result = model_iter_fn(model, example_inputs, collect_outputs=collect_outputs)

        # instead of calling sync on result_list, we should call mark_step.
        # In training case, result_list may be empty, but we want to
        # send all the pending graphs for compilation.
        if use_xla:
            # For the model running on regular torchxla (baseline), we need the
            # mark step to send the accumulated graph for compilation.
            #
            # For the model running with dynamo/torchxla bridge, in training case,
            # we need the mark step to send the optimizer graph out for
            # compilation.
            xm.mark_step()

    if use_xla:
        xm.wait_device_ops()
    synchronize()
    t1 = time.perf_counter()
    return (t1 - t0, result) if return_result else t1 - t0


class Stats:
    totals = collections.defaultdict(collections.Counter)

    @classmethod
    def reset_counters(cls):
        for k, v in torch._dynamo.utils.counters.items():
            cls.totals[k].update(v)
        ok = torch._dynamo.utils.counters["frames"]["ok"]
        total = torch._dynamo.utils.counters["frames"]["total"]
        torch._dynamo.utils.counters.clear()
        return ok, total

    @classmethod
    def print_summary(cls):
        for k, v in sorted(cls.totals.items()):
            lines = "\n  ".join(map(str, v.most_common(50)))
            print(f"STATS {k}\n  {lines}")

    @classmethod
    def aot_summary(cls):
        return [cls.totals["aot_autograd"]["total"], cls.totals["aot_autograd"]["ok"]]


def coverage_experiment(args, model_iter_fn, model, example_inputs):
    """
    Test operator/model coverage of TorchDynamo and record statistics
    taken from a profiler.  This target is mainly intended to check
    correctness.

    Writes to ./coverage.csv
    """
    profiler = Profiler()
    frozen_model_iter_fn = torch._dynamo.run(model_iter_fn)
    with profiler.prof:
        frozen_model_iter_fn(model, example_inputs)
    coverage_result = profiler.results()
    output_csv(
        output_filename,
        (
            "dev",
            "name",
            "batch_size",
            "graphs",
            "graph_calls",
            "captured_ops",
            "total_ops",
            "pct_ops",
            "pct_time",
        ),
        [
            current_device,
            current_name,
            current_batch_size,
        ]
        + coverage_result.tocsv(),
    )
    return coverage_result


def speedup_experiment_fx2trt(args, model_iter_fn, model, example_inputs):
    """
    Measure speedups over eager using the trt inference backend. TRT backend is based fx graph
    generated by torch._dynamo.
    Writes to ./speedups_fx2trt.csv
    """
    return speedup_experiment(args, model_iter_fn, model, example_inputs)


def recompile_profiler_experiment(args, model_iter_fn, model, example_inputs):
    prof = torch._dynamo.utils.CompileProfiler()
    opt_model_iter_fn = torch._dynamo.optimize(prof, nopython=args.nopython)(
        model_iter_fn
    )
    opt_model_iter_fn(model, example_inputs)
    output_csv(
        output_filename, ["model", "profiler report"], [current_name, prof.report()]
    )
    met = prof.get_metrics()
    guard_failures = len(met["guard_failures"])
    return [guard_failures]


def randomize_input(inputs):
    if isinstance(inputs, (list, tuple)):
        return type(inputs)([randomize_input(x) for x in inputs])
    elif isinstance(inputs, torch.Tensor):
        if inputs.dtype in (torch.float32, torch.float64):
            torch._dynamo.utils.counters["randomize_input"]["times"] += 1
            return torch.randn_like(inputs)
        elif inputs.dtype == torch.int64:
            # Note: we can not simply tune integer tensors as follows
            #   `return torch.randint_like(inputs, high=inputs.max().item())`
            # This may break some invariants between tensors.
            # E.g. in embedding lookup case, one tensor is the length
            # and another is an indices tensor.
            return inputs
        else:
            raise RuntimeError(
                f"randomize_input need support tensor of type {inputs.dtype}"
            )
    else:
        raise RuntimeError(
            f"randomize_input can not handle input of type {type(inputs)}"
        )


def maybe_mark_step(args):
    if args.trace_on_xla:
        xm.mark_step()


def speedup_experiment(args, model_iter_fn, model, example_inputs, **kwargs):
    """
    Measure speedups over eager.

    Writes to ./speedups.csv
    """
    if args.dynamic_shapes:
        return speedup_experiment_ds(args, model_iter_fn, model, example_inputs)

    timings = np.zeros((args.repeat, 2), np.float64)
    # if we randomize the input, we should also check the result is correct
    should_check_result = should_randomize_input = args.randomize_input
    is_correct = True

    import contextlib

    @contextlib.contextmanager
    def maybe_profile(*args, **kwargs):
        if kwargs.pop("enabled", True):
            with torch.profiler.profile(*args, **kwargs) as p:
                yield p
        else:
            yield

    @contextlib.contextmanager
    def maybe_mark_profile(*args, **kwargs):
        prof: torch.profiler.profile = kwargs.pop("p", None)
        mark = kwargs.pop("mark", None)
        if prof:
            with torch.profiler.record_function(mark):
                yield
        else:
            yield

    times = args.iterations_per_run

    # Use higher tolerance for XLA since XLA cause numerical unstability when
    # graph size changes
    tolerance = args.xla_tolerance if args.trace_on_xla else 1e-4

    with maybe_profile(enabled=args.export_profiler_trace) as p:
        frozen_model_iter_fn = torch._dynamo.run(model_iter_fn)
        for rep in range(args.repeat):
            inputs = (
                randomize_input(copy.deepcopy(example_inputs))
                if should_randomize_input
                else example_inputs
            )
            # need call mark_step to perform the computation
            # on randomize_input. Otherwise the first call using the
            # inputs will incur high penalty then the next one.
            maybe_mark_step(args)

            # interleave the runs to handle frequency scaling and load changes
            with maybe_mark_profile(p=p, mark="expected"):
                timings[rep, 0], expected_output = timed(
                    model,
                    model_iter_fn,
                    inputs,
                    return_result=True,
                    times=times,
                    collect_outputs=args.collect_outputs,
                )

            # call mark_step between the 2 calls to make the comparison fair.
            maybe_mark_step(args)

            with maybe_mark_profile(p=p, mark="actual"):
                timings[rep, 1], actual_output = timed(
                    model,
                    frozen_model_iter_fn,
                    inputs,
                    return_result=True,
                    times=times,
                    collect_outputs=args.collect_outputs,
                )

            if should_check_result:
                is_correct = is_correct and same(
                    expected_output, actual_output, tol=tolerance
                )

    if args.export_profiler_trace:
        name = args.profiler_trace_name + "_" + model.name + ".json"
        name = os.path.join(torch._dynamo.config.base_dir, name)
        p.export_chrome_trace(name)
    pvalue = ttest_ind(timings[:, 0], timings[:, 1]).pvalue
    median = np.median(timings, axis=0)
    speedup = median[0] / median[1]
    if args.dump_raw_metrics:
        np.save(
            f"{output_filename[:-4]}-raw_timings-{current_name}-{current_device}.npy",
            timings,
        )

    headers = ("dev", "name", "batch_size", "speedup", "abs_latency")
    row = [
        current_device,
        current_name,
        current_batch_size,
        float(speedup),
        median[1] * 1000,
    ]
    if "compilation_latency" in kwargs:
        headers = headers + ("compilation_latency", "compression_ratio")
        row.append(kwargs["compilation_latency"])
        row.append(kwargs["compression_ratio"])

    output_csv(
        output_filename,
        headers,
        row,
    )
    headers, data = torch._dynamo.utils.compile_times(repr="csv", aggregate=True)
    assert (
        output_filename.find(".csv") > 0
    ), f"expected output_filename to be a .csv, but got {output_filename}"
    output_csv(
        output_filename[:-4] + "_compilation_metrics.csv",
        ["dev", "name", "batch_size"] + headers,
        [current_device, current_name, current_batch_size] + data,
    )
    return format_speedup(speedup, pvalue, is_correct=is_correct)


def speedup_experiment_ds(args, model_iter_fn, model, example_inputs):
    """
    Run dynamic shapes benchmarks.

    Requires dynamic shape compatible models, which provide a list of example inputs.

    Warms up using the first input example and then iterates the inputs,
    measuring (and expecting minimal) variance between the runtime for different examples.

    """
    timings = np.zeros((args.repeat, len(example_inputs), 2), np.float64)

    if args.repeat > 5:
        print(
            f"\ndynamic shapes experiments are slow, consider setting --repeat less than {args.repeat}\n"
        )

    nwarmup = 4
    for rep in range(args.repeat):
        # Start each rep fresh, e.g. only warmup on example 0
        torch._dynamo.reset()
        optimized_model_iter_fn = optimize_ctx(model_iter_fn)
        for _ in range(nwarmup):
            optimized_model_iter_fn(model, example_inputs[0])

        for input_idx, inputs in enumerate(example_inputs):
            # interleave the runs to handle frequency scaling and load changes
            timings[rep, input_idx, 0] = timed(
                model, model_iter_fn, inputs, return_result=False
            )
            # different from regular speedup_experiment, we _DO_ want to allow recompilation
            timings[rep, input_idx, 1] = timed(
                model, optimized_model_iter_fn, inputs, return_result=False
            )
    medians = np.median(timings, axis=0)
    speedups = list(medians[:, 0] / medians[:, 1])
    speedups_mean = np.mean(speedups)
    speedups_median = np.median(speedups)
    speedups_var = np.var(speedups)

    # TODO this x[0] is not going to work in general but bert only has 1 input
    shapes = [x[0].shape for x in example_inputs]
    shape_keys = sorted(set(shapes))
    shape_speedups = {
        shape: list(
            map(
                lambda it: it[1],
                filter(lambda it: it[0] == shape, zip(shapes, speedups)),
            )
        )
        for shape in shape_keys
    }
    output_str = (
        f"mean: {speedups_mean:.3f}, median: {speedups_median:.3f}, var: {speedups_var:.3f}"
        + "\nSpeedups by shape: "
        + "\n".join(
            [
                f"{shape}: "
                + ", ".join([f"{speedup: .3g}" for speedup in shape_speedups[shape]])
                for shape in shape_keys
            ]
        )
    )
    output_csv(
        output_filename,
        ("dev", "name", "batch_size", "speedup mean", "speedup median", "speedup var"),
        [
            current_device,
            current_name,
            current_batch_size,
            speedups_mean,
            speedups_median,
            speedups_var,
        ],
    )
    return output_str


def overhead_experiment(*args, model_iter_fn):
    """
    Measure overheads of TorchDynamo by running with no backend (only
    eager+FX), and reporting speedup/slowdown over eager.

    Writes to ./overheads.csv
    """
    return speedup_experiment(*args, model_iter_fn)


def print_fx(gm, example_inputs):
    print(gm.graph)
    return gm


def print_aten_ops(gm, example_inputs):
    from functorch.compile import aot_module

    def trace_printer(gm, _):
        print(gm.graph)
        return gm

    return aot_module(gm, fw_compiler=trace_printer, bw_compiler=trace_printer)


def baselines(models, model_iter_fn, example_inputs, args):
    """
    Common measurement code across all baseline experiments.
    """
    models = list(models)
    for idx, (name, model) in enumerate(models):
        if idx == 0:
            result0 = model_iter_fn(model, example_inputs)
        elif model is not None:
            try:
                result = model_iter_fn(model, example_inputs)
                if same(result0, result):
                    continue
                print(name, "is INCORRECT")
            except Exception:
                log.exception("error checking %s", name)
            models[idx] = (name, None)
    timings = np.zeros((args.repeat, len(models)), np.float64)
    timings.fill(1.0e10)
    for rep in range(args.repeat):
        for idx, (name, model) in enumerate(models):
            if model is not None:
                try:
                    timings[rep, idx] = timed(model, model_iter_fn, example_inputs)
                except Exception:
                    pass
    pvalue = [
        ttest_ind(timings[:, 0], timings[:, i]).pvalue
        for i in range(1, timings.shape[1])
    ]
    median = np.median(timings, axis=0)
    speedup = median[0] / median[1:]
    for idx, (name, model) in enumerate(models[1:]):
        if model is None:
            speedup[idx] = 0.0
    result = " ".join(
        [
            format_speedup(s, p, m is not None)
            for s, p, m in zip(speedup, pvalue, [m for n, m in models[1:]])
        ]
    )
    output_csv(
        output_filename,
        ("dev", "name", "batch_size") + tuple(n for n, m in models[1:]),
        [current_device, current_name, current_batch_size]
        + [f"{x:.4f}" for x in speedup],
    )
    return result


def try_script(model, example_inputs):
    try:
        return torch.jit.script(model)
    except Exception:
        return None


def speedup_experiment_onnx(args, model_iter_fn, model, example_inputs):
    """
    Measure baseline performance (without using TorchDynamo) of ONNXRT and TensorFlow.

    Writes to ./baseline_onnx.csv
    """
    if current_device == "cpu":
        m_onnxrt = backends.onnxrt_cpu(
            try_script(model, example_inputs), example_inputs
        )
    else:
        m_onnxrt = backends.onnxrt_cuda(
            try_script(model, example_inputs), example_inputs
        )

    if current_name != "timm_resnest":
        m_onnx2tf = backends.onnx2tf(try_script(model, example_inputs), example_inputs)
    else:
        # this one takes 8+ hours to finish
        m_onnx2tf = None

    return baselines(
        [
            ("eager", model),
            ("onnxrt", m_onnxrt),
            ("onnx2tf", m_onnx2tf),
        ],
        model_iter_fn,
        example_inputs,
        args,
    )


def speedup_experiment_trt(args, model_iter_fn, model, example_inputs):
    """
    Measure baseline performance (without using TorchDynamo) of TensorRT.

    Writes to ./baseline_trt.csv
    """
    m_onnx2trt = backends.onnx2tensorrt(
        try_script(model, example_inputs), example_inputs
    )

    m_torch2trt = backends.torch2trt(model, example_inputs)

    if current_name != "opacus_cifar10":
        m_fx2trt = backends.fx2trt(model, example_inputs)
    else:
        # fx2trt infinite loops on one model
        m_fx2trt = None

    return baselines(
        [
            ("eager", model),
            ("onnx2trt", m_onnx2trt),
            ("torch2trt", m_torch2trt),
            ("fx2trt", m_fx2trt),
        ],
        model_iter_fn,
        example_inputs,
        args,
    )


def read_batch_size_from_file(args, filename, model_name):
    batch_size = None
    if os.path.exists("benchmarks"):
        filename = os.path.join("benchmarks", filename)
    assert os.path.exists(filename), filename
    with open(filename, "r") as f:
        lines = f.readlines()
        lines = [i.split(",") for i in lines if len(i.strip()) > 0]
        for val in lines:
            cur_name, b = val
            if model_name == cur_name:
                batch_size = int(b)
    if batch_size is None:
        log.warning("Could not find batch size for {}".format(model_name))
    elif batch_size == -1:
        raise RuntimeError(
            f"Batch size is unset for {model_name} in {args.batch_size_file}"
        )
    print(f"batch size: {batch_size}")
    return batch_size


class TimeOutException(Exception):
    pass


def alarm_handler(signum, frame):
    raise TimeOutException()


def exit_after(s):
    """
    Decorator to raise TimeoutException if the fn is taking more than s seconds
    to run.
    """

    def outer(fn):
        def inner(*args, **kwargs):
            signal.signal(signal.SIGALRM, alarm_handler)
            signal.alarm(s)
            try:
                result = fn(*args, **kwargs)
            finally:
                signal.alarm(0)
            return result

        return inner

    return outer


def get_peak_memory():
    return torch.cuda.max_memory_allocated() / 10**9


def null_experiment(args, model_iter_fn, model, example_inputs):
    """
    A no-op experiment useful for making sure TorchBenchark alone works properly.
    """

    return []


def cast_to(dtype, model, inputs):
    # cast model and inputs to fp16
    if dtype == torch.float16:
        model = model.half()
    else:
        model = model.to(dtype)

    inputs = tree_map(
        lambda x: x.to(dtype)
        if isinstance(x, torch.Tensor) and x.is_floating_point()
        else x,
        inputs,
    )
    return model, inputs


def cast_to_bf16(model, inputs):
    return cast_to(torch.bfloat16, model, inputs)


def cast_to_fp16(model, inputs):
    return cast_to(torch.float16, model, inputs)


def cast_to_fp64(model, inputs):
    return cast_to(torch.float64, model, inputs)


def cast_to_fp32(model, inputs):
    return cast_to(torch.float32, model, inputs)


def reset_rng_state(use_xla=False):
    torch.manual_seed(1337)
    random.seed(1337)
    np.random.seed(1337)
    if use_xla:
        xm.set_rng_state(1337, str(xm.xla_device()))


class DummyGradScaler:
    def scale(self, loss):
        return loss


def maybe_fresh_cache(fn, is_cold_start):
    def inner(*args, **kwargs):
        cache_minder = NullContext()
        if is_cold_start:
            cache_entries = {}
            cache_minder = fresh_inductor_cache(cache_entries)

        try:
            with cache_minder:
                return fn(*args, **kwargs)
        finally:
            dump_cache = False
            if dump_cache and is_cold_start:
                output_csv(
                    output_filename[:-4] + "_triton_cache.csv",
                    ["dev", "name", "batch_size", "triton_cache"],
                    [
                        current_device,
                        current_name,
                        current_batch_size,
                        cache_entries,
                    ],
                )

    return inner


@contextmanager
def maybe_init_distributed(should_init_distributed, port="6789", rank=0, world_size=1):
    # To avoid multiple inheritance from _dynamo.test_case.TestCase and MultiProcessTestCase,
    # Just manually implement the most important part of the dynamo behavior to reset/clear.
    try:
        if should_init_distributed:
            torch.cuda.set_device(rank)
            os.environ["MASTER_ADDR"] = "localhost"
            os.environ["MASTER_PORT"] = port
            torch.distributed.init_process_group(
                "nccl", rank=rank, world_size=world_size
            )
        yield
    finally:
        if should_init_distributed:
            torch.distributed.destroy_process_group()


class BenchmarkRunner:
    def __init__(self):
        self.model_iter_fn = None
        self.grad_scaler = DummyGradScaler()
        self.autocast = NullContext
        self.optimizer = None
        self._args = None

    def setup_amp(self):
        if self.args.amp and self.args.training and self.args.devices == ["cuda"]:
            # AMP training can lead to small loss values which can undeflow
            # gradient values returning in zero gradients. To solve this
            # problem, PyTorch introduces GradScaler. GradScaler is a stateful
            # structure, that scales the loss values to prevent underflow. Loss
            # values are big at the beginning of training (therefore not
            # requiring scaling), while loss value tends to be small as network
            # starts getting better (requiring scaling). GradScaler manages all
            # of this fine tuning, checking the gradients are turning to inf,
            # discarding such batches.

            # Since we are not running a long iteration, default value of
            # init_scale 65536 is going to turn all gradients to inf. Therefore,
            # we just use a init_scale of 2.0 for benchmarking purpose.

            # Disabling Gradscaler because
            #  1) Benchmark setup runs 2 iterations of fwd-bwd. So, not useful.
            #  2) Current setup shares grad_scaler for eager and dynamo model,
            #  which is bad as Gradscaler has state and can adjust the scaling
            #  factor between eager and dynamo run, making accuracy check
            #  harder.
            # self.grad_scaler = torch.cuda.amp.GradScaler(init_scale=2.0)
            self.autocast = torch.cuda.amp.autocast
        elif self.args.bfloat16 and self.args.devices == ["cpu"]:
            self.autocast = torch.cpu.amp.autocast

    def init_optimizer(self, name, device, params):
        if device == "cuda" and self.args.training and name not in CI_SKIP_OPTIMIZER:
            self.optimizer = torch.optim.SGD(params, lr=0.01)
        else:
            self.optimizer = None

    @property
    def args(self):
        return self._args

    @args.setter
    def args(self, args):
        self._args = args

    @property
    def skip_models(self):
        return set()

    @property
    def slow_models(self):
        return set()

    @property
    def very_slow_models(self):
        return set()

    @property
    def non_deterministic_models(self):
        return set()

    @property
    def skip_not_suitable_for_training_models(self):
        return set()

    @property
    def failing_torchinductor_models(self):
        return set()

    @property
    def failing_fx2trt_models(self):
        return set()

    @property
    def failing_dynamic_shape_models(self):
        return set()

    @property
    def skip_accuracy_checks_large_models_dashboard(self):
        return set()

    @property
    def get_tolerance_and_cosine_flag(self, is_training, current_device, name):
        raise NotImplementedError()

    @property
    def equal_nan(self):
        equal_nan = True
        if self.args.float32:
            equal_nan = False
        return equal_nan

    def iter_models(self, args):
        for model_name in self.iter_model_names(args):
            for device in args.devices:
                try:
                    yield self.load_model(
                        device,
                        model_name,
                        batch_size=args.batch_size,
                    )
                except NotImplementedError:
                    continue  # bad benchmark implementation

    def validate_model(self, model, example_inputs):
        """
        Runs the eager model with example inputs to ensure that eager passes.
        """
        model = copy.deepcopy(model)
        example_inputs = clone_inputs(example_inputs)
        if self.args.float32:
            model, example_inputs = cast_to_fp32(model, example_inputs)
        elif self.args.float16:
            model, example_inputs = cast_to_fp16(model, example_inputs)
        elif self.args.bfloat16:
            model, example_inputs = cast_to_bf16(model, example_inputs)

        try:
            self.model_iter_fn(model, example_inputs)
        except Exception as e:
            raise NotImplementedError("Eager model failed to run") from e

    def maybe_cast(self, model, example_inputs):
        model = copy.deepcopy(model)
        example_inputs = clone_inputs(example_inputs)
        if self.args.float32:
            model, example_inputs = cast_to_fp32(model, example_inputs)
        elif self.args.float16:
            model, example_inputs = cast_to_fp16(model, example_inputs)
        elif self.args.bfloat16:
            model, example_inputs = cast_to_bf16(model, example_inputs)
        return model, example_inputs

    def decay_batch_exp(self, batch_size, factor=0.5, divisor=2):
        out_batch_size = batch_size * factor
        if out_batch_size > divisor:
            out_batch_size = (out_batch_size + 1) // divisor * divisor
        else:
            out_batch_size = batch_size - 1
        return max(0, int(out_batch_size))

    def batch_size_finder(self, device, model_name, initial_batch_size=1024):
        batch_size = initial_batch_size
        while batch_size >= 1:
            torch.cuda.empty_cache()
            try:
                device, name, model, example_inputs, _ = self.load_model(
                    device,
                    model_name,
                    batch_size,
                )
                self.model_iter_fn(model, example_inputs)
                return batch_size
            except RuntimeError as e:
                error_str = str(e)
                if "channels_last" in error_str:
                    break
            batch_size = self.decay_batch_exp(batch_size)
        return 1

    def run_n_iterations(self, mod, inputs, n=2):
        for _ in range(n - 1):
            self.model_iter_fn(mod, inputs, collect_outputs=False)
        return self.model_iter_fn(mod, inputs, collect_outputs=True)

    def optimizer_zero_grad(self, mod):
        if self.optimizer is not None:
            self.optimizer.zero_grad(True)
        else:
            mod.zero_grad(True)

    def optimizer_step(self):
        if self.optimizer is not None:
            self.optimizer.step()

    def get_benchmark_indices(self, length):
        start = self._args.partition_id * (length // self._args.total_partitions)
        end = (
            (self._args.partition_id + 1) * (length // self._args.total_partitions)
            if self._args.partition_id < self._args.total_partitions - 1
            else length
        )
        return start, end

    def check_accuracy(self, name, model, example_inputs, optimize_ctx, experiment):
        """
        Checks accuracy.
        1) Collect the outputs with fp64 datatype. This is useful for error checking.
        2) Checks if eager itself has variations.
        """

        def record_status(accuracy_status):
            """
            Records the status in the csv file
            """
            if current_name in self.non_deterministic_models:
                if accuracy_status in ("pass", "eager_variation", "fail_accuracy"):
                    accuracy_status = "pass"

            output_csv(
                output_filename,
                ("dev", "name", "batch_size", "accuracy"),
                [current_device, current_name, current_batch_size, accuracy_status],
            )
            return "PASS" if accuracy_status in ("pass", "pass_due_to_skip") else "FAIL"

        if name in self.skip_accuracy_checks_large_models_dashboard:
            return record_status("pass_due_to_skip")

        def deepcopy_and_maybe_ddp(model):
            model = copy.deepcopy(model)
            if self.args.ddp:
                model = DDP(model, find_unused_parameters=True)
            elif self.args.fsdp:
                model = FSDP(model, use_orig_params=True)
                torch._inductor.config.triton.cudagraphs = False
                log.warn("Disabling cudagraphs for FSDP compatibility")
            return model

        # Collect the fp64 reference outputs to be used later for accuracy checking.
        fp64_outputs = None
        try:
            model_fp64, inputs_fp64 = cast_to_fp64(
                deepcopy_and_maybe_ddp(model),
                clone_inputs(example_inputs),
            )
            self.init_optimizer(name, current_device, model_fp64.parameters())
            fp64_outputs = self.run_n_iterations(model_fp64, inputs_fp64)
        except Exception:
            log.warning(
                f"fp64 golden ref were not generated for {name}. Setting accuracy check to cosine"
            )
            self.args.cosine = True
            fp64_outputs = None
            if self.args.ci and self.args.training:
                return record_status("fp64_OOM")

        tolerance, cos_similarity = self.get_tolerance_and_cosine_flag(
            self.args.training, current_device, name
        )

        # Cast the model to float16/float32 as necessary
        model, example_inputs = self.maybe_cast(model, example_inputs)
        accuracy_status = "pass"

        with self.pick_grad(name, self.args.training):
            # Get results of native pytorch
            reset_rng_state()
            model_copy = deepcopy_and_maybe_ddp(model)
            self.init_optimizer(name, current_device, model_copy.parameters())
            correct_result = self.run_n_iterations(
                model_copy, clone_inputs(example_inputs)
            )

            # Rerun native pytorch
            reset_rng_state()
            model_copy = deepcopy_and_maybe_ddp(model)
            self.init_optimizer(name, current_device, model_copy.parameters())
            correct_rerun_result = self.run_n_iterations(
                model_copy, clone_inputs(example_inputs)
            )
            if not same(
                correct_result,
                correct_rerun_result,
                fp64_outputs,
                equal_nan=self.equal_nan,
            ):
                accuracy_status = "eager_variation"
                return record_status(accuracy_status)
            correct_rerun_result = None

            # Run with Dynamo
            # Sometime CI fails with random triton compilation failure which will be skipped for now
            # TODO: revisit this after switching to new Triton runtime
            reset_rng_state()
            torch._dynamo.reset()
            try:
                model_copy = deepcopy_and_maybe_ddp(model)
                self.init_optimizer(name, current_device, model_copy.parameters())
                optimized_model_iter_fn = optimize_ctx(self.run_n_iterations)
                new_result = optimized_model_iter_fn(model_copy, example_inputs)
            except Exception as e:
                log.exception(e)
<<<<<<< HEAD
                return record_status(accuracy_status)
=======
                if (
                    self.args.ci
                    and isinstance(e, BackendCompilerFailed)
                    and (
                        "Internal Triton PTX codegen error" in str(e)
                        or "cubin" in str(e)
                    )
                ):
                    accuracy_status = "pass_due_to_skip"
                    return record_status(accuracy_status)
                else:
                    print(
                        "TorchDynamo optimized model failed to run because of following error"
                    )
                    accuracy_status = "fail_to_run"
                    return record_status(accuracy_status)

>>>>>>> ad70a701
            if not same(
                correct_result,
                new_result,
                fp64_outputs,
                equal_nan=self.equal_nan,
                cos_similarity=cos_similarity,
                tol=tolerance,
            ):
                if self.args.skip_accuracy_check:
                    accuracy_status = "pass_due_to_skip"
                else:
                    accuracy_status = "fail_accuracy"
                return record_status(accuracy_status)

        return record_status(accuracy_status)

    def run_performance_test(
        self, name, model, example_inputs, optimize_ctx, experiment
    ):
        def warmup(fn, model, example_inputs, mode, niters=5):
            peak_mem = 0
            try:
                if current_device == "cuda":
                    torch.cuda.reset_peak_memory_stats()
                    torch.cuda.empty_cache()
                t0 = time.perf_counter()
                for _ in range(niters):
                    fn(model, example_inputs)
                t1 = time.perf_counter()
                latency = t1 - t0
                if current_device == "cuda":
                    peak_mem = get_peak_memory()
                elif current_device == "cpu":
                    total = psutil.virtual_memory().total
                    percentage = psutil.Process(os.getpid()).memory_percent()
                    peak_mem = percentage * total / 10**9
            except Exception as e:
                log.exception(f"Failed for {mode} {e}")
                return sys.exit(-1)
            return latency, peak_mem

        # Cast the model to float16/float32 as necessary
        model, example_inputs = self.maybe_cast(model, example_inputs)
        self.init_optimizer(name, current_device, model.parameters())
        with self.pick_grad(name, self.args.training):
            ok, total = Stats.reset_counters()
            experiment_kwargs = {}
            results = []

            eager_latency, eager_peak_mem = warmup(
                self.model_iter_fn, model, example_inputs, "eager"
            )
            optimized_model_iter_fn = optimize_ctx(self.model_iter_fn)
            dynamo_latency, dynamo_peak_mem = warmup(
                optimized_model_iter_fn, model, example_inputs, "dynamo"
            )

            compilation_time = dynamo_latency - eager_latency
            compression_ratio = (
                eager_peak_mem / dynamo_peak_mem if dynamo_peak_mem else 0.0
            )
            # print(
            #     f"memory: eager: {eager_peak_mem:.2f} GB, "
            #     f"dynamo: {dynamo_peak_mem:.2f} GB, "
            #     f"ratio: {compression_ratio:.2f}"
            # )

            if experiment.func is speedup_experiment:
                experiment_kwargs["compilation_latency"] = compilation_time
                experiment_kwargs["compression_ratio"] = compression_ratio

            if experiment.func is coverage_experiment:
                ok, total = Stats.reset_counters()
                results = []
                # run with torch._dynamo few times to populate the cache
                for _ in range(3):
                    optimized_model_iter_fn(model, example_inputs)
                _, frames_second_pass = Stats.reset_counters()  # should be 0
                if frames_second_pass > 0:
                    optimized_model_iter_fn(model, example_inputs)
                    _, frames_third_pass = Stats.reset_counters()  # should be 0
                else:
                    frames_third_pass = 0

                results.append(
                    f"{ok:3}/{total:3} +{frames_third_pass} frames {compilation_time:3.0f}s"
                )

            if not hasattr(model, name):
                model.name = name
            results.append(experiment(model, example_inputs, **experiment_kwargs))
            return " ".join(map(str, results))

    def compare_branches(
        self,
        name,
        model,
        example_inputs,
        optimize_ctx,
        experiment,
        diff=False,
        branch=None,
    ):
        assert branch is None, "Branch set during top level flow."
        import git

        repo = git.Repo(
            "../torch._dynamo"
        )  # Hack assumption of torchbenchmark positioning
        curr_branch = repo.active_branch.name
        if curr_branch != "main":
            if repo.is_dirty():
                raise RuntimeError(
                    "--diff_main called on dirty branch. Commit, stash, or reset."
                )
            # Run current
            try:
                self.run_one_model(
                    name,
                    model,
                    self.model_iter_fn,
                    example_inputs,
                    optimize_ctx,
                    experiment,
                    diff=False,
                    branch=curr_branch,
                )
                # Swap to main
                repo.git.checkout("main")
                # Run main
                self.run_one_model(
                    name,
                    model,
                    self.model_iter_fn,
                    example_inputs,
                    optimize_ctx,
                    experiment,
                    diff=False,
                    branch="main",
                )
            finally:
                # Swap back
                repo.git.checkout(curr_branch)
            return
        else:
            raise RuntimeError(
                "--diff_main called on main branch, what are you diffing?"
            )

    def run_one_model(
        self,
        name,
        model,
        example_inputs,
        optimize_ctx,
        experiment,
        diff=False,
        branch=None,
        explain=False,
    ):
        if diff:
            self.compare_branches(
                name, model, example_inputs, optimize_ctx, experiment, diff, branch
            )
        elif branch:
            print("RUNNING ON BRANCH:", branch)
        mode = "train" if self.args.training else "eval"
        print(f"{current_device:4} {mode:5} {current_name:34} ", end="", flush=True)
        start_calls_captured = torch._dynamo.utils.counters["stats"]["calls_captured"]
        start_unique_graphs = torch._dynamo.utils.counters["stats"]["unique_graphs"]
        if self.args.accuracy:
            status = self.check_accuracy(
                name, model, example_inputs, optimize_ctx, experiment
            )
            print(status)
        elif self.args.performance:
            status = self.run_performance_test(
                name, model, example_inputs, optimize_ctx, experiment
            )
            print(status)
        end_calls_captured = torch._dynamo.utils.counters["stats"]["calls_captured"]
        end_unique_graphs = torch._dynamo.utils.counters["stats"]["unique_graphs"]
        if explain:
            print(
                f"Dynamo produced {end_unique_graphs-start_unique_graphs} graph(s) "
                f"covering {end_calls_captured-start_calls_captured} ops"
            )


def help(fn):
    return fn.__doc__


def parse_args(args=None):
    parser = argparse.ArgumentParser()
    parser.add_argument(
        "--filter", "-k", action="append", help="filter benchmarks with regexp"
    )
    parser.add_argument(
        "--exclude", "-x", action="append", help="filter benchmarks with regexp"
    )
    parser.add_argument(
        "--total-partitions",
        type=int,
        default=1,
        choices=range(1, 10),
        help="Total number of partitions we want to divide the benchmark suite into",
    )
    parser.add_argument(
        "--partition-id",
        type=int,
        default=0,
        help="ID of the benchmark suite partition to be run. Used to divide CI tasks",
    )
    parser.add_argument(
        "--devices", "--device", "-d", action="append", help="cpu or cuda"
    )
    parser.add_argument("--device-index", help="CUDA device index")
    parser.add_argument(
        "--repeat", "-n", type=int, default=30, help="number of timing runs"
    )
    iterations_per_run_help = """
        Run this may iterations for each time measurement. This is mainly used for
        XLA training. We want to run multiple iterations per measurement so the
        tracing and computation for different iteartions can overlap with each
        other. This makes sure we have an accurate xla baseline.
    """
    parser.add_argument(
        "--iterations-per-run", type=int, default=1, help=iterations_per_run_help
    )
    parser.add_argument(
        "--randomize-input",
        action="store_true",
        help="Whether to randomize the input values. Dimensions will be kept the same.",
    )
    parser.add_argument(
        "--threads",
        "-t",
        type=int,
        help="number of threads to use for eager and inductor",
    )
    parser.add_argument(
        "--nopython", action="store_true", help="Turn graph breaks into errors"
    )
    parser.add_argument(
        "--no-skip",
        action="store_true",
        help="run models that are in the global SKIP list",
    )
    parser.add_argument(
        "--prims-nvfuser", action="store_true", help="user prims + nvfuser backend"
    )
    parser.add_argument(
        "--dump-raw-metrics",
        action="store_true",
        help="dump raw timing metrics from speedup experiment",
    )
    parser.add_argument(
        "--log-operator-inputs",
        action="store_true",
        default=False,
    )
    parser.add_argument(
        "--channels-last",
        action="store_true",
        default=False,
        help="use channels last format",
    )
    parser.add_argument("--batch_size", type=int, help="batch size for benchmarking")
    parser.add_argument(
        "--batch-size-file", type=str, help="String to load batch size from"
    )
    parser.add_argument("--cosine", action="store_true", help="use cosine similarity")
    parser.add_argument(
        "--ci", action="store_true", help="Flag to tell that its a CI run"
    )
    parser.add_argument(
        "--dashboard", action="store_true", help="Flag to tell that its a Dashboard run"
    )
    parser.add_argument(
        "--skip-fp64-check", action="store_true", help="skip accuracy check using fp64"
    )
    parser.add_argument(
        "--fast", "-f", action="store_true", help="skip slow benchmarks"
    )
    parser.add_argument(
        "--only",
        help="""Run just one model from torchbench. Or
        specify the path and class name of the model in format like:
        --only=path:<MODEL_FILE_PATH>,class:<CLASS_NAME>

        Due to the fact that dynamo changes current working directory,
        the path should be an absolute path.

        The class should have a method get_example_inputs to return the inputs
        for the model. An example looks like
        ```
        class LinearModel(nn.Module):
            def __init__(self):
                super().__init__()
                self.linear = nn.Linear(10, 10)

            def forward(self, x):
                return self.linear(x)

            def get_example_inputs(self):
                return (torch.randn(2, 10),)
        ```
    """,
    )
    parser.add_argument(
        "--training",
        action="store_true",
        help="Performs training",
    )
    parser.add_argument(
        "--ddp",
        action="store_true",
        help="Wraps model in DDP before running it, and uses dynamo DDPOptmizer (graph breaks) by default.",
    )
    parser.add_argument(
        "--fsdp",
        action="store_true",
        help="""Wraps model in FSDP before running it. Disables cudagraphs by default.
        Doesn't recursively wrap, mainly useful for checking dynamo UnspecNNModule compatibility
    """,
    )
    parser.add_argument(
        "--no-optimize-ddp",
        action="store_true",
        help="Disables dynamo DDPOptimizer (graph breaks). (Applies only when using --ddp benchmark mode).",
    )
    parser.add_argument(
        "--distributed-master-port",
        default="6789",
        help="Port to bind for for torch.distributed.  Use the default unless it's conflicting with another user",
    )
    parser.add_argument(
        "--dynamic-shapes",
        action="store_true",
        help="Runs a dynamic shapes version of the benchmark, if available.",
    )
    parser.add_argument(
        "--use-eval-mode",
        action="store_true",
        help="sets model.eval() to reduce randomness",
    )
    parser.add_argument(
        "--skip-accuracy-check",
        action="store_true",
        help="keeps running even when accuracy fails",
    )
    parser.add_argument(
        "--generate-aot-autograd-stats",
        action="store_true",
        help="Generates AOT Autograd stats like how mnay graphs are sent to AOT",
    )
    parser.add_argument(
        "--inductor-settings",
        action="store_true",
        help="Use same settings as --inductor for baseline comparisons",
    )
    parser.add_argument(
        "--suppress-errors",
        action="store_true",
        help="Suppress errors instead of raising them",
    )
    parser.add_argument(
        "--output",
        help="Overrides the output filename",
    )
    parser.add_argument(
        "--output-directory",
        help="Overrides the directory to place output files.",
    )
    parser.add_argument(
        "--part",
        default=None,
        help="Specify the part of the model to run.",
    )
    parser.add_argument(
        "--export-profiler-trace",
        action="store_true",
        help="exports trace of kineto profiler",
    )
    parser.add_argument("--profiler_trace_name", help="Overwrites exported trace name")

    parser.add_argument(
        "--diff_main",
        action="store_true",
        help="Delta this branch against main. In the future, we may add support for picking the branch.",
    )

    parser.add_argument(
        "--explain",
        action="store_true",
        help="print some graph/op statistics during the run, similar to .explain()",
    )

    parser.add_argument(
        "--cold_start_latency",
        action="store_true",
        help="Use a fresh triton cachedir when running each model, to force cold-start compile.",
    )
    parser.add_argument(
        "--disable-cudagraphs",
        action="store_true",
        help="Disables cudagraphs for Inductor",
    )
    parser.add_argument(
        "--trace-on-xla",
        action="store_true",
        help="Whether to trace the model on XLA or on eager device",
    )
    parser.add_argument(
        "--xla-tolerance",
        type=float,
        default=1e-2,
        help="XLA needs a loose tolerance to pass the correctness check",
    )
    parser.add_argument(
        "--collect-outputs",
        action="store_true",
        help="""Whether to collect outputs for training. Set this to true if we
        want to verify the numerical correctness of graidents. But that may
        cause time measurement not accurate""",
    )

    group_fuser = parser.add_mutually_exclusive_group()
    # --nvfuser is now the default, keep the option to not break scripts
    group_fuser.add_argument("--nvfuser", action="store_true", help=argparse.SUPPRESS)
    group_fuser.add_argument("--nnc", action="store_true", help="enable NNC for GPUs")

    group_prec = parser.add_mutually_exclusive_group()
    group_prec.add_argument("--float16", action="store_true", help="cast model to fp16")
    group_prec.add_argument(
        "--bfloat16", action="store_true", help="cast model to bf16"
    )
    group_prec.add_argument("--float32", action="store_true", help="cast model to fp32")
    group_prec.add_argument(
        "--amp", action="store_true", help="use automatic mixed precision"
    )

    group_printout = parser.add_mutually_exclusive_group()
    group_printout.add_argument(
        "--verbose", "-v", action="store_true", help="enable verbose debug printouts"
    )
    group_printout.add_argument(
        "--quiet", "-q", action="store_true", help="suppress debug printouts"
    )

    group = parser.add_mutually_exclusive_group()
    group.add_argument(
        "--coverage", action="store_true", help="(default) " + help(coverage_experiment)
    )
    group.add_argument(
        "--overhead", action="store_true", help=help(overhead_experiment)
    )
    group.add_argument(
        "--speedup-onnx", action="store_true", help=help(speedup_experiment_onnx)
    )
    group.add_argument(
        "--speedup-trt", action="store_true", help=help(speedup_experiment_trt)
    )
    group.add_argument(
        "--speedup-dynamo-ts",
        action="store_true",
        help="TorchDynamo frontend with torchscript backend",
    )
    group.add_argument(
        "--speedup-fx2trt", action="store_true", help=help(speedup_experiment_fx2trt)
    )
    group.add_argument(
        "--speedup-fx2trt-fp16",
        action="store_true",
        help=help(speedup_experiment_fx2trt),
    )
    group.add_argument(
        "--print-fx",
        action="store_true",
        help="Print fx traces captured from model",
    )
    group.add_argument(
        "--print-aten-ops",
        action="store_true",
        help="Print traces of aten ops captured by AOT autograd",
    )
    group.add_argument(
        "--inductor",
        action="store_true",
        help="Measure speedup with TorchInductor",
    )
    group.add_argument(
        "--inductor-dynamic",
        action="store_true",
        help="Measure speedup with TorchInductor",
    )
    group.add_argument(
        "--backend",
        choices=torch._dynamo.list_backends(),
        help="measure speedup with a given backend",
    )
    group.add_argument("--nothing", action="store_true", help=help(null_experiment))
    group.add_argument(
        "--log-conv-args",
        action="store_true",
        help="Dump convolution input/weight/bias's shape/stride/dtype and other options to json",
    )
    group.add_argument(
        "--recompile_profiler",
        action="store_true",
        help="Run the dynamo recompilation profiler on each model.",
    )
    group.add_argument(
        "--find-batch-sizes",
        action="store_true",
        help="finds the largest batch size that could fit on GPUs",
    )

    mode_group = parser.add_mutually_exclusive_group(required=True)
    mode_group.add_argument(
        "--accuracy",
        action="store_true",
        help="Checks accuracy with small batch size and eval mode",
    )
    mode_group.add_argument(
        "--performance", action="store_true", help="Measures performance speedup"
    )
    return parser.parse_args(args)


def main(runner, original_dir=None):
    args = parse_args()
    with maybe_init_distributed(
        (args.ddp or args.fsdp) and args.only, port=args.distributed_master_port
    ):
        return maybe_fresh_cache(run, args.cold_start_latency and args.only)(
            runner, args, original_dir
        )


def run(runner, args, original_dir=None):
    # Pass the parsed args object to benchmark runner object
    runner.args = args

    args.filter = args.filter or [r"."]
    args.exclude = args.exclude or [r"^$"]

    if args.dynamic_shapes:
        torch._dynamo.config.dynamic_shapes = True
        torch._functorch.config.use_dynamic_shapes = True
    if args.ci:
        # Only dump error on CI
        args.quiet = True
        args.repeat = 2
        if args.backend == "aot_eager":
            args.exclude = (
                CI_SKIP_AOT_EAGER_DYNAMIC_TRAINING
                if args.training and args.dynamic_shapes
                else CI_SKIP_AOT_EAGER_TRAINING
                if args.training
                else CI_SKIP_AOT_EAGER_INFERENCE
            )
        elif args.inductor:
            args.exclude = (
                CI_SKIP_INDUCTOR_TRAINING
                if args.training
                else CI_SKIP_INDCUTOR_INFERENCE
            )
    if args.ddp:
        # TODO: we could also hook DDP bench up to --speedup bench, _not_ for mgpu e2e perf,
        # but just to measure impact on singlenode of performing graph-breaks.
        # Left it as a follow up to keep this PR isolated.
        assert (
            args.accuracy
        ), "DDP benchmark is currently only hooked up to --accuracy bench"
        assert args.training, "DDP benchmark requires --training mode"
        if args.no_optimize_ddp:
            torch._dynamo.config.optimize_ddp = False
        else:
            # TODO(whc) after enabling DDPOptimizer by default this could be removed or assert
            torch._dynamo.config.optimize_ddp = True
        if args.only == "dlrm":
            log.error(
                "DLRM+DDP is unsupported as it requires sharding the embedding layer separately from DDP"
            )
            return sys.exit(-1)
    if args.accuracy:
        # Use small batch size. We use >1 batch size to ensure we test
        # batch_norm type of operators that work on batch dims.
        # TODO - Go through the failures for batch size = 2
        if args.batch_size is None:
            if runner.suite_name == "huggingface":
                args.batch_size = 1
            elif runner.suite_name == "torchbench":
                args.batch_size = 4
            else:
                # Larger batch size of TIMM models to have stable batch_norm
                assert runner.suite_name == "timm_models"
                args.batch_size = 8

        # Remove sources of randomness
        if runner.suite_name != "timm_models":
            # TODO - Using train mode for timm_models. Move to train mode for HF and Torchbench as well.
            args.use_eval_mode = True
        inductor_config.fallback_random = True
        torch.backends.cudnn.deterministic = True

        # Remove randomeness when torch manual seed is called
        patch_torch_manual_seed()

        # Some models e.g. yolov3 assert batch size on n_gpus
        if "CUDA_VISIBLE_DEVICES" not in os.environ:
            args.device_index = "0"

        # Stricter check to disable fallbacks
        args.suppress_errors = False

    if args.device_index is not None:
        os.environ["CUDA_VISIBLE_DEVICES"] = args.device_index

    elif args.performance:
        # Ensure that we test on real scenarios
        args.use_eval_mode = False

    if args.partition_id > args.total_partitions or args.partition_id < 0:
        print("Invalid partition id")
        return sys.exit(-1)

    if not args.devices:
        if torch.cuda.is_available():
            args.devices = ["cuda"]
        else:
            log.warning("torch.cuda.is_available() == False, using CPU")
            args.devices = ["cpu"]

    if args.devices != ["cpu"] and torch.cuda.is_available():
        global synchronize
        synchronize = torch.cuda.synchronize

    if (
        args.devices == ["cuda"]
        and torch.cuda.get_device_properties(0).total_memory < 25 * 2**30
    ):
        # OOM errors on an RTX 3090 with 24gb RAM
        runner.skip_models.update(
            {
                # torchbench
                "hf_Longformer",
                "timm_nfnet",
                "timm_efficientdet",
                # timm
                "beit_base_patch16_224",
                "cait_m36_384",
                "convmixer_768_32",
                "deit_base_distilled_patch16_224",
                "dm_nfnet_f0",
                "dpn107",
                "dm_nfnet_f0",
            }
        )
        if args.training:
            runner.skip_models.add("hf_T5")

    if torch._dynamo.config.dynamic_shapes:
        # TODO(jansel): fix bugs in these
        runner.skip_models.update(runner.failing_dynamic_shape_models)

    if args.nnc:
        torch._C._jit_override_can_fuse_on_cpu(True)
        torch._C._jit_override_can_fuse_on_gpu(True)
        torch._C._jit_set_texpr_fuser_enabled(True)
        torch._C._jit_set_nvfuser_enabled(False)

    if args.threads:
        torch.set_num_threads(args.threads)

    if args.verbose:
        torch._dynamo.config.log_level = logging.DEBUG

    if args.quiet:
        torch._dynamo.config.log_level = logging.ERROR

    torch._dynamo.config.suppress_errors = args.suppress_errors

    if args.training:
        runner.model_iter_fn = runner.forward_and_backward_pass
        runner.skip_models.update(runner.skip_not_suitable_for_training_models)
    else:
        runner.model_iter_fn = runner.forward_pass

    if args.fast:
        runner.skip_models.update(runner.slow_models)

    if args.devices == ["cpu"]:
        runner.skip_models.update(runner.very_slow_models)

    if args.inductor or args.inductor_dynamic or args.inductor_settings:
        runner.skip_models.update(runner.failing_torchinductor_models)
        if args.float16:
            # TODO(jansel): check if correctness issue is real
            runner.skip_models.add("yolov3")

    if args.float16:
        # these give `INCORRECT - Variation in Eager runs itself` sometimes
        runner.non_deterministic_models.update(
            {
                "demucs",
                "pyhpc_equation_of_state",
                "timm_efficientdet",
                "pyhpc_isoneutral_mixing",
                "pyhpc_turbulent_kinetic_energy",
                "shufflenet_v2_x1_0",
            }
        )

    if args.no_skip:
        runner.skip_models.clear()

    experiment = null_experiment
    global current_name, current_device, current_batch_size, output_filename, optimize_ctx
    optimize_ctx = NullContext()

    if args.overhead:
        optimize_ctx = torch._dynamo.optimize(dummy_fx_compile, nopython=args.nopython)
        experiment = speedup_experiment
        output_filename = "overheads.csv"
    elif args.inductor or args.inductor_dynamic:
        inductor_config.debug = args.verbose
        if args.threads:
            inductor_config.cpp.threads = args.threads

        if args.inductor_dynamic:
            inductor_config.triton.cudagraphs = False
            inductor_config.dynamic_shapes = True
        else:
            inductor_config.dynamic_shapes = False
            if args.export_profiler_trace:
                print("Profiling requested, setting cudagraphs to False")
                inductor_config.triton.cudagraphs = False

        optimize_ctx = torch._dynamo.optimize("inductor", nopython=args.nopython)
        experiment = speedup_experiment
        output_filename = "inductor.csv"
    elif args.speedup_onnx:
        experiment = speedup_experiment_onnx
        output_filename = "baseline_onnx.csv"
    elif args.speedup_trt:
        experiment = speedup_experiment_trt
        output_filename = "baseline_trt.csv"
    elif args.speedup_dynamo_ts:
        optimize_ctx = torch._dynamo.optimize(backends.ts, nopython=args.nopython)
        experiment = speedup_experiment
        output_filename = "speedup_dynamo_ts.csv"
    elif args.speedup_fx2trt:
        optimize_ctx = torch._dynamo.optimize(
            backends.fx2trt_compiler, nopython=args.nopython
        )
        experiment = speedup_experiment_fx2trt
        output_filename = "speedups_fx2trt.csv"
        runner.skip_models.update(runner.failing_fx2trt_models)
        args.float32 = True
        args.float16 = False
        args.cosine = True
    elif args.speedup_fx2trt_fp16:
        optimize_ctx = torch._dynamo.optimize(
            backends.fx2trt_compiler_fp16, nopython=args.nopython
        )
        experiment = speedup_experiment_fx2trt
        output_filename = "speedups_fx2trt_fp16.csv"
        args.float32 = False
        args.float16 = True
        args.cosine = True
    elif args.prims_nvfuser:
        optimize_ctx = torch._dynamo.optimize("prims_nvfuser", nopython=args.nopython)
        experiment = speedup_experiment
        backend_str = "prims_nvfuser"
        output_filename = f"accuracy_aot_{backend_str}.csv"
    elif args.print_fx:
        optimize_ctx = torch._dynamo.optimize(
            print_fx,
            nopython=args.nopython,
        )
    elif args.print_aten_ops:
        optimize_ctx = torch._dynamo.optimize(
            print_aten_ops,
            nopython=args.nopython,
        )
    elif args.nothing:
        optimize_ctx = nothing
        output_filename = "nothing.csv"
    elif args.backend:
        if args.backend == "ipex":
            if args.bfloat16:
                optimize_ctx = torch._dynamo.optimize(
                    backends.ipex_bf16, nopython=args.nopython
                )
            else:
                assert args.float32, "IPEX only supports fp32 and bf16 for now."
                optimize_ctx = torch._dynamo.optimize(
                    backends.ipex_fp32, nopython=args.nopython
                )
        else:
            optimize_ctx = torch._dynamo.optimize(args.backend, nopython=args.nopython)
        experiment = speedup_experiment
        if args.accuracy:
            output_filename = f"accuracy_{args.backend}.csv"
        else:
            output_filename = f"speedup_{args.backend}.csv"
    elif args.log_conv_args:
        optimize_ctx = torch._dynamo.optimize(
            conv_args_analysis, nopython=args.nopython
        )
        output_filename = "log_conv_args.csv"
    elif args.recompile_profiler:
        output_filename = "recompile_profiler_log.csv"
        experiment = recompile_profiler_experiment
    else:
        optimize_ctx = torch._dynamo.optimize(
            fx_insert_profiling, nopython=args.nopython
        )
        experiment = coverage_experiment
        output_filename = "coverage.csv"

    if args.inductor or args.backend == "inductor":
        if args.disable_cudagraphs:
            inductor_config.triton.cudagraphs = False

    runner.setup_amp()

    if args.output:
        output_filename = args.output

    if output_filename:
        if args.output_directory:
            output_filename = os.path.join(args.output_directory, output_filename)
        else:
            output_filename = os.path.join(
                torch._dynamo.config.base_dir, output_filename
            )

    if args.find_batch_sizes and args.only:
        for device in args.devices:
            batch_size = runner.batch_size_finder(device, args.only)
            print(args.only, batch_size)
            output_csv(output_filename, [], [args.only, batch_size])
        return

    if args.export_profiler_trace:
        if args.profiler_trace_name is None:
            if args.backend:
                args.profiler_trace_name = args.backend
            elif args.inductor or args.inductor_dynamic:
                args.profiler_trace_name = "inductor"
            else:
                args.profiler_trace_name = "profile"
        else:
            args.profiler_trace_name = args.profiler_trace_name

    experiment = functools.partial(experiment, args, runner.model_iter_fn)

    if args.only:
        model_name = args.only
        for device in args.devices:
            batch_size = args.batch_size
            if args.batch_size_file:
                batch_size = read_batch_size_from_file(
                    args, args.batch_size_file, model_name
                )
            if model_specified_by_path(args.only):
                model, example_inputs = load_model_from_path(args.only)
                name = model.__class__.__name__
                model = model.to(device=device)
                example_inputs = tree_map(lambda x: x.to(device=device), example_inputs)
            else:
                try:
                    if args.part:
                        (
                            device,
                            name,
                            model,
                            example_inputs,
                            batch_size,
                        ) = runner.load_model(
                            device, model_name, batch_size=batch_size, part=args.part
                        )
                    else:
                        (
                            device,
                            name,
                            model,
                            example_inputs,
                            batch_size,
                        ) = runner.load_model(device, model_name, batch_size=batch_size)
                except NotImplementedError as e:
                    print(e)
                    import traceback

                    print(traceback.format_exc())
                    logging.warn(f"{args.only} failed to load")
                    continue  # bad benchmark implementation

            if args.trace_on_xla:
                xla_dev = xm.xla_device()
                model = model.to(device=xla_dev)
                example_inputs = tree_map(
                    lambda x: x.to(device=xla_dev), example_inputs
                )

            current_name = name
            current_device = device
            current_batch_size = batch_size
            set_model_name(name)

            if args.float32:
                model, example_inputs = cast_to_fp32(model, example_inputs)
            elif args.float16:
                model, example_inputs = cast_to_fp16(model, example_inputs)
            elif args.bfloat16:
                model, example_inputs = cast_to_bf16(model, example_inputs)

            if args.log_operator_inputs:
                log_operator_inputs(
                    model, example_inputs, runner.model_iter_fn, name, args
                )
                continue

            runner.run_one_model(
                name,
                model,
                example_inputs,
                optimize_ctx,
                experiment,
                diff=args.diff_main,
                explain=args.explain,
            )
        if args.generate_aot_autograd_stats:
            stats_file = output_filename.split(".csv")[0] + "_stats.csv"
            output_csv(
                stats_file,
                ("dev", "name", "batch_size", "total_aot_graphs", "ok_aot_graphs"),
                [
                    current_device,
                    current_name,
                    current_batch_size,
                    *Stats.aot_summary(),
                ],
            )
    else:
        if output_filename and os.path.exists(output_filename):
            os.unlink(output_filename)
        if original_dir:
            os.chdir(original_dir)
        for name in runner.iter_model_names(args):
            current_name = name
            placeholder_batch_size = 0

            def write_csv():
                for device in args.devices:
                    output_csv(
                        output_filename, [], [device, name, placeholder_batch_size, 0.0]
                    )

            try:
                subprocess.check_call(
                    [sys.executable] + sys.argv + [f"--only={name}"], timeout=60 * 20
                )
            except subprocess.TimeoutExpired:
                print("TIMEOUT", file=sys.stderr)
                write_csv()
            except subprocess.SubprocessError:
                print("ERROR", file=sys.stderr)
                write_csv()
        print_summary(output_filename)


def log_operator_inputs(model, example_inputs, model_iter_fn, name, args):
    mode = "training" if args.training else "eval"
    output = os.path.join(os.path.dirname(args.output), f"{name}_{mode}.txt")

    # TODO - add option for coalescing inputs over multiple runs
    if os.path.exists(output):
        print(f"Skipping {name}, {output} already exists")
        return

    print(f"Running {name}")

    operator_mode = OperatorInputsMode()
    fake_tensor_mode = FakeTensorMode()

    with torch._subclasses.fake_tensor.FakeCopyMode(fake_tensor_mode):
        model_fake = copy.deepcopy(model)
        example_inputs_fake = copy.deepcopy(example_inputs)
    try:
        with fake_tensor_mode, operator_mode:
            model_iter_fn(model_fake, example_inputs_fake, collect_outputs=False)
    except Exception as e:
        print(f"{name} failed to run with fake tensors, trying real. Exception: {e}")
        operator_mode = OperatorInputsMode()
        try:
            with operator_mode:
                model_iter_fn(model, example_inputs, collect_outputs=False)
        except Exception as e2:
            print(f"{name} failed to run with real. Exception: {e2}")
            raise

    print(f"Writing output to {output}")
    operator_mode.log_to_file(output)


if __name__ == "__main__":
    logging.basicConfig(level=logging.WARNING)
    warnings.filterwarnings("ignore")
    main()<|MERGE_RESOLUTION|>--- conflicted
+++ resolved
@@ -1232,9 +1232,6 @@
                 new_result = optimized_model_iter_fn(model_copy, example_inputs)
             except Exception as e:
                 log.exception(e)
-<<<<<<< HEAD
-                return record_status(accuracy_status)
-=======
                 if (
                     self.args.ci
                     and isinstance(e, BackendCompilerFailed)
@@ -1251,8 +1248,6 @@
                     )
                     accuracy_status = "fail_to_run"
                     return record_status(accuracy_status)
-
->>>>>>> ad70a701
             if not same(
                 correct_result,
                 new_result,
