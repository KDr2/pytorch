#!/usr/bin/env python3

from __future__ import annotations

import argparse
import collections
import contextlib
import copy
import csv
import dataclasses
import functools
import gc
import importlib
import itertools
import json
import logging
import os
import platform
import random
import shutil
import signal
import subprocess
import sys
import tempfile
import time
import weakref
from contextlib import contextmanager
from typing import Any, NamedTuple, Optional, overload, TYPE_CHECKING, TypeVar
from unittest.mock import MagicMock

import numpy as np
import pandas as pd
import psutil
import yaml
from scipy.stats import gmean, ttest_ind
from tqdm.auto import tqdm, trange

import torch
import torch._dynamo
import torch._dynamo.utils
import torch._export
import torch.distributed
import torch.multiprocessing as mp
from torch._C import _has_cuda as HAS_CUDA, _has_xpu as HAS_XPU
from torch._C._nativert import PyModelRunner
from torch._dynamo.profiler import fx_insert_profiling, Profiler
from torch._dynamo.testing import (
    dummy_fx_compile,
    format_speedup,
    reset_rng_state,
    same,
)
from torch._dynamo.utils import bitwise_same
from torch._logging.scribe import open_source_signpost


try:
    from torch._dynamo.utils import clone_inputs, graph_break_reasons
    from torch._inductor.utils import fresh_cache
except ImportError:
    from _dynamo.utils import clone_inputs, graph_break_reasons
    from _inductor.utils import fresh_cache

import torch._functorch.config
from torch._functorch.aot_autograd import set_model_name
from torch._inductor import config as inductor_config, metrics
from torch._subclasses.fake_tensor import FakeTensorMode
from torch.utils import _pytree as pytree
from torch.utils._pytree import tree_map, tree_map_only


try:
    import torch_xla
    import torch_xla.core.xla_model as xm

    # This is to workaround the backward issue https://github.com/pytorch/xla/issues/4174
    torch_xla._XLAC._init_computation_client()
except ImportError:
    # ignore the error if torch_xla is not installed
    pass


if TYPE_CHECKING:
    from collections.abc import Sequence

_D = TypeVar("_D", bound=dict[str, Any])
_T = TypeVar("_T")


log = logging.getLogger(__name__)

# We are primarily interested in TF32
torch.backends.cuda.matmul.allow_tf32 = True
torch.backends.cuda.allow_fp16_bf16_reduction_math_sdp(True)

# Suppress torch.profiler spam
os.environ["KINETO_LOG_LEVEL"] = "5"

current_name = ""
current_device = ""
current_backend = ""
current_mode = ""
current_dtype = ""
current_quantization = ""
current_settings = None
current_batch_size = None
output_filename = None
disable_output = False

MAX_DOWNLOAD_ATTEMPTS = 5


class CI(NamedTuple):
    backend: str  # aot_eager or inductor
    training: bool
    dynamic: bool = False
    device: str = "cuda"


CI_SKIP_OPTIMIZER = {
    # HF
    "MobileBertForMaskedLM",  # Stack issue in fx
}

try:
    from .fb.common import INTERNAL_CI_SKIP_DYNAMIC_BATCH_ONLY
except ImportError:
    INTERNAL_CI_SKIP_DYNAMIC_BATCH_ONLY = set()

try:
    from pytorch.benchmark.fb.run_utils import trace_handler
except ImportError:
    trace_handler = None


CI_SKIP_DYNAMIC_BATCH_ONLY = {
    "sam",
    # See https://github.com/mindee/doctr/blob/f2114758d529ed8d3d0030581638f0520b6b98d8/doctr/models/detection/core.py#L89
    # It iterates over the batch, which is dynamic, and dynamo chokes
    # We should be able to graphbreak there.
    "doctr_det_predictor",
    "dlrm",
    "pyhpc_isoneutral_mixing",
    "pyhpc_equation_of_state",
    "pyhpc_turbulent_kinetic_energy",
    "detectron2_fcos_r_50_fpn",
    "detectron2_fasterrcnn_r_101_c4",
    "detectron2_fasterrcnn_r_101_dc5",
    "detectron2_fasterrcnn_r_101_fpn",
    "detectron2_fasterrcnn_r_50_c4",
    "detectron2_fasterrcnn_r_50_dc5",
    "detectron2_fasterrcnn_r_50_fpn",
    "Reformer",
    "llama",
}.union(INTERNAL_CI_SKIP_DYNAMIC_BATCH_ONLY)

# These models currently fail accuracy with eager Adam optimizer
# so we use SGD when running the full benchmarks
# https://github.com/pytorch/pytorch/issues/115966
BENCHMARK_USE_SGD = {
    # TorchBench
    "BERT_pytorch",
    "LearningToPaint",
    "alexnet",
    "dcgan",
    "demucs",
    "densenet121",
    "dlrm",
    "fastNLP_Bert",
    "mobilenet_v2",
    "phlippe_densenet",
    "phlippe_resnet",
    "pytorch_stargan",
    "resnet18",
    "shufflenet_v2_x1_0",
    "speech_transformer",
    "squeezenet1_1",
    "stable_diffusion_text_encoder",
    "vgg16",
    # HF
    "AlbertForMaskedLM",
    "BartForCausalLM",
    "ElectraForCausalLM",
    "M2M100ForConditionalGeneration",
    "MBartForCausalLM",
    "OPTForCausalLM",
    "PLBartForCausalLM",
    "PegasusForCausalLM",
    "TrOCRForCausalLM",
    "XGLMForCausalLM",
    # TIMM
    "adv_inception_v3",
    "tf_efficientnet_b0",
    "ghostnet_100",
}

# These models OOM in CI
# due to the extra memory of Adam optimizer states,
# so we fall back to SGD in CI
CI_USE_SGD = {
    "torchrec_dlrm",
    "demucs",
    "detectron2_fasterrcnn_r_101_c4",
    "detectron2_fasterrcnn_r_101_dc5",
    "detectron2_fasterrcnn_r_101_fpn",
    "detectron2_fasterrcnn_r_50_c4",
    "detectron2_fasterrcnn_r_50_dc5",
    "detectron2_fasterrcnn_r_50_fpn",
    "detectron2_maskrcnn_r_101_c4",
    "detectron2_maskrcnn_r_101_fpn",
    "detectron2_maskrcnn_r_50_c4",
    "detectron2_maskrcnn_r_50_fpn",
    "llama_v2_7b_16h",
    "mobilenet_v2_quantized_qat",
    "phi_1_5 resnet50_quantized_qat",
    "BlenderbotForCausalLM",
    "DALLE2_pytorch",
    "moco",
    "timm_efficientdet",
    "ghostnet_100",
    "inception_v3",
    "mobilevit_s",
    "pytorch_CycleGAN_and_pix2pix",
    "vision_maskrcnn",
    "dlrm",
    "resnet50",
    "dm_nfnet_f0",
}


DO_NOT_CAST_INPUTS = {"stable_diffusion"}


# Maps a benchmark model name to a list of status codes. For any listed entry, we'll
# capture TORCH_COMPILE_DEBUG logs in CI runs and preserve them (i.e., for upload) if
# the result status matches one listed.
CI_PRESERVE_COMPILE_DEBUG = {
    # For example:
    # "mnasnet1_0": ["fail_accuracy"],
}


@functools.lru_cache(maxsize=1)
def load_yaml_file(filename):
    filepath = os.path.join(os.path.dirname(__file__), filename)

    with open(filepath) as f:
        data = yaml.safe_load(f)

    internal_file_path = os.path.join(os.path.dirname(__file__), "fb", filename)
    if os.path.exists(internal_file_path):
        with open(internal_file_path) as f:
            internal_data = yaml.safe_load(f)
            data.update(internal_data)

    def flatten(lst):
        for item in lst:
            if isinstance(item, list):
                yield from flatten(item)
            else:
                yield item

    def maybe_list_to_set(obj):
        if isinstance(obj, dict):
            return {k: maybe_list_to_set(v) for k, v in obj.items()}
        if isinstance(obj, list):
            return set(flatten(obj))
        return obj

    return maybe_list_to_set(data)


def model_specified_by_path(path_and_class_str):
    return ":" in path_and_class_str


def load_model_from_path(path_and_class_str):
    configs = {}
    for kvstr in path_and_class_str.split(","):
        k, v = kvstr.split(":")
        configs[k] = v

    for name in ["path", "class"]:
        if name not in configs:
            raise RuntimeError(
                "Invalid --only arguments. Check help message for the correct format"
            )

    path = configs["path"]
    class_name = configs["class"]

    if path[:1] != "/":
        raise RuntimeError(
            "Use absolute path since dynamo may change the current working directory which makes using relative path tricky"
        )

    spec = importlib.util.spec_from_file_location("module_name", path)
    module = importlib.util.module_from_spec(spec)
    spec.loader.exec_module(module)

    model_class = getattr(module, class_name)
    assert issubclass(model_class, torch.nn.Module)
    model = model_class()
    assert hasattr(model, "get_example_inputs")
    inputs = model.get_example_inputs()
    return model, inputs


def write_outputs(filename, headers, row, upload_to_benchmark_db: bool = True):
    """
    Write both CSV and JSON outputs using the original CSV output interface
    """
    global disable_output
    if disable_output:
        return

    output_csv(filename, headers, row)
    if upload_to_benchmark_db:
        output_json(filename, headers, row)


def output_csv(filename, headers, row):
    if os.path.exists(filename):
        with open(filename) as fd:
            lines = list(csv.reader(fd)) or [[]]
            if headers and len(headers) > len(lines[0]):
                # if prior results failed the header might not be filled in yet
                lines[0] = headers
            else:
                headers = lines[0]
    else:
        lines = [headers]
    lines.append([(f"{x:.6f}" if isinstance(x, float) else x) for x in row])
    with open(filename, "w") as fd:
        writer = csv.writer(fd, lineterminator="\n")
        for line in lines:
            writer.writerow(list(line) + ["0"] * (len(headers) - len(line)))


def output_json(filename, headers, row):
    """
    Write the result into JSON format, so that it can be uploaded to the benchmark database
    to be displayed on OSS dashboard. The JSON format is defined at
    https://github.com/pytorch/pytorch/wiki/How-to-integrate-with-PyTorch-OSS-benchmark-database
    """
    origin = ""
    if "torchbench" in filename:
        origin = "torchbench"
    elif "huggingface" in filename:
        origin = "huggingface"
    elif "timm_models" in filename:
        origin = "timm_models"

    extra_info = {
        "device": current_device,
        "quantization": current_quantization,
        "batch_size": current_batch_size,
    }
    if current_settings:
        extra_info.update(current_settings)

    mapping_headers = {headers[i]: v for i, v in enumerate(row)}
    with open(f"{os.path.splitext(filename)[0]}.json", "a") as f:
        for header, value in mapping_headers.items():
            # These headers are not metric names
            if header in ("dev", "name", "batch_size"):
                continue

            # Make sure that the record is valid
            if not current_name:
                continue

            record = {
                "benchmark": {
                    "name": "TorchInductor",
                    "mode": current_mode,
                    "dtype": current_dtype,
                    "extra_info": extra_info,
                },
                "model": {
                    "name": current_name,
                    "type": "OSS model",
                    "backend": current_backend,
                    "origins": [origin],
                },
            }

            # NB: When the metric is accuracy, its value is actually a string, i.e. pass, and
            # not a number. ClickHouse doesn't support mix types atm. It has a Variant type
            # https://clickhouse.com/docs/en/sql-reference/data-types/variant, but this isn't
            # recommended by CH team themselves. The workaround here is to store that value
            # in the extra_info field instead.
            if isinstance(value, str):
                record["metric"] = {
                    "name": header,
                    "extra_info": {"benchmark_values": [value]},
                }
            else:
                record["metric"] = {
                    "name": header,
                    "benchmark_values": [value],
                }

            print(json.dumps(record), file=f)


def get_suite_from_model_iter_fn(model_iter_fn):
    # TODO: This is a bit of a hack
    suite = None
    if (runner := getattr(model_iter_fn, "__self__", None)) and hasattr(
        runner, "suite_name"
    ):
        suite = runner.suite_name
    return suite


def output_signpost(data, args, suite, error=None):
    from torch.utils._stats import simple_call_counter

    data = data.copy()

    if "name" not in data:
        data["name"] = current_name

    if "dev" not in data:
        data["dev"] = current_device

    filtered_args = vars(args).copy()
    # I generated this list by reading through all the configs and dropping
    # ones that looked irrelevant or redundant
    for k in [
        "filter",
        "exclude",
        "exclude_exact",
        "dump_raw_metrics",
        "log_operator_inputs",
        "distributed_master_port",
        "skip_accuracy_check",
        "generate_aot_autograd_stats",
        "output",
        "output_directory",
        "disable_output",
        "export_profiler_trace",
        "profiler_trace_name",
        "explain",
        "stats",
        "print_memory",
        "print_compilation_time",
        "print_dataframe_summary",
        "print_graph_breaks",
        "log_graph_breaks",
        "timing",
        "progress",
        "timeout",
        "per_process_memory_fraction",
        "minify",
        "verbose",
        "quiet",
        "print_fx",
        "print_aten_ops",
        "log_conv_args",
        "recompile_profiler",
        "find_batch_sizes",
        # Redundant
        "batch_size",
        "batch_size_file",
        "only",
        "diff_branch",
        "tag",
        "coverage",
        "overhead",
        "speedup_dynamo_ts",
        "speedup_fx2trt",
        "speedup_fx2trt_fp16",
        "accuracy",
        "performance",
        "tolerance",
    ]:
        del filtered_args[k]

    event_name = "unknown"
    if args.accuracy:
        event_name = "accuracy"
    elif args.quantization:
        event_name = "quantization"
    elif args.performance:
        event_name = "performance"

    from torch._dynamo.utils import calculate_time_spent, compilation_time_metrics

    wall_time_by_phase = calculate_time_spent()

    open_source_signpost(
        subsystem="dynamo_benchmark",
        name=event_name,
        parameters=json.dumps(
            {
                **data,
                # TODO: Arguably the rest of these should be in the CSV too
                "suite": suite,
                # Better than using compile_times utils directly
                # NB: Externally, compilation_metrics colloquially refers to
                # the coarse-grained phase timings, even though internally
                # they are called something else
                "compilation_metrics": wall_time_by_phase,
                "agg_compilation_metrics": {
                    k: sum(v) for k, v in compilation_time_metrics.items()
                },
                "detailed_compilation_metrics": compilation_time_metrics,
                "simple_call_counter": simple_call_counter,
                # NB: args has training vs inference
                "args": filtered_args,
                "error": error,
            }
        ),
    )

    return wall_time_by_phase["total_wall_time"]


def nothing(f):
    return f


@functools.cache
def patch_torch_manual_seed():
    """Make torch manual seed deterministic. Helps with accuracy testing."""

    def deterministic_torch_manual_seed(*args, **kwargs):
        from torch._C import default_generator

        seed = 1337
        if HAS_CUDA:
            import torch.cuda

            if not torch.cuda._is_in_bad_fork():
                torch.cuda.manual_seed_all(seed)
        if HAS_XPU:
            import torch.xpu

            if not torch.xpu._is_in_bad_fork():
                torch.xpu.manual_seed_all(seed)
        return default_generator.manual_seed(seed)

    torch.manual_seed = deterministic_torch_manual_seed


def empty_gpu_cache(device):
    """
    Explicitly empty gpu cache to avoid OOM in subsequent run.
    """

    if device not in ["cuda", "xpu", "mps"]:
        log.warning(
            "Trying to call the empty_gpu_cache for device: %s, which is not in list [cuda, xpu]",
            device,
        )
        return

    getattr(torch, device).empty_cache()


def synchronize():
    pass


def summarize_graph_break(filename):
    """
    Sorts and de-dupes the graphs breaks on the reason string. Note that this
    function is just a best effort to reduce the logging information. We could
    miss some graph breaks because of de-duping. We can further refine this
    function as need arises.
    """
    log_file = f"{filename.rstrip('.csv')}_graph_breaks.csv"
    if os.path.exists(log_file):
        df = pd.read_csv(log_file)
        df = df.sort_values("reason").drop_duplicates(subset="reason")

        # Specialize for multi tensor sgd as reason is not identical
        multi_tensor_sgd_row = df.loc[df["reason"].str.contains("_multi_tensor_sgd")]
        if len(multi_tensor_sgd_row):
            df = df[
                ~df["reason"].str.contains("_multi_tensor_sgd")
            ]  # Drop all sgd rows
            df = pd.concat(
                [df, pd.DataFrame([multi_tensor_sgd_row.iloc[0]])], axis=0
            )  # Add back a single row
        df.to_csv(f"{log_file.rstrip('.csv')}_deduped.csv", index=False)


def print_summary(filename, print_dataframe=False):
    if not (filename and os.path.exists(filename)):
        return
    data = pd.read_csv(filename)
    if "tag" in data.columns:
        for tag in data.tag.unique():
            if tag == "0.0000":
                continue  # This happens for failed runs
            print(f"\nSummary for tag={tag}:")
            print_summary_table(data[data.tag == tag], print_dataframe=print_dataframe)
    else:
        print_summary_table(data, print_dataframe=print_dataframe)
    summarize_graph_break(filename)


def print_summary_table(data, print_dataframe=False):
    if print_dataframe:
        pd.options.display.max_rows = 1000
        pd.options.display.max_columns = 1000
        pd.options.display.width = 2000
        print(data)
    width = max(map(len, data.columns))
    for col in data.columns:
        try:
            if col in ("dev", "name", "batch_size", "tag"):
                continue
            elif col in ("pct_ops", "pct_time"):
                print(col.ljust(width), f"{data[col].mean():.3%}")
            elif col in ("graphs", "graph_calls", "captured_ops", "total_ops"):
                print(col.ljust(width), f"{data[col].mean():.3f}")
            elif col in ("compilation_latency"):
                print(col.ljust(width), f"mean={data[col].mean():.3f} seconds")
            elif col in ("compression_ratio"):
                print(col.ljust(width), f"mean={data[col].mean():.3f}x")
            elif col in ("accuracy"):
                pass_rate = (data[col] == "pass").mean()
                print(col.ljust(width), f"pass_rate={100 * pass_rate:.2f}%")
            else:
                cdata = data[col]
                print(
                    col.ljust(width),
                    f"gmean={gmean(cdata):.2f}x mean={cdata.mean():.3f}x",
                )
        except Exception:
            pass


def tensor_is_on_xla(tensors):
    def visit(x: torch.Tensor):
        nonlocal result
        if x.device.type == "xla":
            result = True

    result = False
    tree_map_only(torch.Tensor, visit, tensors)
    return result


def timed(
    model,
    model_iter_fn,
    example_inputs,
    times=1,
    return_result=False,
    collect_outputs=False,
    batch_size=None,
):
    use_xla = tensor_is_on_xla(example_inputs)
    synchronize()

    if batch_size:
        patch_torch_manual_seed()

    if use_xla:
        xm.mark_step()
        xm.wait_device_ops()

    def vary_batch(t: torch.Tensor, new_batch_size) -> torch.Tensor:
        for i, s in enumerate(t.size()):
            if s == batch_size:
                # If new batch is smaller, we truncate
                if new_batch_size < batch_size:
                    indexer = [slice(None)] * t.ndim
                    indexer[i] = slice(0, new_batch_size)
                    t = t[tuple(indexer)]
                # If new batch is greater, we just duplicate the last row
                # over and over until we hit the desired batch size
                elif new_batch_size > batch_size:
                    indexer = [slice(None)] * t.ndim
                    indexer[i] = -1
                    last_slice = t[tuple(indexer)].unsqueeze(i)
                    repeat_shape = list(t.shape)
                    repeat_shape[i] = new_batch_size - batch_size
                    padding = last_slice.expand(*repeat_shape)
                    t = torch.cat([t, padding], dim=i)
                break
        return t

    time_total = 0
    # Dont collect outputs to correctly measure timing
    for i in range(times):
        # If batch_size is 1, it too often collides with other non batch size
        # dimensions resulting in errors.
        if batch_size and batch_size > 1:
            # Calculate new batch size by varying the original batch size by up to 20%
            # Ensure it's at least greater than 1
            variation = random.uniform(0.8, 1.2)
            new_batch_size = max(2, int(batch_size * variation))
            example_inputs = tree_map_only(
                torch.Tensor, lambda x: vary_batch(x, new_batch_size), example_inputs
            )
        # Put this call inside the loop to reset the seed for each iteration.
        # Don't include reset_rng_state() to correctly measure timing
        reset_rng_state(use_xla)
        t_iter_begin = time.perf_counter()
        result = model_iter_fn(model, example_inputs, collect_outputs=collect_outputs)

        # instead of calling sync on result_list, we should call mark_step.
        # In training case, result_list may be empty, but we want to
        # send all the pending graphs for compilation.
        if use_xla:
            # For the model running on regular torchxla (baseline), we need the
            # mark step to send the accumulated graph for compilation.
            #
            # For the model running with dynamo/torchxla bridge, in training case,
            # we need the mark step to send the optimizer graph out for
            # compilation.
            xm.mark_step()
        t_iter_end = time.perf_counter()
        time_total += t_iter_end - t_iter_begin

    t_0 = time.perf_counter()
    if use_xla:
        xm.wait_device_ops()
    synchronize()
    t_1 = time.perf_counter()
    time_total += t_1 - t_0
    return (time_total, result) if return_result else time_total


@overload
def _normalize_bench_inputs(example_inputs: _D) -> tuple[tuple[()], _D]: ...


@overload
def _normalize_bench_inputs(
    example_inputs: Sequence[_T],
) -> tuple[tuple[_T, ...], dict[str, Any]]: ...


def _normalize_bench_inputs(example_inputs):
    # NOTE(bowbao): For huggingface benchmark, example_inputs are formatted as dictionary,
    # and consumed like `model(**example_inputs)`.
    # For other benchmarks, example_inputs are formatted as tuple and consumed
    # like `model(*example_inputs)`.
    if isinstance(example_inputs, dict):
        return (), example_inputs
    else:
        return tuple(example_inputs), {}


def _register_dataclass_output_as_pytree(example_outputs) -> None:
    # NOTE(angelayi): For huggingface benchmark, some example outputs are
    # formatted as a dataclass which pytree cannot consume. So we want
    # to register the pytree implementation here
    example_outputs_flat = pytree.tree_leaves(example_outputs)
    output_dataclass_types = [
        type(out) for out in example_outputs_flat if dataclasses.is_dataclass(type(out))
    ]
    for output_type in output_dataclass_types:
        from torch._export.utils import register_dataclass_as_pytree_node

        register_dataclass_as_pytree_node(
            output_type,
            serialized_type_name=f"{output_type.__module__}.{output_type.__name__}",
        )


class Stats:
    totals = collections.defaultdict(collections.Counter)

    @classmethod
    def reset_counters(cls):
        for k, v in torch._dynamo.utils.counters.items():
            cls.totals[k].update(v)
        ok = torch._dynamo.utils.counters["frames"]["ok"]
        total = torch._dynamo.utils.counters["frames"]["total"]
        torch._dynamo.utils.counters.clear()
        return ok, total

    @classmethod
    def print_summary(cls):
        for k, v in sorted(cls.totals.items()):
            lines = "\n  ".join(map(str, v.most_common(50)))
            print(f"STATS {k}\n  {lines}")

    @classmethod
    def aot_summary(cls):
        return [cls.totals["aot_autograd"]["total"], cls.totals["aot_autograd"]["ok"]]


def coverage_experiment(args, model_iter_fn, model, example_inputs, **kwargs):
    """
    Test operator/model coverage of TorchDynamo and record statistics
    taken from a profiler.  This target is mainly intended to check
    correctness.

    Writes to ./coverage.csv
    """
    profiler = Profiler()
    frozen_model_iter_fn = torch._dynamo.run(model_iter_fn)
    with profiler.prof:
        frozen_model_iter_fn(model, example_inputs)
    coverage_result = profiler.results()
    write_outputs(
        output_filename,
        (
            "dev",
            "name",
            "batch_size",
            "graphs",
            "graph_calls",
            "captured_ops",
            "total_ops",
            "pct_ops",
            "pct_time",
        ),
        [
            current_device,
            current_name,
            current_batch_size,
        ]
        + coverage_result.tocsv(),
    )
    return coverage_result


def speedup_experiment_fx2trt(args, model_iter_fn, model, example_inputs):
    """
    Measure speedups over eager using the trt inference backend. TRT backend is based fx graph
    generated by torch._dynamo.
    Writes to ./speedups_fx2trt.csv
    """
    return speedup_experiment(args, model_iter_fn, model, example_inputs)


# TODO: CompilerProfiler is deprecated, remove this
def recompile_profiler_experiment(args, model_iter_fn, model, example_inputs):
    prof = torch._dynamo.utils.CompilerProfiler()
    opt_model_iter_fn = torch._dynamo.optimize(prof, nopython=args.nopython)(
        model_iter_fn
    )
    opt_model_iter_fn(model, example_inputs)
    write_outputs(
        output_filename, ["model", "profiler report"], [current_name, prof.report()]
    )
    met = prof.get_metrics()
    guard_failures = len(met["guard_failures"])
    return [guard_failures]


def randomize_input(inputs):
    if isinstance(inputs, (list, tuple)):
        return type(inputs)([randomize_input(x) for x in inputs])
    elif isinstance(inputs, torch.Tensor):
        if inputs.dtype in (torch.float32, torch.float64):
            torch._dynamo.utils.counters["randomize_input"]["times"] += 1
            return torch.randn_like(inputs)
        elif inputs.dtype == torch.int64:
            # Note: we can not simply tune integer tensors as follows
            #   `return torch.randint_like(inputs, high=inputs.max().item())`
            # This may break some invariants between tensors.
            # E.g. in embedding lookup case, one tensor is the length
            # and another is an indices tensor.
            return inputs
        else:
            raise RuntimeError(
                f"randomize_input need support tensor of type {inputs.dtype}"
            )
    else:
        raise RuntimeError(
            f"randomize_input can not handle input of type {type(inputs)}"
        )


def maybe_mark_step(args):
    if args.trace_on_xla:
        xm.mark_step()


def latency_experiment(args, model_iter_fn, model, example_inputs, mark, **kwargs):
    """
    Measure latency on a specific backend.
    """

    timings = np.zeros((args.repeat,), np.float64)
    # if we randomize the input, we should also check the result is correct
    should_randomize_input = args.randomize_input

    import contextlib

    from torch._inductor.utils import maybe_profile

    @contextlib.contextmanager
    def maybe_mark_profile(*args, **kwargs):
        prof: torch.profiler.profile = kwargs.pop("p", None)
        mark = kwargs.pop("mark", None)
        if prof:
            with torch.profiler.record_function(mark):
                yield
        else:
            yield

    times = args.iterations_per_run

    with maybe_profile(args.export_profiler_trace, **args.profile_details) as p:
        for rep in trange(args.repeat, desc="running benchmark"):
            inputs = (
                randomize_input(copy.deepcopy(example_inputs))
                if should_randomize_input
                else example_inputs
            )
            # need call mark_step to perform the computation
            # on randomize_input. Otherwise the first call using the
            # inputs will incur high penalty then the next one.
            maybe_mark_step(args)

            with maybe_mark_profile(p=p, mark=mark):
                timings[rep], actual_output = timed(
                    model,
                    model_iter_fn,
                    inputs,
                    return_result=True,
                    times=times,
                    collect_outputs=args.collect_outputs,
                )

    if args.export_profiler_trace:
        name = args.profiler_trace_name + "_" + model.name
        if hasattr(args, "rank"):
            name += f"_rank_{args.rank}"
        name += ".json"
        name = os.path.join(torch._dynamo.config.base_dir, name)
        p.export_chrome_trace(name)
    return timings


# TODO: This seems to be specifically triggered by torchao testing
def latency_experiment_summary(suite_name, args, model, timings, **kwargs):
    median = np.median(timings, axis=0)
    speedup = median[0] / median[1]
    if args.dump_raw_metrics:
        np.save(
            f"{output_filename[:-4]}-raw_timings-{current_name}-{current_device}.npy",
            timings,
        )

    first_headers = ["dev", "name", "batch_size"]
    first_fields = [current_device, current_name, current_batch_size]
    if "tag" in kwargs:
        first_headers.append("tag")
        first_fields.append(kwargs["tag"])
    headers = first_headers + ["speedup", "abs_latency"]
    row = first_fields + [float(speedup), median[1] * 1000]
    msg = f"{median[0] * 1000} ms, {median[1] * 1000} ms, {speedup:.3f}x"
    if args.baseline:
        headers.extend(
            [
                "baseline",
                "speedup_vs_baseline",
            ]
        )
        df = pd.read_csv(args.baseline)
        try:
            baseline_speedup = df[df["name"] == current_name]["speedup"].item()
            row.extend([baseline_speedup, speedup / baseline_speedup])
            msg = f"{baseline_speedup:.3f}x -> {speedup:.3f}x [{speedup / baseline_speedup:.3f}x]"
        except (KeyError, ZeroDivisionError):
            row.extend(
                [
                    0.0,
                    0.0,
                ]
            )
    if "compilation_latency" in kwargs:
        headers += [
            "compilation_latency",
            "compression_ratio",
            "eager_peak_mem",
            "dynamo_peak_mem",
        ]
        row.append(kwargs["compilation_latency"])
        row.append(kwargs["compression_ratio"])
        row.append(kwargs["eager_peak_mem"])
        row.append(kwargs["dynamo_peak_mem"])

    if "cache_lookup_latency" in kwargs:
        headers.append("cache_lookup_latency")
        row.append(kwargs["cache_lookup_latency"])

    if "dynamo_stats" in kwargs:
        for k, v in kwargs["dynamo_stats"].items():
            headers.append(k)
            row.append(v)
    write_outputs(
        output_filename,
        headers,
        row,
    )
    c_headers, c_data = torch._dynamo.utils.compile_times(repr="csv", aggregate=True)
    assert output_filename.find(".csv") > 0, (
        f"expected output_filename to be a .csv, but got {output_filename}"
    )
    write_outputs(
        output_filename[:-4] + "_compilation_metrics.csv",
        first_headers + c_headers,
        first_fields + c_data,
    )

    # Hypothetically you can use this from other places, but it's currently
    # inaccessible, and when this assert fails you need to update the
    # event_name here to account for the other cases you are using this
    assert any([args.quantization, args.optimus])
    output_signpost(
        dict(zip(headers, row)),
        args,
        suite_name,
    )

    return msg


def speedup_experiment(args, model_iter_fn, model, example_inputs, **kwargs):
    """
    Measure speedups over eager.

    Writes to ./speedups.csv
    """
    timings = np.zeros((args.repeat, 2), np.float64)
    # if we randomize the input, we should also check the result is correct
    should_randomize_input = args.randomize_input

    import contextlib

    from torch._inductor.utils import maybe_profile

    @contextlib.contextmanager
    def maybe_mark_profile(*args, **kwargs):
        prof: torch.profiler.profile = kwargs.pop("p", None)
        mark = kwargs.pop("mark", None)
        if prof:
            with torch.profiler.record_function(mark):
                yield
        else:
            yield

    times = args.iterations_per_run

    # Use higher tolerance for XLA since XLA cause numerical instability when
    # graph size changes
    tolerance = args.xla_tolerance if args.trace_on_xla else 1e-4
    torch._dynamo.config.repro_tolerance = tolerance

    with maybe_profile(args.export_profiler_trace, **args.profile_details) as p:
        if args.export_aot_inductor:
            frozen_model_iter_fn = export_aot_inductor(
                model, example_inputs, args.inductor_compile_mode
            )
        elif args.export_nativert:
            frozen_model_iter_fn = export_nativert(model, example_inputs)
        elif args.torchscript_jit_trace:
            frozen_model_iter_fn = torchscript_jit_trace(model, example_inputs)
        elif args.aot_precompile:
            frozen_model_iter_fn = aot_precompile(model, example_inputs)
        else:
            if kwargs["hf_llm"]:
                # If it's an llm, we want to optimize model.forward, and use
                # the generate function
                model.forward = torch._dynamo.run(model)
                frozen_model_iter_fn = model_iter_fn
            else:
                frozen_model_iter_fn = torch._dynamo.run(model_iter_fn)

        for rep in trange(args.repeat, desc="running benchmark"):
            inputs = (
                randomize_input(copy.deepcopy(example_inputs))
                if should_randomize_input
                else example_inputs
            )
            # need call mark_step to perform the computation
            # on randomize_input. Otherwise the first call using the
            # inputs will incur high penalty then the next one.
            maybe_mark_step(args)

            # interleave the runs to handle frequency scaling and load changes
            with (
                maybe_mark_profile(p=p, mark="expected"),
                torch.compiler.set_stance("force_eager"),
            ):
                timings[rep, 0], expected_output = timed(
                    model,
                    model_iter_fn,
                    inputs,
                    return_result=True,
                    times=times,
                    collect_outputs=args.collect_outputs,
                    batch_size=kwargs.get("batch_size"),
                )

            # call mark_step between the 2 calls to make the comparison fair.
            maybe_mark_step(args)

            with maybe_mark_profile(p=p, mark="actual"):
                timings[rep, 1], actual_output = timed(
                    model,
                    frozen_model_iter_fn,
                    inputs,
                    return_result=True,
                    times=times,
                    collect_outputs=args.collect_outputs,
                )

    if args.export_profiler_trace:
        name = args.profiler_trace_name + "_" + model.name
        if hasattr(args, "rank"):
            name += f"_rank_{args.rank}"
        if args.export_perfdoctor and trace_handler:
            trace_handler(name, p)
        else:
            name += ".json"
            name = os.path.join(torch._dynamo.config.base_dir, name)
            p.export_chrome_trace(name)

    median = np.median(timings, axis=0)
    speedup = median[0] / median[1]
    if args.dump_raw_metrics:
        np.save(
            f"{output_filename[:-4]}-raw_timings-{current_name}-{current_device}.npy",
            timings,
        )

    first_headers = ["dev", "name", "batch_size"]
    first_fields = [current_device, current_name, current_batch_size]
    if "tag" in kwargs:
        first_headers.append("tag")
        first_fields.append(kwargs["tag"])
    headers = first_headers + ["speedup", "abs_latency"]
    row = first_fields + [float(speedup), median[1] * 1000]
    msg = f"{speedup:.3f}x"
    if args.baseline:
        headers.extend(
            [
                "baseline",
                "speedup_vs_baseline",
            ]
        )
        df = pd.read_csv(args.baseline)
        try:
            baseline_speedup = df[df["name"] == current_name]["speedup"].item()
            row.extend([baseline_speedup, speedup / baseline_speedup])
            msg = f"{baseline_speedup:.3f}x -> {speedup:.3f}x [{speedup / baseline_speedup:.3f}x]"
        except (KeyError, ZeroDivisionError):
            row.extend(
                [
                    0.0,
                    0.0,
                ]
            )
    if "compilation_latency" in kwargs:
        headers += [
            "compilation_latency",
            "compression_ratio",
            "eager_peak_mem",
            "dynamo_peak_mem",
        ]
        row.append(kwargs["compilation_latency"])
        row.append(kwargs["compression_ratio"])
        row.append(kwargs["eager_peak_mem"])
        row.append(kwargs["dynamo_peak_mem"])

    if "cache_lookup_latency" in kwargs:
        headers.append("cache_lookup_latency")
        row.append(kwargs["cache_lookup_latency"])

    if "dynamo_stats" in kwargs:
        for k, v in kwargs["dynamo_stats"].items():
            headers.append(k)
            row.append(v)
    write_outputs(
        output_filename,
        headers,
        row,
    )
    c_headers, c_data = torch._dynamo.utils.compile_times(repr="csv", aggregate=True)
    assert output_filename.find(".csv") > 0, (
        f"expected output_filename to be a .csv, but got {output_filename}"
    )
    write_outputs(
        output_filename[:-4] + "_compilation_metrics.csv",
        first_headers + c_headers,
        first_fields + c_data,
    )

    output_signpost(
        dict(zip(headers, row)),
        args,
        get_suite_from_model_iter_fn(model_iter_fn),
    )

    return msg


def overhead_experiment(*args, model_iter_fn):
    """
    Measure overheads of TorchDynamo by running with no backend (only
    eager+FX), and reporting speedup/slowdown over eager.

    Writes to ./overheads.csv
    """
    return speedup_experiment(*args, model_iter_fn)


def print_fx(gm, example_inputs):
    print(gm.graph)
    return gm


def print_aten_ops(gm, example_inputs):
    from functorch.compile import aot_module

    def trace_printer(gm, _):
        print(gm.graph)
        return gm

    return aot_module(gm, fw_compiler=trace_printer, bw_compiler=trace_printer)


def baselines(models, model_iter_fn, example_inputs, args):
    """
    Common measurement code across all baseline experiments.
    """
    models = list(models)
    for idx, (name, model) in enumerate(models):
        if idx == 0:
            result0 = model_iter_fn(model, example_inputs)
        elif model is not None:
            try:
                result = model_iter_fn(model, example_inputs)
                if same(result0, result):
                    continue
                print(name, "is INCORRECT")
            except Exception:
                log.exception("error checking %s", name)
            models[idx] = (name, None)
    timings = np.zeros((args.repeat, len(models)), np.float64)
    timings.fill(1.0e10)
    for rep in range(args.repeat):
        for idx, (name, model) in enumerate(models):
            if model is not None:
                try:
                    timings[rep, idx] = timed(model, model_iter_fn, example_inputs)
                except Exception:
                    pass
    pvalue = [
        ttest_ind(timings[:, 0], timings[:, i]).pvalue
        for i in range(1, timings.shape[1])
    ]
    median = np.median(timings, axis=0)
    speedup = median[0] / median[1:]
    for idx, (name, model) in enumerate(models[1:]):
        if model is None:
            speedup[idx] = 0.0
    result = " ".join(
        [
            format_speedup(s, p, m is not None)
            for s, p, m in zip(speedup, pvalue, [m for n, m in models[1:]])
        ]
    )
    write_outputs(
        output_filename,
        ("dev", "name", "batch_size") + tuple(n for n, m in models[1:]),
        [current_device, current_name, current_batch_size]
        + [f"{x:.4f}" for x in speedup],
    )
    return result


def xla(args, model_iter_fn, model, example_inputs):
    xla_dev = xm.xla_device(devkind=current_device)
    model_xla = copy.deepcopy(model).to("cpu").to(device=xla_dev)
    example_inputs_xla = tree_map_only(
        torch.Tensor, lambda x: x.to("cpu").to(device=xla_dev), example_inputs
    )
    for _ in range(3):  # warmup
        timed(model, model_iter_fn, example_inputs)
        timed(model_xla, model_iter_fn, example_inputs_xla)
    timings = np.zeros((args.repeat, 2), np.float64)
    timings.fill(1.0e10)
    for rep in range(args.repeat):
        timings[rep, 0] = timed(model, model_iter_fn, example_inputs)
        timings[rep, 1] = timed(model_xla, model_iter_fn, example_inputs_xla)

    pvalue = ttest_ind(timings[:, 0], timings[:, 1]).pvalue
    time_baseline, time_xla = np.median(timings, axis=0)
    speedup = time_baseline / time_xla
    write_outputs(
        output_filename,
        ("dev", "name", "batch_size", "speedup", "time_baseline", "time_xla"),
        [
            current_device,
            current_name,
            current_batch_size,
            speedup,
            time_baseline,
            time_xla,
        ],
    )
    return format_speedup(speedup, pvalue)


def try_script(model, example_inputs):
    try:
        return torch.jit.script(model)
    except Exception:
        return None


def _produce_dynamic_shapes_for_export(path, x):
    # mark_dynamic() is ignored for export.
    # use this to produce dynamic_shapes spec instead.
    from torch.export.dynamic_shapes import Dim

    if not isinstance(x, torch.Tensor):
        return None
    return dict.fromkeys(getattr(x, "_dynamo_dynamic_indices", {}), Dim.AUTO)


class AOTInductorModelCache:
    cache: dict[weakref.ref, tuple[Any, float]] = {}

    @classmethod
    def load(cls, model, example_inputs, mode):
        import torch._inductor
        from torch.export.dynamic_shapes import _combine_args, _tree_map_with_path

        key = weakref.ref(model)
        if key not in cls.cache:
            # Register the output dataclass to pytree
            example_args, example_kwargs = _normalize_bench_inputs(example_inputs)
            with torch.no_grad():
                # copy.deepcopy is required to prevent any surprising side-effect,
                # see https://github.com/pytorch/pytorch/issues/113029
                # This will cause memory stats to be overshadowed by this eager run.
                # To fix that, memory stats will be reset later.
                example_outputs = copy.deepcopy(model)(*example_args, **example_kwargs)

            if pytree.is_namedtuple_instance(example_outputs):
                typ = type(example_outputs)
                pytree._register_namedtuple(
                    typ,
                    serialized_type_name=f"{typ.__module__}.{typ.__name__}",
                )
            else:
                _register_dataclass_output_as_pytree(example_outputs)

            combined_args = _combine_args(model, example_args, example_kwargs)
            dynamic_shapes = _tree_map_with_path(
                _produce_dynamic_shapes_for_export, combined_args
            )

            # delete example_outputs and reset memory stats here
            del example_outputs
            if current_device == "cuda":
                empty_gpu_cache(current_device)
                torch.cuda.reset_peak_memory_stats()
                pre_clone_memory_used = torch.cuda.max_memory_allocated()
            elif current_device == "hpu":
                torch.hpu.reset_peak_memory_stats()
                pre_clone_memory_used = torch.hpu.max_memory_allocated()

            # Clone the model pre-exporting.  This prevents scenarios observed in a few
            # models, where the forward pass modifies model state while exporting, and
            # FakeTensors are thus saved as model data members.  This invalidates model
            # reuse in eager mode, so it's safest to export a model clone.
            model_clone = copy.deepcopy(model)

            # Since CPU doesn't monitor max memory allocation, anything measuring peak
            # memory will miss our transient model clone on CPU anyway.
            #
            # The justification for tracking this value (in order to remove it from the
            # AOTInductor memory measurements) is that normal usage of AOTInductor would
            # not clone the model, since the eager model would be unused post-export.
            clone_memory_used = 0.0
            if current_device == "cuda":
                clone_memory_used = (
                    torch.cuda.max_memory_allocated() - pre_clone_memory_used
                ) / 1e9
            elif current_device == "hpu":
                clone_memory_used = (
                    torch.hpu.max_memory_allocated() - pre_clone_memory_used
                ) / 1e9

            inductor_configs = {}
            if mode == "max-autotune":
                inductor_configs["max_autotune"] = True
            ep = torch.export.export(
                model_clone,
                example_args,
                example_kwargs,
                dynamic_shapes=dynamic_shapes,
                strict=False,
            )
            with torch.no_grad():
                package_path = torch._inductor.aoti_compile_and_package(
                    ep, inductor_configs=inductor_configs
                )  # type: ignore[arg-type]

            cls.cache[key] = (
                torch._inductor.aoti_load_package(package_path),
                clone_memory_used,
            )

        return cls.cache[key][0]

    @classmethod
    def get_excess_memory(cls, model) -> float:
        return cls.cache.get(weakref.ref(model), (None, 0.0))[1]


class NativeRTCache:
    cache: dict[weakref.ref, Any] = {}

    @classmethod
    def load(cls, model, example_inputs):
        from torch.export.dynamic_shapes import _combine_args, _tree_map_with_path

        key = weakref.ref(model)
        if key not in cls.cache:
            example_args, example_kwargs = _normalize_bench_inputs(example_inputs)
            example_outputs = model(*example_args, **example_kwargs)
            _register_dataclass_output_as_pytree(example_outputs)

            combined_args = _combine_args(model, example_args, example_kwargs)
            dynamic_shapes = _tree_map_with_path(
                _produce_dynamic_shapes_for_export, combined_args
            )

            ep = torch.export.export(
                model, example_args, example_kwargs, dynamic_shapes=dynamic_shapes
            )
            ep = ep.run_decompositions({})
            with tempfile.NamedTemporaryFile(delete=False) as f:
                torch.export.pt2_archive._package.package_pt2(
                    f, exported_programs={"forward": ep}
                )
                filename = f.name
            cls.cache[key] = PyModelRunner(filename, "forward")

        return cls.cache[key]


class JitTracedCache:
    cache: dict[weakref.ref, Any] = {}

    @classmethod
    def load(cls, model, example_inputs):
        key = weakref.ref(model)
        if key not in cls.cache:
            example_args, example_kwargs = _normalize_bench_inputs(example_inputs)
            if example_args:
                jit_traced_module = torch.jit.trace(
                    model, example_inputs=example_args, strict=False
                )
            else:
                jit_traced_module = torch.jit.trace(
                    model, example_kwarg_inputs=example_kwargs, strict=False
                )

            cls.cache[key] = jit_traced_module

        return cls.cache[key]


def export(model, example_inputs):
    from torch.export.dynamic_shapes import _combine_args, _tree_map_with_path

    example_args, example_kwargs = _normalize_bench_inputs(example_inputs)
    example_outputs = model(*example_args, **example_kwargs)
    _register_dataclass_output_as_pytree(example_outputs)

    combined_args = _combine_args(model, example_args, example_kwargs)
    dynamic_shapes = _tree_map_with_path(
        _produce_dynamic_shapes_for_export, combined_args
    )

    # NOTE: if args.export is ever enabled for --performance mode (rather than solely
    # --accuracy), we'll need to clone the model and subtract out extra memory usage, as
    # done in AOTInductorModelCache.
    ep = torch.export.export(
        model, example_args, example_kwargs, dynamic_shapes=dynamic_shapes, strict=True
    )

    def opt_export(_, example_inputs):
        example_args, example_kwargs = _normalize_bench_inputs(example_inputs)
        return ep.module()(*example_args, **example_kwargs)

    return opt_export


def aot_precompile(model, example_inputs):
    example_args, example_kwargs = _normalize_bench_inputs(example_inputs)

    with tempfile.NamedTemporaryFile(suffix=".pt", delete=False) as f:
        save_path = f.name

    with fresh_cache(), torch._dynamo.config.patch("enable_aot_compile", True):
        compiled_fn = torch.compile(
            model,
            fullgraph=True,
            options={"guard_filter_fn": lambda guards: [False for _ in guards]},
        ).forward.aot_compile((example_args, example_kwargs))

        compiled_fn.save_compiled_function(save_path)

        torch._dynamo.reset()
        with open(save_path, "rb") as f:
            load_start_time = time.perf_counter()
            loaded_fn = torch.compiler.load_compiled_function(f)
            load_end_time = time.perf_counter()
            print(
                f"AOT Precompile loading time: {load_end_time - load_start_time} seconds"
            )

            def opt_aot_precompile(_, example_inputs, collect_outputs=False):
                example_args, example_kwargs = _normalize_bench_inputs(example_inputs)
                return loaded_fn(model, *example_args, **example_kwargs)

            return opt_aot_precompile


def export_nativert(model, example_inputs):
    optimized = NativeRTCache.load(model, example_inputs)

    def opt_nativert(_, example_inputs, collect_outputs=False):
        example_args, example_kwargs = _normalize_bench_inputs(example_inputs)
        return optimized.run(*example_args, **example_kwargs)

    return opt_nativert


def export_aot_inductor(model, example_inputs, mode):
    optimized = AOTInductorModelCache.load(model, example_inputs, mode)

    def opt_aot_inductor(_, example_inputs, collect_outputs=False):
        example_args, example_kwargs = _normalize_bench_inputs(example_inputs)
        return optimized(*example_args, **example_kwargs)

    return opt_aot_inductor


def torchscript_jit_trace(model, example_inputs):
    optimized = JitTracedCache.load(model, example_inputs)

    def opt_jit_trace(_, example_inputs, collect_outputs=False):
        example_args, example_kwargs = _normalize_bench_inputs(example_inputs)
        return optimized(*example_args, **example_kwargs)

    return opt_jit_trace


def download_retry_decorator(download_fn):
    """
    Decorator function for applying retry logic to a download function.

    The wrapped function will be called up to 5 times and raises an exception if the function fails each time.
    After each unsuccessful attempt, there is a delay before the next attempt, which is increased linearly with the number of tries.

    Usage:
    @download_retry_decorator
    def download_function(model_name: str):
        # download logic goes here
    """

    @functools.wraps(download_fn)
    def wrapper(self, *args, **kwargs) -> Any:
        tries = 0
        total_allowed_tries = MAX_DOWNLOAD_ATTEMPTS
        while tries <= total_allowed_tries:
            try:
                model = download_fn(self, *args, **kwargs)
                return model
            except Exception as e:
                tries += 1
                if tries <= total_allowed_tries:
                    wait = tries * 30
                    print(
                        f"Failed to load model: {e}. Trying again ({tries}/{total_allowed_tries}) after {wait}s"
                    )
                    time.sleep(wait)
                else:
                    raise RuntimeError(  # noqa: B904
                        f"Failed to load model '{args}' with following error(s): {str(e)}."
                    )

    return wrapper


def read_batch_size_from_file(args, filename, model_name):
    batch_size = None
    if os.path.exists("benchmarks"):
        filename = os.path.join("benchmarks", filename)
    assert os.path.exists(filename), filename
    with open(filename) as f:
        lines = f.readlines()
        lines = [i.split(",") for i in lines if len(i.strip()) > 0]
        for val in lines:
            cur_name, b = val
            if model_name == cur_name:
                batch_size = int(b)
    if batch_size is None:
        log.warning("Could not find batch size for %s", model_name)
    elif batch_size == -1:
        raise RuntimeError(
            f"Batch size is unset for {model_name} in {args.batch_size_file}"
        )
    print(f"batch size: {batch_size}")
    return batch_size


class TimeOutException(Exception):
    pass


def alarm_handler(signum, frame):
    raise TimeOutException


def exit_after(s):
    """
    Decorator to raise TimeoutException if the fn is taking more than s seconds
    to run.
    """

    def outer(fn):
        def inner(*args, **kwargs):
            signal.signal(signal.SIGALRM, alarm_handler)
            signal.alarm(s)
            try:
                result = fn(*args, **kwargs)
            finally:
                signal.alarm(0)
            return result

        return inner

    return outer


def get_peak_memory():
    return torch.cuda.max_memory_allocated() / 10**9


def null_experiment(args, model_iter_fn, model, example_inputs):
    """
    A no-op experiment useful for making sure TorchBenchark alone works properly.
    """

    return []


def cast_to(dtype, model, inputs):
    # cast model and inputs to fp16
    if dtype == torch.float16:
        model = model.half()
    else:
        model = model.to(dtype)

    inputs = tree_map(
        lambda x: x.to(dtype)
        if isinstance(x, torch.Tensor) and x.is_floating_point()
        else x,
        inputs,
    )
    return model, inputs


def cast_to_bf16(model, inputs):
    return cast_to(torch.bfloat16, model, inputs)


def cast_to_fp16(model, inputs):
    return cast_to(torch.float16, model, inputs)


def cast_to_fp64(model, inputs):
    return cast_to(torch.float64, model, inputs)


def cast_to_fp32(model, inputs):
    return cast_to(torch.float32, model, inputs)


class DummyGradScaler:
    def scale(self, loss):
        return loss


def get_dynamo_stats():
    # TODO: consider deepcopy'ing the entire counters struct and
    # adding a helper to do subtraction on it
    return collections.Counter(
        {
            "calls_captured": torch._dynamo.utils.counters["stats"]["calls_captured"],
            "unique_graphs": torch._dynamo.utils.counters["stats"]["unique_graphs"],
            "graph_breaks": sum(torch._dynamo.utils.counters["graph_break"].values()),
            # NB: The plus removes zero counts
            "unique_graph_breaks": len(+torch._dynamo.utils.counters["graph_break"]),
            "autograd_captures": torch._dynamo.utils.counters["compiled_autograd"][
                "captures"
            ],
            "autograd_compiles": torch._dynamo.utils.counters["compiled_autograd"][
                "compiles"
            ],
            "cudagraph_skips": torch._dynamo.utils.counters["inductor"][
                "cudagraph_skips"
            ],
        }
    )


@contextmanager
def maybe_init_distributed(should_init_distributed, rank, world_size, port="6789"):
    try:
        if should_init_distributed:
            torch.cuda.set_device(rank)
            os.environ["MASTER_ADDR"] = "localhost"
            os.environ["MASTER_PORT"] = port
            torch.distributed.init_process_group(
                "nccl", rank=rank, world_size=world_size
            )
        yield
    finally:
        if should_init_distributed:
            torch.distributed.destroy_process_group()


@contextmanager
def maybe_snapshot_memory(should_snapshot_memory, suffix):
    # Enables Memory Snapshot tool for memory deep dives:
    # https://pytorch.org/blog/understanding-gpu-memory-1/
    try:
        if should_snapshot_memory:
            torch.cuda.memory._record_memory_history(max_entries=100000)
        yield
    finally:
        if should_snapshot_memory:
            try:
                torch.cuda.memory._dump_snapshot(
                    os.path.join(
                        torch._dynamo.config.base_dir,
                        f"{output_filename.rstrip('.csv')}_{suffix}.pickle",
                    )
                )
            except Exception:
                log.exception("Failed to save memory snapshot")

            torch.cuda.memory._record_memory_history(enabled=None)


class BenchmarkRunner:
    def __init__(self):
        self.model_iter_fn = None
        self.grad_scaler = DummyGradScaler()
        self.autocast = contextlib.nullcontext
        self.autocast_arg = {}
        self.optimizer: Optional[torch.optim.Optimizer] = None
        self._args = None

    def setup_amp(self, current_device=None):
        if self.args.only in self.fp32_only_models:
            return

        devices = [current_device] if current_device else self.args.devices
        if self.args.amp:
            # AMP training can lead to small loss values which can underflow
            # gradient values returning in zero gradients. To solve this
            # problem, PyTorch introduces GradScaler. GradScaler is a stateful
            # structure, that scales the loss values to prevent underflow. Loss
            # values are big at the beginning of training (therefore not
            # requiring scaling), while loss value tends to be small as network
            # starts getting better (requiring scaling). GradScaler manages all
            # of this fine tuning, checking the gradients are turning to inf,
            # discarding such batches.

            # Since we are not running a long iteration, default value of
            # init_scale 65536 is going to turn all gradients to inf. Therefore,
            # we just use a init_scale of 2.0 for benchmarking purpose.

            # Disabling Gradscaler because
            #  1) Benchmark setup runs 2 iterations of fwd-bwd. So, not useful.
            #  2) Current setup shares grad_scaler for eager and dynamo model,
            #  which is bad as Gradscaler has state and can adjust the scaling
            #  factor between eager and dynamo run, making accuracy check
            #  harder.
            # self.grad_scaler = torch.amp.GradScaler(device="cuda", init_scale=2.0)
            self.autocast = functools.partial(
                torch.amp.autocast, device_type=devices[0]
            )
            if self.args.amp_dtype is None:
                if self.args.only in self.amp_dtype_bfloat16:
                    self.autocast_arg["dtype"] = torch.bfloat16
            else:
                amp_dtype = (
                    torch.float16
                    if self.args.amp_dtype == "float16"
                    else torch.bfloat16
                )
                self.autocast_arg["dtype"] = amp_dtype

    def init_optimizer(self, name, device, params):
        if device == "cuda" and self.args.training and name not in CI_SKIP_OPTIMIZER:
            if (name in CI_USE_SGD and self.args.ci) or name in BENCHMARK_USE_SGD:
                self.optimizer = torch.optim.SGD(params, lr=0.01, foreach=True)
                # Disable multi_tensor_sgd for benchmarking, there isn't a large performance benefit (~1%) to compiling
                # this optimizer because it is a single foreach add, and increases compile time.
                # After autotuning and fake tensor caching lands, we can enable, because the compile time impact will be lower.
                # Fake Tensor caching: https://github.com/pytorch/pytorch/pull/113873
                # Autotuning: https://github.com/pytorch/pytorch/issues/117447
                self.optimizer.step = torch._dynamo.disable(self.optimizer.step)
            else:
                self.optimizer = torch.optim.Adam(
                    params, lr=0.01, capturable=True, foreach=True
                )
        else:
            self.optimizer = None

    @property
    def args(self):
        return self._args

    @args.setter
    def args(self, args):
        self._args = args

    @property
    def skip_models(self):
        return set()

    @property
    def skip_models_for_cuda(self):
        return set()

    @property
    def skip_models_for_xpu(self):
        return set()

    @property
    def skip_models_for_cpu(self):
        return set()

    @property
    def skip_models_for_cpu_aarch64(self):
        return set()

    @property
    def skip_models_for_freezing_cpu(self):
        return set()

    @property
    def skip_models_for_freezing_cuda(self):
        return set()

    @property
    def slow_models(self):
        return set()

    @property
    def very_slow_models(self):
        return set()

    @property
    def non_deterministic_models(self):
        return set()

    @property
    def fp32_only_models(self):
        return set()

    @property
    def force_amp_for_fp16_bf16_models(self):
        return set()

    @property
    def force_fp16_for_bf16_models(self):
        return set()

    @property
    def amp_dtype_bfloat16(self):
        return set()

    @property
    def skip_not_suitable_for_training_models(self):
        return set()

    @property
    def failing_torchinductor_models(self):
        return set()

    @property
    def failing_fx2trt_models(self):
        return set()

    @property
    def skip_accuracy_checks_large_models_dashboard(self):
        return set()

    @property
    def skip_accuracy_check_as_eager_non_deterministic(self):
        return set()

    @property
    def skip_multiprocess_models(self):
        return set()

    @property
    def skip_models_due_to_control_flow(self):
        return set()

    @property
    def skip_models_due_to_export_not_supported(self):
        return set()

    @property
    def disable_cudagraph_models(self):
        return set()

    @property
    def guard_on_nn_module_models(self):
        return set()

    @property
    def inline_inbuilt_nn_modules_models(self):
        return set()

    def get_tolerance_and_cosine_flag(self, is_training, current_device, name):
        raise NotImplementedError

    @property
    def equal_nan(self):
        equal_nan = True
        if self.args.float32:
            equal_nan = False
        return equal_nan

    def use_larger_multiplier_for_smaller_tensor(self, name):
        return False

    def iter_models(self, args):
        for model_name in self.iter_model_names(args):
            for device in args.devices:
                try:
                    yield self.load_model(
                        device,
                        model_name,
                        batch_size=args.batch_size,
                    )
                except NotImplementedError:
                    continue  # bad benchmark implementation

    def deepcopy_model(self, model):
        return copy.deepcopy(model)

    def cast_based_on_args(self, model, example_inputs):
        if self.args.float32 or self.args.only in self.fp32_only_models:
            if not self.args.float32:
                log.warning("Model %s supports float32 only", self.args.only)
            model, example_inputs = cast_to_fp32(model, example_inputs)
        elif self.args.float16:
            if self.args.only in self.force_amp_for_fp16_bf16_models:
                log.warning(
                    "Model %s does not support float16, running with amp instead",
                    self.args.only,
                )
                self.args.amp = True
                self.setup_amp()
            else:
                model, example_inputs = cast_to_fp16(model, example_inputs)
        elif self.args.bfloat16:
            if self.args.only in self.force_amp_for_fp16_bf16_models:
                log.warning(
                    "Model %s does not support bfloat16, running with amp instead",
                    self.args.only,
                )
                self.args.amp = True
                self.setup_amp()
            elif self.args.only in self.force_fp16_for_bf16_models:
                log.warning(
                    "Model %s does not support bfloat16, running with float16 instead",
                    self.args.only,
                )
                model, example_inputs = cast_to_fp16(model, example_inputs)
            else:
                model, example_inputs = cast_to_bf16(model, example_inputs)

        return model, example_inputs

    def validate_model(self, model, example_inputs):
        """
        Runs the eager model with example inputs to ensure that eager passes.
        """
        model = self.deepcopy_model(model)
        example_inputs = clone_inputs(example_inputs)
        model, example_inputs = self.cast_based_on_args(model, example_inputs)
        try:
            self.model_iter_fn(model, example_inputs)
        except Exception as e:
            raise RuntimeError("Eager run failed") from e

    def maybe_cast(self, model, example_inputs):
        model, example_inputs = self.cast_based_on_args(model, example_inputs)
        return model, example_inputs

    def decay_batch_exp(self, batch_size, factor=0.5, divisor=2):
        out_batch_size = batch_size * factor
        if out_batch_size > divisor:
            out_batch_size = (out_batch_size + 1) // divisor * divisor
        else:
            out_batch_size = batch_size - 1
        return max(0, int(out_batch_size))

    def batch_size_finder(self, device, model_name, initial_batch_size=1024):
        batch_size = initial_batch_size
        while batch_size >= 1:
            empty_gpu_cache(current_device)
            try:
                device, name, model, example_inputs, _ = self.load_model(
                    device,
                    model_name,
                    batch_size,
                )
                self.model_iter_fn(model, example_inputs)
                return batch_size
            except RuntimeError as e:
                error_str = str(e)
                if "channels_last" in error_str:
                    break
            batch_size = self.decay_batch_exp(batch_size)
        return 1

    def run_n_iterations(self, mod, inputs, model_iter_fn):
        n = self.args.iterations
        for _ in range(n - 1):
            model_iter_fn(mod, inputs, collect_outputs=False)
        return model_iter_fn(mod, inputs, collect_outputs=True)

    @torch._disable_dynamo(recursive=True)
    def optimizer_zero_grad(self, mod):
        if self.optimizer is not None:
            self.optimizer.zero_grad(True)
        else:
            mod.zero_grad(True)

    def optimizer_step(self):
        if self.optimizer is not None:
            self.optimizer.step()

    def get_benchmark_indices(self, length):
        start = self._args.partition_id * (length // self._args.total_partitions)
        end = (
            (self._args.partition_id + 1) * (length // self._args.total_partitions)
            if self._args.partition_id < self._args.total_partitions - 1
            else length
        )
        return start, end

    def get_fsdp_auto_wrap_policy(self, model_name: str):
        from diffusers.models.transformer_2d import Transformer2DModel
        from torchbenchmark.models.nanogpt.model import Block
        from transformers.models.llama.modeling_llama import LlamaDecoderLayer

        from torch.distributed.fsdp.wrap import (
            ModuleWrapPolicy,
            size_based_auto_wrap_policy,
        )

        # handcrafted wrap policy
        MODEL_FSDP_WRAP = {
            "stable_diffusion_unet": (Transformer2DModel,),
            "llama_v2_7b_16h": (LlamaDecoderLayer,),
            "nanogpt": (Block,),
        }

        if model_name not in MODEL_FSDP_WRAP:
            # default to using wrap policy based on module size
            return functools.partial(
                size_based_auto_wrap_policy, recurse=True, min_num_params=int(1e5)
            )

        return ModuleWrapPolicy(MODEL_FSDP_WRAP[model_name])

    def deepcopy_and_maybe_parallelize(self, model):
        model = self.deepcopy_model(model)
        if self.args.ddp:
            assert torch.distributed.is_available(), (
                "Can't use DDP without a distributed enabled build"
            )
            from torch.nn.parallel import DistributedDataParallel as DDP

            model = DDP(model, find_unused_parameters=True)
        elif self.args.fsdp:
            assert torch.distributed.is_available(), (
                "Can't use FSDP without a distributed enabled build"
            )
            from torch.distributed.fsdp import (
                FullyShardedDataParallel as FSDP,
                MixedPrecision,
            )

            if self.args.float16:
                dtype = torch.float16
            elif self.args.bfloat16:
                dtype = torch.bfloat16
            else:
                dtype = torch.float32

            mp_policy = MixedPrecision(
                param_dtype=dtype,
                # Gradient communication precision.
                reduce_dtype=dtype,
                # Buffer precision.
                buffer_dtype=dtype,
            )

            model = FSDP(
                model,
                use_orig_params=True,
                device_id=torch.cuda.current_device()
                if self.args.devices[-1] == "cuda"
                else None,
                mixed_precision=mp_policy,
                limit_all_gathers=True,
                auto_wrap_policy=self.get_fsdp_auto_wrap_policy(self.args.only),
            )
        return model

    def check_accuracy(
        self, name, model, example_inputs, optimize_ctx, experiment, tag
    ):
        """
        Checks accuracy.
        1) Collect the outputs with fp64 datatype. This is useful for error checking.
        2) Checks if eager itself has variations.
        """
        start_stats = get_dynamo_stats()

        def record_status(accuracy_status, dynamo_start_stats):
            """
            Records the status in the csv file
            """
            if current_name in self.non_deterministic_models:
                if accuracy_status in (
                    "pass",
                    "eager_two_runs_differ",
                    "fail_accuracy",
                ):
                    accuracy_status = "pass"

            headers = ["dev", "name", "batch_size", "accuracy"]
            fields = [current_device, current_name, current_batch_size, accuracy_status]

            if tag is not None:
                headers.insert(3, "tag")
                fields.insert(3, tag)

            o_headers = list(headers)
            o_fields = list(fields)

            dynamo_stats = get_dynamo_stats()
            dynamo_stats.subtract(dynamo_start_stats)
            for k, v in dynamo_stats.items():
                headers.append(k)
                fields.append(v)

            total_wall_time = output_signpost(
                dict(zip(o_headers, o_fields)),
                self.args,
                self.suite_name,
            )
            headers.append("compilation_latency")
            fields.append(total_wall_time)
            write_outputs(output_filename, headers, fields)

            if self.args.print_compilation_time:
                print(f"Compilation time (from dynamo_timed): {total_wall_time}")

            return accuracy_status

        if name in self.skip_accuracy_checks_large_models_dashboard:
            return record_status("pass_due_to_skip", dynamo_start_stats=start_stats)

        # Skip all accuracy check for the torchao backend
        if self.args.backend == "torchao":
            return record_status("pass_due_to_skip", dynamo_start_stats=start_stats)

        with self.pick_grad(name, self.args.training):
            # Collect the fp64 reference outputs to be used later for accuracy checking.
            fp64_outputs = None
            model_fp64 = None
            inputs_fp64 = None
            try:
                model_fp64, inputs_fp64 = cast_to_fp64(
                    self.deepcopy_and_maybe_parallelize(model),
                    clone_inputs(example_inputs),
                )
                self.init_optimizer(name, current_device, model_fp64.parameters())
                fp64_outputs = self.run_n_iterations(
                    model_fp64, inputs_fp64, self.model_iter_fn
                )
                fp64_outputs = tree_map(
                    lambda x: x.to(torch.float64)
                    if isinstance(x, torch.Tensor) and x.is_floating_point()
                    else x,
                    fp64_outputs,
                )
            except Exception:
                log.warning(
                    "fp64 golden ref were not generated for %s. Setting accuracy check to cosine",
                    name,
                )
                self.args.cosine = True
                fp64_outputs = None
            finally:
                del model_fp64, inputs_fp64
                empty_gpu_cache(current_device)

            tolerance, cos_similarity = self.get_tolerance_and_cosine_flag(
                self.args.training, current_device, name
            )

            # Cast the model to float16/float32 as necessary
            model, example_inputs = self.maybe_cast(model, example_inputs)
            accuracy_status = "pass"

            # Get results of native pytorch
            reset_rng_state()
            model_copy = None
            try:
                with torch.compiler.set_stance("force_eager"):
                    model_copy = self.deepcopy_and_maybe_parallelize(model)
                    self.init_optimizer(name, current_device, model_copy.parameters())
                    correct_result = self.run_n_iterations(
                        model_copy, clone_inputs(example_inputs), self.model_iter_fn
                    )
            except Exception as e:
                accuracy_status = (
                    "eager_1st_run_OOM"
                    if isinstance(e, torch.cuda.OutOfMemoryError)
                    else "eager_1st_run_fail"
                )
                log.exception("")
                return record_status(accuracy_status, dynamo_start_stats=start_stats)
            finally:
                del model_copy
                empty_gpu_cache(current_device)

            # Rerun native pytorch
            reset_rng_state()
            model_copy = None
            try:
                with torch.compiler.set_stance("force_eager"):
                    model_copy = self.deepcopy_and_maybe_parallelize(model)
                    self.init_optimizer(name, current_device, model_copy.parameters())
                    correct_rerun_result = self.run_n_iterations(
                        model_copy, clone_inputs(example_inputs), self.model_iter_fn
                    )
            except Exception as e:
                accuracy_status = (
                    "eager_2nd_run_OOM"
                    if isinstance(e, torch.cuda.OutOfMemoryError)
                    else "eager_2nd_run_fail"
                )
                log.exception("")
                return record_status(accuracy_status, dynamo_start_stats=start_stats)
            finally:
                del model_copy
                empty_gpu_cache(current_device)

            # Two eager runs should have exactly same result, within tolerance.
            # TODO If we want the above to be true, then deterministic should be set.
            # For example, MIOpen convolutions could be implemented with non-deterministic algos.
            is_same = True
            try:
                if (
                    name not in self.skip_accuracy_check_as_eager_non_deterministic
                    and not same(
                        correct_result,
                        correct_rerun_result,
                        fp64_ref=None,
                        cos_similarity=False,
                        tol=tolerance if torch.version.hip else 0,
                        equal_nan=self.equal_nan,
                        use_larger_multiplier_for_smaller_tensor=self.use_larger_multiplier_for_smaller_tensor(
                            name
                        ),
                    )
                ):
                    is_same = False
            except Exception:
                # Sometimes torch.allclose may throw RuntimeError
                is_same = False

            if not is_same:
                accuracy_status = "eager_two_runs_differ"
                return record_status(accuracy_status, dynamo_start_stats=start_stats)

            correct_rerun_result = None

            # Run with Dynamo
            reset_rng_state()
            torch._dynamo.reset()
            torch._dynamo.utils.counters.clear()
            model_copy = None
            try:
                model_copy = self.deepcopy_and_maybe_parallelize(model)
                self.init_optimizer(name, current_device, model_copy.parameters())
                if (
                    self.args.export
                    or self.args.export_aot_inductor
                    or self.args.export_nativert
                    or self.args.torchscript_jit_trace
                    or self.args.aot_precompile
                ):
                    # apply export on module directly
                    # no need for n iterations
                    # the logic should be the same to self.model_iter_fn (forward_pass)
                    with self.autocast(**self.autocast_arg):
                        optimized_model_iter_fn = optimize_ctx(
                            model_copy, example_inputs
                        )
                        new_result = optimized_model_iter_fn(model_copy, example_inputs)
                else:
                    optimized_model_iter_fn = optimize_ctx(self.model_iter_fn)
                    new_result = self.run_n_iterations(
                        model_copy, example_inputs, optimized_model_iter_fn
                    )
            except Exception as e:
                log.exception("")
                print(
                    "TorchDynamo optimized model failed to run because of following error"
                )
                accuracy_status = (
                    "OOM"
                    if isinstance(e, torch.cuda.OutOfMemoryError)
                    else "fail_to_run"
                )
                return record_status(accuracy_status, dynamo_start_stats=start_stats)
            finally:
                del model_copy

            if name in self.skip_accuracy_check_as_eager_non_deterministic:
                return record_status("pass_due_to_skip", dynamo_start_stats=start_stats)

            force_max_multiplier = False
            if (
                self.args.freezing
                and self.args.bfloat16
                and torch._dynamo.utils.counters["inductor"]["binary_folding_conv"] > 0
            ):
                force_max_multiplier = True

            try:
                if self.args.training and self.args.amp:
                    if process_fn := self.get_output_amp_train_process_func.get(
                        name, None
                    ):
                        correct_result = process_fn(correct_result)
                        new_result = process_fn(new_result)
                        fp64_outputs = process_fn(fp64_outputs)

                if (
                    self.args.save_model_outputs_to
                    and self.args.compare_model_outputs_with
                    and self.args.save_model_outputs_to
                    == self.args.compare_model_outputs_with
                ):
                    log.warning(
                        "args.save_model_outputs_to and args.compare_model_outputs_with points to the same path."
                        "Result will be undefined."
                    )

                if self.args.save_model_outputs_to:
                    print(f"Save model outputs to: {self.args.save_model_outputs_to}")
                    torch.save(new_result, self.args.save_model_outputs_to)

                if self.args.compare_model_outputs_with:
                    print(
                        f"Load model outputs from {self.args.compare_model_outputs_with} to compare"
                    )
                    saved_result = torch.load(
                        self.args.compare_model_outputs_with, weights_only=False
                    )
                    is_bitwise_same = bitwise_same(saved_result, new_result)
                    if not is_bitwise_same:
                        print(
                            "The result is not bitwise equivalent to the previously saved result"
                        )
                        return record_status(
                            "not_bitwise_equivalent", dynamo_start_stats=start_stats
                        )

                    print(
                        "The result is bitwise equivalent to the previously saved result"
                    )
                    del saved_result

                if not same(
                    correct_result,
                    new_result,
                    fp64_outputs,
                    equal_nan=self.equal_nan,
                    use_larger_multiplier_for_smaller_tensor=self.use_larger_multiplier_for_smaller_tensor(
                        name
                    ),
                    cos_similarity=cos_similarity,
                    tol=tolerance,
                    force_max_multiplier=force_max_multiplier,
                ):
                    is_same = False
            except Exception:
                # Sometimes torch.allclose may throw RuntimeError
                is_same = False

            if not is_same:
                if self.args.skip_accuracy_check:
                    accuracy_status = "pass_due_to_skip"
                else:
                    accuracy_status = "fail_accuracy"
                return record_status(accuracy_status, dynamo_start_stats=start_stats)

        return record_status(accuracy_status, dynamo_start_stats=start_stats)

    def check_tolerance(
        self, name, model, example_inputs, optimize_ctx, base_device="cpu"
    ):
        """
        Checks tolerance based on https://pytorch.org/docs/stable/generated/torch.allclose.html.
        """
        tolerance_status = "pass"
        if name in self.skip_accuracy_checks_large_models_dashboard:
            tolerance_status = "pass_due_to_skip"
            return tolerance_status
        # Cast the model to float16/float32 as necessary
        model, example_inputs = self.maybe_cast(model, example_inputs)

        with self.pick_grad(name, self.args.training):
            # Get results of native pytorch
            reset_rng_state()
            model_copy = copy.deepcopy(model)
            model_copy = model_copy.to(base_device)
            example_inputs_copy = copy.deepcopy(example_inputs)
            example_inputs_copy = tree_map(
                lambda x: x.to(base_device), example_inputs_copy
            )
            self.init_optimizer(name, base_device, model_copy.parameters())
            correct_result = self.run_n_iterations(
                model_copy, example_inputs_copy, self.model_iter_fn
            )

            # Run with Dynamo
            # Sometime CI fails with random triton compilation failure which will be skipped for now
            # TODO: revisit this after switching to new Triton runtime
            reset_rng_state()
            torch._dynamo.reset()
            try:
                self.init_optimizer(name, current_device, model.parameters())
                optimized_model_iter_fn = optimize_ctx(self.model_iter_fn)
                new_result = self.run_n_iterations(
                    model_copy, example_inputs, optimized_model_iter_fn
                )
            except Exception:
                log.exception("")
                print(
                    "TorchDynamo optimized model failed to run because of following error"
                )
                return "fail_to_run"

            def dump_max_mean_values(tol, ref, res):
                if isinstance(ref, (list, tuple, torch.nn.ParameterList, torch.Size)):
                    for refi, resi in zip(ref, res):
                        dump_max_mean_values(tol, refi, resi)
                elif isinstance(ref, dict):
                    for k in ref:
                        dump_max_mean_values(tol, ref[k], res[k])
                elif isinstance(ref, torch.Tensor):
                    res = res.to(base_device)
                    t = torch.abs(ref - res) / (1 + torch.abs(ref))
                    tol.append(t.flatten().to(torch.float32))
                return tol

            tol = []
            dump_max_mean_values(tol, correct_result, new_result)
            tol = torch.cat(tol)
            tol = torch.tensor(tol)
            max = torch.max(tol)
            mean = torch.mean(tol)
            div = torch.std(tol)
            headers = ["dev", "name", "batch_size", "max", "mean", "std"]
            fields = [
                current_device,
                current_name,
                current_batch_size,
                max.item(),
                mean.item(),
                div.item(),
            ]
            write_outputs(output_filename, headers, fields)
        return tolerance_status

    def run_performance_test_non_alternate(
        self, name, model, example_inputs, optimize_ctx, experiment, tag=None
    ):
        "Run performance test in non-alternately."
        assert experiment.func is latency_experiment, (
            "Must run with latency_experiment."
        )

        def warmup(fn, model, example_inputs, mode, niters=10):
            gc.collect()
            peak_mem = 0
            start_stats = get_dynamo_stats()
            try:
                if current_device == "cuda":
                    torch.cuda.reset_peak_memory_stats()
                    empty_gpu_cache(current_device)
                elif current_device == "hpu":
                    torch.hpu.reset_peak_memory_stats()
                t0 = time.perf_counter()
                for _ in range(niters):
                    fn(model, example_inputs)
                t1 = time.perf_counter()
                latency = t1 - t0
                if current_device == "cuda":
                    peak_mem = get_peak_memory()
                elif current_device == "hpu":
                    peak_mem = torch.hpu.max_memory_allocated() / 10**9
                elif current_device == "cpu":
                    total = psutil.virtual_memory().total
                    percentage = psutil.Process(os.getpid()).memory_percent()
                    peak_mem = percentage * total / 10**9
            except Exception:
                log.exception("Backend %s failed in warmup()", mode)
                write_csv_when_exception(
                    self.args, current_name, "warmup_failed", current_device
                )
                output_signpost({}, self.args, self.suite_name, error="warmup_failed")
                return sys.exit(-1)
            dynamo_stats = get_dynamo_stats()
            dynamo_stats.subtract(start_stats)
            return latency, peak_mem, dynamo_stats

        # Cast the model to float16/float32 as necessary
        model, example_inputs = self.maybe_cast(model, example_inputs)

        # Use distributed wrapping as necessary
        model = self.deepcopy_and_maybe_parallelize(model)

        if not hasattr(model, name):
            model.name = name
        self.init_optimizer(name, current_device, model.parameters())

        # The self.autocast context is needed for the model we export with aot_compile,
        # similar to what we do in the check_accuracy function
        ctx = (
            self.autocast(**self.autocast_arg)
            if self.args.export_aot_inductor
            else contextlib.nullcontext()
        )

        with self.pick_grad(name, self.args.training), ctx:
            ok, total = Stats.reset_counters()
            experiment_kwargs = {}
            if tag is not None:
                experiment_kwargs["tag"] = tag
            results = []

            with maybe_snapshot_memory(
                self.args.snapshot_memory, f"eager_{self.args.only}"
            ):
                eager_latency, eager_peak_mem, _ = warmup(
                    self.model_iter_fn, model, example_inputs, "eager"
                )
                if self.args.use_warm_peak_memory:
                    _, eager_peak_mem, _ = warmup(
                        self.model_iter_fn, model, example_inputs, "eager", niters=1
                    )

            baseline_timings = experiment(
                self.model_iter_fn,
                model,
                example_inputs,
                mark="expected",
                **experiment_kwargs,
            )

            # reset dynamo
            torch._dynamo.reset()

            if self.args.export_aot_inductor:
                optimized_model_iter_fn = optimize_ctx
            else:
                optimized_model_iter_fn = optimize_ctx(self.model_iter_fn)

            with maybe_snapshot_memory(
                self.args.snapshot_memory, f"compiled_{self.args.only}"
            ):
                dynamo_latency, dynamo_peak_mem, dynamo_stats = warmup(
                    optimized_model_iter_fn, model, example_inputs, "dynamo"
                )
                if self.args.use_warm_peak_memory:
                    _, dynamo_peak_mem, _ = warmup(
                        optimized_model_iter_fn,
                        model,
                        example_inputs,
                        "dynamo",
                        niters=1,
                    )
                # If we use warm peak memory, the AOT model loading transient memory
                # won't be present on the warm measurement.  We only have to account for
                # it when using cold memory.
                elif self.args.export_aot_inductor:
                    dynamo_peak_mem -= AOTInductorModelCache.get_excess_memory(model)

            if self.args.profile_dynamo_cache_lookup:
                with torch.profiler.profile(
                    activities=[torch.profiler.ProfilerActivity.CPU]
                ) as prof:
                    warmup(optimized_model_iter_fn, model, example_inputs, "dynamo")

                events = list(
                    filter(
                        lambda event: "TorchDynamo Cache Lookup" in event.key,
                        prof.key_averages(),
                    )
                )
                dynamo_cache_lookup_latency = events[0].self_cpu_time_total

            compilation_time = dynamo_latency - eager_latency
            compression_ratio = (
                eager_peak_mem / dynamo_peak_mem if dynamo_peak_mem else 0.0
            )
            if self.args.print_memory:
                print(
                    f"memory: eager: {eager_peak_mem:.2f} GB, "
                    f"dynamo: {dynamo_peak_mem:.2f} GB, "
                    f"ratio: {compression_ratio:.2f}"
                )

            if self.args.print_compilation_time:
                print(f"Compilation time: {compilation_time:.2f}")

            if experiment.func is speedup_experiment:
                experiment_kwargs["compilation_latency"] = compilation_time
                experiment_kwargs["compression_ratio"] = compression_ratio
                experiment_kwargs["eager_peak_mem"] = eager_peak_mem
                experiment_kwargs["dynamo_peak_mem"] = dynamo_peak_mem
                experiment_kwargs["dynamo_stats"] = dynamo_stats
                if self.args.profile_dynamo_cache_lookup:
                    experiment_kwargs["cache_lookup_latency"] = (
                        dynamo_cache_lookup_latency
                    )

            backend_timings = experiment(
                self.model_iter_fn,
                model,
                example_inputs,
                mark="expected",
                **experiment_kwargs,
            )
            timings = np.stack((baseline_timings, backend_timings), axis=1)
            result_summary = latency_experiment_summary(
                self.suite_name, self.args, model, timings, **experiment_kwargs
            )
            results.append(result_summary)
            return " ".join(map(str, results))

    def run_performance_test(
        self,
        name,
        model,
        example_inputs,
        optimize_ctx,
        experiment,
        tag=None,
        batch_size=None,
    ):
        niters = 5
        if getattr(self, "hf_llm", False):
            # If we're benchmarking an llm, we want to use the generate function
            self.model_iter_fn = self.generate
            niters = 1

        if self.args.xla:
            with self.pick_grad(name, self.args.training):
                return experiment(
                    self.model_iter_fn, *self.maybe_cast(model, example_inputs)
                )

        def warmup(fn, model, example_inputs, mode, niters=5):
            gc.collect()
            peak_mem = 0
            start_stats = get_dynamo_stats()
            try:
                if current_device == "cuda":
                    torch.cuda.reset_peak_memory_stats()
                    empty_gpu_cache(current_device)
                elif current_device == "hpu":
                    torch.hpu.reset_peak_memory_stats()
                t0 = time.perf_counter()
                for _ in range(niters):
                    fn(model, example_inputs)
                t1 = time.perf_counter()
                latency = t1 - t0
                if current_device == "cuda":
                    peak_mem = get_peak_memory()
                elif current_device == "hpu":
                    peak_mem = torch.hpu.max_memory_allocated() / 10**9
                elif current_device == "cpu":
                    total = psutil.virtual_memory().total
                    percentage = psutil.Process(os.getpid()).memory_percent()
                    peak_mem = percentage * total / 10**9
            except Exception:
                log.exception("Backend %s failed in warmup()", mode)
                write_csv_when_exception(
                    self.args, current_name, "warmup_failed", current_device
                )
                output_signpost({}, self.args, self.suite_name, error="warmup_failed")
                return sys.exit(-1)
            dynamo_stats = get_dynamo_stats()
            dynamo_stats.subtract(start_stats)
            return latency, peak_mem, dynamo_stats

        # Cast the model to float16/float32 as necessary
        model, example_inputs = self.maybe_cast(model, example_inputs)

        # Use distributed wrapping as necessary
        model = self.deepcopy_and_maybe_parallelize(model)

        if not hasattr(model, name):
            model.name = name

        self.init_optimizer(name, current_device, model.parameters())

        # The self.autocast context is needed for the model we export with aot_compile,
        # similar to what we do in the check_accuracy function
        ctx = (
            self.autocast(**self.autocast_arg)
            if self.args.export_aot_inductor
            else contextlib.nullcontext()
        )

        with self.pick_grad(name, self.args.training), ctx:
            ok, total = Stats.reset_counters()
            experiment_kwargs = {}
            experiment_kwargs["batch_size"] = batch_size
            if tag is not None:
                experiment_kwargs["tag"] = tag
            results = []
            with maybe_snapshot_memory(
                self.args.snapshot_memory, f"eager_{self.args.only}"
            ):
                with torch.compiler.set_stance("force_eager"):
                    eager_latency, eager_peak_mem, _ = warmup(
                        self.model_iter_fn,
                        copy.deepcopy(model),
                        example_inputs,
                        "eager",
                        niters=niters,
                    )
                    if self.args.use_warm_peak_memory:
                        _, eager_peak_mem, _ = warmup(
                            self.model_iter_fn,
                            copy.deepcopy(model),
                            example_inputs,
                            "eager",
                            niters=1,
                        )

            if (
                self.args.export_aot_inductor
                or self.args.export_nativert
                or self.args.torchscript_jit_trace
                or self.args.aot_precompile
            ):
                optimized_model_iter_fn = optimize_ctx
            else:
                if getattr(self, "hf_llm", False):
                    # If it's an llm, we want to optimize model.forward, and use
                    # the generate function
                    model = optimize_ctx(model)
                    optimized_model_iter_fn = self.model_iter_fn
                else:
                    optimized_model_iter_fn = optimize_ctx(self.model_iter_fn)

            with maybe_snapshot_memory(
                self.args.snapshot_memory, f"compiled_{self.args.only}"
            ):
                dynamo_latency, dynamo_peak_mem, dynamo_stats = warmup(
                    optimized_model_iter_fn, model, example_inputs, "dynamo"
                )
                if self.args.use_warm_peak_memory:
                    _, dynamo_peak_mem, _ = warmup(
                        optimized_model_iter_fn,
                        model,
                        example_inputs,
                        "dynamo",
                        niters=1,
                    )
                # If we use warm peak memory, the AOT model loading transient memory
                # won't be present on the warm measurement.  We only have to account for
                # it when using cold memory.
                elif self.args.export_aot_inductor:
                    dynamo_peak_mem -= AOTInductorModelCache.get_excess_memory(model)

            if self.args.profile_dynamo_cache_lookup:
                with torch.profiler.profile(
                    activities=[torch.profiler.ProfilerActivity.CPU]
                ) as prof:
                    warmup(optimized_model_iter_fn, model, example_inputs, "dynamo")

                events = list(
                    filter(
                        lambda event: "TorchDynamo Cache Lookup" in event.key,
                        prof.key_averages(),
                    )
                )
                dynamo_cache_lookup_latency = events[0].self_cpu_time_total

            compilation_time = dynamo_latency - eager_latency
            compression_ratio = (
                eager_peak_mem / dynamo_peak_mem if dynamo_peak_mem else 0.0
            )
            if self.args.print_memory:
                print(
                    f"memory: eager: {eager_peak_mem:.2f} GB, "
                    f"dynamo: {dynamo_peak_mem:.2f} GB, "
                    f"ratio: {compression_ratio:.2f}"
                )

            if self.args.print_compilation_time:
                print(f"Compilation time: {compilation_time:.2f}")

            if experiment.func is speedup_experiment:
                experiment_kwargs["compilation_latency"] = compilation_time
                experiment_kwargs["compression_ratio"] = compression_ratio
                experiment_kwargs["eager_peak_mem"] = eager_peak_mem
                experiment_kwargs["dynamo_peak_mem"] = dynamo_peak_mem
                experiment_kwargs["dynamo_stats"] = dynamo_stats
                if self.args.profile_dynamo_cache_lookup:
                    experiment_kwargs["cache_lookup_latency"] = (
                        dynamo_cache_lookup_latency
                    )

            if experiment.func is coverage_experiment:
                ok, total = Stats.reset_counters()
                results = []
                # run with torch._dynamo few times to populate the cache
                for _ in range(3):
                    optimized_model_iter_fn(model, example_inputs)
                _, frames_second_pass = Stats.reset_counters()  # should be 0
                if frames_second_pass > 0:
                    optimized_model_iter_fn(model, example_inputs)
                    _, frames_third_pass = Stats.reset_counters()  # should be 0
                else:
                    frames_third_pass = 0

                results.append(
                    f"{ok:3}/{total:3} +{frames_third_pass} frames {compilation_time:3.0f}s"
                )

            experiment_kwargs["hf_llm"] = getattr(self, "hf_llm", False)

            results.append(
                experiment(
                    self.model_iter_fn, model, example_inputs, **experiment_kwargs
                )
            )
            return " ".join(map(str, results))

    def minify_model(
        self,
        name,
        model,
        example_inputs,
        optimize_ctx,
        experiment,
        tag,
    ):
        log.info("Minifying %s...", name)
        os.environ["TORCH_COMPILE_DEBUG"] = "1"
        os.environ["TORCHDYNAMO_REPRO_AFTER"] = "dynamo"
        os.environ["TORCHDYNAMO_REPRO_LEVEL"] = "4"

        self.check_accuracy(name, model, example_inputs, optimize_ctx, experiment, tag)

        if self.args.output_directory:
            repro_dir = self.args.output_directory
        else:
            repro_dir = torch._dynamo.config.base_dir

        try:
            shutil.move("repro.py", f"{repro_dir}/{name}_repro.py")
        except OSError:
            log.error("Could not find repro script for model %s", name)
        else:
            log.info(
                "Repro script for model %s with minified graph saved to %s",
                name,
                repro_dir,
            )

    def maybe_preserve_compile_debug(self, name, status):
        if (
            name in CI_PRESERVE_COMPILE_DEBUG
            and status in CI_PRESERVE_COMPILE_DEBUG[name]
        ):
            src_dir = torch._dynamo.utils.get_debug_dir()
            if os.path.isdir(src_dir):
                dbg_dir = os.path.join(
                    os.getcwd(), "test", "debug", "torch_compile_debug"
                )
                dst_dir = os.path.join(dbg_dir, os.path.basename(src_dir))
                try:
                    os.makedirs(dbg_dir, exist_ok=True)
                    os.rename(src_dir, dst_dir)
                    log.warning("Moved %s to %s", src_dir, dst_dir)
                except OSError:
                    log.exception("Failed to preserve %s", src_dir)

    def run_one_model(
        self,
        name,
        model,
        example_inputs,
        optimize_ctx,
        experiment,
        explain=False,
        tag=None,
        batch_size=None,
    ):
        mode = "train" if self.args.training else "eval"
        msg = f"{current_device:4} {mode:5} {current_name:34} "
        if tag:
            msg += f" {tag:26}"
        print(msg, flush=True)

        start_stats = get_dynamo_stats()

        if self.args.accuracy:
            status = self.check_accuracy(
                name, model, example_inputs, optimize_ctx, experiment, tag
            )
            print(status)
            if status == "fail_accuracy" and self.args.minify:
                self.minify_model(
                    name, model, example_inputs, optimize_ctx, experiment, tag
                )
        elif self.args.tolerance:
            status = self.check_tolerance(name, model, example_inputs, optimize_ctx)
            print(status)
        elif self.args.performance:
            if self.args.backend in ["torchao", "optimus"]:
                status = self.run_performance_test_non_alternate(
                    name, model, example_inputs, optimize_ctx, experiment, tag
                )
            else:
                status = self.run_performance_test(
                    name,
                    model,
                    example_inputs,
                    optimize_ctx,
                    experiment,
                    tag,
                    batch_size=batch_size,
                )
            print(status)
        empty_gpu_cache(current_device)

        self.maybe_preserve_compile_debug(name, status)

        if self.args.timing:
            from torch._dynamo.utils import op_count, print_time_report
            from torch.utils._stats import simple_call_counter

            print_time_report()
            stats = "STATS: "
            stats = stats + " | ".join(
                itertools.chain(
                    [f"call_* op count: {op_count}"],
                    (f"{key}:{value}" for key, value in simple_call_counter.items()),
                )
            )
            print(stats)
        stats = get_dynamo_stats()
        stats.subtract(start_stats)

        if explain:
            print(
                f"Dynamo produced {stats['unique_graphs']} graphs "
                f"covering {stats['calls_captured']} ops with "
                f"{stats['graph_breaks']} graph breaks ({stats['unique_graph_breaks']} unique)"
            )

        if explain or self.args.log_graph_breaks or self.args.print_graph_breaks:
            filename = f"{output_filename.rstrip('.csv')}_graph_breaks.csv"

            def add_double_quotes(x):
                # Delimiter because reason could have comma
                return f'"{x}"'

            for graph_break in graph_break_reasons:
                reason = add_double_quotes(graph_break.reason)
                user_stack = add_double_quotes(
                    ", ".join([str(x) for x in graph_break.user_stack])
                )

                # NB: Don't upload them to the benchmark database as they are debugging
                # information. There are also around a million records a day which is
                # wasteful to store
                write_outputs(
                    filename,
                    ["model", "reason", "user_stack"],
                    [current_name, reason, user_stack],
                    False,
                )

        if self.args.stats:
            Stats.print_summary()


def help(fn):
    return fn.__doc__


diff_branch_default = "DIFF-BRANCH-DEFAULT"


def should_diff_branch(args):
    return args.diff_branch != diff_branch_default


def parse_args(args=None):
    parser = argparse.ArgumentParser()
    parser.add_argument(
        "--filter", "-k", action="append", help="filter benchmarks with regexp"
    )
    parser.add_argument(
        "--exclude", "-x", action="append", help="filter benchmarks with regexp"
    )
    parser.add_argument(
        "--exclude-exact", action="append", help="filter benchmarks with exact match"
    )
    parser.add_argument(
        "--total-partitions",
        type=int,
        default=1,
        choices=range(1, 16),
        help="Total number of partitions we want to divide the benchmark suite into",
    )
    parser.add_argument(
        "--partition-id",
        type=int,
        default=0,
        help="ID of the benchmark suite partition to be run. Used to divide CI tasks",
    )
    parser.add_argument(
        "--devices", "--device", "-d", action="append", help="cpu, cuda or hpu"
    )
    parser.add_argument("--device-index", help="CUDA device index")
    parser.add_argument(
        "--repeat", "-n", type=int, default=30, help="number of timing runs"
    )
    iterations_per_run_help = """
        Run this may iterations for each time measurement. This is mainly used for
        XLA training. We want to run multiple iterations per measurement so the
        tracing and computation for different iterations can overlap with each
        other. This makes sure we have an accurate xla baseline.
    """
    parser.add_argument(
        "--iterations-per-run", type=int, default=1, help=iterations_per_run_help
    )
    parser.add_argument(
        "--randomize-input",
        action="store_true",
        help="Whether to randomize the input values. Dimensions will be kept the same.",
    )
    parser.add_argument(
        "--threads",
        "-t",
        type=int,
        help="number of threads to use for eager and inductor",
    )
    parser.add_argument(
        "--nopython", action="store_true", help="Turn graph breaks into errors"
    )
    parser.add_argument(
        "--no-skip",
        action="store_true",
        help="run models that are in the global SKIP list",
    )
    parser.add_argument(
        "--prims-nvfuser", action="store_true", help="user prims + nvfuser backend"
    )
    parser.add_argument(
        "--dump-raw-metrics",
        action="store_true",
        help="dump raw timing metrics from speedup experiment",
    )
    parser.add_argument(
        "--log-operator-inputs",
        action="store_true",
        default=False,
    )
    parser.add_argument(
        "--channels-last",
        action="store_true",
        default=False,
        help="use channels last format",
    )
    parser.add_argument(
        "--batch-size", "--batch_size", type=int, help="batch size for benchmarking"
    )
    parser.add_argument(
        "--iterations", type=int, default=2, help="how many iterations to run"
    )
    parser.add_argument(
        "--batch-size-file", type=str, help="String to load batch size from"
    )
    parser.add_argument("--cosine", action="store_true", help="use cosine similarity")
    parser.add_argument(
        "--freezing", action="store_true", help="turn on freezing", default=False
    )
    parser.add_argument(
        "--inductor-config",
        "-c",
        action="append",
        help="key=value in torch._inductor.config",
    )
    parser.add_argument(
        "--ci", action="store_true", help="Flag to tell that its a CI run"
    )
    parser.add_argument(
        "--dashboard", action="store_true", help="Flag to tell that its a Dashboard run"
    )
    parser.add_argument(
        "--skip-fp64-check", action="store_true", help="skip accuracy check using fp64"
    )
    parser.add_argument(
        "--fast", "-f", action="store_true", help="skip slow benchmarks"
    )
    parser.add_argument(
        "--only",
        help="""Run just one model from torchbench. Or
        specify the path and class name of the model in format like:
        --only=path:<MODEL_FILE_PATH>,class:<CLASS_NAME>

        Due to the fact that dynamo changes current working directory,
        the path should be an absolute path.

        The class should have a method get_example_inputs to return the inputs
        for the model. An example looks like
        ```
        class LinearModel(nn.Module):
            def __init__(self):
                super().__init__()
                self.linear = nn.Linear(10, 10)

            def forward(self, x):
                return self.linear(x)

            def get_example_inputs(self):
                return (torch.randn(2, 10),)
        ```
    """,
    )
    parser.add_argument(
        "--multiprocess",
        action="store_true",
        help="Create n processes based on the number of devices (distributed use case).",
    )
    parser.add_argument(
        "--ddp",
        action="store_true",
        help="Wraps model in DDP before running it, and uses dynamo DDPOptmizer (graph breaks) by default.",
    )
    parser.add_argument(
        "--fsdp",
        action="store_true",
        help="""Wraps model in FSDP before running it.
        Doesn't recursively wrap, mainly useful for checking dynamo UnspecNNModule compatibility
    """,
    )
    parser.add_argument(
        "--optimize-ddp-mode",
        type=str,
        default="ddp_optimizer",
        help="Specify the DDP optimization mode -- the value of torch._dynamo.config.optimize_ddp.",
    )
    parser.add_argument(
        "--distributed-master-port",
        default="6789",
        help="Port to bind for for torch.distributed.  Use the default unless it's conflicting with another user",
    )
    parser.add_argument(
        "--dynamic-shapes",
        action="store_true",
        help="Runs a dynamic shapes version of the benchmark, if available.",
    )
    parser.add_argument(
        "--propagate-real-tensors",
        action="store_true",
        help="Capture as much data dependent as you can by unsoundly propagating real tensors",
    )
    parser.add_argument(
        "--dynamic-batch-only",
        action="store_true",
        help="Only assume batch dimension is dynamic.  Implies --dynamic-shapes",
    )
    parser.add_argument(
        "--specialize-int", action="store_true", help="Run with specialize_int=True."
    )
    parser.add_argument(
        "--use-eval-mode",
        action="store_true",
        help="sets model.eval() to reduce randomness",
    )
    parser.add_argument(
        "--skip-accuracy-check",
        action="store_true",
        help="keeps running even when accuracy fails",
    )
    parser.add_argument(
        "--generate-aot-autograd-stats",
        action="store_true",
        help="Generates AOT Autograd stats like how many graphs are sent to AOT",
    )
    parser.add_argument(
        "--inductor-settings",
        action="store_true",
        help="Use same settings as --inductor for baseline comparisons",
    )
    parser.add_argument(
        "--suppress-errors",
        action="store_true",
        help="Suppress errors instead of raising them",
    )
    parser.add_argument(
        "--output",
        help="Overrides the output filename",
    )
    parser.add_argument(
        "--output-directory",
        help="Overrides the directory to place output files.",
    )
    parser.add_argument(
        "--disable-output",
        action="store_true",
        help="Disable writing of output files, e.g., for warm-up runs",
    )
    parser.add_argument(
        "--baseline",
        help="Compare with a prior --output",
    )
    parser.add_argument(
        "--part",
        default=None,
        help="Specify the part of the model to run.",
    )
    parser.add_argument(
        "--export-profiler-trace",
        action="store_true",
        help="exports trace of kineto profiler",
    )
    parser.add_argument(
        "--profiler-trace-name",
        "--profiler_trace_name",
        help="Overwrites exported trace name",
    )
    parser.add_argument(
        "--profile-details", action="store_true", help="More detailed profiler trace."
    )
    parser.add_argument(
        "--export-perfdoctor",
        action="store_true",
        help="Export Chrome trace to perf doctor. (internal only)",
    )
    parser.add_argument(
        "--diff-branch",
        default=diff_branch_default,
        help="delta current branch against given branch.",
    )
    parser.add_argument(
        "--tag", default=None, help="Specify a tag to be included in csv files."
    )
    parser.add_argument(
        "--explain",
        action="store_true",
        help="print some graph/op statistics during the run, similar to .explain()",
    )
    parser.add_argument(
        "--stats",
        action="store_true",
        help="print graph counter stats",
    )
    parser.add_argument(
        "--use-warm-peak-memory",
        "--use_warm_peak_memory",
        action="store_true",
        help="Measure peak memory using a warm run to reduce autotuning noise",
    )
    parser.add_argument(
        "--print-memory",
        action="store_true",
        help="print extra memory statistics",
    )
    parser.add_argument(
        "--print-compilation-time",
        action="store_true",
        help="print compilation latency",
    )
    parser.add_argument(
        "--print-dataframe-summary",
        action="store_true",
        help="print dataframe result used for calculating accuracy",
    )
    parser.add_argument(
        "--disable-cudagraphs",
        action="store_true",
        help="Disables cudagraphs for Inductor",
    )
    parser.add_argument(
        "--disable-split-reductions",
        action="store_true",
        help="Disables split reductions for Inductor",
    )
    parser.add_argument(
        "--disable-persistent-reductions",
        action="store_true",
        help="Disables split reductions for Inductor",
    )
    parser.add_argument(
        "--disable-divisible-by-16",
        action="store_true",
        help="Disables divisible by 16 hint to Triton for Inductor",
    )
    parser.add_argument(
        "--inductor-compile-mode",
        default=None,
        help="torch.compile mode argument for inductor runs.",
    )
    parser.add_argument(
        "--print-graph-breaks",
        action="store_true",
        help="Show a warning whenever graph break",
    )
    parser.add_argument(
        "--log-graph-breaks",
        action="store_true",
        help="log graph breaks in a file",
    )
    parser.add_argument(
        "--trace-on-xla",
        action="store_true",
        help="Whether to trace the model on XLA or on eager device",
    )
    parser.add_argument(
        "--xla-tolerance",
        type=float,
        default=1e-2,
        help="XLA needs a loose tolerance to pass the correctness check",
    )
    parser.add_argument(
        "--collect-outputs",
        action="store_true",
        help="""Whether to collect outputs for training. Set this to true if we
        want to verify the numerical correctness of graidents. But that may
        cause time measurement not accurate""",
    )
    parser.add_argument(
        "--enable-activation-checkpointing",
        action="store_true",
        help="Enables activation checkpointing for HF models",
    )
    parser.add_argument("--timing", action="store_true", help="Emits phase timing")

    parser.add_argument(
        "--progress",
        action="store_true",
        help="Print n/k models message between each model run.",
    )

    parser.add_argument(
        "--timeout",
        type=int,
        default=2000,
        help="timeout (second) for benchmarking.",
    )

    parser.add_argument(
        "--per_process_memory_fraction",
        type=float,
        default=1,
        help="Set per-process GPU memory fraction (limit) for reducing usable size and reproducing OOMs",
    )

    parser.add_argument(
        "--no-translation-validation",
        action="store_true",
        help="Disable translation validation for accuracy builds.",
    )

    parser.add_argument(
        "--minify",
        action="store_true",
        help="Enable minification when failure is below tolerance. Save repro script for each model.",
    )

    parser.add_argument(
        "--compiled-autograd",
        action="store_true",
        help="Enables compiled autograd on compiled benchmark",
    )

    parser.add_argument(
        "--profile_dynamo_cache_lookup",
        "--profile-dynamo-cache-lookup",
        action="store_true",
        help="profiles TorchDynamo cache lookup",
    )

    parser.add_argument(
        "--snapshot-memory",
        "--snapshot_memory",
        action="store_true",
        help="Enables Memory Snapshot tool for memory deep dives: https://pytorch.org/blog/understanding-gpu-memory-1/",
    )

    parser.add_argument(
        "--retain-output",
        action="store_true",
        help="Enables appending to the already existing output file if it exists \
            instead of deleting it and creating a new one.",
    )

    parser.add_argument(
        "--caching-precompile",
        action="store_true",
        help="Enables caching precompile, serializing artifacts to DynamoCache between runs",
    )

    parser.add_argument(
        "--save-model-outputs-to",
        default="",
        help="Specify the path to save model output to so we can load later for comparison",
    )
    parser.add_argument(
        "--compare-model-outputs-with",
        default="",
        help="Specify the path for the saved model outputs to compare against",
    )

    group_latency = parser.add_mutually_exclusive_group()
    group_latency.add_argument(
        "--cold-start-latency",
        "--cold_start_latency",
        action="store_true",
        help="Use a fresh triton cachedir when running each model, to force cold-start compile.",
    )
    group_latency.add_argument(
        "--warm-start-latency",
        "--warm_start_latency",
        action="store_true",
        help="Run model(s) twice and preserve caches in between to enable a 'warm start' on the 2nd run",
    )

    group_fuser = parser.add_mutually_exclusive_group()
    # --nvfuser is now the default, keep the option to not break scripts
    group_fuser.add_argument("--nvfuser", action="store_true", help=argparse.SUPPRESS)
    group_fuser.add_argument("--nnc", action="store_true", help="enable NNC for GPUs")

    group_prec = parser.add_mutually_exclusive_group()
    group_prec.add_argument("--float16", action="store_true", help="cast model to fp16")
    group_prec.add_argument(
        "--bfloat16", action="store_true", help="cast model to bf16"
    )
    group_prec.add_argument("--float32", action="store_true", help="cast model to fp32")
    group_prec.add_argument(
        "--amp", action="store_true", help="use automatic mixed precision"
    )
    parser.add_argument(
        "--amp-dtype",
        choices=("bfloat16", "float16"),
        help="the data type used with automatic mixed precision",
    )
    group_printout = parser.add_mutually_exclusive_group()
    group_printout.add_argument(
        "--verbose", "-v", action="store_true", help="enable verbose debug printouts"
    )
    group_printout.add_argument(
        "--quiet", "-q", action="store_true", help="suppress debug printouts"
    )

    group = parser.add_mutually_exclusive_group()
    group.add_argument(
        "--coverage", action="store_true", help="(default) " + help(coverage_experiment)
    )
    group.add_argument(
        "--overhead", action="store_true", help=help(overhead_experiment)
    )
    group.add_argument(
        "--speedup-dynamo-ts",
        action="store_true",
        help="TorchDynamo frontend with torchscript backend",
    )
    group.add_argument(
        "--speedup-fx2trt", action="store_true", help=help(speedup_experiment_fx2trt)
    )
    group.add_argument(
        "--speedup-fx2trt-fp16",
        action="store_true",
        help=help(speedup_experiment_fx2trt),
    )
    group.add_argument(
        "--print-fx",
        action="store_true",
        help="Print fx traces captured from model",
    )
    group.add_argument(
        "--print-aten-ops",
        action="store_true",
        help="Print traces of aten ops captured by AOT autograd",
    )
    group.add_argument(
        "--inductor",
        action="store_true",
        help="Measure speedup with TorchInductor",
    )
    group.add_argument(
        "--optimus",
        choices=["vertical_opt", "horizontal_opt", "all"],
        default=None,
        help="Measure speedup of Optimus with TorchInductor baseline",
    )
    group.add_argument(
        "--quantization",
        choices=[
            "int8dynamic",
            "int8weightonly",
            "int4weightonly",
            "autoquant",
            "noquant",
        ],
        default=None,
        help="Measure speedup of torchao quantization with TorchInductor baseline",
    )
    group.add_argument(
        "--export",
        action="store_true",
        help="Measure pass rate with export",
    )
    group.add_argument(
        "--export-aot-inductor",
        action="store_true",
        help="Measure pass rate with Export+AOTInductor",
    )
    group.add_argument(
        "--aot-precompile",
        action="store_true",
        help="Measure pass rate with AOT Precompile",
    )
    group.add_argument(
        "--export-nativert",
        action="store_true",
        help="Measure pass rate with Export+NativeRT",
    )
    group.add_argument(
        "--torchscript-jit-trace",
        action="store_true",
        help="Measure pass rate with TorchScript jit.trace",
    )
    group.add_argument(
        "--xla", action="store_true", help="Compare TorchXLA to eager PyTorch"
    )
    group.add_argument(
        "--backend",
        choices=torch._dynamo.list_backends(exclude_tags=None),
        help="measure speedup with a given backend",
    )
    group.add_argument("--nothing", action="store_true", help=help(null_experiment))
    group.add_argument(
        "--log-conv-args",
        action="store_true",
        help="Dump convolution input/weight/bias's shape/stride/dtype and other options to json",
    )
    group.add_argument(
        "--recompile-profiler",
        "--recompile_profiler",
        action="store_true",
        help="Run the dynamo recompilation profiler on each model.",
    )
    group.add_argument(
        "--find-batch-sizes",
        action="store_true",
        help="finds the largest batch size that could fit on GPUs",
    )

    mode_group = parser.add_mutually_exclusive_group(required=True)
    mode_group.add_argument(
        "--accuracy",
        action="store_true",
        help="Checks accuracy with small batch size and eval mode",
    )
    mode_group.add_argument(
        "--performance", action="store_true", help="Measures performance speedup"
    )
    mode_group.add_argument(
        "--tolerance",
        action="store_true",
        help="extracts the tolerance for each model with small batch size and eval mode",
    )
    run_mode_group = parser.add_mutually_exclusive_group(required=True)
    run_mode_group.add_argument(
        "--training",
        action="store_true",
        help="Performs training",
    )
    run_mode_group.add_argument(
        "--inference", action="store_true", help="Performs inference"
    )
    return parser.parse_args(args)


def process_caching_precompile():
    """
    After every process_entry, save precompile artifacts to DynamoCache
    """
    assert torch._dynamo.config.caching_precompile, (
        "Caching precompile should be enabled with --caching-precompile"
    )
    from torch._dynamo.precompile_context import PrecompileContext

    debug_info = PrecompileContext.save_to_dynamo_cache()
    print(
        f"Saved {len(debug_info['dynamo'])} precompile artifacts with {len(debug_info['backends'])} backends"
    )


def process_entry(rank, runner, original_dir, args):
    args.rank = rank
    with maybe_init_distributed(
        args.init_distributed,
        rank=rank,
        world_size=args.world_size,
        port=args.distributed_master_port,
    ):
        result = run(runner, args, original_dir)
        if args.caching_precompile:
            process_caching_precompile()
        return result


def maybe_fresh_cache(args):
    cache_dir_assigned = "TORCHINDUCTOR_CACHE_DIR" in os.environ
    if not cache_dir_assigned and (
        args.cold_start_latency or args.warm_start_latency or args.ci
    ):
        return fresh_cache()
    else:
        return contextlib.nullcontext()


def main(runner, original_dir=None, args=None):
    if original_dir:
        os.chdir(original_dir)
    args = parse_args() if not args else parse_args(args)
    if args.baseline:
        args.baseline = os.path.abspath(args.baseline)

    if should_diff_branch(args):
        import git

        # We do this here so we error out earlier if there's an issue
        repo = git.Repo()
        if repo.is_dirty():
            raise RuntimeError(
                "--diff-branch called on dirty branch. Commit, stash, or reset."
            )
        main_branch = repo.active_branch.name
        if main_branch == args.diff_branch:
            raise RuntimeError(
                f"--diff-branch: current branch is same as {args.diff_branch} branch, what are you diffing?"
            )

    with maybe_fresh_cache(args):
        if args.caching_precompile:
            os.environ["TORCH_CACHING_PRECOMPILE"] = "1"
            torch._dynamo.config.caching_precompile = True

        args.init_distributed = args.only and args.multiprocess
        if args.init_distributed:
            # NB: Do NOT query device count before CUDA initialization; we're
            # going to overwrite CUDA_VISIBLE_DEVICES and this will result in
            # https://github.com/pytorch/pytorch/issues/107300
            device_count = torch.cuda.device_count()
            if device_count <= 1:
                log.warning(
                    "The use multiprocess flag is set but there are <= 1 devices available."
                )
            # multiprocess path
            args.world_size = device_count
            mp.spawn(
                process_entry, args=(runner, original_dir, args), nprocs=device_count
            )
        elif args.only and args.warm_start_latency:
            # Warm start mode. Enable FX graph caching and perform back-to-back runs in
            # separate processes (but ensure the inductor cache is preserved across runs).
            env = os.environ.copy()
            env["TORCHINDUCTOR_FX_GRAPH_CACHE"] = "1"
            cmd = [sys.executable] + sys.argv
            cmd.remove("--warm-start-latency")

            print(f"Performing cold-start run for {args.only}")
            warmup_cmd = cmd + ["--repeat=1", "--disable-output"]
            subprocess.check_call(warmup_cmd, timeout=args.timeout, env=env)

            print(f"Performing warm-start run for {args.only}")
            subprocess.check_call(cmd, timeout=args.timeout, env=env)
        else:
            # single process path just uses the main process
            args.world_size = 1
            process_entry(0, runner, original_dir, args)


def write_csv_when_exception(args, name: str, status: str, device=None):
    print(status)
    placeholder_batch_size = 0
    devices = [device] if device is not None else args.devices
    if args.accuracy:
        headers = ["dev", "name", "batch_size", "accuracy"]
        rows = [[device, name, placeholder_batch_size, status] for device in devices]
    elif args.performance:
        headers = ["dev", "name", "batch_size", "speedup", "abs_latency"]
        rows = [[device, name, placeholder_batch_size, 0.0, 0.0] for device in devices]
    else:
        headers = []
        rows = [[device, name, placeholder_batch_size, 0.0] for device in devices]

    for row in rows:
        write_outputs(output_filename, headers, row)


def setup_determinism_for_accuracy_test(args):
    if args.only is not None and args.only not in {
        "alexnet",
        "Background_Matting",
        "pytorch_CycleGAN_and_pix2pix",
        "pytorch_unet",
        "Super_SloMo",
        "vgg16",
        # https://github.com/pytorch/pytorch/issues/96724
        "Wav2Vec2ForCTC",
        "Wav2Vec2ForPreTraining",
        "sam",
        "sam_fast",
        "resnet50_quantized_qat",
        "mobilenet_v2_quantized_qat",
        "detectron2_maskrcnn",
        "detectron2_maskrcnn_r_101_c4",
        "detectron2_maskrcnn_r_101_fpn",
        "detectron2_maskrcnn_r_50_c4",
        "detectron2_maskrcnn_r_50_fpn",
        "detectron2_fasterrcnn_r_101_c4",
        "detectron2_fasterrcnn_r_101_dc5",
        "detectron2_fasterrcnn_r_101_fpn",
        "detectron2_fasterrcnn_r_50_c4",
        "detectron2_fasterrcnn_r_50_dc5",
        "detectron2_fasterrcnn_r_50_fpn",
    }:
        # some of the models do not support use_deterministic_algorithms
        torch.use_deterministic_algorithms(True)
<<<<<<< HEAD
        if args.devices == ["xpu"]:
            torch.use_deterministic_algorithms(True, warn_only=True)
=======

    if args.devices == ["rocm"] or args.devices == ["xpu"]:
        torch.use_deterministic_algorithms(True, warn_only=True)
>>>>>>> dd1f0f8f

    torch.backends.cudnn.deterministic = True
    torch.backends.cudnn.benchmark = False
    torch.backends.mkldnn.deterministic = True


def run(runner, args, original_dir=None):
    # Pass the parsed args object to benchmark runner object
    torch._dynamo.reset()
    runner.args = args

    args.filter = args.filter or [r"."]
    args.exclude = args.exclude or [r"^$"]
    args.exclude_exact = args.exclude_exact or []

    if args.inductor:
        assert args.backend is None
        args.backend = "inductor"
    if args.optimus:
        assert args.backend is None
        args.backend = "optimus"
    if args.quantization:
        assert args.backend is None
        args.backend = "torchao"
    if args.dynamic_batch_only:
        args.dynamic_shapes = True
        torch._dynamo.config.assume_static_by_default = True
    if args.dynamic_shapes:
        if not args.dynamic_batch_only:
            torch._dynamo.config.assume_static_by_default = False
    if args.compiled_autograd:
        torch._dynamo.config.compiled_autograd = True
    if args.propagate_real_tensors:
        # TODO: Separate flag for data dependent
        torch._dynamo.config.capture_scalar_outputs = True
        torch._dynamo.config.capture_dynamic_output_shape_ops = True
        torch._functorch.config.fake_tensor_propagate_real_tensors = True
    if args.specialize_int:
        torch._dynamo.config.specialize_int = True
    if args.ci:
        if args.accuracy:
            # Run fewer iterations when checking accuracy
            args.repeat = min(args.repeat, 2)

            # Set translation validation on by default on CI accuracy runs.
            torch.fx.experimental._config.translation_validation = True

    if args.ddp:
        assert args.training, "DDP benchmark requires --training mode"
        torch._dynamo.config.optimize_ddp = args.optimize_ddp_mode
        if args.only == "dlrm":
            log.error(
                "DLRM+DDP is unsupported as it requires sharding the embedding layer separately from DDP"
            )
            return sys.exit(-1)
    if args.accuracy:
        # Use small batch size. We use >1 batch size to ensure we test
        # batch_norm type of operators that work on batch dims.
        # TODO - Go through the failures for batch size = 2
        if args.batch_size is None:
            if runner.suite_name == "huggingface":
                args.batch_size = 1
            elif runner.suite_name == "torchbench":
                args.batch_size = 4
            else:
                # Larger batch size of TIMM models to have stable batch_norm
                assert runner.suite_name == "timm_models"
                args.batch_size = 8

        # Remove sources of randomness
        if runner.suite_name not in ("timm_models", "huggingface"):
            # TODO - Using train mode for timm_models and HF models. Move to train mode for Torchbench as well.
            args.use_eval_mode = True
        inductor_config.fallback_random = True

        setup_determinism_for_accuracy_test(args)

        os.environ["CUBLAS_WORKSPACE_CONFIG"] = ":4096:8"
        if args.only is not None and args.only in {
            "nvidia_deeprecommender",
        }:
            # These seem unhappy with numerics of larger cuBLASLt workspace
            torch.backends.cuda.matmul.allow_bf16_reduced_precision_reduction = False
            torch.backends.cuda.matmul.allow_fp16_reduced_precision_reduction = False

        torch.backends.cudnn.allow_tf32 = False
        torch.backends.cuda.matmul.allow_tf32 = False
        torch.backends.cuda.allow_fp16_bf16_reduction_math_sdp(False)

        # Remove randomness when torch manual seed is called
        patch_torch_manual_seed()

        # Some models e.g. yolov3 assert batch size on n_gpus
        if "CUDA_VISIBLE_DEVICES" not in os.environ and not args.multiprocess:
            args.device_index = "0"

        # Stricter check to disable fallbacks
        args.suppress_errors = False

        if not args.disable_cudagraphs:
            runner.skip_models.update(
                {
                    # xfail: https://github.com/pytorch/pytorch/issues/145773
                    "llama",
                    "cm3leon_generate",
                    "modded_nanogpt",
                }
            )

    if args.device_index is not None:
        if args.multiprocess:
            print("Cannot specify both --device_index and --multiprocess")
            return sys.exit(-1)
        os.environ["CUDA_VISIBLE_DEVICES"] = args.device_index

    elif args.performance:
        # Ensure that we test on real scenarios
        args.use_eval_mode = False

    if args.partition_id > args.total_partitions or args.partition_id < 0:
        print("Invalid partition id")
        return sys.exit(-1)

    if not args.devices:
        if torch.cuda.is_available():
            args.devices = ["cuda"]
        else:
            log.warning("torch.cuda.is_available() == False, using CPU")
            args.devices = ["cpu"]

    if args.devices != ["cpu"] and (HAS_CUDA or HAS_XPU):
        global synchronize
        synchronize = torch.cuda.synchronize if HAS_CUDA else torch.xpu.synchronize

    if args.nnc:
        torch._C._jit_override_can_fuse_on_cpu(True)
        torch._C._jit_override_can_fuse_on_gpu(True)
        torch._C._jit_set_texpr_fuser_enabled(True)
        torch._C._jit_set_nvfuser_enabled(False)

    if args.threads:
        torch.set_num_threads(args.threads)

    if args.verbose:
        torch._logging.set_logs(dynamo=logging.DEBUG)

    if args.print_graph_breaks:
        torch._logging.set_logs(graph_breaks=True)

    if args.quiet:
        torch._logging.set_logs(dynamo=logging.ERROR)

    torch._dynamo.config.suppress_errors = args.suppress_errors

    if args.training:
        runner.model_iter_fn = runner.forward_and_backward_pass
        runner.skip_models.update(runner.skip_not_suitable_for_training_models)
    else:
        runner.model_iter_fn = runner.forward_pass

    if args.fast:
        runner.skip_models.update(runner.slow_models)

    if args.devices == ["cpu"]:
        arch = platform.machine()
        runner.skip_models.update(runner.skip_models_for_cpu)
        if arch == "aarch64":
            runner.skip_models.update(runner.skip_models_for_cpu_aarch64)
    elif args.devices == ["cuda"]:
        runner.skip_models.update(runner.skip_models_for_cuda)
    elif args.devices == ["xpu"]:
        runner.skip_models.update(runner.skip_models_for_xpu)

    if not args.multiprocess:
        runner.skip_models.update(runner.skip_multiprocess_models)

    if args.freezing:
        if args.devices == ["cpu"]:
            runner.skip_models.update(runner.skip_models_for_freezing_cpu)
        elif args.devices == ["cuda"]:
            runner.skip_models.update(runner.skip_models_for_freezing_cuda)

    if args.no_skip:
        runner.skip_models.clear()

    experiment = null_experiment
    global \
        current_name, \
        current_device, \
        current_batch_size, \
        current_backend, \
        current_mode, \
        current_dtype, \
        current_quantization, \
        current_settings, \
        output_filename, \
        disable_output, \
        optimize_ctx
    optimize_ctx = contextlib.nullcontext()

    if args.disable_output:
        disable_output = True

    if args.overhead:
        optimize_ctx = torch._dynamo.optimize(dummy_fx_compile, nopython=args.nopython)
        experiment = speedup_experiment
        output_filename = "overheads.csv"
    elif args.inductor:
        inductor_config.debug = args.verbose
        if args.threads:
            inductor_config.cpp.threads = args.threads

        optimize_ctx = functools.partial(
            torch.compile,
            backend="inductor",
            fullgraph=args.nopython,
            mode=args.inductor_compile_mode,
        )
        experiment = speedup_experiment
        output_filename = "inductor.csv"
    elif args.export:
        optimize_ctx = export
        experiment = speedup_experiment
        output_filename = "export.csv"
    elif args.aot_precompile:
        optimize_ctx = aot_precompile
        experiment = speedup_experiment
        output_filename = "aot_precompile.csv"
    elif args.export_nativert:
        optimize_ctx = export_nativert
        experiment = speedup_experiment
        output_filename = "export_nativert.csv"
    elif args.torchscript_jit_trace:
        optimize_ctx = torchscript_jit_trace
        experiment = speedup_experiment
        output_filename = "torchscript_jit_trace.csv"
    elif args.xla:
        (dev,) = args.devices
        os.environ["PJRT_DEVICE"] = {"cuda": "GPU", "cpu": "CPU"}[dev]
        torch._dynamo.mark_dynamic = MagicMock()
        experiment = xla
        output_filename = "xla.csv"
    elif args.speedup_dynamo_ts:
        optimize_ctx = torch._dynamo.optimize("ts", nopython=args.nopython)
        experiment = speedup_experiment
        output_filename = "speedup_dynamo_ts.csv"
    elif args.prims_nvfuser:
        optimize_ctx = torch._dynamo.optimize("prims_nvfuser", nopython=args.nopython)
        experiment = speedup_experiment
        backend_str = "prims_nvfuser"
        output_filename = f"accuracy_aot_{backend_str}.csv"
    elif args.print_fx:
        optimize_ctx = torch._dynamo.optimize(
            print_fx,
            nopython=args.nopython,
        )
    elif args.print_aten_ops:
        optimize_ctx = torch._dynamo.optimize(
            print_aten_ops,
            nopython=args.nopython,
        )
    elif args.nothing:
        optimize_ctx = nothing
        experiment = speedup_experiment
        output_filename = "nothing.csv"
    elif args.backend or args.export_aot_inductor:
        if args.export_aot_inductor:
            assert not args.training, "AOTInductor only supports inference"
            optimize_ctx = functools.partial(
                export_aot_inductor, mode=args.inductor_compile_mode
            )

            # AOTInductor doesn't support control flow yet
            runner.skip_models.update(runner.skip_models_due_to_control_flow)
            runner.skip_models.update(runner.skip_models_due_to_export_not_supported)
        elif args.backend == "torchao":
            assert "cuda" in args.devices, "Quantization requires CUDA device."
            assert args.bfloat16, "Quantization requires dtype bfloat16."
            try:
                from torchao_backend import setup_baseline, torchao_optimize_ctx
            except ImportError:
                try:
                    from .torchao_backend import setup_baseline, torchao_optimize_ctx
                except ImportError:
                    from userbenchmark.dynamo.dynamobench.torchao_backend import (
                        setup_baseline,
                        torchao_optimize_ctx,
                    )

            setup_baseline()
            baseline_ctx = functools.partial(
                torch.compile,
                backend="inductor",
                fullgraph=args.nopython,
                mode=args.inductor_compile_mode,
            )
            model_iter_fn = baseline_ctx(runner.model_iter_fn)

            # needed to avoid error that causes inconsistent timing due to:
            # Unable to hit fast path of CUDAGraphs because of pending, uninvoked backwards
            def model_iter_fn_and_mark_step(*args, **kwargs):
                torch.compiler.cudagraph_mark_step_begin()
                model_iter_fn(*args, **kwargs)

            runner.model_iter_fn = model_iter_fn_and_mark_step
            optimize_ctx = torchao_optimize_ctx(args.quantization)
        elif args.backend == "optimus":
            from .optimus import get_baseline_ctx, get_optimus_optimize_ctx

            baseline_ctx = get_baseline_ctx(
                nopython=args.nopython, inductor_compile_mode=args.inductor_compile_mode
            )
            runner.model_iter_fn = baseline_ctx(runner.model_iter_fn)
            optimize_ctx = get_optimus_optimize_ctx(
                args.optimus, args.nopython, args.inductor_compile_mode
            )
        else:
            optimize_ctx = torch._dynamo.optimize(args.backend, nopython=args.nopython)
        experiment = (
            speedup_experiment
            if args.backend not in ["torchao", "optimus"]
            else latency_experiment
        )
        if args.accuracy:
            output_filename = f"accuracy_{args.backend}.csv"
        elif args.tolerance:
            output_filename = f"tolerance_{args.backend}.csv"
        else:
            output_filename = f"speedup_{args.backend}.csv"
    elif args.recompile_profiler:
        output_filename = "recompile_profiler_log.csv"
        experiment = recompile_profiler_experiment
    else:
        optimize_ctx = torch._dynamo.optimize(
            fx_insert_profiling, nopython=args.nopython
        )
        experiment = coverage_experiment
        output_filename = "coverage.csv"

    if args.only in runner.disable_cudagraph_models:
        args.disable_cudagraphs = True

    if (
        args.inductor
        or args.backend == "inductor"
        or args.export_aot_inductor
        or args.backend == "optimus"
    ):
        inductor_config.triton.cudagraphs = not args.disable_cudagraphs
        inductor_config.triton.persistent_reductions = (
            not args.disable_persistent_reductions
        )
        inductor_config.split_reductions = not args.disable_split_reductions
        inductor_config.triton.divisible_by_16 = not args.disable_divisible_by_16
        if args.inference:
            inductor_config.freezing = args.freezing
        if args.inductor_config:
            for config in args.inductor_config:
                key, value = config.split("=")
                typ = type(inductor_config.__getattr__(key))
                if issubclass(typ, bool):
                    assert value in ("0", "1", "True", "False")
                    value = value in ("1", "True")
                elif issubclass(typ, (str, int, float)):
                    value = typ(value)
                else:
                    raise NotImplementedError(typ)
                inductor_config.__setattr__(key, value)

    runner.setup_amp()

    if args.output:
        output_filename = args.output

    if output_filename:
        if args.output_directory:
            output_filename = os.path.join(args.output_directory, output_filename)
        else:
            output_filename = os.path.join(
                torch._dynamo.config.base_dir, output_filename
            )

    if args.find_batch_sizes and args.only:
        for device in args.devices:
            batch_size = runner.batch_size_finder(device, args.only)
            print(args.only, batch_size)
            write_outputs(output_filename, [], [args.only, batch_size])
        return

    args.profile_details = {}
    if args.export_profiler_trace:
        if args.profile_details:
            args.profile_details = {
                "record_shapes": True,
                "profile_memory": True,
                "with_stack": True,
                "with_modules": True,
            }

        if args.profiler_trace_name is None:
            if args.backend:
                args.profiler_trace_name = args.backend
            elif args.inductor:
                args.profiler_trace_name = "inductor"
            else:
                args.profiler_trace_name = "profile"
        else:
            args.profiler_trace_name = args.profiler_trace_name

    if args.no_translation_validation:
        # Overwrite 'translation_validation' config, if specified.
        torch.fx.experimental._config.translation_validation = False

    experiment = functools.partial(experiment, args)

    if args.only and should_diff_branch(args):
        import git

        repo = git.Repo()
        main_branch = repo.active_branch.name
        try:
            # Adding diff-branch again to the args will override previous value
            call_args = (
                [sys.executable] + sys.argv + [f"--diff-branch={diff_branch_default}"]
            )
            # Run for main branch
            subprocess.check_call(call_args + [f"--tag={main_branch}"])
            # Run for comparison branch
            repo.git.checkout(args.diff_branch)
            subprocess.check_call(call_args + [f"--tag={args.diff_branch}"])
        finally:
            # Go back to main branch
            repo.git.checkout(main_branch)
    elif args.only:
        model_name = args.only
        for device in args.devices:
            batch_size = args.batch_size
            if args.batch_size_file:
                batch_size = read_batch_size_from_file(
                    args, args.batch_size_file, model_name
                )
            if model_specified_by_path(args.only):
                model, example_inputs = load_model_from_path(args.only)
                name = model.__class__.__name__
                model = model.to(device=device)
                example_inputs = tree_map_only(
                    torch.Tensor, lambda x: x.to(device=device), example_inputs
                )
            else:
                name = model_name
                try:
                    with tqdm(desc="loading model"):
                        extra_args = []
                        if hasattr(args, "rank") and hasattr(args, "world_size"):
                            extra_args += [
                                "--rank",
                                str(args.rank),
                                "--world_size",
                                str(args.world_size),
                            ]

                        if args.part:
                            (
                                device,
                                name,
                                model,
                                example_inputs,
                                batch_size,
                            ) = runner.load_model(
                                device,
                                model_name,
                                batch_size=batch_size,
                                part=args.part,
                                extra_args=extra_args,
                            )
                        else:
                            if args.fsdp:
                                # Always load model on cpu for fsdp
                                # When initializing FSDP, we will use the cuda device if args.cuda is set
                                (
                                    _,
                                    name,
                                    model,
                                    example_inputs,
                                    batch_size,
                                ) = runner.load_model(
                                    "cpu",
                                    model_name,
                                    batch_size=batch_size,
                                    extra_args=extra_args,
                                )
                            else:
                                (
                                    device,
                                    name,
                                    model,
                                    example_inputs,
                                    batch_size,
                                ) = runner.load_model(
                                    device,
                                    model_name,
                                    batch_size=batch_size,
                                    extra_args=extra_args,
                                )
                except Exception as e:
                    import traceback

                    mode = "train" if args.training else "eval"
                    print(f"{device:4} {mode:5} {name:34} ")
                    print(traceback.format_exc())
                    status = (
                        "model_fail_to_load"
                        if isinstance(e, NotImplementedError)
                        else "eager_fail_to_run"
                    )
                    write_csv_when_exception(args, name, status, device)
                    # NB: current_name/current_device not set, so pass
                    # explicitly
                    output_signpost(
                        {"name": name, "dev": device},
                        args,
                        runner.suite_name,
                        error=status,
                    )
                    continue  # bad benchmark implementation

            if args.trace_on_xla:
                xla_dev = xm.xla_device()
                model = model.to(device=xla_dev)
                example_inputs = tree_map_only(
                    torch.Tensor, lambda x: x.to(device=xla_dev), example_inputs
                )

            current_name = name
            current_device = device
            current_batch_size = batch_size
            current_backend = args.backend
            current_mode = (
                "training" if args.training else "inference" if args.inference else ""
            )
            if args.float16:
                current_dtype = "float16"
            elif args.bfloat16:
                current_dtype = "bfloat16"
            elif args.float32:
                current_dtype = "float32"
            elif args.amp:
                current_dtype = "amp"
            else:
                current_dtype = ""
            current_quantization = args.quantization
            # Keep the remaining of the settings
            current_settings = vars(args)
            set_model_name(name)

            # Look for stuff that looks like batch size, and mark it dynamic.
            # Better integration would integrate directly with benchmark suite
            # but cannot conveniently do this
            # NB: This must be done late enough so that we don't do more
            # conversions on the inputs
            # NB: Assumes only the first batch-y like dimension is the batch
            marked = False

            def detect_and_mark_batch(t):
                nonlocal marked
                for i, s in enumerate(t.size()):
                    if s == batch_size:
                        torch._dynamo.maybe_mark_dynamic(t, i)
                        marked = True
                        break

            if (
                args.dynamic_batch_only
                and batch_size > 1
                and model_name not in CI_SKIP_DYNAMIC_BATCH_ONLY
            ):
                tree_map_only(torch.Tensor, detect_and_mark_batch, example_inputs)
                assert marked, f"nothing in example_inputs had a dim with {batch_size}"

            if args.log_operator_inputs:
                log_operator_inputs(
                    model, example_inputs, runner.model_iter_fn, name, args
                )
                continue

            if args.per_process_memory_fraction != 1:
                torch.cuda.set_per_process_memory_fraction(
                    args.per_process_memory_fraction
                )
            if model_name in DO_NOT_CAST_INPUTS:
                model, _ = runner.cast_based_on_args(model, example_inputs)

            else:
                model, example_inputs = runner.cast_based_on_args(model, example_inputs)
            runner.setup_amp(current_device)
            guard_ctx = contextlib.nullcontext()
            if name in runner.guard_on_nn_module_models:
                guard_ctx = torch._dynamo.config.patch(guard_nn_modules=True)

            inline_ctx = contextlib.nullcontext()
            if name in runner.inline_inbuilt_nn_modules_models:
                inline_ctx = torch._dynamo.config.patch(inline_inbuilt_nn_modules=True)

            with guard_ctx:
                with inline_ctx:
                    runner.run_one_model(
                        name,
                        model,
                        example_inputs,
                        optimize_ctx,
                        experiment,
                        explain=args.explain,
                        tag=args.tag,
                        batch_size=batch_size if args.dynamic_batch_only else None,
                    )
        if args.generate_aot_autograd_stats:
            stats_file = output_filename.split(".csv")[0] + "_stats.csv"
            write_outputs(
                stats_file,
                ("dev", "name", "batch_size", "total_aot_graphs", "ok_aot_graphs"),
                [
                    current_device,
                    current_name,
                    current_batch_size,
                    *Stats.aot_summary(),
                ],
            )
    else:
        metrics.purge_old_log_files()
        if (
            output_filename
            and os.path.exists(output_filename)
            and not args.retain_output
        ):
            os.unlink(output_filename)
        if original_dir:
            os.chdir(original_dir)
        model_names = list(runner.iter_model_names(args))
        nmodels = len(model_names)
        for i, name in enumerate(model_names):
            current_name = name
            if args.progress:
                print(f"Running model {i + 1}/{nmodels}", flush=True)

            try:
                timeout = args.timeout
                if should_diff_branch(args):
                    timeout *= 2
                env = os.environ.copy()
                if args.ci and name in CI_PRESERVE_COMPILE_DEBUG:
                    env["TORCH_COMPILE_DEBUG"] = "1"
                subprocess.check_call(
                    [sys.executable] + sys.argv + [f"--only={name}"],
                    timeout=timeout,
                    env=env,
                )
            except subprocess.TimeoutExpired:
                write_csv_when_exception(args, name, "timeout")
                # NB: device is potentially multiple here, though we should
                # try our best to report in anyway TODO
                output_signpost(
                    {"name": name}, args, runner.suite_name, error="timeout"
                )
            except subprocess.CalledProcessError as e:
                print("Run failed with return code: ", e.returncode, file=sys.stderr)
                print("Output: ", e.output, file=sys.stderr)
                print("Error: ", e.stderr, file=sys.stderr)
        print_summary(output_filename, print_dataframe=args.print_dataframe_summary)


def log_operator_inputs(model, example_inputs, model_iter_fn, name, args):
    mode = "training" if args.training else "eval"
    output = os.path.join(os.path.dirname(args.output), f"{name}_{mode}.txt")

    # TODO - add option for coalescing inputs over multiple runs
    if os.path.exists(output):
        print(f"Skipping {name}, {output} already exists")
        return

    print(f"Running {name}")
    try:
        from .microbenchmarks.operator_inp_utils import OperatorInputsMode
    except ImportError:
        from microbenchmarks.operator_inp_utils import OperatorInputsMode

    operator_mode = OperatorInputsMode()
    fake_tensor_mode = FakeTensorMode()

    with torch._subclasses.fake_tensor.FakeCopyMode(fake_tensor_mode):
        model_fake = copy.deepcopy(model)
        example_inputs_fake = copy.deepcopy(example_inputs)
    try:
        with fake_tensor_mode, operator_mode:
            model_iter_fn(model_fake, example_inputs_fake, collect_outputs=False)
    except Exception as e:
        print(f"{name} failed to run with fake tensors, trying real. Exception: {e}")
        operator_mode = OperatorInputsMode()
        try:
            with operator_mode:
                model_iter_fn(model, example_inputs, collect_outputs=False)
        except Exception as e2:
            print(f"{name} failed to run with real. Exception: {e2}")
            raise

    print(f"Writing output to {output}")
    operator_mode.log_to_file(output)


if __name__ == "__main__":
    raise RuntimeError(
        f"You shouldn't run {sys.argv[0]} directly, instead try timm_model.py, torchbench.py or huggingface.py"
    )<|MERGE_RESOLUTION|>--- conflicted
+++ resolved
@@ -3777,14 +3777,8 @@
     }:
         # some of the models do not support use_deterministic_algorithms
         torch.use_deterministic_algorithms(True)
-<<<<<<< HEAD
         if args.devices == ["xpu"]:
             torch.use_deterministic_algorithms(True, warn_only=True)
-=======
-
-    if args.devices == ["rocm"] or args.devices == ["xpu"]:
-        torch.use_deterministic_algorithms(True, warn_only=True)
->>>>>>> dd1f0f8f
 
     torch.backends.cudnn.deterministic = True
     torch.backends.cudnn.benchmark = False
