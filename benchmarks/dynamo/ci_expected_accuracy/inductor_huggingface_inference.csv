--- conflicted
+++ resolved
@@ -118,11 +118,6 @@
 
 
 
-<<<<<<< HEAD
-google/gemma-3-4b-it,pass_due_to_skip,0
-
-
-
 meta-llama/Llama-3.2-1B,pass,0
 
 
@@ -132,9 +127,6 @@
 
 
 openai/gpt-oss-20b,pass,0
-=======
-meta-llama/Llama-3.2-1B,pass,0
->>>>>>> e33fa0ec
 
 
 
