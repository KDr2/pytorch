name,accuracy,graph_breaks



torchrec_dlrm,pass,0



BERT_pytorch,pass,0



Background_Matting,pass_due_to_skip,0



LearningToPaint,pass,0



Super_SloMo,pass,0



alexnet,pass,0



basic_gnn_edgecnn,pass,0



basic_gnn_gcn,pass,6



basic_gnn_gin,pass,0



basic_gnn_sage,pass,0



dcgan,pass,0



demucs,pass,3



densenet121,pass,0



detectron2_fasterrcnn_r_101_c4,eager_fail_to_run,0



detectron2_fasterrcnn_r_101_dc5,eager_fail_to_run,0



detectron2_fasterrcnn_r_101_fpn,eager_fail_to_run,0



detectron2_fasterrcnn_r_50_c4,eager_fail_to_run,0



detectron2_fasterrcnn_r_50_dc5,eager_fail_to_run,0



detectron2_fasterrcnn_r_50_fpn,eager_fail_to_run,0



<<<<<<< HEAD
detectron2_fcos_r_50_fpn,pass,23
=======
detectron2_fcos_r_50_fpn,pass,0
>>>>>>> 9758e02c



detectron2_maskrcnn_r_101_c4,eager_fail_to_run,0



detectron2_maskrcnn_r_101_fpn,eager_fail_to_run,0



detectron2_maskrcnn_r_50_c4,eager_fail_to_run,0



detectron2_maskrcnn_r_50_fpn,eager_fail_to_run,0



dlrm,pass,0



doctr_det_predictor,pass,3



doctr_reco_predictor,pass,1



drq,pass,0



fastNLP_Bert,pass,4



functorch_dp_cifar10,pass,0



functorch_maml_omniglot,pass,0



lennard_jones,pass,0



llama_v2_7b_16h,pass_due_to_skip,0



llava,eager_two_runs_differ,0



maml,pass_due_to_skip,0



maml_omniglot,pass,0



microbench_unbacked_tolist_sum,pass,2



mnasnet1_0,pass,0



mobilenet_v2,pass,0



mobilenet_v2_quantized_qat,model_fail_to_load,0



mobilenet_v3_large,pass,0



moco,pass,7



moondream,pass,0



nanogpt,pass,0



nvidia_deeprecommender,pass,0



opacus_cifar10,pass,0



phlippe_densenet,pass,0



phlippe_resnet,pass,0



pyhpc_equation_of_state,pass,0



pyhpc_isoneutral_mixing,pass,0



pyhpc_turbulent_kinetic_energy,pass,0



pytorch_CycleGAN_and_pix2pix,pass,0



pytorch_stargan,pass,0



pytorch_unet,pass,0



resnet152,pass,0



resnet18,pass,0



resnet50,pass,0



resnet50_quantized_qat,model_fail_to_load,0



resnext50_32x4d,pass,0



sam,pass,0



shufflenet_v2_x1_0,pass,0



soft_actor_critic,pass,0



speech_transformer,pass,10



squeezenet1_1,pass,0



torch_multimodal_clip,pass,0



tts_angular,pass,2



vgg16,eager_two_runs_differ,0



vision_maskrcnn,pass,21



yolov3,pass,0<|MERGE_RESOLUTION|>--- conflicted
+++ resolved
@@ -42,6 +42,10 @@
 
 
 
+cm3leon_generate,pass,4
+
+
+
 dcgan,pass,0
 
 
@@ -78,11 +82,7 @@
 
 
 
-<<<<<<< HEAD
-detectron2_fcos_r_50_fpn,pass,23
-=======
 detectron2_fcos_r_50_fpn,pass,0
->>>>>>> 9758e02c
 
 
 
@@ -134,11 +134,15 @@
 
 
 
+llama,pass,0
+
+
+
 llama_v2_7b_16h,pass_due_to_skip,0
 
 
 
-llava,eager_two_runs_differ,0
+llava,pass,0
 
 
 
@@ -246,6 +250,10 @@
 
 
 
+sam_fast,eager_fail_to_run,0
+
+
+
 shufflenet_v2_x1_0,pass,0
 
 
@@ -262,6 +270,14 @@
 
 
 
+stable_diffusion_text_encoder,model_fail_to_load,0
+
+
+
+stable_diffusion_unet,model_fail_to_load,0
+
+
+
 torch_multimodal_clip,pass,0
 
 
