--- conflicted
+++ resolved
@@ -98,8 +98,6 @@
 
 
 
-<<<<<<< HEAD
-=======
 doctr_det_predictor,pass,0
 
 
@@ -112,7 +110,6 @@
 
 
 
->>>>>>> 9758e02c
 functorch_dp_cifar10,pass,0
 
 
@@ -125,11 +122,15 @@
 
 
 
+llama,fail_to_run,0
+
+
+
 llama_v2_7b_16h,pass_due_to_skip,0
 
 
 
-llava,eager_two_runs_differ,0
+llava,model_fail_to_load,0
 
 
 
@@ -165,7 +166,7 @@
 
 
 
-moondream,pass,0
+moondream,model_fail_to_load,0
 
 
 
@@ -233,14 +234,30 @@
 
 
 
+sam_fast,fail_to_run,0
+
+
+
 shufflenet_v2_x1_0,pass,0
 
 
 
+soft_actor_critic,fail_to_run,0
+
+
+
 squeezenet1_1,pass,0
 
 
 
+stable_diffusion_text_encoder,pass,0
+
+
+
+stable_diffusion_unet,pass_due_to_skip,0
+
+
+
 torch_multimodal_clip,pass,0
 
 
@@ -249,7 +266,11 @@
 
 
 
-vgg16,eager_two_runs_differ,0
+vgg16,pass,0
+
+
+
+vision_maskrcnn,fail_to_run,0
 
 
 
