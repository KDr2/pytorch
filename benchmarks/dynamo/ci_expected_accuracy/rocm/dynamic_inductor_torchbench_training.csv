name,accuracy,graph_breaks



<<<<<<< HEAD
torchrec_dlrm,pass,6
=======
torchrec_dlrm,pass,3
>>>>>>> 9758e02c



BERT_pytorch,pass,6



Background_Matting,pass_due_to_skip,0



LearningToPaint,pass,6



Super_SloMo,pass,7



alexnet,pass,6



basic_gnn_edgecnn,pass,20



basic_gnn_gcn,pass,13



basic_gnn_gin,pass,7



basic_gnn_sage,pass,7



dcgan,pass,6



<<<<<<< HEAD
demucs,pass,9
=======
demucs,pass,4
>>>>>>> 9758e02c



densenet121,pass,6



detectron2_maskrcnn_r_50_c4,eager_fail_to_run,0



dlrm,pass,6



drq,pass,7



fastNLP_Bert,pass,10



functorch_dp_cifar10,fail_accuracy,7



functorch_maml_omniglot,pass,7



lennard_jones,pass,7



llava,eager_fail_to_run,0



maml_omniglot,pass,7



microbench_unbacked_tolist_sum,pass,9



mnasnet1_0,fail_accuracy,7



mobilenet_v2,pass,6



mobilenet_v2_quantized_qat,eager_fail_to_run,0



mobilenet_v3_large,pass,0



moco,pass,13



nanogpt,pass,7



nvidia_deeprecommender,pass,7



opacus_cifar10,eager_fail_to_run,0



phlippe_densenet,pass,6



phlippe_resnet,pass,6



pytorch_CycleGAN_and_pix2pix,pass,6



pytorch_stargan,pass,6



pytorch_unet,pass_due_to_skip,7



resnet152,eager_two_runs_differ,0



resnet18,pass,6



resnet50,pass,6



resnet50_quantized_qat,eager_fail_to_run,0



resnext50_32x4d,pass,7



sam,eager_fail_to_run,0



shufflenet_v2_x1_0,pass,6



soft_actor_critic,pass,6



squeezenet1_1,pass,6



torch_multimodal_clip,pass,7



tts_angular,pass,9



vgg16,pass,6



vision_maskrcnn,fail_to_run,37



yolov3,pass,8<|MERGE_RESOLUTION|>--- conflicted
+++ resolved
@@ -2,11 +2,7 @@
 
 
 
-<<<<<<< HEAD
-torchrec_dlrm,pass,6
-=======
 torchrec_dlrm,pass,3
->>>>>>> 9758e02c
 
 
 
@@ -50,11 +46,7 @@
 
 
 
-<<<<<<< HEAD
-demucs,pass,9
-=======
 demucs,pass,4
->>>>>>> 9758e02c
 
 
 
@@ -90,7 +82,7 @@
 
 
 
-llava,eager_fail_to_run,0
+llava,model_fail_to_load,0
 
 
 
@@ -102,7 +94,7 @@
 
 
 
-mnasnet1_0,fail_accuracy,7
+mnasnet1_0,pass,7
 
 
 
@@ -154,7 +146,7 @@
 
 
 
-resnet152,eager_two_runs_differ,0
+resnet152,pass,0
 
 
 
@@ -190,6 +182,14 @@
 
 
 
+stable_diffusion_text_encoder,pass,5
+
+
+
+stable_diffusion_unet,pass_due_to_skip,0
+
+
+
 torch_multimodal_clip,pass,7
 
 
@@ -198,11 +198,11 @@
 
 
 
-vgg16,pass,6
-
-
-
-vision_maskrcnn,fail_to_run,37
+vgg16,pass,0
+
+
+
+vision_maskrcnn,fail_accuracy,37
 
 
 
