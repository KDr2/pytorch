--- conflicted
+++ resolved
@@ -71,13 +71,10 @@
 
 
 Qwen/Qwen3-0.6B,eager_fail_to_run,0
-<<<<<<< HEAD
 
 
 
 RobertaForCausalLM,pass,5
-=======
->>>>>>> e33fa0ec
 
 
 
@@ -109,13 +106,10 @@
 
 
 
-<<<<<<< HEAD
-google/gemma-3-4b-it,eager_fail_to_run,0
+meta-llama/Llama-3.2-1B,eager_fail_to_run,0
 
 
 
-=======
->>>>>>> e33fa0ec
 meta-llama/Llama-3.2-1B,eager_fail_to_run,0
 
 
