name,accuracy,graph_breaks



<<<<<<< HEAD
BERT_pytorch,pass,8
=======
BERT_pytorch,pass,6
>>>>>>> 6861d27d



Background_Matting,pass_due_to_skip,0



DALLE2_pytorch,eager_fail_to_run,0



<<<<<<< HEAD
LearningToPaint,pass,8
=======
LearningToPaint,pass,6
>>>>>>> 6861d27d



Super_SloMo,pass,7



<<<<<<< HEAD
alexnet,pass,8
=======
alexnet,pass,6
>>>>>>> 6861d27d



basic_gnn_edgecnn,pass,22



basic_gnn_gcn,pass,13



basic_gnn_gin,pass,7



basic_gnn_sage,pass,7



cm3leon_generate,eager_fail_to_run,0



<<<<<<< HEAD
dcgan,pass,8
=======
dcgan,pass,6
>>>>>>> 6861d27d



demucs,fail_to_run,4



<<<<<<< HEAD
densenet121,pass,8
=======
densenet121,pass,6
>>>>>>> 6861d27d



detectron2_fcos_r_50_fpn,model_fail_to_load,0



detectron2_maskrcnn_r_50_c4,eager_fail_to_run,0



<<<<<<< HEAD
dlrm,pass,8
=======
dlrm,pass,6
>>>>>>> 6861d27d



doctr_det_predictor,eager_fail_to_run,0



doctr_reco_predictor,eager_fail_to_run,0



drq,pass,6



<<<<<<< HEAD
fastNLP_Bert,pass,12
=======
fastNLP_Bert,pass,10
>>>>>>> 6861d27d



functorch_dp_cifar10,pass,7



functorch_maml_omniglot,pass,7



hf_Albert,pass,6



hf_Bart,pass,6



hf_BigBird,fail_to_run,3



hf_DistilBert,pass,6



hf_GPT2,pass,6



hf_GPT2_large,pass_due_to_skip,0



hf_Reformer,pass,26



hf_T5_base,eager_2nd_run_OOM,0



hf_T5_generate,eager_fail_to_run,0



hf_T5_large,pass_due_to_skip,0



hf_Whisper,pass,6



hf_clip,eager_fail_to_run,0



hf_distil_whisper,model_fail_to_load,0



lennard_jones,pass,7



maml_omniglot,pass,7



mnasnet1_0,pass,7



<<<<<<< HEAD
mobilenet_v2,pass,8
=======
mobilenet_v2,pass,6
>>>>>>> 6861d27d



mobilenet_v2_quantized_qat,eager_fail_to_run,0



mobilenet_v3_large,pass,7



<<<<<<< HEAD
moco,pass,19
=======
moco,pass,17
>>>>>>> 6861d27d



nanogpt,pass,7



nvidia_deeprecommender,pass,7



opacus_cifar10,eager_fail_to_run,0



<<<<<<< HEAD
phlippe_densenet,pass,8



phlippe_resnet,pass,8



pytorch_CycleGAN_and_pix2pix,pass,8



pytorch_stargan,pass,8
=======
phlippe_densenet,pass,6



phlippe_resnet,pass,6



pytorch_CycleGAN_and_pix2pix,pass,6



pytorch_stargan,pass,6
>>>>>>> 6861d27d



pytorch_unet,pass,7



resnet152,pass,7



<<<<<<< HEAD
resnet18,pass,8



resnet50,pass,8
=======
resnet18,pass,6



resnet50,pass,6
>>>>>>> 6861d27d



resnet50_quantized_qat,eager_fail_to_run,0



resnext50_32x4d,pass,7



sam,eager_fail_to_run,0



<<<<<<< HEAD
shufflenet_v2_x1_0,pass,8
=======
shufflenet_v2_x1_0,pass,6
>>>>>>> 6861d27d



soft_actor_critic,pass,6



<<<<<<< HEAD
squeezenet1_1,pass,8



stable_diffusion_text_encoder,pass,7
=======
squeezenet1_1,pass,6



stable_diffusion_text_encoder,pass,5
>>>>>>> 6861d27d



stable_diffusion_unet,pass_due_to_skip,0



timm_efficientnet,pass,7



<<<<<<< HEAD
timm_regnet,pass,8
=======
timm_regnet,pass,6
>>>>>>> 6861d27d



timm_resnest,pass,7



<<<<<<< HEAD
timm_vision_transformer,pass,8
=======
timm_vision_transformer,pass,6
>>>>>>> 6861d27d



timm_vision_transformer_large,pass_due_to_skip,0



<<<<<<< HEAD
timm_vovnet,pass,8
=======
timm_vovnet,pass,6
>>>>>>> 6861d27d



torch_multimodal_clip,pass,7



tts_angular,pass,9



<<<<<<< HEAD
vgg16,pass,8



vision_maskrcnn,pass,35
=======
vgg16,pass,6



vision_maskrcnn,pass,33
>>>>>>> 6861d27d



yolov3,pass,9<|MERGE_RESOLUTION|>--- conflicted
+++ resolved
@@ -2,11 +2,7 @@
 
 
 
-<<<<<<< HEAD
-BERT_pytorch,pass,8
-=======
-BERT_pytorch,pass,6
->>>>>>> 6861d27d
+BERT_pytorch,pass,7
 
 
 
@@ -18,11 +14,7 @@
 
 
 
-<<<<<<< HEAD
-LearningToPaint,pass,8
-=======
-LearningToPaint,pass,6
->>>>>>> 6861d27d
+LearningToPaint,pass,7
 
 
 
@@ -30,11 +22,7 @@
 
 
 
-<<<<<<< HEAD
-alexnet,pass,8
-=======
-alexnet,pass,6
->>>>>>> 6861d27d
+alexnet,pass,7
 
 
 
@@ -58,11 +46,7 @@
 
 
 
-<<<<<<< HEAD
-dcgan,pass,8
-=======
-dcgan,pass,6
->>>>>>> 6861d27d
+dcgan,pass,7
 
 
 
@@ -70,11 +54,7 @@
 
 
 
-<<<<<<< HEAD
-densenet121,pass,8
-=======
-densenet121,pass,6
->>>>>>> 6861d27d
+densenet121,pass,7
 
 
 
@@ -86,15 +66,7 @@
 
 
 
-<<<<<<< HEAD
-dlrm,pass,8
-=======
-dlrm,pass,6
->>>>>>> 6861d27d
-
-
-
-doctr_det_predictor,eager_fail_to_run,0
+dlrm,pass,7
 
 
 
@@ -106,11 +78,7 @@
 
 
 
-<<<<<<< HEAD
-fastNLP_Bert,pass,12
-=======
-fastNLP_Bert,pass,10
->>>>>>> 6861d27d
+fastNLP_Bert,pass,11
 
 
 
@@ -186,11 +154,7 @@
 
 
 
-<<<<<<< HEAD
-mobilenet_v2,pass,8
-=======
-mobilenet_v2,pass,6
->>>>>>> 6861d27d
+mobilenet_v2,pass,7
 
 
 
@@ -202,11 +166,7 @@
 
 
 
-<<<<<<< HEAD
-moco,pass,19
-=======
-moco,pass,17
->>>>>>> 6861d27d
+moco,pass,18
 
 
 
@@ -222,35 +182,19 @@
 
 
 
-<<<<<<< HEAD
-phlippe_densenet,pass,8
-
-
-
-phlippe_resnet,pass,8
-
-
-
-pytorch_CycleGAN_and_pix2pix,pass,8
-
-
-
-pytorch_stargan,pass,8
-=======
-phlippe_densenet,pass,6
-
-
-
-phlippe_resnet,pass,6
-
-
-
-pytorch_CycleGAN_and_pix2pix,pass,6
-
-
-
-pytorch_stargan,pass,6
->>>>>>> 6861d27d
+phlippe_densenet,pass,7
+
+
+
+phlippe_resnet,pass,7
+
+
+
+pytorch_CycleGAN_and_pix2pix,pass,7
+
+
+
+pytorch_stargan,pass,7
 
 
 
@@ -262,19 +206,11 @@
 
 
 
-<<<<<<< HEAD
-resnet18,pass,8
-
-
-
-resnet50,pass,8
-=======
-resnet18,pass,6
-
-
-
-resnet50,pass,6
->>>>>>> 6861d27d
+resnet18,pass,7
+
+
+
+resnet50,pass,7
 
 
 
@@ -290,11 +226,7 @@
 
 
 
-<<<<<<< HEAD
-shufflenet_v2_x1_0,pass,8
-=======
-shufflenet_v2_x1_0,pass,6
->>>>>>> 6861d27d
+shufflenet_v2_x1_0,pass,7
 
 
 
@@ -302,19 +234,11 @@
 
 
 
-<<<<<<< HEAD
-squeezenet1_1,pass,8
-
-
-
-stable_diffusion_text_encoder,pass,7
-=======
-squeezenet1_1,pass,6
-
-
-
-stable_diffusion_text_encoder,pass,5
->>>>>>> 6861d27d
+squeezenet1_1,pass,7
+
+
+
+stable_diffusion_text_encoder,pass,6
 
 
 
@@ -326,11 +250,7 @@
 
 
 
-<<<<<<< HEAD
-timm_regnet,pass,8
-=======
-timm_regnet,pass,6
->>>>>>> 6861d27d
+timm_regnet,pass,7
 
 
 
@@ -338,11 +258,7 @@
 
 
 
-<<<<<<< HEAD
-timm_vision_transformer,pass,8
-=======
-timm_vision_transformer,pass,6
->>>>>>> 6861d27d
+timm_vision_transformer,pass,7
 
 
 
@@ -350,11 +266,7 @@
 
 
 
-<<<<<<< HEAD
-timm_vovnet,pass,8
-=======
-timm_vovnet,pass,6
->>>>>>> 6861d27d
+timm_vovnet,pass,7
 
 
 
@@ -366,19 +278,11 @@
 
 
 
-<<<<<<< HEAD
-vgg16,pass,8
-
-
-
-vision_maskrcnn,pass,35
-=======
-vgg16,pass,6
-
-
-
-vision_maskrcnn,pass,33
->>>>>>> 6861d27d
+vgg16,pass,7
+
+
+
+vision_maskrcnn,pass,34
 
 
 
