name,accuracy,graph_breaks



BERT_pytorch,pass,0



Background_Matting,pass_due_to_skip,0



LearningToPaint,pass,0



Super_SloMo,pass,0



alexnet,pass,0



basic_gnn_edgecnn,pass,0



basic_gnn_gcn,pass,6



basic_gnn_gin,pass,0



basic_gnn_sage,pass,0



clip,pass_due_to_skip,0



cm3leon_generate,pass,5



dcgan,pass,0



dlrm,pass,0
<<<<<<< HEAD
doctr_det_predictor,pass,5
=======



doctr_det_predictor,pass,2



>>>>>>> d7317d8a
doctr_reco_predictor,pass,4



drq,pass,0



fastNLP_Bert,pass,4



functorch_dp_cifar10,pass,0



functorch_maml_omniglot,pass,0



hf_Albert,pass,0



hf_Bart,pass,0



hf_DistilBert,pass,0



hf_GPT2,pass,0



hf_Reformer,pass,5



hf_T5_large,pass_due_to_skip,0



hf_Whisper,pass,0



lennard_jones,pass,0



llama,pass,0



maml_omniglot,pass,0



mnasnet1_0,pass,0



mobilenet_v2,pass,0



mobilenet_v3_large,pass,0



moco,pass,11



nvidia_deeprecommender,pass,0



opacus_cifar10,pass,32



phlippe_densenet,pass,0



phlippe_resnet,pass,0



pytorch_CycleGAN_and_pix2pix,pass,0



pytorch_stargan,pass,0



pytorch_unet,pass,0



resnet152,pass,0



resnet18,pass,0



resnet50,pass,0



resnext50_32x4d,pass,0



sam,pass,0



shufflenet_v2_x1_0,pass,0



soft_actor_critic,pass,0



squeezenet1_1,pass,0



stable_diffusion_text_encoder,pass,0



stable_diffusion_unet,pass_due_to_skip,0



timm_efficientnet,pass,0



timm_regnet,pass,0



timm_resnest,pass,0



timm_vision_transformer,pass,0



timm_vision_transformer_large,pass_due_to_skip,0



timm_vovnet,pass,0



tts_angular,pass,2



vgg16,pass,0



yolov3,pass,2<|MERGE_RESOLUTION|>--- conflicted
+++ resolved
@@ -51,17 +51,13 @@
 
 
 dlrm,pass,0
-<<<<<<< HEAD
+
+
+
 doctr_det_predictor,pass,5
-=======
-
-
-
-doctr_det_predictor,pass,2
-
-
-
->>>>>>> d7317d8a
+
+
+
 doctr_reco_predictor,pass,4
 
 
