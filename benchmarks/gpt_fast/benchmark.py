--- conflicted
+++ resolved
@@ -43,7 +43,7 @@
         return x
 
 
-def run_mlp_layer_norm_gelu():
+def run_mlp_layer_norm_gelu(device: str = "cuda"):
     dtype_flops_utilization_map = {
         torch.bfloat16: "0.71",
     }
@@ -55,9 +55,9 @@
         for D in input_shapes:
             mod = SimpleMLP(
                 input_dim=D, hidden_dim=intermediate_size, output_dim=D, dtype=dtype
-            ).to("cuda")
-
-            x = torch.randn(D, device="cuda", dtype=torch.bfloat16)
+            ).to(device)
+
+            x = torch.randn(D, device=device, dtype=torch.bfloat16)
 
             with FlopCounterMode(display=False) as mode:
                 mod(x)
@@ -80,12 +80,14 @@
                 "flops_utilization",
                 expected_flops_utilization,
                 f"{flops_utilization:.02f}",
-            )
-        )
-    return results
-
-
-def run_layer_norm():
+                dtype,
+                device,
+            )
+        )
+    return results
+
+
+def run_layer_norm(device: str = "cuda"):
     dtype_memory_bandwidth_map = {
         torch.bfloat16: "1017",
     }
@@ -95,9 +97,9 @@
     for dtype, expected_memory_bandwidth in dtype_memory_bandwidth_map.items():
         memory_bandwidth = 0
         for D in input_shapes:
-            mod = nn.LayerNorm(D).to("cuda")
-
-            x = torch.randn(BS, D, device="cuda", dtype=dtype)
+            mod = nn.LayerNorm(D).to(device)
+
+            x = torch.randn(BS, D, device=device, dtype=dtype)
 
             compiled_mod = torch.compile(mod, dynamic=False)
 
@@ -115,13 +117,15 @@
                 "memory_bandwidth(GB/s)",
                 expected_memory_bandwidth,
                 f"{memory_bandwidth:.02f}",
+                dtype,
+                device,
             )
         )
     return results
 
 
 @torch._inductor.config.patch(coordinate_descent_tuning=True)
-def run_gather_gemv():
+def run_gather_gemv(device: str = "cuda"):
     E = 8
     dtype_memory_bandwidth_map = {
         torch.int8: "1113",
@@ -136,27 +140,15 @@
             def gather_gemv(W, score_idxs, x):
                 return W[score_idxs].to(x.dtype) @ x
 
-            W = torch.randn(E, D, D, device="cuda").to(dtype=dtype)
-            x = torch.randn(D, device="cuda", dtype=torch.bfloat16)
-            score_idxs = torch.tensor([3, 5], device="cuda")
+            W = torch.randn(E, D, D, device=device).to(dtype=dtype)
+            x = torch.randn(D, device=device, dtype=torch.bfloat16)
+            score_idxs = torch.tensor([3, 5], device=device)
 
             compiled_fn = torch.compile(gather_gemv, dynamic=False)
 
             for _ in range(WARMUP_ITER):
                 compiled_fn(W, score_idxs, x)
 
-<<<<<<< HEAD
-def run_multi_layer_norm(device: str = "cuda"):
-    class MultiLayerNorm(nn.Module):
-        def __init__(self, num_layers, normalized_shape, eps=1e-5, bias=True):
-            super().__init__()
-            self.num_layers = num_layers
-            self.norm_layers = nn.ModuleList(
-                [
-                    nn.LayerNorm(normalized_shape, eps=eps, bias=bias)
-                    for _ in range(num_layers)
-                ]
-=======
             us_per_iter = do_bench(lambda: compiled_fn(W, score_idxs, x)) * 1000
             memory_bandwidth += (1e6 / us_per_iter) * 2 * D * D * dtype.itemsize / 1e9
 
@@ -168,14 +160,15 @@
                 "memory_bandwidth(GB/s)",
                 expected_memory_bandwidth,
                 f"{memory_bandwidth:.02f}",
->>>>>>> b94c52dd
+                dtype,
+                device,
             )
         )
     return results
 
 
 @torch._inductor.config.patch(coordinate_descent_tuning=True)
-def run_gemv():
+def run_gemv(device: str = "cuda"):
     dtype_memory_bandwidth_map = {
         torch.int8: "990",
         torch.bfloat16: "1137",
@@ -192,28 +185,11 @@
             W = torch.randn(D, D, device="cuda").to(dtype=dtype)
             x = torch.randn(D, device="cuda", dtype=torch.bfloat16)
 
-<<<<<<< HEAD
-    mod = MultiLayerNorm(num_layers=8, normalized_shape=4096).to(device)
-    mod = torch.compile(mod)
-    input = torch.randn([512, 1024, 4096], dtype=torch.bfloat16, device=device)
-    inference_time = do_inference(mod, input)
-=======
             compiled_fn = torch.compile(gemv, dynamic=False)
->>>>>>> b94c52dd
 
             for _ in range(WARMUP_ITER):
                 compiled_fn(W, x)
 
-<<<<<<< HEAD
-    return [
-        Experiment(
-            MultiLayerNorm.__name__,
-            "memory_bandwidth(GB/s)",
-            92,
-            f"{memory_bandwidth:.02f}",
-            "bfloat16",
-            device,
-=======
             us_per_iter = do_bench(lambda: compiled_fn(W, x)) * 1000
             memory_bandwidth += (1e6 / us_per_iter) * D * D * dtype.itemsize / 1e9
 
@@ -225,8 +201,9 @@
                 "memory_bandwidth(GB/s)",
                 expected_memory_bandwidth,
                 f"{memory_bandwidth:.02f}",
-            )
->>>>>>> b94c52dd
+                dtype,
+                device,
+            )
         )
     return results
 
