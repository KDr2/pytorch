--- conflicted
+++ resolved
@@ -163,15 +163,8 @@
 If you are installing from source, you will need:
 - Python 3.10 or later
 - A compiler that fully supports C++17, such as clang or gcc (gcc 9.4.0 or newer is required, on Linux)
-<<<<<<< HEAD
 
 \* PyTorch CI uses Visual C++ BuildTools, which come with Visual Studio Enterprise,
-=======
-- Visual Studio or Visual Studio Build Tool (Windows only)
-- At least 10 GB of free disk space
-- 30-60 minutes for the initial build (subsequent rebuilds are much faster)
--  PyTorch CI uses Visual C++ BuildTools, which come with Visual Studio Enterprise,
->>>>>>> 8db717b1
 Professional, or Community Editions. You can also install the build tools from
 https://visualstudio.microsoft.com/visual-cpp-build-tools/. The build tools *do not*
 come with Visual Studio Code by default.
@@ -451,21 +444,6 @@
 See [Docstring Guidelines](https://github.com/pytorch/pytorch/wiki/Docstring-Guidelines)
 for docstring conventions.
 
-<<<<<<< HEAD
-> [!NOTE]
-> **Prerequisites for building documentation:**
-> - Node.js must be installed for math rendering (KaTeX). Install via: `conda install -c conda-forge nodejs` or download from [nodejs.org](https://nodejs.org/)
-> - After installing Node.js, install katex: `npm install -g katex`
-=======
-> [!IMPORTANT]
-> The `docs/requirements.txt` file is incomplete and may fail on modern systems (especially macOS ARM64).
-> If `pip install -r requirements.txt` fails, install the core dependencies manually:
-> ```bash
-> pip install sphinx pytorch_sphinx_theme2 sphinxcontrib-katex \
->     sphinxext-opengraph sphinx_sitemap matplotlib \
->     sphinx_copybutton sphinx_design myst-nb sphinxcontrib-mermaid
-> ```
->>>>>>> 8db717b1
 
 ```bash
 cd docs/
@@ -485,16 +463,6 @@
 > pip install 'numpy<2'
 > ```
 
-<<<<<<< HEAD
-=======
-> [!NOTE]
-> On macOS ARM64 (Apple Silicon), the old matplotlib version in `requirements.txt` may fail to build.
-> If you encounter matplotlib build errors, install a newer version:
-> ```
-> pip install 'matplotlib>=3.9.0'
-> ```
-
->>>>>>> 8db717b1
 When you make changes to the dependencies run by CI, edit the
 `.ci/docker/requirements-docs.txt` file.
 
@@ -505,14 +473,14 @@
 
 <img width="781" height="400" alt="Monosnap Update installation instructions for doc build by AlannaBurke · Pull Request #169534 · pytorch:pytorch 2025-12-18 18-22-53" src="https://github.com/user-attachments/assets/49a3dfe7-81c2-4246-852b-bc3f807e95af" />
 
-Any doc-related errors will occur in jobs that include "doc" somewhere in the title. It doesn't look like any of these jobs are relevant to our docs.  
+Any doc-related errors will occur in jobs that include "doc" somewhere in the title. It doesn't look like any of these jobs are relevant to our docs.
 
 
 Let's take a look anyway. Click on the job to see the logs:
 
 <img width="1187" height="668" alt="Monosnap Update installation instructions for doc build · pytorch:pytorch@7380336 2025-12-18 18-24-15" src="https://github.com/user-attachments/assets/117df543-8356-4323-8e1c-ef02a95554ba" />
 
-And we can be sure that this job does not involve docs. 
+And we can be sure that this job does not involve docs.
 
 Looking at this build, we can see these jobs are relevant to our docs - and they didn't have any errors:
 
@@ -532,7 +500,7 @@
 
 <img width="1117" height="433" alt="Monosnap Adding Glossary · pytorch:pytorch@b306631 2025-12-18 19-02-47" src="https://github.com/user-attachments/assets/0a275921-736d-43a7-ab0f-3e8854d43280" />
 
-You can always find the relevant doc builds by going to the `Checks` tab on your PR, and scrolling down to `pull`. 
+You can always find the relevant doc builds by going to the `Checks` tab on your PR, and scrolling down to `pull`.
 
 <img width="481" height="561" alt="checks" src="https://github.com/user-attachments/assets/eef18f2b-7134-4e2e-bd90-bcdc12800132" />
 
