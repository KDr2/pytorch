#!/usr/bin/env python3

"""Updates the default value of opset_version.

The current policy is that the default should be set to the
latest released version as of 18 months ago.

Usage:
Run with no arguments.
"""

import argparse
import datetime
import os
import re
import subprocess
import sys
from pathlib import Path
from subprocess import DEVNULL
from typing import Any


def read_sub_write(path: str, prefix_pat: str, new_default: int) -> None:
    with open(path, encoding="utf-8") as f:
        content_str = f.read()
    content_str = re.sub(prefix_pat, rf"\g<1>{new_default}", content_str)
    with open(path, "w", encoding="utf-8") as f:
        f.write(content_str)
    print("modified", path)


def main(args: Any) -> None:
<<<<<<< HEAD
    pytorch_dir = Path(__file__).absolute().parents[2]
=======
    pytorch_dir = Path(__file__).parents[2].resolve()
>>>>>>> 999eec8d
    onnx_dir = pytorch_dir / "third_party" / "onnx"
    os.chdir(onnx_dir)

    date = datetime.datetime.now() - datetime.timedelta(days=18 * 30)
    onnx_commit = subprocess.check_output(
        ("git", "log", f"--until={date}", "--max-count=1", "--format=%H"),
        encoding="utf-8",
    ).strip()
    onnx_tags = subprocess.check_output(
        ("git", "tag", "--list", f"--contains={onnx_commit}"), encoding="utf-8"
    )
    tag_tups = []
    semver_pat = re.compile(r"v(\d+)\.(\d+)\.(\d+)")
    for tag in onnx_tags.splitlines():
        match = semver_pat.match(tag)
        if match:
            tag_tups.append(tuple(int(x) for x in match.groups()))

    # Take the release 18 months ago
    version_str = "{}.{}.{}".format(*min(tag_tups))

    print("Using ONNX release", version_str)

    head_commit = subprocess.check_output(
        ("git", "log", "--max-count=1", "--format=%H", "HEAD"), encoding="utf-8"
    ).strip()

    new_default = None

    subprocess.check_call(
        ("git", "checkout", f"v{version_str}"), stdout=DEVNULL, stderr=DEVNULL
    )
    try:
        from onnx import helper  # type: ignore[import]

        for version in helper.VERSION_TABLE:
            if version[0] == version_str:
                new_default = version[2]
                print("found new default opset_version", new_default)
                break
        if not new_default:
            sys.exit(
                f"failed to find version {version_str} in onnx.helper.VERSION_TABLE at commit {onnx_commit}"
            )
    finally:
        subprocess.check_call(
            ("git", "checkout", head_commit), stdout=DEVNULL, stderr=DEVNULL
        )

    os.chdir(pytorch_dir)

    read_sub_write(
        os.path.join("torch", "onnx", "_constants.py"),
        r"(ONNX_DEFAULT_OPSET = )\d+",
        new_default,
    )
    read_sub_write(
        os.path.join("torch", "onnx", "utils.py"),
        r"(opset_version \(int, default )\d+",
        new_default,
    )

    if not args.skip_build:
        print("Building PyTorch...")
        subprocess.check_call(
            ("python", "setup.py", "develop"),
        )
    print("Updating operator .expect files")
    subprocess.check_call(
        ("python", os.path.join("test", "onnx", "test_operators.py"), "--accept"),
    )


if __name__ == "__main__":
    parser = argparse.ArgumentParser()
    parser.add_argument(
        "--skip-build",
        "--skip_build",
        action="store_true",
        help="Skip building pytorch",
    )
    main(parser.parse_args())<|MERGE_RESOLUTION|>--- conflicted
+++ resolved
@@ -30,11 +30,7 @@
 
 
 def main(args: Any) -> None:
-<<<<<<< HEAD
-    pytorch_dir = Path(__file__).absolute().parents[2]
-=======
     pytorch_dir = Path(__file__).parents[2].resolve()
->>>>>>> 999eec8d
     onnx_dir = pytorch_dir / "third_party" / "onnx"
     os.chdir(onnx_dir)
 
