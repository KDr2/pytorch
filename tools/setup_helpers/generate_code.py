from __future__ import annotations

import argparse
import os
import sys
<<<<<<< HEAD
from typing import Any, cast
=======
from pathlib import Path
from typing import Any, cast, Optional
>>>>>>> 5a02efd5

import yaml


try:
    # use faster C loader if available
    from yaml import CSafeLoader as YamlLoader
except ImportError:
    from yaml import SafeLoader as YamlLoader  # type: ignore[assignment, misc]


NATIVE_FUNCTIONS_PATH = "aten/src/ATen/native/native_functions.yaml"
TAGS_PATH = "aten/src/ATen/native/tags.yaml"


def generate_code(
    gen_dir: pathlib.Path,
    native_functions_path: str | None = None,
    tags_path: str | None = None,
    install_dir: str | None = None,
    subset: str | None = None,
    disable_autograd: bool = False,
    force_schema_registration: bool = False,
    operator_selector: Any = None,
) -> None:
    from tools.autograd.gen_annotated_fn_args import gen_annotated
    from tools.autograd.gen_autograd import gen_autograd, gen_autograd_python

    from torchgen.selective_build.selector import SelectiveBuilder

    # Build ATen based Variable classes
    if install_dir is None:
        install_dir = os.fspath(gen_dir / "torch/csrc")
        python_install_dir = os.fspath(gen_dir / "torch/testing/_internal/generated")
    else:
        python_install_dir = install_dir
    autograd_gen_dir = os.path.join(install_dir, "autograd", "generated")
    for d in (autograd_gen_dir, python_install_dir):
        os.makedirs(d, exist_ok=True)
    autograd_dir = os.fspath(Path(__file__).absolute().parent.parent / "autograd")

    if subset == "pybindings" or not subset:
        gen_autograd_python(
            native_functions_path or NATIVE_FUNCTIONS_PATH,
            tags_path or TAGS_PATH,
            autograd_gen_dir,
            autograd_dir,
        )

    if operator_selector is None:
        operator_selector = SelectiveBuilder.get_nop_selector()

    if subset == "libtorch" or not subset:
        gen_autograd(
            native_functions_path or NATIVE_FUNCTIONS_PATH,
            tags_path or TAGS_PATH,
            autograd_gen_dir,
            autograd_dir,
            disable_autograd=disable_autograd,
            operator_selector=operator_selector,
        )

    if subset == "python" or not subset:
        gen_annotated(
            native_functions_path or NATIVE_FUNCTIONS_PATH,
            tags_path or TAGS_PATH,
            python_install_dir,
            autograd_dir,
        )


def get_selector_from_legacy_operator_selection_list(
    selected_op_list_path: str,
) -> Any:
    with open(selected_op_list_path) as f:
        # strip out the overload part
        # It's only for legacy config - do NOT copy this code!
        selected_op_list = {
            opname.split(".", 1)[0] for opname in yaml.load(f, Loader=YamlLoader)
        }

    # Internal build doesn't use this flag any more. Only used by OSS
    # build now. Every operator should be considered a root operator
    # (hence generating unboxing code for it, which is consistent with
    # the current behavior), and also be considered as used for
    # training, since OSS doesn't support training on mobile for now.
    #
    is_root_operator = True
    is_used_for_training = True

    from torchgen.selective_build.selector import SelectiveBuilder

    selector = SelectiveBuilder.from_legacy_op_registration_allow_list(
        selected_op_list,
        is_root_operator,
        is_used_for_training,
    )

    return selector


def get_selector(
    selected_op_list_path: str | None,
    operators_yaml_path: str | None,
) -> Any:
    # cwrap depends on pyyaml, so we can't import it earlier
    REPO_ROOT = Path(__file__).absolute().parents[2]
    sys.path.insert(0, str(REPO_ROOT))

    from torchgen.selective_build.selector import SelectiveBuilder

    assert not (
        selected_op_list_path is not None and operators_yaml_path is not None
    ), (
        "Expected at most one of selected_op_list_path and "
        + "operators_yaml_path to be set."
    )

    if selected_op_list_path is None and operators_yaml_path is None:
        return SelectiveBuilder.get_nop_selector()
    elif selected_op_list_path is not None:
        return get_selector_from_legacy_operator_selection_list(selected_op_list_path)
    else:
        return SelectiveBuilder.from_yaml_path(cast(str, operators_yaml_path))


def main() -> None:
    parser = argparse.ArgumentParser(description="Autogenerate code")
    parser.add_argument("--native-functions-path")
    parser.add_argument("--tags-path")
    parser.add_argument(
        "--gen-dir",
        type=pathlib.Path,
        default=Path("."),
        help="Root directory where to install files. Defaults to the current working directory.",
    )
    parser.add_argument(
        "--install-dir",
        "--install_dir",
        help=(
            "Deprecated. Use --gen-dir instead. The semantics are different, do not change "
            "blindly."
        ),
    )
    parser.add_argument(
        "--subset",
        help='Subset of source files to generate. Can be "libtorch" or "pybindings". Generates both when omitted.',
    )
    parser.add_argument(
        "--disable-autograd",
        default=False,
        action="store_true",
        help="It can skip generating autograd related code when the flag is set",
    )
    parser.add_argument(
        "--selected-op-list-path",
        help="Path to the YAML file that contains the list of operators to include for custom build.",
    )
    parser.add_argument(
        "--operators-yaml-path",
        "--operators_yaml_path",
        help="Path to the model YAML file that contains the list of operators to include for custom build.",
    )
    parser.add_argument(
        "--force-schema-registration",
        "--force_schema_registration",
        action="store_true",
        help="force it to generate schema-only registrations for ops that are not"
        "listed on --selected-op-list",
    )
    parser.add_argument(
        "--gen-lazy-ts-backend",
        "--gen_lazy_ts_backend",
        action="store_true",
        help="Enable generation of the torch::lazy TorchScript backend",
    )
    parser.add_argument(
        "--per-operator-headers",
        "--per_operator_headers",
        action="store_true",
        help="Build lazy tensor ts backend with per-operator ATen headers, must match how ATen was built",
    )
    options = parser.parse_args()

    generate_code(
        options.gen_dir,
        options.native_functions_path,
        options.tags_path,
        options.install_dir,
        options.subset,
        options.disable_autograd,
        options.force_schema_registration,
        # options.selected_op_list
        operator_selector=get_selector(
            options.selected_op_list_path, options.operators_yaml_path
        ),
    )

    if options.gen_lazy_ts_backend:
        aten_path = os.path.dirname(os.path.dirname(options.native_functions_path))
        ts_backend_yaml = os.path.join(aten_path, "native/ts_native_functions.yaml")
        ts_native_functions = "torch/csrc/lazy/ts_backend/ts_native_functions.cpp"
        ts_node_base = "torch/csrc/lazy/ts_backend/ts_node.h"
        install_dir = options.install_dir or os.fspath(options.gen_dir / "torch/csrc")
        lazy_install_dir = os.path.join(install_dir, "lazy/generated")
        os.makedirs(lazy_install_dir, exist_ok=True)

        assert os.path.isfile(
            ts_backend_yaml
        ), f"Unable to access ts_backend_yaml: {ts_backend_yaml}"
        assert os.path.isfile(
            ts_native_functions
        ), f"Unable to access {ts_native_functions}"
        from torchgen.dest.lazy_ir import GenTSLazyIR
        from torchgen.gen_lazy_tensor import run_gen_lazy_tensor

        run_gen_lazy_tensor(
            aten_path=aten_path,
            source_yaml=ts_backend_yaml,
            backend_name="TorchScript",
            output_dir=lazy_install_dir,
            dry_run=False,
            impl_path=ts_native_functions,
            node_base="TsNode",
            node_base_hdr=ts_node_base,
            build_in_tree=True,
            lazy_ir_generator=GenTSLazyIR,
            per_operator_headers=options.per_operator_headers,
            gen_forced_fallback_code=True,
        )


if __name__ == "__main__":
    main()<|MERGE_RESOLUTION|>--- conflicted
+++ resolved
@@ -3,12 +3,8 @@
 import argparse
 import os
 import sys
-<<<<<<< HEAD
+from pathlib import Path
 from typing import Any, cast
-=======
-from pathlib import Path
-from typing import Any, cast, Optional
->>>>>>> 5a02efd5
 
 import yaml
 
