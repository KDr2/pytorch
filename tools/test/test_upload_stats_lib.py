--- conflicted
+++ resolved
@@ -5,18 +5,11 @@
 import sys
 import unittest
 from pathlib import Path
-<<<<<<< HEAD
-from typing import Any, Dict
-from unittest import mock
-
-
-REPO_ROOT = Path(__file__).resolve().parents[2]
-=======
 from typing import Any
 from unittest import mock
 
-REPO_ROOT = Path(__file__).resolve().parent.parent.parent
->>>>>>> 19099ed9
+
+REPO_ROOT = Path(__file__).resolve().parents[2]
 sys.path.insert(0, str(REPO_ROOT))
 
 from tools.stats.upload_metrics import add_global_metric, emit_metric
