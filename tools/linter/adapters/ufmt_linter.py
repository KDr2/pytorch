--- conflicted
+++ resolved
@@ -23,30 +23,6 @@
 REPO_ROOT = Path(__file__).absolute().parents[3]
 ISORT_WHITELIST = re.compile(
     "|".join(
-<<<<<<< HEAD
-        map(
-            fnmatch.translate,
-            [
-                "test/[a-b]*/**",
-                "test/d*/**",
-                "test/dy*/**",
-                "test/[e-h]*/**",
-                "test/i*/**",
-                "test/j*/**",
-                "test/[k-p]*/**",
-                "test/[q-z]*/**",
-                "torch/**",
-                "torch/_[a-c]*/**",
-                "torch/_d*/**",
-                "torch/_[e-h]*/**",
-                "torch/_i*/**",
-                "torch/_[j-z]*/**",
-                "torch/[a-c]*/**",
-                "torch/d*/**",
-                "torch/[e-n]*/**",
-                "torch/[o-z]*/**",
-            ],
-=======
         (
             r"\A\Z",  # empty string
             *map(
@@ -60,7 +36,6 @@
                     # tools/**
                     # torchgen/**
                     # test/**
-                    "test/**",
                     # test/[a-c]*/**
                     "test/[a-c]*/**",
                     # test/d*/**
@@ -99,7 +74,6 @@
                     "torch/[o-z]*/**",
                 ],
             ),
->>>>>>> b9ef3f6e
         )
     )
 )
