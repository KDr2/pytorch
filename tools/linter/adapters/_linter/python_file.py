--- conflicted
+++ resolved
@@ -36,10 +36,6 @@
     def contents(self) -> str:
         if self._contents is not None:
             return self._contents
-<<<<<<< HEAD
-
-=======
->>>>>>> 85282703
         return self.path.read_text() if self.path else ""
 
     @cached_property
