# Package ######################################################################

[build-system]
requires = [
    # 77.0.0: min version for SPDX expression support for project.license
<<<<<<< HEAD
    "setuptools>=77.0.0",
=======
    "setuptools>=70.1.0,<80.0",
>>>>>>> c87b3d45
    "cmake>=3.27",
    "ninja",
    "numpy",
    "packaging>=24.2",
    "pyyaml",
    "requests",
    "six",  # dependency chain: NNPACK -> PeachPy -> six
    "typing-extensions>=4.10.0",
]
build-backend = "setuptools.build_meta"

[project]
name = "torch"
description = "Tensors and Dynamic neural networks in Python with strong GPU acceleration"
readme = "README.md"
requires-python = ">=3.9,<3.14"
license = "BSD-3-Clause"
authors = [{ name = "PyTorch Team", email = "packages@pytorch.org" }]
keywords = ["pytorch", "machine learning"]
classifiers = [
    "Development Status :: 5 - Production/Stable",
    "Intended Audience :: Developers",
    "Intended Audience :: Education",
    "Intended Audience :: Science/Research",
    "Topic :: Scientific/Engineering",
    "Topic :: Scientific/Engineering :: Mathematics",
    "Topic :: Scientific/Engineering :: Artificial Intelligence",
    "Topic :: Software Development",
    "Topic :: Software Development :: Libraries",
    "Topic :: Software Development :: Libraries :: Python Modules",
    "Programming Language :: C++",
    "Programming Language :: Python :: 3 :: Only",
    "Programming Language :: Python :: 3.9",
    "Programming Language :: Python :: 3.10",
    "Programming Language :: Python :: 3.11",
    "Programming Language :: Python :: 3.12",
    "Programming Language :: Python :: 3.13",
]
dynamic = [
    "entry-points",
    "dependencies",
    "scripts",
    "version",
]

[project.urls]
Homepage = "https://pytorch.org"
Repository = "https://github.com/pytorch/pytorch"
Documentation = "https://pytorch.org/docs"
"Issue Tracker" = "https://github.com/pytorch/pytorch/issues"
Forum = "https://discuss.pytorch.org"

[project.optional-dependencies]
optree = ["optree>=0.13.0"]
opt-einsum = ["opt-einsum>=3.3"]
pyyaml = ["pyyaml"]

# Linter tools #################################################################

[tool.black]
line-length = 88

[tool.isort]
src_paths = ["caffe2", "torch", "torchgen", "functorch", "test"]
extra_standard_library = ["typing_extensions"]
skip_gitignore = true
skip_glob = ["third_party/*"]
atomic = true
profile = "black"
indent = 4
line_length = 88
lines_after_imports = 2
multi_line_output = 3
include_trailing_comma = true
combine_as_imports = true

[tool.usort.known]
first_party = ["caffe2", "torch", "torchgen", "functorch", "test"]
standard_library = ["typing_extensions"]

[tool.ruff]
line-length = 88
src = ["caffe2", "torch", "torchgen", "functorch", "test"]

[tool.ruff.format]
docstring-code-format = true
quote-style = "double"

[tool.ruff.lint]
# NOTE: Synchoronize the ignores with .flake8
external = [
    "B001",
    "B902",
    "B950",
    "E121",
    "E122",
    "E128",
    "E131",
    "E704",
    "E723",
    "F723",
    "F812",
    "P201",
    "P204",
    "T484",
    "TOR901",
]
ignore = [
    # these ignores are from flake8-bugbear; please fix!
    "B007", "B008", "B017",
    "B018", # Useless expression
    "B023",
    "B028", # No explicit `stacklevel` keyword argument found
    "E402",
    "C408", # C408 ignored because we like the dict keyword argument syntax
    "E501", # E501 is not flexible enough, we're using B950 instead
    "E721",
    "E741",
    "EXE001",
    "F405",
    "FURB122", # writelines
    # these ignores are from flake8-logging-format; please fix!
    "G101",
    # these ignores are from ruff NPY; please fix!
    "NPY002",
    # these ignores are from ruff PERF; please fix!
    "PERF203",
    "PERF401",
    # these ignores are from PYI; please fix!
    "PYI024",
    "PYI036",
    "PYI041",
    "PYI056",
    "SIM102", "SIM103", "SIM112", # flake8-simplify code styles
    "SIM105", # these ignores are from flake8-simplify. please fix or ignore with commented reason
    "SIM108", # SIM108 ignored because we prefer if-else-block instead of ternary expression
    "SIM110",
    "SIM114", # Combine `if` branches using logical `or` operator
    "SIM115",
    "SIM116", # Disable Use a dictionary instead of consecutive `if` statements
    "SIM117",
    "SIM118",
    "UP007", # keep-runtime-typing
    "UP045", # keep-runtime-typing
    "TC006",
]
select = [
    "B",
    "B904", # Re-raised error without specifying the cause via the from keyword
    "C4",
    "G",
    "E",
    "EXE",
    "F",
    "SIM1",
    "SIM911",
    "W",
    # Not included in flake8
    "FURB",
    "LOG",
    "NPY",
    "PERF",
    "PGH004",
    "PIE790",
    "PIE794",
    "PIE800",
    "PIE804",
    "PIE807",
    "PIE810",
    "PLC0131", # type bivariance
    "PLC0132", # type param mismatch
    "PLC0205", # string as __slots__
    "PLC3002", # unnecessary-direct-lambda-call
    "PLE",
    "PLR0133", # constant comparison
    "PLR0206", # property with params
    "PLR1722", # use sys exit
    "PLR1736", # unnecessary list index
    "PLW0129", # assert on string literal
    "PLW0131", # named expr without context
    "PLW0133", # useless exception statement
    "PLW0245", # super without brackets
    "PLW0406", # import self
    "PLW0711", # binary op exception
    "PLW1501", # bad open mode
    "PLW1507", # shallow copy os.environ
    "PLW1509", # preexec_fn not safe with threads
    "PLW2101", # useless lock statement
    "PLW3301", # nested min max
    "PT006", # TODO: enable more PT rules
    "PT014", # duplicate parameterize case
    "PT022",
    "PT023",
    "PT024",
    "PT025",
    "PT026",
    "PYI",
    "Q003",  # avoidable escaped quote
    "Q004",  # unnecessary escaped quote
    "RSE",
    "RUF008", # mutable dataclass default
    "RUF013", # ban implicit optional
    "RUF015", # access first ele in constant time
    "RUF016", # type error non-integer index
    "RUF017",
    "RUF018", # no assignment in assert
    "RUF019", # unnecessary-key-check
    "RUF020", # never union
    "RUF024", # from keys mutable
    "RUF026", # default factory kwarg
    "RUF030", # No print statement in assert
    "RUF033", # default values __post_init__ dataclass
    "RUF041", # simplify nested Literal
    "RUF048", # properly parse `__version__`
    "RUF200", # validate pyproject.toml
    "S324", # for hashlib FIPS compliance
    "SLOT",
    "TC",
    "TRY002", # ban vanilla raise (todo fix NOQAs)
    "TRY203",
    "TRY401", # verbose-log-message
    "UP",
    "YTT",
]

[tool.ruff.lint.pyupgrade]
# Preserve types, even if a file imports `from __future__ import annotations`.
keep-runtime-typing = true

[tool.ruff.lint.per-file-ignores]
"__init__.py" = [
    "F401",
]
"*.pyi" = [
    "PYI011", # typed-argument-default-in-stub
    "PYI021", # docstring-in-stub
    "PYI053", # string-or-bytes-too-long
]
"functorch/notebooks/**" = [
    "F401",
]
"test/export/**" = [
    "PGH004"
]
"test/typing/**" = [
    "PGH004"
]
"test/typing/reveal/**" = [
    "F821",
]
"test/torch_np/numpy_tests/**" = [
    "F821",
    "NPY201",
]
"test/dynamo/test_bytecode_utils.py" = [
    "F821",
]
"test/dynamo/test_debug_utils.py" = [
    "UP037",
]
"test/dynamo/test_misc.py" = [
    "PGH004",
]
"test/jit/**" = [
    "PLR0133", # tests require this for JIT
    "PYI",
    "RUF015",
    "UP", # We don't want to modify the jit test as they test specify syntax
]
"test/test_jit.py" = [
    "PLR0133", # tests require this for JIT
    "PYI",
    "RUF015",
    "UP", # We don't want to modify the jit test as they test specify syntax
]
"test/inductor/s429861_repro.py" = [
    "PGH004",
]
"test/inductor/test_torchinductor.py" = [
    "UP037",
]
# autogenerated #TODO figure out why file level noqa is ignored
"torch/_appdirs.py" = ["PGH004"]
"torch/jit/_shape_functions.py" = ["PGH004"]
"torch/_inductor/fx_passes/serialized_patterns/**" = ["F401", "F501"]
"torch/_inductor/autoheuristic/artifacts/**" = ["F401", "F501"]
"torch/_inductor/codegen/**" = [
    "PGH004"
]
"torchgen/api/types/__init__.py" = [
    "F401",
    "F403",
]
"torch/utils/collect_env.py" = [
    "UP", # collect_env.py needs to work with older versions of Python
]
"torch/_vendor/**" = [
    "UP", # No need to mess with _vendor
]
"tools/linter/**" = [
    "LOG015" # please fix
]

[tool.codespell]
ignore-words = "tools/linter/dictionary.txt"<|MERGE_RESOLUTION|>--- conflicted
+++ resolved
@@ -3,11 +3,7 @@
 [build-system]
 requires = [
     # 77.0.0: min version for SPDX expression support for project.license
-<<<<<<< HEAD
-    "setuptools>=77.0.0",
-=======
-    "setuptools>=70.1.0,<80.0",
->>>>>>> c87b3d45
+    "setuptools>=77.0.0,<80.0",
     "cmake>=3.27",
     "ninja",
     "numpy",
